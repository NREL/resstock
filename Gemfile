source 'http://rubygems.org'

group :test do
  gem 'nokogiri', '~> 1.10'
  gem 'oga'
  gem 'rake'
  gem 'minitest', '~> 5.9'
  gem 'ci_reporter_minitest', '~> 1.0.0'
<<<<<<< HEAD
  gem 'simplecov'
  gem 'codecov'
  gem 'minitest-reporters'
  gem 'minitest-ci' # For CircleCI Automatic test metadata collection
end
=======
  gem 'simplecov', '~> 0.17.1'
  gem 'simplecov-html', '~> 0.10.0'
  gem 'codecov', '0.1.17'
  gem 'minitest-reporters'
  gem 'minitest-ci', :git => 'https://github.com/circleci/minitest-ci.git' # For CircleCI Automatic test metadata collection
end

# Specify the JSON dependency so that rubocop and other gem do not try to install it
gem 'json', '~> 1.8'

gem 'ffi', '~> 1.9.18'

gem 'openstudio-standards', '0.2.9'
gem 'aes', '~> 0.5.0'
gem 'geocoder', '~> 1.4.4'
gem 'highline', '~> 2.0.3'
gem 'launchy', '~> 2.4.3'
gem 'public_suffix', '3.1.1'
>>>>>>> 7ddfe760
<|MERGE_RESOLUTION|>--- conflicted
+++ resolved
@@ -6,29 +6,8 @@
   gem 'rake'
   gem 'minitest', '~> 5.9'
   gem 'ci_reporter_minitest', '~> 1.0.0'
-<<<<<<< HEAD
-  gem 'simplecov'
-  gem 'codecov'
+  gem 'simplecov', '~> 0.17.1'
+  gem 'codecov', '0.1.17'
   gem 'minitest-reporters'
   gem 'minitest-ci' # For CircleCI Automatic test metadata collection
-end
-=======
-  gem 'simplecov', '~> 0.17.1'
-  gem 'simplecov-html', '~> 0.10.0'
-  gem 'codecov', '0.1.17'
-  gem 'minitest-reporters'
-  gem 'minitest-ci', :git => 'https://github.com/circleci/minitest-ci.git' # For CircleCI Automatic test metadata collection
-end
-
-# Specify the JSON dependency so that rubocop and other gem do not try to install it
-gem 'json', '~> 1.8'
-
-gem 'ffi', '~> 1.9.18'
-
-gem 'openstudio-standards', '0.2.9'
-gem 'aes', '~> 0.5.0'
-gem 'geocoder', '~> 1.4.4'
-gem 'highline', '~> 2.0.3'
-gem 'launchy', '~> 2.4.3'
-gem 'public_suffix', '3.1.1'
->>>>>>> 7ddfe760
+end