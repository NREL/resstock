stock_type: residential
buildstock_directory: ./  # Relative to this file or absolute
output_directory: /projects/enduse/geb-potential/Run_Results/DR_test_3
project_directory: project_singlefamilydetached
weather_files_path: /shared-projects/buildstock/weather/project_resstock_national_weather.zip
baseline:
  n_datapoints: 140
  n_buildings_represented: 81221016 
residential_simulation_controls:
  timesteps_per_hr: 6
  begin_month: 1
  begin_day_of_month: 1
  end_month: 12
  end_day_of_month: 31
  start_day_of_week: Sunday
  #calendar_year: 2006 #2006 starts on Sunday, 2007 starts on Monday

# downselect:
#   resample: false
#   logic:
#     or:
#       - Location|FL_Orlando.Intl.AP.722050
#       - Location|AZ_Tucson.Intl.AP.722740
#       - Location|GA_Atlanta-Hartsfield-Jackson.Intl.AP.722190
#       - Location|TX_El.Paso.Intl.AP.722700
#       - Location|CA_San.Diego-Lindbergh.Field.722900
#       - Location|NY_New.York-J.F.Kennedy.Intl.AP.744860
#       - Location|NM_Albuquerque.Intl.AP.723650
#       - Location|WA_Seattle-Tacoma.Intl.AP.727930
#       - Location|CO_Boulder-Broomfield-Jefferson.County.AP.724699
#       - Location|WA_Quillayute.State.AP.727970
#       - Location|NY_Buffalo-Greater.Buffalo.Intl.AP.725280
#       - Location|MN_Rochester.Intl.AP.726440
#       - Location|MT_Great.Falls.Intl.AP.727750
#       - Location|MN_International.Falls.Intl.AP.727470

upgrades:
#note: no reference scenarios. Everything happens today.  
##up3 - package 1c - EE best smart thermostat
  - upgrade_name: Package 1c EE Best Smart Thermostat
    #Best Smart Thermostat
    options:
      - option: Nightsetback|San Diego
        apply_logic:
          - Somebody at home in weekday|Yes
          - City|San Diego
        costs:
          - value: 0
            multiplier: Fixed (1)
      - option: Fullsetback|San Diego
        apply_logic:
          - Somebody at home in weekday|No
          - City|San Diego
        costs:
          - value: 0
            multiplier: Fixed (1)

      - option: Nightsetback|Tampa
        apply_logic:
          - Somebody at home in weekday|Yes
          - City|Tampa
        costs:
          - value: 0
            multiplier: Fixed (1)
      - option: Fullsetback|Tampa
        apply_logic:
          - Somebody at home in weekday|No
          - City|Tampa
        costs:
          - value: 0
            multiplier: Fixed (1)

      - option: Nightsetback|Tucson
        apply_logic:
          - Somebody at home in weekday|Yes
          - City|Tucson
        costs:
          - value: 0
            multiplier: Fixed (1)
      - option: Fullsetback|Tucson
        apply_logic:
          - Somebody at home in weekday|No
          - City|Tucson
        costs:
          - value: 0
            multiplier: Fixed (1)

      - option: Nightsetback|Albuquerque
        apply_logic:
          - Somebody at home in weekday|Yes
          - City|Albuquerque
        costs:
          - value: 0
            multiplier: Fixed (1)
      - option: Fullsetback|Albuquerque
        apply_logic:
          - Somebody at home in weekday|No
          - City|Albuquerque
        costs:
          - value: 0
            multiplier: Fixed (1)

      - option: Nightsetback|Atlanta
        apply_logic:
          - Somebody at home in weekday|Yes
          - City|Atlanta
        costs:
          - value: 0
            multiplier: Fixed (1)
      - option: Fullsetback|Atlanta
        apply_logic:
          - Somebody at home in weekday|No
          - City|Atlanta
        costs:
          - value: 0
            multiplier: Fixed (1)

      - option: Nightsetback|Seattle
        apply_logic:
          - Somebody at home in weekday|Yes
          - City|Seattle
        costs:
          - value: 0
            multiplier: Fixed (1)
      - option: Fullsetback|Seattle
        apply_logic:
          - Somebody at home in weekday|No
          - City|Seattle
        costs:
          - value: 0
            multiplier: Fixed (1)

      - option: Nightsetback|Great Falls
        apply_logic:
          - Somebody at home in weekday|Yes
          - City|Great Falls
        costs:
          - value: 0
            multiplier: Fixed (1)
      - option: Fullsetback|Great Falls
        apply_logic:
          - Somebody at home in weekday|No
          - City|Great Falls
        costs:
          - value: 0
            multiplier: Fixed (1)

      - option: Nightsetback|Denver
        apply_logic:
          - Somebody at home in weekday|Yes
          - City|Denver
        costs:
          - value: 0
            multiplier: Fixed (1)
      - option: Fullsetback|Denver
        apply_logic:
          - Somebody at home in weekday|No
          - City|Denver
        costs:
          - value: 0
            multiplier: Fixed (1)

      - option: Nightsetback|Buffalo
        apply_logic:
          - Somebody at home in weekday|Yes
          - City|Buffalo
        costs:
          - value: 0
            multiplier: Fixed (1)
      - option: Fullsetback|Buffalo
        apply_logic:
          - Somebody at home in weekday|No
          - City|Buffalo
        costs:
          - value: 0
            multiplier: Fixed (1)

      - option: Nightsetback|New York
        apply_logic:
          - Somebody at home in weekday|Yes
          - City|New York
        costs:
          - value: 0
            multiplier: Fixed (1)
      - option: Fullsetback|New York
        apply_logic:
          - Somebody at home in weekday|No
          - City|New York
        costs:
          - value: 0
            multiplier: Fixed (1)

      - option: Nightsetback|Port Angeles
        apply_logic:
          - Somebody at home in weekday|Yes
          - City|Port Angeles
        costs:
          - value: 0
            multiplier: Fixed (1)
      - option: Fullsetback|Port Angeles
        apply_logic:
          - Somebody at home in weekday|No
          - City|Port Angeles
        costs:
          - value: 0
            multiplier: Fixed (1)

      - option: Nightsetback|El Paso
        apply_logic:
          - Somebody at home in weekday|Yes
          - City|El Paso
        costs:
          - value: 0
            multiplier: Fixed (1)
      - option: Fullsetback|El Paso
        apply_logic:
          - Somebody at home in weekday|No
          - City|El Paso
        costs:
          - value: 0
            multiplier: Fixed (1)

      - option: Nightsetback|International Falls
        apply_logic:
          - Somebody at home in weekday|Yes
          - City|International Falls
        costs:
          - value: 0
            multiplier: Fixed (1)
      - option: Fullsetback|International Falls
        apply_logic:
          - Somebody at home in weekday|No
          - City|International Falls
        costs:
          - value: 0
            multiplier: Fixed (1)

      - option: Nightsetback|Rochester
        apply_logic:
          - Somebody at home in weekday|Yes
          - City|Rochester
        costs:
          - value: 0
            multiplier: Fixed (1)
      - option: Fullsetback|Rochester
        apply_logic:
          - Somebody at home in weekday|No
          - City|Rochester
        costs:
          - value: 0
            multiplier: Fixed (1)
##up6 - package 1f - Best CAC Homes, best CAC, smart thermostat and envelope (1st)
  - upgrade_name: Package 1f EE CAC with smart thermostat and envelope
    package_apply_logic:
      or:
            - HVAC System Cooling|AC, SEER 8
            - HVAC System Cooling|AC, SEER 10
            - HVAC System Cooling|AC, SEER 13
            - HVAC System Cooling|AC, SEER 14
            - HVAC System Cooling|AC, SEER 15
    options: 
      #Best CAC
      - option: HVAC System Cooling|AC, SEER 18
        apply_logic:
          or:
            - HVAC System Cooling|AC, SEER 8
            - HVAC System Cooling|AC, SEER 10
            - HVAC System Cooling|AC, SEER 13
            - HVAC System Cooling|AC, SEER 14
            - HVAC System Cooling|AC, SEER 15
        costs:
          - value: 3200
            multiplier: Fixed (1)
          - value: 42
            multiplier: Size, Cooling System (kBtu/h)
        lifetime: 16
      #Best smart thermostat
      - option: Nightsetback|San Diego
        apply_logic:
          - Somebody at home in weekday|Yes
          - City|San Diego
        costs:
          - value: 0
            multiplier: Fixed (1)
      - option: Fullsetback|San Diego
        apply_logic:
          - Somebody at home in weekday|No
          - City|San Diego
        costs:
          - value: 0
            multiplier: Fixed (1)

      - option: Nightsetback|Tampa
        apply_logic:
          - Somebody at home in weekday|Yes
          - City|Tampa
        costs:
          - value: 0
            multiplier: Fixed (1)
      - option: Fullsetback|Tampa
        apply_logic:
          - Somebody at home in weekday|No
          - City|Tampa
        costs:
          - value: 0
            multiplier: Fixed (1)

      - option: Nightsetback|Tucson
        apply_logic:
          - Somebody at home in weekday|Yes
          - City|Tucson
        costs:
          - value: 0
            multiplier: Fixed (1)
      - option: Fullsetback|Tucson
        apply_logic:
          - Somebody at home in weekday|No
          - City|Tucson
        costs:
          - value: 0
            multiplier: Fixed (1)

      - option: Nightsetback|Albuquerque
        apply_logic:
          - Somebody at home in weekday|Yes
          - City|Albuquerque
        costs:
          - value: 0
            multiplier: Fixed (1)
      - option: Fullsetback|Albuquerque
        apply_logic:
          - Somebody at home in weekday|No
          - City|Albuquerque
        costs:
          - value: 0
            multiplier: Fixed (1)

      - option: Nightsetback|Atlanta
        apply_logic:
          - Somebody at home in weekday|Yes
          - City|Atlanta
        costs:
          - value: 0
            multiplier: Fixed (1)
      - option: Fullsetback|Atlanta
        apply_logic:
          - Somebody at home in weekday|No
          - City|Atlanta
        costs:
          - value: 0
            multiplier: Fixed (1)

      - option: Nightsetback|Seattle
        apply_logic:
          - Somebody at home in weekday|Yes
          - City|Seattle
        costs:
          - value: 0
            multiplier: Fixed (1)
      - option: Fullsetback|Seattle
        apply_logic:
          - Somebody at home in weekday|No
          - City|Seattle
        costs:
          - value: 0
            multiplier: Fixed (1)

      - option: Nightsetback|Great Falls
        apply_logic:
          - Somebody at home in weekday|Yes
          - City|Great Falls
        costs:
          - value: 0
            multiplier: Fixed (1)
      - option: Fullsetback|Great Falls
        apply_logic:
          - Somebody at home in weekday|No
          - City|Great Falls
        costs:
          - value: 0
            multiplier: Fixed (1)

      - option: Nightsetback|Denver
        apply_logic:
          - Somebody at home in weekday|Yes
          - City|Denver
        costs:
          - value: 0
            multiplier: Fixed (1)
      - option: Fullsetback|Denver
        apply_logic:
          - Somebody at home in weekday|No
          - City|Denver
        costs:
          - value: 0
            multiplier: Fixed (1)

      - option: Nightsetback|Buffalo
        apply_logic:
          - Somebody at home in weekday|Yes
          - City|Buffalo
        costs:
          - value: 0
            multiplier: Fixed (1)
      - option: Fullsetback|Buffalo
        apply_logic:
          - Somebody at home in weekday|No
          - City|Buffalo
        costs:
          - value: 0
            multiplier: Fixed (1)

      - option: Nightsetback|New York
        apply_logic:
          - Somebody at home in weekday|Yes
          - City|New York
        costs:
          - value: 0
            multiplier: Fixed (1)
      - option: Fullsetback|New York
        apply_logic:
          - Somebody at home in weekday|No
          - City|New York
        costs:
          - value: 0
            multiplier: Fixed (1)

      - option: Nightsetback|Port Angeles
        apply_logic:
          - Somebody at home in weekday|Yes
          - City|Port Angeles
        costs:
          - value: 0
            multiplier: Fixed (1)
      - option: Fullsetback|Port Angeles
        apply_logic:
          - Somebody at home in weekday|No
          - City|Port Angeles
        costs:
          - value: 0
            multiplier: Fixed (1)

      - option: Nightsetback|El Paso
        apply_logic:
          - Somebody at home in weekday|Yes
          - City|El Paso
        costs:
          - value: 0
            multiplier: Fixed (1)
      - option: Fullsetback|El Paso
        apply_logic:
          - Somebody at home in weekday|No
          - City|El Paso
        costs:
          - value: 0
            multiplier: Fixed (1)

      - option: Nightsetback|International Falls
        apply_logic:
          - Somebody at home in weekday|Yes
          - City|International Falls
        costs:
          - value: 0
            multiplier: Fixed (1)
      - option: Fullsetback|International Falls
        apply_logic:
          - Somebody at home in weekday|No
          - City|International Falls
        costs:
          - value: 0
            multiplier: Fixed (1)

      - option: Nightsetback|Rochester
        apply_logic:
          - Somebody at home in weekday|Yes
          - City|Rochester
        costs:
          - value: 0
            multiplier: Fixed (1)
      - option: Fullsetback|Rochester
        apply_logic:
          - Somebody at home in weekday|No
          - City|Rochester
        costs:
          - value: 0
            multiplier: Fixed (1)

      #Best walls
      - option: Insulation Wall|Wood Stud, R-13, R-20 external XPS
        apply_logic:
          or:
            - Insulation Wall|Wood Stud, Uninsulated
            - Insulation Wall|Wood Stud, R-7
            - Insulation Wall|Wood Stud, R-11
            - Insulation Wall|Wood Stud, R-13
            - Insulation Wall|Wood Stud, R-19
            - Insulation Wall|Wood Stud, R-19, Grade 2
            - Insulation Wall|Wood Stud, R-19, Grade 3
            - Insulation Wall|Wood Stud, R-23 Closed Cell Spray Foam, 2x4, 16 in o.c.
        costs:
          - value: 0
            multiplier: Fixed (1)
        lifetime: 999
      #Best roofs
      - option: Insulation Unfinished Attic|Ceiling R-49, Vented
        apply_logic: 
          or:
            - Insulation Unfinished Attic|Uninsulated, Vented
            - Insulation Unfinished Attic|Ceiling R-7, Vented
            - Insulation Unfinished Attic|Ceiling R-13, Vented
            - Insulation Unfinished Attic|Ceiling R-19, Vented
            - Insulation Unfinished Attic|Ceiling R-30, Vented
            - Insulation Unfinished Attic|Ceiling R-38, Vented
        costs:
          - value: 0
            multiplier: Fixed (1)
        lifetime: 999
      #Best air sealing
      - option: Infiltration|1 ACH50
        costs:
          - value: 0
            multiplier: Fixed (1)
        lifetime: 999
      - option: Mechanical Ventilation|Exhaust, 2010 ASHRAE 62.2
        apply_logic: 
            - Mechanical Ventilation|None
        costs: 
          - value: 360
            multiplier: Fixed (1)
        lifetime: 999
      #Best windows
      - option: Windows|SCOUT 5.88 R, 0.49 SHGC
        apply_logic:
          or:
            - Location|CO_Boulder-Broomfield-Jefferson.County.AP.724699 #AIA1
            - Location|MT_Great.Falls.Intl.AP.727750 #AIA1
            - Location|MN_International.Falls.Intl.AP.727470 #AIA1
        costs:
          - value: 0
            multiplier: Fixed (1)
        lifetime: 999
      - option: Windows|SCOUT 5.88 R, 0.42 SHGC
        apply_logic:
          or:
            - Location|NM_Albuquerque.Intl.AP.723650 #AIA2
            - Location|WA_Quillayute.State.AP.727970 #AIA2
            - Location|NY_Buffalo-Greater.Buffalo.Intl.AP.725280 #AIA2
            - Location|MN_Rochester.Intl.AP.726440 #AIA2
        costs:
          - value: 0
            multiplier: Fixed (1)
        lifetime: 999
      - option: Windows|SCOUT 5.88 R, 0.27 SHGC
        apply_logic:
          or:
            - Location|FL_Orlando.Intl.AP.722050 #AIA5
            - Location|AZ_Tucson.Intl.AP.722740 #AIA4
            - Location|GA_Atlanta-Hartsfield-Jackson.Intl.AP.722190 #AIA5
            - Location|TX_El.Paso.Intl.AP.722700 #AIA5
            - Location|CA_San.Diego-Lindbergh.Field.722900 #AIA4
            - Location|NY_New.York-J.F.Kennedy.Intl.AP.744860 #AIA3
            - Location|WA_Seattle-Tacoma.Intl.AP.727930 #AIA3
        costs:
          - value: 0
            multiplier: Fixed (1)
        lifetime: 999
      #Best floors:
      - option: Insulation Slab|R20 Option 1
        apply_logic: 
          and:
            - Insulation Slab|Uninsulated
            - or:
              - Location|NM_Albuquerque.Intl.AP.723650 #AIA2
              - Location|CO_Boulder-Broomfield-Jefferson.County.AP.724699 #AIA1
              - Location|WA_Quillayute.State.AP.727970 #AIA2
              - Location|NY_Buffalo-Greater.Buffalo.Intl.AP.725280 #AIA2
              - Location|MN_Rochester.Intl.AP.726440 #AIA2
              - Location|MT_Great.Falls.Intl.AP.727750 #AIA1
              - Location|MN_International.Falls.Intl.AP.727470 #AIA1
        costs:
          - value: 0
            multiplier: Fixed (1)
        lifetime: 999
      - option: Insulation Slab|R20 Option 2
        apply_logic: 
          and:
            - Insulation Slab|2ft R5 Perimeter, R5 Gap
            - or:
              - Location|NM_Albuquerque.Intl.AP.723650 #AIA2
              - Location|CO_Boulder-Broomfield-Jefferson.County.AP.724699 #AIA1
              - Location|WA_Quillayute.State.AP.727970 #AIA2
              - Location|NY_Buffalo-Greater.Buffalo.Intl.AP.725280 #AIA2
              - Location|MN_Rochester.Intl.AP.726440 #AIA2
              - Location|MT_Great.Falls.Intl.AP.727750 #AIA1
              - Location|MN_International.Falls.Intl.AP.727470 #AIA1
        costs:
          - value: 0
            multiplier: Fixed (1)
        lifetime: 999
      - option: Insulation Slab|R20 Option 3
        apply_logic: 
          and:
            - Insulation Slab|2ft R10 Perimeter, R10 Gap
            - or:
              - Location|NM_Albuquerque.Intl.AP.723650 #AIA2
              - Location|CO_Boulder-Broomfield-Jefferson.County.AP.724699 #AIA1
              - Location|WA_Quillayute.State.AP.727970 #AIA2
              - Location|NY_Buffalo-Greater.Buffalo.Intl.AP.725280 #AIA2
              - Location|MN_Rochester.Intl.AP.726440 #AIA2
              - Location|MT_Great.Falls.Intl.AP.727750 #AIA1
              - Location|MN_International.Falls.Intl.AP.727470 #AIA1
        costs:
          - value: 0
            multiplier: Fixed (1)
        lifetime: 999
      - option: Insulation Slab|R20 Option 4
        apply_logic: 
          and:
            - Insulation Slab|4ft R5 Perimeter, R5 Gap
            - or:
              - Location|NM_Albuquerque.Intl.AP.723650 #AIA2
              - Location|CO_Boulder-Broomfield-Jefferson.County.AP.724699 #AIA1
              - Location|WA_Quillayute.State.AP.727970 #AIA2
              - Location|NY_Buffalo-Greater.Buffalo.Intl.AP.725280 #AIA2
              - Location|MN_Rochester.Intl.AP.726440 #AIA2
              - Location|MT_Great.Falls.Intl.AP.727750 #AIA1
              - Location|MN_International.Falls.Intl.AP.727470 #AIA1
        costs:
          - value: 0
            multiplier: Fixed (1)
        lifetime: 999      
      - option: Insulation Slab|R20 Option 5
        apply_logic: 
          and:
            - Insulation Slab|2ft R5 Exterior
            - or:
              - Location|NM_Albuquerque.Intl.AP.723650 #AIA2
              - Location|CO_Boulder-Broomfield-Jefferson.County.AP.724699 #AIA1
              - Location|WA_Quillayute.State.AP.727970 #AIA2
              - Location|NY_Buffalo-Greater.Buffalo.Intl.AP.725280 #AIA2
              - Location|MN_Rochester.Intl.AP.726440 #AIA2
              - Location|MT_Great.Falls.Intl.AP.727750 #AIA1
              - Location|MN_International.Falls.Intl.AP.727470 #AIA1
        costs:
          - value: 0
            multiplier: Fixed (1)
        lifetime: 999
      - option: Insulation Slab|R20 Option 6
        apply_logic: 
          and:
            - Insulation Slab|2ft R10 Exterior
            - or:
              - Location|NM_Albuquerque.Intl.AP.723650 #AIA2
              - Location|CO_Boulder-Broomfield-Jefferson.County.AP.724699 #AIA1
              - Location|WA_Quillayute.State.AP.727970 #AIA2
              - Location|NY_Buffalo-Greater.Buffalo.Intl.AP.725280 #AIA2
              - Location|MN_Rochester.Intl.AP.726440 #AIA2
              - Location|MT_Great.Falls.Intl.AP.727750 #AIA1
              - Location|MN_International.Falls.Intl.AP.727470 #AIA1
        costs:
          - value: 0
            multiplier: Fixed (1)
        lifetime: 999
      - option: Insulation Slab|R20 Option 7
        apply_logic: 
          and:
            - Insulation Slab|R10 Whole Slab, R5 Gap
            - or:
              - Location|NM_Albuquerque.Intl.AP.723650 #AIA2
              - Location|CO_Boulder-Broomfield-Jefferson.County.AP.724699 #AIA1
              - Location|WA_Quillayute.State.AP.727970 #AIA2
              - Location|NY_Buffalo-Greater.Buffalo.Intl.AP.725280 #AIA2
              - Location|MN_Rochester.Intl.AP.726440 #AIA2
              - Location|MT_Great.Falls.Intl.AP.727750 #AIA1
              - Location|MN_International.Falls.Intl.AP.727470 #AIA1
        costs:
          - value: 0
            multiplier: Fixed (1)
        lifetime: 999
      - option: Insulation Slab|R20 Option 8
        apply_logic: 
          and:
            - Insulation Slab|R20 Whole Slab
            - or:
              - Location|NM_Albuquerque.Intl.AP.723650 #AIA2
              - Location|CO_Boulder-Broomfield-Jefferson.County.AP.724699 #AIA1
              - Location|WA_Quillayute.State.AP.727970 #AIA2
              - Location|NY_Buffalo-Greater.Buffalo.Intl.AP.725280 #AIA2
              - Location|MN_Rochester.Intl.AP.726440 #AIA2
              - Location|MT_Great.Falls.Intl.AP.727750 #AIA1
              - Location|MN_International.Falls.Intl.AP.727470 #AIA1
        costs:
          - value: 0
            multiplier: Fixed (1)
        lifetime: 999
##up7 - package 1g - Best ASHP, smart thermostat (*only for homes with ASHP upgrade), and envelope (1st)
  - upgrade_name: Package 1g EE ASHP with smart thermostat and best envelope
    package_apply_logic:
      or:
            - HVAC System Heat Pump|ASHP, SEER 10, 6.2 HSPF
            - HVAC System Heat Pump|ASHP, SEER 10.3, 7.0 HSPF
            - HVAC System Heat Pump|ASHP, SEER 11.5, 7.5 HSPF
            - HVAC System Heat Pump|ASHP, SEER 13, 7.7 HSPF
            - HVAC System Heat Pump|ASHP, SEER 13, 8.0 HSPF
            - HVAC System Heat Pump|ASHP, SEER 14, 8.2 HSPF
            - HVAC System Heat Pump|ASHP, SEER 14.3, 8.5 HSPF
            - HVAC System Heat Pump|ASHP, SEER 15, 8.5 HSPF
            - HVAC System Heat Pump|ASHP, SEER 16, 9.0 HSPF
            - HVAC System Heat Pump|ASHP, SEER 17, 8.7 HSPF
            - HVAC System Heat Pump|ASHP, SEER 18, 9.3 HSPF     
    options: 
      #Best ASHP
      - option: HVAC System Heat Pump|ASHP, SEER 22, 10 HSPF
        apply_logic: 
          or:
            - HVAC System Heat Pump|ASHP, SEER 10, 6.2 HSPF
            - HVAC System Heat Pump|ASHP, SEER 10.3, 7.0 HSPF
            - HVAC System Heat Pump|ASHP, SEER 11.5, 7.5 HSPF
            - HVAC System Heat Pump|ASHP, SEER 13, 7.7 HSPF
            - HVAC System Heat Pump|ASHP, SEER 13, 8.0 HSPF
            - HVAC System Heat Pump|ASHP, SEER 14, 8.2 HSPF
            - HVAC System Heat Pump|ASHP, SEER 14.3, 8.5 HSPF
            - HVAC System Heat Pump|ASHP, SEER 15, 8.5 HSPF
            - HVAC System Heat Pump|ASHP, SEER 16, 9.0 HSPF
            - HVAC System Heat Pump|ASHP, SEER 17, 8.7 HSPF
            - HVAC System Heat Pump|ASHP, SEER 18, 9.3 HSPF
        costs:
          - value: 0
            multiplier: Fixed (1)
        lifetime: 999
      #Best Smart Thermostat
      - option: Nightsetback|San Diego
        apply_logic:
          - Somebody at home in weekday|Yes
          - City|San Diego
        costs:
          - value: 0
            multiplier: Fixed (1)
      - option: Fullsetback|San Diego
        apply_logic:
          - Somebody at home in weekday|No
          - City|San Diego
        costs:
          - value: 0
            multiplier: Fixed (1)

      - option: Nightsetback|Tampa
        apply_logic:
          - Somebody at home in weekday|Yes
          - City|Tampa
        costs:
          - value: 0
            multiplier: Fixed (1)
      - option: Fullsetback|Tampa
        apply_logic:
          - Somebody at home in weekday|No
          - City|Tampa
        costs:
          - value: 0
            multiplier: Fixed (1)

      - option: Nightsetback|Tucson
        apply_logic:
          - Somebody at home in weekday|Yes
          - City|Tucson
        costs:
          - value: 0
            multiplier: Fixed (1)
      - option: Fullsetback|Tucson
        apply_logic:
          - Somebody at home in weekday|No
          - City|Tucson
        costs:
          - value: 0
            multiplier: Fixed (1)

      - option: Nightsetback|Albuquerque
        apply_logic:
          - Somebody at home in weekday|Yes
          - City|Albuquerque
        costs:
          - value: 0
            multiplier: Fixed (1)
      - option: Fullsetback|Albuquerque
        apply_logic:
          - Somebody at home in weekday|No
          - City|Albuquerque
        costs:
          - value: 0
            multiplier: Fixed (1)

      - option: Nightsetback|Atlanta
        apply_logic:
          - Somebody at home in weekday|Yes
          - City|Atlanta
        costs:
          - value: 0
            multiplier: Fixed (1)
      - option: Fullsetback|Atlanta
        apply_logic:
          - Somebody at home in weekday|No
          - City|Atlanta
        costs:
          - value: 0
            multiplier: Fixed (1)

      - option: Nightsetback|Seattle
        apply_logic:
          - Somebody at home in weekday|Yes
          - City|Seattle
        costs:
          - value: 0
            multiplier: Fixed (1)
      - option: Fullsetback|Seattle
        apply_logic:
          - Somebody at home in weekday|No
          - City|Seattle
        costs:
          - value: 0
            multiplier: Fixed (1)

      - option: Nightsetback|Great Falls
        apply_logic:
          - Somebody at home in weekday|Yes
          - City|Great Falls
        costs:
          - value: 0
            multiplier: Fixed (1)
      - option: Fullsetback|Great Falls
        apply_logic:
          - Somebody at home in weekday|No
          - City|Great Falls
        costs:
          - value: 0
            multiplier: Fixed (1)

      - option: Nightsetback|Denver
        apply_logic:
          - Somebody at home in weekday|Yes
          - City|Denver
        costs:
          - value: 0
            multiplier: Fixed (1)
      - option: Fullsetback|Denver
        apply_logic:
          - Somebody at home in weekday|No
          - City|Denver
        costs:
          - value: 0
            multiplier: Fixed (1)

      - option: Nightsetback|Buffalo
        apply_logic:
          - Somebody at home in weekday|Yes
          - City|Buffalo
        costs:
          - value: 0
            multiplier: Fixed (1)
      - option: Fullsetback|Buffalo
        apply_logic:
          - Somebody at home in weekday|No
          - City|Buffalo
        costs:
          - value: 0
            multiplier: Fixed (1)

      - option: Nightsetback|New York
        apply_logic:
          - Somebody at home in weekday|Yes
          - City|New York
        costs:
          - value: 0
            multiplier: Fixed (1)
      - option: Fullsetback|New York
        apply_logic:
          - Somebody at home in weekday|No
          - City|New York
        costs:
          - value: 0
            multiplier: Fixed (1)

      - option: Nightsetback|Port Angeles
        apply_logic:
          - Somebody at home in weekday|Yes
          - City|Port Angeles
        costs:
          - value: 0
            multiplier: Fixed (1)
      - option: Fullsetback|Port Angeles
        apply_logic:
          - Somebody at home in weekday|No
          - City|Port Angeles
        costs:
          - value: 0
            multiplier: Fixed (1)

      - option: Nightsetback|El Paso
        apply_logic:
          - Somebody at home in weekday|Yes
          - City|El Paso
        costs:
          - value: 0
            multiplier: Fixed (1)
      - option: Fullsetback|El Paso
        apply_logic:
          - Somebody at home in weekday|No
          - City|El Paso
        costs:
          - value: 0
            multiplier: Fixed (1)

      - option: Nightsetback|International Falls
        apply_logic:
          - Somebody at home in weekday|Yes
          - City|International Falls
        costs:
          - value: 0
            multiplier: Fixed (1)
      - option: Fullsetback|International Falls
        apply_logic:
          - Somebody at home in weekday|No
          - City|International Falls
        costs:
          - value: 0
            multiplier: Fixed (1)

      - option: Nightsetback|Rochester
        apply_logic:
          - Somebody at home in weekday|Yes
          - City|Rochester
        costs:
          - value: 0
            multiplier: Fixed (1)
      - option: Fullsetback|Rochester
        apply_logic:
          - Somebody at home in weekday|No
          - City|Rochester
        costs:
          - value: 0
            multiplier: Fixed (1)

      #Best walls
      - option: Insulation Wall|Wood Stud, R-13, R-20 external XPS
        apply_logic:
          or:
            - Insulation Wall|Wood Stud, Uninsulated
            - Insulation Wall|Wood Stud, R-7
            - Insulation Wall|Wood Stud, R-11
            - Insulation Wall|Wood Stud, R-13
            - Insulation Wall|Wood Stud, R-19
            - Insulation Wall|Wood Stud, R-19, Grade 2
            - Insulation Wall|Wood Stud, R-19, Grade 3
            - Insulation Wall|Wood Stud, R-23 Closed Cell Spray Foam, 2x4, 16 in o.c.
        costs:
          - value: 0
            multiplier: Fixed (1)
        lifetime: 999
      #Best roofs
      - option: Insulation Unfinished Attic|Ceiling R-49, Vented
        apply_logic: 
          or:
            - Insulation Unfinished Attic|Uninsulated, Vented
            - Insulation Unfinished Attic|Ceiling R-7, Vented
            - Insulation Unfinished Attic|Ceiling R-13, Vented
            - Insulation Unfinished Attic|Ceiling R-19, Vented
            - Insulation Unfinished Attic|Ceiling R-30, Vented
            - Insulation Unfinished Attic|Ceiling R-38, Vented
        costs:
          - value: 0
            multiplier: Fixed (1)
        lifetime: 999
      #Best air sealing
      - option: Infiltration|1 ACH50
        costs:
          - value: 0
            multiplier: Fixed (1)
        lifetime: 999
      - option: Mechanical Ventilation|Exhaust, 2010 ASHRAE 62.2
        apply_logic: 
            - Mechanical Ventilation|None
        costs: 
          - value: 360
            multiplier: Fixed (1)
        lifetime: 999
      #Best windows
      - option: Windows|SCOUT 5.88 R, 0.49 SHGC
        apply_logic:
          or:
            - Location|CO_Boulder-Broomfield-Jefferson.County.AP.724699 #AIA1
            - Location|MT_Great.Falls.Intl.AP.727750 #AIA1
            - Location|MN_International.Falls.Intl.AP.727470 #AIA1
        costs:
          - value: 0
            multiplier: Fixed (1)
        lifetime: 999
      - option: Windows|SCOUT 5.88 R, 0.42 SHGC
        apply_logic:
          or:
            - Location|NM_Albuquerque.Intl.AP.723650 #AIA2
            - Location|WA_Quillayute.State.AP.727970 #AIA2
            - Location|NY_Buffalo-Greater.Buffalo.Intl.AP.725280 #AIA2
            - Location|MN_Rochester.Intl.AP.726440 #AIA2
        costs:
          - value: 0
            multiplier: Fixed (1)
        lifetime: 999
      - option: Windows|SCOUT 5.88 R, 0.27 SHGC
        apply_logic:
          or:
            - Location|FL_Orlando.Intl.AP.722050 #AIA5
            - Location|AZ_Tucson.Intl.AP.722740 #AIA4
            - Location|GA_Atlanta-Hartsfield-Jackson.Intl.AP.722190 #AIA5
            - Location|TX_El.Paso.Intl.AP.722700 #AIA5
            - Location|CA_San.Diego-Lindbergh.Field.722900 #AIA4
            - Location|NY_New.York-J.F.Kennedy.Intl.AP.744860 #AIA3
            - Location|WA_Seattle-Tacoma.Intl.AP.727930 #AIA3
        costs:
          - value: 0
            multiplier: Fixed (1)
        lifetime: 999
      #Best floors:
      - option: Insulation Slab|R20 Option 1
        apply_logic: 
          and:
            - Insulation Slab|Uninsulated
            - or:
              - Location|NM_Albuquerque.Intl.AP.723650 #AIA2
              - Location|CO_Boulder-Broomfield-Jefferson.County.AP.724699 #AIA1
              - Location|WA_Quillayute.State.AP.727970 #AIA2
              - Location|NY_Buffalo-Greater.Buffalo.Intl.AP.725280 #AIA2
              - Location|MN_Rochester.Intl.AP.726440 #AIA2
              - Location|MT_Great.Falls.Intl.AP.727750 #AIA1
              - Location|MN_International.Falls.Intl.AP.727470 #AIA1
        costs:
          - value: 0
            multiplier: Fixed (1)
        lifetime: 999
      - option: Insulation Slab|R20 Option 2
        apply_logic: 
          and:
            - Insulation Slab|2ft R5 Perimeter, R5 Gap
            - or:
              - Location|NM_Albuquerque.Intl.AP.723650 #AIA2
              - Location|CO_Boulder-Broomfield-Jefferson.County.AP.724699 #AIA1
              - Location|WA_Quillayute.State.AP.727970 #AIA2
              - Location|NY_Buffalo-Greater.Buffalo.Intl.AP.725280 #AIA2
              - Location|MN_Rochester.Intl.AP.726440 #AIA2
              - Location|MT_Great.Falls.Intl.AP.727750 #AIA1
              - Location|MN_International.Falls.Intl.AP.727470 #AIA1
        costs:
          - value: 0
            multiplier: Fixed (1)
        lifetime: 999
      - option: Insulation Slab|R20 Option 3
        apply_logic: 
          and:
            - Insulation Slab|2ft R10 Perimeter, R10 Gap
            - or:
              - Location|NM_Albuquerque.Intl.AP.723650 #AIA2
              - Location|CO_Boulder-Broomfield-Jefferson.County.AP.724699 #AIA1
              - Location|WA_Quillayute.State.AP.727970 #AIA2
              - Location|NY_Buffalo-Greater.Buffalo.Intl.AP.725280 #AIA2
              - Location|MN_Rochester.Intl.AP.726440 #AIA2
              - Location|MT_Great.Falls.Intl.AP.727750 #AIA1
              - Location|MN_International.Falls.Intl.AP.727470 #AIA1
        costs:
          - value: 0
            multiplier: Fixed (1)
        lifetime: 999
      - option: Insulation Slab|R20 Option 4
        apply_logic: 
          and:
            - Insulation Slab|4ft R5 Perimeter, R5 Gap
            - or:
              - Location|NM_Albuquerque.Intl.AP.723650 #AIA2
              - Location|CO_Boulder-Broomfield-Jefferson.County.AP.724699 #AIA1
              - Location|WA_Quillayute.State.AP.727970 #AIA2
              - Location|NY_Buffalo-Greater.Buffalo.Intl.AP.725280 #AIA2
              - Location|MN_Rochester.Intl.AP.726440 #AIA2
              - Location|MT_Great.Falls.Intl.AP.727750 #AIA1
              - Location|MN_International.Falls.Intl.AP.727470 #AIA1
        costs:
          - value: 0
            multiplier: Fixed (1)
        lifetime: 999      
      - option: Insulation Slab|R20 Option 5
        apply_logic: 
          and:
            - Insulation Slab|2ft R5 Exterior
            - or:
              - Location|NM_Albuquerque.Intl.AP.723650 #AIA2
              - Location|CO_Boulder-Broomfield-Jefferson.County.AP.724699 #AIA1
              - Location|WA_Quillayute.State.AP.727970 #AIA2
              - Location|NY_Buffalo-Greater.Buffalo.Intl.AP.725280 #AIA2
              - Location|MN_Rochester.Intl.AP.726440 #AIA2
              - Location|MT_Great.Falls.Intl.AP.727750 #AIA1
              - Location|MN_International.Falls.Intl.AP.727470 #AIA1
        costs:
          - value: 0
            multiplier: Fixed (1)
        lifetime: 999
      - option: Insulation Slab|R20 Option 6
        apply_logic: 
          and:
            - Insulation Slab|2ft R10 Exterior
            - or:
              - Location|NM_Albuquerque.Intl.AP.723650 #AIA2
              - Location|CO_Boulder-Broomfield-Jefferson.County.AP.724699 #AIA1
              - Location|WA_Quillayute.State.AP.727970 #AIA2
              - Location|NY_Buffalo-Greater.Buffalo.Intl.AP.725280 #AIA2
              - Location|MN_Rochester.Intl.AP.726440 #AIA2
              - Location|MT_Great.Falls.Intl.AP.727750 #AIA1
              - Location|MN_International.Falls.Intl.AP.727470 #AIA1
        costs:
          - value: 0
            multiplier: Fixed (1)
        lifetime: 999
      - option: Insulation Slab|R20 Option 7
        apply_logic: 
          and:
            - Insulation Slab|R10 Whole Slab, R5 Gap
            - or:
              - Location|NM_Albuquerque.Intl.AP.723650 #AIA2
              - Location|CO_Boulder-Broomfield-Jefferson.County.AP.724699 #AIA1
              - Location|WA_Quillayute.State.AP.727970 #AIA2
              - Location|NY_Buffalo-Greater.Buffalo.Intl.AP.725280 #AIA2
              - Location|MN_Rochester.Intl.AP.726440 #AIA2
              - Location|MT_Great.Falls.Intl.AP.727750 #AIA1
              - Location|MN_International.Falls.Intl.AP.727470 #AIA1
        costs:
          - value: 0
            multiplier: Fixed (1)
        lifetime: 999
      - option: Insulation Slab|R20 Option 8
        apply_logic: 
          and:
            - Insulation Slab|R20 Whole Slab
            - or:
              - Location|NM_Albuquerque.Intl.AP.723650 #AIA2
              - Location|CO_Boulder-Broomfield-Jefferson.County.AP.724699 #AIA1
              - Location|WA_Quillayute.State.AP.727970 #AIA2
              - Location|NY_Buffalo-Greater.Buffalo.Intl.AP.725280 #AIA2
              - Location|MN_Rochester.Intl.AP.726440 #AIA2
              - Location|MT_Great.Falls.Intl.AP.727750 #AIA1
              - Location|MN_International.Falls.Intl.AP.727470 #AIA1
        costs:
          - value: 0
            multiplier: Fixed (1)
        lifetime: 999
##up8 - package 1h - Smart thermostat (*only homes w/o CAC or ASHP upgrade), envelope (1st)
  - upgrade_name: Package 1h EE smart thermostat & envelope when not upgrading CAC or ASHP
    package_apply_logic:
      not:
        - or:
            - HVAC System Heat Pump|ASHP, SEER 10, 6.2 HSPF
            - HVAC System Heat Pump|ASHP, SEER 10.3, 7.0 HSPF
            - HVAC System Heat Pump|ASHP, SEER 11.5, 7.5 HSPF
            - HVAC System Heat Pump|ASHP, SEER 13, 7.7 HSPF
            - HVAC System Heat Pump|ASHP, SEER 13, 8.0 HSPF
            - HVAC System Heat Pump|ASHP, SEER 14, 8.2 HSPF
            - HVAC System Heat Pump|ASHP, SEER 14.3, 8.5 HSPF
            - HVAC System Heat Pump|ASHP, SEER 15, 8.5 HSPF
            - HVAC System Heat Pump|ASHP, SEER 16, 9.0 HSPF
            - HVAC System Heat Pump|ASHP, SEER 17, 8.7 HSPF
            - HVAC System Heat Pump|ASHP, SEER 18, 9.3 HSPF
            - HVAC System Cooling|AC, SEER 8
            - HVAC System Cooling|AC, SEER 10
            - HVAC System Cooling|AC, SEER 13
            - HVAC System Cooling|AC, SEER 14
            - HVAC System Cooling|AC, SEER 15
    options: 
      #Best smart thermostat
      - option: Nightsetback|San Diego
        apply_logic:
          - Somebody at home in weekday|Yes
          - City|San Diego
        costs:
          - value: 0
            multiplier: Fixed (1)
      - option: Fullsetback|San Diego
        apply_logic:
          - Somebody at home in weekday|No
          - City|San Diego
        costs:
          - value: 0
            multiplier: Fixed (1)

      - option: Nightsetback|Tampa
        apply_logic:
          - Somebody at home in weekday|Yes
          - City|Tampa
        costs:
          - value: 0
            multiplier: Fixed (1)
      - option: Fullsetback|Tampa
        apply_logic:
          - Somebody at home in weekday|No
          - City|Tampa
        costs:
          - value: 0
            multiplier: Fixed (1)

      - option: Nightsetback|Tucson
        apply_logic:
          - Somebody at home in weekday|Yes
          - City|Tucson
        costs:
          - value: 0
            multiplier: Fixed (1)
      - option: Fullsetback|Tucson
        apply_logic:
          - Somebody at home in weekday|No
          - City|Tucson
        costs:
          - value: 0
            multiplier: Fixed (1)

      - option: Nightsetback|Albuquerque
        apply_logic:
          - Somebody at home in weekday|Yes
          - City|Albuquerque
        costs:
          - value: 0
            multiplier: Fixed (1)
      - option: Fullsetback|Albuquerque
        apply_logic:
          - Somebody at home in weekday|No
          - City|Albuquerque
        costs:
          - value: 0
            multiplier: Fixed (1)

      - option: Nightsetback|Atlanta
        apply_logic:
          - Somebody at home in weekday|Yes
          - City|Atlanta
        costs:
          - value: 0
            multiplier: Fixed (1)
      - option: Fullsetback|Atlanta
        apply_logic:
          - Somebody at home in weekday|No
          - City|Atlanta
        costs:
          - value: 0
            multiplier: Fixed (1)

      - option: Nightsetback|Seattle
        apply_logic:
          - Somebody at home in weekday|Yes
          - City|Seattle
        costs:
          - value: 0
            multiplier: Fixed (1)
      - option: Fullsetback|Seattle
        apply_logic:
          - Somebody at home in weekday|No
          - City|Seattle
        costs:
          - value: 0
            multiplier: Fixed (1)

      - option: Nightsetback|Great Falls
        apply_logic:
          - Somebody at home in weekday|Yes
          - City|Great Falls
        costs:
          - value: 0
            multiplier: Fixed (1)
      - option: Fullsetback|Great Falls
        apply_logic:
          - Somebody at home in weekday|No
          - City|Great Falls
        costs:
          - value: 0
            multiplier: Fixed (1)

      - option: Nightsetback|Denver
        apply_logic:
          - Somebody at home in weekday|Yes
          - City|Denver
        costs:
          - value: 0
            multiplier: Fixed (1)
      - option: Fullsetback|Denver
        apply_logic:
          - Somebody at home in weekday|No
          - City|Denver
        costs:
          - value: 0
            multiplier: Fixed (1)

      - option: Nightsetback|Buffalo
        apply_logic:
          - Somebody at home in weekday|Yes
          - City|Buffalo
        costs:
          - value: 0
            multiplier: Fixed (1)
      - option: Fullsetback|Buffalo
        apply_logic:
          - Somebody at home in weekday|No
          - City|Buffalo
        costs:
          - value: 0
            multiplier: Fixed (1)

      - option: Nightsetback|New York
        apply_logic:
          - Somebody at home in weekday|Yes
          - City|New York
        costs:
          - value: 0
            multiplier: Fixed (1)
      - option: Fullsetback|New York
        apply_logic:
          - Somebody at home in weekday|No
          - City|New York
        costs:
          - value: 0
            multiplier: Fixed (1)

      - option: Nightsetback|Port Angeles
        apply_logic:
          - Somebody at home in weekday|Yes
          - City|Port Angeles
        costs:
          - value: 0
            multiplier: Fixed (1)
      - option: Fullsetback|Port Angeles
        apply_logic:
          - Somebody at home in weekday|No
          - City|Port Angeles
        costs:
          - value: 0
            multiplier: Fixed (1)

      - option: Nightsetback|El Paso
        apply_logic:
          - Somebody at home in weekday|Yes
          - City|El Paso
        costs:
          - value: 0
            multiplier: Fixed (1)
      - option: Fullsetback|El Paso
        apply_logic:
          - Somebody at home in weekday|No
          - City|El Paso
        costs:
          - value: 0
            multiplier: Fixed (1)

      - option: Nightsetback|International Falls
        apply_logic:
          - Somebody at home in weekday|Yes
          - City|International Falls
        costs:
          - value: 0
            multiplier: Fixed (1)
      - option: Fullsetback|International Falls
        apply_logic:
          - Somebody at home in weekday|No
          - City|International Falls
        costs:
          - value: 0
            multiplier: Fixed (1)

      - option: Nightsetback|Rochester
        apply_logic:
          - Somebody at home in weekday|Yes
          - City|Rochester
        costs:
          - value: 0
            multiplier: Fixed (1)
      - option: Fullsetback|Rochester
        apply_logic:
          - Somebody at home in weekday|No
          - City|Rochester
        costs:
          - value: 0
            multiplier: Fixed (1)

      #Best walls
      - option: Insulation Wall|Wood Stud, R-13, R-20 external XPS
        apply_logic:
          or:
            - Insulation Wall|Wood Stud, Uninsulated
            - Insulation Wall|Wood Stud, R-7
            - Insulation Wall|Wood Stud, R-11
            - Insulation Wall|Wood Stud, R-13
            - Insulation Wall|Wood Stud, R-19
            - Insulation Wall|Wood Stud, R-19, Grade 2
            - Insulation Wall|Wood Stud, R-19, Grade 3
            - Insulation Wall|Wood Stud, R-23 Closed Cell Spray Foam, 2x4, 16 in o.c.
        costs:
          - value: 0
            multiplier: Fixed (1)
        lifetime: 999
      #Best roofs
      - option: Insulation Unfinished Attic|Ceiling R-49, Vented
        apply_logic: 
          or:
            - Insulation Unfinished Attic|Uninsulated, Vented
            - Insulation Unfinished Attic|Ceiling R-7, Vented
            - Insulation Unfinished Attic|Ceiling R-13, Vented
            - Insulation Unfinished Attic|Ceiling R-19, Vented
            - Insulation Unfinished Attic|Ceiling R-30, Vented
            - Insulation Unfinished Attic|Ceiling R-38, Vented
        costs:
          - value: 0
            multiplier: Fixed (1)
        lifetime: 999
      #Best air sealing
      - option: Infiltration|1 ACH50
        costs:
          - value: 0
            multiplier: Fixed (1)
        lifetime: 999
      - option: Mechanical Ventilation|Exhaust, 2010 ASHRAE 62.2
        apply_logic: 
            - Mechanical Ventilation|None
        costs: 
          - value: 360
            multiplier: Fixed (1)
        lifetime: 999
      #Best windows
      - option: Windows|SCOUT 5.88 R, 0.49 SHGC
        apply_logic:
          or:
            - Location|CO_Boulder-Broomfield-Jefferson.County.AP.724699 #AIA1
            - Location|MT_Great.Falls.Intl.AP.727750 #AIA1
            - Location|MN_International.Falls.Intl.AP.727470 #AIA1
        costs:
          - value: 0
            multiplier: Fixed (1)
        lifetime: 999
      - option: Windows|SCOUT 5.88 R, 0.42 SHGC
        apply_logic:
          or:
            - Location|NM_Albuquerque.Intl.AP.723650 #AIA2
            - Location|WA_Quillayute.State.AP.727970 #AIA2
            - Location|NY_Buffalo-Greater.Buffalo.Intl.AP.725280 #AIA2
            - Location|MN_Rochester.Intl.AP.726440 #AIA2
        costs:
          - value: 0
            multiplier: Fixed (1)
        lifetime: 999
      - option: Windows|SCOUT 5.88 R, 0.27 SHGC
        apply_logic:
          or:
            - Location|FL_Orlando.Intl.AP.722050 #AIA5
            - Location|AZ_Tucson.Intl.AP.722740 #AIA4
            - Location|GA_Atlanta-Hartsfield-Jackson.Intl.AP.722190 #AIA5
            - Location|TX_El.Paso.Intl.AP.722700 #AIA5
            - Location|CA_San.Diego-Lindbergh.Field.722900 #AIA4
            - Location|NY_New.York-J.F.Kennedy.Intl.AP.744860 #AIA3
            - Location|WA_Seattle-Tacoma.Intl.AP.727930 #AIA3
        costs:
          - value: 0
            multiplier: Fixed (1)
        lifetime: 999
      #Best floors:
      - option: Insulation Slab|R20 Option 1
        apply_logic: 
          and:
            - Insulation Slab|Uninsulated
            - or:
              - Location|NM_Albuquerque.Intl.AP.723650 #AIA2
              - Location|CO_Boulder-Broomfield-Jefferson.County.AP.724699 #AIA1
              - Location|WA_Quillayute.State.AP.727970 #AIA2
              - Location|NY_Buffalo-Greater.Buffalo.Intl.AP.725280 #AIA2
              - Location|MN_Rochester.Intl.AP.726440 #AIA2
              - Location|MT_Great.Falls.Intl.AP.727750 #AIA1
              - Location|MN_International.Falls.Intl.AP.727470 #AIA1
        costs:
          - value: 0
            multiplier: Fixed (1)
        lifetime: 999
      - option: Insulation Slab|R20 Option 2
        apply_logic: 
          and:
            - Insulation Slab|2ft R5 Perimeter, R5 Gap
            - or:
              - Location|NM_Albuquerque.Intl.AP.723650 #AIA2
              - Location|CO_Boulder-Broomfield-Jefferson.County.AP.724699 #AIA1
              - Location|WA_Quillayute.State.AP.727970 #AIA2
              - Location|NY_Buffalo-Greater.Buffalo.Intl.AP.725280 #AIA2
              - Location|MN_Rochester.Intl.AP.726440 #AIA2
              - Location|MT_Great.Falls.Intl.AP.727750 #AIA1
              - Location|MN_International.Falls.Intl.AP.727470 #AIA1
        costs:
          - value: 0
            multiplier: Fixed (1)
        lifetime: 999
      - option: Insulation Slab|R20 Option 3
        apply_logic: 
          and:
            - Insulation Slab|2ft R10 Perimeter, R10 Gap
            - or:
              - Location|NM_Albuquerque.Intl.AP.723650 #AIA2
              - Location|CO_Boulder-Broomfield-Jefferson.County.AP.724699 #AIA1
              - Location|WA_Quillayute.State.AP.727970 #AIA2
              - Location|NY_Buffalo-Greater.Buffalo.Intl.AP.725280 #AIA2
              - Location|MN_Rochester.Intl.AP.726440 #AIA2
              - Location|MT_Great.Falls.Intl.AP.727750 #AIA1
              - Location|MN_International.Falls.Intl.AP.727470 #AIA1
        costs:
          - value: 0
            multiplier: Fixed (1)
        lifetime: 999
      - option: Insulation Slab|R20 Option 4
        apply_logic: 
          and:
            - Insulation Slab|4ft R5 Perimeter, R5 Gap
            - or:
              - Location|NM_Albuquerque.Intl.AP.723650 #AIA2
              - Location|CO_Boulder-Broomfield-Jefferson.County.AP.724699 #AIA1
              - Location|WA_Quillayute.State.AP.727970 #AIA2
              - Location|NY_Buffalo-Greater.Buffalo.Intl.AP.725280 #AIA2
              - Location|MN_Rochester.Intl.AP.726440 #AIA2
              - Location|MT_Great.Falls.Intl.AP.727750 #AIA1
              - Location|MN_International.Falls.Intl.AP.727470 #AIA1
        costs:
          - value: 0
            multiplier: Fixed (1)
        lifetime: 999      
      - option: Insulation Slab|R20 Option 5
        apply_logic: 
          and:
            - Insulation Slab|2ft R5 Exterior
            - or:
              - Location|NM_Albuquerque.Intl.AP.723650 #AIA2
              - Location|CO_Boulder-Broomfield-Jefferson.County.AP.724699 #AIA1
              - Location|WA_Quillayute.State.AP.727970 #AIA2
              - Location|NY_Buffalo-Greater.Buffalo.Intl.AP.725280 #AIA2
              - Location|MN_Rochester.Intl.AP.726440 #AIA2
              - Location|MT_Great.Falls.Intl.AP.727750 #AIA1
              - Location|MN_International.Falls.Intl.AP.727470 #AIA1
        costs:
          - value: 0
            multiplier: Fixed (1)
        lifetime: 999
      - option: Insulation Slab|R20 Option 6
        apply_logic: 
          and:
            - Insulation Slab|2ft R10 Exterior
            - or:
              - Location|NM_Albuquerque.Intl.AP.723650 #AIA2
              - Location|CO_Boulder-Broomfield-Jefferson.County.AP.724699 #AIA1
              - Location|WA_Quillayute.State.AP.727970 #AIA2
              - Location|NY_Buffalo-Greater.Buffalo.Intl.AP.725280 #AIA2
              - Location|MN_Rochester.Intl.AP.726440 #AIA2
              - Location|MT_Great.Falls.Intl.AP.727750 #AIA1
              - Location|MN_International.Falls.Intl.AP.727470 #AIA1
        costs:
          - value: 0
            multiplier: Fixed (1)
        lifetime: 999
      - option: Insulation Slab|R20 Option 7
        apply_logic: 
          and:
            - Insulation Slab|R10 Whole Slab, R5 Gap
            - or:
              - Location|NM_Albuquerque.Intl.AP.723650 #AIA2
              - Location|CO_Boulder-Broomfield-Jefferson.County.AP.724699 #AIA1
              - Location|WA_Quillayute.State.AP.727970 #AIA2
              - Location|NY_Buffalo-Greater.Buffalo.Intl.AP.725280 #AIA2
              - Location|MN_Rochester.Intl.AP.726440 #AIA2
              - Location|MT_Great.Falls.Intl.AP.727750 #AIA1
              - Location|MN_International.Falls.Intl.AP.727470 #AIA1
        costs:
          - value: 0
            multiplier: Fixed (1)
        lifetime: 999
      - option: Insulation Slab|R20 Option 8
        apply_logic: 
          and:
            - Insulation Slab|R20 Whole Slab
            - or:
              - Location|NM_Albuquerque.Intl.AP.723650 #AIA2
              - Location|CO_Boulder-Broomfield-Jefferson.County.AP.724699 #AIA1
              - Location|WA_Quillayute.State.AP.727970 #AIA2
              - Location|NY_Buffalo-Greater.Buffalo.Intl.AP.725280 #AIA2
              - Location|MN_Rochester.Intl.AP.726440 #AIA2
              - Location|MT_Great.Falls.Intl.AP.727750 #AIA1
              - Location|MN_International.Falls.Intl.AP.727470 #AIA1
        costs:
          - value: 0
            multiplier: Fixed (1)
        lifetime: 999
##up9 - package 2 - DR (wh and thermostat)
  - upgrade_name: package 2 DR only
    options: 
      - option: Appliance DR Apply|TRUE
        costs:
          - value: 0
      #Water heater DR
      - option: Water Heater DR|WHDR Tank Tampa
        apply_logic:
          - Location|FL_Orlando.Intl.AP.722050
          - Water Heater DR|WH Tank False
          - Water Heater Fuel Type|Electric
        costs:
          - value: 0
      - option: Water Heater DR|WHDR Tank Tucson
        apply_logic:
          - Location|AZ_Tucson.Intl.AP.722740
          - Water Heater DR|WH Tank False
          - Water Heater Fuel Type|Electric
        costs:
          - value: 0
      - option: Water Heater DR|WHDR Tank Atlanta
        apply_logic:
          - Location|GA_Atlanta-Hartsfield-Jackson.Intl.AP.722190
          - Water Heater DR|WH Tank False
          - Water Heater Fuel Type|Electric
        costs:
          - value: 0
      - option: Water Heater DR|WHDR Tank El Paso
        apply_logic:
          - Location|TX_El.Paso.Intl.AP.722700
          - Water Heater DR|WH Tank False
          - Water Heater Fuel Type|Electric
        costs:
          - value: 0
      - option: Water Heater DR|WHDR Tank San Diego
        apply_logic:
          - Location|CA_San.Diego-Lindbergh.Field.722900
          - Water Heater DR|WH Tank False
          - Water Heater Fuel Type|Electric
        costs:
          - value: 0
      - option: Water Heater DR|WHDR Tank New York
        apply_logic:
          - Location|NY_New.York-J.F.Kennedy.Intl.AP.744860
          - Water Heater DR|WH Tank False
          - Water Heater Fuel Type|Electric
        costs:
          - value: 0
      - option: Water Heater DR|WHDR Tank Albuquerque
        apply_logic:
          - Location|NM_Albuquerque.Intl.AP.723650
          - Water Heater DR|WH Tank False
          - Water Heater Fuel Type|Electric
        costs:
          - value: 0
      - option: Water Heater DR|WHDR Tank Seattle
        apply_logic:
          - Location|WA_Seattle-Tacoma.Intl.AP.727930
          - Water Heater DR|WH Tank False
          - Water Heater Fuel Type|Electric     
        costs:
          - value: 0
      - option: Water Heater DR|WHDR Tank Denver
        apply_logic:
          - Location|CO_Boulder-Broomfield-Jefferson.County.AP.724699
          - Water Heater DR|WH Tank False
          - Water Heater Fuel Type|Electric
        costs:
          - value: 0
      - option: Water Heater DR|WHDR Tank Port Angeles
        apply_logic:
          - Location|WA_Quillayute.State.AP.727970
          - Water Heater DR|WH Tank False
          - Water Heater Fuel Type|Electric
        costs:
          - value: 0
      - option: Water Heater DR|WHDR Tank Buffalo
        apply_logic:
          - Location|NY_Buffalo-Greater.Buffalo.Intl.AP.725280
          - Water Heater DR|WH Tank False
          - Water Heater Fuel Type|Electric
        costs:
          - value: 0
      - option: Water Heater DR|WHDR Tank Rochester
        apply_logic:
          - Location|MN_Rochester.Intl.AP.726440
          - Water Heater DR|WH Tank False
          - Water Heater Fuel Type|Electric
        costs:
          - value: 0
      - option: Water Heater DR|WHDR Tank Great Falls
        apply_logic:
          - Location|MT_Great.Falls.Intl.AP.727750
          - Water Heater DR|WH Tank False
          - Water Heater Fuel Type|Electric
        costs:
          - value: 0
      - option: Water Heater DR|WHDR Tank International Falls
        apply_logic:
          - Location|MN_International.Falls.Intl.AP.727470
          - Water Heater DR|WH Tank False
          - Water Heater Fuel Type|Electric
        costs:
          - value: 0
          
      - option: Water Heater DR|WHDR Tankless Tampa
        apply_logic:
          - Location|FL_Orlando.Intl.AP.722050
          - Water Heater DR|WH Tankless False
          - Water Heater Fuel Type|Electric
        costs:
          - value: 0
      - option: Water Heater DR|WHDR Tankless Tucson
        apply_logic:
          - Location|AZ_Tucson.Intl.AP.722740
          - Water Heater DR|WH Tankless False
          - Water Heater Fuel Type|Electric
        costs:
          - value: 0
      - option: Water Heater DR|WHDR Tankless Atlanta
        apply_logic:
          - Location|GA_Atlanta-Hartsfield-Jackson.Intl.AP.722190
          - Water Heater DR|WH Tankless False
          - Water Heater Fuel Type|Electric
        costs:
          - value: 0
      - option: Water Heater DR|WHDR Tankless El Paso
        apply_logic:
          - Location|TX_El.Paso.Intl.AP.722700
          - Water Heater DR|WH Tankless False
          - Water Heater Fuel Type|Electric
        costs:
          - value: 0
      - option: Water Heater DR|WHDR Tankless San Diego
        apply_logic:
          - Location|CA_San.Diego-Lindbergh.Field.722900
          - Water Heater DR|WH Tankless False
          - Water Heater Fuel Type|Electric
        costs:
          - value: 0
      - option: Water Heater DR|WHDR Tankless New York
        apply_logic:
          - Location|NY_New.York-J.F.Kennedy.Intl.AP.744860
          - Water Heater DR|WH Tankless False
          - Water Heater Fuel Type|Electric
        costs:
          - value: 0
      - option: Water Heater DR|WHDR Tankless Albuquerque
        apply_logic:
          - Location|NM_Albuquerque.Intl.AP.723650
          - Water Heater DR|WH Tankless False
          - Water Heater Fuel Type|Electric
        costs:
          - value: 0
      - option: Water Heater DR|WHDR Tankless Seattle
        apply_logic:
          - Location|WA_Seattle-Tacoma.Intl.AP.727930
          - Water Heater DR|WH Tankless False
          - Water Heater Fuel Type|Electric  
        costs:
          - value: 0
      - option: Water Heater DR|WHDR Tankless Denver
        apply_logic:
          - Location|CO_Boulder-Broomfield-Jefferson.County.AP.724699
          - Water Heater DR|WH Tankless False
          - Water Heater Fuel Type|Electric
        costs:
          - value: 0
      - option: Water Heater DR|WHDR Tankless Port Angeles
        apply_logic:
          - Location|WA_Quillayute.State.AP.727970
          - Water Heater DR|WH Tankless False
          - Water Heater Fuel Type|Electric
        costs:
          - value: 0
      - option: Water Heater DR|WHDR Tankless Buffalo
        apply_logic:
          - Location|NY_Buffalo-Greater.Buffalo.Intl.AP.725280
          - Water Heater DR|WH Tankless False
          - Water Heater Fuel Type|Electric
        costs:
          - value: 0
      - option: Water Heater DR|WHDR Tankless Rochester
        apply_logic:
          - Location|MN_Rochester.Intl.AP.726440
          - Water Heater DR|WH Tankless False
          - Water Heater Fuel Type|Electric
        costs:
          - value: 0
      - option: Water Heater DR|WHDR Tankless Great Falls
        apply_logic:
          - Location|MT_Great.Falls.Intl.AP.727750
          - Water Heater DR|WH Tankless False
          - Water Heater Fuel Type|Electric
        costs:
          - value: 0
      - option: Water Heater DR|WHDR Tankless International Falls
        apply_logic:
          - Location|MN_International.Falls.Intl.AP.727470
          - Water Heater DR|WH Tankless False
          - Water Heater Fuel Type|Electric
        costs:
          - value: 0
      #Thermostat DR
      - option: ThermoDR|San Diego
        apply_logic: City|San Diego
        costs:
          - value: 0
            multiplier: Fixed (1)

      - option: ThermoDR|Tampa
        apply_logic: City|Tampa
        costs:
          - value: 0
            multiplier: Fixed (1)

      - option: ThermoDR|Tucson
        apply_logic: City|Tucson
        costs:
          - value: 0
            multiplier: Fixed (1)

      - option: ThermoDR|Albuquerque
        apply_logic: City|Albuquerque
        costs:
          - value: 0
            multiplier: Fixed (1)

      - option: ThermoDR|Atlanta
        apply_logic: City|Atlanta
        costs:
          - value: 0
            multiplier: Fixed (1)

      - option: ThermoDR|Seattle
        apply_logic: City|Seattle
        costs:
          - value: 0
            multiplier: Fixed (1)

      - option: ThermoDR|Great Falls
        apply_logic: City|Great Falls
        costs:
          - value: 0
            multiplier: Fixed (1)

      - option: ThermoDR|Denver
        apply_logic: City|Denver
        costs:
          - value: 0
            multiplier: Fixed (1)

      - option: ThermoDR|Buffalo
        apply_logic: City|Buffalo
        costs:
          - value: 0
            multiplier: Fixed (1)

      - option: ThermoDR|New York
        apply_logic: City|New York
        costs:
          - value: 0
            multiplier: Fixed (1)

      - option: ThermoDR|Port Angeles
        apply_logic: City|Port Angeles
        costs:
          - value: 0
            multiplier: Fixed (1)

      - option: ThermoDR|El Paso
        apply_logic: City|El Paso
        costs:
          - value: 0
            multiplier: Fixed (1)

      - option: ThermoDR|International Falls
        apply_logic: City|International Falls
        costs:
          - value: 0
            multiplier: Fixed (1)

      - option: ThermoDR|Rochester
        apply_logic: City|Rochester
        costs:
          - value: 0
            multiplier: Fixed (1)
<<<<<<< HEAD
=======


##up9b - WH DR
  - upgrade_name: package 2b WHDR only
    options: 
      #Water heater DR
      - option: Water Heater DR|WHDR Tank Tampa
        apply_logic:
          - Location|FL_Orlando.Intl.AP.722050
          - Water Heater DR|WH Tank False
          - Water Heater Fuel Type|Electric
        costs:
          - value: 0
      - option: Water Heater DR|WHDR Tank Tucson
        apply_logic:
          - Location|AZ_Tucson.Intl.AP.722740
          - Water Heater DR|WH Tank False
          - Water Heater Fuel Type|Electric
        costs:
          - value: 0
      - option: Water Heater DR|WHDR Tank Atlanta
        apply_logic:
          - Location|GA_Atlanta-Hartsfield-Jackson.Intl.AP.722190
          - Water Heater DR|WH Tank False
          - Water Heater Fuel Type|Electric
        costs:
          - value: 0
      - option: Water Heater DR|WHDR Tank El Paso
        apply_logic:
          - Location|TX_El.Paso.Intl.AP.722700
          - Water Heater DR|WH Tank False
          - Water Heater Fuel Type|Electric
        costs:
          - value: 0
      - option: Water Heater DR|WHDR Tank San Diego
        apply_logic:
          - Location|CA_San.Diego-Lindbergh.Field.722900
          - Water Heater DR|WH Tank False
          - Water Heater Fuel Type|Electric
        costs:
          - value: 0
      - option: Water Heater DR|WHDR Tank New York
        apply_logic:
          - Location|NY_New.York-J.F.Kennedy.Intl.AP.744860
          - Water Heater DR|WH Tank False
          - Water Heater Fuel Type|Electric
        costs:
          - value: 0
      - option: Water Heater DR|WHDR Tank Albuquerque
        apply_logic:
          - Location|NM_Albuquerque.Intl.AP.723650
          - Water Heater DR|WH Tank False
          - Water Heater Fuel Type|Electric
        costs:
          - value: 0
      - option: Water Heater DR|WHDR Tank Seattle
        apply_logic:
          - Location|WA_Seattle-Tacoma.Intl.AP.727930
          - Water Heater DR|WH Tank False
          - Water Heater Fuel Type|Electric     
        costs:
          - value: 0
      - option: Water Heater DR|WHDR Tank Denver
        apply_logic:
          - Location|CO_Boulder-Broomfield-Jefferson.County.AP.724699
          - Water Heater DR|WH Tank False
          - Water Heater Fuel Type|Electric
        costs:
          - value: 0
      - option: Water Heater DR|WHDR Tank Port Angeles
        apply_logic:
          - Location|WA_Quillayute.State.AP.727970
          - Water Heater DR|WH Tank False
          - Water Heater Fuel Type|Electric
        costs:
          - value: 0
      - option: Water Heater DR|WHDR Tank Buffalo
        apply_logic:
          - Location|NY_Buffalo-Greater.Buffalo.Intl.AP.725280
          - Water Heater DR|WH Tank False
          - Water Heater Fuel Type|Electric
        costs:
          - value: 0
      - option: Water Heater DR|WHDR Tank Rochester
        apply_logic:
          - Location|MN_Rochester.Intl.AP.726440
          - Water Heater DR|WH Tank False
          - Water Heater Fuel Type|Electric
        costs:
          - value: 0
      - option: Water Heater DR|WHDR Tank Great Falls
        apply_logic:
          - Location|MT_Great.Falls.Intl.AP.727750
          - Water Heater DR|WH Tank False
          - Water Heater Fuel Type|Electric
        costs:
          - value: 0
      - option: Water Heater DR|WHDR Tank International Falls
        apply_logic:
          - Location|MN_International.Falls.Intl.AP.727470
          - Water Heater DR|WH Tank False
          - Water Heater Fuel Type|Electric
        costs:
          - value: 0
          
      - option: Water Heater DR|WHDR Tankless Tampa
        apply_logic:
          - Location|FL_Orlando.Intl.AP.722050
          - Water Heater DR|WH Tankless False
          - Water Heater Fuel Type|Electric
        costs:
          - value: 0
      - option: Water Heater DR|WHDR Tankless Tucson
        apply_logic:
          - Location|AZ_Tucson.Intl.AP.722740
          - Water Heater DR|WH Tankless False
          - Water Heater Fuel Type|Electric
        costs:
          - value: 0
      - option: Water Heater DR|WHDR Tankless Atlanta
        apply_logic:
          - Location|GA_Atlanta-Hartsfield-Jackson.Intl.AP.722190
          - Water Heater DR|WH Tankless False
          - Water Heater Fuel Type|Electric
        costs:
          - value: 0
      - option: Water Heater DR|WHDR Tankless El Paso
        apply_logic:
          - Location|TX_El.Paso.Intl.AP.722700
          - Water Heater DR|WH Tankless False
          - Water Heater Fuel Type|Electric
        costs:
          - value: 0
      - option: Water Heater DR|WHDR Tankless San Diego
        apply_logic:
          - Location|CA_San.Diego-Lindbergh.Field.722900
          - Water Heater DR|WH Tankless False
          - Water Heater Fuel Type|Electric
        costs:
          - value: 0
      - option: Water Heater DR|WHDR Tankless New York
        apply_logic:
          - Location|NY_New.York-J.F.Kennedy.Intl.AP.744860
          - Water Heater DR|WH Tankless False
          - Water Heater Fuel Type|Electric
        costs:
          - value: 0
      - option: Water Heater DR|WHDR Tankless Albuquerque
        apply_logic:
          - Location|NM_Albuquerque.Intl.AP.723650
          - Water Heater DR|WH Tankless False
          - Water Heater Fuel Type|Electric
        costs:
          - value: 0
      - option: Water Heater DR|WHDR Tankless Seattle
        apply_logic:
          - Location|WA_Seattle-Tacoma.Intl.AP.727930
          - Water Heater DR|WH Tankless False
          - Water Heater Fuel Type|Electric  
        costs:
          - value: 0
      - option: Water Heater DR|WHDR Tankless Denver
        apply_logic:
          - Location|CO_Boulder-Broomfield-Jefferson.County.AP.724699
          - Water Heater DR|WH Tankless False
          - Water Heater Fuel Type|Electric
        costs:
          - value: 0
      - option: Water Heater DR|WHDR Tankless Port Angeles
        apply_logic:
          - Location|WA_Quillayute.State.AP.727970
          - Water Heater DR|WH Tankless False
          - Water Heater Fuel Type|Electric
        costs:
          - value: 0
      - option: Water Heater DR|WHDR Tankless Buffalo
        apply_logic:
          - Location|NY_Buffalo-Greater.Buffalo.Intl.AP.725280
          - Water Heater DR|WH Tankless False
          - Water Heater Fuel Type|Electric
        costs:
          - value: 0
      - option: Water Heater DR|WHDR Tankless Rochester
        apply_logic:
          - Location|MN_Rochester.Intl.AP.726440
          - Water Heater DR|WH Tankless False
          - Water Heater Fuel Type|Electric
        costs:
          - value: 0
      - option: Water Heater DR|WHDR Tankless Great Falls
        apply_logic:
          - Location|MT_Great.Falls.Intl.AP.727750
          - Water Heater DR|WH Tankless False
          - Water Heater Fuel Type|Electric
        costs:
          - value: 0
      - option: Water Heater DR|WHDR Tankless International Falls
        apply_logic:
          - Location|MN_International.Falls.Intl.AP.727470
          - Water Heater DR|WH Tankless False
          - Water Heater Fuel Type|Electric
        costs:
          - value: 0





##up9c - Appliance DR
  - upgrade_name: package 2c appliance only
    options: 
      - option: Appliance DR Apply|TRUE
        costs:
          - value: 0






>>>>>>> 923cec4d
##up10 - package 3a - CAC upgrade with pre heating/cooling, smart thermostat, envelope
  - upgrade_name: Package 3a Pre-heating/cooling, smart thermostat, and envelope for CAC upgrades
    package_apply_logic:
      or:
          - HVAC System Cooling|AC, SEER 8
          - HVAC System Cooling|AC, SEER 10
          - HVAC System Cooling|AC, SEER 13
          - HVAC System Cooling|AC, SEER 14
          - HVAC System Cooling|AC, SEER 15
    options:
      #Best CAC
      - option: HVAC System Cooling|AC, SEER 18
        apply_logic:
          or:
            - HVAC System Cooling|AC, SEER 8
            - HVAC System Cooling|AC, SEER 10
            - HVAC System Cooling|AC, SEER 13
            - HVAC System Cooling|AC, SEER 14
            - HVAC System Cooling|AC, SEER 15
        costs:
          - value: 3200
            multiplier: Fixed (1)
          - value: 42
            multiplier: Size, Cooling System (kBtu/h)
        lifetime: 16
      #smart thermostat    
      - option: ThermoDR_and_nightsetback|San Diego
        apply_logic:
          - Somebody at home in weekday|Yes
          - City|San Diego
        costs:
          - value: 0
            multiplier: Fixed (1)
      - option: ThermoDR_and_fullsetback|San Diego
        apply_logic:
          - Somebody at home in weekday|No
          - City|San Diego
        costs:
          - value: 0
            multiplier: Fixed (1)

      - option: ThermoDR_and_nightsetback|Tampa
        apply_logic:
          - Somebody at home in weekday|Yes
          - City|Tampa
        costs:
          - value: 0
            multiplier: Fixed (1)
      - option: ThermoDR_and_fullsetback|Tampa
        apply_logic:
          - Somebody at home in weekday|No
          - City|Tampa
        costs:
          - value: 0
            multiplier: Fixed (1)

      - option: ThermoDR_and_nightsetback|Tucson
        apply_logic:
          - Somebody at home in weekday|Yes
          - City|Tucson
        costs:
          - value: 0
            multiplier: Fixed (1)
      - option: ThermoDR_and_fullsetback|Tucson
        apply_logic:
          - Somebody at home in weekday|No
          - City|Tucson
        costs:
          - value: 0
            multiplier: Fixed (1)

      - option: ThermoDR_and_nightsetback|Albuquerque
        apply_logic:
          - Somebody at home in weekday|Yes
          - City|Albuquerque
        costs:
          - value: 0
            multiplier: Fixed (1)
      - option: ThermoDR_and_fullsetback|Albuquerque
        apply_logic:
          - Somebody at home in weekday|No
          - City|Albuquerque
        costs:
          - value: 0
            multiplier: Fixed (1)

      - option: ThermoDR_and_nightsetback|Atlanta
        apply_logic:
          - Somebody at home in weekday|Yes
          - City|Atlanta
        costs:
          - value: 0
            multiplier: Fixed (1)
      - option: ThermoDR_and_fullsetback|Atlanta
        apply_logic:
          - Somebody at home in weekday|No
          - City|Atlanta
        costs:
          - value: 0
            multiplier: Fixed (1)

      - option: ThermoDR_and_nightsetback|Seattle
        apply_logic:
          - Somebody at home in weekday|Yes
          - City|Seattle
        costs:
          - value: 0
            multiplier: Fixed (1)
      - option: ThermoDR_and_fullsetback|Seattle
        apply_logic:
          - Somebody at home in weekday|No
          - City|Seattle
        costs:
          - value: 0
            multiplier: Fixed (1)

      - option: ThermoDR_and_nightsetback|Great Falls
        apply_logic:
          - Somebody at home in weekday|Yes
          - City|Great Falls
        costs:
          - value: 0
            multiplier: Fixed (1)
      - option: ThermoDR_and_fullsetback|Great Falls
        apply_logic:
          - Somebody at home in weekday|No
          - City|Great Falls
        costs:
          - value: 0
            multiplier: Fixed (1)

      - option: ThermoDR_and_nightsetback|Denver
        apply_logic:
          - Somebody at home in weekday|Yes
          - City|Denver
        costs:
          - value: 0
            multiplier: Fixed (1)
      - option: ThermoDR_and_fullsetback|Denver
        apply_logic:
          - Somebody at home in weekday|No
          - City|Denver
        costs:
          - value: 0
            multiplier: Fixed (1)

      - option: ThermoDR_and_nightsetback|Buffalo
        apply_logic:
          - Somebody at home in weekday|Yes
          - City|Buffalo
        costs:
          - value: 0
            multiplier: Fixed (1)
      - option: ThermoDR_and_fullsetback|Buffalo
        apply_logic:
          - Somebody at home in weekday|No
          - City|Buffalo
        costs:
          - value: 0
            multiplier: Fixed (1)

      - option: ThermoDR_and_nightsetback|New York
        apply_logic:
          - Somebody at home in weekday|Yes
          - City|New York
        costs:
          - value: 0
            multiplier: Fixed (1)
      - option: ThermoDR_and_fullsetback|New York
        apply_logic:
          - Somebody at home in weekday|No
          - City|New York
        costs:
          - value: 0
            multiplier: Fixed (1)

      - option: ThermoDR_and_nightsetback|Port Angeles
        apply_logic:
          - Somebody at home in weekday|Yes
          - City|Port Angeles
        costs:
          - value: 0
            multiplier: Fixed (1)
      - option: ThermoDR_and_fullsetback|Port Angeles
        apply_logic:
          - Somebody at home in weekday|No
          - City|Port Angeles
        costs:
          - value: 0
            multiplier: Fixed (1)

      - option: ThermoDR_and_nightsetback|El Paso
        apply_logic:
          - Somebody at home in weekday|Yes
          - City|El Paso
        costs:
          - value: 0
            multiplier: Fixed (1)
      - option: ThermoDR_and_fullsetback|El Paso
        apply_logic:
          - Somebody at home in weekday|No
          - City|El Paso
        costs:
          - value: 0
            multiplier: Fixed (1)

      - option: ThermoDR_and_nightsetback|International Falls
        apply_logic:
          - Somebody at home in weekday|Yes
          - City|International Falls
        costs:
          - value: 0
            multiplier: Fixed (1)
      - option: ThermoDR_and_fullsetback|International Falls
        apply_logic:
          - Somebody at home in weekday|No
          - City|International Falls
        costs:
          - value: 0
            multiplier: Fixed (1)

      - option: ThermoDR_and_nightsetback|Rochester
        apply_logic:
          - Somebody at home in weekday|Yes
          - City|Rochester
        costs:
          - value: 0
            multiplier: Fixed (1)
      - option: ThermoDR_and_fullsetback|Rochester
        apply_logic:
          - Somebody at home in weekday|No
          - City|Rochester
        costs:
          - value: 0
            multiplier: Fixed (1)

    
      ##envelope
      #Best walls
      - option: Insulation Wall|Wood Stud, R-13, R-20 external XPS
        apply_logic:
          or:
            - Insulation Wall|Wood Stud, Uninsulated
            - Insulation Wall|Wood Stud, R-7
            - Insulation Wall|Wood Stud, R-11
            - Insulation Wall|Wood Stud, R-13
            - Insulation Wall|Wood Stud, R-19
            - Insulation Wall|Wood Stud, R-19, Grade 2
            - Insulation Wall|Wood Stud, R-19, Grade 3
            - Insulation Wall|Wood Stud, R-23 Closed Cell Spray Foam, 2x4, 16 in o.c.
        costs:
          - value: 0
            multiplier: Fixed (1)
        lifetime: 999
      #Best roofs
      - option: Insulation Unfinished Attic|Ceiling R-49, Vented
        apply_logic: 
          or:
            - Insulation Unfinished Attic|Uninsulated, Vented
            - Insulation Unfinished Attic|Ceiling R-7, Vented
            - Insulation Unfinished Attic|Ceiling R-13, Vented
            - Insulation Unfinished Attic|Ceiling R-19, Vented
            - Insulation Unfinished Attic|Ceiling R-30, Vented
            - Insulation Unfinished Attic|Ceiling R-38, Vented
        costs:
          - value: 0
            multiplier: Fixed (1)
        lifetime: 999
      #Best air sealing
      - option: Infiltration|1 ACH50
        costs:
          - value: 0
            multiplier: Fixed (1)
        lifetime: 999
      - option: Mechanical Ventilation|Exhaust, 2010 ASHRAE 62.2
        apply_logic: 
            - Mechanical Ventilation|None
        costs: 
          - value: 360
            multiplier: Fixed (1)
        lifetime: 999
      #Best windows
      - option: Windows|SCOUT 5.88 R, 0.49 SHGC
        apply_logic:
          or:
            - Location|CO_Boulder-Broomfield-Jefferson.County.AP.724699 #AIA1
            - Location|MT_Great.Falls.Intl.AP.727750 #AIA1
            - Location|MN_International.Falls.Intl.AP.727470 #AIA1
        costs:
          - value: 0
            multiplier: Fixed (1)
        lifetime: 999
      - option: Windows|SCOUT 5.88 R, 0.42 SHGC
        apply_logic:
          or:
            - Location|NM_Albuquerque.Intl.AP.723650 #AIA2
            - Location|WA_Quillayute.State.AP.727970 #AIA2
            - Location|NY_Buffalo-Greater.Buffalo.Intl.AP.725280 #AIA2
            - Location|MN_Rochester.Intl.AP.726440 #AIA2
        costs:
          - value: 0
            multiplier: Fixed (1)
        lifetime: 999
      - option: Windows|SCOUT 5.88 R, 0.27 SHGC
        apply_logic:
          or:
            - Location|FL_Orlando.Intl.AP.722050 #AIA5
            - Location|AZ_Tucson.Intl.AP.722740 #AIA4
            - Location|GA_Atlanta-Hartsfield-Jackson.Intl.AP.722190 #AIA5
            - Location|TX_El.Paso.Intl.AP.722700 #AIA5
            - Location|CA_San.Diego-Lindbergh.Field.722900 #AIA4
            - Location|NY_New.York-J.F.Kennedy.Intl.AP.744860 #AIA3
            - Location|WA_Seattle-Tacoma.Intl.AP.727930 #AIA3
        costs:
          - value: 0
            multiplier: Fixed (1)
        lifetime: 999
      #Best floors:
      - option: Insulation Slab|R20 Option 1
        apply_logic: 
          and:
            - Insulation Slab|Uninsulated
            - or:
              - Location|NM_Albuquerque.Intl.AP.723650 #AIA2
              - Location|CO_Boulder-Broomfield-Jefferson.County.AP.724699 #AIA1
              - Location|WA_Quillayute.State.AP.727970 #AIA2
              - Location|NY_Buffalo-Greater.Buffalo.Intl.AP.725280 #AIA2
              - Location|MN_Rochester.Intl.AP.726440 #AIA2
              - Location|MT_Great.Falls.Intl.AP.727750 #AIA1
              - Location|MN_International.Falls.Intl.AP.727470 #AIA1
        costs:
          - value: 0
            multiplier: Fixed (1)
        lifetime: 999
      - option: Insulation Slab|R20 Option 2
        apply_logic: 
          and:
            - Insulation Slab|2ft R5 Perimeter, R5 Gap
            - or:
              - Location|NM_Albuquerque.Intl.AP.723650 #AIA2
              - Location|CO_Boulder-Broomfield-Jefferson.County.AP.724699 #AIA1
              - Location|WA_Quillayute.State.AP.727970 #AIA2
              - Location|NY_Buffalo-Greater.Buffalo.Intl.AP.725280 #AIA2
              - Location|MN_Rochester.Intl.AP.726440 #AIA2
              - Location|MT_Great.Falls.Intl.AP.727750 #AIA1
              - Location|MN_International.Falls.Intl.AP.727470 #AIA1
        costs:
          - value: 0
            multiplier: Fixed (1)
        lifetime: 999
      - option: Insulation Slab|R20 Option 3
        apply_logic: 
          and:
            - Insulation Slab|2ft R10 Perimeter, R10 Gap
            - or:
              - Location|NM_Albuquerque.Intl.AP.723650 #AIA2
              - Location|CO_Boulder-Broomfield-Jefferson.County.AP.724699 #AIA1
              - Location|WA_Quillayute.State.AP.727970 #AIA2
              - Location|NY_Buffalo-Greater.Buffalo.Intl.AP.725280 #AIA2
              - Location|MN_Rochester.Intl.AP.726440 #AIA2
              - Location|MT_Great.Falls.Intl.AP.727750 #AIA1
              - Location|MN_International.Falls.Intl.AP.727470 #AIA1
        costs:
          - value: 0
            multiplier: Fixed (1)
        lifetime: 999
      - option: Insulation Slab|R20 Option 4
        apply_logic: 
          and:
            - Insulation Slab|4ft R5 Perimeter, R5 Gap
            - or:
              - Location|NM_Albuquerque.Intl.AP.723650 #AIA2
              - Location|CO_Boulder-Broomfield-Jefferson.County.AP.724699 #AIA1
              - Location|WA_Quillayute.State.AP.727970 #AIA2
              - Location|NY_Buffalo-Greater.Buffalo.Intl.AP.725280 #AIA2
              - Location|MN_Rochester.Intl.AP.726440 #AIA2
              - Location|MT_Great.Falls.Intl.AP.727750 #AIA1
              - Location|MN_International.Falls.Intl.AP.727470 #AIA1
        costs:
          - value: 0
            multiplier: Fixed (1)
        lifetime: 999      
      - option: Insulation Slab|R20 Option 5
        apply_logic: 
          and:
            - Insulation Slab|2ft R5 Exterior
            - or:
              - Location|NM_Albuquerque.Intl.AP.723650 #AIA2
              - Location|CO_Boulder-Broomfield-Jefferson.County.AP.724699 #AIA1
              - Location|WA_Quillayute.State.AP.727970 #AIA2
              - Location|NY_Buffalo-Greater.Buffalo.Intl.AP.725280 #AIA2
              - Location|MN_Rochester.Intl.AP.726440 #AIA2
              - Location|MT_Great.Falls.Intl.AP.727750 #AIA1
              - Location|MN_International.Falls.Intl.AP.727470 #AIA1
        costs:
          - value: 0
            multiplier: Fixed (1)
        lifetime: 999
      - option: Insulation Slab|R20 Option 6
        apply_logic: 
          and:
            - Insulation Slab|2ft R10 Exterior
            - or:
              - Location|NM_Albuquerque.Intl.AP.723650 #AIA2
              - Location|CO_Boulder-Broomfield-Jefferson.County.AP.724699 #AIA1
              - Location|WA_Quillayute.State.AP.727970 #AIA2
              - Location|NY_Buffalo-Greater.Buffalo.Intl.AP.725280 #AIA2
              - Location|MN_Rochester.Intl.AP.726440 #AIA2
              - Location|MT_Great.Falls.Intl.AP.727750 #AIA1
              - Location|MN_International.Falls.Intl.AP.727470 #AIA1
        costs:
          - value: 0
            multiplier: Fixed (1)
        lifetime: 999
      - option: Insulation Slab|R20 Option 7
        apply_logic: 
          and:
            - Insulation Slab|R10 Whole Slab, R5 Gap
            - or:
              - Location|NM_Albuquerque.Intl.AP.723650 #AIA2
              - Location|CO_Boulder-Broomfield-Jefferson.County.AP.724699 #AIA1
              - Location|WA_Quillayute.State.AP.727970 #AIA2
              - Location|NY_Buffalo-Greater.Buffalo.Intl.AP.725280 #AIA2
              - Location|MN_Rochester.Intl.AP.726440 #AIA2
              - Location|MT_Great.Falls.Intl.AP.727750 #AIA1
              - Location|MN_International.Falls.Intl.AP.727470 #AIA1
        costs:
          - value: 0
            multiplier: Fixed (1)
        lifetime: 999
      - option: Insulation Slab|R20 Option 8
        apply_logic: 
          and:
            - Insulation Slab|R20 Whole Slab
            - or:
              - Location|NM_Albuquerque.Intl.AP.723650 #AIA2
              - Location|CO_Boulder-Broomfield-Jefferson.County.AP.724699 #AIA1
              - Location|WA_Quillayute.State.AP.727970 #AIA2
              - Location|NY_Buffalo-Greater.Buffalo.Intl.AP.725280 #AIA2
              - Location|MN_Rochester.Intl.AP.726440 #AIA2
              - Location|MT_Great.Falls.Intl.AP.727750 #AIA1
              - Location|MN_International.Falls.Intl.AP.727470 #AIA1
        costs:
          - value: 0
            multiplier: Fixed (1)
        lifetime: 999
    ##end floors
##up11 - package 3b - ASHP upgrade with pre heating/cooling, smart thermostat, envelope
  - upgrade_name: Package 3b Pre-heating/cooling, smart thermostat, and envelope for ASHP upgrades
    package_apply_logic:
      or:
          - HVAC System Heat Pump|ASHP, SEER 10, 6.2 HSPF
          - HVAC System Heat Pump|ASHP, SEER 10.3, 7.0 HSPF
          - HVAC System Heat Pump|ASHP, SEER 11.5, 7.5 HSPF
          - HVAC System Heat Pump|ASHP, SEER 13, 7.7 HSPF
          - HVAC System Heat Pump|ASHP, SEER 13, 8.0 HSPF
          - HVAC System Heat Pump|ASHP, SEER 14, 8.2 HSPF
          - HVAC System Heat Pump|ASHP, SEER 14.3, 8.5 HSPF
          - HVAC System Heat Pump|ASHP, SEER 15, 8.5 HSPF
          - HVAC System Heat Pump|ASHP, SEER 16, 9.0 HSPF
          - HVAC System Heat Pump|ASHP, SEER 17, 8.7 HSPF
          - HVAC System Heat Pump|ASHP, SEER 18, 9.3 HSPF
    options:
      - option: HVAC System Heat Pump|ASHP, SEER 22, 10 HSPF
        apply_logic: 
          or:
            - HVAC System Heat Pump|ASHP, SEER 10, 6.2 HSPF
            - HVAC System Heat Pump|ASHP, SEER 10.3, 7.0 HSPF
            - HVAC System Heat Pump|ASHP, SEER 11.5, 7.5 HSPF
            - HVAC System Heat Pump|ASHP, SEER 13, 7.7 HSPF
            - HVAC System Heat Pump|ASHP, SEER 13, 8.0 HSPF
            - HVAC System Heat Pump|ASHP, SEER 14, 8.2 HSPF
            - HVAC System Heat Pump|ASHP, SEER 14.3, 8.5 HSPF
            - HVAC System Heat Pump|ASHP, SEER 15, 8.5 HSPF
            - HVAC System Heat Pump|ASHP, SEER 16, 9.0 HSPF
            - HVAC System Heat Pump|ASHP, SEER 17, 8.7 HSPF
            - HVAC System Heat Pump|ASHP, SEER 18, 9.3 HSPF
            #removed upgrades from electric resistance heating to ensure no house is included in both the ASHP and CAC upgrade packages
        costs:
          - value: 4200
            multiplier: Fixed (1)
          - value: 42
            multiplier: Size, Heating System (kBtu/h)
        lifetime: 15
      #smart thermostat
      - option: ThermoDR_and_nightsetback|San Diego
        apply_logic:
          - Somebody at home in weekday|Yes
          - City|San Diego
        costs:
          - value: 0
            multiplier: Fixed (1)
      - option: ThermoDR_and_fullsetback|San Diego
        apply_logic:
          - Somebody at home in weekday|No
          - City|San Diego
        costs:
          - value: 0
            multiplier: Fixed (1)

      - option: ThermoDR_and_nightsetback|Tampa
        apply_logic:
          - Somebody at home in weekday|Yes
          - City|Tampa
        costs:
          - value: 0
            multiplier: Fixed (1)
      - option: ThermoDR_and_fullsetback|Tampa
        apply_logic:
          - Somebody at home in weekday|No
          - City|Tampa
        costs:
          - value: 0
            multiplier: Fixed (1)

      - option: ThermoDR_and_nightsetback|Tucson
        apply_logic:
          - Somebody at home in weekday|Yes
          - City|Tucson
        costs:
          - value: 0
            multiplier: Fixed (1)
      - option: ThermoDR_and_fullsetback|Tucson
        apply_logic:
          - Somebody at home in weekday|No
          - City|Tucson
        costs:
          - value: 0
            multiplier: Fixed (1)

      - option: ThermoDR_and_nightsetback|Albuquerque
        apply_logic:
          - Somebody at home in weekday|Yes
          - City|Albuquerque
        costs:
          - value: 0
            multiplier: Fixed (1)
      - option: ThermoDR_and_fullsetback|Albuquerque
        apply_logic:
          - Somebody at home in weekday|No
          - City|Albuquerque
        costs:
          - value: 0
            multiplier: Fixed (1)

      - option: ThermoDR_and_nightsetback|Atlanta
        apply_logic:
          - Somebody at home in weekday|Yes
          - City|Atlanta
        costs:
          - value: 0
            multiplier: Fixed (1)
      - option: ThermoDR_and_fullsetback|Atlanta
        apply_logic:
          - Somebody at home in weekday|No
          - City|Atlanta
        costs:
          - value: 0
            multiplier: Fixed (1)

      - option: ThermoDR_and_nightsetback|Seattle
        apply_logic:
          - Somebody at home in weekday|Yes
          - City|Seattle
        costs:
          - value: 0
            multiplier: Fixed (1)
      - option: ThermoDR_and_fullsetback|Seattle
        apply_logic:
          - Somebody at home in weekday|No
          - City|Seattle
        costs:
          - value: 0
            multiplier: Fixed (1)

      - option: ThermoDR_and_nightsetback|Great Falls
        apply_logic:
          - Somebody at home in weekday|Yes
          - City|Great Falls
        costs:
          - value: 0
            multiplier: Fixed (1)
      - option: ThermoDR_and_fullsetback|Great Falls
        apply_logic:
          - Somebody at home in weekday|No
          - City|Great Falls
        costs:
          - value: 0
            multiplier: Fixed (1)

      - option: ThermoDR_and_nightsetback|Denver
        apply_logic:
          - Somebody at home in weekday|Yes
          - City|Denver
        costs:
          - value: 0
            multiplier: Fixed (1)
      - option: ThermoDR_and_fullsetback|Denver
        apply_logic:
          - Somebody at home in weekday|No
          - City|Denver
        costs:
          - value: 0
            multiplier: Fixed (1)

      - option: ThermoDR_and_nightsetback|Buffalo
        apply_logic:
          - Somebody at home in weekday|Yes
          - City|Buffalo
        costs:
          - value: 0
            multiplier: Fixed (1)
      - option: ThermoDR_and_fullsetback|Buffalo
        apply_logic:
          - Somebody at home in weekday|No
          - City|Buffalo
        costs:
          - value: 0
            multiplier: Fixed (1)

      - option: ThermoDR_and_nightsetback|New York
        apply_logic:
          - Somebody at home in weekday|Yes
          - City|New York
        costs:
          - value: 0
            multiplier: Fixed (1)
      - option: ThermoDR_and_fullsetback|New York
        apply_logic:
          - Somebody at home in weekday|No
          - City|New York
        costs:
          - value: 0
            multiplier: Fixed (1)

      - option: ThermoDR_and_nightsetback|Port Angeles
        apply_logic:
          - Somebody at home in weekday|Yes
          - City|Port Angeles
        costs:
          - value: 0
            multiplier: Fixed (1)
      - option: ThermoDR_and_fullsetback|Port Angeles
        apply_logic:
          - Somebody at home in weekday|No
          - City|Port Angeles
        costs:
          - value: 0
            multiplier: Fixed (1)

      - option: ThermoDR_and_nightsetback|El Paso
        apply_logic:
          - Somebody at home in weekday|Yes
          - City|El Paso
        costs:
          - value: 0
            multiplier: Fixed (1)
      - option: ThermoDR_and_fullsetback|El Paso
        apply_logic:
          - Somebody at home in weekday|No
          - City|El Paso
        costs:
          - value: 0
            multiplier: Fixed (1)

      - option: ThermoDR_and_nightsetback|International Falls
        apply_logic:
          - Somebody at home in weekday|Yes
          - City|International Falls
        costs:
          - value: 0
            multiplier: Fixed (1)
      - option: ThermoDR_and_fullsetback|International Falls
        apply_logic:
          - Somebody at home in weekday|No
          - City|International Falls
        costs:
          - value: 0
            multiplier: Fixed (1)

      - option: ThermoDR_and_nightsetback|Rochester
        apply_logic:
          - Somebody at home in weekday|Yes
          - City|Rochester
        costs:
          - value: 0
            multiplier: Fixed (1)
      - option: ThermoDR_and_fullsetback|Rochester
        apply_logic:
          - Somebody at home in weekday|No
          - City|Rochester
        costs:
          - value: 0
            multiplier: Fixed (1)

      #envelope
            #Best walls
      - option: Insulation Wall|Wood Stud, R-13, R-20 external XPS
        apply_logic:
          or:
            - Insulation Wall|Wood Stud, Uninsulated
            - Insulation Wall|Wood Stud, R-7
            - Insulation Wall|Wood Stud, R-11
            - Insulation Wall|Wood Stud, R-13
            - Insulation Wall|Wood Stud, R-19
            - Insulation Wall|Wood Stud, R-19, Grade 2
            - Insulation Wall|Wood Stud, R-19, Grade 3
            - Insulation Wall|Wood Stud, R-23 Closed Cell Spray Foam, 2x4, 16 in o.c.
        costs:
          - value: 0
            multiplier: Fixed (1)
        lifetime: 999
      #Best roofs
      - option: Insulation Unfinished Attic|Ceiling R-49, Vented
        apply_logic: 
          or:
            - Insulation Unfinished Attic|Uninsulated, Vented
            - Insulation Unfinished Attic|Ceiling R-7, Vented
            - Insulation Unfinished Attic|Ceiling R-13, Vented
            - Insulation Unfinished Attic|Ceiling R-19, Vented
            - Insulation Unfinished Attic|Ceiling R-30, Vented
            - Insulation Unfinished Attic|Ceiling R-38, Vented
        costs:
          - value: 0
            multiplier: Fixed (1)
        lifetime: 999
      #Best air sealing
      - option: Infiltration|1 ACH50
        costs:
          - value: 0
            multiplier: Fixed (1)
        lifetime: 999
      - option: Mechanical Ventilation|Exhaust, 2010 ASHRAE 62.2
        apply_logic: 
            - Mechanical Ventilation|None
        costs: 
          - value: 360
            multiplier: Fixed (1)
        lifetime: 999
      #Best windows
      - option: Windows|SCOUT 5.88 R, 0.49 SHGC
        apply_logic:
          or:
            - Location|CO_Boulder-Broomfield-Jefferson.County.AP.724699 #AIA1
            - Location|MT_Great.Falls.Intl.AP.727750 #AIA1
            - Location|MN_International.Falls.Intl.AP.727470 #AIA1
        costs:
          - value: 0
            multiplier: Fixed (1)
        lifetime: 999
      - option: Windows|SCOUT 5.88 R, 0.42 SHGC
        apply_logic:
          or:
            - Location|NM_Albuquerque.Intl.AP.723650 #AIA2
            - Location|WA_Quillayute.State.AP.727970 #AIA2
            - Location|NY_Buffalo-Greater.Buffalo.Intl.AP.725280 #AIA2
            - Location|MN_Rochester.Intl.AP.726440 #AIA2
        costs:
          - value: 0
            multiplier: Fixed (1)
        lifetime: 999
      - option: Windows|SCOUT 5.88 R, 0.27 SHGC
        apply_logic:
          or:
            - Location|FL_Orlando.Intl.AP.722050 #AIA5
            - Location|AZ_Tucson.Intl.AP.722740 #AIA4
            - Location|GA_Atlanta-Hartsfield-Jackson.Intl.AP.722190 #AIA5
            - Location|TX_El.Paso.Intl.AP.722700 #AIA5
            - Location|CA_San.Diego-Lindbergh.Field.722900 #AIA4
            - Location|NY_New.York-J.F.Kennedy.Intl.AP.744860 #AIA3
            - Location|WA_Seattle-Tacoma.Intl.AP.727930 #AIA3
        costs:
          - value: 0
            multiplier: Fixed (1)
        lifetime: 999
      #Best floors:
      - option: Insulation Slab|R20 Option 1
        apply_logic: 
          and:
            - Insulation Slab|Uninsulated
            - or:
              - Location|NM_Albuquerque.Intl.AP.723650 #AIA2
              - Location|CO_Boulder-Broomfield-Jefferson.County.AP.724699 #AIA1
              - Location|WA_Quillayute.State.AP.727970 #AIA2
              - Location|NY_Buffalo-Greater.Buffalo.Intl.AP.725280 #AIA2
              - Location|MN_Rochester.Intl.AP.726440 #AIA2
              - Location|MT_Great.Falls.Intl.AP.727750 #AIA1
              - Location|MN_International.Falls.Intl.AP.727470 #AIA1
        costs:
          - value: 0
            multiplier: Fixed (1)
        lifetime: 999
      - option: Insulation Slab|R20 Option 2
        apply_logic: 
          and:
            - Insulation Slab|2ft R5 Perimeter, R5 Gap
            - or:
              - Location|NM_Albuquerque.Intl.AP.723650 #AIA2
              - Location|CO_Boulder-Broomfield-Jefferson.County.AP.724699 #AIA1
              - Location|WA_Quillayute.State.AP.727970 #AIA2
              - Location|NY_Buffalo-Greater.Buffalo.Intl.AP.725280 #AIA2
              - Location|MN_Rochester.Intl.AP.726440 #AIA2
              - Location|MT_Great.Falls.Intl.AP.727750 #AIA1
              - Location|MN_International.Falls.Intl.AP.727470 #AIA1
        costs:
          - value: 0
            multiplier: Fixed (1)
        lifetime: 999
      - option: Insulation Slab|R20 Option 3
        apply_logic: 
          and:
            - Insulation Slab|2ft R10 Perimeter, R10 Gap
            - or:
              - Location|NM_Albuquerque.Intl.AP.723650 #AIA2
              - Location|CO_Boulder-Broomfield-Jefferson.County.AP.724699 #AIA1
              - Location|WA_Quillayute.State.AP.727970 #AIA2
              - Location|NY_Buffalo-Greater.Buffalo.Intl.AP.725280 #AIA2
              - Location|MN_Rochester.Intl.AP.726440 #AIA2
              - Location|MT_Great.Falls.Intl.AP.727750 #AIA1
              - Location|MN_International.Falls.Intl.AP.727470 #AIA1
        costs:
          - value: 0
            multiplier: Fixed (1)
        lifetime: 999
      - option: Insulation Slab|R20 Option 4
        apply_logic: 
          and:
            - Insulation Slab|4ft R5 Perimeter, R5 Gap
            - or:
              - Location|NM_Albuquerque.Intl.AP.723650 #AIA2
              - Location|CO_Boulder-Broomfield-Jefferson.County.AP.724699 #AIA1
              - Location|WA_Quillayute.State.AP.727970 #AIA2
              - Location|NY_Buffalo-Greater.Buffalo.Intl.AP.725280 #AIA2
              - Location|MN_Rochester.Intl.AP.726440 #AIA2
              - Location|MT_Great.Falls.Intl.AP.727750 #AIA1
              - Location|MN_International.Falls.Intl.AP.727470 #AIA1
        costs:
          - value: 0
            multiplier: Fixed (1)
        lifetime: 999      
      - option: Insulation Slab|R20 Option 5
        apply_logic: 
          and:
            - Insulation Slab|2ft R5 Exterior
            - or:
              - Location|NM_Albuquerque.Intl.AP.723650 #AIA2
              - Location|CO_Boulder-Broomfield-Jefferson.County.AP.724699 #AIA1
              - Location|WA_Quillayute.State.AP.727970 #AIA2
              - Location|NY_Buffalo-Greater.Buffalo.Intl.AP.725280 #AIA2
              - Location|MN_Rochester.Intl.AP.726440 #AIA2
              - Location|MT_Great.Falls.Intl.AP.727750 #AIA1
              - Location|MN_International.Falls.Intl.AP.727470 #AIA1
        costs:
          - value: 0
            multiplier: Fixed (1)
        lifetime: 999
      - option: Insulation Slab|R20 Option 6
        apply_logic: 
          and:
            - Insulation Slab|2ft R10 Exterior
            - or:
              - Location|NM_Albuquerque.Intl.AP.723650 #AIA2
              - Location|CO_Boulder-Broomfield-Jefferson.County.AP.724699 #AIA1
              - Location|WA_Quillayute.State.AP.727970 #AIA2
              - Location|NY_Buffalo-Greater.Buffalo.Intl.AP.725280 #AIA2
              - Location|MN_Rochester.Intl.AP.726440 #AIA2
              - Location|MT_Great.Falls.Intl.AP.727750 #AIA1
              - Location|MN_International.Falls.Intl.AP.727470 #AIA1
        costs:
          - value: 0
            multiplier: Fixed (1)
        lifetime: 999
      - option: Insulation Slab|R20 Option 7
        apply_logic: 
          and:
            - Insulation Slab|R10 Whole Slab, R5 Gap
            - or:
              - Location|NM_Albuquerque.Intl.AP.723650 #AIA2
              - Location|CO_Boulder-Broomfield-Jefferson.County.AP.724699 #AIA1
              - Location|WA_Quillayute.State.AP.727970 #AIA2
              - Location|NY_Buffalo-Greater.Buffalo.Intl.AP.725280 #AIA2
              - Location|MN_Rochester.Intl.AP.726440 #AIA2
              - Location|MT_Great.Falls.Intl.AP.727750 #AIA1
              - Location|MN_International.Falls.Intl.AP.727470 #AIA1
        costs:
          - value: 0
            multiplier: Fixed (1)
        lifetime: 999
      - option: Insulation Slab|R20 Option 8
        apply_logic: 
          and:
            - Insulation Slab|R20 Whole Slab
            - or:
              - Location|NM_Albuquerque.Intl.AP.723650 #AIA2
              - Location|CO_Boulder-Broomfield-Jefferson.County.AP.724699 #AIA1
              - Location|WA_Quillayute.State.AP.727970 #AIA2
              - Location|NY_Buffalo-Greater.Buffalo.Intl.AP.725280 #AIA2
              - Location|MN_Rochester.Intl.AP.726440 #AIA2
              - Location|MT_Great.Falls.Intl.AP.727750 #AIA1
              - Location|MN_International.Falls.Intl.AP.727470 #AIA1
        costs:
          - value: 0
            multiplier: Fixed (1)
        lifetime: 999
    ##end floors
##up12 - package 3c - No CAC/ASHP upgrade, with pre heating/cooling, smart thermostat, envelope 
  - upgrade_name: Package 3c Pre-heating/cooling, smart thermostat, and envelope for no HVAC upgrades
    package_apply_logic:
      not:
        - or:
            - HVAC System Heat Pump|ASHP, SEER 10, 6.2 HSPF
            - HVAC System Heat Pump|ASHP, SEER 10.3, 7.0 HSPF
            - HVAC System Heat Pump|ASHP, SEER 11.5, 7.5 HSPF
            - HVAC System Heat Pump|ASHP, SEER 13, 7.7 HSPF
            - HVAC System Heat Pump|ASHP, SEER 13, 8.0 HSPF
            - HVAC System Heat Pump|ASHP, SEER 14, 8.2 HSPF
            - HVAC System Heat Pump|ASHP, SEER 14.3, 8.5 HSPF
            - HVAC System Heat Pump|ASHP, SEER 15, 8.5 HSPF
            - HVAC System Heat Pump|ASHP, SEER 16, 9.0 HSPF
            - HVAC System Heat Pump|ASHP, SEER 17, 8.7 HSPF
            - HVAC System Heat Pump|ASHP, SEER 18, 9.3 HSPF
            - HVAC System Cooling|AC, SEER 8
            - HVAC System Cooling|AC, SEER 10
            - HVAC System Cooling|AC, SEER 13
            - HVAC System Cooling|AC, SEER 14
            - HVAC System Cooling|AC, SEER 15
    options:
      #smart thermostat
      - option: ThermoDR_and_nightsetback|San Diego
        apply_logic:
          - Somebody at home in weekday|Yes
          - City|San Diego
        costs:
          - value: 0
            multiplier: Fixed (1)
      - option: ThermoDR_and_fullsetback|San Diego
        apply_logic:
          - Somebody at home in weekday|No
          - City|San Diego
        costs:
          - value: 0
            multiplier: Fixed (1)

      - option: ThermoDR_and_nightsetback|Tampa
        apply_logic:
          - Somebody at home in weekday|Yes
          - City|Tampa
        costs:
          - value: 0
            multiplier: Fixed (1)
      - option: ThermoDR_and_fullsetback|Tampa
        apply_logic:
          - Somebody at home in weekday|No
          - City|Tampa
        costs:
          - value: 0
            multiplier: Fixed (1)

      - option: ThermoDR_and_nightsetback|Tucson
        apply_logic:
          - Somebody at home in weekday|Yes
          - City|Tucson
        costs:
          - value: 0
            multiplier: Fixed (1)
      - option: ThermoDR_and_fullsetback|Tucson
        apply_logic:
          - Somebody at home in weekday|No
          - City|Tucson
        costs:
          - value: 0
            multiplier: Fixed (1)

      - option: ThermoDR_and_nightsetback|Albuquerque
        apply_logic:
          - Somebody at home in weekday|Yes
          - City|Albuquerque
        costs:
          - value: 0
            multiplier: Fixed (1)
      - option: ThermoDR_and_fullsetback|Albuquerque
        apply_logic:
          - Somebody at home in weekday|No
          - City|Albuquerque
        costs:
          - value: 0
            multiplier: Fixed (1)

      - option: ThermoDR_and_nightsetback|Atlanta
        apply_logic:
          - Somebody at home in weekday|Yes
          - City|Atlanta
        costs:
          - value: 0
            multiplier: Fixed (1)
      - option: ThermoDR_and_fullsetback|Atlanta
        apply_logic:
          - Somebody at home in weekday|No
          - City|Atlanta
        costs:
          - value: 0
            multiplier: Fixed (1)

      - option: ThermoDR_and_nightsetback|Seattle
        apply_logic:
          - Somebody at home in weekday|Yes
          - City|Seattle
        costs:
          - value: 0
            multiplier: Fixed (1)
      - option: ThermoDR_and_fullsetback|Seattle
        apply_logic:
          - Somebody at home in weekday|No
          - City|Seattle
        costs:
          - value: 0
            multiplier: Fixed (1)

      - option: ThermoDR_and_nightsetback|Great Falls
        apply_logic:
          - Somebody at home in weekday|Yes
          - City|Great Falls
        costs:
          - value: 0
            multiplier: Fixed (1)
      - option: ThermoDR_and_fullsetback|Great Falls
        apply_logic:
          - Somebody at home in weekday|No
          - City|Great Falls
        costs:
          - value: 0
            multiplier: Fixed (1)

      - option: ThermoDR_and_nightsetback|Denver
        apply_logic:
          - Somebody at home in weekday|Yes
          - City|Denver
        costs:
          - value: 0
            multiplier: Fixed (1)
      - option: ThermoDR_and_fullsetback|Denver
        apply_logic:
          - Somebody at home in weekday|No
          - City|Denver
        costs:
          - value: 0
            multiplier: Fixed (1)

      - option: ThermoDR_and_nightsetback|Buffalo
        apply_logic:
          - Somebody at home in weekday|Yes
          - City|Buffalo
        costs:
          - value: 0
            multiplier: Fixed (1)
      - option: ThermoDR_and_fullsetback|Buffalo
        apply_logic:
          - Somebody at home in weekday|No
          - City|Buffalo
        costs:
          - value: 0
            multiplier: Fixed (1)

      - option: ThermoDR_and_nightsetback|New York
        apply_logic:
          - Somebody at home in weekday|Yes
          - City|New York
        costs:
          - value: 0
            multiplier: Fixed (1)
      - option: ThermoDR_and_fullsetback|New York
        apply_logic:
          - Somebody at home in weekday|No
          - City|New York
        costs:
          - value: 0
            multiplier: Fixed (1)

      - option: ThermoDR_and_nightsetback|Port Angeles
        apply_logic:
          - Somebody at home in weekday|Yes
          - City|Port Angeles
        costs:
          - value: 0
            multiplier: Fixed (1)
      - option: ThermoDR_and_fullsetback|Port Angeles
        apply_logic:
          - Somebody at home in weekday|No
          - City|Port Angeles
        costs:
          - value: 0
            multiplier: Fixed (1)

      - option: ThermoDR_and_nightsetback|El Paso
        apply_logic:
          - Somebody at home in weekday|Yes
          - City|El Paso
        costs:
          - value: 0
            multiplier: Fixed (1)
      - option: ThermoDR_and_fullsetback|El Paso
        apply_logic:
          - Somebody at home in weekday|No
          - City|El Paso
        costs:
          - value: 0
            multiplier: Fixed (1)

      - option: ThermoDR_and_nightsetback|International Falls
        apply_logic:
          - Somebody at home in weekday|Yes
          - City|International Falls
        costs:
          - value: 0
            multiplier: Fixed (1)
      - option: ThermoDR_and_fullsetback|International Falls
        apply_logic:
          - Somebody at home in weekday|No
          - City|International Falls
        costs:
          - value: 0
            multiplier: Fixed (1)

      - option: ThermoDR_and_nightsetback|Rochester
        apply_logic:
          - Somebody at home in weekday|Yes
          - City|Rochester
        costs:
          - value: 0
            multiplier: Fixed (1)
      - option: ThermoDR_and_fullsetback|Rochester
        apply_logic:
          - Somebody at home in weekday|No
          - City|Rochester
        costs:
          - value: 0
            multiplier: Fixed (1)

      #envelope
            #Best walls
      - option: Insulation Wall|Wood Stud, R-13, R-20 external XPS
        apply_logic:
          or:
            - Insulation Wall|Wood Stud, Uninsulated
            - Insulation Wall|Wood Stud, R-7
            - Insulation Wall|Wood Stud, R-11
            - Insulation Wall|Wood Stud, R-13
            - Insulation Wall|Wood Stud, R-19
            - Insulation Wall|Wood Stud, R-19, Grade 2
            - Insulation Wall|Wood Stud, R-19, Grade 3
            - Insulation Wall|Wood Stud, R-23 Closed Cell Spray Foam, 2x4, 16 in o.c.
        costs:
          - value: 0
            multiplier: Fixed (1)
        lifetime: 999
      #Best roofs
      - option: Insulation Unfinished Attic|Ceiling R-49, Vented
        apply_logic: 
          or:
            - Insulation Unfinished Attic|Uninsulated, Vented
            - Insulation Unfinished Attic|Ceiling R-7, Vented
            - Insulation Unfinished Attic|Ceiling R-13, Vented
            - Insulation Unfinished Attic|Ceiling R-19, Vented
            - Insulation Unfinished Attic|Ceiling R-30, Vented
            - Insulation Unfinished Attic|Ceiling R-38, Vented
        costs:
          - value: 0
            multiplier: Fixed (1)
        lifetime: 999
      #Best air sealing
      - option: Infiltration|1 ACH50
        costs:
          - value: 0
            multiplier: Fixed (1)
        lifetime: 999
      - option: Mechanical Ventilation|Exhaust, 2010 ASHRAE 62.2
        apply_logic: 
            - Mechanical Ventilation|None
        costs: 
          - value: 360
            multiplier: Fixed (1)
        lifetime: 999
      #Best windows
      - option: Windows|SCOUT 5.88 R, 0.49 SHGC
        apply_logic:
          or:
            - Location|CO_Boulder-Broomfield-Jefferson.County.AP.724699 #AIA1
            - Location|MT_Great.Falls.Intl.AP.727750 #AIA1
            - Location|MN_International.Falls.Intl.AP.727470 #AIA1
        costs:
          - value: 0
            multiplier: Fixed (1)
        lifetime: 999
      - option: Windows|SCOUT 5.88 R, 0.42 SHGC
        apply_logic:
          or:
            - Location|NM_Albuquerque.Intl.AP.723650 #AIA2
            - Location|WA_Quillayute.State.AP.727970 #AIA2
            - Location|NY_Buffalo-Greater.Buffalo.Intl.AP.725280 #AIA2
            - Location|MN_Rochester.Intl.AP.726440 #AIA2
        costs:
          - value: 0
            multiplier: Fixed (1)
        lifetime: 999
      - option: Windows|SCOUT 5.88 R, 0.27 SHGC
        apply_logic:
          or:
            - Location|FL_Orlando.Intl.AP.722050 #AIA5
            - Location|AZ_Tucson.Intl.AP.722740 #AIA4
            - Location|GA_Atlanta-Hartsfield-Jackson.Intl.AP.722190 #AIA5
            - Location|TX_El.Paso.Intl.AP.722700 #AIA5
            - Location|CA_San.Diego-Lindbergh.Field.722900 #AIA4
            - Location|NY_New.York-J.F.Kennedy.Intl.AP.744860 #AIA3
            - Location|WA_Seattle-Tacoma.Intl.AP.727930 #AIA3
        costs:
          - value: 0
            multiplier: Fixed (1)
        lifetime: 999
      #Best floors:
      - option: Insulation Slab|R20 Option 1
        apply_logic: 
          and:
            - Insulation Slab|Uninsulated
            - or:
              - Location|NM_Albuquerque.Intl.AP.723650 #AIA2
              - Location|CO_Boulder-Broomfield-Jefferson.County.AP.724699 #AIA1
              - Location|WA_Quillayute.State.AP.727970 #AIA2
              - Location|NY_Buffalo-Greater.Buffalo.Intl.AP.725280 #AIA2
              - Location|MN_Rochester.Intl.AP.726440 #AIA2
              - Location|MT_Great.Falls.Intl.AP.727750 #AIA1
              - Location|MN_International.Falls.Intl.AP.727470 #AIA1
        costs:
          - value: 0
            multiplier: Fixed (1)
        lifetime: 999
      - option: Insulation Slab|R20 Option 2
        apply_logic: 
          and:
            - Insulation Slab|2ft R5 Perimeter, R5 Gap
            - or:
              - Location|NM_Albuquerque.Intl.AP.723650 #AIA2
              - Location|CO_Boulder-Broomfield-Jefferson.County.AP.724699 #AIA1
              - Location|WA_Quillayute.State.AP.727970 #AIA2
              - Location|NY_Buffalo-Greater.Buffalo.Intl.AP.725280 #AIA2
              - Location|MN_Rochester.Intl.AP.726440 #AIA2
              - Location|MT_Great.Falls.Intl.AP.727750 #AIA1
              - Location|MN_International.Falls.Intl.AP.727470 #AIA1
        costs:
          - value: 0
            multiplier: Fixed (1)
        lifetime: 999
      - option: Insulation Slab|R20 Option 3
        apply_logic: 
          and:
            - Insulation Slab|2ft R10 Perimeter, R10 Gap
            - or:
              - Location|NM_Albuquerque.Intl.AP.723650 #AIA2
              - Location|CO_Boulder-Broomfield-Jefferson.County.AP.724699 #AIA1
              - Location|WA_Quillayute.State.AP.727970 #AIA2
              - Location|NY_Buffalo-Greater.Buffalo.Intl.AP.725280 #AIA2
              - Location|MN_Rochester.Intl.AP.726440 #AIA2
              - Location|MT_Great.Falls.Intl.AP.727750 #AIA1
              - Location|MN_International.Falls.Intl.AP.727470 #AIA1
        costs:
          - value: 0
            multiplier: Fixed (1)
        lifetime: 999
      - option: Insulation Slab|R20 Option 4
        apply_logic: 
          and:
            - Insulation Slab|4ft R5 Perimeter, R5 Gap
            - or:
              - Location|NM_Albuquerque.Intl.AP.723650 #AIA2
              - Location|CO_Boulder-Broomfield-Jefferson.County.AP.724699 #AIA1
              - Location|WA_Quillayute.State.AP.727970 #AIA2
              - Location|NY_Buffalo-Greater.Buffalo.Intl.AP.725280 #AIA2
              - Location|MN_Rochester.Intl.AP.726440 #AIA2
              - Location|MT_Great.Falls.Intl.AP.727750 #AIA1
              - Location|MN_International.Falls.Intl.AP.727470 #AIA1
        costs:
          - value: 0
            multiplier: Fixed (1)
        lifetime: 999      
      - option: Insulation Slab|R20 Option 5
        apply_logic: 
          and:
            - Insulation Slab|2ft R5 Exterior
            - or:
              - Location|NM_Albuquerque.Intl.AP.723650 #AIA2
              - Location|CO_Boulder-Broomfield-Jefferson.County.AP.724699 #AIA1
              - Location|WA_Quillayute.State.AP.727970 #AIA2
              - Location|NY_Buffalo-Greater.Buffalo.Intl.AP.725280 #AIA2
              - Location|MN_Rochester.Intl.AP.726440 #AIA2
              - Location|MT_Great.Falls.Intl.AP.727750 #AIA1
              - Location|MN_International.Falls.Intl.AP.727470 #AIA1
        costs:
          - value: 0
            multiplier: Fixed (1)
        lifetime: 999
      - option: Insulation Slab|R20 Option 6
        apply_logic: 
          and:
            - Insulation Slab|2ft R10 Exterior
            - or:
              - Location|NM_Albuquerque.Intl.AP.723650 #AIA2
              - Location|CO_Boulder-Broomfield-Jefferson.County.AP.724699 #AIA1
              - Location|WA_Quillayute.State.AP.727970 #AIA2
              - Location|NY_Buffalo-Greater.Buffalo.Intl.AP.725280 #AIA2
              - Location|MN_Rochester.Intl.AP.726440 #AIA2
              - Location|MT_Great.Falls.Intl.AP.727750 #AIA1
              - Location|MN_International.Falls.Intl.AP.727470 #AIA1
        costs:
          - value: 0
            multiplier: Fixed (1)
        lifetime: 999
      - option: Insulation Slab|R20 Option 7
        apply_logic: 
          and:
            - Insulation Slab|R10 Whole Slab, R5 Gap
            - or:
              - Location|NM_Albuquerque.Intl.AP.723650 #AIA2
              - Location|CO_Boulder-Broomfield-Jefferson.County.AP.724699 #AIA1
              - Location|WA_Quillayute.State.AP.727970 #AIA2
              - Location|NY_Buffalo-Greater.Buffalo.Intl.AP.725280 #AIA2
              - Location|MN_Rochester.Intl.AP.726440 #AIA2
              - Location|MT_Great.Falls.Intl.AP.727750 #AIA1
              - Location|MN_International.Falls.Intl.AP.727470 #AIA1
        costs:
          - value: 0
            multiplier: Fixed (1)
        lifetime: 999
      - option: Insulation Slab|R20 Option 8
        apply_logic: 
          and:
            - Insulation Slab|R20 Whole Slab
            - or:
              - Location|NM_Albuquerque.Intl.AP.723650 #AIA2
              - Location|CO_Boulder-Broomfield-Jefferson.County.AP.724699 #AIA1
              - Location|WA_Quillayute.State.AP.727970 #AIA2
              - Location|NY_Buffalo-Greater.Buffalo.Intl.AP.725280 #AIA2
              - Location|MN_Rochester.Intl.AP.726440 #AIA2
              - Location|MT_Great.Falls.Intl.AP.727750 #AIA1
              - Location|MN_International.Falls.Intl.AP.727470 #AIA1
        costs:
          - value: 0
            multiplier: Fixed (1)
        lifetime: 999
    ##end floors
##up13 - package 3d - Appliance EE + DR
  - upgrade_name: package 3d appliance EE+DR
    options: 
      #Best LEDs
      - option: Lighting|100% LED, High Efficacy
        apply_logic:
          or:
            - Lighting|100% Incandescent
            - Lighting|60% CFL Hardwired, 34% CFL Plugin
            - Lighting|60% CFL
            - Lighting|100% CFL
            - Lighting|100% LED
            - Lighting|20% LED
            - Lighting|100% LED
            - Lighting|100% LED, Low Efficacy
        costs:
          - value: 0
            multiplier: Fixed (1)
        lifetime: 999
      # Best Refrigerator
      - option: Refrigerator|EF 22.2, EnergyStar Most Efficient
        apply_logic: 
          or:
            - Refrigerator|EF 17.6
            - Refrigerator|EF 17.6, 105% Usage
            - Refrigerator|EF 17.6, 95% Usage
            - Refrigerator|EF 15.9
            - Refrigerator|EF 10.5
            - Refrigerator|EF 10.2
            - Refrigerator|EF 6.7
        costs:
          - value: 0
            multiplier: Fixed (1)
        lifetime: 17.4
      # Best HPWH
      - option: Water Heater|Electric Heat Pump, 80 gal
        apply_logic: 
          or:
            - Water Heater|Electric Standard
            - Water Heater|Electric Premium
            - Water Heater|Electric Benchmark
            - Water Heater|Electric Heat Pump, 50 gal
            - Water Heater|Electric Heat Pump, 50 gal, 140F
            #removed tankless and in confined space
        costs:
          - value: 0
            multiplier: Fixed (1)
        lifetime: 12
      # Best clothes washer
      - option: Clothes Washer|EnergyStar Most Efficient, 80% Usage
        apply_logic:
          or:
            - Clothes Washer|EnergyStar, 80% Usage
            - Clothes Washer|Standard, 80% Usage
        costs:
          - value: 0
            multiplier: Fixed (1)
        lifetime: 999
      - option: Clothes Washer|EnergyStar Most Efficient, 100% Usage
        apply_logic:
          or:
            - Clothes Washer|EnergyStar, 100% Usage
            - Clothes Washer|Standard, 100% Usage
            - Clothes Washer|Standard, 100% Usage, Cold Only
            - Clothes Washer|EnergyStar, Cold Only
        costs:
          - value: 0
            multiplier: Fixed (1)
        lifetime: 999
      - option: Clothes Washer|EnergyStar Most Efficient, 120% Usage
        apply_logic:
          or:
            - Clothes Washer|EnergyStar, 120% Usage
            - Clothes Washer|Standard, 120% Usage
        costs:
          - value: 0
            multiplier: Fixed (1)
        lifetime: 999
      # Best clothes dryer
      - option: Clothes Dryer|Electric, Heat Pump, Ventless
        apply_logic:
          or:
            - Clothes Dryer|Electric, 80% Usage
            - Clothes Dryer|Electric, 100% Usage
            - Clothes Dryer|Electric, 120% Usage
            - Clothes Dryer|Electric, Premium
        costs:
          - value: 0
            multiplier: Fixed (1)
        lifetime: 999
      # Best dishwasher
      - option: Dishwasher|199 Rated kWh, EnergyStar Most Efficient, 80% Usage
        apply_logic: 
          or:
            - Dishwasher|318 Rated kWh, 80% Usage
            - Dishwasher|290 Rated kWh, 80% Usage
        costs:
          - value: 1000
            multiplier: Fixed (1)
        lifetime: 11
      - option: Dishwasher|199 Rated kWh, EnergyStar Most Efficient, 100% Usage
        apply_logic: 
          or:
            - Dishwasher|318 Rated kWh, 100% Usage
            - Dishwasher|290 Rated kWh, 100% Usage
        costs:
          - value: 1000
            multiplier: Fixed (1)
        lifetime: 11
      - option: Dishwasher|199 Rated kWh, EnergyStar Most Efficient, 120% Usage
        apply_logic: 
          or:
            - Dishwasher|318 Rated kWh, 120% Usage
            - Dishwasher|290 Rated kWh, 120% Usage
        costs:
          - value: 0
            multiplier: Fixed (1)
        lifetime: 11
      #Best pool pump
      - option: Misc Pool Pump|0.75 HP Pump
        apply_logic: Misc Pool Pump|1.0 HP Pump
        costs:
          - value: 0
            multiplier: Fixed (1)
        lifetime: 999
      #Best electronics
      - option: Plug Loads|25%
        apply_logic:
            - Plug Loads|50%
        costs:
          - value: 0
            multiplier: Fixed (1)
        lifetime: 999
      - option: Plug Loads|50%
        apply_logic:
            - Plug Loads|100%
        costs:
          - value: 0
            multiplier: Fixed (1)
        lifetime: 999
      - option: Plug Loads|100%
        apply_logic:
            - Plug Loads|200%
        costs:
          - value: 0
            multiplier: Fixed (1)
        lifetime: 999
      #Appliance DR measures (including water heaters)
      - option: Appliance DR Apply|TRUE
        costs:
          - value: 0
      - option: Water Heater DR|WHDR Tank Tampa
        apply_logic:
          - Location|FL_Orlando.Intl.AP.722050
          - Water Heater DR|WH Tank False
          - Water Heater Fuel Type|Electric
        costs:
          - value: 0
      - option: Water Heater DR|WHDR Tank Tucson
        apply_logic:
          - Location|AZ_Tucson.Intl.AP.722740
          - Water Heater DR|WH Tank False
          - Water Heater Fuel Type|Electric
        costs:
          - value: 0
      - option: Water Heater DR|WHDR Tank Atlanta
        apply_logic:
          - Location|GA_Atlanta-Hartsfield-Jackson.Intl.AP.722190
          - Water Heater DR|WH Tank False
          - Water Heater Fuel Type|Electric
        costs:
          - value: 0
      - option: Water Heater DR|WHDR Tank El Paso
        apply_logic:
          - Location|TX_El.Paso.Intl.AP.722700
          - Water Heater DR|WH Tank False
          - Water Heater Fuel Type|Electric
        costs:
          - value: 0
      - option: Water Heater DR|WHDR Tank San Diego
        apply_logic:
          - Location|CA_San.Diego-Lindbergh.Field.722900
          - Water Heater DR|WH Tank False
          - Water Heater Fuel Type|Electric
        costs:
          - value: 0
      - option: Water Heater DR|WHDR Tank New York
        apply_logic:
          - Location|NY_New.York-J.F.Kennedy.Intl.AP.744860
          - Water Heater DR|WH Tank False
          - Water Heater Fuel Type|Electric
        costs:
          - value: 0
      - option: Water Heater DR|WHDR Tank Albuquerque
        apply_logic:
          - Location|NM_Albuquerque.Intl.AP.723650
          - Water Heater DR|WH Tank False
          - Water Heater Fuel Type|Electric
        costs:
          - value: 0
      - option: Water Heater DR|WHDR Tank Seattle
        apply_logic:
          - Location|WA_Seattle-Tacoma.Intl.AP.727930
          - Water Heater DR|WH Tank False
          - Water Heater Fuel Type|Electric     
        costs:
          - value: 0
      - option: Water Heater DR|WHDR Tank Denver
        apply_logic:
          - Location|CO_Boulder-Broomfield-Jefferson.County.AP.724699
          - Water Heater DR|WH Tank False
          - Water Heater Fuel Type|Electric
        costs:
          - value: 0
      - option: Water Heater DR|WHDR Tank Port Angeles
        apply_logic:
          - Location|WA_Quillayute.State.AP.727970
          - Water Heater DR|WH Tank False
          - Water Heater Fuel Type|Electric
        costs:
          - value: 0
      - option: Water Heater DR|WHDR Tank Buffalo
        apply_logic:
          - Location|NY_Buffalo-Greater.Buffalo.Intl.AP.725280
          - Water Heater DR|WH Tank False
          - Water Heater Fuel Type|Electric
        costs:
          - value: 0
      - option: Water Heater DR|WHDR Tank Rochester
        apply_logic:
          - Location|MN_Rochester.Intl.AP.726440
          - Water Heater DR|WH Tank False
          - Water Heater Fuel Type|Electric
        costs:
          - value: 0
      - option: Water Heater DR|WHDR Tank Great Falls
        apply_logic:
          - Location|MT_Great.Falls.Intl.AP.727750
          - Water Heater DR|WH Tank False
          - Water Heater Fuel Type|Electric
        costs:
          - value: 0
      - option: Water Heater DR|WHDR Tank International Falls
        apply_logic:
          - Location|MN_International.Falls.Intl.AP.727470
          - Water Heater DR|WH Tank False
          - Water Heater Fuel Type|Electric
        costs:
          - value: 0
          
      - option: Water Heater DR|WHDR Tankless Tampa
        apply_logic:
          - Location|FL_Orlando.Intl.AP.722050
          - Water Heater DR|WH Tankless False
          - Water Heater Fuel Type|Electric
        costs:
          - value: 0
      - option: Water Heater DR|WHDR Tankless Tucson
        apply_logic:
          - Location|AZ_Tucson.Intl.AP.722740
          - Water Heater DR|WH Tankless False
          - Water Heater Fuel Type|Electric
        costs:
          - value: 0
      - option: Water Heater DR|WHDR Tankless Atlanta
        apply_logic:
          - Location|GA_Atlanta-Hartsfield-Jackson.Intl.AP.722190
          - Water Heater DR|WH Tankless False
          - Water Heater Fuel Type|Electric
        costs:
          - value: 0
      - option: Water Heater DR|WHDR Tankless El Paso
        apply_logic:
          - Location|TX_El.Paso.Intl.AP.722700
          - Water Heater DR|WH Tankless False
          - Water Heater Fuel Type|Electric
        costs:
          - value: 0
      - option: Water Heater DR|WHDR Tankless San Diego
        apply_logic:
          - Location|CA_San.Diego-Lindbergh.Field.722900
          - Water Heater DR|WH Tankless False
          - Water Heater Fuel Type|Electric
        costs:
          - value: 0
      - option: Water Heater DR|WHDR Tankless New York
        apply_logic:
          - Location|NY_New.York-J.F.Kennedy.Intl.AP.744860
          - Water Heater DR|WH Tankless False
          - Water Heater Fuel Type|Electric
        costs:
          - value: 0
      - option: Water Heater DR|WHDR Tankless Albuquerque
        apply_logic:
          - Location|NM_Albuquerque.Intl.AP.723650
          - Water Heater DR|WH Tankless False
          - Water Heater Fuel Type|Electric
        costs:
          - value: 0
      - option: Water Heater DR|WHDR Tankless Seattle
        apply_logic:
          - Location|WA_Seattle-Tacoma.Intl.AP.727930
          - Water Heater DR|WH Tankless False
          - Water Heater Fuel Type|Electric  
        costs:
          - value: 0
      - option: Water Heater DR|WHDR Tankless Denver
        apply_logic:
          - Location|CO_Boulder-Broomfield-Jefferson.County.AP.724699
          - Water Heater DR|WH Tankless False
          - Water Heater Fuel Type|Electric
        costs:
          - value: 0
      - option: Water Heater DR|WHDR Tankless Port Angeles
        apply_logic:
          - Location|WA_Quillayute.State.AP.727970
          - Water Heater DR|WH Tankless False
          - Water Heater Fuel Type|Electric
        costs:
          - value: 0
      - option: Water Heater DR|WHDR Tankless Buffalo
        apply_logic:
          - Location|NY_Buffalo-Greater.Buffalo.Intl.AP.725280
          - Water Heater DR|WH Tankless False
          - Water Heater Fuel Type|Electric
        costs:
          - value: 0
      - option: Water Heater DR|WHDR Tankless Rochester
        apply_logic:
          - Location|MN_Rochester.Intl.AP.726440
          - Water Heater DR|WH Tankless False
          - Water Heater Fuel Type|Electric
        costs:
          - value: 0
      - option: Water Heater DR|WHDR Tankless Great Falls
        apply_logic:
          - Location|MT_Great.Falls.Intl.AP.727750
          - Water Heater DR|WH Tankless False
          - Water Heater Fuel Type|Electric
        costs:
          - value: 0
      - option: Water Heater DR|WHDR Tankless International Falls
        apply_logic:
          - Location|MN_International.Falls.Intl.AP.727470
          - Water Heater DR|WH Tankless False
          - Water Heater Fuel Type|Electric
        costs: 
          - value: 360

timeseries_csv_export:
  reporting_frequency: Hourly
  include_enduse_subcategories: true
  output_variables: Zone Thermostat Heating Setpoint Temperature, Zone Thermostat Cooling Setpoint Temperature, Water Heater Tank Temperature
eagle:
  account: windowsaving
  n_jobs: 5
  minutes_per_sim: 5
  sampling:
    time: 5
  postprocessing:
    time: 15
postprocessing:
  aws:
    region_name: 'us-west-2'
    s3:
      bucket: resbldg-datasets
      prefix: resstock-athena/geb-potential-upgrades
    athena:
      glue_service_role: service-role/AWSGlueServiceRole-default
      database_name: geb_potential
      max_crawling_time: 600 #time to wait for the crawler to complete before aborting it<|MERGE_RESOLUTION|>--- conflicted
+++ resolved
@@ -12,8 +12,8 @@
   begin_day_of_month: 1
   end_month: 12
   end_day_of_month: 31
-  start_day_of_week: Sunday
-  #calendar_year: 2006 #2006 starts on Sunday, 2007 starts on Monday
+  # start_day_of_week: Sunday
+  calendar_year: 2006 #2006 starts on Sunday, 2007 starts on Monday
 
 # downselect:
 #   resample: false
@@ -1876,10 +1876,6 @@
         costs:
           - value: 0
             multiplier: Fixed (1)
-<<<<<<< HEAD
-=======
-
-
 ##up9b - WH DR
   - upgrade_name: package 2b WHDR only
     options: 
@@ -2081,24 +2077,12 @@
           - Water Heater Fuel Type|Electric
         costs:
           - value: 0
-
-
-
-
-
 ##up9c - Appliance DR
   - upgrade_name: package 2c appliance only
     options: 
       - option: Appliance DR Apply|TRUE
         costs:
           - value: 0
-
-
-
-
-
-
->>>>>>> 923cec4d
 ##up10 - package 3a - CAC upgrade with pre heating/cooling, smart thermostat, envelope
   - upgrade_name: Package 3a Pre-heating/cooling, smart thermostat, and envelope for CAC upgrades
     package_apply_logic:
