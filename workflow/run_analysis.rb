--- conflicted
+++ resolved
@@ -20,15 +20,10 @@
   workflow_args = {}
   workflow_args.update(cfg['workflow_generator']['args'])
 
-<<<<<<< HEAD
   measure_dir_names = { 'build_existing_model' => 'BuildExistingModel',
-                        'simulation_output_report' => 'ReportSimulationOutput' }
-=======
-  measure_dir_names = { 'residential_simulation_controls' => 'ResidentialSimulationControls',
-                        'simulation_output' => 'SimulationOutputReport',
+                        'simulation_output_report' => 'ReportSimulationOutput',
                         'timeseries_csv_export' => 'TimeseriesCSVExport',
                         'server_directory_cleanup' => 'ServerDirectoryCleanup' }
->>>>>>> 89f5e8df
 
   steps = []
   workflow_args.each do |measure_dir_name, arguments|
