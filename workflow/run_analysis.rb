# frozen_string_literal: true

require 'parallel'
require 'json'
require 'yaml'

require_relative '../resources/buildstock'
require_relative '../resources/run_sampling'
require_relative '../resources/util'

require_relative '../resources/measures/HPXMLtoOpenStudio/resources/version'

start_time = Time.now

def run_workflow(yml, measures_only, debug)
  cfg = YAML.load_file(yml)

  if ['residential_quota_downselect'].include?(cfg['sampler']['type'])
    fail "Not supporting 'residential_quota_downselect' at this time."
  end

  workflow_args = {}
  workflow_args.update(cfg['workflow_generator']['args'])

  measure_dir_names = { 'build_existing_model' => 'BuildExistingModel',
                        'simulation_output_report' => 'ReportSimulationOutput' }

  steps = []
  workflow_args.each do |measure_dir_name, arguments|
    if measure_dir_name == 'reporting_measures'
      workflow_args[measure_dir_name].each do |k|
        steps << { 'measure_dir_name' => k['measure_dir_name'] }
      end
    elsif measure_dir_name == 'server_directory_cleanup'
      next
    else
      arguments['building_id'] = 1 if measure_dir_name == 'build_existing_model'
      steps << { 'measure_dir_name' => measure_dir_names[measure_dir_name],
                 'arguments' => arguments }
    end
  end

  if cfg.keys.include?('upgrades')
    measure_d = cfg['upgrades'][0]
    apply_upgrade_measure = { 'measure_dir_name' => 'ApplyUpgrade',
                              'arguments' => { 'run_measure' => 1 } }
    if measure_d.include?('upgrade_name')
      apply_upgrade_measure['arguments']['upgrade_name'] = measure_d['upgrade_name']
    end
    measure_d['options'].each_with_index do |option, opt_num|
      opt_num += 1
      apply_upgrade_measure['arguments']["option_#{opt_num}"] = option['option']
      if option.include?('lifetime')
        apply_upgrade_measure['arguments']["option_#{opt_num}_lifetime"] = option['lifetime']
      end
      if option.include?('apply_logic')
        apply_upgrade_measure['arguments']["option_#{opt_num}_apply_logic"] = option['apply_logic']
      end
      option['costs'].each_with_index do |cost, cost_num|
        cost_num += 1
        ['value', 'multiplier'].each do |arg|
          next if !cost.include?(arg)

          apply_upgrade_measure['arguments']["option_#{opt_num}_cost_#{cost_num}_#{arg}"] = cost[arg]
        end
      end
    end
    if measure_d.include?('package_apply_logic')
      apply_upgrade_measure['arguments']['package_apply_logic'] = measure_d['package_apply_logic']
    end

    steps.insert(1, apply_upgrade_measure)
  end

  steps.insert(-2, { 'measure_dir_name' => 'ReportHPXMLOutput',
                     'arguments' => {
                       'output_format' => 'csv',
                     } })

  steps.insert(-2, { 'measure_dir_name' => 'UpgradeCosts' })

  osw = {
    'measure_paths': ['../../../measures', '../../../resources/hpxml-measures'],
    'steps': steps
  }

  thisdir = File.dirname(__FILE__)
  base, ext = File.basename(yml).split('.')

  osw_path = File.join(thisdir, "#{base}.osw")
  File.open(osw_path, 'w') do |f|
    f.write(JSON.pretty_generate(osw))
  end

  buildstock_directory = cfg['buildstock_directory']
  project_directory = cfg['project_directory']
  output_directory = cfg['output_directory']
  n_datapoints = cfg['sampler']['args']['n_datapoints']

  results_dir = File.absolute_path(File.join(thisdir, output_directory))
  fail "Output directory #{output_directory} already exists." if File.exist?(results_dir)

  Dir.mkdir(results_dir)

  # Create lib folder
  lib_dir = File.join(thisdir, '..', 'lib')
  resources_dir = File.join(thisdir, '..', 'resources')
  housing_characteristics_dir = File.join(File.dirname(yml), 'housing_characteristics')
  create_lib_folder(lib_dir, resources_dir, housing_characteristics_dir)

  # Create weather folder
  weather_dir = File.join(thisdir, '..', 'weather')
  if !File.exist?(weather_dir)
    if cfg.keys.include?('weather_files_url')
      require 'tempfile'
      tmpfile = Tempfile.new('epw')

      weather_files_url = cfg['weather_files_url']
      UrlResolver.fetch(weather_files_url, tmpfile)

      weather_files_path = tmpfile.path.to_s
    elsif cfg.keys.include?('weather_files_path')
      weather_files_path = cfg['weather_files_path']
    else
      fail "Must include 'weather_files_url' or 'weather_files_path' in yml."
    end
    puts 'Extracting weather files...'
    unzip_file = OpenStudio::UnzipFile.new(weather_files_path)
    unzip_file.extractAllFiles(OpenStudio::toPath(weather_dir))
  end

  # Create buildstock.csv
  outfile = File.join('..', 'lib', 'housing_characteristics', 'buildstock.csv')
  create_buildstock_csv(project_directory, n_datapoints, outfile)

  all_results_characteristics = []
  all_results_output = []
  samples_osw(results_dir, osw_path, n_datapoints, all_results_characteristics, all_results_output, measures_only, debug)

  results_csv_characteristics = RunOSWs.write_summary_results(results_dir, 'results_characteristics.csv', all_results_characteristics)
  results_csv_output = RunOSWs.write_summary_results(results_dir, 'results_output.csv', all_results_output)

  change_building_id(osw_path, 1)

  return true
end

def create_lib_folder(lib_dir, resources_dir, housing_characteristics_dir)
  Dir.mkdir(lib_dir) unless File.exist?(lib_dir)
  FileUtils.cp_r(resources_dir, lib_dir)
  FileUtils.cp_r(housing_characteristics_dir, lib_dir)
end

def create_buildstock_csv(project_dir, num_samples, outfile)
  r = RunSampling.new
  r.run(project_dir, num_samples, outfile)
end

def samples_osw(results_dir, osw_path, num_samples, all_results_characteristics, all_results_output, measures_only, debug)
  osw_dir = File.join(results_dir, 'osw')
  Dir.mkdir(osw_dir) unless File.exist?(osw_dir)

  xml_dir = File.join(results_dir, 'xml')
  Dir.mkdir(xml_dir) unless File.exist?(xml_dir)

  workflow_and_building_ids = []
  (1..num_samples).to_a.each do |building_id|
    workflow_and_building_ids << [osw_path, building_id]
  end

  Parallel.map(workflow_and_building_ids, in_threads: Parallel.processor_count) do |workflow, building_id|
    worker_number = Parallel.worker_number
    osw_basename = File.basename(workflow)
    puts "\nWorkflow: #{osw_basename}, Building ID: #{building_id} (#{workflow_and_building_ids.index([workflow, building_id]) + 1} / #{workflow_and_building_ids.size}), Worker Number: #{worker_number} ...\n"

    worker_folder = "run#{worker_number}"
    worker_dir = File.join(results_dir, worker_folder)
    Dir.mkdir(worker_dir) unless File.exist?(worker_dir)
    FileUtils.cp(workflow, worker_dir)
    osw = File.join(worker_dir, File.basename(workflow))

    change_building_id(osw, building_id)

    finished_job, result_characteristics, result_output = RunOSWs.run_and_check(osw, worker_dir, measures_only)

    osw = "#{building_id.to_s.rjust(4, '0')}.osw"
    result_characteristics['OSW'] = osw
    result_output['OSW'] = osw

    check_finished_job(result_characteristics, finished_job)
    check_finished_job(result_output, finished_job)

    all_results_characteristics << result_characteristics
    all_results_output << result_output

    run_dir = File.join(worker_dir, 'run')
<<<<<<< HEAD
    if debug
      FileUtils.mv(File.join(run_dir, 'in.xml'), File.join(xml_dir, "#{building_id}-existing-defaulted.xml")) if !File.exist?(File.join(run_dir, 'upgraded.xml'))
      FileUtils.mv(File.join(run_dir, 'in.xml'), File.join(xml_dir, "#{building_id}-upgraded-defaulted.xml")) if File.exist?(File.join(run_dir, 'upgraded.xml'))
      FileUtils.mv(File.join(run_dir, 'existing.xml'), File.join(xml_dir, "#{building_id}-existing.xml"))
      FileUtils.mv(File.join(run_dir, 'upgraded.xml'), File.join(xml_dir, "#{building_id}-upgraded.xml")) if File.exist?(File.join(run_dir, 'upgraded.xml'))
      FileUtils.mv(File.join(run_dir, 'existing.osw'), File.join(osw_dir, "#{building_id}-existing.osw"))
      FileUtils.mv(File.join(run_dir, 'upgraded.osw'), File.join(osw_dir, "#{building_id}-upgraded.osw")) if File.exist?(File.join(run_dir, 'upgraded.osw'))
    else
      FileUtils.mv(File.join(run_dir, 'in.xml'), File.join(xml_dir, "#{building_id}.xml"))
      FileUtils.mv(File.join(run_dir, 'existing.osw'), File.join(osw_dir, "#{building_id}.osw")) if !File.exist?(File.join(run_dir, 'upgraded.osw'))
      FileUtils.mv(File.join(run_dir, 'upgraded.osw'), File.join(osw_dir, "#{building_id}.osw")) if File.exist?(File.join(run_dir, 'upgraded.osw'))
    end
=======
    FileUtils.mv(File.join(run_dir, 'measures.osw'), File.join(osw_dir, "#{building_id}-measures.osw"))
    FileUtils.mv(File.join(run_dir, 'measures-upgrade.osw'), File.join(osw_dir, "#{building_id}-measures-upgrade.osw")) if File.exist?(File.join(run_dir, 'measures-upgrade.osw'))
>>>>>>> 2240d33f
  end
end

def change_building_id(osw, building_id)
  json = JSON.parse(File.read(osw), symbolize_names: true)
  json[:steps].each do |measure|
    next if measure[:measure_dir_name] != 'BuildExistingModel'

    measure[:arguments][:building_id] = "#{building_id}"
  end
  File.open(osw, 'w') do |f|
    f.write(JSON.pretty_generate(json))
  end
end

def check_finished_job(result, finished_job)
  result['completed_status'] = 'Fail'
  if File.exist?(finished_job)
    result['completed_status'] = 'Success'
  end

  return result
end

options = {}
OptionParser.new do |opts|
  opts.banner = "Usage: #{File.basename(__FILE__)} -y buildstockbatch.yml\n e.g., #{File.basename(__FILE__)} -y national_baseline.yml\n"

  opts.on('-y', '--yml <FILE>', 'YML file') do |t|
    options[:yml] = t
  end

  options[:version] = false
  opts.on('-v', '--version', 'Reports the version') do |t|
    options[:version] = true
  end

  options[:measures_only] = false
  opts.on('-m', '--measures_only', 'Only run the OpenStudio and EnergyPlus measures') do |t|
    options[:measures_only] = true
  end

  options[:debug] = false
  opts.on('-d', '--debug', 'Save both existing and upgraded osw files.') do |t|
    options[:debug] = true
  end

  opts.on_tail('-h', '--help', 'Display help') do
    puts opts
    exit!
  end
end.parse!

if options[:version]
<<<<<<< HEAD
  puts "#{software_program_used} v#{software_program_version}"
=======
  puts "ResStock v#{Version.software_program_version}"
>>>>>>> 2240d33f
  exit!
end

if not options[:yml]
  fail "YML argument is required. Call #{File.basename(__FILE__)} -h for usage."
end

# Run analysis
puts "YML: #{options[:yml]}"
success = run_workflow(options[:yml], options[:measures_only], options[:debug])

if not success
  exit! 1
end

puts "Completed in #{(Time.now - start_time).round(1)}s."<|MERGE_RESOLUTION|>--- conflicted
+++ resolved
@@ -194,7 +194,6 @@
     all_results_output << result_output
 
     run_dir = File.join(worker_dir, 'run')
-<<<<<<< HEAD
     if debug
       FileUtils.mv(File.join(run_dir, 'in.xml'), File.join(xml_dir, "#{building_id}-existing-defaulted.xml")) if !File.exist?(File.join(run_dir, 'upgraded.xml'))
       FileUtils.mv(File.join(run_dir, 'in.xml'), File.join(xml_dir, "#{building_id}-upgraded-defaulted.xml")) if File.exist?(File.join(run_dir, 'upgraded.xml'))
@@ -207,10 +206,6 @@
       FileUtils.mv(File.join(run_dir, 'existing.osw'), File.join(osw_dir, "#{building_id}.osw")) if !File.exist?(File.join(run_dir, 'upgraded.osw'))
       FileUtils.mv(File.join(run_dir, 'upgraded.osw'), File.join(osw_dir, "#{building_id}.osw")) if File.exist?(File.join(run_dir, 'upgraded.osw'))
     end
-=======
-    FileUtils.mv(File.join(run_dir, 'measures.osw'), File.join(osw_dir, "#{building_id}-measures.osw"))
-    FileUtils.mv(File.join(run_dir, 'measures-upgrade.osw'), File.join(osw_dir, "#{building_id}-measures-upgrade.osw")) if File.exist?(File.join(run_dir, 'measures-upgrade.osw'))
->>>>>>> 2240d33f
   end
 end
 
@@ -265,11 +260,7 @@
 end.parse!
 
 if options[:version]
-<<<<<<< HEAD
-  puts "#{software_program_used} v#{software_program_version}"
-=======
-  puts "ResStock v#{Version.software_program_version}"
->>>>>>> 2240d33f
+  puts "#{Version.software_program_used} v#{Version.software_program_version}"
   exit!
 end
 
