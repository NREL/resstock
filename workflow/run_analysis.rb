# frozen_string_literal: true

require 'parallel'
require 'json'
require 'yaml'
require 'zip'

require_relative '../resources/buildstock'
require_relative '../resources/run_sampling'
require_relative '../resources/util'

start_time = Time.now

def run_workflow(yml, measures_only, debug)
  cfg = YAML.load_file(yml)

  upgrade_names = ['Baseline']
  if cfg.keys.include?('upgrades')
    cfg['upgrades'].each do |upgrade|
      upgrade_names << upgrade['upgrade_name'].gsub(' ', '')
    end
  end

  osw_paths = {}
  thisdir = File.dirname(__FILE__)

  upgrade_names.each_with_index do |upgrade_name, upgrade_idx|
    workflow_args = {}
    workflow_args.update(cfg['workflow_generator']['args'])

    measure_dir_names = { 'build_existing_model' => 'BuildExistingModel',
                          'simulation_output_report' => 'ReportSimulationOutput',
                          'server_directory_cleanup' => 'ServerDirectoryCleanup' }

    steps = []
    measure_dir_names.each do |k, v|
      workflow_args.each do |measure_dir_name, args|
        next if k != measure_dir_name

<<<<<<< HEAD
        arguments = args.clone
        if measure_dir_name == 'build_existing_model'
          arguments['building_id'] = 1
          if workflow_args.keys.include?('emissions')
            arguments['emissions_scenario_names'] = workflow_args['emissions'].collect { |s| s['scenario_name'] }.join(',')
            arguments['emissions_types'] = workflow_args['emissions'].collect { |s| s['type'] }.join(',')
            arguments['emissions_electricity_folders'] = workflow_args['emissions'].collect { |s| s['elec_folder'] }.join(',')
            arguments['emissions_natural_gas_values'] = workflow_args['emissions'].collect { |s| s['gas_value'] }.join(',')
            arguments['emissions_propane_values'] = workflow_args['emissions'].collect { |s| s['propane_value'] }.join(',')
            arguments['emissions_fuel_oil_values'] = workflow_args['emissions'].collect { |s| s['oil_value'] }.join(',')
            arguments['emissions_wood_values'] = workflow_args['emissions'].collect { |s| s['wood_value'] }.join(',')
          end
        end
=======
        if measure_dir_name == 'build_existing_model'
          arguments['building_id'] = 1
          arguments['simulation_control_timestep'] = 60 if !arguments.keys.include?('simulation_control_timestep')
          arguments['simulation_control_run_period_begin_month'] = 1 if !arguments.keys.include?('simulation_control_run_period_begin_month')
          arguments['simulation_control_run_period_begin_day_of_month'] = 1 if !arguments.keys.include?('simulation_control_run_period_begin_day_of_month')
          arguments['simulation_control_run_period_end_month'] = 12 if !arguments.keys.include?('simulation_control_run_period_end_month')
          arguments['simulation_control_run_period_end_day_of_month'] = 31 if !arguments.keys.include?('simulation_control_run_period_end_day_of_month')
          arguments['simulation_control_run_period_calendar_year'] = 2007 if !arguments.keys.include?('simulation_control_run_period_calendar_year')
        elsif measure_dir_name == 'simulation_output_report'
          arguments['include_timeseries_end_use_consumptions'] = true if !arguments.keys.include?('include_timeseries_end_use_consumptions')
          arguments['include_timeseries_total_loads'] = true if !arguments.keys.include?('include_timeseries_total_loads')
          arguments['add_timeseries_dst_column'] = true if !arguments.keys.include?('add_timeseries_dst_column')
          arguments['add_timeseries_utc_column'] = true if !arguments.keys.include?('add_timeseries_utc_column')
        elsif measure_dir_name == 'server_directory_cleanup'
          arguments['retain_in_idf'] = true if !arguments.keys.include?('retain_in_idf')
          arguments['retain_schedules_csv'] = true if !arguments.keys.include?('retain_schedules_csv')
        end

>>>>>>> 8c044ebf
        steps << { 'measure_dir_name' => measure_dir_names[measure_dir_name],
                   'arguments' => arguments }
      end
    end

    if ['residential_quota_downselect'].include?(cfg['sampler']['type'])
      if cfg['sampler']['args']['resample']
        fail "Not supporting residential_quota_downselect's 'resample' at this time."
      end

      workflow_args['build_existing_model']['downselect_logic'] = make_apply_logic_arg(cfg['sampler']['args']['logic'])
    end

    if upgrade_idx > 0
      measure_d = cfg['upgrades'][upgrade_idx - 1]
      apply_upgrade_measure = { 'measure_dir_name' => 'ApplyUpgrade',
                                'arguments' => { 'run_measure' => 1 } }
      if measure_d.include?('upgrade_name')
        apply_upgrade_measure['arguments']['upgrade_name'] = measure_d['upgrade_name']
      end
      measure_d['options'].each_with_index do |option, opt_num|
        opt_num += 1
        apply_upgrade_measure['arguments']["option_#{opt_num}"] = option['option']
        if option.include?('lifetime')
          apply_upgrade_measure['arguments']["option_#{opt_num}_lifetime"] = option['lifetime']
        end
        if option.include?('apply_logic')
          apply_upgrade_measure['arguments']["option_#{opt_num}_apply_logic"] = option['apply_logic']
        end
        next unless option.keys.include?('costs')

        option['costs'].each_with_index do |cost, cost_num|
          cost_num += 1
          ['value', 'multiplier'].each do |arg|
            next if !cost.include?(arg)

            apply_upgrade_measure['arguments']["option_#{opt_num}_cost_#{cost_num}_#{arg}"] = cost[arg]
          end
        end
      end
      if measure_d.keys.include?('package_apply_logic')
        apply_upgrade_measure['arguments']['package_apply_logic'] = make_apply_logic_arg(measure_d['package_apply_logic'])
      end

      steps.insert(-3, apply_upgrade_measure)
    end

    workflow_args.each do |measure_dir_name, arguments|
      next unless ['measures'].include?(measure_dir_name)

      workflow_args[measure_dir_name].each do |k|
        step = { 'measure_dir_name' => k['measure_dir_name'] }
        if k.keys.include?('arguments')
          step['arguments'] = k['arguments']
        end
        steps.insert(-3, step)
      end
    end

    steps.insert(-2, { 'measure_dir_name' => 'ReportHPXMLOutput',
                       'arguments' => {
                         'output_format' => 'csv',
                       } })

    steps.insert(-2, { 'measure_dir_name' => 'UpgradeCosts' })

    workflow_args.each do |measure_dir_name, arguments|
      next unless ['reporting_measures'].include?(measure_dir_name)

      workflow_args[measure_dir_name].each do |k|
        step = { 'measure_dir_name' => k['measure_dir_name'] }
        if k.keys.include?('arguments')
          step['arguments'] = k['arguments']
        end
        steps.insert(-2, step)
      end
    end

    osw = {
      'measure_paths': ['../../../measures', '../../../resources/hpxml-measures'],
      'run_options': { 'skip_zip_results': true },
      'steps': steps
    }

    base, ext = File.basename(yml).split('.')

    osw_paths[upgrade_name] = File.join(thisdir, "#{base}-#{upgrade_name}.osw")
    File.open(osw_paths[upgrade_name], 'w') do |f|
      f.write(JSON.pretty_generate(osw))
    end
  end

  buildstock_directory = cfg['buildstock_directory']
  project_directory = cfg['project_directory']
  output_directory = cfg['output_directory']
  n_datapoints = cfg['sampler']['args']['n_datapoints']

  results_dir = File.absolute_path(File.join(thisdir, output_directory))
  fail "Output directory #{output_directory} already exists." if File.exist?(results_dir)

  Dir.mkdir(results_dir)

  # Create lib folder
  lib_dir = File.join(thisdir, '..', 'lib')
  resources_dir = File.join(thisdir, '..', 'resources')
  housing_characteristics_dir = File.join(File.dirname(yml), 'housing_characteristics')
  create_lib_folder(lib_dir, resources_dir, housing_characteristics_dir)

  # Create weather folder
  weather_dir = File.join(thisdir, '..', 'weather')
  if !File.exist?(weather_dir)
    Dir.mkdir(weather_dir)

    if cfg.keys.include?('weather_files_url')
      require 'tempfile'
      tmpfile = Tempfile.new('epw')

      weather_files_url = cfg['weather_files_url']
      UrlResolver.fetch(weather_files_url, tmpfile)

      weather_files_path = tmpfile.path.to_s
    elsif cfg.keys.include?('weather_files_path')
      weather_files_path = cfg['weather_files_path']
    else
      fail "Must include 'weather_files_url' or 'weather_files_path' in yml."
    end

    puts 'Extracting weather files...'
    Zip::File.open(weather_files_path) do |zip_file|
      zip_file.each do |f|
        fpath = File.join(weather_dir, f.name)
        zip_file.extract(f, fpath) unless File.exist?(fpath)
      end
    end
  end

  # Create buildstock.csv
  outfile = File.join('..', 'lib', 'housing_characteristics', 'buildstock.csv')
  create_buildstock_csv(project_directory, n_datapoints, outfile)

  all_results_characteristics = []
  all_results_output = []
  osw_paths.each do |upgrade_name, osw_path|
    samples_osw(results_dir, osw_path, upgrade_name, n_datapoints, all_results_characteristics, all_results_output, measures_only, debug)

    change_building_id(osw_path, 1)
  end

  results_csv_characteristics = RunOSWs.write_summary_results(results_dir, 'results_characteristics.csv', all_results_characteristics)
  results_csv_output = RunOSWs.write_summary_results(results_dir, 'results_output.csv', all_results_output)

  return true
end

def create_lib_folder(lib_dir, resources_dir, housing_characteristics_dir)
  Dir.mkdir(lib_dir) unless File.exist?(lib_dir)
  FileUtils.cp_r(resources_dir, lib_dir)
  FileUtils.cp_r(housing_characteristics_dir, lib_dir)
end

def create_buildstock_csv(project_dir, num_samples, outfile)
  r = RunSampling.new
  r.run(project_dir, num_samples, outfile)
end

def samples_osw(results_dir, osw_path, upgrade_name, num_samples, all_results_characteristics, all_results_output, measures_only, debug)
  osw_dir = File.join(results_dir, 'osw')
  Dir.mkdir(osw_dir) unless File.exist?(osw_dir)

  scenario_osw_dir = File.join(results_dir, 'osw', upgrade_name)
  Dir.mkdir(scenario_osw_dir) unless File.exist?(scenario_osw_dir)

  xml_dir = File.join(results_dir, 'xml')
  Dir.mkdir(xml_dir) unless File.exist?(xml_dir)

  scenario_xml_dir = File.join(results_dir, 'xml', upgrade_name)
  Dir.mkdir(scenario_xml_dir) unless File.exist?(scenario_xml_dir)

  workflow_and_building_ids = []
  (1..num_samples).to_a.each do |building_id|
    workflow_and_building_ids << [osw_path, building_id]
  end

  Parallel.map(workflow_and_building_ids, in_threads: Parallel.processor_count) do |workflow, building_id|
    worker_number = Parallel.worker_number
    osw_basename = File.basename(workflow)
    puts "\nWorkflow: #{osw_basename}, Building ID: #{building_id} (#{workflow_and_building_ids.index([workflow, building_id]) + 1} / #{workflow_and_building_ids.size}), Worker Number: #{worker_number} ...\n"

    worker_folder = "run#{worker_number}"
    worker_dir = File.join(results_dir, worker_folder)
    Dir.mkdir(worker_dir) unless File.exist?(worker_dir)
    FileUtils.cp(workflow, worker_dir)
    osw = File.join(worker_dir, File.basename(workflow))

    change_building_id(osw, building_id)

    completed_status, result_characteristics, result_output = RunOSWs.run_and_check(osw, worker_dir, measures_only)

    osw = "#{building_id.to_s.rjust(4, '0')}-#{upgrade_name}.osw"

    result_characteristics['OSW'] = osw
    result_characteristics['completed_status'] = completed_status

    result_output['OSW'] = osw
    result_output['completed_status'] = completed_status

    all_results_characteristics << result_characteristics
    all_results_output << result_output

    run_dir = File.join(worker_dir, 'run')
    if debug
      if File.exist?(File.join(run_dir, 'in.xml'))
        FileUtils.mv(File.join(run_dir, 'in.xml'), File.join(scenario_xml_dir, "#{building_id}-existing-defaulted.xml")) if !File.exist?(File.join(run_dir, 'upgraded.xml'))
        FileUtils.mv(File.join(run_dir, 'in.xml'), File.join(scenario_xml_dir, "#{building_id}-upgraded-defaulted.xml")) if File.exist?(File.join(run_dir, 'upgraded.xml'))
      end
      if File.exist?(File.join(run_dir, 'existing.xml'))
        FileUtils.mv(File.join(run_dir, 'existing.xml'), File.join(scenario_xml_dir, "#{building_id}-existing.xml"))
      end
      if File.exist?(File.join(run_dir, 'upgraded.xml'))
        FileUtils.mv(File.join(run_dir, 'upgraded.xml'), File.join(scenario_xml_dir, "#{building_id}-upgraded.xml")) if File.exist?(File.join(run_dir, 'upgraded.xml'))
      end
      if File.exist?(File.join(run_dir, 'existing.osw'))
        FileUtils.mv(File.join(run_dir, 'existing.osw'), File.join(scenario_osw_dir, "#{building_id}-existing.osw"))
      end
      if File.exist?(File.join(run_dir, 'upgraded.osw'))
        FileUtils.mv(File.join(run_dir, 'upgraded.osw'), File.join(scenario_osw_dir, "#{building_id}-upgraded.osw")) if File.exist?(File.join(run_dir, 'upgraded.osw'))
      end
    else
      if File.exist?(File.join(run_dir, 'in.xml'))
        FileUtils.mv(File.join(run_dir, 'in.xml'), File.join(scenario_xml_dir, "#{building_id}.xml"))
      end
      if File.exist?(File.join(run_dir, 'existing.osw'))
        FileUtils.mv(File.join(run_dir, 'existing.osw'), File.join(scenario_osw_dir, "#{building_id}.osw")) if !File.exist?(File.join(run_dir, 'upgraded.osw'))
      end
      if File.exist?(File.join(run_dir, 'upgraded.osw'))
        FileUtils.mv(File.join(run_dir, 'upgraded.osw'), File.join(scenario_osw_dir, "#{building_id}.osw")) if File.exist?(File.join(run_dir, 'upgraded.osw'))
      end
    end
  end
end

def change_building_id(osw, building_id)
  json = JSON.parse(File.read(osw), symbolize_names: true)
  json[:steps].each do |measure|
    next if measure[:measure_dir_name] != 'BuildExistingModel'

    measure[:arguments][:building_id] = "#{building_id}"
  end
  File.open(osw, 'w') do |f|
    f.write(JSON.pretty_generate(json))
  end
end

def check_finished_job(result, finished_job)
  result['completed_status'] = 'Fail'
  if File.exist?(finished_job)
    result['completed_status'] = 'Success'
  end

  return result
end

def make_apply_logic_arg(logic)
  if logic.is_a?(Hash)
    key = logic.keys[0]
    val = logic[key]
    if key == 'and'
      return make_apply_logic_arg(val)
    elsif key == 'or'
      return "(#{val.map { |v| make_apply_logic_arg(v) }.join('||')})"
    elsif key == 'not'
      return "!#{make_apply_logic_arg(val)}"
    end
  elsif logic.is_a?(Array)
    return "(#{logic.map { |l| make_apply_logic_arg(l) }.join('&&')})"
  elsif logic.is_a?(String)
    return logic
  end
end

options = {}
OptionParser.new do |opts|
  opts.banner = "Usage: #{File.basename(__FILE__)} -y buildstockbatch.yml\n e.g., #{File.basename(__FILE__)} -y national_baseline.yml\n"

  opts.on('-y', '--yml <FILE>', 'YML file') do |t|
    options[:yml] = t
  end

  options[:version] = false
  opts.on('-v', '--version', 'Reports the version') do |t|
    options[:version] = true
  end

  options[:measures_only] = false
  opts.on('-m', '--measures_only', 'Only run the OpenStudio and EnergyPlus measures') do |t|
    options[:measures_only] = true
  end

  options[:debug] = false
  opts.on('-d', '--debug', 'Save both existing and upgraded osw files.') do |t|
    options[:debug] = true
  end

  opts.on_tail('-h', '--help', 'Display help') do
    puts opts
    exit!
  end
end.parse!

if options[:version]
  puts "#{Version.software_program_used} v#{Version.software_program_version}"
  exit!
end

if not options[:yml]
  fail "YML argument is required. Call #{File.basename(__FILE__)} -h for usage."
end

# Run analysis
puts "YML: #{options[:yml]}"
success = run_workflow(options[:yml], options[:measures_only], options[:debug])

if not success
  exit! 1
end

puts "Completed in #{(Time.now - start_time).round(1)}s."<|MERGE_RESOLUTION|>--- conflicted
+++ resolved
@@ -34,13 +34,19 @@
 
     steps = []
     measure_dir_names.each do |k, v|
-      workflow_args.each do |measure_dir_name, args|
+      workflow_args.each do |measure_dir_name, arguments|
         next if k != measure_dir_name
 
-<<<<<<< HEAD
-        arguments = args.clone
         if measure_dir_name == 'build_existing_model'
           arguments['building_id'] = 1
+
+          arguments['simulation_control_timestep'] = 60 if !arguments.keys.include?('simulation_control_timestep')
+          arguments['simulation_control_run_period_begin_month'] = 1 if !arguments.keys.include?('simulation_control_run_period_begin_month')
+          arguments['simulation_control_run_period_begin_day_of_month'] = 1 if !arguments.keys.include?('simulation_control_run_period_begin_day_of_month')
+          arguments['simulation_control_run_period_end_month'] = 12 if !arguments.keys.include?('simulation_control_run_period_end_month')
+          arguments['simulation_control_run_period_end_day_of_month'] = 31 if !arguments.keys.include?('simulation_control_run_period_end_day_of_month')
+          arguments['simulation_control_run_period_calendar_year'] = 2007 if !arguments.keys.include?('simulation_control_run_period_calendar_year')
+
           if workflow_args.keys.include?('emissions')
             arguments['emissions_scenario_names'] = workflow_args['emissions'].collect { |s| s['scenario_name'] }.join(',')
             arguments['emissions_types'] = workflow_args['emissions'].collect { |s| s['type'] }.join(',')
@@ -50,16 +56,6 @@
             arguments['emissions_fuel_oil_values'] = workflow_args['emissions'].collect { |s| s['oil_value'] }.join(',')
             arguments['emissions_wood_values'] = workflow_args['emissions'].collect { |s| s['wood_value'] }.join(',')
           end
-        end
-=======
-        if measure_dir_name == 'build_existing_model'
-          arguments['building_id'] = 1
-          arguments['simulation_control_timestep'] = 60 if !arguments.keys.include?('simulation_control_timestep')
-          arguments['simulation_control_run_period_begin_month'] = 1 if !arguments.keys.include?('simulation_control_run_period_begin_month')
-          arguments['simulation_control_run_period_begin_day_of_month'] = 1 if !arguments.keys.include?('simulation_control_run_period_begin_day_of_month')
-          arguments['simulation_control_run_period_end_month'] = 12 if !arguments.keys.include?('simulation_control_run_period_end_month')
-          arguments['simulation_control_run_period_end_day_of_month'] = 31 if !arguments.keys.include?('simulation_control_run_period_end_day_of_month')
-          arguments['simulation_control_run_period_calendar_year'] = 2007 if !arguments.keys.include?('simulation_control_run_period_calendar_year')
         elsif measure_dir_name == 'simulation_output_report'
           arguments['include_timeseries_end_use_consumptions'] = true if !arguments.keys.include?('include_timeseries_end_use_consumptions')
           arguments['include_timeseries_total_loads'] = true if !arguments.keys.include?('include_timeseries_total_loads')
@@ -70,7 +66,6 @@
           arguments['retain_schedules_csv'] = true if !arguments.keys.include?('retain_schedules_csv')
         end
 
->>>>>>> 8c044ebf
         steps << { 'measure_dir_name' => measure_dir_names[measure_dir_name],
                    'arguments' => arguments }
       end
