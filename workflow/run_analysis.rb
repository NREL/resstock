--- conflicted
+++ resolved
@@ -9,17 +9,9 @@
 require_relative '../resources/run_sampling'
 require_relative '../resources/util'
 
-<<<<<<< HEAD
-start_time = Time.now
-
-def run_workflow(yml, measures_only, debug)
-=======
-require_relative '../resources/measures/HPXMLtoOpenStudio/resources/version'
-
 $start_time = Time.now
 
-def run_workflow(yml, n_threads, measures_only)
->>>>>>> c2b78ffb
+def run_workflow(yml, n_threads, measures_only, debug)
   cfg = YAML.load_file(yml)
 
   thisdir = File.dirname(__FILE__)
@@ -37,6 +29,9 @@
   osw_dir = File.join(results_dir, 'osw')
   Dir.mkdir(osw_dir)
 
+  xml_dir = File.join(results_dir, 'xml')
+  Dir.mkdir(xml_dir)
+
   upgrade_names = ['Baseline']
   if cfg.keys.include?('upgrades')
     cfg['upgrades'].each do |upgrade|
@@ -46,17 +41,13 @@
 
   osw_paths = {}
   upgrade_names.each_with_index do |upgrade_name, upgrade_idx|
-<<<<<<< HEAD
+    scenario_osw_dir = File.join(results_dir, 'osw', upgrade_name)
+    Dir.mkdir(scenario_osw_dir)
+
+    scenario_xml_dir = File.join(results_dir, 'xml', upgrade_name)
+    Dir.mkdir(scenario_xml_dir)
+
     workflow_args = {}
-=======
-    scenario_dir = File.join(results_dir, 'osw', upgrade_name)
-    Dir.mkdir(scenario_dir)
-
-    workflow_args = {
-      'residential_simulation_controls' => {},
-      'simulation_output' => {}
-    }
->>>>>>> c2b78ffb
     workflow_args.update(cfg['workflow_generator']['args'])
 
     measure_dir_names = { 'build_existing_model' => 'BuildExistingModel',
@@ -70,13 +61,6 @@
 
         if measure_dir_name == 'build_existing_model'
           arguments['building_id'] = 1
-
-          arguments['simulation_control_timestep'] = 60 if !arguments.keys.include?('simulation_control_timestep')
-          arguments['simulation_control_run_period_begin_month'] = 1 if !arguments.keys.include?('simulation_control_run_period_begin_month')
-          arguments['simulation_control_run_period_begin_day_of_month'] = 1 if !arguments.keys.include?('simulation_control_run_period_begin_day_of_month')
-          arguments['simulation_control_run_period_end_month'] = 12 if !arguments.keys.include?('simulation_control_run_period_end_month')
-          arguments['simulation_control_run_period_end_day_of_month'] = 31 if !arguments.keys.include?('simulation_control_run_period_end_day_of_month')
-          arguments['simulation_control_run_period_calendar_year'] = 2007 if !arguments.keys.include?('simulation_control_run_period_calendar_year')
 
           if workflow_args.keys.include?('emissions')
             arguments['emissions_scenario_names'] = workflow_args['emissions'].collect { |s| s['scenario_name'] }.join(',')
@@ -236,17 +220,12 @@
 
   all_results_characteristics = []
   all_results_output = []
-<<<<<<< HEAD
-  osw_paths.each do |upgrade_name, osw_path|
-    samples_osw(results_dir, osw_path, upgrade_name, n_datapoints, all_results_characteristics, all_results_output, measures_only, debug)
-=======
   all_cli_output = []
->>>>>>> c2b78ffb
 
   Parallel.map(workflow_and_building_ids, in_threads: n_threads) do |upgrade_name, workflow, building_id|
     job_id = Parallel.worker_number + 1
 
-    samples_osw(results_dir, upgrade_name, workflow, building_id, job_id, all_results_characteristics, all_results_output, all_cli_output, measures_only)
+    samples_osw(results_dir, upgrade_name, workflow, building_id, job_id, all_results_characteristics, all_results_output, all_cli_output, measures_only, debug)
 
     info = "[Parallel(n_jobs=#{n_threads})]: "
     max_size = "#{workflow_and_building_ids.size}".size
@@ -262,7 +241,7 @@
   results_csv_output = RunOSWs.write_summary_results(results_dir, 'results_output.csv', all_results_output)
   IO.write(File.join(results_dir, 'cli_output.log'), all_cli_output.join('\n'))
 
-  FileUtils.rm_rf(lib_dir)
+  # FileUtils.rm_rf(lib_dir)
 
   return true
 end
@@ -280,20 +259,6 @@
   puts "Sampling took: #{get_elapsed_time(Time.now, $start_time)}."
 end
 
-<<<<<<< HEAD
-def samples_osw(results_dir, osw_path, upgrade_name, num_samples, all_results_characteristics, all_results_output, measures_only, debug)
-  osw_dir = File.join(results_dir, 'osw')
-  Dir.mkdir(osw_dir) unless File.exist?(osw_dir)
-
-  scenario_osw_dir = File.join(results_dir, 'osw', upgrade_name)
-  Dir.mkdir(scenario_osw_dir) unless File.exist?(scenario_osw_dir)
-
-  xml_dir = File.join(results_dir, 'xml')
-  Dir.mkdir(xml_dir) unless File.exist?(xml_dir)
-
-  scenario_xml_dir = File.join(results_dir, 'xml', upgrade_name)
-  Dir.mkdir(scenario_xml_dir) unless File.exist?(scenario_xml_dir)
-=======
 def get_elapsed_time(t1, t0)
   s = t1 - t0
   if s > 60 # min
@@ -306,9 +271,10 @@
   return t
 end
 
-def samples_osw(results_dir, upgrade_name, workflow, building_id, job_id, all_results_characteristics, all_results_output, all_cli_output, measures_only)
-  scenario_dir = File.join(results_dir, 'osw', upgrade_name)
->>>>>>> c2b78ffb
+def samples_osw(results_dir, upgrade_name, workflow, building_id, job_id, all_results_characteristics, all_results_output, all_cli_output, measures_only, debug)
+  scenario_osw_dir = File.join(results_dir, 'osw', upgrade_name)
+
+  scenario_xml_dir = File.join(results_dir, 'xml', upgrade_name)
 
   osw_basename = File.basename(workflow)
 
@@ -336,44 +302,18 @@
   all_results_output << result_output
   all_cli_output << cli_output
 
-<<<<<<< HEAD
-    run_dir = File.join(worker_dir, 'run')
-    if debug
-      if File.exist?(File.join(run_dir, 'in.xml'))
-        FileUtils.mv(File.join(run_dir, 'in.xml'), File.join(scenario_xml_dir, "#{building_id}-existing-defaulted.xml")) if !File.exist?(File.join(run_dir, 'upgraded.xml'))
-        FileUtils.mv(File.join(run_dir, 'in.xml'), File.join(scenario_xml_dir, "#{building_id}-upgraded-defaulted.xml")) if File.exist?(File.join(run_dir, 'upgraded.xml'))
-      end
-      if File.exist?(File.join(run_dir, 'existing.xml'))
-        FileUtils.mv(File.join(run_dir, 'existing.xml'), File.join(scenario_xml_dir, "#{building_id}-existing.xml"))
-      end
-      if File.exist?(File.join(run_dir, 'upgraded.xml'))
-        FileUtils.mv(File.join(run_dir, 'upgraded.xml'), File.join(scenario_xml_dir, "#{building_id}-upgraded.xml")) if File.exist?(File.join(run_dir, 'upgraded.xml'))
-      end
-      if File.exist?(File.join(run_dir, 'existing.osw'))
-        FileUtils.mv(File.join(run_dir, 'existing.osw'), File.join(scenario_osw_dir, "#{building_id}-existing.osw"))
-      end
-      if File.exist?(File.join(run_dir, 'upgraded.osw'))
-        FileUtils.mv(File.join(run_dir, 'upgraded.osw'), File.join(scenario_osw_dir, "#{building_id}-upgraded.osw")) if File.exist?(File.join(run_dir, 'upgraded.osw'))
-      end
-    else
-      if File.exist?(File.join(run_dir, 'in.xml'))
-        FileUtils.mv(File.join(run_dir, 'in.xml'), File.join(scenario_xml_dir, "#{building_id}.xml"))
-      end
-      if File.exist?(File.join(run_dir, 'existing.osw'))
-        FileUtils.mv(File.join(run_dir, 'existing.osw'), File.join(scenario_osw_dir, "#{building_id}.osw")) if !File.exist?(File.join(run_dir, 'upgraded.osw'))
-      end
-      if File.exist?(File.join(run_dir, 'upgraded.osw'))
-        FileUtils.mv(File.join(run_dir, 'upgraded.osw'), File.join(scenario_osw_dir, "#{building_id}.osw")) if File.exist?(File.join(run_dir, 'upgraded.osw'))
-      end
-    end
-=======
   run_dir = File.join(worker_dir, 'run')
-  if File.exist?(File.join(run_dir, 'measures.osw'))
-    FileUtils.mv(File.join(run_dir, 'measures.osw'), File.join(scenario_dir, "#{building_id}-measures.osw"))
-  end
-  if File.exist?(File.join(run_dir, 'measures-upgrade.osw'))
-    FileUtils.mv(File.join(run_dir, 'measures-upgrade.osw'), File.join(scenario_dir, "#{building_id}-measures-upgrade.osw")) if File.exist?(File.join(run_dir, 'measures-upgrade.osw'))
->>>>>>> c2b78ffb
+  if debug
+    FileUtils.mv(File.join(run_dir, 'in.xml'), File.join(scenario_xml_dir, "#{building_id}-existing-defaulted.xml")) if File.exist?(File.join(run_dir, 'in.xml')) && !File.exist?(File.join(run_dir, 'upgraded.xml'))
+    FileUtils.mv(File.join(run_dir, 'in.xml'), File.join(scenario_xml_dir, "#{building_id}-upgraded-defaulted.xml")) if File.exist?(File.join(run_dir, 'in.xml')) && File.exist?(File.join(run_dir, 'upgraded.xml'))
+    FileUtils.mv(File.join(run_dir, 'existing.xml'), File.join(scenario_xml_dir, "#{building_id}-existing.xml")) if File.exist?(File.join(run_dir, 'existing.xml'))
+    FileUtils.mv(File.join(run_dir, 'upgraded.xml'), File.join(scenario_xml_dir, "#{building_id}-upgraded.xml")) if File.exist?(File.join(run_dir, 'upgraded.xml'))
+    FileUtils.mv(File.join(run_dir, 'existing.osw'), File.join(scenario_osw_dir, "#{building_id}-existing.osw")) if File.exist?(File.join(run_dir, 'existing.osw'))
+    FileUtils.mv(File.join(run_dir, 'upgraded.osw'), File.join(scenario_osw_dir, "#{building_id}-upgraded.osw")) if File.exist?(File.join(run_dir, 'upgraded.osw'))
+  else
+    FileUtils.mv(File.join(run_dir, 'in.xml'), File.join(scenario_xml_dir, "#{building_id}.xml")) if File.exist?(File.join(run_dir, 'in.xml'))
+    FileUtils.mv(File.join(run_dir, 'existing.osw'), File.join(scenario_osw_dir, "#{building_id}.osw")) if File.exist?(File.join(run_dir, 'existing.osw')) && !File.exist?(File.join(run_dir, 'upgraded.osw'))
+    FileUtils.mv(File.join(run_dir, 'upgraded.osw'), File.join(scenario_osw_dir, "#{building_id}.osw")) if File.exist?(File.join(run_dir, 'upgraded.osw'))
   end
 end
 
@@ -435,7 +375,7 @@
   end
 
   options[:debug] = false
-  opts.on('-d', '--debug', 'Save both existing and upgraded osw files.') do |t|
+  opts.on('-d', '--debug', 'Save both existing and upgraded xml/osw files') do |t|
     options[:debug] = true
   end
 
@@ -456,15 +396,9 @@
     fail "YML argument is required. Call #{File.basename(__FILE__)} -h for usage."
   end
 
-<<<<<<< HEAD
-# Run analysis
-puts "YML: #{options[:yml]}"
-success = run_workflow(options[:yml], options[:measures_only], options[:debug])
-=======
   # Run analysis
   puts "YML: #{options[:yml]}"
-  success = run_workflow(options[:yml], options[:threads], options[:measures_only])
->>>>>>> c2b78ffb
+  success = run_workflow(options[:yml], options[:threads], options[:measures_only], options[:debug])
 
   if not success
     exit! 1
