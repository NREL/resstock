--- conflicted
+++ resolved
@@ -33,48 +33,16 @@
                           'server_directory_cleanup' => 'ServerDirectoryCleanup' }
 
     steps = []
-    workflow_args.each do |measure_dir_name, arguments|
-      if ['reporting_measures'].include?(measure_dir_name)
-        workflow_args[measure_dir_name].each do |k|
-          steps << { 'measure_dir_name' => k['measure_dir_name'] }
-          if k.keys.include?('arguments')
-            steps[-1]['arguments'] = k['arguments']
-          end
-        end
-<<<<<<< HEAD
-      else
+    measure_dir_names.each do |k, v|
+      workflow_args.each do |measure_dir_name, arguments|
+        next if k != measure_dir_name
+
         arguments['building_id'] = 1 if measure_dir_name == 'build_existing_model'
-=======
-      elsif !['measures'].include?(measure_dir_name)
->>>>>>> fe6d0ae6
         steps << { 'measure_dir_name' => measure_dir_names[measure_dir_name],
                    'arguments' => arguments }
       end
     end
 
-<<<<<<< HEAD
-=======
-    steps.insert(1, { 'measure_dir_name' => 'BuildExistingModel',
-                      'arguments' => {
-                        'building_id' => 1,
-                        'workflow_json' => 'measure-info.json'
-                      } })
-
-    if workflow_args.keys.include?('measures')
-      workflow_args.each do |measure_dir_name, arguments|
-        next unless ['measures'].include?(measure_dir_name)
-
-        workflow_args[measure_dir_name].each_with_index do |k, i|
-          step = { 'measure_dir_name' => k['measure_dir_name'] }
-          if k.keys.include?('arguments')
-            step['arguments'] = k['arguments']
-          end
-          steps.insert(2 + i, step)
-        end
-      end
-    end
-
->>>>>>> fe6d0ae6
     if ['residential_quota_downselect'].include?(cfg['sampler']['type'])
       if cfg['sampler']['args']['resample']
         fail "Not supporting residential_quota_downselect's 'resample' at this time."
@@ -114,7 +82,19 @@
         apply_upgrade_measure['arguments']['package_apply_logic'] = make_apply_logic_arg(measure_d['package_apply_logic'])
       end
 
-      steps.insert(1, apply_upgrade_measure)
+      steps.insert(-3, apply_upgrade_measure)
+    end
+
+    workflow_args.each do |measure_dir_name, arguments|
+      next unless ['measures'].include?(measure_dir_name)
+
+      workflow_args[measure_dir_name].each do |k|
+        step = { 'measure_dir_name' => k['measure_dir_name'] }
+        if k.keys.include?('arguments')
+          step['arguments'] = k['arguments']
+        end
+        steps.insert(-3, step)
+      end
     end
 
     steps.insert(-2, { 'measure_dir_name' => 'ReportHPXMLOutput',
@@ -123,6 +103,18 @@
                        } })
 
     steps.insert(-2, { 'measure_dir_name' => 'UpgradeCosts' })
+
+    workflow_args.each do |measure_dir_name, arguments|
+      next unless ['reporting_measures'].include?(measure_dir_name)
+
+      workflow_args[measure_dir_name].each do |k|
+        step = { 'measure_dir_name' => k['measure_dir_name'] }
+        if k.keys.include?('arguments')
+          step['arguments'] = k['arguments']
+        end
+        steps.insert(-2, step)
+      end
+    end
 
     osw = {
       'measure_paths': ['../../../measures', '../../../resources/hpxml-measures'],
