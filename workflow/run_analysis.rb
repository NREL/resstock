# frozen_string_literal: true

require 'parallel'
require 'json'
require 'yaml'

require_relative '../resources/buildstock'
require_relative '../resources/run_sampling'
require_relative '../resources/util'

start_time = Time.now

def run_workflow(yml, measures_only, debug)
  cfg = YAML.load_file(yml)

  if ['residential_quota_downselect'].include?(cfg['sampler']['type'])
    fail "Not supporting 'residential_quota_downselect' at this time."
  end

<<<<<<< HEAD
  workflow_args = {}
  workflow_args.update(cfg['workflow_generator']['args'])

  measure_dir_names = { 'build_existing_model' => 'BuildExistingModel',
                        'simulation_output_report' => 'ReportSimulationOutput',
                        'server_directory_cleanup' => 'ServerDirectoryCleanup' }

  steps = []
  workflow_args.each do |measure_dir_name, arguments|
    if measure_dir_name == 'reporting_measures'
      workflow_args[measure_dir_name].each do |k|
        steps << { 'measure_dir_name' => k['measure_dir_name'] }
      end
    else
      arguments['building_id'] = 1 if measure_dir_name == 'build_existing_model'
      steps << { 'measure_dir_name' => measure_dir_names[measure_dir_name],
                 'arguments' => arguments }
    end
  end

  if cfg.keys.include?('upgrades')
    measure_d = cfg['upgrades'][0]
    apply_upgrade_measure = { 'measure_dir_name' => 'ApplyUpgrade',
                              'arguments' => { 'run_measure' => 1 } }
    if measure_d.include?('upgrade_name')
      apply_upgrade_measure['arguments']['upgrade_name'] = measure_d['upgrade_name']
    end
    measure_d['options'].each_with_index do |option, opt_num|
      opt_num += 1
      apply_upgrade_measure['arguments']["option_#{opt_num}"] = option['option']
      if option.include?('lifetime')
        apply_upgrade_measure['arguments']["option_#{opt_num}_lifetime"] = option['lifetime']
=======
  upgrade_names = ['Baseline']
  if cfg.keys.include?('upgrades')
    cfg['upgrades'].each do |upgrade|
      upgrade_names << upgrade['upgrade_name'].gsub(' ', '')
    end
  end

  osw_paths = {}
  thisdir = File.dirname(__FILE__)

  upgrade_names.each_with_index do |upgrade_name, upgrade_idx|
    workflow_args = {
      'residential_simulation_controls' => {},
      'simulation_output' => {}
    }
    workflow_args.update(cfg['workflow_generator']['args'])

    measure_dir_names = { 'residential_simulation_controls' => 'ResidentialSimulationControls',
                          'simulation_output' => 'SimulationOutputReport',
                          'timeseries_csv_export' => 'TimeseriesCSVExport',
                          'server_directory_cleanup' => 'ServerDirectoryCleanup' }

    steps = []
    workflow_args.each do |measure_dir_name, arguments|
      if measure_dir_name == 'reporting_measures'
        workflow_args[measure_dir_name].each do |k|
          steps << { 'measure_dir_name' => k['measure_dir_name'] }
        end
      else
        steps << { 'measure_dir_name' => measure_dir_names[measure_dir_name],
                   'arguments' => arguments }
>>>>>>> ac1e01b7
      end
    end

    steps.insert(1, { 'measure_dir_name' => 'BuildExistingModel',
                      'arguments' => {
                        'building_id' => 1,
                        'workflow_json' => 'measure-info.json'
                      } })

    if upgrade_idx > 0
      measure_d = cfg['upgrades'][upgrade_idx - 1]
      apply_upgrade_measure = { 'measure_dir_name' => 'ApplyUpgrade',
                                'arguments' => { 'run_measure' => 1 } }
      if measure_d.include?('upgrade_name')
        apply_upgrade_measure['arguments']['upgrade_name'] = measure_d['upgrade_name']
      end
      measure_d['options'].each_with_index do |option, opt_num|
        opt_num += 1
        apply_upgrade_measure['arguments']["option_#{opt_num}"] = option['option']
        if option.include?('lifetime')
          apply_upgrade_measure['arguments']["option_#{opt_num}_lifetime"] = option['lifetime']
        end
        if option.include?('apply_logic')
          apply_upgrade_measure['arguments']["option_#{opt_num}_apply_logic"] = option['apply_logic']
        end
        next unless option.keys.include?('costs')

        option['costs'].each_with_index do |cost, cost_num|
          cost_num += 1
          ['value', 'multiplier'].each do |arg|
            next if !cost.include?(arg)

            apply_upgrade_measure['arguments']["option_#{opt_num}_cost_#{cost_num}_#{arg}"] = cost[arg]
          end
        end
      end
      if measure_d.include?('package_apply_logic')
        apply_upgrade_measure['arguments']['package_apply_logic'] = measure_d['package_apply_logic']
      end

<<<<<<< HEAD
    steps.insert(1, apply_upgrade_measure)
  end

  steps.insert(-2, { 'measure_dir_name' => 'ReportHPXMLOutput',
                     'arguments' => {
                       'output_format' => 'csv',
                     } })

  steps.insert(-2, { 'measure_dir_name' => 'UpgradeCosts' })

  osw = {
    'measure_paths': ['../../../measures', '../../../resources/hpxml-measures'],
    'steps': steps
  }
=======
      steps.insert(2, apply_upgrade_measure)
    end

    osw = {
      'measure_paths': ['../../../measures'],
      'steps': steps
    }
>>>>>>> ac1e01b7

    base, ext = File.basename(yml).split('.')

    osw_paths[upgrade_name] = File.join(thisdir, "#{base}-#{upgrade_name}.osw")
    File.open(osw_paths[upgrade_name], 'w') do |f|
      f.write(JSON.pretty_generate(osw))
    end
  end

  buildstock_directory = cfg['buildstock_directory']
  project_directory = cfg['project_directory']
  output_directory = cfg['output_directory']
  n_datapoints = cfg['sampler']['args']['n_datapoints']

  results_dir = File.absolute_path(File.join(thisdir, output_directory))
  fail "Output directory #{output_directory} already exists." if File.exist?(results_dir)

  Dir.mkdir(results_dir)

  # Create lib folder
  lib_dir = File.join(thisdir, '..', 'lib')
  resources_dir = File.join(thisdir, '..', 'resources')
  housing_characteristics_dir = File.join(File.dirname(yml), 'housing_characteristics')
  create_lib_folder(lib_dir, resources_dir, housing_characteristics_dir)

  # Create weather folder
  weather_dir = File.join(thisdir, '..', 'weather')
  if !File.exist?(weather_dir)
    if cfg.keys.include?('weather_files_url')
      require 'tempfile'
      tmpfile = Tempfile.new('epw')

      weather_files_url = cfg['weather_files_url']
      UrlResolver.fetch(weather_files_url, tmpfile)

      weather_files_path = tmpfile.path.to_s
    elsif cfg.keys.include?('weather_files_path')
      weather_files_path = cfg['weather_files_path']
    else
      fail "Must include 'weather_files_url' or 'weather_files_path' in yml."
    end
    puts 'Extracting weather files...'
    unzip_file = OpenStudio::UnzipFile.new(weather_files_path)
    unzip_file.extractAllFiles(OpenStudio::toPath(weather_dir))
  end

  # Create buildstock.csv
  outfile = File.join('..', 'lib', 'housing_characteristics', 'buildstock.csv')
  create_buildstock_csv(project_directory, n_datapoints, outfile)

  all_results_characteristics = []
  all_results_output = []
<<<<<<< HEAD
  samples_osw(results_dir, osw_path, n_datapoints, all_results_characteristics, all_results_output, measures_only, debug)
=======
  osw_paths.each do |upgrade_name, osw_path|
    samples_osw(results_dir, osw_path, upgrade_name, n_datapoints, all_results_characteristics, all_results_output, measures_only)

    change_building_id(osw_path, 1)
  end
>>>>>>> ac1e01b7

  results_csv_characteristics = RunOSWs.write_summary_results(results_dir, 'results_characteristics.csv', all_results_characteristics)
  results_csv_output = RunOSWs.write_summary_results(results_dir, 'results_output.csv', all_results_output)

  return true
end

def create_lib_folder(lib_dir, resources_dir, housing_characteristics_dir)
  Dir.mkdir(lib_dir) unless File.exist?(lib_dir)
  FileUtils.cp_r(resources_dir, lib_dir)
  FileUtils.cp_r(housing_characteristics_dir, lib_dir)
end

def create_buildstock_csv(project_dir, num_samples, outfile)
  r = RunSampling.new
  r.run(project_dir, num_samples, outfile)
end

<<<<<<< HEAD
def samples_osw(results_dir, osw_path, num_samples, all_results_characteristics, all_results_output, measures_only, debug)
  osw_dir = File.join(results_dir, 'osw')
  Dir.mkdir(osw_dir) unless File.exist?(osw_dir)

  xml_dir = File.join(results_dir, 'xml')
  Dir.mkdir(xml_dir) unless File.exist?(xml_dir)
=======
def samples_osw(results_dir, osw_path, upgrade_name, num_samples, all_results_characteristics, all_results_output, measures_only)
  osw_dir = File.join(results_dir, 'osw')
  Dir.mkdir(osw_dir) unless File.exist?(osw_dir)

  scenario_dir = File.join(results_dir, 'osw', upgrade_name)
  Dir.mkdir(scenario_dir) unless File.exist?(scenario_dir)
>>>>>>> ac1e01b7

  workflow_and_building_ids = []
  (1..num_samples).to_a.each do |building_id|
    workflow_and_building_ids << [osw_path, building_id]
  end

  Parallel.map(workflow_and_building_ids, in_threads: Parallel.processor_count) do |workflow, building_id|
    worker_number = Parallel.worker_number
    osw_basename = File.basename(workflow)
    puts "\nWorkflow: #{osw_basename}, Building ID: #{building_id} (#{workflow_and_building_ids.index([workflow, building_id]) + 1} / #{workflow_and_building_ids.size}), Worker Number: #{worker_number} ...\n"

    worker_folder = "run#{worker_number}"
    worker_dir = File.join(results_dir, worker_folder)
    Dir.mkdir(worker_dir) unless File.exist?(worker_dir)
    FileUtils.cp(workflow, worker_dir)
    osw = File.join(worker_dir, File.basename(workflow))

    change_building_id(osw, building_id)

    finished_job, result_characteristics, result_output = RunOSWs.run_and_check(osw, worker_dir, measures_only)

    osw = "#{building_id.to_s.rjust(4, '0')}-#{upgrade_name}.osw"
    result_characteristics['OSW'] = osw
    result_output['OSW'] = osw

    check_finished_job(result_characteristics, finished_job)
    check_finished_job(result_output, finished_job)

    all_results_characteristics << result_characteristics
    all_results_output << result_output

    run_dir = File.join(worker_dir, 'run')
<<<<<<< HEAD
    if debug
      FileUtils.mv(File.join(run_dir, 'in.xml'), File.join(xml_dir, "#{building_id}-existing-defaulted.xml")) if !File.exist?(File.join(run_dir, 'upgraded.xml'))
      FileUtils.mv(File.join(run_dir, 'in.xml'), File.join(xml_dir, "#{building_id}-upgraded-defaulted.xml")) if File.exist?(File.join(run_dir, 'upgraded.xml'))
      FileUtils.mv(File.join(run_dir, 'existing.xml'), File.join(xml_dir, "#{building_id}-existing.xml"))
      FileUtils.mv(File.join(run_dir, 'upgraded.xml'), File.join(xml_dir, "#{building_id}-upgraded.xml")) if File.exist?(File.join(run_dir, 'upgraded.xml'))
      FileUtils.mv(File.join(run_dir, 'existing.osw'), File.join(osw_dir, "#{building_id}-existing.osw"))
      FileUtils.mv(File.join(run_dir, 'upgraded.osw'), File.join(osw_dir, "#{building_id}-upgraded.osw")) if File.exist?(File.join(run_dir, 'upgraded.osw'))
    else
      FileUtils.mv(File.join(run_dir, 'in.xml'), File.join(xml_dir, "#{building_id}.xml"))
      FileUtils.mv(File.join(run_dir, 'existing.osw'), File.join(osw_dir, "#{building_id}.osw")) if !File.exist?(File.join(run_dir, 'upgraded.osw'))
      FileUtils.mv(File.join(run_dir, 'upgraded.osw'), File.join(osw_dir, "#{building_id}.osw")) if File.exist?(File.join(run_dir, 'upgraded.osw'))
    end
=======
    FileUtils.mv(File.join(run_dir, 'measures.osw'), File.join(scenario_dir, "#{building_id}-measures.osw"))
    FileUtils.mv(File.join(run_dir, 'measures-upgrade.osw'), File.join(scenario_dir, "#{building_id}-measures-upgrade.osw")) if File.exist?(File.join(run_dir, 'measures-upgrade.osw'))
>>>>>>> ac1e01b7
  end
end

def change_building_id(osw, building_id)
  json = JSON.parse(File.read(osw), symbolize_names: true)
  json[:steps].each do |measure|
    next if measure[:measure_dir_name] != 'BuildExistingModel'

    measure[:arguments][:building_id] = "#{building_id}"
  end
  File.open(osw, 'w') do |f|
    f.write(JSON.pretty_generate(json))
  end
end

def check_finished_job(result, finished_job)
  result['completed_status'] = 'Fail'
  if File.exist?(finished_job)
    result['completed_status'] = 'Success'
  end

  return result
end

options = {}
OptionParser.new do |opts|
  opts.banner = "Usage: #{File.basename(__FILE__)} -y buildstockbatch.yml\n e.g., #{File.basename(__FILE__)} -y national_baseline.yml\n"

  opts.on('-y', '--yml <FILE>', 'YML file') do |t|
    options[:yml] = t
  end

  options[:version] = false
  opts.on('-v', '--version', 'Reports the version') do |t|
    options[:version] = true
  end

  options[:measures_only] = false
  opts.on('-m', '--measures_only', 'Only run the OpenStudio and EnergyPlus measures') do |t|
    options[:measures_only] = true
  end

  options[:debug] = false
  opts.on('-d', '--debug', 'Save both existing and upgraded osw files.') do |t|
    options[:debug] = true
  end

  opts.on_tail('-h', '--help', 'Display help') do
    puts opts
    exit!
  end
end.parse!

if options[:version]
  puts "#{Version.software_program_used} v#{Version.software_program_version}"
  exit!
end

if not options[:yml]
  fail "YML argument is required. Call #{File.basename(__FILE__)} -h for usage."
end

# Run analysis
puts "YML: #{options[:yml]}"
success = run_workflow(options[:yml], options[:measures_only], options[:debug])

if not success
  exit! 1
end

puts "Completed in #{(Time.now - start_time).round(1)}s."<|MERGE_RESOLUTION|>--- conflicted
+++ resolved
@@ -17,40 +17,6 @@
     fail "Not supporting 'residential_quota_downselect' at this time."
   end
 
-<<<<<<< HEAD
-  workflow_args = {}
-  workflow_args.update(cfg['workflow_generator']['args'])
-
-  measure_dir_names = { 'build_existing_model' => 'BuildExistingModel',
-                        'simulation_output_report' => 'ReportSimulationOutput',
-                        'server_directory_cleanup' => 'ServerDirectoryCleanup' }
-
-  steps = []
-  workflow_args.each do |measure_dir_name, arguments|
-    if measure_dir_name == 'reporting_measures'
-      workflow_args[measure_dir_name].each do |k|
-        steps << { 'measure_dir_name' => k['measure_dir_name'] }
-      end
-    else
-      arguments['building_id'] = 1 if measure_dir_name == 'build_existing_model'
-      steps << { 'measure_dir_name' => measure_dir_names[measure_dir_name],
-                 'arguments' => arguments }
-    end
-  end
-
-  if cfg.keys.include?('upgrades')
-    measure_d = cfg['upgrades'][0]
-    apply_upgrade_measure = { 'measure_dir_name' => 'ApplyUpgrade',
-                              'arguments' => { 'run_measure' => 1 } }
-    if measure_d.include?('upgrade_name')
-      apply_upgrade_measure['arguments']['upgrade_name'] = measure_d['upgrade_name']
-    end
-    measure_d['options'].each_with_index do |option, opt_num|
-      opt_num += 1
-      apply_upgrade_measure['arguments']["option_#{opt_num}"] = option['option']
-      if option.include?('lifetime')
-        apply_upgrade_measure['arguments']["option_#{opt_num}_lifetime"] = option['lifetime']
-=======
   upgrade_names = ['Baseline']
   if cfg.keys.include?('upgrades')
     cfg['upgrades'].each do |upgrade|
@@ -62,15 +28,11 @@
   thisdir = File.dirname(__FILE__)
 
   upgrade_names.each_with_index do |upgrade_name, upgrade_idx|
-    workflow_args = {
-      'residential_simulation_controls' => {},
-      'simulation_output' => {}
-    }
+    workflow_args = {}
     workflow_args.update(cfg['workflow_generator']['args'])
 
-    measure_dir_names = { 'residential_simulation_controls' => 'ResidentialSimulationControls',
-                          'simulation_output' => 'SimulationOutputReport',
-                          'timeseries_csv_export' => 'TimeseriesCSVExport',
+    measure_dir_names = { 'build_existing_model' => 'BuildExistingModel',
+                          'simulation_output_report' => 'ReportSimulationOutput',
                           'server_directory_cleanup' => 'ServerDirectoryCleanup' }
 
     steps = []
@@ -80,17 +42,11 @@
           steps << { 'measure_dir_name' => k['measure_dir_name'] }
         end
       else
+        arguments['building_id'] = 1 if measure_dir_name == 'build_existing_model'
         steps << { 'measure_dir_name' => measure_dir_names[measure_dir_name],
                    'arguments' => arguments }
->>>>>>> ac1e01b7
-      end
-    end
-
-    steps.insert(1, { 'measure_dir_name' => 'BuildExistingModel',
-                      'arguments' => {
-                        'building_id' => 1,
-                        'workflow_json' => 'measure-info.json'
-                      } })
+      end
+    end
 
     if upgrade_idx > 0
       measure_d = cfg['upgrades'][upgrade_idx - 1]
@@ -123,30 +79,20 @@
         apply_upgrade_measure['arguments']['package_apply_logic'] = measure_d['package_apply_logic']
       end
 
-<<<<<<< HEAD
-    steps.insert(1, apply_upgrade_measure)
-  end
-
-  steps.insert(-2, { 'measure_dir_name' => 'ReportHPXMLOutput',
-                     'arguments' => {
-                       'output_format' => 'csv',
-                     } })
-
-  steps.insert(-2, { 'measure_dir_name' => 'UpgradeCosts' })
-
-  osw = {
-    'measure_paths': ['../../../measures', '../../../resources/hpxml-measures'],
-    'steps': steps
-  }
-=======
-      steps.insert(2, apply_upgrade_measure)
-    end
+      steps.insert(1, apply_upgrade_measure)
+    end
+
+    steps.insert(-2, { 'measure_dir_name' => 'ReportHPXMLOutput',
+                       'arguments' => {
+                         'output_format' => 'csv',
+                       } })
+
+    steps.insert(-2, { 'measure_dir_name' => 'UpgradeCosts' })
 
     osw = {
-      'measure_paths': ['../../../measures'],
+      'measure_paths': ['../../../measures', '../../../resources/hpxml-measures'],
       'steps': steps
     }
->>>>>>> ac1e01b7
 
     base, ext = File.basename(yml).split('.')
 
@@ -199,15 +145,11 @@
 
   all_results_characteristics = []
   all_results_output = []
-<<<<<<< HEAD
-  samples_osw(results_dir, osw_path, n_datapoints, all_results_characteristics, all_results_output, measures_only, debug)
-=======
   osw_paths.each do |upgrade_name, osw_path|
-    samples_osw(results_dir, osw_path, upgrade_name, n_datapoints, all_results_characteristics, all_results_output, measures_only)
+    samples_osw(results_dir, osw_path, upgrade_name, n_datapoints, all_results_characteristics, all_results_output, measures_only, debug)
 
     change_building_id(osw_path, 1)
   end
->>>>>>> ac1e01b7
 
   results_csv_characteristics = RunOSWs.write_summary_results(results_dir, 'results_characteristics.csv', all_results_characteristics)
   results_csv_output = RunOSWs.write_summary_results(results_dir, 'results_output.csv', all_results_output)
@@ -226,21 +168,18 @@
   r.run(project_dir, num_samples, outfile)
 end
 
-<<<<<<< HEAD
-def samples_osw(results_dir, osw_path, num_samples, all_results_characteristics, all_results_output, measures_only, debug)
+def samples_osw(results_dir, osw_path, upgrade_name, num_samples, all_results_characteristics, all_results_output, measures_only, debug)
   osw_dir = File.join(results_dir, 'osw')
   Dir.mkdir(osw_dir) unless File.exist?(osw_dir)
 
+  scenario_osw_dir = File.join(results_dir, 'osw', upgrade_name)
+  Dir.mkdir(scenario_osw_dir) unless File.exist?(scenario_osw_dir)
+
   xml_dir = File.join(results_dir, 'xml')
   Dir.mkdir(xml_dir) unless File.exist?(xml_dir)
-=======
-def samples_osw(results_dir, osw_path, upgrade_name, num_samples, all_results_characteristics, all_results_output, measures_only)
-  osw_dir = File.join(results_dir, 'osw')
-  Dir.mkdir(osw_dir) unless File.exist?(osw_dir)
-
-  scenario_dir = File.join(results_dir, 'osw', upgrade_name)
-  Dir.mkdir(scenario_dir) unless File.exist?(scenario_dir)
->>>>>>> ac1e01b7
+
+  scenario_xml_dir = File.join(results_dir, 'xml', upgrade_name)
+  Dir.mkdir(scenario_xml_dir) unless File.exist?(scenario_xml_dir)
 
   workflow_and_building_ids = []
   (1..num_samples).to_a.each do |building_id|
@@ -273,23 +212,18 @@
     all_results_output << result_output
 
     run_dir = File.join(worker_dir, 'run')
-<<<<<<< HEAD
     if debug
-      FileUtils.mv(File.join(run_dir, 'in.xml'), File.join(xml_dir, "#{building_id}-existing-defaulted.xml")) if !File.exist?(File.join(run_dir, 'upgraded.xml'))
-      FileUtils.mv(File.join(run_dir, 'in.xml'), File.join(xml_dir, "#{building_id}-upgraded-defaulted.xml")) if File.exist?(File.join(run_dir, 'upgraded.xml'))
-      FileUtils.mv(File.join(run_dir, 'existing.xml'), File.join(xml_dir, "#{building_id}-existing.xml"))
-      FileUtils.mv(File.join(run_dir, 'upgraded.xml'), File.join(xml_dir, "#{building_id}-upgraded.xml")) if File.exist?(File.join(run_dir, 'upgraded.xml'))
-      FileUtils.mv(File.join(run_dir, 'existing.osw'), File.join(osw_dir, "#{building_id}-existing.osw"))
-      FileUtils.mv(File.join(run_dir, 'upgraded.osw'), File.join(osw_dir, "#{building_id}-upgraded.osw")) if File.exist?(File.join(run_dir, 'upgraded.osw'))
+      FileUtils.mv(File.join(run_dir, 'in.xml'), File.join(scenario_xml_dir, "#{building_id}-existing-defaulted.xml")) if !File.exist?(File.join(run_dir, 'upgraded.xml'))
+      FileUtils.mv(File.join(run_dir, 'in.xml'), File.join(scenario_xml_dir, "#{building_id}-upgraded-defaulted.xml")) if File.exist?(File.join(run_dir, 'upgraded.xml'))
+      FileUtils.mv(File.join(run_dir, 'existing.xml'), File.join(scenario_xml_dir, "#{building_id}-existing.xml"))
+      FileUtils.mv(File.join(run_dir, 'upgraded.xml'), File.join(scenario_xml_dir, "#{building_id}-upgraded.xml")) if File.exist?(File.join(run_dir, 'upgraded.xml'))
+      FileUtils.mv(File.join(run_dir, 'existing.osw'), File.join(scenario_osw_dir, "#{building_id}-existing.osw"))
+      FileUtils.mv(File.join(run_dir, 'upgraded.osw'), File.join(scenario_osw_dir, "#{building_id}-upgraded.osw")) if File.exist?(File.join(run_dir, 'upgraded.osw'))
     else
-      FileUtils.mv(File.join(run_dir, 'in.xml'), File.join(xml_dir, "#{building_id}.xml"))
-      FileUtils.mv(File.join(run_dir, 'existing.osw'), File.join(osw_dir, "#{building_id}.osw")) if !File.exist?(File.join(run_dir, 'upgraded.osw'))
-      FileUtils.mv(File.join(run_dir, 'upgraded.osw'), File.join(osw_dir, "#{building_id}.osw")) if File.exist?(File.join(run_dir, 'upgraded.osw'))
-    end
-=======
-    FileUtils.mv(File.join(run_dir, 'measures.osw'), File.join(scenario_dir, "#{building_id}-measures.osw"))
-    FileUtils.mv(File.join(run_dir, 'measures-upgrade.osw'), File.join(scenario_dir, "#{building_id}-measures-upgrade.osw")) if File.exist?(File.join(run_dir, 'measures-upgrade.osw'))
->>>>>>> ac1e01b7
+      FileUtils.mv(File.join(run_dir, 'in.xml'), File.join(scenario_xml_dir, "#{building_id}.xml"))
+      FileUtils.mv(File.join(run_dir, 'existing.osw'), File.join(scenario_osw_dir, "#{building_id}.osw")) if !File.exist?(File.join(run_dir, 'upgraded.osw'))
+      FileUtils.mv(File.join(run_dir, 'upgraded.osw'), File.join(scenario_osw_dir, "#{building_id}.osw")) if File.exist?(File.join(run_dir, 'upgraded.osw'))
+    end
   end
 end
 
