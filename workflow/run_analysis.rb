# frozen_string_literal: true

require 'parallel'
require 'json'
require 'yaml'

require_relative '../resources/buildstock'
require_relative '../resources/run_sampling'
require_relative '../resources/util'

$start_time = Time.now

def run_workflow(yml, n_threads, measures_only, debug, building_ids, keep_run_folders, samplingonly)
  fail "YML file does not exist at '#{yml}'." if !File.exist?(yml)

  cfg = YAML.load_file(yml)

  if !cfg['workflow_generator']['args'].keys.include?('build_existing_model') || !cfg['workflow_generator']['args'].keys.include?('simulation_output_report')
    fail "Both 'build_existing_model' and 'simulation_output_report' must be included in yml."
  end

  if !['residential_quota', 'residential_quota_downselect', 'precomputed'].include?(cfg['sampler']['type'])
    fail "Sampler type '#{cfg['sampler']['type']}' is invalid or not supported."
  end

  if cfg['sampler']['type'] == 'residential_quota_downselect' && cfg['sampler']['args']['resample']
    fail "Not supporting residential_quota_downselect's 'resample' at this time."
  end

  thisdir = File.dirname(__FILE__)

  buildstock_directory = cfg['buildstock_directory']
  project_directory = cfg['project_directory']
  output_directory = cfg['output_directory']
  n_datapoints = cfg['sampler']['args']['n_datapoints']

  if !(Pathname.new buildstock_directory).absolute?
    buildstock_directory = File.absolute_path(File.join(File.dirname(yml), buildstock_directory))
  end

  if (Pathname.new output_directory).absolute?
    results_dir = output_directory
  else
    results_dir = File.absolute_path(output_directory)
  end
  fail "Output directory '#{output_directory}' already exists." if File.exist?(results_dir)

  Dir.mkdir(results_dir)

  osw_dir = File.join(results_dir, 'osw')
  Dir.mkdir(osw_dir)

  xml_dir = File.join(results_dir, 'xml')
  Dir.mkdir(xml_dir)

  upgrade_names = ['Baseline']
  if cfg.keys.include?('upgrades')
    cfg['upgrades'].each do |upgrade|
      upgrade_names << upgrade['upgrade_name'].gsub(' ', '')
    end
  end

  measures = []
  cfg['workflow_generator']['args'].keys.each do |measure_dir_name|
    next unless ['measures'].include?(measure_dir_name)

    cfg['workflow_generator']['args']['measures'].each do |k|
      measures << k['measure_dir_name']
    end
  end

  reporting_measures = []
  cfg['workflow_generator']['args'].keys.each do |measure_dir_name|
    next unless ['reporting_measures'].include?(measure_dir_name)

    cfg['workflow_generator']['args']['reporting_measures'].each do |k|
      reporting_measures << k['measure_dir_name']
    end
  end

  osw_paths = {}
  upgrade_names.each_with_index do |upgrade_name, upgrade_idx|
    scenario_osw_dir = File.join(results_dir, 'osw', upgrade_name)
    Dir.mkdir(scenario_osw_dir)

    scenario_xml_dir = File.join(results_dir, 'xml', upgrade_name)
    Dir.mkdir(scenario_xml_dir)

    workflow_args = {}
    workflow_args.update(cfg['workflow_generator']['args'])

    measure_dir_names = { 'build_existing_model' => 'BuildExistingModel',
                          'simulation_output_report' => 'ReportSimulationOutput',
                          'server_directory_cleanup' => 'ServerDirectoryCleanup' }

    steps = []
    measure_dir_names.keys.each do |k|
      workflow_args.each do |measure_dir_name, arguments|
        next if k != measure_dir_name

        if measure_dir_name == 'build_existing_model'
          arguments['building_id'] = 1
          arguments['sample_weight'] = Float(cfg['baseline']['n_buildings_represented']) / n_datapoints # aligns with buildstockbatch

          if workflow_args.keys.include?('emissions')
            arguments['emissions_scenario_names'] = workflow_args['emissions'].collect { |s| s['scenario_name'] }.join(',')
            arguments['emissions_types'] = workflow_args['emissions'].collect { |s| s['type'] }.join(',')
            arguments['emissions_electricity_folders'] = workflow_args['emissions'].collect { |s| s['elec_folder'] }.join(',')
            arguments['emissions_natural_gas_values'] = workflow_args['emissions'].collect { |s| s['gas_value'] }.join(',')
            arguments['emissions_propane_values'] = workflow_args['emissions'].collect { |s| s['propane_value'] }.join(',')
            arguments['emissions_fuel_oil_values'] = workflow_args['emissions'].collect { |s| s['oil_value'] }.join(',')
            arguments['emissions_wood_values'] = workflow_args['emissions'].collect { |s| s['wood_value'] }.join(',')
          end
        elsif measure_dir_name == 'simulation_output_report'
          arguments['include_timeseries_end_use_consumptions'] = true if !arguments.keys.include?('include_timeseries_end_use_consumptions')
          arguments['include_timeseries_total_loads'] = true if !arguments.keys.include?('include_timeseries_total_loads')
          arguments['add_timeseries_dst_column'] = true if !arguments.keys.include?('add_timeseries_dst_column')
          arguments['add_timeseries_utc_column'] = true if !arguments.keys.include?('add_timeseries_utc_column')

          arguments['user_output_variables'] = arguments['output_variables'].collect { |o| o['name'] }.join(',') if arguments.keys.include?('output_variables')
        elsif measure_dir_name == 'server_directory_cleanup'
          arguments['retain_in_idf'] = true if !arguments.keys.include?('retain_in_idf')
          arguments['retain_schedules_csv'] = true if !arguments.keys.include?('retain_schedules_csv')
        end

        steps << { 'measure_dir_name' => measure_dir_names[measure_dir_name],
                   'arguments' => arguments }
      end
    end

    workflow_args['simulation_output_report'].delete('output_variables')

    if cfg['sampler']['type'] == 'residential_quota_downselect'
      workflow_args['build_existing_model']['downselect_logic'] = make_apply_logic_arg(cfg['sampler']['args']['logic'])
    end

    step_idx = 1
    if upgrade_idx > 0
      measure_d = cfg['upgrades'][upgrade_idx - 1]
      apply_upgrade_measure = { 'measure_dir_name' => 'ApplyUpgrade',
                                'arguments' => { 'run_measure' => 1 } }
      if measure_d.include?('upgrade_name')
        apply_upgrade_measure['arguments']['upgrade_name'] = measure_d['upgrade_name']
      end
      measure_d['options'].each_with_index do |option, opt_num|
        opt_num += 1
        apply_upgrade_measure['arguments']["option_#{opt_num}"] = option['option']
        if option.include?('lifetime')
          apply_upgrade_measure['arguments']["option_#{opt_num}_lifetime"] = option['lifetime']
        end
        if option.include?('apply_logic')
          apply_upgrade_measure['arguments']["option_#{opt_num}_apply_logic"] = make_apply_logic_arg(option['apply_logic'])
        end
        next unless option.keys.include?('costs')

        option['costs'].each_with_index do |cost, cost_num|
          cost_num += 1
          ['value', 'multiplier'].each do |arg|
            next if !cost.include?(arg)

            apply_upgrade_measure['arguments']["option_#{opt_num}_cost_#{cost_num}_#{arg}"] = cost[arg]
          end
        end
      end
      if measure_d.keys.include?('package_apply_logic')
        apply_upgrade_measure['arguments']['package_apply_logic'] = make_apply_logic_arg(measure_d['package_apply_logic'])
      end

      steps.insert(step_idx, apply_upgrade_measure)
      step_idx += 1
    end

    workflow_args.keys.each do |measure_dir_name|
      next unless ['measures'].include?(measure_dir_name)

      workflow_args[measure_dir_name].each do |k|
        step = { 'measure_dir_name' => k['measure_dir_name'] }
        if k.keys.include?('arguments')
          step['arguments'] = k['arguments']
        end
        steps.insert(step_idx, step)
        step_idx += 1
      end
    end

    step_idx += 1 # for ReportSimulationOutput
    steps.insert(step_idx, { 'measure_dir_name' => 'ReportHPXMLOutput',
                             'arguments' => {
                               'output_format' => 'csv',
                             } })
    step_idx += 1

    steps.insert(step_idx, { 'measure_dir_name' => 'UpgradeCosts' })
    step_idx += 1

    workflow_args.keys.each do |measure_dir_name|
      next unless ['reporting_measures'].include?(measure_dir_name)

      workflow_args[measure_dir_name].each do |k|
        step = { 'measure_dir_name' => k['measure_dir_name'] }
        if k.keys.include?('arguments')
          step['arguments'] = k['arguments']
        end
        steps.insert(step_idx, step)
        step_idx += 1
      end
    end

    measure_paths = [
      File.absolute_path(File.join(File.dirname(__FILE__), '../measures')),
      File.absolute_path(File.join(File.dirname(__FILE__), '../resources/hpxml-measures'))
    ]

    osw = {
      'measure_paths': measure_paths,
      'run_options': { 'skip_zip_results': true },
      'steps': steps
    }

    base, _ext = File.basename(yml).split('.')

    osw_paths[upgrade_name] = File.join(results_dir, "#{base}-#{upgrade_name}.osw")
    File.open(osw_paths[upgrade_name], 'w') do |f|
      f.write(JSON.pretty_generate(osw))
    end
  end

  # Create lib folder
  lib_dir = File.join(thisdir, '../lib')
  resources_dir = File.join(thisdir, '../resources')
  housing_characteristics_dir = File.join(buildstock_directory, project_directory, 'housing_characteristics')
  create_lib_folder(lib_dir, resources_dir, housing_characteristics_dir)

  # Create weather folder
  weather_dir = File.join(thisdir, '../weather')
  if !File.exist?(weather_dir)
    if cfg.keys.include?('weather_files_url')
      Dir.mkdir(weather_dir)

      require 'tempfile'
      tmpfile = Tempfile.new('epw')

      weather_files_url = cfg['weather_files_url']
      UrlResolver.fetch(weather_files_url, tmpfile)

      weather_files_path = tmpfile.path.to_s
    elsif cfg.keys.include?('weather_files_path')
      Dir.mkdir(weather_dir)

<<<<<<< HEAD
      weather_files_path = File.join(thisdir, '..', File.dirname(yml), cfg['weather_files_path'])
=======
      weather_files_path = cfg['weather_files_path']

      if !(Pathname.new weather_files_path).absolute?
        weather_files_path = File.absolute_path(File.join(File.dirname(yml), weather_files_path))
      end
>>>>>>> d4be06d9
    else
      fail "Must include 'weather_files_url' or 'weather_files_path' in yml."
    end

    puts 'Extracting weather files...'
    require 'zip'
    Zip.on_exists_proc = true
    Zip::File.open(weather_files_path) do |zip_file|
      zip_file.each do |f|
        fpath = File.join(weather_dir, f.name)
        zip_file.extract(f, fpath) unless File.exist?(fpath)
      end
    end
  end

  # Create or read buildstock.csv
  outfile = File.join('../lib/housing_characteristics/buildstock.csv')
  if !['precomputed'].include?(cfg['sampler']['type'])
    create_buildstock_csv(project_directory, n_datapoints, outfile)
    src = File.expand_path(File.join(File.dirname(__FILE__), '../lib/housing_characteristics/buildstock.csv'))
    des = results_dir
    FileUtils.cp(src, des)

    return if samplingonly

    datapoints = (1..n_datapoints).to_a
  else
    src = File.expand_path(File.join(File.dirname(yml), cfg['sampler']['args']['sample_file']))
    des = File.expand_path(File.join(File.dirname(__FILE__), outfile))
    FileUtils.cp(src, des)

    buildstock_csv = CSV.read(des, headers: true)
    datapoints = buildstock_csv['Building']
  end

  building_ids = datapoints if building_ids.empty?

  workflow_and_building_ids = []
  osw_paths.each do |upgrade_name, osw_path|
    datapoints.each do |building_id|
      next if !building_ids.include?(building_id)

      workflow_and_building_ids << [upgrade_name, osw_path, building_id]
    end
  end

  all_results_output = {}
  all_cli_output = []

  Parallel.map(workflow_and_building_ids, in_threads: n_threads) do |upgrade_name, workflow, building_id|
    job_id = Parallel.worker_number + 1
    if keep_run_folders
      folder_id = workflow_and_building_ids.index([upgrade_name, workflow, building_id]) + 1
    else
      folder_id = job_id
    end

    all_results_output[upgrade_name] = [] if !all_results_output.keys.include?(upgrade_name)
    samples_osw(results_dir, upgrade_name, workflow, building_id, job_id, folder_id, all_results_output, all_cli_output, measures, reporting_measures, measures_only, debug)

    info = "[Parallel(n_jobs=#{n_threads})]: "
    max_size = "#{workflow_and_building_ids.size}".size
    info += "%#{max_size}s" % "#{all_results_output.values.flatten.size}"
    info += " / #{workflow_and_building_ids.size}"
    info += ' | elapsed: '
    info += '%8s' % "#{get_elapsed_time(Time.now, $start_time)}"
    puts info
  end

  puts
  failures = []
  all_results_output.each do |upgrade_name, results_output|
    RunOSWs.write_summary_results(results_dir, "results-#{upgrade_name}.csv", results_output)

    results_output.each do |results|
      failures << results['building_id'] if results['completed_status'] == 'Fail'
    end
  end
  puts "\nFailures detected for: #{failures.uniq.sort.join(', ')}.\nSee #{File.join(results_dir, 'cli_output.log')}." if !failures.empty?

  File.open(File.join(results_dir, 'cli_output.log'), 'a') do |f|
    all_cli_output.each do |cli_output|
      f.puts(cli_output)
      f.puts
    end
  end

  FileUtils.rm_rf(lib_dir)

  return true
end

def create_lib_folder(lib_dir, resources_dir, housing_characteristics_dir)
  FileUtils.rm_rf(lib_dir)
  Dir.mkdir(lib_dir)
  FileUtils.cp_r(resources_dir, lib_dir)
  FileUtils.cp_r(housing_characteristics_dir, lib_dir)
end

def create_buildstock_csv(project_dir, num_samples, outfile)
  r = RunSampling.new
  r.run(project_dir, num_samples, outfile)
  puts "Sampling took: #{get_elapsed_time(Time.now, $start_time)}."
end

def get_elapsed_time(t1, t0)
  s = t1 - t0
  if s > 60 # min
    t = "#{(s / 60).round(1)}min"
  elsif s > 3600 # hr
    t = "#{(s / 3600).round(1)}hr"
  else # sec
    t = "#{s.round(1)}s"
  end
  return t
end

def samples_osw(results_dir, upgrade_name, workflow, building_id, job_id, folder_id, all_results_output, all_cli_output, measures, reporting_measures, measures_only, debug)
  scenario_osw_dir = File.join(results_dir, 'osw', upgrade_name)

  scenario_xml_dir = File.join(results_dir, 'xml', upgrade_name)

  worker_folder = "run#{folder_id}"
  worker_dir = File.join(results_dir, worker_folder)
  FileUtils.rm_rf(worker_dir)
  Dir.mkdir(worker_dir)
  FileUtils.cp(workflow, worker_dir)
  osw = File.join(worker_dir, File.basename(workflow))

  change_building_id(osw, building_id)

  cli_output = "Building ID: #{building_id}. Upgrade Name: #{upgrade_name}. Job ID: #{job_id}.\n"
  upgrade = upgrade_name != 'Baseline'
  started_at, completed_at, completed_status, result_output, cli_output = RunOSWs.run(osw, worker_dir, cli_output, upgrade, measures, reporting_measures, measures_only)

  started_at = create_timestamp(started_at)
  completed_at = create_timestamp(completed_at)

  result_output['building_id'] = building_id
  result_output['job_id'] = job_id
  result_output['started_at'] = started_at
  result_output['completed_at'] = completed_at
  result_output['completed_status'] = completed_status

  clean_up_result_output(result_output, upgrade)

  all_results_output[upgrade_name] << result_output
  all_cli_output << cli_output

  run_dir = File.join(worker_dir, 'run')
  if debug
    FileUtils.cp(File.join(run_dir, 'in.xml'), File.join(scenario_xml_dir, "#{building_id}-existing-defaulted.xml")) if File.exist?(File.join(run_dir, 'in.xml')) && !File.exist?(File.join(run_dir, 'upgraded.xml'))
    FileUtils.cp(File.join(run_dir, 'in.xml'), File.join(scenario_xml_dir, "#{building_id}-upgraded-defaulted.xml")) if File.exist?(File.join(run_dir, 'in.xml')) && File.exist?(File.join(run_dir, 'upgraded.xml'))
    FileUtils.cp(File.join(run_dir, 'existing.xml'), File.join(scenario_xml_dir, "#{building_id}-existing.xml")) if File.exist?(File.join(run_dir, 'existing.xml'))
    FileUtils.cp(File.join(run_dir, 'upgraded.xml'), File.join(scenario_xml_dir, "#{building_id}-upgraded.xml")) if File.exist?(File.join(run_dir, 'upgraded.xml'))
    FileUtils.cp(File.join(run_dir, 'existing.osw'), File.join(scenario_osw_dir, "#{building_id}-existing.osw")) if File.exist?(File.join(run_dir, 'existing.osw'))
    FileUtils.cp(File.join(run_dir, 'upgraded.osw'), File.join(scenario_osw_dir, "#{building_id}-upgraded.osw")) if File.exist?(File.join(run_dir, 'upgraded.osw'))
  else
    FileUtils.cp(File.join(run_dir, 'in.xml'), File.join(scenario_xml_dir, "#{building_id}.xml")) if File.exist?(File.join(run_dir, 'in.xml'))
    FileUtils.cp(File.join(run_dir, 'existing.osw'), File.join(scenario_osw_dir, "#{building_id}.osw")) if File.exist?(File.join(run_dir, 'existing.osw')) && !File.exist?(File.join(run_dir, 'upgraded.osw'))
    FileUtils.cp(File.join(run_dir, 'upgraded.osw'), File.join(scenario_osw_dir, "#{building_id}.osw")) if File.exist?(File.join(run_dir, 'upgraded.osw'))
  end
end

def clean_up_result_output(result_output, upgrade)
  # aligns with buildstockbatch
  result_output['build_existing_model.units_represented'] = 1 if !upgrade
  result_output.keys.each do |col|
    if col == 'build_existing_model.weight'
      result_output.delete(col)
    elsif col.include?('apply_upgrade')
      if !['apply_upgrade.applicable', 'apply_upgrade.upgrade_name', 'apply_upgrade.reference_scenario'].include?(col)
        result_output.delete(col)
      end
    end
  end
end

def create_timestamp(time_str)
  return Time.parse(time_str).iso8601.delete('Z')
end

def change_building_id(osw, building_id)
  json = JSON.parse(File.read(osw), symbolize_names: true)
  json[:steps].each do |measure|
    next if measure[:measure_dir_name] != 'BuildExistingModel'

    measure[:arguments][:building_id] = "#{building_id}"
  end
  File.open(osw, 'w') do |f|
    f.write(JSON.pretty_generate(json))
  end
end

def check_finished_job(result, finished_job)
  result['completed_status'] = 'Fail'
  if File.exist?(finished_job)
    result['completed_status'] = 'Success'
  end

  return result
end

def make_apply_logic_arg(logic)
  if logic.is_a?(Hash)
    key = logic.keys[0]
    val = logic[key]
    if key == 'and'
      return make_apply_logic_arg(val)
    elsif key == 'or'
      return "(#{val.map { |v| make_apply_logic_arg(v) }.join('||')})"
    elsif key == 'not'
      return "!#{make_apply_logic_arg(val)}"
    end
  elsif logic.is_a?(Array)
    return "(#{logic.map { |l| make_apply_logic_arg(l) }.join('&&')})"
  elsif logic.is_a?(String)
    return logic
  end
end

options = {}
OptionParser.new do |opts|
  opts.banner = "Usage: #{File.basename(__FILE__)} -y buildstockbatch.yml\n e.g., #{File.basename(__FILE__)} -y national_baseline.yml\n"

  opts.on('-y', '--yml <FILE>', 'YML file') do |t|
    options[:yml] = t
  end

  options[:threads] = Parallel.processor_count
  opts.on('-n', '--threads N', Integer, 'Number of parallel simulations (defaults to processor count)') do |t|
    options[:threads] = t
  end

  options[:measures_only] = false
  opts.on('-m', '--measures_only', 'Only run the OpenStudio and EnergyPlus measures') do |_t|
    options[:measures_only] = true
  end

  options[:building_ids] = []
  opts.on('-i', '--building_id ID', Integer, 'Only run this building ID; can be called multiple times') do |t|
    options[:building_ids] << t
  end

  options[:keep_run_folders] = false
  opts.on('-k', '--keep_run_folders', 'Preserve run folder for all datapoints') do |_t|
    options[:keep_run_folders] = true
  end

  options[:samplingonly] = false
  opts.on('-s', '--samplingonly', 'Run the sampling only') do |_t|
    options[:samplingonly] = true
  end

  options[:version] = false
  opts.on_tail('-v', '--version', 'Display version') do
    options[:version] = true
  end

  options[:debug] = false
  opts.on('-d', '--debug', 'Save both existing and upgraded xml/osw files') do |_t|
    options[:debug] = true
  end

  opts.on_tail('-h', '--help', 'Display help') do
    puts opts
    exit!
  end
end.parse!

if options[:version]
  puts "ResStock v#{Version::ResStock_Version}"
else
  if not options[:yml]
    fail "YML argument is required. Call #{File.basename(__FILE__)} -h for usage."
  end

  # Run analysis
  puts "YML: #{options[:yml]}"
  success = run_workflow(options[:yml], options[:threads], options[:measures_only], options[:debug],
                         options[:building_ids], options[:keep_run_folders], options[:samplingonly])

  if not success
    exit! 1
  end

  puts "\nCompleted in #{get_elapsed_time(Time.now, $start_time)}."
end<|MERGE_RESOLUTION|>--- conflicted
+++ resolved
@@ -247,15 +247,11 @@
     elsif cfg.keys.include?('weather_files_path')
       Dir.mkdir(weather_dir)
 
-<<<<<<< HEAD
-      weather_files_path = File.join(thisdir, '..', File.dirname(yml), cfg['weather_files_path'])
-=======
       weather_files_path = cfg['weather_files_path']
 
       if !(Pathname.new weather_files_path).absolute?
         weather_files_path = File.absolute_path(File.join(File.dirname(yml), weather_files_path))
       end
->>>>>>> d4be06d9
     else
       fail "Must include 'weather_files_url' or 'weather_files_path' in yml."
     end
