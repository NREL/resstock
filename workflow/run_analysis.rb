--- conflicted
+++ resolved
@@ -88,27 +88,6 @@
     end
   end
 
-<<<<<<< HEAD
-=======
-  measures = []
-  cfg['workflow_generator']['args'].keys.each do |wfg_arg|
-    next unless ['measures'].include?(wfg_arg)
-
-    cfg['workflow_generator']['args']['measures'].each do |k|
-      measures << k['measure_dir_name']
-    end
-  end
-
-  reporting_measures = []
-  cfg['workflow_generator']['args'].keys.each do |wfg_arg|
-    next unless ['reporting_measures'].include?(wfg_arg)
-
-    cfg['workflow_generator']['args']['reporting_measures'].each do |k|
-      reporting_measures << k['measure_dir_name']
-    end
-  end
-
->>>>>>> e2d16cd9
   osw_paths = {}
   upgrade_names.each_with_index do |upgrade_name, upgrade_idx|
     scenario_osw_dir = File.join(results_dir, 'osw', upgrade_name)
@@ -123,7 +102,6 @@
                       'server_directory_cleanup' => {} }
     workflow_args.update(cfg['workflow_generator']['args'])
 
-<<<<<<< HEAD
     sim_ctl_args = {
       'simulation_control_timestep' => 60,
       'simulation_control_run_period_begin_month' => 1,
@@ -146,65 +124,6 @@
     if bld_exist_model_args.keys.include?('add_component_loads')
       add_component_loads = bld_exist_model_args['add_component_loads']
       bld_exist_model_args.delete('add_component_loads')
-=======
-    measure_dir_names = { 'build_existing_model' => 'BuildExistingModel',
-                          'simulation_output_report' => 'ReportSimulationOutput',
-                          'server_directory_cleanup' => 'ServerDirectoryCleanup' }
-
-    steps = []
-    measure_dir_names.keys.each do |k|
-      workflow_args.each do |wfg_arg, arguments|
-        next if k != wfg_arg
-
-        if wfg_arg == 'build_existing_model'
-          arguments['building_id'] = 1
-          arguments['sample_weight'] = Float(cfg['baseline']['n_buildings_represented']) / n_datapoints # aligns with buildstockbatch
-
-          if workflow_args.keys.include?('emissions')
-            arguments['emissions_scenario_names'] = workflow_args['emissions'].collect { |s| s['scenario_name'] }.join(',')
-            arguments['emissions_types'] = workflow_args['emissions'].collect { |s| s['type'] }.join(',')
-            arguments['emissions_electricity_folders'] = workflow_args['emissions'].collect { |s| s['elec_folder'] }.join(',')
-            arguments['emissions_natural_gas_values'] = workflow_args['emissions'].collect { |s| s['gas_value'] }.join(',')
-            arguments['emissions_propane_values'] = workflow_args['emissions'].collect { |s| s['propane_value'] }.join(',')
-            arguments['emissions_fuel_oil_values'] = workflow_args['emissions'].collect { |s| s['oil_value'] }.join(',')
-            arguments['emissions_wood_values'] = workflow_args['emissions'].collect { |s| s['wood_value'] }.join(',')
-          end
-
-          if workflow_args.keys.include?('utility_bills')
-            arguments['utility_bill_scenario_names'] = workflow_args['utility_bills'].collect { |s| s['scenario_name'] }.join(',')
-            arguments['utility_bill_electricity_fixed_charges'] = workflow_args['utility_bills'].collect { |s| s['elec_fixed_charge'] }.join(',')
-            arguments['utility_bill_electricity_marginal_rates'] = workflow_args['utility_bills'].collect { |s| s['elec_marginal_rate'] }.join(',')
-            arguments['utility_bill_natural_gas_fixed_charges'] = workflow_args['utility_bills'].collect { |s| s['gas_fixed_charge'] }.join(',')
-            arguments['utility_bill_natural_gas_marginal_rates'] = workflow_args['utility_bills'].collect { |s| s['gas_marginal_rate'] }.join(',')
-            arguments['utility_bill_propane_fixed_charges'] = workflow_args['utility_bills'].collect { |s| s['propane_fixed_charge'] }.join(',')
-            arguments['utility_bill_propane_marginal_rates'] = workflow_args['utility_bills'].collect { |s| s['propane_marginal_rate'] }.join(',')
-            arguments['utility_bill_fuel_oil_fixed_charges'] = workflow_args['utility_bills'].collect { |s| s['oil_fixed_charge'] }.join(',')
-            arguments['utility_bill_fuel_oil_marginal_rates'] = workflow_args['utility_bills'].collect { |s| s['oil_marginal_rate'] }.join(',')
-            arguments['utility_bill_wood_fixed_charges'] = workflow_args['utility_bills'].collect { |s| s['wood_fixed_charge'] }.join(',')
-            arguments['utility_bill_wood_marginal_rates'] = workflow_args['utility_bills'].collect { |s| s['wood_marginal_rate'] }.join(',')
-            arguments['utility_bill_pv_compensation_types'] = workflow_args['utility_bills'].collect { |s| s['pv_compensation_type'] }.join(',')
-            arguments['utility_bill_pv_net_metering_annual_excess_sellback_rate_types'] = workflow_args['utility_bills'].collect { |s| s['pv_net_metering_annual_excess_sellback_rate_type'] }.join(',')
-            arguments['utility_bill_pv_net_metering_annual_excess_sellback_rates'] = workflow_args['utility_bills'].collect { |s| s['pv_net_metering_annual_excess_sellback_rate'] }.join(',')
-            arguments['utility_bill_pv_feed_in_tariff_rates'] = workflow_args['utility_bills'].collect { |s| s['pv_feed_in_tariff_rate'] }.join(',')
-            arguments['utility_bill_pv_monthly_grid_connection_fee_units'] = workflow_args['utility_bills'].collect { |s| s['pv_monthly_grid_connection_fee_units'] }.join(',')
-            arguments['utility_bill_pv_monthly_grid_connection_fees'] = workflow_args['utility_bills'].collect { |s| s['pv_monthly_grid_connection_fee'] }.join(',')
-          end
-        elsif wfg_arg == 'simulation_output_report'
-          arguments['include_timeseries_end_use_consumptions'] = true if !arguments.keys.include?('include_timeseries_end_use_consumptions')
-          arguments['include_timeseries_total_loads'] = true if !arguments.keys.include?('include_timeseries_total_loads')
-          arguments['add_timeseries_dst_column'] = true if !arguments.keys.include?('add_timeseries_dst_column')
-          arguments['add_timeseries_utc_column'] = true if !arguments.keys.include?('add_timeseries_utc_column')
-
-          arguments['user_output_variables'] = arguments['output_variables'].collect { |o| o['name'] }.join(',') if arguments.keys.include?('output_variables')
-        elsif wfg_arg == 'server_directory_cleanup'
-          arguments['retain_in_idf'] = true if !arguments.keys.include?('retain_in_idf')
-          arguments['retain_schedules_csv'] = true if !arguments.keys.include?('retain_schedules_csv')
-        end
-
-        steps << { 'measure_dir_name' => measure_dir_names[wfg_arg],
-                   'arguments' => arguments }
-      end
->>>>>>> e2d16cd9
     end
 
     if workflow_args.keys.include?('emissions')
@@ -218,11 +137,33 @@
       bld_exist_model_args['emissions_wood_values'] = emissions.collect { |s| s['wood_value'] }.join(',')
     end
 
+    if workflow_args.keys.include?('utility_bills')
+      utility_bills = workflow_args['utility_bills']
+      bld_exist_model_args['utility_bill_scenario_names'] = utility_bills.collect { |s| s['scenario_name'] }.join(',')
+      bld_exist_model_args['utility_bill_electricity_fixed_charges'] = utility_bills.collect { |s| s['elec_fixed_charge'] }.join(',')
+      bld_exist_model_args['utility_bill_electricity_marginal_rates'] = utility_bills.collect { |s| s['elec_marginal_rate'] }.join(',')
+      bld_exist_model_args['utility_bill_natural_gas_fixed_charges'] = utility_bills.collect { |s| s['gas_fixed_charge'] }.join(',')
+      bld_exist_model_args['utility_bill_natural_gas_marginal_rates'] = utility_bills.collect { |s| s['gas_marginal_rate'] }.join(',')
+      bld_exist_model_args['utility_bill_propane_fixed_charges'] = utility_bills.collect { |s| s['propane_fixed_charge'] }.join(',')
+      bld_exist_model_args['utility_bill_propane_marginal_rates'] = utility_bills.collect { |s| s['propane_marginal_rate'] }.join(',')
+      bld_exist_model_args['utility_bill_fuel_oil_fixed_charges'] = utility_bills.collect { |s| s['oil_fixed_charge'] }.join(',')
+      bld_exist_model_args['utility_bill_fuel_oil_marginal_rates'] = utility_bills.collect { |s| s['oil_marginal_rate'] }.join(',')
+      bld_exist_model_args['utility_bill_wood_fixed_charges'] = utility_bills.collect { |s| s['wood_fixed_charge'] }.join(',')
+      bld_exist_model_args['utility_bill_wood_marginal_rates'] = utility_bills.collect { |s| s['wood_marginal_rate'] }.join(',')
+      bld_exist_model_args['utility_bill_pv_compensation_types'] = utility_bills.collect { |s| s['pv_compensation_type'] }.join(',')
+      bld_exist_model_args['utility_bill_pv_net_metering_annual_excess_sellback_rate_types'] = utility_bills.collect { |s| s['pv_net_metering_annual_excess_sellback_rate_type'] }.join(',')
+      bld_exist_model_args['utility_bill_pv_net_metering_annual_excess_sellback_rates'] = utility_bills.collect { |s| s['pv_net_metering_annual_excess_sellback_rate'] }.join(',')
+      bld_exist_model_args['utility_bill_pv_feed_in_tariff_rates'] = utility_bills.collect { |s| s['pv_feed_in_tariff_rate'] }.join(',')
+      bld_exist_model_args['utility_bill_pv_monthly_grid_connection_fee_units'] = utility_bills.collect { |s| s['pv_monthly_grid_connection_fee_units'] }.join(',')
+      bld_exist_model_args['utility_bill_pv_monthly_grid_connection_fees'] = utility_bills.collect { |s| s['pv_monthly_grid_connection_fee'] }.join(',')
+    end
+
     if cfg['sampler']['type'] == 'residential_quota_downselect'
       bld_exist_model_args['downselect_logic'] = make_apply_logic_arg(cfg['sampler']['args']['logic'])
     end
 
     sim_out_rep_args = {
+      'output_format' => 'csv',
       'timeseries_frequency' => 'none',
       'include_timeseries_total_consumptions' => false,
       'include_timeseries_fuel_consumptions' => false,
@@ -271,7 +212,6 @@
       debug = workflow_args['debug']
     end
 
-<<<<<<< HEAD
     server_dir_cleanup_args = {
       'retain_in_osm' => false,
       'retain_in_idf' => true,
@@ -311,13 +251,15 @@
       },
       {
         'measure_dir_name' => 'ReportHPXMLOutput',
-        'arguments' => {}
+        'arguments' => { 'output_format' => 'csv' }
+      },
+      {
+        'measure_dir_name' => 'ReportUtilityBills',
+        'arguments' => { 'output_format' => 'csv' }
       },
       {
         'measure_dir_name' => 'UpgradeCosts',
-        'arguments' => {
-          'debug' => debug
-        }
+        'arguments' => { 'debug' => debug }
       },
       {
         'measure_dir_name' => 'ServerDirectoryCleanup',
@@ -325,9 +267,6 @@
       }
     ]
 
-=======
-    step_idx = 0
->>>>>>> e2d16cd9
     if upgrade_idx > 0
       measure_d = cfg['upgrades'][upgrade_idx - 1]
       apply_upgrade_measure = { 'measure_dir_name' => 'ApplyUpgrade',
@@ -359,7 +298,6 @@
         apply_upgrade_measure['arguments']['package_apply_logic'] = make_apply_logic_arg(measure_d['package_apply_logic'])
       end
 
-<<<<<<< HEAD
       build_existing_model_idx = osw['steps'].index { |s| s['measure_dir_name'] == 'BuildExistingModel' }
       osw['steps'].insert(build_existing_model_idx + 1, apply_upgrade_measure)
     end
@@ -379,57 +317,12 @@
     osw_paths[upgrade_name] = File.join(results_dir, "#{base}-#{upgrade_name}.osw")
     File.open(osw_paths[upgrade_name], 'w') do |f|
       f.write(JSON.pretty_generate(osw))
-=======
-      step_idx += 1
-      steps.insert(step_idx, apply_upgrade_measure)
-    end
-
-    workflow_args.keys.each do |wfg_arg|
-      next unless ['measures'].include?(wfg_arg)
-
-      workflow_args[wfg_arg].each do |k|
-        step = { 'measure_dir_name' => k['measure_dir_name'] }
-        if k.keys.include?('arguments')
-          step['arguments'] = k['arguments']
-        end
-        step_idx += 1
-        steps.insert(step_idx, step)
-      end
-    end
-
-    step_idx += 2 # for ReportSimulationOutput which is already in the steps array
-    steps.insert(step_idx, { 'measure_dir_name' => 'ReportHPXMLOutput',
-                             'arguments' => {
-                               'output_format' => 'csv',
-                             } })
-
-    step_idx += 1
-    steps.insert(step_idx, { 'measure_dir_name' => 'ReportUtilityBills',
-                             'arguments' => {
-                               'output_format' => 'csv',
-                             } })
-
-    step_idx += 1
-    steps.insert(step_idx, { 'measure_dir_name' => 'UpgradeCosts' })
-
-    workflow_args.keys.each do |wfg_arg|
-      next unless ['reporting_measures'].include?(wfg_arg)
-
-      workflow_args[wfg_arg].each do |k|
-        step = { 'measure_dir_name' => k['measure_dir_name'] }
-        if k.keys.include?('arguments')
-          step['arguments'] = k['arguments']
-        end
-        step_idx += 1
-        steps.insert(step_idx, step)
-      end
->>>>>>> e2d16cd9
-    end
-  end
+    end
+  end # end upgrade_names.each_with_index do |upgrade_name, upgrade_idx|
 
   measures = []
-  cfg['workflow_generator']['args'].keys.each do |measure_dir_name|
-    next unless ['measures'].include?(measure_dir_name)
+  cfg['workflow_generator']['args'].keys.each do |wfg_arg|
+    next unless ['measures'].include?(wfg_arg)
 
     cfg['workflow_generator']['args']['measures'].each do |k|
       measures << k['measure_dir_name']
@@ -437,8 +330,8 @@
   end
 
   reporting_measures = []
-  cfg['workflow_generator']['args'].keys.each do |measure_dir_name|
-    next unless ['reporting_measures'].include?(measure_dir_name)
+  cfg['workflow_generator']['args'].keys.each do |wfg_arg|
+    next unless ['reporting_measures'].include?(wfg_arg)
 
     cfg['workflow_generator']['args']['reporting_measures'].each do |k|
       reporting_measures << k['measure_dir_name']
