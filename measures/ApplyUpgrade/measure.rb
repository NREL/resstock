# frozen_string_literal: true

# see the URL below for information on how to write OpenStudio measures
# http://nrel.github.io/OpenStudio-user-documentation/measures/measure_writing_guide/

require 'openstudio'

require_relative 'resources/constants'

# in addition to the above requires, this measure is expected to run in an
# environment with resstock/resources/buildstock.rb loaded

# start the measure
class ApplyUpgrade < OpenStudio::Measure::ModelMeasure
  # human readable name
  def name
    return 'Apply Upgrade'
  end

  # human readable description
  def description
    return 'Measure that applies an upgrade (one or more child measures) to a building model based on the specified logic.'
  end

  # human readable description of modeling approach
  def modeler_description
    return 'Determines if the upgrade should apply to a given building model. If so, calls one or more child measures with the appropriate arguments.'
  end

  def num_options
    return Constants.NumApplyUpgradeOptions # Synced with UpgradeCosts measure
  end

  def num_costs_per_option
    return Constants.NumApplyUpgradesCostsPerOption # Synced with UpgradeCosts measure
  end

  def cost_multiplier_choices
    return Constants.CostMultiplierChoices # Synced with UpgradeCosts measure
  end

  # define the arguments that the user will input
  def arguments(model)
    args = OpenStudio::Ruleset::OSArgumentVector.new

    # Make string arg for upgrade name
    upgrade_name = OpenStudio::Ruleset::OSArgument::makeStringArgument('upgrade_name', true)
    upgrade_name.setDisplayName('Upgrade Name')
    upgrade_name.setDescription('User-specificed name that describes the upgrade.')
    upgrade_name.setDefaultValue('My Upgrade')
    args << upgrade_name

    for option_num in 1..num_options

      # Option name argument
      option = OpenStudio::Ruleset::OSArgument.makeStringArgument("option_#{option_num}", (option_num == 1))
      option.setDisplayName("Option #{option_num}")
      option.setDescription('Specify the parameter|option as found in resources\\options_lookup.tsv.')
      args << option

      # Option Apply Logic argument
      option_apply_logic = OpenStudio::Ruleset::OSArgument.makeStringArgument("option_#{option_num}_apply_logic", false)
      option_apply_logic.setDisplayName("Option #{option_num} Apply Logic")
      option_apply_logic.setDescription("Logic that specifies if the Option #{option_num} upgrade will apply based on the existing building's options. Specify one or more parameter|option as found in resources\\options_lookup.tsv. When multiple are included, they must be separated by '||' for OR and '&&' for AND, and using parentheses as appropriate. Prefix an option with '!' for not.")
      args << option_apply_logic

      for cost_num in 1..num_costs_per_option

        # Option Cost Value argument
        cost_value = OpenStudio::Ruleset::OSArgument.makeDoubleArgument("option_#{option_num}_cost_#{cost_num}_value", false)
        cost_value.setDisplayName("Option #{option_num} Cost #{cost_num} Value")
        cost_value.setDescription("Total option #{option_num} cost is the sum of all: (Cost N Value) x (Cost N Multiplier).")
        cost_value.setUnits('$')
        args << cost_value

        # Option Cost Multiplier argument
        cost_multiplier = OpenStudio::Ruleset::OSArgument.makeChoiceArgument("option_#{option_num}_cost_#{cost_num}_multiplier", cost_multiplier_choices, false)
        cost_multiplier.setDisplayName("Option #{option_num} Cost #{cost_num} Multiplier")
        cost_multiplier.setDescription("Total option #{option_num} cost is the sum of all: (Cost N Value) x (Cost N Multiplier).")
        cost_multiplier.setDefaultValue(cost_multiplier_choices[0])
        args << cost_multiplier

      end

      # Option Lifetime argument
      option_lifetime = OpenStudio::Ruleset::OSArgument.makeDoubleArgument("option_#{option_num}_lifetime", false)
      option_lifetime.setDisplayName("Option #{option_num} Lifetime")
      option_lifetime.setDescription('The option lifetime.')
      option_lifetime.setUnits('years')
      args << option_lifetime

    end

    # Package Apply Logic argument
    package_apply_logic = OpenStudio::Ruleset::OSArgument.makeStringArgument('package_apply_logic', false)
    package_apply_logic.setDisplayName('Package Apply Logic')
    package_apply_logic.setDescription("Logic that specifies if the entire package upgrade (all options) will apply based on the existing building's options. Specify one or more parameter|option as found in resources\\options_lookup.tsv. When multiple are included, they must be separated by '||' for OR and '&&' for AND, and using parentheses as appropriate. Prefix an option with '!' for not.")
    args << package_apply_logic

    # Make integer arg to run measure [1 is run, 0 is no run]
    run_measure = OpenStudio::Ruleset::OSArgument::makeIntegerArgument('run_measure', true)
    run_measure.setDisplayName('Run Measure')
    run_measure.setDescription('integer argument to run measure [1 is run, 0 is no run]')
    run_measure.setDefaultValue(1)
    args << run_measure

    return args
  end

  # define what happens when the measure is run
  def run(model, runner, user_arguments)
    super(model, runner, user_arguments)

    # use the built-in error checking
    if !runner.validateUserArguments(arguments(model), user_arguments)
      return false
    end

    # Return N/A if not selected to run
    run_measure = runner.getIntegerArgumentValue('run_measure', user_arguments)
    if run_measure == 0
      runner.registerAsNotApplicable("Run Measure set to #{run_measure}.")
      return true
    end

    upgrade_name = runner.getStringArgumentValue('upgrade_name', user_arguments)

    # Retrieve Option X argument values
    options = {}
    for option_num in 1..num_options
      if option_num == 1
        arg = runner.getStringArgumentValue("option_#{option_num}", user_arguments)
      else
        arg = runner.getOptionalStringArgumentValue("option_#{option_num}", user_arguments)
        next if not arg.is_initialized

        arg = arg.get
      end
      next if arg.strip.size == 0

      if not arg.include?('|')
        runner.registerError("Option #{option_num} is missing the '|' delimiter.")
        return false
      end
      options[option_num] = arg.strip
    end

    # Retrieve Option X Apply Logic argument values
    options_apply_logic = {}
    for option_num in 1..num_options
      arg = runner.getOptionalStringArgumentValue("option_#{option_num}_apply_logic", user_arguments)
      next if not arg.is_initialized

      arg = arg.get
      next if arg.strip.size == 0

      if not arg.include?('|')
        runner.registerError("Option #{option_num} Apply Logic is missing the '|' delimiter.")
        return false
      end
      if not options.keys.include?(option_num)
        runner.registerError("Option #{option_num} Apply Logic was provided, but a corresponding Option #{option_num} was not provided.")
        return false
      end
      options_apply_logic[option_num] = arg.strip
    end

    # Retrieve Package Apply Logic argument value
    arg = runner.getOptionalStringArgumentValue('package_apply_logic', user_arguments)
    if not arg.is_initialized
      package_apply_logic = nil
    else
      arg = arg.get
      if arg.strip.size == 0
        package_apply_logic = nil
      else
        if not arg.include?('|')
          runner.registerError("Package Apply Logic is missing the '|' delimiter.")
          return false
        end
        package_apply_logic = arg.strip
      end
    end

    # Get file/dir paths
    resources_dir = File.absolute_path(File.join(File.dirname(__FILE__), '../../lib/resources'))
    characteristics_dir = File.absolute_path(File.join(File.dirname(__FILE__), '../../lib/housing_characteristics'))
    buildstock_file = File.join(resources_dir, 'buildstock.rb')
    measures_dir = File.join(File.dirname(__FILE__), '../../measures')
    hpxml_measures_dir = File.join(File.dirname(__FILE__), '../../resources/hpxml-measures')
    lookup_file = File.join(resources_dir, 'options_lookup.tsv')

    # Check file/dir paths exist
    check_file_exists(lookup_file, runner)

    lookup_csv_data = CSV.open(lookup_file, col_sep: "\t").each.to_a

    # Load buildstock_file
    require File.join(File.dirname(buildstock_file), File.basename(buildstock_file, File.extname(buildstock_file)))

    # Check file/dir paths exist
    check_dir_exists(resources_dir, runner)
    check_dir_exists(characteristics_dir, runner)

    # Retrieve values from BuildExistingModel
    values = get_values_from_runner_past_results(runner, 'build_existing_model')

    # Process package apply logic if provided
    apply_package_upgrade = true
    if not package_apply_logic.nil?
      # Apply this package?
      apply_package_upgrade = evaluate_logic(package_apply_logic, runner)
      if apply_package_upgrade.nil?
        return false
      end
    end

    system_upgrades = []

    # Register the upgrade name
    register_value(runner, 'upgrade_name', upgrade_name)

    measures = {}
    if apply_package_upgrade

      # Obtain measures and arguments to be called
      # Process options apply logic if provided
      options.each do |option_num, option|
        parameter_name, option_name = option.split('|')

        # Apply this option?
        apply_option_upgrade = true
        if options_apply_logic.include?(option_num)
          apply_option_upgrade = evaluate_logic(options_apply_logic[option_num], runner)
          if apply_option_upgrade.nil?
            return false
          end
        end

        if not apply_option_upgrade
          runner.registerInfo("Parameter #{parameter_name}, Option #{option_name} will not be applied.")
          next
        end

        # Print this option assignment
        print_option_assignment(parameter_name, option_name, runner)

        # Register cost values/multipliers/lifetime for applied options; used by the SimulationOutputReport measure
        register_value(runner, 'option_%02d_name_applied' % option_num, option)
        for cost_num in 1..num_costs_per_option
          cost_value = runner.getOptionalDoubleArgumentValue("option_#{option_num}_cost_#{cost_num}_value", user_arguments)
          if cost_value.nil?
            cost_value = 0.0
          end
          cost_mult = runner.getStringArgumentValue("option_#{option_num}_cost_#{cost_num}_multiplier", user_arguments)
          register_value(runner, "option_%02d_cost_#{cost_num}_value_to_apply" % option_num, cost_value.to_s)
          register_value(runner, "option_%02d_cost_#{cost_num}_multiplier_to_apply" % option_num, cost_mult)
        end
        lifetime = runner.getOptionalDoubleArgumentValue("option_#{option_num}_lifetime", user_arguments)
        if lifetime.nil?
          lifetime = 0.0
        end
        register_value(runner, 'option_%02d_lifetime_to_apply' % option_num, lifetime.to_s)

        # Get measure name and arguments associated with the option
        options_measure_args = get_measure_args_from_option_names(lookup_csv_data, [option_name], parameter_name, lookup_file, runner)
        options_measure_args[option_name].each do |measure_subdir, args_hash|
          system_upgrades = get_system_upgrades(system_upgrades, args_hash)
          update_args_hash(measures, measure_subdir, args_hash, add_new = false)
        end
      end

      # Add measure arguments from existing building if needed
      parameters = get_parameters_ordered_from_options_lookup_tsv(lookup_csv_data, characteristics_dir)
      measures.keys.each do |measure_subdir|
        parameters.each do |parameter_name|
          existing_option_name = values[OpenStudio::toUnderscoreCase(parameter_name)]

          options_measure_args = get_measure_args_from_option_names(lookup_csv_data, [existing_option_name], parameter_name, lookup_file, runner)
          options_measure_args[existing_option_name].each do |measure_subdir2, args_hash|
            next if measure_subdir != measure_subdir2

            # Append any new arguments
            new_args_hash = {}
            args_hash.each do |k, v|
              next if measures[measure_subdir][0].has_key?(k)

              new_args_hash[k] = v
            end
            update_args_hash(measures, measure_subdir, new_args_hash, add_new = false)
          end
        end
      end

      if measures.size == 0
        # Upgrade not applied; don't re-run existing home simulation
        runner.haltWorkflow('Invalid')
        return false
      end

      # Get the absolute paths relative to this meta measure in the run directory
      new_runner = OpenStudio::Measure::OSRunner.new(OpenStudio::WorkflowJSON.new) # we want only ResStockArguments registered argument values
      if not apply_measures(measures_dir, { 'ResStockArguments' => measures['ResStockArguments'] }, new_runner, model, true, 'OpenStudio::Measure::ModelMeasure', nil)
        return false
      end

      # Initialize measure keys with hpxml_path arguments
      hpxml_path = File.expand_path('../upgraded.xml')
      measures['BuildResidentialHPXML'] = [{ 'hpxml_path' => hpxml_path }]
      measures['BuildResidentialScheduleFile'] = [{ 'hpxml_path' => hpxml_path, 'hpxml_output_path' => hpxml_path }]
      measures['HPXMLtoOpenStudio'] = [{ 'hpxml_path' => hpxml_path }]

      new_runner.result.stepValues.each do |step_value|
        value = get_value_from_workflow_step_value(step_value)
        next if value == ''

        if ['schedules_type', 'schedules_vacancy_period'].include?(step_value.name)
          measures['BuildResidentialScheduleFile'][0][step_value.name] = value
        else
          measures['BuildResidentialHPXML'][0][step_value.name] = value
        end
      end

      # Retain HVAC capacities
      hpxml_path = File.expand_path('../in.xml') # this is the defaulted hpxml
      if File.exist?(hpxml_path)
        hpxml = HPXML.new(hpxml_path: hpxml_path)
      else
        runner.registerWarning("ApplyUpgrade measure could not find '#{hpxml_path}'.")
        return true
      end

      capacities = get_system_capacities(hpxml, system_upgrades)

      unless capacities['heating_system_heating_capacity'].nil?
        measures['BuildResidentialHPXML'][0]['heating_system_heating_capacity'] = capacities['heating_system_heating_capacity']
      end

<<<<<<< HEAD
      unless capacities['heating_system_heating_capacity_2'].nil?
        measures['BuildResidentialHPXML'][0]['heating_system_heating_capacity_2'] = capacities['heating_system_heating_capacity_2']
=======
      unless capacities['heating_system_2_heating_capacity'].nil?
        measures['BuildResidentialHPXML'][0]['heating_system_2_heating_capacity'] = capacities['heating_system_2_heating_capacity']
>>>>>>> e3cf054a
      end

      unless capacities['cooling_system_cooling_capacity'].nil?
        measures['BuildResidentialHPXML'][0]['cooling_system_cooling_capacity'] = capacities['cooling_system_cooling_capacity']
      end

      unless capacities['heat_pump_heating_capacity'].nil?
        measures['BuildResidentialHPXML'][0]['heat_pump_heating_capacity'] = capacities['heat_pump_heating_capacity']
      end

      unless capacities['heat_pump_cooling_capacity'].nil?
        measures['BuildResidentialHPXML'][0]['heat_pump_cooling_capacity'] = capacities['heat_pump_cooling_capacity']
      end

      unless capacities['heat_pump_backup_heating_capacity'].nil?
        measures['BuildResidentialHPXML'][0]['heat_pump_backup_heating_capacity'] = capacities['heat_pump_backup_heating_capacity']
      end

      # Get software program used and version
<<<<<<< HEAD
      measures['BuildResidentialHPXML'][0]['software_program_used'] = software_program_used
      measures['BuildResidentialHPXML'][0]['software_program_version'] = software_program_version
=======
      measures['BuildResidentialHPXML'][0]['software_info_program_used'] = software_program_used
      measures['BuildResidentialHPXML'][0]['software_info_program_version'] = software_program_version
>>>>>>> e3cf054a

      # Get registered values and pass them to BuildResidentialHPXML
      measures['BuildResidentialHPXML'][0]['simulation_control_timestep'] = values['simulation_control_timestep']
      if !values['simulation_control_run_period_begin_month'].nil? && !values['simulation_control_run_period_begin_day_of_month'].nil? && !values['simulation_control_run_period_end_month'].nil? && !values['simulation_control_run_period_end_day_of_month'].nil?
        begin_month = "#{Date::ABBR_MONTHNAMES[values['simulation_control_run_period_begin_month']]}"
        begin_day = values['simulation_control_run_period_begin_day_of_month']
        end_month = "#{Date::ABBR_MONTHNAMES[values['simulation_control_run_period_end_month']]}"
        end_day = values['simulation_control_run_period_end_day_of_month']
        measures['BuildResidentialHPXML'][0]['simulation_control_run_period'] = "#{begin_month} #{begin_day} - #{end_month} #{end_day}"
      end
      measures['BuildResidentialHPXML'][0]['simulation_control_run_period_calendar_year'] = values['simulation_control_run_period_calendar_year']

      # Get registered values and pass them to BuildResidentialScheduleFile
      measures['BuildResidentialScheduleFile'][0]['schedules_random_seed'] = values['building_id']
      measures['BuildResidentialScheduleFile'][0]['output_csv_path'] = File.expand_path('../schedules.csv')

      # Get registered values and pass them to HPXMLtoOpenStudio
      measures['HPXMLtoOpenStudio'][0]['output_dir'] = File.expand_path('..')
      measures['HPXMLtoOpenStudio'][0]['debug'] = values['debug']
      measures['HPXMLtoOpenStudio'][0]['add_component_loads'] = values['add_component_loads']

      if not apply_measures(hpxml_measures_dir, { 'BuildResidentialHPXML' => measures['BuildResidentialHPXML'], 'BuildResidentialScheduleFile' => measures['BuildResidentialScheduleFile'], 'HPXMLtoOpenStudio' => measures['HPXMLtoOpenStudio'] }, new_runner, model, true, 'OpenStudio::Measure::ModelMeasure', 'upgraded.osw')
        new_runner.result.warnings.each do |warning|
          runner.registerWarning(warning.logMessage)
        end
        new_runner.result.info.each do |info|
          runner.registerInfo(info.logMessage)
        end
        new_runner.result.errors.each do |error|
          runner.registerError(error.logMessage)
        end
        return false
      end

    end # apply_package_upgrade

    return true
  end

  def get_system_upgrades(system_upgrades, args_hash)
    args_hash.each do |arg, value|
      # Detect whether we are upgrading the heating system
      if arg.include?('heating_system_type') || arg.include?('heating_system_fuel') || arg.include?('heating_system_heating_efficiency') || arg.include?('heating_system_fraction_heat_load_served')
        system_upgrades << Constants.heating_system_id
      end

      # Detect whether we are upgrading the secondary heating system
<<<<<<< HEAD
      if arg.include?('heating_system_type_2') || arg.include?('heating_system_fuel_2') || arg.include?('heating_system_heating_efficiency_2') || arg.include?('heating_system_fraction_heat_load_served_2')
=======
      if arg.include?('heating_system_2_type') || arg.include?('heating_system_2_fuel') || arg.include?('heating_system_2_heating_efficiency') || arg.include?('heating_system_2_fraction_heat_load_served')
>>>>>>> e3cf054a
        system_upgrades << Constants.second_heating_system_id
      end

      # Detect whether we are upgrading the cooling system
      if arg.include?('cooling_system_type') || arg.include?('cooling_system_cooling_efficiency') || arg.include?('cooling_system_fraction_cool_load_served')
        system_upgrades << Constants.cooling_system_id
      end

      # Detect whether we are upgrading the heat pump
      if arg.include?('heat_pump_type') || arg.include?('heat_pump_heating_efficiency_hspf') || arg.include?('heat_pump_heating_efficiency_cop') || arg.include?('heat_pump_cooling_efficiency_seer') || arg.include?('heat_pump_cooling_efficiency_eer') || arg.include?('heat_pump_fraction_heat_load_served') || arg.include?('heat_pump_fraction_cool_load_served')
        system_upgrades << Constants.heat_pump_id
      end
    end

    return system_upgrades
  end

  def get_system_capacities(hpxml, system_upgrades)
    capacities = {}

    hpxml.heating_systems.each do |heating_system|
      next if system_upgrades.include?(Constants.heating_system_id)
      next if heating_system.id != Constants.heating_system_id

      capacities['heating_system_heating_capacity'] = heating_system.heating_capacity
    end

    hpxml.heating_systems.each do |heating_system|
      next if system_upgrades.include?(Constants.second_heating_system_id)
      next if heating_system.id != Constants.second_heating_system_id

<<<<<<< HEAD
      capacities['heating_system_heating_capacity_2'] = heating_system.heating_capacity
=======
      capacities['heating_system_2_heating_capacity'] = heating_system.heating_capacity
>>>>>>> e3cf054a
    end

    hpxml.cooling_systems.each do |cooling_system|
      next if system_upgrades.include?(Constants.cooling_system_id)

      capacities['cooling_system_cooling_capacity'] = cooling_system.cooling_capacity
    end

    hpxml.heat_pumps.each do |heat_pump|
      next if system_upgrades.include?(Constants.heat_pump_id)

      capacities['heat_pump_heating_capacity'] = heat_pump.heating_capacity
      capacities['heat_pump_cooling_capacity'] = heat_pump.cooling_capacity
      capacities['heat_pump_backup_heating_capacity'] = heat_pump.backup_heating_capacity
    end

    return capacities
  end
end

# register the measure to be used by the application
ApplyUpgrade.new.registerWithApplication<|MERGE_RESOLUTION|>--- conflicted
+++ resolved
@@ -336,13 +336,8 @@
         measures['BuildResidentialHPXML'][0]['heating_system_heating_capacity'] = capacities['heating_system_heating_capacity']
       end
 
-<<<<<<< HEAD
-      unless capacities['heating_system_heating_capacity_2'].nil?
-        measures['BuildResidentialHPXML'][0]['heating_system_heating_capacity_2'] = capacities['heating_system_heating_capacity_2']
-=======
       unless capacities['heating_system_2_heating_capacity'].nil?
         measures['BuildResidentialHPXML'][0]['heating_system_2_heating_capacity'] = capacities['heating_system_2_heating_capacity']
->>>>>>> e3cf054a
       end
 
       unless capacities['cooling_system_cooling_capacity'].nil?
@@ -362,13 +357,8 @@
       end
 
       # Get software program used and version
-<<<<<<< HEAD
-      measures['BuildResidentialHPXML'][0]['software_program_used'] = software_program_used
-      measures['BuildResidentialHPXML'][0]['software_program_version'] = software_program_version
-=======
       measures['BuildResidentialHPXML'][0]['software_info_program_used'] = software_program_used
       measures['BuildResidentialHPXML'][0]['software_info_program_version'] = software_program_version
->>>>>>> e3cf054a
 
       # Get registered values and pass them to BuildResidentialHPXML
       measures['BuildResidentialHPXML'][0]['simulation_control_timestep'] = values['simulation_control_timestep']
@@ -416,11 +406,7 @@
       end
 
       # Detect whether we are upgrading the secondary heating system
-<<<<<<< HEAD
-      if arg.include?('heating_system_type_2') || arg.include?('heating_system_fuel_2') || arg.include?('heating_system_heating_efficiency_2') || arg.include?('heating_system_fraction_heat_load_served_2')
-=======
       if arg.include?('heating_system_2_type') || arg.include?('heating_system_2_fuel') || arg.include?('heating_system_2_heating_efficiency') || arg.include?('heating_system_2_fraction_heat_load_served')
->>>>>>> e3cf054a
         system_upgrades << Constants.second_heating_system_id
       end
 
@@ -452,11 +438,7 @@
       next if system_upgrades.include?(Constants.second_heating_system_id)
       next if heating_system.id != Constants.second_heating_system_id
 
-<<<<<<< HEAD
-      capacities['heating_system_heating_capacity_2'] = heating_system.heating_capacity
-=======
       capacities['heating_system_2_heating_capacity'] = heating_system.heating_capacity
->>>>>>> e3cf054a
     end
 
     hpxml.cooling_systems.each do |cooling_system|
