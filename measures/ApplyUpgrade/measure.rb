# frozen_string_literal: true

# see the URL below for information on how to write OpenStudio measures
# http://nrel.github.io/OpenStudio-user-documentation/reference/measure_writing_guide/

require 'openstudio'
require_relative 'resources/constants'
require_relative '../../resources/hpxml-measures/HPXMLtoOpenStudio/resources/meta_measure'

# start the measure
class ApplyUpgrade < OpenStudio::Measure::ModelMeasure
  # human readable name
  def name
    return 'Apply Upgrade'
  end

  # human readable description
  def description
    return 'Measure that applies an upgrade (one or more child measures) to a building model based on the specified logic.'
  end

  # human readable description of modeling approach
  def modeler_description
    return 'Determines if the upgrade should apply to a given building model. If so, calls one or more child measures with the appropriate arguments.'
  end

  def num_options
    return Constants::NumApplyUpgradeOptions # Synced with UpgradeCosts measure
  end

  def num_costs_per_option
    return Constants::NumApplyUpgradesCostsPerOption # Synced with UpgradeCosts measure
  end

  def cost_multiplier_choices
    return Constants::CostMultiplierChoices # Synced with UpgradeCosts measure
  end

  # define the arguments that the user will input
  def arguments(model) # rubocop:disable Lint/UnusedMethodArgument
    args = OpenStudio::Measure::OSArgumentVector.new

    # Make string arg for upgrade name
    upgrade_name = OpenStudio::Measure::OSArgument::makeStringArgument('upgrade_name', true)
    upgrade_name.setDisplayName('Upgrade Name')
    upgrade_name.setDescription('User-specificed name that describes the upgrade.')
    upgrade_name.setDefaultValue('My Upgrade')
    args << upgrade_name

    for option_num in 1..num_options

      # Option name argument
      option = OpenStudio::Measure::OSArgument.makeStringArgument("option_#{option_num}", (option_num == 1))
      option.setDisplayName("Option #{option_num}")
      option.setDescription('Specify the parameter|option as found in resources\\options_lookup.tsv.')
      args << option

      # Option Apply Logic argument
      option_apply_logic = OpenStudio::Measure::OSArgument.makeStringArgument("option_#{option_num}_apply_logic", false)
      option_apply_logic.setDisplayName("Option #{option_num} Apply Logic")
      option_apply_logic.setDescription("Logic that specifies if the Option #{option_num} upgrade will apply based on the existing building's options. Specify one or more parameter|option as found in resources\\options_lookup.tsv. When multiple are included, they must be separated by '||' for OR and '&&' for AND, and using parentheses as appropriate. Prefix an option with '!' for not.")
      args << option_apply_logic

      for cost_num in 1..num_costs_per_option

        # Option Cost Value argument
        cost_value = OpenStudio::Measure::OSArgument.makeDoubleArgument("option_#{option_num}_cost_#{cost_num}_value", false)
        cost_value.setDisplayName("Option #{option_num} Cost #{cost_num} Value")
        cost_value.setDescription("Total option #{option_num} cost is the sum of all: (Cost N Value) x (Cost N Multiplier).")
        cost_value.setUnits('$')
        args << cost_value

        # Option Cost Multiplier argument
        cost_multiplier = OpenStudio::Measure::OSArgument.makeChoiceArgument("option_#{option_num}_cost_#{cost_num}_multiplier", cost_multiplier_choices, false)
        cost_multiplier.setDisplayName("Option #{option_num} Cost #{cost_num} Multiplier")
        cost_multiplier.setDescription("Total option #{option_num} cost is the sum of all: (Cost N Value) x (Cost N Multiplier).")
        cost_multiplier.setDefaultValue(cost_multiplier_choices[0])
        args << cost_multiplier

      end

      # Option Lifetime argument
      option_lifetime = OpenStudio::Measure::OSArgument.makeDoubleArgument("option_#{option_num}_lifetime", false)
      option_lifetime.setDisplayName("Option #{option_num} Lifetime")
      option_lifetime.setDescription('The option lifetime.')
      option_lifetime.setUnits('years')
      args << option_lifetime

    end

    # Package Apply Logic argument
    package_apply_logic = OpenStudio::Measure::OSArgument.makeStringArgument('package_apply_logic', false)
    package_apply_logic.setDisplayName('Package Apply Logic')
    package_apply_logic.setDescription("Logic that specifies if the entire package upgrade (all options) will apply based on the existing building's options. Specify one or more parameter|option as found in resources\\options_lookup.tsv. When multiple are included, they must be separated by '||' for OR and '&&' for AND, and using parentheses as appropriate. Prefix an option with '!' for not.")
    args << package_apply_logic

    # Make integer arg to run measure [1 is run, 0 is no run]
    run_measure = OpenStudio::Measure::OSArgument::makeIntegerArgument('run_measure', true)
    run_measure.setDisplayName('Run Measure')
    run_measure.setDescription('integer argument to run measure [1 is run, 0 is no run]')
    run_measure.setDefaultValue(1)
    args << run_measure

    return args
  end

  # define what happens when the measure is run
  def run(model, runner, user_arguments)
    super(model, runner, user_arguments)

    # use the built-in error checking
    if !runner.validateUserArguments(arguments(model), user_arguments)
      return false
    end

    # Return N/A if not selected to run
    run_measure = runner.getIntegerArgumentValue('run_measure', user_arguments)
    if run_measure == 0
      runner.registerAsNotApplicable("Run Measure set to #{run_measure}.")
      return true
    end

    upgrade_name = runner.getStringArgumentValue('upgrade_name', user_arguments)

    # Retrieve Option X argument values
    options = {}
    for option_num in 1..num_options
      if option_num == 1
        arg = runner.getStringArgumentValue("option_#{option_num}", user_arguments)
      else
        arg = runner.getOptionalStringArgumentValue("option_#{option_num}", user_arguments)
        next if not arg.is_initialized

        arg = arg.get
      end
      next if arg.strip.size == 0

      if not arg.include?('|')
        runner.registerError("Option #{option_num} is missing the '|' delimiter.")
        return false
      end
      options[option_num] = arg.strip
    end

    # Retrieve Option X Apply Logic argument values
    options_apply_logic = {}
    for option_num in 1..num_options
      arg = runner.getOptionalStringArgumentValue("option_#{option_num}_apply_logic", user_arguments)
      next if not arg.is_initialized

      arg = arg.get
      next if arg.strip.size == 0

      if not arg.include?('|')
        runner.registerError("Option #{option_num} Apply Logic is missing the '|' delimiter.")
        return false
      end
      if not options.keys.include?(option_num)
        runner.registerError("Option #{option_num} Apply Logic was provided, but a corresponding Option #{option_num} was not provided.")
        return false
      end
      options_apply_logic[option_num] = arg.strip
    end

    # Retrieve Package Apply Logic argument value
    arg = runner.getOptionalStringArgumentValue('package_apply_logic', user_arguments)
    if not arg.is_initialized
      package_apply_logic = nil
    else
      arg = arg.get
      if arg.strip.size == 0
        package_apply_logic = nil
      else
        if not arg.include?('|')
          runner.registerError("Package Apply Logic is missing the '|' delimiter.")
          return false
        end
        package_apply_logic = arg.strip
      end
    end

    # Get file/dir paths
    resources_dir = File.absolute_path(File.join(File.dirname(__FILE__), '../../lib/resources'))
    characteristics_dir = File.absolute_path(File.join(File.dirname(__FILE__), '../../lib/housing_characteristics'))
    measures_dir = File.join(File.dirname(__FILE__), '../../measures')
    hpxml_measures_dir = File.join(File.dirname(__FILE__), '../../resources/hpxml-measures')
    lookup_file = File.join(resources_dir, 'options_lookup.tsv')

    # Check file/dir paths exist
    check_dir_exists(resources_dir, runner)
    [measures_dir, hpxml_measures_dir].each do |dir|
      check_dir_exists(dir, runner)
    end
    check_dir_exists(characteristics_dir, runner)
    check_file_exists(lookup_file, runner)

    lookup_csv_data = CSV.open(lookup_file, col_sep: "\t").each.to_a

    # Retrieve values from BuildExistingModel
    values = Hash[runner.getPastStepValuesForMeasure('build_existing_model').collect { |k, v| [k.to_s, v] }]

    # Process package apply logic if provided
    apply_package_upgrade = true
    if not package_apply_logic.nil?
      # Apply this package?
      apply_package_upgrade = evaluate_logic(package_apply_logic, runner)
      if apply_package_upgrade.nil?
        return false
      end
    end

    # Get defaulted hpxml
    hpxml_path = File.expand_path('../existing.xml') # this is the defaulted hpxml
    if File.exist?(hpxml_path)
      hpxml = HPXML.new(hpxml_path: hpxml_path)
    else
      runner.registerWarning("ApplyUpgrade measure could not find '#{hpxml_path}'.")
      return true
    end

    measures = {}
    resstock_arguments_runner = OpenStudio::Measure::OSRunner.new(OpenStudio::WorkflowJSON.new) # we want only ResStockArguments registered argument values
    if apply_package_upgrade
      # Obtain measures and arguments to be called
      # Process options apply logic if provided
      options.each do |option_num, option|
        parameter_name, option_name = option.split('|')

        # Apply this option?
        apply_option_upgrade = true
        if options_apply_logic.include?(option_num)
          apply_option_upgrade = evaluate_logic(options_apply_logic[option_num], runner)
          if apply_option_upgrade.nil?
            return false
          end
        end

        if not apply_option_upgrade
          runner.registerInfo("Parameter #{parameter_name}, Option #{option_name} will not be applied.")
          next
        end

        # Print this option assignment
        print_option_assignment(parameter_name, option_name, runner)

        # Register cost names/values/multipliers/lifetime for applied options; used by the UpgradeCosts measure
        register_value(runner, 'option_%02d_name_applied' % option_num, option)
        for cost_num in 1..num_costs_per_option
          cost_value = runner.getOptionalDoubleArgumentValue("option_#{option_num}_cost_#{cost_num}_value", user_arguments)
          if cost_value.nil?
            cost_value = 0.0
          end
          cost_mult_type = runner.getStringArgumentValue("option_#{option_num}_cost_#{cost_num}_multiplier", user_arguments)
          register_value(runner, "option_%02d_cost_#{cost_num}_value_to_apply" % option_num, cost_value.to_s)
          register_value(runner, "option_%02d_cost_#{cost_num}_multiplier_to_apply" % option_num, cost_mult_type)
        end
        lifetime = runner.getOptionalDoubleArgumentValue("option_#{option_num}_lifetime", user_arguments)
        if lifetime.nil?
          lifetime = 0.0
        end
        register_value(runner, 'option_%02d_lifetime_to_apply' % option_num, lifetime.to_s)

        # Get measure name and arguments associated with the option
        options_measure_args, _errors = get_measure_args_from_option_names(lookup_csv_data, [option_name], parameter_name, lookup_file, runner)
        options_measure_args[option_name].each do |measure_subdir, args_hash|
          update_args_hash(measures, measure_subdir, args_hash)
        end
      end

      if halt_workflow(runner, measures)
        return false
      end
<<<<<<< HEAD
      measures['ResStockArguments'] = [{}] if !measures.keys.include?('ResStockArguments') # upgrade is via another measure
=======

      if !measures.keys.include?('ResStockArguments') # upgrade is via another measure
        measures['ResStockArguments'] = [{}]
      end
>>>>>>> f88cb14e

      # Add measure arguments from existing building if needed
      parameters = get_parameters_ordered_from_options_lookup_tsv(lookup_csv_data, characteristics_dir)
      measures.keys.each do |measure_subdir|
        parameters.each do |parameter_name|
          existing_option_name = values[OpenStudio::toUnderscoreCase(parameter_name)]

          options_measure_args, _errors = get_measure_args_from_option_names(lookup_csv_data, [existing_option_name], parameter_name, lookup_file, runner)
          options_measure_args[existing_option_name].each do |measure_subdir2, args_hash|
            next if measure_subdir != measure_subdir2

            # Append any new arguments
            new_args_hash = {}
            args_hash.each do |k, v|
              next if measures[measure_subdir][0].has_key?(k)

              new_args_hash[k] = v
            end
            update_args_hash(measures, measure_subdir, new_args_hash)
          end
        end
      end

      # Run the ResStockArguments measure
      measures['ResStockArguments'][0]['building_id'] = values['building_id']
      if not apply_measures(measures_dir, { 'ResStockArguments' => measures['ResStockArguments'] }, resstock_arguments_runner, model, true, 'OpenStudio::Measure::ModelMeasure', 'upgraded.osw')
        register_logs(runner, resstock_arguments_runner)
        return false
      end
    end # apply_package_upgrade

    # Register the upgrade name
    register_value(runner, 'upgrade_name', upgrade_name)

    if halt_workflow(runner, measures)
      return false
    end

    # Initialize measure keys with hpxml_path arguments
    hpxml_path = File.expand_path('../upgraded.xml')

    # Optional whole SFA/MF building simulation
    whole_sfa_or_mf_building_sim = hpxml.header.whole_sfa_or_mf_building_sim

    new_runner = OpenStudio::Measure::OSRunner.new(OpenStudio::WorkflowJSON.new)
    hpxml.buildings.each_with_index do |hpxml_bldg, unit_number|
      unit_number += 1

      hvac_system_upgrades = []
      options.each do |_option_num, option|
        parameter_name, option_name = option.split('|')

        options_measure_args, _errors = get_measure_args_from_option_names(lookup_csv_data, [option_name], parameter_name, lookup_file, runner)
        options_measure_args[option_name].each do |_measure_subdir, args_hash|
          hvac_system_upgrades = get_hvac_system_upgrades(hpxml_bldg, hvac_system_upgrades, args_hash)
        end
      end

      measures['BuildResidentialHPXML'] = [{ 'hpxml_path' => hpxml_path }]

      # Assign ResStockArgument's runner arguments to BuildResidentialHPXML
      resstock_arguments_runner.result.stepValues.each do |step_value|
        value = get_value_from_workflow_step_value(step_value)
        next if value == '' || Constants::ArgumentsToExclude.include?(step_value.name)

        measures['BuildResidentialHPXML'][0][step_value.name] = value
      end

      # Set whole SFA/MF building simulation items
      measures['BuildResidentialHPXML'][0]['whole_sfa_or_mf_building_sim'] = whole_sfa_or_mf_building_sim

      if unit_number > 1
        measures['BuildResidentialHPXML'][0]['existing_hpxml_path'] = hpxml_path
      end

      if whole_sfa_or_mf_building_sim && hpxml.buildings.size > 1
        measures['BuildResidentialHPXML'][0]['battery_present'] = 'false' # limitation of OS-HPXML
      end

      unit_multiplier = hpxml_bldg.building_construction.number_of_units
      measures['BuildResidentialHPXML'][0]['unit_multiplier'] = unit_multiplier
      if unit_multiplier > 1
        measures['BuildResidentialHPXML'][0]['dehumidifier_type'] = 'none' # limitation of OS-HPXML
      end

      # Set additional properties
      additional_properties = []
      ['ceiling_insulation_r'].each do |arg_name|
        arg_value = measures['ResStockArguments'][0][arg_name]
        additional_properties << "#{arg_name}=#{arg_value}"
      end
      measures['BuildResidentialHPXML'][0]['additional_properties'] = additional_properties.join('|') unless additional_properties.empty?

      # Retain (calculated) HVAC capacities if upgrade is not HVAC system related
      # Do not retain HVAC autosizing factors and defect ratios if upgrade is HVAC system related
      capacities, autosizing_factors, defect_ratios = get_hvac_system_values(hpxml_bldg, hvac_system_upgrades)

      measures['BuildResidentialHPXML'][0]['heating_system_heating_capacity'] = capacities['heating_system_heating_capacity']
      measures['BuildResidentialHPXML'][0]['heating_system_2_heating_capacity'] = capacities['heating_system_2_heating_capacity']
      measures['BuildResidentialHPXML'][0]['cooling_system_cooling_capacity'] = capacities['cooling_system_cooling_capacity']
      measures['BuildResidentialHPXML'][0]['heat_pump_heating_capacity'] = capacities['heat_pump_heating_capacity']
      measures['BuildResidentialHPXML'][0]['heat_pump_cooling_capacity'] = capacities['heat_pump_cooling_capacity']
      measures['BuildResidentialHPXML'][0]['heat_pump_backup_heating_capacity'] = capacities['heat_pump_backup_heating_capacity']

      measures['BuildResidentialHPXML'][0]['heating_system_heating_autosizing_factor'] = autosizing_factors['heating_system_heating_autosizing_factor']
      measures['BuildResidentialHPXML'][0]['heating_system_2_heating_autosizing_factor'] = autosizing_factors['heating_system_2_heating_autosizing_factor']
      measures['BuildResidentialHPXML'][0]['cooling_system_cooling_autosizing_factor'] = autosizing_factors['cooling_system_cooling_autosizing_factor']
      measures['BuildResidentialHPXML'][0]['heat_pump_heating_autosizing_factor'] = autosizing_factors['heat_pump_heating_autosizing_factor']
      measures['BuildResidentialHPXML'][0]['heat_pump_cooling_autosizing_factor'] = autosizing_factors['heat_pump_cooling_autosizing_factor']
      measures['BuildResidentialHPXML'][0]['heat_pump_backup_heating_autosizing_factor'] = autosizing_factors['heat_pump_backup_heating_autosizing_factor']

      measures['BuildResidentialHPXML'][0]['heating_system_airflow_defect_ratio'] = defect_ratios['heating_system_airflow_defect_ratio']
      measures['BuildResidentialHPXML'][0]['cooling_system_airflow_defect_ratio'] = defect_ratios['cooling_system_airflow_defect_ratio']
      measures['BuildResidentialHPXML'][0]['cooling_system_charge_defect_ratio'] = defect_ratios['cooling_system_charge_defect_ratio']
      measures['BuildResidentialHPXML'][0]['heat_pump_airflow_defect_ratio'] = defect_ratios['heat_pump_airflow_defect_ratio']
      measures['BuildResidentialHPXML'][0]['heat_pump_charge_defect_ratio'] = defect_ratios['heat_pump_charge_defect_ratio']

      # Retain Existing Heating System as Heat Pump Backup
      heat_pump_backup_use_existing_system = measures['ResStockArguments'][0]['heat_pump_backup_use_existing_system']
      if heat_pump_backup_use_existing_system == 'true'
        heating_system = get_heating_system(hpxml_bldg)
        heat_pump_type = measures['BuildResidentialHPXML'][0]['heat_pump_type']
        heat_pump_is_ducted = measures['BuildResidentialHPXML'][0]['heat_pump_is_ducted']

        # Only set the backup if the heat pump is applied and there is an existing heating system
        if (heat_pump_type != 'none') && (not heating_system.nil?)
          heat_pump_backup_type = get_heat_pump_backup_type(heating_system, heat_pump_type, heat_pump_is_ducted)
          heat_pump_backup_values = get_heat_pump_backup_values(heating_system)

          heating_system_type = heat_pump_backup_values['heating_system_type']
          heat_pump_backup_fuel = heat_pump_backup_values['heat_pump_backup_fuel']
          heat_pump_backup_heating_efficiency = heat_pump_backup_values['heat_pump_backup_heating_efficiency']
          heat_pump_backup_heating_capacity = heat_pump_backup_values['heat_pump_backup_heating_capacity']
          heat_pump_backup_heating_autosizing_factor = heat_pump_backup_values['heat_pump_backup_heating_autosizing_factor']

          # Integrated; heat pump's distribution system and blower fan power applies to the backup heating
          # e.g., ducted heat pump (e.g., ashp, gshp, ducted minisplit) with ducted (e.g., furnace) backup
          if heat_pump_backup_type == HPXML::HeatPumpBackupTypeIntegrated

            # Likely only fuel-fired furnace as integrated backup
            if heat_pump_backup_fuel != HPXML::FuelTypeElectricity
              measures['BuildResidentialHPXML'][0]['heat_pump_backup_type'] = heat_pump_backup_type
              measures['BuildResidentialHPXML'][0]['heat_pump_backup_fuel'] = heat_pump_backup_fuel
              measures['BuildResidentialHPXML'][0]['heat_pump_backup_heating_efficiency'] = heat_pump_backup_heating_efficiency
              measures['BuildResidentialHPXML'][0]['heat_pump_backup_heating_capacity'] = heat_pump_backup_heating_capacity
              measures['BuildResidentialHPXML'][0]['heat_pump_backup_heating_autosizing_factor'] = heat_pump_backup_heating_autosizing_factor

              runner.registerInfo("Found '#{heating_system_type}' heating system type; setting it as 'heat_pump_backup_type=#{measures['BuildResidentialHPXML'][0]['heat_pump_backup_type']}'.")
            else # Likely would not have electric furnace as integrated backup
              runner.registerInfo("Found '#{heating_system_type}' heating system type with '#{heat_pump_backup_fuel}' fuel type; not setting it as integrated backup.")
            end

          # Separate; backup system has its own distribution system
          # e.g., ductless heat pump (e.g., ductless minisplit) with ducted (e.g., furnace) or ductless (e.g., boiler) backup
          # e.g., ducted heat pump (e.g., ashp, gshp) with ductless (e.g., boiler) backup
          elsif heat_pump_backup_type == HPXML::HeatPumpBackupTypeSeparate
            # It's possible this was < 1.0 due to adjustment for secondary heating system
            measures['BuildResidentialHPXML'][0]['heat_pump_fraction_heat_load_served'] = 1.0

            measures['BuildResidentialHPXML'][0]['heat_pump_backup_type'] = heat_pump_backup_type
            measures['BuildResidentialHPXML'][0]['heating_system_2_type'] = heating_system_type
            measures['BuildResidentialHPXML'][0]['heating_system_2_fuel'] = heat_pump_backup_fuel
            measures['BuildResidentialHPXML'][0]['heating_system_2_heating_efficiency'] = heat_pump_backup_heating_efficiency
            measures['BuildResidentialHPXML'][0]['heating_system_2_heating_capacity'] = heat_pump_backup_heating_capacity
            measures['BuildResidentialHPXML'][0]['heating_system_2_heating_autosizing_factor'] = heat_pump_backup_heating_autosizing_factor

            runner.registerInfo("Found '#{heating_system_type}' heating system type; setting it as 'heat_pump_backup_type=#{measures['BuildResidentialHPXML'][0]['heat_pump_backup_type']}'.")
          else
            runner.registerError("Unknown heat pump backup type '#{heat_pump_backup_type}'.")
            return false
          end
        end
      end

      # Get software program used and version
      measures['BuildResidentialHPXML'][0]['software_info_program_used'] = 'ResStock'
      measures['BuildResidentialHPXML'][0]['software_info_program_version'] = Version::ResStock_Version

      # Get registered values and pass them to BuildResidentialHPXML
      measures['BuildResidentialHPXML'][0]['simulation_control_timestep'] = values['simulation_control_timestep']
      if !values['simulation_control_run_period_begin_month'].nil? && !values['simulation_control_run_period_begin_day_of_month'].nil? && !values['simulation_control_run_period_end_month'].nil? && !values['simulation_control_run_period_end_day_of_month'].nil?
        begin_month = "#{Date::ABBR_MONTHNAMES[values['simulation_control_run_period_begin_month']]}"
        begin_day = values['simulation_control_run_period_begin_day_of_month']
        end_month = "#{Date::ABBR_MONTHNAMES[values['simulation_control_run_period_end_month']]}"
        end_day = values['simulation_control_run_period_end_day_of_month']
        measures['BuildResidentialHPXML'][0]['simulation_control_run_period'] = "#{begin_month} #{begin_day} - #{end_month} #{end_day}"
      end
      measures['BuildResidentialHPXML'][0]['simulation_control_run_period_calendar_year'] = values['simulation_control_run_period_calendar_year']

      # Emissions
      if values.keys.include?('emissions_electricity_values_or_filepaths')
        measures['BuildResidentialHPXML'][0]['emissions_scenario_names'] = values['emissions_scenario_names']
        measures['BuildResidentialHPXML'][0]['emissions_types'] = values['emissions_types']
        measures['BuildResidentialHPXML'][0]['emissions_electricity_units'] = values['emissions_electricity_units']
        measures['BuildResidentialHPXML'][0]['emissions_electricity_values_or_filepaths'] = values['emissions_electricity_values_or_filepaths']
        measures['BuildResidentialHPXML'][0]['emissions_fossil_fuel_units'] = values['emissions_fossil_fuel_units']
        measures['BuildResidentialHPXML'][0]['emissions_natural_gas_values'] = values['emissions_natural_gas_values']
        measures['BuildResidentialHPXML'][0]['emissions_propane_values'] = values['emissions_propane_values']
        measures['BuildResidentialHPXML'][0]['emissions_fuel_oil_values'] = values['emissions_fuel_oil_values']
        measures['BuildResidentialHPXML'][0]['emissions_wood_values'] = values['emissions_wood_values']
      end

      # Utility Bills
      measures['BuildResidentialHPXML'][0]['utility_bill_scenario_names'] = values['utility_bill_scenario_names']
      measures['BuildResidentialHPXML'][0]['utility_bill_electricity_filepaths'] = values['utility_bill_electricity_filepaths']
      measures['BuildResidentialHPXML'][0]['utility_bill_electricity_fixed_charges'] = values['utility_bill_electricity_fixed_charges']
      measures['BuildResidentialHPXML'][0]['utility_bill_electricity_marginal_rates'] = values['utility_bill_electricity_marginal_rates']
      measures['BuildResidentialHPXML'][0]['utility_bill_natural_gas_fixed_charges'] = values['utility_bill_natural_gas_fixed_charges']
      measures['BuildResidentialHPXML'][0]['utility_bill_natural_gas_marginal_rates'] = values['utility_bill_natural_gas_marginal_rates']
      measures['BuildResidentialHPXML'][0]['utility_bill_propane_fixed_charges'] = values['utility_bill_propane_fixed_charges']
      measures['BuildResidentialHPXML'][0]['utility_bill_propane_marginal_rates'] = values['utility_bill_propane_marginal_rates']
      measures['BuildResidentialHPXML'][0]['utility_bill_fuel_oil_fixed_charges'] = values['utility_bill_fuel_oil_fixed_charges']
      measures['BuildResidentialHPXML'][0]['utility_bill_fuel_oil_marginal_rates'] = values['utility_bill_fuel_oil_marginal_rates']
      measures['BuildResidentialHPXML'][0]['utility_bill_wood_fixed_charges'] = values['utility_bill_wood_fixed_charges']
      measures['BuildResidentialHPXML'][0]['utility_bill_wood_marginal_rates'] = values['utility_bill_wood_marginal_rates']
      measures['BuildResidentialHPXML'][0]['utility_bill_pv_compensation_types'] = values['utility_bill_pv_compensation_types']
      measures['BuildResidentialHPXML'][0]['utility_bill_pv_net_metering_annual_excess_sellback_rate_types'] = values['utility_bill_pv_net_metering_annual_excess_sellback_rate_types']
      measures['BuildResidentialHPXML'][0]['utility_bill_pv_net_metering_annual_excess_sellback_rates'] = values['utility_bill_pv_net_metering_annual_excess_sellback_rates']
      measures['BuildResidentialHPXML'][0]['utility_bill_pv_feed_in_tariff_rates'] = values['utility_bill_pv_feed_in_tariff_rates']
      measures['BuildResidentialHPXML'][0]['utility_bill_pv_monthly_grid_connection_fee_units'] = values['utility_bill_pv_monthly_grid_connection_fee_units']
      measures['BuildResidentialHPXML'][0]['utility_bill_pv_monthly_grid_connection_fees'] = values['utility_bill_pv_monthly_grid_connection_fees']

      # Specify measures to run
      measures['BuildResidentialHPXML'][0]['apply_defaults'] = true
      measures['BuildResidentialHPXML'][0]['apply_validation'] = true
      measures_hash = { 'BuildResidentialHPXML' => measures['BuildResidentialHPXML'] }
      if not apply_measures(hpxml_measures_dir, measures_hash, new_runner, model, true, 'OpenStudio::Measure::ModelMeasure', nil)
        register_logs(runner, new_runner)
        return false
      end
    end # end hpxml.buildings.each_with_index do |hpxml_bldg, unit_number|

    # Get registered values and pass them to BuildResidentialScheduleFile
    measures['BuildResidentialScheduleFile'] = [{ 'hpxml_path' => hpxml_path,
                                                  'hpxml_output_path' => hpxml_path,
                                                  'schedules_random_seed' => values['building_id'],
                                                  'output_csv_path' => File.expand_path('../schedules.csv'),
                                                  'building_id' => 'ALL' }]

    # Specify measures to run
    measures_hash = { 'BuildResidentialScheduleFile' => measures['BuildResidentialScheduleFile'] }
    if not apply_measures(hpxml_measures_dir, measures_hash, new_runner, model, true, 'OpenStudio::Measure::ModelMeasure', nil)
      register_logs(runner, new_runner)
      return false
    end
    measures['ResStockArgumentsPostHPXML'] = [{}] if !measures.keys.include?('ResStockArgumentsPostHPXML')
    measures['ResStockArgumentsPostHPXML'][0]['hpxml_path'] = hpxml_path
    measures['ResStockArgumentsPostHPXML'][0]['output_csv_path'] = File.expand_path('../schedules.csv')
    measures['ResStockArgumentsPostHPXML'][0]['building_id'] = values['building_id']
    measures_hash = { 'ResStockArgumentsPostHPXML' => measures['ResStockArgumentsPostHPXML'] }
    if not apply_measures(measures_dir, measures_hash, new_runner, model, true, 'OpenStudio::Measure::ModelMeasure', nil)
      register_logs(runner, new_runner)
      return false
    end

    # Specify measures to run
    measures_to_apply_hash = { measures_dir => {} }

    upgrade_measures = measures.keys - ['ResStockArguments', 'BuildResidentialHPXML', 'BuildResidentialScheduleFile',
                                        'ResStockArgumentsPostHPXML']
    upgrade_measures.each do |upgrade_measure|
      measures_to_apply_hash[measures_dir][upgrade_measure] = measures[upgrade_measure]
    end
    measures_to_apply_hash.each_with_index do |(dir, measures_to_apply), i|
      next if measures_to_apply.empty?

      osw_out = 'upgraded.osw'
      osw_out = "upgraded#{i + 1}.osw" if i > 0
      next unless not apply_measures(dir, measures_to_apply, new_runner, model, true, 'OpenStudio::Measure::ModelMeasure', osw_out)

      register_logs(runner, new_runner)
      return false
    end
    # Copy upgraded.xml to home.xml for downstream HPXMLtoOpenStudio
    # This will overwrite home.xml from BuildExistingModel
    # We need upgraded.xml (and not just home.xml) for UpgradeCosts
    in_path = File.expand_path('../home.xml')
    FileUtils.cp(hpxml_path, in_path)

    register_logs(runner, resstock_arguments_runner)
    register_logs(runner, new_runner)

    return true
  end

  def halt_workflow(runner, measures)
    if measures.size == 0
      # Upgrade not applied; don't re-run existing home simulation
      FileUtils.rm_rf(File.expand_path('../existing.osw'))
      FileUtils.rm_rf(File.expand_path('../existing.xml'))
      runner.haltWorkflow('Invalid')
      return true
    end

    return false
  end

  def get_heating_system(hpxml_bldg)
    hpxml_bldg.heating_systems.each do |heating_system|
      next unless heating_system.primary_system
      next if heating_system.is_shared_system

      return heating_system
    end
    return
  end

  def get_heat_pump_backup_type(heating_system, heat_pump_type, heat_pump_is_ducted)
    ducted_backup = [HPXML::HVACTypeFurnace].include?(heating_system.heating_system_type)
    if (ducted_backup && (heat_pump_type == HPXML::HVACTypeHeatPumpMiniSplit) && (heat_pump_is_ducted == 'true')) ||
       (ducted_backup && [HPXML::HVACTypeHeatPumpAirToAir, HPXML::HVACTypeHeatPumpGroundToAir].include?(heat_pump_type))
      return HPXML::HeatPumpBackupTypeIntegrated
    end

    return HPXML::HeatPumpBackupTypeSeparate
  end

  def get_heat_pump_backup_values(heating_system)
    heating_system_type = heating_system.heating_system_type
    heat_pump_backup_fuel = heating_system.heating_system_fuel
    if not heating_system.heating_efficiency_afue.nil?
      heat_pump_backup_heating_efficiency = heating_system.heating_efficiency_afue
    elsif not heating_system.heating_efficiency_percent.nil?
      heat_pump_backup_heating_efficiency = heating_system.heating_efficiency_percent
    end
    heat_pump_backup_heating_capacity = heating_system.heating_capacity
    heat_pump_backup_heating_autosizing_factor = heating_system.heating_autosizing_factor
    values = {
      'heating_system_type' => heating_system_type,
      'heat_pump_backup_fuel' => heat_pump_backup_fuel,
      'heat_pump_backup_heating_efficiency' => heat_pump_backup_heating_efficiency,
      'heat_pump_backup_heating_capacity' => heat_pump_backup_heating_capacity,
      'heat_pump_backup_heating_autosizing_factor' => heat_pump_backup_heating_autosizing_factor
    }
    return values
  end

  def get_hvac_system_upgrades(hpxml_bldg, hvac_system_upgrades, args_hash)
    args_hash.keys.each do |arg|
      # Detect whether we are upgrading the heating system
      if arg.start_with?('heating_system_') && (not arg.start_with?('heating_system_2_'))
        hpxml_bldg.heating_systems.each do |heating_system|
          next unless heating_system.primary_system

          hvac_system_upgrades << heating_system.id
        end
      end

      # Detect whether we are upgrading the secondary heating system
      if arg.start_with?('heating_system_2_')
        hpxml_bldg.heating_systems.each do |heating_system|
          next if heating_system.primary_system

          hvac_system_upgrades << heating_system.id
        end
      end

      # Detect whether we are upgrading the cooling system
      if arg.start_with?('cooling_system_')
        hpxml_bldg.cooling_systems.each do |cooling_system|
          hvac_system_upgrades << cooling_system.id
        end
      end

      # Detect whether we are upgrading the heat pump
      next unless arg.start_with?('heat_pump_')

      hpxml_bldg.heat_pumps.each do |heat_pump|
        hvac_system_upgrades << heat_pump.id
      end
    end

    return hvac_system_upgrades
  end

  def get_hvac_system_values(hpxml_bldg, hvac_system_upgrades)
    capacities = {
      'heating_system_heating_capacity' => nil,
      'heating_system_2_heating_capacity' => nil,
      'cooling_system_cooling_capacity' => nil,
      'heat_pump_heating_capacity' => nil,
      'heat_pump_cooling_capacity' => nil,
      'heat_pump_backup_heating_capacity' => nil
    }

    autosizing_factors = {
      'heating_system_heating_autosizing_factor' => nil,
      'heating_system_2_heating_autosizing_factor' => nil,
      'cooling_system_cooling_autosizing_factor' => nil,
      'heat_pump_heating_autosizing_factor' => nil,
      'heat_pump_cooling_autosizing_factor' => nil,
      'heat_pump_backup_heating_autosizing_factor' => nil
    }

    defect_ratios = {
      'heating_system_airflow_defect_ratio' => nil,
      'cooling_system_airflow_defect_ratio' => nil,
      'cooling_system_charge_defect_ratio' => nil,
      'heat_pump_airflow_defect_ratio' => nil,
      'heat_pump_charge_defect_ratio' => nil
    }

    hpxml_bldg.heating_systems.each do |heating_system|
      next unless heating_system.primary_system
      next if hvac_system_upgrades.include?(heating_system.id)

      capacities['heating_system_heating_capacity'] = heating_system.heating_capacity
      autosizing_factors['heating_system_heating_autosizing_factor'] = heating_system.heating_autosizing_factor
      defect_ratios['heating_system_airflow_defect_ratio'] = heating_system.airflow_defect_ratio
    end

    hpxml_bldg.heating_systems.each do |heating_system|
      next if heating_system.primary_system
      next if hvac_system_upgrades.include?(heating_system.id)

      capacities['heating_system_2_heating_capacity'] = heating_system.heating_capacity
      autosizing_factors['heating_system_2_heating_autosizing_factor'] = heating_system.heating_autosizing_factor
    end

    hpxml_bldg.cooling_systems.each do |cooling_system|
      next if hvac_system_upgrades.include?(cooling_system.id)

      capacities['cooling_system_cooling_capacity'] = cooling_system.cooling_capacity
      autosizing_factors['cooling_system_cooling_autosizing_factor'] = cooling_system.cooling_autosizing_factor
      defect_ratios['cooling_system_airflow_defect_ratio'] = cooling_system.airflow_defect_ratio
      defect_ratios['cooling_system_charge_defect_ratio'] = cooling_system.charge_defect_ratio
    end

    hpxml_bldg.heat_pumps.each do |heat_pump|
      next if hvac_system_upgrades.include?(heat_pump.id)

      capacities['heat_pump_heating_capacity'] = heat_pump.heating_capacity
      capacities['heat_pump_cooling_capacity'] = heat_pump.cooling_capacity
      capacities['heat_pump_backup_heating_capacity'] = heat_pump.backup_heating_capacity
      autosizing_factors['heat_pump_heating_autosizing_factor'] = heat_pump.heating_autosizing_factor
      autosizing_factors['heat_pump_cooling_autosizing_factor'] = heat_pump.cooling_autosizing_factor
      autosizing_factors['heat_pump_backup_heating_autosizing_factor'] = heat_pump.backup_heating_autosizing_factor
      defect_ratios['heat_pump_airflow_defect_ratio'] = heat_pump.airflow_defect_ratio
      defect_ratios['heat_pump_charge_defect_ratio'] = heat_pump.charge_defect_ratio
    end

    return capacities, autosizing_factors, defect_ratios
  end
end

# register the measure to be used by the application
ApplyUpgrade.new.registerWithApplication<|MERGE_RESOLUTION|>--- conflicted
+++ resolved
@@ -270,14 +270,10 @@
       if halt_workflow(runner, measures)
         return false
       end
-<<<<<<< HEAD
-      measures['ResStockArguments'] = [{}] if !measures.keys.include?('ResStockArguments') # upgrade is via another measure
-=======
 
       if !measures.keys.include?('ResStockArguments') # upgrade is via another measure
         measures['ResStockArguments'] = [{}]
       end
->>>>>>> f88cb14e
 
       # Add measure arguments from existing building if needed
       parameters = get_parameters_ordered_from_options_lookup_tsv(lookup_csv_data, characteristics_dir)
