--- conflicted
+++ resolved
@@ -1,14 +1,10 @@
+<?xml version="1.0"?>
 <measure>
   <schema_version>3.0</schema_version>
   <name>apply_upgrade</name>
   <uid>33f1654c-f734-43d1-b35d-9d2856e41b5a</uid>
-<<<<<<< HEAD
-  <version_id>94d99cce-2908-4a42-ae47-73e19233c42a</version_id>
-  <version_modified>20210616T195712Z</version_modified>
-=======
-  <version_id>a77bcdf4-04a7-4baf-840e-ad232c262d55</version_id>
-  <version_modified>20210707T173528Z</version_modified>
->>>>>>> 78927444
+  <version_id>02fd0da3-487d-4c34-b2eb-fc22f72063e9</version_id>
+  <version_modified>20210714T173323Z</version_modified>
   <xml_checksum>9339BE01</xml_checksum>
   <class_name>ApplyUpgrade</class_name>
   <display_name>Apply Upgrade</display_name>
@@ -4667,8 +4663,8 @@
       <default_value>1</default_value>
     </argument>
   </arguments>
-  <outputs/>
-  <provenances/>
+  <outputs />
+  <provenances />
   <tags>
     <tag>Whole Building.Space Types</tag>
   </tags>
@@ -4734,11 +4730,7 @@
       <filename>measure.rb</filename>
       <filetype>rb</filetype>
       <usage_type>script</usage_type>
-<<<<<<< HEAD
-      <checksum>D7A7593A</checksum>
-=======
-      <checksum>6983B392</checksum>
->>>>>>> 78927444
+      <checksum>E2837119</checksum>
     </file>
   </files>
 </measure>