<?xml version="1.0"?>
<measure>
  <schema_version>3.0</schema_version>
  <name>apply_upgrade</name>
  <uid>33f1654c-f734-43d1-b35d-9d2856e41b5a</uid>
<<<<<<< HEAD
  <version_id>8fcea68d-242e-451e-b594-b8c99b4eabfe</version_id>
  <version_modified>20210726T221852Z</version_modified>
=======
  <version_id>0a6af75b-0663-40ad-abfa-538087b4ad34</version_id>
  <version_modified>20210728T220805Z</version_modified>
>>>>>>> c48cafe9
  <xml_checksum>9339BE01</xml_checksum>
  <class_name>ApplyUpgrade</class_name>
  <display_name>Apply Upgrade</display_name>
  <description>Measure that applies an upgrade (one or more child measures) to a building model based on the specified logic.</description>
  <modeler_description>Determines if the upgrade should apply to a given building model. If so, calls one or more child measures with the appropriate arguments.</modeler_description>
  <arguments>
    <argument>
      <name>upgrade_name</name>
      <display_name>Upgrade Name</display_name>
      <description>User-specificed name that describes the upgrade.</description>
      <type>String</type>
      <required>true</required>
      <model_dependent>false</model_dependent>
      <default_value>My Upgrade</default_value>
    </argument>
    <argument>
      <name>option_1</name>
      <display_name>Option 1</display_name>
      <description>Specify the parameter|option as found in resources\options_lookup.tsv.</description>
      <type>String</type>
      <required>true</required>
      <model_dependent>false</model_dependent>
    </argument>
    <argument>
      <name>option_1_apply_logic</name>
      <display_name>Option 1 Apply Logic</display_name>
      <description>Logic that specifies if the Option 1 upgrade will apply based on the existing building's options. Specify one or more parameter|option as found in resources\options_lookup.tsv. When multiple are included, they must be separated by '||' for OR and '&amp;&amp;' for AND, and using parentheses as appropriate. Prefix an option with '!' for not.</description>
      <type>String</type>
      <required>false</required>
      <model_dependent>false</model_dependent>
    </argument>
    <argument>
      <name>option_1_cost_1_value</name>
      <display_name>Option 1 Cost 1 Value</display_name>
      <description>Total option 1 cost is the sum of all: (Cost N Value) x (Cost N Multiplier).</description>
      <type>Double</type>
      <units>$</units>
      <required>false</required>
      <model_dependent>false</model_dependent>
    </argument>
    <argument>
      <name>option_1_cost_1_multiplier</name>
      <display_name>Option 1 Cost 1 Multiplier</display_name>
      <description>Total option 1 cost is the sum of all: (Cost N Value) x (Cost N Multiplier).</description>
      <type>Choice</type>
      <required>false</required>
      <model_dependent>false</model_dependent>
      <default_value></default_value>
      <choices>
        <choice>
          <value></value>
          <display_name></display_name>
        </choice>
        <choice>
          <value>Fixed (1)</value>
          <display_name>Fixed (1)</display_name>
        </choice>
        <choice>
          <value>Wall Area, Above-Grade, Conditioned (ft^2)</value>
          <display_name>Wall Area, Above-Grade, Conditioned (ft^2)</display_name>
        </choice>
        <choice>
          <value>Wall Area, Above-Grade, Exterior (ft^2)</value>
          <display_name>Wall Area, Above-Grade, Exterior (ft^2)</display_name>
        </choice>
        <choice>
          <value>Wall Area, Below-Grade (ft^2)</value>
          <display_name>Wall Area, Below-Grade (ft^2)</display_name>
        </choice>
        <choice>
          <value>Floor Area, Conditioned (ft^2)</value>
          <display_name>Floor Area, Conditioned (ft^2)</display_name>
        </choice>
        <choice>
          <value>Floor Area, Attic (ft^2)</value>
          <display_name>Floor Area, Attic (ft^2)</display_name>
        </choice>
        <choice>
          <value>Floor Area, Lighting (ft^2)</value>
          <display_name>Floor Area, Lighting (ft^2)</display_name>
        </choice>
        <choice>
          <value>Roof Area (ft^2)</value>
          <display_name>Roof Area (ft^2)</display_name>
        </choice>
        <choice>
          <value>Window Area (ft^2)</value>
          <display_name>Window Area (ft^2)</display_name>
        </choice>
        <choice>
          <value>Door Area (ft^2)</value>
          <display_name>Door Area (ft^2)</display_name>
        </choice>
        <choice>
          <value>Duct Unconditioned Surface Area (ft^2)</value>
          <display_name>Duct Unconditioned Surface Area (ft^2)</display_name>
        </choice>
        <choice>
          <value>Size, Heating System (kBtu/h)</value>
          <display_name>Size, Heating System (kBtu/h)</display_name>
        </choice>
        <choice>
          <value>Size, Secondary Heating System (kBtu/h)</value>
          <display_name>Size, Secondary Heating System (kBtu/h)</display_name>
        </choice>
        <choice>
          <value>Size, Heat Pump Backup (kBtu/h)</value>
          <display_name>Size, Heat Pump Backup (kBtu/h)</display_name>
        </choice>
        <choice>
          <value>Size, Cooling System (kBtu/h)</value>
          <display_name>Size, Cooling System (kBtu/h)</display_name>
        </choice>
        <choice>
          <value>Size, Water Heater (gal)</value>
          <display_name>Size, Water Heater (gal)</display_name>
        </choice>
        <choice>
          <value>Flow Rate, Mechanical Ventilation (cfm)</value>
          <display_name>Flow Rate, Mechanical Ventilation (cfm)</display_name>
        </choice>
        <choice>
          <value>Slab Perimeter, Exposed, Conditioned (ft)</value>
          <display_name>Slab Perimeter, Exposed, Conditioned (ft)</display_name>
        </choice>
        <choice>
          <value>Rim Joist Area, Above-Grade, Exterior (ft^2)</value>
          <display_name>Rim Joist Area, Above-Grade, Exterior (ft^2)</display_name>
        </choice>
      </choices>
    </argument>
    <argument>
      <name>option_1_cost_2_value</name>
      <display_name>Option 1 Cost 2 Value</display_name>
      <description>Total option 1 cost is the sum of all: (Cost N Value) x (Cost N Multiplier).</description>
      <type>Double</type>
      <units>$</units>
      <required>false</required>
      <model_dependent>false</model_dependent>
    </argument>
    <argument>
      <name>option_1_cost_2_multiplier</name>
      <display_name>Option 1 Cost 2 Multiplier</display_name>
      <description>Total option 1 cost is the sum of all: (Cost N Value) x (Cost N Multiplier).</description>
      <type>Choice</type>
      <required>false</required>
      <model_dependent>false</model_dependent>
      <default_value></default_value>
      <choices>
        <choice>
          <value></value>
          <display_name></display_name>
        </choice>
        <choice>
          <value>Fixed (1)</value>
          <display_name>Fixed (1)</display_name>
        </choice>
        <choice>
          <value>Wall Area, Above-Grade, Conditioned (ft^2)</value>
          <display_name>Wall Area, Above-Grade, Conditioned (ft^2)</display_name>
        </choice>
        <choice>
          <value>Wall Area, Above-Grade, Exterior (ft^2)</value>
          <display_name>Wall Area, Above-Grade, Exterior (ft^2)</display_name>
        </choice>
        <choice>
          <value>Wall Area, Below-Grade (ft^2)</value>
          <display_name>Wall Area, Below-Grade (ft^2)</display_name>
        </choice>
        <choice>
          <value>Floor Area, Conditioned (ft^2)</value>
          <display_name>Floor Area, Conditioned (ft^2)</display_name>
        </choice>
        <choice>
          <value>Floor Area, Attic (ft^2)</value>
          <display_name>Floor Area, Attic (ft^2)</display_name>
        </choice>
        <choice>
          <value>Floor Area, Lighting (ft^2)</value>
          <display_name>Floor Area, Lighting (ft^2)</display_name>
        </choice>
        <choice>
          <value>Roof Area (ft^2)</value>
          <display_name>Roof Area (ft^2)</display_name>
        </choice>
        <choice>
          <value>Window Area (ft^2)</value>
          <display_name>Window Area (ft^2)</display_name>
        </choice>
        <choice>
          <value>Door Area (ft^2)</value>
          <display_name>Door Area (ft^2)</display_name>
        </choice>
        <choice>
          <value>Duct Unconditioned Surface Area (ft^2)</value>
          <display_name>Duct Unconditioned Surface Area (ft^2)</display_name>
        </choice>
        <choice>
          <value>Size, Heating System (kBtu/h)</value>
          <display_name>Size, Heating System (kBtu/h)</display_name>
        </choice>
        <choice>
          <value>Size, Secondary Heating System (kBtu/h)</value>
          <display_name>Size, Secondary Heating System (kBtu/h)</display_name>
        </choice>
        <choice>
          <value>Size, Heat Pump Backup (kBtu/h)</value>
          <display_name>Size, Heat Pump Backup (kBtu/h)</display_name>
        </choice>
        <choice>
          <value>Size, Cooling System (kBtu/h)</value>
          <display_name>Size, Cooling System (kBtu/h)</display_name>
        </choice>
        <choice>
          <value>Size, Water Heater (gal)</value>
          <display_name>Size, Water Heater (gal)</display_name>
        </choice>
        <choice>
          <value>Flow Rate, Mechanical Ventilation (cfm)</value>
          <display_name>Flow Rate, Mechanical Ventilation (cfm)</display_name>
        </choice>
        <choice>
          <value>Slab Perimeter, Exposed, Conditioned (ft)</value>
          <display_name>Slab Perimeter, Exposed, Conditioned (ft)</display_name>
        </choice>
        <choice>
          <value>Rim Joist Area, Above-Grade, Exterior (ft^2)</value>
          <display_name>Rim Joist Area, Above-Grade, Exterior (ft^2)</display_name>
        </choice>
      </choices>
    </argument>
    <argument>
      <name>option_1_lifetime</name>
      <display_name>Option 1 Lifetime</display_name>
      <description>The option lifetime.</description>
      <type>Double</type>
      <units>years</units>
      <required>false</required>
      <model_dependent>false</model_dependent>
    </argument>
    <argument>
      <name>option_2</name>
      <display_name>Option 2</display_name>
      <description>Specify the parameter|option as found in resources\options_lookup.tsv.</description>
      <type>String</type>
      <required>false</required>
      <model_dependent>false</model_dependent>
    </argument>
    <argument>
      <name>option_2_apply_logic</name>
      <display_name>Option 2 Apply Logic</display_name>
      <description>Logic that specifies if the Option 2 upgrade will apply based on the existing building's options. Specify one or more parameter|option as found in resources\options_lookup.tsv. When multiple are included, they must be separated by '||' for OR and '&amp;&amp;' for AND, and using parentheses as appropriate. Prefix an option with '!' for not.</description>
      <type>String</type>
      <required>false</required>
      <model_dependent>false</model_dependent>
    </argument>
    <argument>
      <name>option_2_cost_1_value</name>
      <display_name>Option 2 Cost 1 Value</display_name>
      <description>Total option 2 cost is the sum of all: (Cost N Value) x (Cost N Multiplier).</description>
      <type>Double</type>
      <units>$</units>
      <required>false</required>
      <model_dependent>false</model_dependent>
    </argument>
    <argument>
      <name>option_2_cost_1_multiplier</name>
      <display_name>Option 2 Cost 1 Multiplier</display_name>
      <description>Total option 2 cost is the sum of all: (Cost N Value) x (Cost N Multiplier).</description>
      <type>Choice</type>
      <required>false</required>
      <model_dependent>false</model_dependent>
      <default_value></default_value>
      <choices>
        <choice>
          <value></value>
          <display_name></display_name>
        </choice>
        <choice>
          <value>Fixed (1)</value>
          <display_name>Fixed (1)</display_name>
        </choice>
        <choice>
          <value>Wall Area, Above-Grade, Conditioned (ft^2)</value>
          <display_name>Wall Area, Above-Grade, Conditioned (ft^2)</display_name>
        </choice>
        <choice>
          <value>Wall Area, Above-Grade, Exterior (ft^2)</value>
          <display_name>Wall Area, Above-Grade, Exterior (ft^2)</display_name>
        </choice>
        <choice>
          <value>Wall Area, Below-Grade (ft^2)</value>
          <display_name>Wall Area, Below-Grade (ft^2)</display_name>
        </choice>
        <choice>
          <value>Floor Area, Conditioned (ft^2)</value>
          <display_name>Floor Area, Conditioned (ft^2)</display_name>
        </choice>
        <choice>
          <value>Floor Area, Attic (ft^2)</value>
          <display_name>Floor Area, Attic (ft^2)</display_name>
        </choice>
        <choice>
          <value>Floor Area, Lighting (ft^2)</value>
          <display_name>Floor Area, Lighting (ft^2)</display_name>
        </choice>
        <choice>
          <value>Roof Area (ft^2)</value>
          <display_name>Roof Area (ft^2)</display_name>
        </choice>
        <choice>
          <value>Window Area (ft^2)</value>
          <display_name>Window Area (ft^2)</display_name>
        </choice>
        <choice>
          <value>Door Area (ft^2)</value>
          <display_name>Door Area (ft^2)</display_name>
        </choice>
        <choice>
          <value>Duct Unconditioned Surface Area (ft^2)</value>
          <display_name>Duct Unconditioned Surface Area (ft^2)</display_name>
        </choice>
        <choice>
          <value>Size, Heating System (kBtu/h)</value>
          <display_name>Size, Heating System (kBtu/h)</display_name>
        </choice>
        <choice>
          <value>Size, Secondary Heating System (kBtu/h)</value>
          <display_name>Size, Secondary Heating System (kBtu/h)</display_name>
        </choice>
        <choice>
          <value>Size, Heat Pump Backup (kBtu/h)</value>
          <display_name>Size, Heat Pump Backup (kBtu/h)</display_name>
        </choice>
        <choice>
          <value>Size, Cooling System (kBtu/h)</value>
          <display_name>Size, Cooling System (kBtu/h)</display_name>
        </choice>
        <choice>
          <value>Size, Water Heater (gal)</value>
          <display_name>Size, Water Heater (gal)</display_name>
        </choice>
        <choice>
          <value>Flow Rate, Mechanical Ventilation (cfm)</value>
          <display_name>Flow Rate, Mechanical Ventilation (cfm)</display_name>
        </choice>
        <choice>
          <value>Slab Perimeter, Exposed, Conditioned (ft)</value>
          <display_name>Slab Perimeter, Exposed, Conditioned (ft)</display_name>
        </choice>
        <choice>
          <value>Rim Joist Area, Above-Grade, Exterior (ft^2)</value>
          <display_name>Rim Joist Area, Above-Grade, Exterior (ft^2)</display_name>
        </choice>
      </choices>
    </argument>
    <argument>
      <name>option_2_cost_2_value</name>
      <display_name>Option 2 Cost 2 Value</display_name>
      <description>Total option 2 cost is the sum of all: (Cost N Value) x (Cost N Multiplier).</description>
      <type>Double</type>
      <units>$</units>
      <required>false</required>
      <model_dependent>false</model_dependent>
    </argument>
    <argument>
      <name>option_2_cost_2_multiplier</name>
      <display_name>Option 2 Cost 2 Multiplier</display_name>
      <description>Total option 2 cost is the sum of all: (Cost N Value) x (Cost N Multiplier).</description>
      <type>Choice</type>
      <required>false</required>
      <model_dependent>false</model_dependent>
      <default_value></default_value>
      <choices>
        <choice>
          <value></value>
          <display_name></display_name>
        </choice>
        <choice>
          <value>Fixed (1)</value>
          <display_name>Fixed (1)</display_name>
        </choice>
        <choice>
          <value>Wall Area, Above-Grade, Conditioned (ft^2)</value>
          <display_name>Wall Area, Above-Grade, Conditioned (ft^2)</display_name>
        </choice>
        <choice>
          <value>Wall Area, Above-Grade, Exterior (ft^2)</value>
          <display_name>Wall Area, Above-Grade, Exterior (ft^2)</display_name>
        </choice>
        <choice>
          <value>Wall Area, Below-Grade (ft^2)</value>
          <display_name>Wall Area, Below-Grade (ft^2)</display_name>
        </choice>
        <choice>
          <value>Floor Area, Conditioned (ft^2)</value>
          <display_name>Floor Area, Conditioned (ft^2)</display_name>
        </choice>
        <choice>
          <value>Floor Area, Attic (ft^2)</value>
          <display_name>Floor Area, Attic (ft^2)</display_name>
        </choice>
        <choice>
          <value>Floor Area, Lighting (ft^2)</value>
          <display_name>Floor Area, Lighting (ft^2)</display_name>
        </choice>
        <choice>
          <value>Roof Area (ft^2)</value>
          <display_name>Roof Area (ft^2)</display_name>
        </choice>
        <choice>
          <value>Window Area (ft^2)</value>
          <display_name>Window Area (ft^2)</display_name>
        </choice>
        <choice>
          <value>Door Area (ft^2)</value>
          <display_name>Door Area (ft^2)</display_name>
        </choice>
        <choice>
          <value>Duct Unconditioned Surface Area (ft^2)</value>
          <display_name>Duct Unconditioned Surface Area (ft^2)</display_name>
        </choice>
        <choice>
          <value>Size, Heating System (kBtu/h)</value>
          <display_name>Size, Heating System (kBtu/h)</display_name>
        </choice>
        <choice>
          <value>Size, Secondary Heating System (kBtu/h)</value>
          <display_name>Size, Secondary Heating System (kBtu/h)</display_name>
        </choice>
        <choice>
          <value>Size, Heat Pump Backup (kBtu/h)</value>
          <display_name>Size, Heat Pump Backup (kBtu/h)</display_name>
        </choice>
        <choice>
          <value>Size, Cooling System (kBtu/h)</value>
          <display_name>Size, Cooling System (kBtu/h)</display_name>
        </choice>
        <choice>
          <value>Size, Water Heater (gal)</value>
          <display_name>Size, Water Heater (gal)</display_name>
        </choice>
        <choice>
          <value>Flow Rate, Mechanical Ventilation (cfm)</value>
          <display_name>Flow Rate, Mechanical Ventilation (cfm)</display_name>
        </choice>
        <choice>
          <value>Slab Perimeter, Exposed, Conditioned (ft)</value>
          <display_name>Slab Perimeter, Exposed, Conditioned (ft)</display_name>
        </choice>
        <choice>
          <value>Rim Joist Area, Above-Grade, Exterior (ft^2)</value>
          <display_name>Rim Joist Area, Above-Grade, Exterior (ft^2)</display_name>
        </choice>
      </choices>
    </argument>
    <argument>
      <name>option_2_lifetime</name>
      <display_name>Option 2 Lifetime</display_name>
      <description>The option lifetime.</description>
      <type>Double</type>
      <units>years</units>
      <required>false</required>
      <model_dependent>false</model_dependent>
    </argument>
    <argument>
      <name>option_3</name>
      <display_name>Option 3</display_name>
      <description>Specify the parameter|option as found in resources\options_lookup.tsv.</description>
      <type>String</type>
      <required>false</required>
      <model_dependent>false</model_dependent>
    </argument>
    <argument>
      <name>option_3_apply_logic</name>
      <display_name>Option 3 Apply Logic</display_name>
      <description>Logic that specifies if the Option 3 upgrade will apply based on the existing building's options. Specify one or more parameter|option as found in resources\options_lookup.tsv. When multiple are included, they must be separated by '||' for OR and '&amp;&amp;' for AND, and using parentheses as appropriate. Prefix an option with '!' for not.</description>
      <type>String</type>
      <required>false</required>
      <model_dependent>false</model_dependent>
    </argument>
    <argument>
      <name>option_3_cost_1_value</name>
      <display_name>Option 3 Cost 1 Value</display_name>
      <description>Total option 3 cost is the sum of all: (Cost N Value) x (Cost N Multiplier).</description>
      <type>Double</type>
      <units>$</units>
      <required>false</required>
      <model_dependent>false</model_dependent>
    </argument>
    <argument>
      <name>option_3_cost_1_multiplier</name>
      <display_name>Option 3 Cost 1 Multiplier</display_name>
      <description>Total option 3 cost is the sum of all: (Cost N Value) x (Cost N Multiplier).</description>
      <type>Choice</type>
      <required>false</required>
      <model_dependent>false</model_dependent>
      <default_value></default_value>
      <choices>
        <choice>
          <value></value>
          <display_name></display_name>
        </choice>
        <choice>
          <value>Fixed (1)</value>
          <display_name>Fixed (1)</display_name>
        </choice>
        <choice>
          <value>Wall Area, Above-Grade, Conditioned (ft^2)</value>
          <display_name>Wall Area, Above-Grade, Conditioned (ft^2)</display_name>
        </choice>
        <choice>
          <value>Wall Area, Above-Grade, Exterior (ft^2)</value>
          <display_name>Wall Area, Above-Grade, Exterior (ft^2)</display_name>
        </choice>
        <choice>
          <value>Wall Area, Below-Grade (ft^2)</value>
          <display_name>Wall Area, Below-Grade (ft^2)</display_name>
        </choice>
        <choice>
          <value>Floor Area, Conditioned (ft^2)</value>
          <display_name>Floor Area, Conditioned (ft^2)</display_name>
        </choice>
        <choice>
          <value>Floor Area, Attic (ft^2)</value>
          <display_name>Floor Area, Attic (ft^2)</display_name>
        </choice>
        <choice>
          <value>Floor Area, Lighting (ft^2)</value>
          <display_name>Floor Area, Lighting (ft^2)</display_name>
        </choice>
        <choice>
          <value>Roof Area (ft^2)</value>
          <display_name>Roof Area (ft^2)</display_name>
        </choice>
        <choice>
          <value>Window Area (ft^2)</value>
          <display_name>Window Area (ft^2)</display_name>
        </choice>
        <choice>
          <value>Door Area (ft^2)</value>
          <display_name>Door Area (ft^2)</display_name>
        </choice>
        <choice>
          <value>Duct Unconditioned Surface Area (ft^2)</value>
          <display_name>Duct Unconditioned Surface Area (ft^2)</display_name>
        </choice>
        <choice>
          <value>Size, Heating System (kBtu/h)</value>
          <display_name>Size, Heating System (kBtu/h)</display_name>
        </choice>
        <choice>
          <value>Size, Secondary Heating System (kBtu/h)</value>
          <display_name>Size, Secondary Heating System (kBtu/h)</display_name>
        </choice>
        <choice>
          <value>Size, Heat Pump Backup (kBtu/h)</value>
          <display_name>Size, Heat Pump Backup (kBtu/h)</display_name>
        </choice>
        <choice>
          <value>Size, Cooling System (kBtu/h)</value>
          <display_name>Size, Cooling System (kBtu/h)</display_name>
        </choice>
        <choice>
          <value>Size, Water Heater (gal)</value>
          <display_name>Size, Water Heater (gal)</display_name>
        </choice>
        <choice>
          <value>Flow Rate, Mechanical Ventilation (cfm)</value>
          <display_name>Flow Rate, Mechanical Ventilation (cfm)</display_name>
        </choice>
        <choice>
          <value>Slab Perimeter, Exposed, Conditioned (ft)</value>
          <display_name>Slab Perimeter, Exposed, Conditioned (ft)</display_name>
        </choice>
        <choice>
          <value>Rim Joist Area, Above-Grade, Exterior (ft^2)</value>
          <display_name>Rim Joist Area, Above-Grade, Exterior (ft^2)</display_name>
        </choice>
      </choices>
    </argument>
    <argument>
      <name>option_3_cost_2_value</name>
      <display_name>Option 3 Cost 2 Value</display_name>
      <description>Total option 3 cost is the sum of all: (Cost N Value) x (Cost N Multiplier).</description>
      <type>Double</type>
      <units>$</units>
      <required>false</required>
      <model_dependent>false</model_dependent>
    </argument>
    <argument>
      <name>option_3_cost_2_multiplier</name>
      <display_name>Option 3 Cost 2 Multiplier</display_name>
      <description>Total option 3 cost is the sum of all: (Cost N Value) x (Cost N Multiplier).</description>
      <type>Choice</type>
      <required>false</required>
      <model_dependent>false</model_dependent>
      <default_value></default_value>
      <choices>
        <choice>
          <value></value>
          <display_name></display_name>
        </choice>
        <choice>
          <value>Fixed (1)</value>
          <display_name>Fixed (1)</display_name>
        </choice>
        <choice>
          <value>Wall Area, Above-Grade, Conditioned (ft^2)</value>
          <display_name>Wall Area, Above-Grade, Conditioned (ft^2)</display_name>
        </choice>
        <choice>
          <value>Wall Area, Above-Grade, Exterior (ft^2)</value>
          <display_name>Wall Area, Above-Grade, Exterior (ft^2)</display_name>
        </choice>
        <choice>
          <value>Wall Area, Below-Grade (ft^2)</value>
          <display_name>Wall Area, Below-Grade (ft^2)</display_name>
        </choice>
        <choice>
          <value>Floor Area, Conditioned (ft^2)</value>
          <display_name>Floor Area, Conditioned (ft^2)</display_name>
        </choice>
        <choice>
          <value>Floor Area, Attic (ft^2)</value>
          <display_name>Floor Area, Attic (ft^2)</display_name>
        </choice>
        <choice>
          <value>Floor Area, Lighting (ft^2)</value>
          <display_name>Floor Area, Lighting (ft^2)</display_name>
        </choice>
        <choice>
          <value>Roof Area (ft^2)</value>
          <display_name>Roof Area (ft^2)</display_name>
        </choice>
        <choice>
          <value>Window Area (ft^2)</value>
          <display_name>Window Area (ft^2)</display_name>
        </choice>
        <choice>
          <value>Door Area (ft^2)</value>
          <display_name>Door Area (ft^2)</display_name>
        </choice>
        <choice>
          <value>Duct Unconditioned Surface Area (ft^2)</value>
          <display_name>Duct Unconditioned Surface Area (ft^2)</display_name>
        </choice>
        <choice>
          <value>Size, Heating System (kBtu/h)</value>
          <display_name>Size, Heating System (kBtu/h)</display_name>
        </choice>
        <choice>
          <value>Size, Secondary Heating System (kBtu/h)</value>
          <display_name>Size, Secondary Heating System (kBtu/h)</display_name>
        </choice>
        <choice>
          <value>Size, Heat Pump Backup (kBtu/h)</value>
          <display_name>Size, Heat Pump Backup (kBtu/h)</display_name>
        </choice>
        <choice>
          <value>Size, Cooling System (kBtu/h)</value>
          <display_name>Size, Cooling System (kBtu/h)</display_name>
        </choice>
        <choice>
          <value>Size, Water Heater (gal)</value>
          <display_name>Size, Water Heater (gal)</display_name>
        </choice>
        <choice>
          <value>Flow Rate, Mechanical Ventilation (cfm)</value>
          <display_name>Flow Rate, Mechanical Ventilation (cfm)</display_name>
        </choice>
        <choice>
          <value>Slab Perimeter, Exposed, Conditioned (ft)</value>
          <display_name>Slab Perimeter, Exposed, Conditioned (ft)</display_name>
        </choice>
        <choice>
          <value>Rim Joist Area, Above-Grade, Exterior (ft^2)</value>
          <display_name>Rim Joist Area, Above-Grade, Exterior (ft^2)</display_name>
        </choice>
      </choices>
    </argument>
    <argument>
      <name>option_3_lifetime</name>
      <display_name>Option 3 Lifetime</display_name>
      <description>The option lifetime.</description>
      <type>Double</type>
      <units>years</units>
      <required>false</required>
      <model_dependent>false</model_dependent>
    </argument>
    <argument>
      <name>option_4</name>
      <display_name>Option 4</display_name>
      <description>Specify the parameter|option as found in resources\options_lookup.tsv.</description>
      <type>String</type>
      <required>false</required>
      <model_dependent>false</model_dependent>
    </argument>
    <argument>
      <name>option_4_apply_logic</name>
      <display_name>Option 4 Apply Logic</display_name>
      <description>Logic that specifies if the Option 4 upgrade will apply based on the existing building's options. Specify one or more parameter|option as found in resources\options_lookup.tsv. When multiple are included, they must be separated by '||' for OR and '&amp;&amp;' for AND, and using parentheses as appropriate. Prefix an option with '!' for not.</description>
      <type>String</type>
      <required>false</required>
      <model_dependent>false</model_dependent>
    </argument>
    <argument>
      <name>option_4_cost_1_value</name>
      <display_name>Option 4 Cost 1 Value</display_name>
      <description>Total option 4 cost is the sum of all: (Cost N Value) x (Cost N Multiplier).</description>
      <type>Double</type>
      <units>$</units>
      <required>false</required>
      <model_dependent>false</model_dependent>
    </argument>
    <argument>
      <name>option_4_cost_1_multiplier</name>
      <display_name>Option 4 Cost 1 Multiplier</display_name>
      <description>Total option 4 cost is the sum of all: (Cost N Value) x (Cost N Multiplier).</description>
      <type>Choice</type>
      <required>false</required>
      <model_dependent>false</model_dependent>
      <default_value></default_value>
      <choices>
        <choice>
          <value></value>
          <display_name></display_name>
        </choice>
        <choice>
          <value>Fixed (1)</value>
          <display_name>Fixed (1)</display_name>
        </choice>
        <choice>
          <value>Wall Area, Above-Grade, Conditioned (ft^2)</value>
          <display_name>Wall Area, Above-Grade, Conditioned (ft^2)</display_name>
        </choice>
        <choice>
          <value>Wall Area, Above-Grade, Exterior (ft^2)</value>
          <display_name>Wall Area, Above-Grade, Exterior (ft^2)</display_name>
        </choice>
        <choice>
          <value>Wall Area, Below-Grade (ft^2)</value>
          <display_name>Wall Area, Below-Grade (ft^2)</display_name>
        </choice>
        <choice>
          <value>Floor Area, Conditioned (ft^2)</value>
          <display_name>Floor Area, Conditioned (ft^2)</display_name>
        </choice>
        <choice>
          <value>Floor Area, Attic (ft^2)</value>
          <display_name>Floor Area, Attic (ft^2)</display_name>
        </choice>
        <choice>
          <value>Floor Area, Lighting (ft^2)</value>
          <display_name>Floor Area, Lighting (ft^2)</display_name>
        </choice>
        <choice>
          <value>Roof Area (ft^2)</value>
          <display_name>Roof Area (ft^2)</display_name>
        </choice>
        <choice>
          <value>Window Area (ft^2)</value>
          <display_name>Window Area (ft^2)</display_name>
        </choice>
        <choice>
          <value>Door Area (ft^2)</value>
          <display_name>Door Area (ft^2)</display_name>
        </choice>
        <choice>
          <value>Duct Unconditioned Surface Area (ft^2)</value>
          <display_name>Duct Unconditioned Surface Area (ft^2)</display_name>
        </choice>
        <choice>
          <value>Size, Heating System (kBtu/h)</value>
          <display_name>Size, Heating System (kBtu/h)</display_name>
        </choice>
        <choice>
          <value>Size, Secondary Heating System (kBtu/h)</value>
          <display_name>Size, Secondary Heating System (kBtu/h)</display_name>
        </choice>
        <choice>
          <value>Size, Heat Pump Backup (kBtu/h)</value>
          <display_name>Size, Heat Pump Backup (kBtu/h)</display_name>
        </choice>
        <choice>
          <value>Size, Cooling System (kBtu/h)</value>
          <display_name>Size, Cooling System (kBtu/h)</display_name>
        </choice>
        <choice>
          <value>Size, Water Heater (gal)</value>
          <display_name>Size, Water Heater (gal)</display_name>
        </choice>
        <choice>
          <value>Flow Rate, Mechanical Ventilation (cfm)</value>
          <display_name>Flow Rate, Mechanical Ventilation (cfm)</display_name>
        </choice>
        <choice>
          <value>Slab Perimeter, Exposed, Conditioned (ft)</value>
          <display_name>Slab Perimeter, Exposed, Conditioned (ft)</display_name>
        </choice>
        <choice>
          <value>Rim Joist Area, Above-Grade, Exterior (ft^2)</value>
          <display_name>Rim Joist Area, Above-Grade, Exterior (ft^2)</display_name>
        </choice>
      </choices>
    </argument>
    <argument>
      <name>option_4_cost_2_value</name>
      <display_name>Option 4 Cost 2 Value</display_name>
      <description>Total option 4 cost is the sum of all: (Cost N Value) x (Cost N Multiplier).</description>
      <type>Double</type>
      <units>$</units>
      <required>false</required>
      <model_dependent>false</model_dependent>
    </argument>
    <argument>
      <name>option_4_cost_2_multiplier</name>
      <display_name>Option 4 Cost 2 Multiplier</display_name>
      <description>Total option 4 cost is the sum of all: (Cost N Value) x (Cost N Multiplier).</description>
      <type>Choice</type>
      <required>false</required>
      <model_dependent>false</model_dependent>
      <default_value></default_value>
      <choices>
        <choice>
          <value></value>
          <display_name></display_name>
        </choice>
        <choice>
          <value>Fixed (1)</value>
          <display_name>Fixed (1)</display_name>
        </choice>
        <choice>
          <value>Wall Area, Above-Grade, Conditioned (ft^2)</value>
          <display_name>Wall Area, Above-Grade, Conditioned (ft^2)</display_name>
        </choice>
        <choice>
          <value>Wall Area, Above-Grade, Exterior (ft^2)</value>
          <display_name>Wall Area, Above-Grade, Exterior (ft^2)</display_name>
        </choice>
        <choice>
          <value>Wall Area, Below-Grade (ft^2)</value>
          <display_name>Wall Area, Below-Grade (ft^2)</display_name>
        </choice>
        <choice>
          <value>Floor Area, Conditioned (ft^2)</value>
          <display_name>Floor Area, Conditioned (ft^2)</display_name>
        </choice>
        <choice>
          <value>Floor Area, Attic (ft^2)</value>
          <display_name>Floor Area, Attic (ft^2)</display_name>
        </choice>
        <choice>
          <value>Floor Area, Lighting (ft^2)</value>
          <display_name>Floor Area, Lighting (ft^2)</display_name>
        </choice>
        <choice>
          <value>Roof Area (ft^2)</value>
          <display_name>Roof Area (ft^2)</display_name>
        </choice>
        <choice>
          <value>Window Area (ft^2)</value>
          <display_name>Window Area (ft^2)</display_name>
        </choice>
        <choice>
          <value>Door Area (ft^2)</value>
          <display_name>Door Area (ft^2)</display_name>
        </choice>
        <choice>
          <value>Duct Unconditioned Surface Area (ft^2)</value>
          <display_name>Duct Unconditioned Surface Area (ft^2)</display_name>
        </choice>
        <choice>
          <value>Size, Heating System (kBtu/h)</value>
          <display_name>Size, Heating System (kBtu/h)</display_name>
        </choice>
        <choice>
          <value>Size, Secondary Heating System (kBtu/h)</value>
          <display_name>Size, Secondary Heating System (kBtu/h)</display_name>
        </choice>
        <choice>
          <value>Size, Heat Pump Backup (kBtu/h)</value>
          <display_name>Size, Heat Pump Backup (kBtu/h)</display_name>
        </choice>
        <choice>
          <value>Size, Cooling System (kBtu/h)</value>
          <display_name>Size, Cooling System (kBtu/h)</display_name>
        </choice>
        <choice>
          <value>Size, Water Heater (gal)</value>
          <display_name>Size, Water Heater (gal)</display_name>
        </choice>
        <choice>
          <value>Flow Rate, Mechanical Ventilation (cfm)</value>
          <display_name>Flow Rate, Mechanical Ventilation (cfm)</display_name>
        </choice>
        <choice>
          <value>Slab Perimeter, Exposed, Conditioned (ft)</value>
          <display_name>Slab Perimeter, Exposed, Conditioned (ft)</display_name>
        </choice>
        <choice>
          <value>Rim Joist Area, Above-Grade, Exterior (ft^2)</value>
          <display_name>Rim Joist Area, Above-Grade, Exterior (ft^2)</display_name>
        </choice>
      </choices>
    </argument>
    <argument>
      <name>option_4_lifetime</name>
      <display_name>Option 4 Lifetime</display_name>
      <description>The option lifetime.</description>
      <type>Double</type>
      <units>years</units>
      <required>false</required>
      <model_dependent>false</model_dependent>
    </argument>
    <argument>
      <name>option_5</name>
      <display_name>Option 5</display_name>
      <description>Specify the parameter|option as found in resources\options_lookup.tsv.</description>
      <type>String</type>
      <required>false</required>
      <model_dependent>false</model_dependent>
    </argument>
    <argument>
      <name>option_5_apply_logic</name>
      <display_name>Option 5 Apply Logic</display_name>
      <description>Logic that specifies if the Option 5 upgrade will apply based on the existing building's options. Specify one or more parameter|option as found in resources\options_lookup.tsv. When multiple are included, they must be separated by '||' for OR and '&amp;&amp;' for AND, and using parentheses as appropriate. Prefix an option with '!' for not.</description>
      <type>String</type>
      <required>false</required>
      <model_dependent>false</model_dependent>
    </argument>
    <argument>
      <name>option_5_cost_1_value</name>
      <display_name>Option 5 Cost 1 Value</display_name>
      <description>Total option 5 cost is the sum of all: (Cost N Value) x (Cost N Multiplier).</description>
      <type>Double</type>
      <units>$</units>
      <required>false</required>
      <model_dependent>false</model_dependent>
    </argument>
    <argument>
      <name>option_5_cost_1_multiplier</name>
      <display_name>Option 5 Cost 1 Multiplier</display_name>
      <description>Total option 5 cost is the sum of all: (Cost N Value) x (Cost N Multiplier).</description>
      <type>Choice</type>
      <required>false</required>
      <model_dependent>false</model_dependent>
      <default_value></default_value>
      <choices>
        <choice>
          <value></value>
          <display_name></display_name>
        </choice>
        <choice>
          <value>Fixed (1)</value>
          <display_name>Fixed (1)</display_name>
        </choice>
        <choice>
          <value>Wall Area, Above-Grade, Conditioned (ft^2)</value>
          <display_name>Wall Area, Above-Grade, Conditioned (ft^2)</display_name>
        </choice>
        <choice>
          <value>Wall Area, Above-Grade, Exterior (ft^2)</value>
          <display_name>Wall Area, Above-Grade, Exterior (ft^2)</display_name>
        </choice>
        <choice>
          <value>Wall Area, Below-Grade (ft^2)</value>
          <display_name>Wall Area, Below-Grade (ft^2)</display_name>
        </choice>
        <choice>
          <value>Floor Area, Conditioned (ft^2)</value>
          <display_name>Floor Area, Conditioned (ft^2)</display_name>
        </choice>
        <choice>
          <value>Floor Area, Attic (ft^2)</value>
          <display_name>Floor Area, Attic (ft^2)</display_name>
        </choice>
        <choice>
          <value>Floor Area, Lighting (ft^2)</value>
          <display_name>Floor Area, Lighting (ft^2)</display_name>
        </choice>
        <choice>
          <value>Roof Area (ft^2)</value>
          <display_name>Roof Area (ft^2)</display_name>
        </choice>
        <choice>
          <value>Window Area (ft^2)</value>
          <display_name>Window Area (ft^2)</display_name>
        </choice>
        <choice>
          <value>Door Area (ft^2)</value>
          <display_name>Door Area (ft^2)</display_name>
        </choice>
        <choice>
          <value>Duct Unconditioned Surface Area (ft^2)</value>
          <display_name>Duct Unconditioned Surface Area (ft^2)</display_name>
        </choice>
        <choice>
          <value>Size, Heating System (kBtu/h)</value>
          <display_name>Size, Heating System (kBtu/h)</display_name>
        </choice>
        <choice>
          <value>Size, Secondary Heating System (kBtu/h)</value>
          <display_name>Size, Secondary Heating System (kBtu/h)</display_name>
        </choice>
        <choice>
          <value>Size, Heat Pump Backup (kBtu/h)</value>
          <display_name>Size, Heat Pump Backup (kBtu/h)</display_name>
        </choice>
        <choice>
          <value>Size, Cooling System (kBtu/h)</value>
          <display_name>Size, Cooling System (kBtu/h)</display_name>
        </choice>
        <choice>
          <value>Size, Water Heater (gal)</value>
          <display_name>Size, Water Heater (gal)</display_name>
        </choice>
        <choice>
          <value>Flow Rate, Mechanical Ventilation (cfm)</value>
          <display_name>Flow Rate, Mechanical Ventilation (cfm)</display_name>
        </choice>
        <choice>
          <value>Slab Perimeter, Exposed, Conditioned (ft)</value>
          <display_name>Slab Perimeter, Exposed, Conditioned (ft)</display_name>
        </choice>
        <choice>
          <value>Rim Joist Area, Above-Grade, Exterior (ft^2)</value>
          <display_name>Rim Joist Area, Above-Grade, Exterior (ft^2)</display_name>
        </choice>
      </choices>
    </argument>
    <argument>
      <name>option_5_cost_2_value</name>
      <display_name>Option 5 Cost 2 Value</display_name>
      <description>Total option 5 cost is the sum of all: (Cost N Value) x (Cost N Multiplier).</description>
      <type>Double</type>
      <units>$</units>
      <required>false</required>
      <model_dependent>false</model_dependent>
    </argument>
    <argument>
      <name>option_5_cost_2_multiplier</name>
      <display_name>Option 5 Cost 2 Multiplier</display_name>
      <description>Total option 5 cost is the sum of all: (Cost N Value) x (Cost N Multiplier).</description>
      <type>Choice</type>
      <required>false</required>
      <model_dependent>false</model_dependent>
      <default_value></default_value>
      <choices>
        <choice>
          <value></value>
          <display_name></display_name>
        </choice>
        <choice>
          <value>Fixed (1)</value>
          <display_name>Fixed (1)</display_name>
        </choice>
        <choice>
          <value>Wall Area, Above-Grade, Conditioned (ft^2)</value>
          <display_name>Wall Area, Above-Grade, Conditioned (ft^2)</display_name>
        </choice>
        <choice>
          <value>Wall Area, Above-Grade, Exterior (ft^2)</value>
          <display_name>Wall Area, Above-Grade, Exterior (ft^2)</display_name>
        </choice>
        <choice>
          <value>Wall Area, Below-Grade (ft^2)</value>
          <display_name>Wall Area, Below-Grade (ft^2)</display_name>
        </choice>
        <choice>
          <value>Floor Area, Conditioned (ft^2)</value>
          <display_name>Floor Area, Conditioned (ft^2)</display_name>
        </choice>
        <choice>
          <value>Floor Area, Attic (ft^2)</value>
          <display_name>Floor Area, Attic (ft^2)</display_name>
        </choice>
        <choice>
          <value>Floor Area, Lighting (ft^2)</value>
          <display_name>Floor Area, Lighting (ft^2)</display_name>
        </choice>
        <choice>
          <value>Roof Area (ft^2)</value>
          <display_name>Roof Area (ft^2)</display_name>
        </choice>
        <choice>
          <value>Window Area (ft^2)</value>
          <display_name>Window Area (ft^2)</display_name>
        </choice>
        <choice>
          <value>Door Area (ft^2)</value>
          <display_name>Door Area (ft^2)</display_name>
        </choice>
        <choice>
          <value>Duct Unconditioned Surface Area (ft^2)</value>
          <display_name>Duct Unconditioned Surface Area (ft^2)</display_name>
        </choice>
        <choice>
          <value>Size, Heating System (kBtu/h)</value>
          <display_name>Size, Heating System (kBtu/h)</display_name>
        </choice>
        <choice>
          <value>Size, Secondary Heating System (kBtu/h)</value>
          <display_name>Size, Secondary Heating System (kBtu/h)</display_name>
        </choice>
        <choice>
          <value>Size, Heat Pump Backup (kBtu/h)</value>
          <display_name>Size, Heat Pump Backup (kBtu/h)</display_name>
        </choice>
        <choice>
          <value>Size, Cooling System (kBtu/h)</value>
          <display_name>Size, Cooling System (kBtu/h)</display_name>
        </choice>
        <choice>
          <value>Size, Water Heater (gal)</value>
          <display_name>Size, Water Heater (gal)</display_name>
        </choice>
        <choice>
          <value>Flow Rate, Mechanical Ventilation (cfm)</value>
          <display_name>Flow Rate, Mechanical Ventilation (cfm)</display_name>
        </choice>
        <choice>
          <value>Slab Perimeter, Exposed, Conditioned (ft)</value>
          <display_name>Slab Perimeter, Exposed, Conditioned (ft)</display_name>
        </choice>
        <choice>
          <value>Rim Joist Area, Above-Grade, Exterior (ft^2)</value>
          <display_name>Rim Joist Area, Above-Grade, Exterior (ft^2)</display_name>
        </choice>
      </choices>
    </argument>
    <argument>
      <name>option_5_lifetime</name>
      <display_name>Option 5 Lifetime</display_name>
      <description>The option lifetime.</description>
      <type>Double</type>
      <units>years</units>
      <required>false</required>
      <model_dependent>false</model_dependent>
    </argument>
    <argument>
      <name>option_6</name>
      <display_name>Option 6</display_name>
      <description>Specify the parameter|option as found in resources\options_lookup.tsv.</description>
      <type>String</type>
      <required>false</required>
      <model_dependent>false</model_dependent>
    </argument>
    <argument>
      <name>option_6_apply_logic</name>
      <display_name>Option 6 Apply Logic</display_name>
      <description>Logic that specifies if the Option 6 upgrade will apply based on the existing building's options. Specify one or more parameter|option as found in resources\options_lookup.tsv. When multiple are included, they must be separated by '||' for OR and '&amp;&amp;' for AND, and using parentheses as appropriate. Prefix an option with '!' for not.</description>
      <type>String</type>
      <required>false</required>
      <model_dependent>false</model_dependent>
    </argument>
    <argument>
      <name>option_6_cost_1_value</name>
      <display_name>Option 6 Cost 1 Value</display_name>
      <description>Total option 6 cost is the sum of all: (Cost N Value) x (Cost N Multiplier).</description>
      <type>Double</type>
      <units>$</units>
      <required>false</required>
      <model_dependent>false</model_dependent>
    </argument>
    <argument>
      <name>option_6_cost_1_multiplier</name>
      <display_name>Option 6 Cost 1 Multiplier</display_name>
      <description>Total option 6 cost is the sum of all: (Cost N Value) x (Cost N Multiplier).</description>
      <type>Choice</type>
      <required>false</required>
      <model_dependent>false</model_dependent>
      <default_value></default_value>
      <choices>
        <choice>
          <value></value>
          <display_name></display_name>
        </choice>
        <choice>
          <value>Fixed (1)</value>
          <display_name>Fixed (1)</display_name>
        </choice>
        <choice>
          <value>Wall Area, Above-Grade, Conditioned (ft^2)</value>
          <display_name>Wall Area, Above-Grade, Conditioned (ft^2)</display_name>
        </choice>
        <choice>
          <value>Wall Area, Above-Grade, Exterior (ft^2)</value>
          <display_name>Wall Area, Above-Grade, Exterior (ft^2)</display_name>
        </choice>
        <choice>
          <value>Wall Area, Below-Grade (ft^2)</value>
          <display_name>Wall Area, Below-Grade (ft^2)</display_name>
        </choice>
        <choice>
          <value>Floor Area, Conditioned (ft^2)</value>
          <display_name>Floor Area, Conditioned (ft^2)</display_name>
        </choice>
        <choice>
          <value>Floor Area, Attic (ft^2)</value>
          <display_name>Floor Area, Attic (ft^2)</display_name>
        </choice>
        <choice>
          <value>Floor Area, Lighting (ft^2)</value>
          <display_name>Floor Area, Lighting (ft^2)</display_name>
        </choice>
        <choice>
          <value>Roof Area (ft^2)</value>
          <display_name>Roof Area (ft^2)</display_name>
        </choice>
        <choice>
          <value>Window Area (ft^2)</value>
          <display_name>Window Area (ft^2)</display_name>
        </choice>
        <choice>
          <value>Door Area (ft^2)</value>
          <display_name>Door Area (ft^2)</display_name>
        </choice>
        <choice>
          <value>Duct Unconditioned Surface Area (ft^2)</value>
          <display_name>Duct Unconditioned Surface Area (ft^2)</display_name>
        </choice>
        <choice>
          <value>Size, Heating System (kBtu/h)</value>
          <display_name>Size, Heating System (kBtu/h)</display_name>
        </choice>
        <choice>
          <value>Size, Secondary Heating System (kBtu/h)</value>
          <display_name>Size, Secondary Heating System (kBtu/h)</display_name>
        </choice>
        <choice>
          <value>Size, Heat Pump Backup (kBtu/h)</value>
          <display_name>Size, Heat Pump Backup (kBtu/h)</display_name>
        </choice>
        <choice>
          <value>Size, Cooling System (kBtu/h)</value>
          <display_name>Size, Cooling System (kBtu/h)</display_name>
        </choice>
        <choice>
          <value>Size, Water Heater (gal)</value>
          <display_name>Size, Water Heater (gal)</display_name>
        </choice>
        <choice>
          <value>Flow Rate, Mechanical Ventilation (cfm)</value>
          <display_name>Flow Rate, Mechanical Ventilation (cfm)</display_name>
        </choice>
        <choice>
          <value>Slab Perimeter, Exposed, Conditioned (ft)</value>
          <display_name>Slab Perimeter, Exposed, Conditioned (ft)</display_name>
        </choice>
        <choice>
          <value>Rim Joist Area, Above-Grade, Exterior (ft^2)</value>
          <display_name>Rim Joist Area, Above-Grade, Exterior (ft^2)</display_name>
        </choice>
      </choices>
    </argument>
    <argument>
      <name>option_6_cost_2_value</name>
      <display_name>Option 6 Cost 2 Value</display_name>
      <description>Total option 6 cost is the sum of all: (Cost N Value) x (Cost N Multiplier).</description>
      <type>Double</type>
      <units>$</units>
      <required>false</required>
      <model_dependent>false</model_dependent>
    </argument>
    <argument>
      <name>option_6_cost_2_multiplier</name>
      <display_name>Option 6 Cost 2 Multiplier</display_name>
      <description>Total option 6 cost is the sum of all: (Cost N Value) x (Cost N Multiplier).</description>
      <type>Choice</type>
      <required>false</required>
      <model_dependent>false</model_dependent>
      <default_value></default_value>
      <choices>
        <choice>
          <value></value>
          <display_name></display_name>
        </choice>
        <choice>
          <value>Fixed (1)</value>
          <display_name>Fixed (1)</display_name>
        </choice>
        <choice>
          <value>Wall Area, Above-Grade, Conditioned (ft^2)</value>
          <display_name>Wall Area, Above-Grade, Conditioned (ft^2)</display_name>
        </choice>
        <choice>
          <value>Wall Area, Above-Grade, Exterior (ft^2)</value>
          <display_name>Wall Area, Above-Grade, Exterior (ft^2)</display_name>
        </choice>
        <choice>
          <value>Wall Area, Below-Grade (ft^2)</value>
          <display_name>Wall Area, Below-Grade (ft^2)</display_name>
        </choice>
        <choice>
          <value>Floor Area, Conditioned (ft^2)</value>
          <display_name>Floor Area, Conditioned (ft^2)</display_name>
        </choice>
        <choice>
          <value>Floor Area, Attic (ft^2)</value>
          <display_name>Floor Area, Attic (ft^2)</display_name>
        </choice>
        <choice>
          <value>Floor Area, Lighting (ft^2)</value>
          <display_name>Floor Area, Lighting (ft^2)</display_name>
        </choice>
        <choice>
          <value>Roof Area (ft^2)</value>
          <display_name>Roof Area (ft^2)</display_name>
        </choice>
        <choice>
          <value>Window Area (ft^2)</value>
          <display_name>Window Area (ft^2)</display_name>
        </choice>
        <choice>
          <value>Door Area (ft^2)</value>
          <display_name>Door Area (ft^2)</display_name>
        </choice>
        <choice>
          <value>Duct Unconditioned Surface Area (ft^2)</value>
          <display_name>Duct Unconditioned Surface Area (ft^2)</display_name>
        </choice>
        <choice>
          <value>Size, Heating System (kBtu/h)</value>
          <display_name>Size, Heating System (kBtu/h)</display_name>
        </choice>
        <choice>
          <value>Size, Secondary Heating System (kBtu/h)</value>
          <display_name>Size, Secondary Heating System (kBtu/h)</display_name>
        </choice>
        <choice>
          <value>Size, Heat Pump Backup (kBtu/h)</value>
          <display_name>Size, Heat Pump Backup (kBtu/h)</display_name>
        </choice>
        <choice>
          <value>Size, Cooling System (kBtu/h)</value>
          <display_name>Size, Cooling System (kBtu/h)</display_name>
        </choice>
        <choice>
          <value>Size, Water Heater (gal)</value>
          <display_name>Size, Water Heater (gal)</display_name>
        </choice>
        <choice>
          <value>Flow Rate, Mechanical Ventilation (cfm)</value>
          <display_name>Flow Rate, Mechanical Ventilation (cfm)</display_name>
        </choice>
        <choice>
          <value>Slab Perimeter, Exposed, Conditioned (ft)</value>
          <display_name>Slab Perimeter, Exposed, Conditioned (ft)</display_name>
        </choice>
        <choice>
          <value>Rim Joist Area, Above-Grade, Exterior (ft^2)</value>
          <display_name>Rim Joist Area, Above-Grade, Exterior (ft^2)</display_name>
        </choice>
      </choices>
    </argument>
    <argument>
      <name>option_6_lifetime</name>
      <display_name>Option 6 Lifetime</display_name>
      <description>The option lifetime.</description>
      <type>Double</type>
      <units>years</units>
      <required>false</required>
      <model_dependent>false</model_dependent>
    </argument>
    <argument>
      <name>option_7</name>
      <display_name>Option 7</display_name>
      <description>Specify the parameter|option as found in resources\options_lookup.tsv.</description>
      <type>String</type>
      <required>false</required>
      <model_dependent>false</model_dependent>
    </argument>
    <argument>
      <name>option_7_apply_logic</name>
      <display_name>Option 7 Apply Logic</display_name>
      <description>Logic that specifies if the Option 7 upgrade will apply based on the existing building's options. Specify one or more parameter|option as found in resources\options_lookup.tsv. When multiple are included, they must be separated by '||' for OR and '&amp;&amp;' for AND, and using parentheses as appropriate. Prefix an option with '!' for not.</description>
      <type>String</type>
      <required>false</required>
      <model_dependent>false</model_dependent>
    </argument>
    <argument>
      <name>option_7_cost_1_value</name>
      <display_name>Option 7 Cost 1 Value</display_name>
      <description>Total option 7 cost is the sum of all: (Cost N Value) x (Cost N Multiplier).</description>
      <type>Double</type>
      <units>$</units>
      <required>false</required>
      <model_dependent>false</model_dependent>
    </argument>
    <argument>
      <name>option_7_cost_1_multiplier</name>
      <display_name>Option 7 Cost 1 Multiplier</display_name>
      <description>Total option 7 cost is the sum of all: (Cost N Value) x (Cost N Multiplier).</description>
      <type>Choice</type>
      <required>false</required>
      <model_dependent>false</model_dependent>
      <default_value></default_value>
      <choices>
        <choice>
          <value></value>
          <display_name></display_name>
        </choice>
        <choice>
          <value>Fixed (1)</value>
          <display_name>Fixed (1)</display_name>
        </choice>
        <choice>
          <value>Wall Area, Above-Grade, Conditioned (ft^2)</value>
          <display_name>Wall Area, Above-Grade, Conditioned (ft^2)</display_name>
        </choice>
        <choice>
          <value>Wall Area, Above-Grade, Exterior (ft^2)</value>
          <display_name>Wall Area, Above-Grade, Exterior (ft^2)</display_name>
        </choice>
        <choice>
          <value>Wall Area, Below-Grade (ft^2)</value>
          <display_name>Wall Area, Below-Grade (ft^2)</display_name>
        </choice>
        <choice>
          <value>Floor Area, Conditioned (ft^2)</value>
          <display_name>Floor Area, Conditioned (ft^2)</display_name>
        </choice>
        <choice>
          <value>Floor Area, Attic (ft^2)</value>
          <display_name>Floor Area, Attic (ft^2)</display_name>
        </choice>
        <choice>
          <value>Floor Area, Lighting (ft^2)</value>
          <display_name>Floor Area, Lighting (ft^2)</display_name>
        </choice>
        <choice>
          <value>Roof Area (ft^2)</value>
          <display_name>Roof Area (ft^2)</display_name>
        </choice>
        <choice>
          <value>Window Area (ft^2)</value>
          <display_name>Window Area (ft^2)</display_name>
        </choice>
        <choice>
          <value>Door Area (ft^2)</value>
          <display_name>Door Area (ft^2)</display_name>
        </choice>
        <choice>
          <value>Duct Unconditioned Surface Area (ft^2)</value>
          <display_name>Duct Unconditioned Surface Area (ft^2)</display_name>
        </choice>
        <choice>
          <value>Size, Heating System (kBtu/h)</value>
          <display_name>Size, Heating System (kBtu/h)</display_name>
        </choice>
        <choice>
          <value>Size, Secondary Heating System (kBtu/h)</value>
          <display_name>Size, Secondary Heating System (kBtu/h)</display_name>
        </choice>
        <choice>
          <value>Size, Heat Pump Backup (kBtu/h)</value>
          <display_name>Size, Heat Pump Backup (kBtu/h)</display_name>
        </choice>
        <choice>
          <value>Size, Cooling System (kBtu/h)</value>
          <display_name>Size, Cooling System (kBtu/h)</display_name>
        </choice>
        <choice>
          <value>Size, Water Heater (gal)</value>
          <display_name>Size, Water Heater (gal)</display_name>
        </choice>
        <choice>
          <value>Flow Rate, Mechanical Ventilation (cfm)</value>
          <display_name>Flow Rate, Mechanical Ventilation (cfm)</display_name>
        </choice>
        <choice>
          <value>Slab Perimeter, Exposed, Conditioned (ft)</value>
          <display_name>Slab Perimeter, Exposed, Conditioned (ft)</display_name>
        </choice>
        <choice>
          <value>Rim Joist Area, Above-Grade, Exterior (ft^2)</value>
          <display_name>Rim Joist Area, Above-Grade, Exterior (ft^2)</display_name>
        </choice>
      </choices>
    </argument>
    <argument>
      <name>option_7_cost_2_value</name>
      <display_name>Option 7 Cost 2 Value</display_name>
      <description>Total option 7 cost is the sum of all: (Cost N Value) x (Cost N Multiplier).</description>
      <type>Double</type>
      <units>$</units>
      <required>false</required>
      <model_dependent>false</model_dependent>
    </argument>
    <argument>
      <name>option_7_cost_2_multiplier</name>
      <display_name>Option 7 Cost 2 Multiplier</display_name>
      <description>Total option 7 cost is the sum of all: (Cost N Value) x (Cost N Multiplier).</description>
      <type>Choice</type>
      <required>false</required>
      <model_dependent>false</model_dependent>
      <default_value></default_value>
      <choices>
        <choice>
          <value></value>
          <display_name></display_name>
        </choice>
        <choice>
          <value>Fixed (1)</value>
          <display_name>Fixed (1)</display_name>
        </choice>
        <choice>
          <value>Wall Area, Above-Grade, Conditioned (ft^2)</value>
          <display_name>Wall Area, Above-Grade, Conditioned (ft^2)</display_name>
        </choice>
        <choice>
          <value>Wall Area, Above-Grade, Exterior (ft^2)</value>
          <display_name>Wall Area, Above-Grade, Exterior (ft^2)</display_name>
        </choice>
        <choice>
          <value>Wall Area, Below-Grade (ft^2)</value>
          <display_name>Wall Area, Below-Grade (ft^2)</display_name>
        </choice>
        <choice>
          <value>Floor Area, Conditioned (ft^2)</value>
          <display_name>Floor Area, Conditioned (ft^2)</display_name>
        </choice>
        <choice>
          <value>Floor Area, Attic (ft^2)</value>
          <display_name>Floor Area, Attic (ft^2)</display_name>
        </choice>
        <choice>
          <value>Floor Area, Lighting (ft^2)</value>
          <display_name>Floor Area, Lighting (ft^2)</display_name>
        </choice>
        <choice>
          <value>Roof Area (ft^2)</value>
          <display_name>Roof Area (ft^2)</display_name>
        </choice>
        <choice>
          <value>Window Area (ft^2)</value>
          <display_name>Window Area (ft^2)</display_name>
        </choice>
        <choice>
          <value>Door Area (ft^2)</value>
          <display_name>Door Area (ft^2)</display_name>
        </choice>
        <choice>
          <value>Duct Unconditioned Surface Area (ft^2)</value>
          <display_name>Duct Unconditioned Surface Area (ft^2)</display_name>
        </choice>
        <choice>
          <value>Size, Heating System (kBtu/h)</value>
          <display_name>Size, Heating System (kBtu/h)</display_name>
        </choice>
        <choice>
          <value>Size, Secondary Heating System (kBtu/h)</value>
          <display_name>Size, Secondary Heating System (kBtu/h)</display_name>
        </choice>
        <choice>
          <value>Size, Heat Pump Backup (kBtu/h)</value>
          <display_name>Size, Heat Pump Backup (kBtu/h)</display_name>
        </choice>
        <choice>
          <value>Size, Cooling System (kBtu/h)</value>
          <display_name>Size, Cooling System (kBtu/h)</display_name>
        </choice>
        <choice>
          <value>Size, Water Heater (gal)</value>
          <display_name>Size, Water Heater (gal)</display_name>
        </choice>
        <choice>
          <value>Flow Rate, Mechanical Ventilation (cfm)</value>
          <display_name>Flow Rate, Mechanical Ventilation (cfm)</display_name>
        </choice>
        <choice>
          <value>Slab Perimeter, Exposed, Conditioned (ft)</value>
          <display_name>Slab Perimeter, Exposed, Conditioned (ft)</display_name>
        </choice>
        <choice>
          <value>Rim Joist Area, Above-Grade, Exterior (ft^2)</value>
          <display_name>Rim Joist Area, Above-Grade, Exterior (ft^2)</display_name>
        </choice>
      </choices>
    </argument>
    <argument>
      <name>option_7_lifetime</name>
      <display_name>Option 7 Lifetime</display_name>
      <description>The option lifetime.</description>
      <type>Double</type>
      <units>years</units>
      <required>false</required>
      <model_dependent>false</model_dependent>
    </argument>
    <argument>
      <name>option_8</name>
      <display_name>Option 8</display_name>
      <description>Specify the parameter|option as found in resources\options_lookup.tsv.</description>
      <type>String</type>
      <required>false</required>
      <model_dependent>false</model_dependent>
    </argument>
    <argument>
      <name>option_8_apply_logic</name>
      <display_name>Option 8 Apply Logic</display_name>
      <description>Logic that specifies if the Option 8 upgrade will apply based on the existing building's options. Specify one or more parameter|option as found in resources\options_lookup.tsv. When multiple are included, they must be separated by '||' for OR and '&amp;&amp;' for AND, and using parentheses as appropriate. Prefix an option with '!' for not.</description>
      <type>String</type>
      <required>false</required>
      <model_dependent>false</model_dependent>
    </argument>
    <argument>
      <name>option_8_cost_1_value</name>
      <display_name>Option 8 Cost 1 Value</display_name>
      <description>Total option 8 cost is the sum of all: (Cost N Value) x (Cost N Multiplier).</description>
      <type>Double</type>
      <units>$</units>
      <required>false</required>
      <model_dependent>false</model_dependent>
    </argument>
    <argument>
      <name>option_8_cost_1_multiplier</name>
      <display_name>Option 8 Cost 1 Multiplier</display_name>
      <description>Total option 8 cost is the sum of all: (Cost N Value) x (Cost N Multiplier).</description>
      <type>Choice</type>
      <required>false</required>
      <model_dependent>false</model_dependent>
      <default_value></default_value>
      <choices>
        <choice>
          <value></value>
          <display_name></display_name>
        </choice>
        <choice>
          <value>Fixed (1)</value>
          <display_name>Fixed (1)</display_name>
        </choice>
        <choice>
          <value>Wall Area, Above-Grade, Conditioned (ft^2)</value>
          <display_name>Wall Area, Above-Grade, Conditioned (ft^2)</display_name>
        </choice>
        <choice>
          <value>Wall Area, Above-Grade, Exterior (ft^2)</value>
          <display_name>Wall Area, Above-Grade, Exterior (ft^2)</display_name>
        </choice>
        <choice>
          <value>Wall Area, Below-Grade (ft^2)</value>
          <display_name>Wall Area, Below-Grade (ft^2)</display_name>
        </choice>
        <choice>
          <value>Floor Area, Conditioned (ft^2)</value>
          <display_name>Floor Area, Conditioned (ft^2)</display_name>
        </choice>
        <choice>
          <value>Floor Area, Attic (ft^2)</value>
          <display_name>Floor Area, Attic (ft^2)</display_name>
        </choice>
        <choice>
          <value>Floor Area, Lighting (ft^2)</value>
          <display_name>Floor Area, Lighting (ft^2)</display_name>
        </choice>
        <choice>
          <value>Roof Area (ft^2)</value>
          <display_name>Roof Area (ft^2)</display_name>
        </choice>
        <choice>
          <value>Window Area (ft^2)</value>
          <display_name>Window Area (ft^2)</display_name>
        </choice>
        <choice>
          <value>Door Area (ft^2)</value>
          <display_name>Door Area (ft^2)</display_name>
        </choice>
        <choice>
          <value>Duct Unconditioned Surface Area (ft^2)</value>
          <display_name>Duct Unconditioned Surface Area (ft^2)</display_name>
        </choice>
        <choice>
          <value>Size, Heating System (kBtu/h)</value>
          <display_name>Size, Heating System (kBtu/h)</display_name>
        </choice>
        <choice>
          <value>Size, Secondary Heating System (kBtu/h)</value>
          <display_name>Size, Secondary Heating System (kBtu/h)</display_name>
        </choice>
        <choice>
          <value>Size, Heat Pump Backup (kBtu/h)</value>
          <display_name>Size, Heat Pump Backup (kBtu/h)</display_name>
        </choice>
        <choice>
          <value>Size, Cooling System (kBtu/h)</value>
          <display_name>Size, Cooling System (kBtu/h)</display_name>
        </choice>
        <choice>
          <value>Size, Water Heater (gal)</value>
          <display_name>Size, Water Heater (gal)</display_name>
        </choice>
        <choice>
          <value>Flow Rate, Mechanical Ventilation (cfm)</value>
          <display_name>Flow Rate, Mechanical Ventilation (cfm)</display_name>
        </choice>
        <choice>
          <value>Slab Perimeter, Exposed, Conditioned (ft)</value>
          <display_name>Slab Perimeter, Exposed, Conditioned (ft)</display_name>
        </choice>
        <choice>
          <value>Rim Joist Area, Above-Grade, Exterior (ft^2)</value>
          <display_name>Rim Joist Area, Above-Grade, Exterior (ft^2)</display_name>
        </choice>
      </choices>
    </argument>
    <argument>
      <name>option_8_cost_2_value</name>
      <display_name>Option 8 Cost 2 Value</display_name>
      <description>Total option 8 cost is the sum of all: (Cost N Value) x (Cost N Multiplier).</description>
      <type>Double</type>
      <units>$</units>
      <required>false</required>
      <model_dependent>false</model_dependent>
    </argument>
    <argument>
      <name>option_8_cost_2_multiplier</name>
      <display_name>Option 8 Cost 2 Multiplier</display_name>
      <description>Total option 8 cost is the sum of all: (Cost N Value) x (Cost N Multiplier).</description>
      <type>Choice</type>
      <required>false</required>
      <model_dependent>false</model_dependent>
      <default_value></default_value>
      <choices>
        <choice>
          <value></value>
          <display_name></display_name>
        </choice>
        <choice>
          <value>Fixed (1)</value>
          <display_name>Fixed (1)</display_name>
        </choice>
        <choice>
          <value>Wall Area, Above-Grade, Conditioned (ft^2)</value>
          <display_name>Wall Area, Above-Grade, Conditioned (ft^2)</display_name>
        </choice>
        <choice>
          <value>Wall Area, Above-Grade, Exterior (ft^2)</value>
          <display_name>Wall Area, Above-Grade, Exterior (ft^2)</display_name>
        </choice>
        <choice>
          <value>Wall Area, Below-Grade (ft^2)</value>
          <display_name>Wall Area, Below-Grade (ft^2)</display_name>
        </choice>
        <choice>
          <value>Floor Area, Conditioned (ft^2)</value>
          <display_name>Floor Area, Conditioned (ft^2)</display_name>
        </choice>
        <choice>
          <value>Floor Area, Attic (ft^2)</value>
          <display_name>Floor Area, Attic (ft^2)</display_name>
        </choice>
        <choice>
          <value>Floor Area, Lighting (ft^2)</value>
          <display_name>Floor Area, Lighting (ft^2)</display_name>
        </choice>
        <choice>
          <value>Roof Area (ft^2)</value>
          <display_name>Roof Area (ft^2)</display_name>
        </choice>
        <choice>
          <value>Window Area (ft^2)</value>
          <display_name>Window Area (ft^2)</display_name>
        </choice>
        <choice>
          <value>Door Area (ft^2)</value>
          <display_name>Door Area (ft^2)</display_name>
        </choice>
        <choice>
          <value>Duct Unconditioned Surface Area (ft^2)</value>
          <display_name>Duct Unconditioned Surface Area (ft^2)</display_name>
        </choice>
        <choice>
          <value>Size, Heating System (kBtu/h)</value>
          <display_name>Size, Heating System (kBtu/h)</display_name>
        </choice>
        <choice>
          <value>Size, Secondary Heating System (kBtu/h)</value>
          <display_name>Size, Secondary Heating System (kBtu/h)</display_name>
        </choice>
        <choice>
          <value>Size, Heat Pump Backup (kBtu/h)</value>
          <display_name>Size, Heat Pump Backup (kBtu/h)</display_name>
        </choice>
        <choice>
          <value>Size, Cooling System (kBtu/h)</value>
          <display_name>Size, Cooling System (kBtu/h)</display_name>
        </choice>
        <choice>
          <value>Size, Water Heater (gal)</value>
          <display_name>Size, Water Heater (gal)</display_name>
        </choice>
        <choice>
          <value>Flow Rate, Mechanical Ventilation (cfm)</value>
          <display_name>Flow Rate, Mechanical Ventilation (cfm)</display_name>
        </choice>
        <choice>
          <value>Slab Perimeter, Exposed, Conditioned (ft)</value>
          <display_name>Slab Perimeter, Exposed, Conditioned (ft)</display_name>
        </choice>
        <choice>
          <value>Rim Joist Area, Above-Grade, Exterior (ft^2)</value>
          <display_name>Rim Joist Area, Above-Grade, Exterior (ft^2)</display_name>
        </choice>
      </choices>
    </argument>
    <argument>
      <name>option_8_lifetime</name>
      <display_name>Option 8 Lifetime</display_name>
      <description>The option lifetime.</description>
      <type>Double</type>
      <units>years</units>
      <required>false</required>
      <model_dependent>false</model_dependent>
    </argument>
    <argument>
      <name>option_9</name>
      <display_name>Option 9</display_name>
      <description>Specify the parameter|option as found in resources\options_lookup.tsv.</description>
      <type>String</type>
      <required>false</required>
      <model_dependent>false</model_dependent>
    </argument>
    <argument>
      <name>option_9_apply_logic</name>
      <display_name>Option 9 Apply Logic</display_name>
      <description>Logic that specifies if the Option 9 upgrade will apply based on the existing building's options. Specify one or more parameter|option as found in resources\options_lookup.tsv. When multiple are included, they must be separated by '||' for OR and '&amp;&amp;' for AND, and using parentheses as appropriate. Prefix an option with '!' for not.</description>
      <type>String</type>
      <required>false</required>
      <model_dependent>false</model_dependent>
    </argument>
    <argument>
      <name>option_9_cost_1_value</name>
      <display_name>Option 9 Cost 1 Value</display_name>
      <description>Total option 9 cost is the sum of all: (Cost N Value) x (Cost N Multiplier).</description>
      <type>Double</type>
      <units>$</units>
      <required>false</required>
      <model_dependent>false</model_dependent>
    </argument>
    <argument>
      <name>option_9_cost_1_multiplier</name>
      <display_name>Option 9 Cost 1 Multiplier</display_name>
      <description>Total option 9 cost is the sum of all: (Cost N Value) x (Cost N Multiplier).</description>
      <type>Choice</type>
      <required>false</required>
      <model_dependent>false</model_dependent>
      <default_value></default_value>
      <choices>
        <choice>
          <value></value>
          <display_name></display_name>
        </choice>
        <choice>
          <value>Fixed (1)</value>
          <display_name>Fixed (1)</display_name>
        </choice>
        <choice>
          <value>Wall Area, Above-Grade, Conditioned (ft^2)</value>
          <display_name>Wall Area, Above-Grade, Conditioned (ft^2)</display_name>
        </choice>
        <choice>
          <value>Wall Area, Above-Grade, Exterior (ft^2)</value>
          <display_name>Wall Area, Above-Grade, Exterior (ft^2)</display_name>
        </choice>
        <choice>
          <value>Wall Area, Below-Grade (ft^2)</value>
          <display_name>Wall Area, Below-Grade (ft^2)</display_name>
        </choice>
        <choice>
          <value>Floor Area, Conditioned (ft^2)</value>
          <display_name>Floor Area, Conditioned (ft^2)</display_name>
        </choice>
        <choice>
          <value>Floor Area, Attic (ft^2)</value>
          <display_name>Floor Area, Attic (ft^2)</display_name>
        </choice>
        <choice>
          <value>Floor Area, Lighting (ft^2)</value>
          <display_name>Floor Area, Lighting (ft^2)</display_name>
        </choice>
        <choice>
          <value>Roof Area (ft^2)</value>
          <display_name>Roof Area (ft^2)</display_name>
        </choice>
        <choice>
          <value>Window Area (ft^2)</value>
          <display_name>Window Area (ft^2)</display_name>
        </choice>
        <choice>
          <value>Door Area (ft^2)</value>
          <display_name>Door Area (ft^2)</display_name>
        </choice>
        <choice>
          <value>Duct Unconditioned Surface Area (ft^2)</value>
          <display_name>Duct Unconditioned Surface Area (ft^2)</display_name>
        </choice>
        <choice>
          <value>Size, Heating System (kBtu/h)</value>
          <display_name>Size, Heating System (kBtu/h)</display_name>
        </choice>
        <choice>
          <value>Size, Secondary Heating System (kBtu/h)</value>
          <display_name>Size, Secondary Heating System (kBtu/h)</display_name>
        </choice>
        <choice>
          <value>Size, Heat Pump Backup (kBtu/h)</value>
          <display_name>Size, Heat Pump Backup (kBtu/h)</display_name>
        </choice>
        <choice>
          <value>Size, Cooling System (kBtu/h)</value>
          <display_name>Size, Cooling System (kBtu/h)</display_name>
        </choice>
        <choice>
          <value>Size, Water Heater (gal)</value>
          <display_name>Size, Water Heater (gal)</display_name>
        </choice>
        <choice>
          <value>Flow Rate, Mechanical Ventilation (cfm)</value>
          <display_name>Flow Rate, Mechanical Ventilation (cfm)</display_name>
        </choice>
        <choice>
          <value>Slab Perimeter, Exposed, Conditioned (ft)</value>
          <display_name>Slab Perimeter, Exposed, Conditioned (ft)</display_name>
        </choice>
        <choice>
          <value>Rim Joist Area, Above-Grade, Exterior (ft^2)</value>
          <display_name>Rim Joist Area, Above-Grade, Exterior (ft^2)</display_name>
        </choice>
      </choices>
    </argument>
    <argument>
      <name>option_9_cost_2_value</name>
      <display_name>Option 9 Cost 2 Value</display_name>
      <description>Total option 9 cost is the sum of all: (Cost N Value) x (Cost N Multiplier).</description>
      <type>Double</type>
      <units>$</units>
      <required>false</required>
      <model_dependent>false</model_dependent>
    </argument>
    <argument>
      <name>option_9_cost_2_multiplier</name>
      <display_name>Option 9 Cost 2 Multiplier</display_name>
      <description>Total option 9 cost is the sum of all: (Cost N Value) x (Cost N Multiplier).</description>
      <type>Choice</type>
      <required>false</required>
      <model_dependent>false</model_dependent>
      <default_value></default_value>
      <choices>
        <choice>
          <value></value>
          <display_name></display_name>
        </choice>
        <choice>
          <value>Fixed (1)</value>
          <display_name>Fixed (1)</display_name>
        </choice>
        <choice>
          <value>Wall Area, Above-Grade, Conditioned (ft^2)</value>
          <display_name>Wall Area, Above-Grade, Conditioned (ft^2)</display_name>
        </choice>
        <choice>
          <value>Wall Area, Above-Grade, Exterior (ft^2)</value>
          <display_name>Wall Area, Above-Grade, Exterior (ft^2)</display_name>
        </choice>
        <choice>
          <value>Wall Area, Below-Grade (ft^2)</value>
          <display_name>Wall Area, Below-Grade (ft^2)</display_name>
        </choice>
        <choice>
          <value>Floor Area, Conditioned (ft^2)</value>
          <display_name>Floor Area, Conditioned (ft^2)</display_name>
        </choice>
        <choice>
          <value>Floor Area, Attic (ft^2)</value>
          <display_name>Floor Area, Attic (ft^2)</display_name>
        </choice>
        <choice>
          <value>Floor Area, Lighting (ft^2)</value>
          <display_name>Floor Area, Lighting (ft^2)</display_name>
        </choice>
        <choice>
          <value>Roof Area (ft^2)</value>
          <display_name>Roof Area (ft^2)</display_name>
        </choice>
        <choice>
          <value>Window Area (ft^2)</value>
          <display_name>Window Area (ft^2)</display_name>
        </choice>
        <choice>
          <value>Door Area (ft^2)</value>
          <display_name>Door Area (ft^2)</display_name>
        </choice>
        <choice>
          <value>Duct Unconditioned Surface Area (ft^2)</value>
          <display_name>Duct Unconditioned Surface Area (ft^2)</display_name>
        </choice>
        <choice>
          <value>Size, Heating System (kBtu/h)</value>
          <display_name>Size, Heating System (kBtu/h)</display_name>
        </choice>
        <choice>
          <value>Size, Secondary Heating System (kBtu/h)</value>
          <display_name>Size, Secondary Heating System (kBtu/h)</display_name>
        </choice>
        <choice>
          <value>Size, Heat Pump Backup (kBtu/h)</value>
          <display_name>Size, Heat Pump Backup (kBtu/h)</display_name>
        </choice>
        <choice>
          <value>Size, Cooling System (kBtu/h)</value>
          <display_name>Size, Cooling System (kBtu/h)</display_name>
        </choice>
        <choice>
          <value>Size, Water Heater (gal)</value>
          <display_name>Size, Water Heater (gal)</display_name>
        </choice>
        <choice>
          <value>Flow Rate, Mechanical Ventilation (cfm)</value>
          <display_name>Flow Rate, Mechanical Ventilation (cfm)</display_name>
        </choice>
        <choice>
          <value>Slab Perimeter, Exposed, Conditioned (ft)</value>
          <display_name>Slab Perimeter, Exposed, Conditioned (ft)</display_name>
        </choice>
        <choice>
          <value>Rim Joist Area, Above-Grade, Exterior (ft^2)</value>
          <display_name>Rim Joist Area, Above-Grade, Exterior (ft^2)</display_name>
        </choice>
      </choices>
    </argument>
    <argument>
      <name>option_9_lifetime</name>
      <display_name>Option 9 Lifetime</display_name>
      <description>The option lifetime.</description>
      <type>Double</type>
      <units>years</units>
      <required>false</required>
      <model_dependent>false</model_dependent>
    </argument>
    <argument>
      <name>option_10</name>
      <display_name>Option 10</display_name>
      <description>Specify the parameter|option as found in resources\options_lookup.tsv.</description>
      <type>String</type>
      <required>false</required>
      <model_dependent>false</model_dependent>
    </argument>
    <argument>
      <name>option_10_apply_logic</name>
      <display_name>Option 10 Apply Logic</display_name>
      <description>Logic that specifies if the Option 10 upgrade will apply based on the existing building's options. Specify one or more parameter|option as found in resources\options_lookup.tsv. When multiple are included, they must be separated by '||' for OR and '&amp;&amp;' for AND, and using parentheses as appropriate. Prefix an option with '!' for not.</description>
      <type>String</type>
      <required>false</required>
      <model_dependent>false</model_dependent>
    </argument>
    <argument>
      <name>option_10_cost_1_value</name>
      <display_name>Option 10 Cost 1 Value</display_name>
      <description>Total option 10 cost is the sum of all: (Cost N Value) x (Cost N Multiplier).</description>
      <type>Double</type>
      <units>$</units>
      <required>false</required>
      <model_dependent>false</model_dependent>
    </argument>
    <argument>
      <name>option_10_cost_1_multiplier</name>
      <display_name>Option 10 Cost 1 Multiplier</display_name>
      <description>Total option 10 cost is the sum of all: (Cost N Value) x (Cost N Multiplier).</description>
      <type>Choice</type>
      <required>false</required>
      <model_dependent>false</model_dependent>
      <default_value></default_value>
      <choices>
        <choice>
          <value></value>
          <display_name></display_name>
        </choice>
        <choice>
          <value>Fixed (1)</value>
          <display_name>Fixed (1)</display_name>
        </choice>
        <choice>
          <value>Wall Area, Above-Grade, Conditioned (ft^2)</value>
          <display_name>Wall Area, Above-Grade, Conditioned (ft^2)</display_name>
        </choice>
        <choice>
          <value>Wall Area, Above-Grade, Exterior (ft^2)</value>
          <display_name>Wall Area, Above-Grade, Exterior (ft^2)</display_name>
        </choice>
        <choice>
          <value>Wall Area, Below-Grade (ft^2)</value>
          <display_name>Wall Area, Below-Grade (ft^2)</display_name>
        </choice>
        <choice>
          <value>Floor Area, Conditioned (ft^2)</value>
          <display_name>Floor Area, Conditioned (ft^2)</display_name>
        </choice>
        <choice>
          <value>Floor Area, Attic (ft^2)</value>
          <display_name>Floor Area, Attic (ft^2)</display_name>
        </choice>
        <choice>
          <value>Floor Area, Lighting (ft^2)</value>
          <display_name>Floor Area, Lighting (ft^2)</display_name>
        </choice>
        <choice>
          <value>Roof Area (ft^2)</value>
          <display_name>Roof Area (ft^2)</display_name>
        </choice>
        <choice>
          <value>Window Area (ft^2)</value>
          <display_name>Window Area (ft^2)</display_name>
        </choice>
        <choice>
          <value>Door Area (ft^2)</value>
          <display_name>Door Area (ft^2)</display_name>
        </choice>
        <choice>
          <value>Duct Unconditioned Surface Area (ft^2)</value>
          <display_name>Duct Unconditioned Surface Area (ft^2)</display_name>
        </choice>
        <choice>
          <value>Size, Heating System (kBtu/h)</value>
          <display_name>Size, Heating System (kBtu/h)</display_name>
        </choice>
        <choice>
          <value>Size, Secondary Heating System (kBtu/h)</value>
          <display_name>Size, Secondary Heating System (kBtu/h)</display_name>
        </choice>
        <choice>
          <value>Size, Heat Pump Backup (kBtu/h)</value>
          <display_name>Size, Heat Pump Backup (kBtu/h)</display_name>
        </choice>
        <choice>
          <value>Size, Cooling System (kBtu/h)</value>
          <display_name>Size, Cooling System (kBtu/h)</display_name>
        </choice>
        <choice>
          <value>Size, Water Heater (gal)</value>
          <display_name>Size, Water Heater (gal)</display_name>
        </choice>
        <choice>
          <value>Flow Rate, Mechanical Ventilation (cfm)</value>
          <display_name>Flow Rate, Mechanical Ventilation (cfm)</display_name>
        </choice>
        <choice>
          <value>Slab Perimeter, Exposed, Conditioned (ft)</value>
          <display_name>Slab Perimeter, Exposed, Conditioned (ft)</display_name>
        </choice>
        <choice>
          <value>Rim Joist Area, Above-Grade, Exterior (ft^2)</value>
          <display_name>Rim Joist Area, Above-Grade, Exterior (ft^2)</display_name>
        </choice>
      </choices>
    </argument>
    <argument>
      <name>option_10_cost_2_value</name>
      <display_name>Option 10 Cost 2 Value</display_name>
      <description>Total option 10 cost is the sum of all: (Cost N Value) x (Cost N Multiplier).</description>
      <type>Double</type>
      <units>$</units>
      <required>false</required>
      <model_dependent>false</model_dependent>
    </argument>
    <argument>
      <name>option_10_cost_2_multiplier</name>
      <display_name>Option 10 Cost 2 Multiplier</display_name>
      <description>Total option 10 cost is the sum of all: (Cost N Value) x (Cost N Multiplier).</description>
      <type>Choice</type>
      <required>false</required>
      <model_dependent>false</model_dependent>
      <default_value></default_value>
      <choices>
        <choice>
          <value></value>
          <display_name></display_name>
        </choice>
        <choice>
          <value>Fixed (1)</value>
          <display_name>Fixed (1)</display_name>
        </choice>
        <choice>
          <value>Wall Area, Above-Grade, Conditioned (ft^2)</value>
          <display_name>Wall Area, Above-Grade, Conditioned (ft^2)</display_name>
        </choice>
        <choice>
          <value>Wall Area, Above-Grade, Exterior (ft^2)</value>
          <display_name>Wall Area, Above-Grade, Exterior (ft^2)</display_name>
        </choice>
        <choice>
          <value>Wall Area, Below-Grade (ft^2)</value>
          <display_name>Wall Area, Below-Grade (ft^2)</display_name>
        </choice>
        <choice>
          <value>Floor Area, Conditioned (ft^2)</value>
          <display_name>Floor Area, Conditioned (ft^2)</display_name>
        </choice>
        <choice>
          <value>Floor Area, Attic (ft^2)</value>
          <display_name>Floor Area, Attic (ft^2)</display_name>
        </choice>
        <choice>
          <value>Floor Area, Lighting (ft^2)</value>
          <display_name>Floor Area, Lighting (ft^2)</display_name>
        </choice>
        <choice>
          <value>Roof Area (ft^2)</value>
          <display_name>Roof Area (ft^2)</display_name>
        </choice>
        <choice>
          <value>Window Area (ft^2)</value>
          <display_name>Window Area (ft^2)</display_name>
        </choice>
        <choice>
          <value>Door Area (ft^2)</value>
          <display_name>Door Area (ft^2)</display_name>
        </choice>
        <choice>
          <value>Duct Unconditioned Surface Area (ft^2)</value>
          <display_name>Duct Unconditioned Surface Area (ft^2)</display_name>
        </choice>
        <choice>
          <value>Size, Heating System (kBtu/h)</value>
          <display_name>Size, Heating System (kBtu/h)</display_name>
        </choice>
        <choice>
          <value>Size, Secondary Heating System (kBtu/h)</value>
          <display_name>Size, Secondary Heating System (kBtu/h)</display_name>
        </choice>
        <choice>
          <value>Size, Heat Pump Backup (kBtu/h)</value>
          <display_name>Size, Heat Pump Backup (kBtu/h)</display_name>
        </choice>
        <choice>
          <value>Size, Cooling System (kBtu/h)</value>
          <display_name>Size, Cooling System (kBtu/h)</display_name>
        </choice>
        <choice>
          <value>Size, Water Heater (gal)</value>
          <display_name>Size, Water Heater (gal)</display_name>
        </choice>
        <choice>
          <value>Flow Rate, Mechanical Ventilation (cfm)</value>
          <display_name>Flow Rate, Mechanical Ventilation (cfm)</display_name>
        </choice>
        <choice>
          <value>Slab Perimeter, Exposed, Conditioned (ft)</value>
          <display_name>Slab Perimeter, Exposed, Conditioned (ft)</display_name>
        </choice>
        <choice>
          <value>Rim Joist Area, Above-Grade, Exterior (ft^2)</value>
          <display_name>Rim Joist Area, Above-Grade, Exterior (ft^2)</display_name>
        </choice>
      </choices>
    </argument>
    <argument>
      <name>option_10_lifetime</name>
      <display_name>Option 10 Lifetime</display_name>
      <description>The option lifetime.</description>
      <type>Double</type>
      <units>years</units>
      <required>false</required>
      <model_dependent>false</model_dependent>
    </argument>
    <argument>
      <name>option_11</name>
      <display_name>Option 11</display_name>
      <description>Specify the parameter|option as found in resources\options_lookup.tsv.</description>
      <type>String</type>
      <required>false</required>
      <model_dependent>false</model_dependent>
    </argument>
    <argument>
      <name>option_11_apply_logic</name>
      <display_name>Option 11 Apply Logic</display_name>
      <description>Logic that specifies if the Option 11 upgrade will apply based on the existing building's options. Specify one or more parameter|option as found in resources\options_lookup.tsv. When multiple are included, they must be separated by '||' for OR and '&amp;&amp;' for AND, and using parentheses as appropriate. Prefix an option with '!' for not.</description>
      <type>String</type>
      <required>false</required>
      <model_dependent>false</model_dependent>
    </argument>
    <argument>
      <name>option_11_cost_1_value</name>
      <display_name>Option 11 Cost 1 Value</display_name>
      <description>Total option 11 cost is the sum of all: (Cost N Value) x (Cost N Multiplier).</description>
      <type>Double</type>
      <units>$</units>
      <required>false</required>
      <model_dependent>false</model_dependent>
    </argument>
    <argument>
      <name>option_11_cost_1_multiplier</name>
      <display_name>Option 11 Cost 1 Multiplier</display_name>
      <description>Total option 11 cost is the sum of all: (Cost N Value) x (Cost N Multiplier).</description>
      <type>Choice</type>
      <required>false</required>
      <model_dependent>false</model_dependent>
      <default_value></default_value>
      <choices>
        <choice>
          <value></value>
          <display_name></display_name>
        </choice>
        <choice>
          <value>Fixed (1)</value>
          <display_name>Fixed (1)</display_name>
        </choice>
        <choice>
          <value>Wall Area, Above-Grade, Conditioned (ft^2)</value>
          <display_name>Wall Area, Above-Grade, Conditioned (ft^2)</display_name>
        </choice>
        <choice>
          <value>Wall Area, Above-Grade, Exterior (ft^2)</value>
          <display_name>Wall Area, Above-Grade, Exterior (ft^2)</display_name>
        </choice>
        <choice>
          <value>Wall Area, Below-Grade (ft^2)</value>
          <display_name>Wall Area, Below-Grade (ft^2)</display_name>
        </choice>
        <choice>
          <value>Floor Area, Conditioned (ft^2)</value>
          <display_name>Floor Area, Conditioned (ft^2)</display_name>
        </choice>
        <choice>
          <value>Floor Area, Attic (ft^2)</value>
          <display_name>Floor Area, Attic (ft^2)</display_name>
        </choice>
        <choice>
          <value>Floor Area, Lighting (ft^2)</value>
          <display_name>Floor Area, Lighting (ft^2)</display_name>
        </choice>
        <choice>
          <value>Roof Area (ft^2)</value>
          <display_name>Roof Area (ft^2)</display_name>
        </choice>
        <choice>
          <value>Window Area (ft^2)</value>
          <display_name>Window Area (ft^2)</display_name>
        </choice>
        <choice>
          <value>Door Area (ft^2)</value>
          <display_name>Door Area (ft^2)</display_name>
        </choice>
        <choice>
          <value>Duct Unconditioned Surface Area (ft^2)</value>
          <display_name>Duct Unconditioned Surface Area (ft^2)</display_name>
        </choice>
        <choice>
          <value>Size, Heating System (kBtu/h)</value>
          <display_name>Size, Heating System (kBtu/h)</display_name>
        </choice>
        <choice>
          <value>Size, Secondary Heating System (kBtu/h)</value>
          <display_name>Size, Secondary Heating System (kBtu/h)</display_name>
        </choice>
        <choice>
          <value>Size, Heat Pump Backup (kBtu/h)</value>
          <display_name>Size, Heat Pump Backup (kBtu/h)</display_name>
        </choice>
        <choice>
          <value>Size, Cooling System (kBtu/h)</value>
          <display_name>Size, Cooling System (kBtu/h)</display_name>
        </choice>
        <choice>
          <value>Size, Water Heater (gal)</value>
          <display_name>Size, Water Heater (gal)</display_name>
        </choice>
        <choice>
          <value>Flow Rate, Mechanical Ventilation (cfm)</value>
          <display_name>Flow Rate, Mechanical Ventilation (cfm)</display_name>
        </choice>
        <choice>
          <value>Slab Perimeter, Exposed, Conditioned (ft)</value>
          <display_name>Slab Perimeter, Exposed, Conditioned (ft)</display_name>
        </choice>
        <choice>
          <value>Rim Joist Area, Above-Grade, Exterior (ft^2)</value>
          <display_name>Rim Joist Area, Above-Grade, Exterior (ft^2)</display_name>
        </choice>
      </choices>
    </argument>
    <argument>
      <name>option_11_cost_2_value</name>
      <display_name>Option 11 Cost 2 Value</display_name>
      <description>Total option 11 cost is the sum of all: (Cost N Value) x (Cost N Multiplier).</description>
      <type>Double</type>
      <units>$</units>
      <required>false</required>
      <model_dependent>false</model_dependent>
    </argument>
    <argument>
      <name>option_11_cost_2_multiplier</name>
      <display_name>Option 11 Cost 2 Multiplier</display_name>
      <description>Total option 11 cost is the sum of all: (Cost N Value) x (Cost N Multiplier).</description>
      <type>Choice</type>
      <required>false</required>
      <model_dependent>false</model_dependent>
      <default_value></default_value>
      <choices>
        <choice>
          <value></value>
          <display_name></display_name>
        </choice>
        <choice>
          <value>Fixed (1)</value>
          <display_name>Fixed (1)</display_name>
        </choice>
        <choice>
          <value>Wall Area, Above-Grade, Conditioned (ft^2)</value>
          <display_name>Wall Area, Above-Grade, Conditioned (ft^2)</display_name>
        </choice>
        <choice>
          <value>Wall Area, Above-Grade, Exterior (ft^2)</value>
          <display_name>Wall Area, Above-Grade, Exterior (ft^2)</display_name>
        </choice>
        <choice>
          <value>Wall Area, Below-Grade (ft^2)</value>
          <display_name>Wall Area, Below-Grade (ft^2)</display_name>
        </choice>
        <choice>
          <value>Floor Area, Conditioned (ft^2)</value>
          <display_name>Floor Area, Conditioned (ft^2)</display_name>
        </choice>
        <choice>
          <value>Floor Area, Attic (ft^2)</value>
          <display_name>Floor Area, Attic (ft^2)</display_name>
        </choice>
        <choice>
          <value>Floor Area, Lighting (ft^2)</value>
          <display_name>Floor Area, Lighting (ft^2)</display_name>
        </choice>
        <choice>
          <value>Roof Area (ft^2)</value>
          <display_name>Roof Area (ft^2)</display_name>
        </choice>
        <choice>
          <value>Window Area (ft^2)</value>
          <display_name>Window Area (ft^2)</display_name>
        </choice>
        <choice>
          <value>Door Area (ft^2)</value>
          <display_name>Door Area (ft^2)</display_name>
        </choice>
        <choice>
          <value>Duct Unconditioned Surface Area (ft^2)</value>
          <display_name>Duct Unconditioned Surface Area (ft^2)</display_name>
        </choice>
        <choice>
          <value>Size, Heating System (kBtu/h)</value>
          <display_name>Size, Heating System (kBtu/h)</display_name>
        </choice>
        <choice>
          <value>Size, Secondary Heating System (kBtu/h)</value>
          <display_name>Size, Secondary Heating System (kBtu/h)</display_name>
        </choice>
        <choice>
          <value>Size, Heat Pump Backup (kBtu/h)</value>
          <display_name>Size, Heat Pump Backup (kBtu/h)</display_name>
        </choice>
        <choice>
          <value>Size, Cooling System (kBtu/h)</value>
          <display_name>Size, Cooling System (kBtu/h)</display_name>
        </choice>
        <choice>
          <value>Size, Water Heater (gal)</value>
          <display_name>Size, Water Heater (gal)</display_name>
        </choice>
        <choice>
          <value>Flow Rate, Mechanical Ventilation (cfm)</value>
          <display_name>Flow Rate, Mechanical Ventilation (cfm)</display_name>
        </choice>
        <choice>
          <value>Slab Perimeter, Exposed, Conditioned (ft)</value>
          <display_name>Slab Perimeter, Exposed, Conditioned (ft)</display_name>
        </choice>
        <choice>
          <value>Rim Joist Area, Above-Grade, Exterior (ft^2)</value>
          <display_name>Rim Joist Area, Above-Grade, Exterior (ft^2)</display_name>
        </choice>
      </choices>
    </argument>
    <argument>
      <name>option_11_lifetime</name>
      <display_name>Option 11 Lifetime</display_name>
      <description>The option lifetime.</description>
      <type>Double</type>
      <units>years</units>
      <required>false</required>
      <model_dependent>false</model_dependent>
    </argument>
    <argument>
      <name>option_12</name>
      <display_name>Option 12</display_name>
      <description>Specify the parameter|option as found in resources\options_lookup.tsv.</description>
      <type>String</type>
      <required>false</required>
      <model_dependent>false</model_dependent>
    </argument>
    <argument>
      <name>option_12_apply_logic</name>
      <display_name>Option 12 Apply Logic</display_name>
      <description>Logic that specifies if the Option 12 upgrade will apply based on the existing building's options. Specify one or more parameter|option as found in resources\options_lookup.tsv. When multiple are included, they must be separated by '||' for OR and '&amp;&amp;' for AND, and using parentheses as appropriate. Prefix an option with '!' for not.</description>
      <type>String</type>
      <required>false</required>
      <model_dependent>false</model_dependent>
    </argument>
    <argument>
      <name>option_12_cost_1_value</name>
      <display_name>Option 12 Cost 1 Value</display_name>
      <description>Total option 12 cost is the sum of all: (Cost N Value) x (Cost N Multiplier).</description>
      <type>Double</type>
      <units>$</units>
      <required>false</required>
      <model_dependent>false</model_dependent>
    </argument>
    <argument>
      <name>option_12_cost_1_multiplier</name>
      <display_name>Option 12 Cost 1 Multiplier</display_name>
      <description>Total option 12 cost is the sum of all: (Cost N Value) x (Cost N Multiplier).</description>
      <type>Choice</type>
      <required>false</required>
      <model_dependent>false</model_dependent>
      <default_value></default_value>
      <choices>
        <choice>
          <value></value>
          <display_name></display_name>
        </choice>
        <choice>
          <value>Fixed (1)</value>
          <display_name>Fixed (1)</display_name>
        </choice>
        <choice>
          <value>Wall Area, Above-Grade, Conditioned (ft^2)</value>
          <display_name>Wall Area, Above-Grade, Conditioned (ft^2)</display_name>
        </choice>
        <choice>
          <value>Wall Area, Above-Grade, Exterior (ft^2)</value>
          <display_name>Wall Area, Above-Grade, Exterior (ft^2)</display_name>
        </choice>
        <choice>
          <value>Wall Area, Below-Grade (ft^2)</value>
          <display_name>Wall Area, Below-Grade (ft^2)</display_name>
        </choice>
        <choice>
          <value>Floor Area, Conditioned (ft^2)</value>
          <display_name>Floor Area, Conditioned (ft^2)</display_name>
        </choice>
        <choice>
          <value>Floor Area, Attic (ft^2)</value>
          <display_name>Floor Area, Attic (ft^2)</display_name>
        </choice>
        <choice>
          <value>Floor Area, Lighting (ft^2)</value>
          <display_name>Floor Area, Lighting (ft^2)</display_name>
        </choice>
        <choice>
          <value>Roof Area (ft^2)</value>
          <display_name>Roof Area (ft^2)</display_name>
        </choice>
        <choice>
          <value>Window Area (ft^2)</value>
          <display_name>Window Area (ft^2)</display_name>
        </choice>
        <choice>
          <value>Door Area (ft^2)</value>
          <display_name>Door Area (ft^2)</display_name>
        </choice>
        <choice>
          <value>Duct Unconditioned Surface Area (ft^2)</value>
          <display_name>Duct Unconditioned Surface Area (ft^2)</display_name>
        </choice>
        <choice>
          <value>Size, Heating System (kBtu/h)</value>
          <display_name>Size, Heating System (kBtu/h)</display_name>
        </choice>
        <choice>
          <value>Size, Secondary Heating System (kBtu/h)</value>
          <display_name>Size, Secondary Heating System (kBtu/h)</display_name>
        </choice>
        <choice>
          <value>Size, Heat Pump Backup (kBtu/h)</value>
          <display_name>Size, Heat Pump Backup (kBtu/h)</display_name>
        </choice>
        <choice>
          <value>Size, Cooling System (kBtu/h)</value>
          <display_name>Size, Cooling System (kBtu/h)</display_name>
        </choice>
        <choice>
          <value>Size, Water Heater (gal)</value>
          <display_name>Size, Water Heater (gal)</display_name>
        </choice>
        <choice>
          <value>Flow Rate, Mechanical Ventilation (cfm)</value>
          <display_name>Flow Rate, Mechanical Ventilation (cfm)</display_name>
        </choice>
        <choice>
          <value>Slab Perimeter, Exposed, Conditioned (ft)</value>
          <display_name>Slab Perimeter, Exposed, Conditioned (ft)</display_name>
        </choice>
        <choice>
          <value>Rim Joist Area, Above-Grade, Exterior (ft^2)</value>
          <display_name>Rim Joist Area, Above-Grade, Exterior (ft^2)</display_name>
        </choice>
      </choices>
    </argument>
    <argument>
      <name>option_12_cost_2_value</name>
      <display_name>Option 12 Cost 2 Value</display_name>
      <description>Total option 12 cost is the sum of all: (Cost N Value) x (Cost N Multiplier).</description>
      <type>Double</type>
      <units>$</units>
      <required>false</required>
      <model_dependent>false</model_dependent>
    </argument>
    <argument>
      <name>option_12_cost_2_multiplier</name>
      <display_name>Option 12 Cost 2 Multiplier</display_name>
      <description>Total option 12 cost is the sum of all: (Cost N Value) x (Cost N Multiplier).</description>
      <type>Choice</type>
      <required>false</required>
      <model_dependent>false</model_dependent>
      <default_value></default_value>
      <choices>
        <choice>
          <value></value>
          <display_name></display_name>
        </choice>
        <choice>
          <value>Fixed (1)</value>
          <display_name>Fixed (1)</display_name>
        </choice>
        <choice>
          <value>Wall Area, Above-Grade, Conditioned (ft^2)</value>
          <display_name>Wall Area, Above-Grade, Conditioned (ft^2)</display_name>
        </choice>
        <choice>
          <value>Wall Area, Above-Grade, Exterior (ft^2)</value>
          <display_name>Wall Area, Above-Grade, Exterior (ft^2)</display_name>
        </choice>
        <choice>
          <value>Wall Area, Below-Grade (ft^2)</value>
          <display_name>Wall Area, Below-Grade (ft^2)</display_name>
        </choice>
        <choice>
          <value>Floor Area, Conditioned (ft^2)</value>
          <display_name>Floor Area, Conditioned (ft^2)</display_name>
        </choice>
        <choice>
          <value>Floor Area, Attic (ft^2)</value>
          <display_name>Floor Area, Attic (ft^2)</display_name>
        </choice>
        <choice>
          <value>Floor Area, Lighting (ft^2)</value>
          <display_name>Floor Area, Lighting (ft^2)</display_name>
        </choice>
        <choice>
          <value>Roof Area (ft^2)</value>
          <display_name>Roof Area (ft^2)</display_name>
        </choice>
        <choice>
          <value>Window Area (ft^2)</value>
          <display_name>Window Area (ft^2)</display_name>
        </choice>
        <choice>
          <value>Door Area (ft^2)</value>
          <display_name>Door Area (ft^2)</display_name>
        </choice>
        <choice>
          <value>Duct Unconditioned Surface Area (ft^2)</value>
          <display_name>Duct Unconditioned Surface Area (ft^2)</display_name>
        </choice>
        <choice>
          <value>Size, Heating System (kBtu/h)</value>
          <display_name>Size, Heating System (kBtu/h)</display_name>
        </choice>
        <choice>
          <value>Size, Secondary Heating System (kBtu/h)</value>
          <display_name>Size, Secondary Heating System (kBtu/h)</display_name>
        </choice>
        <choice>
          <value>Size, Heat Pump Backup (kBtu/h)</value>
          <display_name>Size, Heat Pump Backup (kBtu/h)</display_name>
        </choice>
        <choice>
          <value>Size, Cooling System (kBtu/h)</value>
          <display_name>Size, Cooling System (kBtu/h)</display_name>
        </choice>
        <choice>
          <value>Size, Water Heater (gal)</value>
          <display_name>Size, Water Heater (gal)</display_name>
        </choice>
        <choice>
          <value>Flow Rate, Mechanical Ventilation (cfm)</value>
          <display_name>Flow Rate, Mechanical Ventilation (cfm)</display_name>
        </choice>
        <choice>
          <value>Slab Perimeter, Exposed, Conditioned (ft)</value>
          <display_name>Slab Perimeter, Exposed, Conditioned (ft)</display_name>
        </choice>
        <choice>
          <value>Rim Joist Area, Above-Grade, Exterior (ft^2)</value>
          <display_name>Rim Joist Area, Above-Grade, Exterior (ft^2)</display_name>
        </choice>
      </choices>
    </argument>
    <argument>
      <name>option_12_lifetime</name>
      <display_name>Option 12 Lifetime</display_name>
      <description>The option lifetime.</description>
      <type>Double</type>
      <units>years</units>
      <required>false</required>
      <model_dependent>false</model_dependent>
    </argument>
    <argument>
      <name>option_13</name>
      <display_name>Option 13</display_name>
      <description>Specify the parameter|option as found in resources\options_lookup.tsv.</description>
      <type>String</type>
      <required>false</required>
      <model_dependent>false</model_dependent>
    </argument>
    <argument>
      <name>option_13_apply_logic</name>
      <display_name>Option 13 Apply Logic</display_name>
      <description>Logic that specifies if the Option 13 upgrade will apply based on the existing building's options. Specify one or more parameter|option as found in resources\options_lookup.tsv. When multiple are included, they must be separated by '||' for OR and '&amp;&amp;' for AND, and using parentheses as appropriate. Prefix an option with '!' for not.</description>
      <type>String</type>
      <required>false</required>
      <model_dependent>false</model_dependent>
    </argument>
    <argument>
      <name>option_13_cost_1_value</name>
      <display_name>Option 13 Cost 1 Value</display_name>
      <description>Total option 13 cost is the sum of all: (Cost N Value) x (Cost N Multiplier).</description>
      <type>Double</type>
      <units>$</units>
      <required>false</required>
      <model_dependent>false</model_dependent>
    </argument>
    <argument>
      <name>option_13_cost_1_multiplier</name>
      <display_name>Option 13 Cost 1 Multiplier</display_name>
      <description>Total option 13 cost is the sum of all: (Cost N Value) x (Cost N Multiplier).</description>
      <type>Choice</type>
      <required>false</required>
      <model_dependent>false</model_dependent>
      <default_value></default_value>
      <choices>
        <choice>
          <value></value>
          <display_name></display_name>
        </choice>
        <choice>
          <value>Fixed (1)</value>
          <display_name>Fixed (1)</display_name>
        </choice>
        <choice>
          <value>Wall Area, Above-Grade, Conditioned (ft^2)</value>
          <display_name>Wall Area, Above-Grade, Conditioned (ft^2)</display_name>
        </choice>
        <choice>
          <value>Wall Area, Above-Grade, Exterior (ft^2)</value>
          <display_name>Wall Area, Above-Grade, Exterior (ft^2)</display_name>
        </choice>
        <choice>
          <value>Wall Area, Below-Grade (ft^2)</value>
          <display_name>Wall Area, Below-Grade (ft^2)</display_name>
        </choice>
        <choice>
          <value>Floor Area, Conditioned (ft^2)</value>
          <display_name>Floor Area, Conditioned (ft^2)</display_name>
        </choice>
        <choice>
          <value>Floor Area, Attic (ft^2)</value>
          <display_name>Floor Area, Attic (ft^2)</display_name>
        </choice>
        <choice>
          <value>Floor Area, Lighting (ft^2)</value>
          <display_name>Floor Area, Lighting (ft^2)</display_name>
        </choice>
        <choice>
          <value>Roof Area (ft^2)</value>
          <display_name>Roof Area (ft^2)</display_name>
        </choice>
        <choice>
          <value>Window Area (ft^2)</value>
          <display_name>Window Area (ft^2)</display_name>
        </choice>
        <choice>
          <value>Door Area (ft^2)</value>
          <display_name>Door Area (ft^2)</display_name>
        </choice>
        <choice>
          <value>Duct Unconditioned Surface Area (ft^2)</value>
          <display_name>Duct Unconditioned Surface Area (ft^2)</display_name>
        </choice>
        <choice>
          <value>Size, Heating System (kBtu/h)</value>
          <display_name>Size, Heating System (kBtu/h)</display_name>
        </choice>
        <choice>
          <value>Size, Secondary Heating System (kBtu/h)</value>
          <display_name>Size, Secondary Heating System (kBtu/h)</display_name>
        </choice>
        <choice>
          <value>Size, Heat Pump Backup (kBtu/h)</value>
          <display_name>Size, Heat Pump Backup (kBtu/h)</display_name>
        </choice>
        <choice>
          <value>Size, Cooling System (kBtu/h)</value>
          <display_name>Size, Cooling System (kBtu/h)</display_name>
        </choice>
        <choice>
          <value>Size, Water Heater (gal)</value>
          <display_name>Size, Water Heater (gal)</display_name>
        </choice>
        <choice>
          <value>Flow Rate, Mechanical Ventilation (cfm)</value>
          <display_name>Flow Rate, Mechanical Ventilation (cfm)</display_name>
        </choice>
        <choice>
          <value>Slab Perimeter, Exposed, Conditioned (ft)</value>
          <display_name>Slab Perimeter, Exposed, Conditioned (ft)</display_name>
        </choice>
        <choice>
          <value>Rim Joist Area, Above-Grade, Exterior (ft^2)</value>
          <display_name>Rim Joist Area, Above-Grade, Exterior (ft^2)</display_name>
        </choice>
      </choices>
    </argument>
    <argument>
      <name>option_13_cost_2_value</name>
      <display_name>Option 13 Cost 2 Value</display_name>
      <description>Total option 13 cost is the sum of all: (Cost N Value) x (Cost N Multiplier).</description>
      <type>Double</type>
      <units>$</units>
      <required>false</required>
      <model_dependent>false</model_dependent>
    </argument>
    <argument>
      <name>option_13_cost_2_multiplier</name>
      <display_name>Option 13 Cost 2 Multiplier</display_name>
      <description>Total option 13 cost is the sum of all: (Cost N Value) x (Cost N Multiplier).</description>
      <type>Choice</type>
      <required>false</required>
      <model_dependent>false</model_dependent>
      <default_value></default_value>
      <choices>
        <choice>
          <value></value>
          <display_name></display_name>
        </choice>
        <choice>
          <value>Fixed (1)</value>
          <display_name>Fixed (1)</display_name>
        </choice>
        <choice>
          <value>Wall Area, Above-Grade, Conditioned (ft^2)</value>
          <display_name>Wall Area, Above-Grade, Conditioned (ft^2)</display_name>
        </choice>
        <choice>
          <value>Wall Area, Above-Grade, Exterior (ft^2)</value>
          <display_name>Wall Area, Above-Grade, Exterior (ft^2)</display_name>
        </choice>
        <choice>
          <value>Wall Area, Below-Grade (ft^2)</value>
          <display_name>Wall Area, Below-Grade (ft^2)</display_name>
        </choice>
        <choice>
          <value>Floor Area, Conditioned (ft^2)</value>
          <display_name>Floor Area, Conditioned (ft^2)</display_name>
        </choice>
        <choice>
          <value>Floor Area, Attic (ft^2)</value>
          <display_name>Floor Area, Attic (ft^2)</display_name>
        </choice>
        <choice>
          <value>Floor Area, Lighting (ft^2)</value>
          <display_name>Floor Area, Lighting (ft^2)</display_name>
        </choice>
        <choice>
          <value>Roof Area (ft^2)</value>
          <display_name>Roof Area (ft^2)</display_name>
        </choice>
        <choice>
          <value>Window Area (ft^2)</value>
          <display_name>Window Area (ft^2)</display_name>
        </choice>
        <choice>
          <value>Door Area (ft^2)</value>
          <display_name>Door Area (ft^2)</display_name>
        </choice>
        <choice>
          <value>Duct Unconditioned Surface Area (ft^2)</value>
          <display_name>Duct Unconditioned Surface Area (ft^2)</display_name>
        </choice>
        <choice>
          <value>Size, Heating System (kBtu/h)</value>
          <display_name>Size, Heating System (kBtu/h)</display_name>
        </choice>
        <choice>
          <value>Size, Secondary Heating System (kBtu/h)</value>
          <display_name>Size, Secondary Heating System (kBtu/h)</display_name>
        </choice>
        <choice>
          <value>Size, Heat Pump Backup (kBtu/h)</value>
          <display_name>Size, Heat Pump Backup (kBtu/h)</display_name>
        </choice>
        <choice>
          <value>Size, Cooling System (kBtu/h)</value>
          <display_name>Size, Cooling System (kBtu/h)</display_name>
        </choice>
        <choice>
          <value>Size, Water Heater (gal)</value>
          <display_name>Size, Water Heater (gal)</display_name>
        </choice>
        <choice>
          <value>Flow Rate, Mechanical Ventilation (cfm)</value>
          <display_name>Flow Rate, Mechanical Ventilation (cfm)</display_name>
        </choice>
        <choice>
          <value>Slab Perimeter, Exposed, Conditioned (ft)</value>
          <display_name>Slab Perimeter, Exposed, Conditioned (ft)</display_name>
        </choice>
        <choice>
          <value>Rim Joist Area, Above-Grade, Exterior (ft^2)</value>
          <display_name>Rim Joist Area, Above-Grade, Exterior (ft^2)</display_name>
        </choice>
      </choices>
    </argument>
    <argument>
      <name>option_13_lifetime</name>
      <display_name>Option 13 Lifetime</display_name>
      <description>The option lifetime.</description>
      <type>Double</type>
      <units>years</units>
      <required>false</required>
      <model_dependent>false</model_dependent>
    </argument>
    <argument>
      <name>option_14</name>
      <display_name>Option 14</display_name>
      <description>Specify the parameter|option as found in resources\options_lookup.tsv.</description>
      <type>String</type>
      <required>false</required>
      <model_dependent>false</model_dependent>
    </argument>
    <argument>
      <name>option_14_apply_logic</name>
      <display_name>Option 14 Apply Logic</display_name>
      <description>Logic that specifies if the Option 14 upgrade will apply based on the existing building's options. Specify one or more parameter|option as found in resources\options_lookup.tsv. When multiple are included, they must be separated by '||' for OR and '&amp;&amp;' for AND, and using parentheses as appropriate. Prefix an option with '!' for not.</description>
      <type>String</type>
      <required>false</required>
      <model_dependent>false</model_dependent>
    </argument>
    <argument>
      <name>option_14_cost_1_value</name>
      <display_name>Option 14 Cost 1 Value</display_name>
      <description>Total option 14 cost is the sum of all: (Cost N Value) x (Cost N Multiplier).</description>
      <type>Double</type>
      <units>$</units>
      <required>false</required>
      <model_dependent>false</model_dependent>
    </argument>
    <argument>
      <name>option_14_cost_1_multiplier</name>
      <display_name>Option 14 Cost 1 Multiplier</display_name>
      <description>Total option 14 cost is the sum of all: (Cost N Value) x (Cost N Multiplier).</description>
      <type>Choice</type>
      <required>false</required>
      <model_dependent>false</model_dependent>
      <default_value></default_value>
      <choices>
        <choice>
          <value></value>
          <display_name></display_name>
        </choice>
        <choice>
          <value>Fixed (1)</value>
          <display_name>Fixed (1)</display_name>
        </choice>
        <choice>
          <value>Wall Area, Above-Grade, Conditioned (ft^2)</value>
          <display_name>Wall Area, Above-Grade, Conditioned (ft^2)</display_name>
        </choice>
        <choice>
          <value>Wall Area, Above-Grade, Exterior (ft^2)</value>
          <display_name>Wall Area, Above-Grade, Exterior (ft^2)</display_name>
        </choice>
        <choice>
          <value>Wall Area, Below-Grade (ft^2)</value>
          <display_name>Wall Area, Below-Grade (ft^2)</display_name>
        </choice>
        <choice>
          <value>Floor Area, Conditioned (ft^2)</value>
          <display_name>Floor Area, Conditioned (ft^2)</display_name>
        </choice>
        <choice>
          <value>Floor Area, Attic (ft^2)</value>
          <display_name>Floor Area, Attic (ft^2)</display_name>
        </choice>
        <choice>
          <value>Floor Area, Lighting (ft^2)</value>
          <display_name>Floor Area, Lighting (ft^2)</display_name>
        </choice>
        <choice>
          <value>Roof Area (ft^2)</value>
          <display_name>Roof Area (ft^2)</display_name>
        </choice>
        <choice>
          <value>Window Area (ft^2)</value>
          <display_name>Window Area (ft^2)</display_name>
        </choice>
        <choice>
          <value>Door Area (ft^2)</value>
          <display_name>Door Area (ft^2)</display_name>
        </choice>
        <choice>
          <value>Duct Unconditioned Surface Area (ft^2)</value>
          <display_name>Duct Unconditioned Surface Area (ft^2)</display_name>
        </choice>
        <choice>
          <value>Size, Heating System (kBtu/h)</value>
          <display_name>Size, Heating System (kBtu/h)</display_name>
        </choice>
        <choice>
          <value>Size, Secondary Heating System (kBtu/h)</value>
          <display_name>Size, Secondary Heating System (kBtu/h)</display_name>
        </choice>
        <choice>
          <value>Size, Heat Pump Backup (kBtu/h)</value>
          <display_name>Size, Heat Pump Backup (kBtu/h)</display_name>
        </choice>
        <choice>
          <value>Size, Cooling System (kBtu/h)</value>
          <display_name>Size, Cooling System (kBtu/h)</display_name>
        </choice>
        <choice>
          <value>Size, Water Heater (gal)</value>
          <display_name>Size, Water Heater (gal)</display_name>
        </choice>
        <choice>
          <value>Flow Rate, Mechanical Ventilation (cfm)</value>
          <display_name>Flow Rate, Mechanical Ventilation (cfm)</display_name>
        </choice>
        <choice>
          <value>Slab Perimeter, Exposed, Conditioned (ft)</value>
          <display_name>Slab Perimeter, Exposed, Conditioned (ft)</display_name>
        </choice>
        <choice>
          <value>Rim Joist Area, Above-Grade, Exterior (ft^2)</value>
          <display_name>Rim Joist Area, Above-Grade, Exterior (ft^2)</display_name>
        </choice>
      </choices>
    </argument>
    <argument>
      <name>option_14_cost_2_value</name>
      <display_name>Option 14 Cost 2 Value</display_name>
      <description>Total option 14 cost is the sum of all: (Cost N Value) x (Cost N Multiplier).</description>
      <type>Double</type>
      <units>$</units>
      <required>false</required>
      <model_dependent>false</model_dependent>
    </argument>
    <argument>
      <name>option_14_cost_2_multiplier</name>
      <display_name>Option 14 Cost 2 Multiplier</display_name>
      <description>Total option 14 cost is the sum of all: (Cost N Value) x (Cost N Multiplier).</description>
      <type>Choice</type>
      <required>false</required>
      <model_dependent>false</model_dependent>
      <default_value></default_value>
      <choices>
        <choice>
          <value></value>
          <display_name></display_name>
        </choice>
        <choice>
          <value>Fixed (1)</value>
          <display_name>Fixed (1)</display_name>
        </choice>
        <choice>
          <value>Wall Area, Above-Grade, Conditioned (ft^2)</value>
          <display_name>Wall Area, Above-Grade, Conditioned (ft^2)</display_name>
        </choice>
        <choice>
          <value>Wall Area, Above-Grade, Exterior (ft^2)</value>
          <display_name>Wall Area, Above-Grade, Exterior (ft^2)</display_name>
        </choice>
        <choice>
          <value>Wall Area, Below-Grade (ft^2)</value>
          <display_name>Wall Area, Below-Grade (ft^2)</display_name>
        </choice>
        <choice>
          <value>Floor Area, Conditioned (ft^2)</value>
          <display_name>Floor Area, Conditioned (ft^2)</display_name>
        </choice>
        <choice>
          <value>Floor Area, Attic (ft^2)</value>
          <display_name>Floor Area, Attic (ft^2)</display_name>
        </choice>
        <choice>
          <value>Floor Area, Lighting (ft^2)</value>
          <display_name>Floor Area, Lighting (ft^2)</display_name>
        </choice>
        <choice>
          <value>Roof Area (ft^2)</value>
          <display_name>Roof Area (ft^2)</display_name>
        </choice>
        <choice>
          <value>Window Area (ft^2)</value>
          <display_name>Window Area (ft^2)</display_name>
        </choice>
        <choice>
          <value>Door Area (ft^2)</value>
          <display_name>Door Area (ft^2)</display_name>
        </choice>
        <choice>
          <value>Duct Unconditioned Surface Area (ft^2)</value>
          <display_name>Duct Unconditioned Surface Area (ft^2)</display_name>
        </choice>
        <choice>
          <value>Size, Heating System (kBtu/h)</value>
          <display_name>Size, Heating System (kBtu/h)</display_name>
        </choice>
        <choice>
          <value>Size, Secondary Heating System (kBtu/h)</value>
          <display_name>Size, Secondary Heating System (kBtu/h)</display_name>
        </choice>
        <choice>
          <value>Size, Heat Pump Backup (kBtu/h)</value>
          <display_name>Size, Heat Pump Backup (kBtu/h)</display_name>
        </choice>
        <choice>
          <value>Size, Cooling System (kBtu/h)</value>
          <display_name>Size, Cooling System (kBtu/h)</display_name>
        </choice>
        <choice>
          <value>Size, Water Heater (gal)</value>
          <display_name>Size, Water Heater (gal)</display_name>
        </choice>
        <choice>
          <value>Flow Rate, Mechanical Ventilation (cfm)</value>
          <display_name>Flow Rate, Mechanical Ventilation (cfm)</display_name>
        </choice>
        <choice>
          <value>Slab Perimeter, Exposed, Conditioned (ft)</value>
          <display_name>Slab Perimeter, Exposed, Conditioned (ft)</display_name>
        </choice>
        <choice>
          <value>Rim Joist Area, Above-Grade, Exterior (ft^2)</value>
          <display_name>Rim Joist Area, Above-Grade, Exterior (ft^2)</display_name>
        </choice>
      </choices>
    </argument>
    <argument>
      <name>option_14_lifetime</name>
      <display_name>Option 14 Lifetime</display_name>
      <description>The option lifetime.</description>
      <type>Double</type>
      <units>years</units>
      <required>false</required>
      <model_dependent>false</model_dependent>
    </argument>
    <argument>
      <name>option_15</name>
      <display_name>Option 15</display_name>
      <description>Specify the parameter|option as found in resources\options_lookup.tsv.</description>
      <type>String</type>
      <required>false</required>
      <model_dependent>false</model_dependent>
    </argument>
    <argument>
      <name>option_15_apply_logic</name>
      <display_name>Option 15 Apply Logic</display_name>
      <description>Logic that specifies if the Option 15 upgrade will apply based on the existing building's options. Specify one or more parameter|option as found in resources\options_lookup.tsv. When multiple are included, they must be separated by '||' for OR and '&amp;&amp;' for AND, and using parentheses as appropriate. Prefix an option with '!' for not.</description>
      <type>String</type>
      <required>false</required>
      <model_dependent>false</model_dependent>
    </argument>
    <argument>
      <name>option_15_cost_1_value</name>
      <display_name>Option 15 Cost 1 Value</display_name>
      <description>Total option 15 cost is the sum of all: (Cost N Value) x (Cost N Multiplier).</description>
      <type>Double</type>
      <units>$</units>
      <required>false</required>
      <model_dependent>false</model_dependent>
    </argument>
    <argument>
      <name>option_15_cost_1_multiplier</name>
      <display_name>Option 15 Cost 1 Multiplier</display_name>
      <description>Total option 15 cost is the sum of all: (Cost N Value) x (Cost N Multiplier).</description>
      <type>Choice</type>
      <required>false</required>
      <model_dependent>false</model_dependent>
      <default_value></default_value>
      <choices>
        <choice>
          <value></value>
          <display_name></display_name>
        </choice>
        <choice>
          <value>Fixed (1)</value>
          <display_name>Fixed (1)</display_name>
        </choice>
        <choice>
          <value>Wall Area, Above-Grade, Conditioned (ft^2)</value>
          <display_name>Wall Area, Above-Grade, Conditioned (ft^2)</display_name>
        </choice>
        <choice>
          <value>Wall Area, Above-Grade, Exterior (ft^2)</value>
          <display_name>Wall Area, Above-Grade, Exterior (ft^2)</display_name>
        </choice>
        <choice>
          <value>Wall Area, Below-Grade (ft^2)</value>
          <display_name>Wall Area, Below-Grade (ft^2)</display_name>
        </choice>
        <choice>
          <value>Floor Area, Conditioned (ft^2)</value>
          <display_name>Floor Area, Conditioned (ft^2)</display_name>
        </choice>
        <choice>
          <value>Floor Area, Attic (ft^2)</value>
          <display_name>Floor Area, Attic (ft^2)</display_name>
        </choice>
        <choice>
          <value>Floor Area, Lighting (ft^2)</value>
          <display_name>Floor Area, Lighting (ft^2)</display_name>
        </choice>
        <choice>
          <value>Roof Area (ft^2)</value>
          <display_name>Roof Area (ft^2)</display_name>
        </choice>
        <choice>
          <value>Window Area (ft^2)</value>
          <display_name>Window Area (ft^2)</display_name>
        </choice>
        <choice>
          <value>Door Area (ft^2)</value>
          <display_name>Door Area (ft^2)</display_name>
        </choice>
        <choice>
          <value>Duct Unconditioned Surface Area (ft^2)</value>
          <display_name>Duct Unconditioned Surface Area (ft^2)</display_name>
        </choice>
        <choice>
          <value>Size, Heating System (kBtu/h)</value>
          <display_name>Size, Heating System (kBtu/h)</display_name>
        </choice>
        <choice>
          <value>Size, Secondary Heating System (kBtu/h)</value>
          <display_name>Size, Secondary Heating System (kBtu/h)</display_name>
        </choice>
        <choice>
          <value>Size, Heat Pump Backup (kBtu/h)</value>
          <display_name>Size, Heat Pump Backup (kBtu/h)</display_name>
        </choice>
        <choice>
          <value>Size, Cooling System (kBtu/h)</value>
          <display_name>Size, Cooling System (kBtu/h)</display_name>
        </choice>
        <choice>
          <value>Size, Water Heater (gal)</value>
          <display_name>Size, Water Heater (gal)</display_name>
        </choice>
        <choice>
          <value>Flow Rate, Mechanical Ventilation (cfm)</value>
          <display_name>Flow Rate, Mechanical Ventilation (cfm)</display_name>
        </choice>
        <choice>
          <value>Slab Perimeter, Exposed, Conditioned (ft)</value>
          <display_name>Slab Perimeter, Exposed, Conditioned (ft)</display_name>
        </choice>
        <choice>
          <value>Rim Joist Area, Above-Grade, Exterior (ft^2)</value>
          <display_name>Rim Joist Area, Above-Grade, Exterior (ft^2)</display_name>
        </choice>
      </choices>
    </argument>
    <argument>
      <name>option_15_cost_2_value</name>
      <display_name>Option 15 Cost 2 Value</display_name>
      <description>Total option 15 cost is the sum of all: (Cost N Value) x (Cost N Multiplier).</description>
      <type>Double</type>
      <units>$</units>
      <required>false</required>
      <model_dependent>false</model_dependent>
    </argument>
    <argument>
      <name>option_15_cost_2_multiplier</name>
      <display_name>Option 15 Cost 2 Multiplier</display_name>
      <description>Total option 15 cost is the sum of all: (Cost N Value) x (Cost N Multiplier).</description>
      <type>Choice</type>
      <required>false</required>
      <model_dependent>false</model_dependent>
      <default_value></default_value>
      <choices>
        <choice>
          <value></value>
          <display_name></display_name>
        </choice>
        <choice>
          <value>Fixed (1)</value>
          <display_name>Fixed (1)</display_name>
        </choice>
        <choice>
          <value>Wall Area, Above-Grade, Conditioned (ft^2)</value>
          <display_name>Wall Area, Above-Grade, Conditioned (ft^2)</display_name>
        </choice>
        <choice>
          <value>Wall Area, Above-Grade, Exterior (ft^2)</value>
          <display_name>Wall Area, Above-Grade, Exterior (ft^2)</display_name>
        </choice>
        <choice>
          <value>Wall Area, Below-Grade (ft^2)</value>
          <display_name>Wall Area, Below-Grade (ft^2)</display_name>
        </choice>
        <choice>
          <value>Floor Area, Conditioned (ft^2)</value>
          <display_name>Floor Area, Conditioned (ft^2)</display_name>
        </choice>
        <choice>
          <value>Floor Area, Attic (ft^2)</value>
          <display_name>Floor Area, Attic (ft^2)</display_name>
        </choice>
        <choice>
          <value>Floor Area, Lighting (ft^2)</value>
          <display_name>Floor Area, Lighting (ft^2)</display_name>
        </choice>
        <choice>
          <value>Roof Area (ft^2)</value>
          <display_name>Roof Area (ft^2)</display_name>
        </choice>
        <choice>
          <value>Window Area (ft^2)</value>
          <display_name>Window Area (ft^2)</display_name>
        </choice>
        <choice>
          <value>Door Area (ft^2)</value>
          <display_name>Door Area (ft^2)</display_name>
        </choice>
        <choice>
          <value>Duct Unconditioned Surface Area (ft^2)</value>
          <display_name>Duct Unconditioned Surface Area (ft^2)</display_name>
        </choice>
        <choice>
          <value>Size, Heating System (kBtu/h)</value>
          <display_name>Size, Heating System (kBtu/h)</display_name>
        </choice>
        <choice>
          <value>Size, Secondary Heating System (kBtu/h)</value>
          <display_name>Size, Secondary Heating System (kBtu/h)</display_name>
        </choice>
        <choice>
          <value>Size, Heat Pump Backup (kBtu/h)</value>
          <display_name>Size, Heat Pump Backup (kBtu/h)</display_name>
        </choice>
        <choice>
          <value>Size, Cooling System (kBtu/h)</value>
          <display_name>Size, Cooling System (kBtu/h)</display_name>
        </choice>
        <choice>
          <value>Size, Water Heater (gal)</value>
          <display_name>Size, Water Heater (gal)</display_name>
        </choice>
        <choice>
          <value>Flow Rate, Mechanical Ventilation (cfm)</value>
          <display_name>Flow Rate, Mechanical Ventilation (cfm)</display_name>
        </choice>
        <choice>
          <value>Slab Perimeter, Exposed, Conditioned (ft)</value>
          <display_name>Slab Perimeter, Exposed, Conditioned (ft)</display_name>
        </choice>
        <choice>
          <value>Rim Joist Area, Above-Grade, Exterior (ft^2)</value>
          <display_name>Rim Joist Area, Above-Grade, Exterior (ft^2)</display_name>
        </choice>
      </choices>
    </argument>
    <argument>
      <name>option_15_lifetime</name>
      <display_name>Option 15 Lifetime</display_name>
      <description>The option lifetime.</description>
      <type>Double</type>
      <units>years</units>
      <required>false</required>
      <model_dependent>false</model_dependent>
    </argument>
    <argument>
      <name>option_16</name>
      <display_name>Option 16</display_name>
      <description>Specify the parameter|option as found in resources\options_lookup.tsv.</description>
      <type>String</type>
      <required>false</required>
      <model_dependent>false</model_dependent>
    </argument>
    <argument>
      <name>option_16_apply_logic</name>
      <display_name>Option 16 Apply Logic</display_name>
      <description>Logic that specifies if the Option 16 upgrade will apply based on the existing building's options. Specify one or more parameter|option as found in resources\options_lookup.tsv. When multiple are included, they must be separated by '||' for OR and '&amp;&amp;' for AND, and using parentheses as appropriate. Prefix an option with '!' for not.</description>
      <type>String</type>
      <required>false</required>
      <model_dependent>false</model_dependent>
    </argument>
    <argument>
      <name>option_16_cost_1_value</name>
      <display_name>Option 16 Cost 1 Value</display_name>
      <description>Total option 16 cost is the sum of all: (Cost N Value) x (Cost N Multiplier).</description>
      <type>Double</type>
      <units>$</units>
      <required>false</required>
      <model_dependent>false</model_dependent>
    </argument>
    <argument>
      <name>option_16_cost_1_multiplier</name>
      <display_name>Option 16 Cost 1 Multiplier</display_name>
      <description>Total option 16 cost is the sum of all: (Cost N Value) x (Cost N Multiplier).</description>
      <type>Choice</type>
      <required>false</required>
      <model_dependent>false</model_dependent>
      <default_value></default_value>
      <choices>
        <choice>
          <value></value>
          <display_name></display_name>
        </choice>
        <choice>
          <value>Fixed (1)</value>
          <display_name>Fixed (1)</display_name>
        </choice>
        <choice>
          <value>Wall Area, Above-Grade, Conditioned (ft^2)</value>
          <display_name>Wall Area, Above-Grade, Conditioned (ft^2)</display_name>
        </choice>
        <choice>
          <value>Wall Area, Above-Grade, Exterior (ft^2)</value>
          <display_name>Wall Area, Above-Grade, Exterior (ft^2)</display_name>
        </choice>
        <choice>
          <value>Wall Area, Below-Grade (ft^2)</value>
          <display_name>Wall Area, Below-Grade (ft^2)</display_name>
        </choice>
        <choice>
          <value>Floor Area, Conditioned (ft^2)</value>
          <display_name>Floor Area, Conditioned (ft^2)</display_name>
        </choice>
        <choice>
          <value>Floor Area, Attic (ft^2)</value>
          <display_name>Floor Area, Attic (ft^2)</display_name>
        </choice>
        <choice>
          <value>Floor Area, Lighting (ft^2)</value>
          <display_name>Floor Area, Lighting (ft^2)</display_name>
        </choice>
        <choice>
          <value>Roof Area (ft^2)</value>
          <display_name>Roof Area (ft^2)</display_name>
        </choice>
        <choice>
          <value>Window Area (ft^2)</value>
          <display_name>Window Area (ft^2)</display_name>
        </choice>
        <choice>
          <value>Door Area (ft^2)</value>
          <display_name>Door Area (ft^2)</display_name>
        </choice>
        <choice>
          <value>Duct Unconditioned Surface Area (ft^2)</value>
          <display_name>Duct Unconditioned Surface Area (ft^2)</display_name>
        </choice>
        <choice>
          <value>Size, Heating System (kBtu/h)</value>
          <display_name>Size, Heating System (kBtu/h)</display_name>
        </choice>
        <choice>
          <value>Size, Secondary Heating System (kBtu/h)</value>
          <display_name>Size, Secondary Heating System (kBtu/h)</display_name>
        </choice>
        <choice>
          <value>Size, Heat Pump Backup (kBtu/h)</value>
          <display_name>Size, Heat Pump Backup (kBtu/h)</display_name>
        </choice>
        <choice>
          <value>Size, Cooling System (kBtu/h)</value>
          <display_name>Size, Cooling System (kBtu/h)</display_name>
        </choice>
        <choice>
          <value>Size, Water Heater (gal)</value>
          <display_name>Size, Water Heater (gal)</display_name>
        </choice>
        <choice>
          <value>Flow Rate, Mechanical Ventilation (cfm)</value>
          <display_name>Flow Rate, Mechanical Ventilation (cfm)</display_name>
        </choice>
        <choice>
          <value>Slab Perimeter, Exposed, Conditioned (ft)</value>
          <display_name>Slab Perimeter, Exposed, Conditioned (ft)</display_name>
        </choice>
        <choice>
          <value>Rim Joist Area, Above-Grade, Exterior (ft^2)</value>
          <display_name>Rim Joist Area, Above-Grade, Exterior (ft^2)</display_name>
        </choice>
      </choices>
    </argument>
    <argument>
      <name>option_16_cost_2_value</name>
      <display_name>Option 16 Cost 2 Value</display_name>
      <description>Total option 16 cost is the sum of all: (Cost N Value) x (Cost N Multiplier).</description>
      <type>Double</type>
      <units>$</units>
      <required>false</required>
      <model_dependent>false</model_dependent>
    </argument>
    <argument>
      <name>option_16_cost_2_multiplier</name>
      <display_name>Option 16 Cost 2 Multiplier</display_name>
      <description>Total option 16 cost is the sum of all: (Cost N Value) x (Cost N Multiplier).</description>
      <type>Choice</type>
      <required>false</required>
      <model_dependent>false</model_dependent>
      <default_value></default_value>
      <choices>
        <choice>
          <value></value>
          <display_name></display_name>
        </choice>
        <choice>
          <value>Fixed (1)</value>
          <display_name>Fixed (1)</display_name>
        </choice>
        <choice>
          <value>Wall Area, Above-Grade, Conditioned (ft^2)</value>
          <display_name>Wall Area, Above-Grade, Conditioned (ft^2)</display_name>
        </choice>
        <choice>
          <value>Wall Area, Above-Grade, Exterior (ft^2)</value>
          <display_name>Wall Area, Above-Grade, Exterior (ft^2)</display_name>
        </choice>
        <choice>
          <value>Wall Area, Below-Grade (ft^2)</value>
          <display_name>Wall Area, Below-Grade (ft^2)</display_name>
        </choice>
        <choice>
          <value>Floor Area, Conditioned (ft^2)</value>
          <display_name>Floor Area, Conditioned (ft^2)</display_name>
        </choice>
        <choice>
          <value>Floor Area, Attic (ft^2)</value>
          <display_name>Floor Area, Attic (ft^2)</display_name>
        </choice>
        <choice>
          <value>Floor Area, Lighting (ft^2)</value>
          <display_name>Floor Area, Lighting (ft^2)</display_name>
        </choice>
        <choice>
          <value>Roof Area (ft^2)</value>
          <display_name>Roof Area (ft^2)</display_name>
        </choice>
        <choice>
          <value>Window Area (ft^2)</value>
          <display_name>Window Area (ft^2)</display_name>
        </choice>
        <choice>
          <value>Door Area (ft^2)</value>
          <display_name>Door Area (ft^2)</display_name>
        </choice>
        <choice>
          <value>Duct Unconditioned Surface Area (ft^2)</value>
          <display_name>Duct Unconditioned Surface Area (ft^2)</display_name>
        </choice>
        <choice>
          <value>Size, Heating System (kBtu/h)</value>
          <display_name>Size, Heating System (kBtu/h)</display_name>
        </choice>
        <choice>
          <value>Size, Secondary Heating System (kBtu/h)</value>
          <display_name>Size, Secondary Heating System (kBtu/h)</display_name>
        </choice>
        <choice>
          <value>Size, Heat Pump Backup (kBtu/h)</value>
          <display_name>Size, Heat Pump Backup (kBtu/h)</display_name>
        </choice>
        <choice>
          <value>Size, Cooling System (kBtu/h)</value>
          <display_name>Size, Cooling System (kBtu/h)</display_name>
        </choice>
        <choice>
          <value>Size, Water Heater (gal)</value>
          <display_name>Size, Water Heater (gal)</display_name>
        </choice>
        <choice>
          <value>Flow Rate, Mechanical Ventilation (cfm)</value>
          <display_name>Flow Rate, Mechanical Ventilation (cfm)</display_name>
        </choice>
        <choice>
          <value>Slab Perimeter, Exposed, Conditioned (ft)</value>
          <display_name>Slab Perimeter, Exposed, Conditioned (ft)</display_name>
        </choice>
        <choice>
          <value>Rim Joist Area, Above-Grade, Exterior (ft^2)</value>
          <display_name>Rim Joist Area, Above-Grade, Exterior (ft^2)</display_name>
        </choice>
      </choices>
    </argument>
    <argument>
      <name>option_16_lifetime</name>
      <display_name>Option 16 Lifetime</display_name>
      <description>The option lifetime.</description>
      <type>Double</type>
      <units>years</units>
      <required>false</required>
      <model_dependent>false</model_dependent>
    </argument>
    <argument>
      <name>option_17</name>
      <display_name>Option 17</display_name>
      <description>Specify the parameter|option as found in resources\options_lookup.tsv.</description>
      <type>String</type>
      <required>false</required>
      <model_dependent>false</model_dependent>
    </argument>
    <argument>
      <name>option_17_apply_logic</name>
      <display_name>Option 17 Apply Logic</display_name>
      <description>Logic that specifies if the Option 17 upgrade will apply based on the existing building's options. Specify one or more parameter|option as found in resources\options_lookup.tsv. When multiple are included, they must be separated by '||' for OR and '&amp;&amp;' for AND, and using parentheses as appropriate. Prefix an option with '!' for not.</description>
      <type>String</type>
      <required>false</required>
      <model_dependent>false</model_dependent>
    </argument>
    <argument>
      <name>option_17_cost_1_value</name>
      <display_name>Option 17 Cost 1 Value</display_name>
      <description>Total option 17 cost is the sum of all: (Cost N Value) x (Cost N Multiplier).</description>
      <type>Double</type>
      <units>$</units>
      <required>false</required>
      <model_dependent>false</model_dependent>
    </argument>
    <argument>
      <name>option_17_cost_1_multiplier</name>
      <display_name>Option 17 Cost 1 Multiplier</display_name>
      <description>Total option 17 cost is the sum of all: (Cost N Value) x (Cost N Multiplier).</description>
      <type>Choice</type>
      <required>false</required>
      <model_dependent>false</model_dependent>
      <default_value></default_value>
      <choices>
        <choice>
          <value></value>
          <display_name></display_name>
        </choice>
        <choice>
          <value>Fixed (1)</value>
          <display_name>Fixed (1)</display_name>
        </choice>
        <choice>
          <value>Wall Area, Above-Grade, Conditioned (ft^2)</value>
          <display_name>Wall Area, Above-Grade, Conditioned (ft^2)</display_name>
        </choice>
        <choice>
          <value>Wall Area, Above-Grade, Exterior (ft^2)</value>
          <display_name>Wall Area, Above-Grade, Exterior (ft^2)</display_name>
        </choice>
        <choice>
          <value>Wall Area, Below-Grade (ft^2)</value>
          <display_name>Wall Area, Below-Grade (ft^2)</display_name>
        </choice>
        <choice>
          <value>Floor Area, Conditioned (ft^2)</value>
          <display_name>Floor Area, Conditioned (ft^2)</display_name>
        </choice>
        <choice>
          <value>Floor Area, Attic (ft^2)</value>
          <display_name>Floor Area, Attic (ft^2)</display_name>
        </choice>
        <choice>
          <value>Floor Area, Lighting (ft^2)</value>
          <display_name>Floor Area, Lighting (ft^2)</display_name>
        </choice>
        <choice>
          <value>Roof Area (ft^2)</value>
          <display_name>Roof Area (ft^2)</display_name>
        </choice>
        <choice>
          <value>Window Area (ft^2)</value>
          <display_name>Window Area (ft^2)</display_name>
        </choice>
        <choice>
          <value>Door Area (ft^2)</value>
          <display_name>Door Area (ft^2)</display_name>
        </choice>
        <choice>
          <value>Duct Unconditioned Surface Area (ft^2)</value>
          <display_name>Duct Unconditioned Surface Area (ft^2)</display_name>
        </choice>
        <choice>
          <value>Size, Heating System (kBtu/h)</value>
          <display_name>Size, Heating System (kBtu/h)</display_name>
        </choice>
        <choice>
          <value>Size, Secondary Heating System (kBtu/h)</value>
          <display_name>Size, Secondary Heating System (kBtu/h)</display_name>
        </choice>
        <choice>
          <value>Size, Heat Pump Backup (kBtu/h)</value>
          <display_name>Size, Heat Pump Backup (kBtu/h)</display_name>
        </choice>
        <choice>
          <value>Size, Cooling System (kBtu/h)</value>
          <display_name>Size, Cooling System (kBtu/h)</display_name>
        </choice>
        <choice>
          <value>Size, Water Heater (gal)</value>
          <display_name>Size, Water Heater (gal)</display_name>
        </choice>
        <choice>
          <value>Flow Rate, Mechanical Ventilation (cfm)</value>
          <display_name>Flow Rate, Mechanical Ventilation (cfm)</display_name>
        </choice>
        <choice>
          <value>Slab Perimeter, Exposed, Conditioned (ft)</value>
          <display_name>Slab Perimeter, Exposed, Conditioned (ft)</display_name>
        </choice>
        <choice>
          <value>Rim Joist Area, Above-Grade, Exterior (ft^2)</value>
          <display_name>Rim Joist Area, Above-Grade, Exterior (ft^2)</display_name>
        </choice>
      </choices>
    </argument>
    <argument>
      <name>option_17_cost_2_value</name>
      <display_name>Option 17 Cost 2 Value</display_name>
      <description>Total option 17 cost is the sum of all: (Cost N Value) x (Cost N Multiplier).</description>
      <type>Double</type>
      <units>$</units>
      <required>false</required>
      <model_dependent>false</model_dependent>
    </argument>
    <argument>
      <name>option_17_cost_2_multiplier</name>
      <display_name>Option 17 Cost 2 Multiplier</display_name>
      <description>Total option 17 cost is the sum of all: (Cost N Value) x (Cost N Multiplier).</description>
      <type>Choice</type>
      <required>false</required>
      <model_dependent>false</model_dependent>
      <default_value></default_value>
      <choices>
        <choice>
          <value></value>
          <display_name></display_name>
        </choice>
        <choice>
          <value>Fixed (1)</value>
          <display_name>Fixed (1)</display_name>
        </choice>
        <choice>
          <value>Wall Area, Above-Grade, Conditioned (ft^2)</value>
          <display_name>Wall Area, Above-Grade, Conditioned (ft^2)</display_name>
        </choice>
        <choice>
          <value>Wall Area, Above-Grade, Exterior (ft^2)</value>
          <display_name>Wall Area, Above-Grade, Exterior (ft^2)</display_name>
        </choice>
        <choice>
          <value>Wall Area, Below-Grade (ft^2)</value>
          <display_name>Wall Area, Below-Grade (ft^2)</display_name>
        </choice>
        <choice>
          <value>Floor Area, Conditioned (ft^2)</value>
          <display_name>Floor Area, Conditioned (ft^2)</display_name>
        </choice>
        <choice>
          <value>Floor Area, Attic (ft^2)</value>
          <display_name>Floor Area, Attic (ft^2)</display_name>
        </choice>
        <choice>
          <value>Floor Area, Lighting (ft^2)</value>
          <display_name>Floor Area, Lighting (ft^2)</display_name>
        </choice>
        <choice>
          <value>Roof Area (ft^2)</value>
          <display_name>Roof Area (ft^2)</display_name>
        </choice>
        <choice>
          <value>Window Area (ft^2)</value>
          <display_name>Window Area (ft^2)</display_name>
        </choice>
        <choice>
          <value>Door Area (ft^2)</value>
          <display_name>Door Area (ft^2)</display_name>
        </choice>
        <choice>
          <value>Duct Unconditioned Surface Area (ft^2)</value>
          <display_name>Duct Unconditioned Surface Area (ft^2)</display_name>
        </choice>
        <choice>
          <value>Size, Heating System (kBtu/h)</value>
          <display_name>Size, Heating System (kBtu/h)</display_name>
        </choice>
        <choice>
          <value>Size, Secondary Heating System (kBtu/h)</value>
          <display_name>Size, Secondary Heating System (kBtu/h)</display_name>
        </choice>
        <choice>
          <value>Size, Heat Pump Backup (kBtu/h)</value>
          <display_name>Size, Heat Pump Backup (kBtu/h)</display_name>
        </choice>
        <choice>
          <value>Size, Cooling System (kBtu/h)</value>
          <display_name>Size, Cooling System (kBtu/h)</display_name>
        </choice>
        <choice>
          <value>Size, Water Heater (gal)</value>
          <display_name>Size, Water Heater (gal)</display_name>
        </choice>
        <choice>
          <value>Flow Rate, Mechanical Ventilation (cfm)</value>
          <display_name>Flow Rate, Mechanical Ventilation (cfm)</display_name>
        </choice>
        <choice>
          <value>Slab Perimeter, Exposed, Conditioned (ft)</value>
          <display_name>Slab Perimeter, Exposed, Conditioned (ft)</display_name>
        </choice>
        <choice>
          <value>Rim Joist Area, Above-Grade, Exterior (ft^2)</value>
          <display_name>Rim Joist Area, Above-Grade, Exterior (ft^2)</display_name>
        </choice>
      </choices>
    </argument>
    <argument>
      <name>option_17_lifetime</name>
      <display_name>Option 17 Lifetime</display_name>
      <description>The option lifetime.</description>
      <type>Double</type>
      <units>years</units>
      <required>false</required>
      <model_dependent>false</model_dependent>
    </argument>
    <argument>
      <name>option_18</name>
      <display_name>Option 18</display_name>
      <description>Specify the parameter|option as found in resources\options_lookup.tsv.</description>
      <type>String</type>
      <required>false</required>
      <model_dependent>false</model_dependent>
    </argument>
    <argument>
      <name>option_18_apply_logic</name>
      <display_name>Option 18 Apply Logic</display_name>
      <description>Logic that specifies if the Option 18 upgrade will apply based on the existing building's options. Specify one or more parameter|option as found in resources\options_lookup.tsv. When multiple are included, they must be separated by '||' for OR and '&amp;&amp;' for AND, and using parentheses as appropriate. Prefix an option with '!' for not.</description>
      <type>String</type>
      <required>false</required>
      <model_dependent>false</model_dependent>
    </argument>
    <argument>
      <name>option_18_cost_1_value</name>
      <display_name>Option 18 Cost 1 Value</display_name>
      <description>Total option 18 cost is the sum of all: (Cost N Value) x (Cost N Multiplier).</description>
      <type>Double</type>
      <units>$</units>
      <required>false</required>
      <model_dependent>false</model_dependent>
    </argument>
    <argument>
      <name>option_18_cost_1_multiplier</name>
      <display_name>Option 18 Cost 1 Multiplier</display_name>
      <description>Total option 18 cost is the sum of all: (Cost N Value) x (Cost N Multiplier).</description>
      <type>Choice</type>
      <required>false</required>
      <model_dependent>false</model_dependent>
      <default_value></default_value>
      <choices>
        <choice>
          <value></value>
          <display_name></display_name>
        </choice>
        <choice>
          <value>Fixed (1)</value>
          <display_name>Fixed (1)</display_name>
        </choice>
        <choice>
          <value>Wall Area, Above-Grade, Conditioned (ft^2)</value>
          <display_name>Wall Area, Above-Grade, Conditioned (ft^2)</display_name>
        </choice>
        <choice>
          <value>Wall Area, Above-Grade, Exterior (ft^2)</value>
          <display_name>Wall Area, Above-Grade, Exterior (ft^2)</display_name>
        </choice>
        <choice>
          <value>Wall Area, Below-Grade (ft^2)</value>
          <display_name>Wall Area, Below-Grade (ft^2)</display_name>
        </choice>
        <choice>
          <value>Floor Area, Conditioned (ft^2)</value>
          <display_name>Floor Area, Conditioned (ft^2)</display_name>
        </choice>
        <choice>
          <value>Floor Area, Attic (ft^2)</value>
          <display_name>Floor Area, Attic (ft^2)</display_name>
        </choice>
        <choice>
          <value>Floor Area, Lighting (ft^2)</value>
          <display_name>Floor Area, Lighting (ft^2)</display_name>
        </choice>
        <choice>
          <value>Roof Area (ft^2)</value>
          <display_name>Roof Area (ft^2)</display_name>
        </choice>
        <choice>
          <value>Window Area (ft^2)</value>
          <display_name>Window Area (ft^2)</display_name>
        </choice>
        <choice>
          <value>Door Area (ft^2)</value>
          <display_name>Door Area (ft^2)</display_name>
        </choice>
        <choice>
          <value>Duct Unconditioned Surface Area (ft^2)</value>
          <display_name>Duct Unconditioned Surface Area (ft^2)</display_name>
        </choice>
        <choice>
          <value>Size, Heating System (kBtu/h)</value>
          <display_name>Size, Heating System (kBtu/h)</display_name>
        </choice>
        <choice>
          <value>Size, Secondary Heating System (kBtu/h)</value>
          <display_name>Size, Secondary Heating System (kBtu/h)</display_name>
        </choice>
        <choice>
          <value>Size, Heat Pump Backup (kBtu/h)</value>
          <display_name>Size, Heat Pump Backup (kBtu/h)</display_name>
        </choice>
        <choice>
          <value>Size, Cooling System (kBtu/h)</value>
          <display_name>Size, Cooling System (kBtu/h)</display_name>
        </choice>
        <choice>
          <value>Size, Water Heater (gal)</value>
          <display_name>Size, Water Heater (gal)</display_name>
        </choice>
        <choice>
          <value>Flow Rate, Mechanical Ventilation (cfm)</value>
          <display_name>Flow Rate, Mechanical Ventilation (cfm)</display_name>
        </choice>
        <choice>
          <value>Slab Perimeter, Exposed, Conditioned (ft)</value>
          <display_name>Slab Perimeter, Exposed, Conditioned (ft)</display_name>
        </choice>
        <choice>
          <value>Rim Joist Area, Above-Grade, Exterior (ft^2)</value>
          <display_name>Rim Joist Area, Above-Grade, Exterior (ft^2)</display_name>
        </choice>
      </choices>
    </argument>
    <argument>
      <name>option_18_cost_2_value</name>
      <display_name>Option 18 Cost 2 Value</display_name>
      <description>Total option 18 cost is the sum of all: (Cost N Value) x (Cost N Multiplier).</description>
      <type>Double</type>
      <units>$</units>
      <required>false</required>
      <model_dependent>false</model_dependent>
    </argument>
    <argument>
      <name>option_18_cost_2_multiplier</name>
      <display_name>Option 18 Cost 2 Multiplier</display_name>
      <description>Total option 18 cost is the sum of all: (Cost N Value) x (Cost N Multiplier).</description>
      <type>Choice</type>
      <required>false</required>
      <model_dependent>false</model_dependent>
      <default_value></default_value>
      <choices>
        <choice>
          <value></value>
          <display_name></display_name>
        </choice>
        <choice>
          <value>Fixed (1)</value>
          <display_name>Fixed (1)</display_name>
        </choice>
        <choice>
          <value>Wall Area, Above-Grade, Conditioned (ft^2)</value>
          <display_name>Wall Area, Above-Grade, Conditioned (ft^2)</display_name>
        </choice>
        <choice>
          <value>Wall Area, Above-Grade, Exterior (ft^2)</value>
          <display_name>Wall Area, Above-Grade, Exterior (ft^2)</display_name>
        </choice>
        <choice>
          <value>Wall Area, Below-Grade (ft^2)</value>
          <display_name>Wall Area, Below-Grade (ft^2)</display_name>
        </choice>
        <choice>
          <value>Floor Area, Conditioned (ft^2)</value>
          <display_name>Floor Area, Conditioned (ft^2)</display_name>
        </choice>
        <choice>
          <value>Floor Area, Attic (ft^2)</value>
          <display_name>Floor Area, Attic (ft^2)</display_name>
        </choice>
        <choice>
          <value>Floor Area, Lighting (ft^2)</value>
          <display_name>Floor Area, Lighting (ft^2)</display_name>
        </choice>
        <choice>
          <value>Roof Area (ft^2)</value>
          <display_name>Roof Area (ft^2)</display_name>
        </choice>
        <choice>
          <value>Window Area (ft^2)</value>
          <display_name>Window Area (ft^2)</display_name>
        </choice>
        <choice>
          <value>Door Area (ft^2)</value>
          <display_name>Door Area (ft^2)</display_name>
        </choice>
        <choice>
          <value>Duct Unconditioned Surface Area (ft^2)</value>
          <display_name>Duct Unconditioned Surface Area (ft^2)</display_name>
        </choice>
        <choice>
          <value>Size, Heating System (kBtu/h)</value>
          <display_name>Size, Heating System (kBtu/h)</display_name>
        </choice>
        <choice>
          <value>Size, Secondary Heating System (kBtu/h)</value>
          <display_name>Size, Secondary Heating System (kBtu/h)</display_name>
        </choice>
        <choice>
          <value>Size, Heat Pump Backup (kBtu/h)</value>
          <display_name>Size, Heat Pump Backup (kBtu/h)</display_name>
        </choice>
        <choice>
          <value>Size, Cooling System (kBtu/h)</value>
          <display_name>Size, Cooling System (kBtu/h)</display_name>
        </choice>
        <choice>
          <value>Size, Water Heater (gal)</value>
          <display_name>Size, Water Heater (gal)</display_name>
        </choice>
        <choice>
          <value>Flow Rate, Mechanical Ventilation (cfm)</value>
          <display_name>Flow Rate, Mechanical Ventilation (cfm)</display_name>
        </choice>
        <choice>
          <value>Slab Perimeter, Exposed, Conditioned (ft)</value>
          <display_name>Slab Perimeter, Exposed, Conditioned (ft)</display_name>
        </choice>
        <choice>
          <value>Rim Joist Area, Above-Grade, Exterior (ft^2)</value>
          <display_name>Rim Joist Area, Above-Grade, Exterior (ft^2)</display_name>
        </choice>
      </choices>
    </argument>
    <argument>
      <name>option_18_lifetime</name>
      <display_name>Option 18 Lifetime</display_name>
      <description>The option lifetime.</description>
      <type>Double</type>
      <units>years</units>
      <required>false</required>
      <model_dependent>false</model_dependent>
    </argument>
    <argument>
      <name>option_19</name>
      <display_name>Option 19</display_name>
      <description>Specify the parameter|option as found in resources\options_lookup.tsv.</description>
      <type>String</type>
      <required>false</required>
      <model_dependent>false</model_dependent>
    </argument>
    <argument>
      <name>option_19_apply_logic</name>
      <display_name>Option 19 Apply Logic</display_name>
      <description>Logic that specifies if the Option 19 upgrade will apply based on the existing building's options. Specify one or more parameter|option as found in resources\options_lookup.tsv. When multiple are included, they must be separated by '||' for OR and '&amp;&amp;' for AND, and using parentheses as appropriate. Prefix an option with '!' for not.</description>
      <type>String</type>
      <required>false</required>
      <model_dependent>false</model_dependent>
    </argument>
    <argument>
      <name>option_19_cost_1_value</name>
      <display_name>Option 19 Cost 1 Value</display_name>
      <description>Total option 19 cost is the sum of all: (Cost N Value) x (Cost N Multiplier).</description>
      <type>Double</type>
      <units>$</units>
      <required>false</required>
      <model_dependent>false</model_dependent>
    </argument>
    <argument>
      <name>option_19_cost_1_multiplier</name>
      <display_name>Option 19 Cost 1 Multiplier</display_name>
      <description>Total option 19 cost is the sum of all: (Cost N Value) x (Cost N Multiplier).</description>
      <type>Choice</type>
      <required>false</required>
      <model_dependent>false</model_dependent>
      <default_value></default_value>
      <choices>
        <choice>
          <value></value>
          <display_name></display_name>
        </choice>
        <choice>
          <value>Fixed (1)</value>
          <display_name>Fixed (1)</display_name>
        </choice>
        <choice>
          <value>Wall Area, Above-Grade, Conditioned (ft^2)</value>
          <display_name>Wall Area, Above-Grade, Conditioned (ft^2)</display_name>
        </choice>
        <choice>
          <value>Wall Area, Above-Grade, Exterior (ft^2)</value>
          <display_name>Wall Area, Above-Grade, Exterior (ft^2)</display_name>
        </choice>
        <choice>
          <value>Wall Area, Below-Grade (ft^2)</value>
          <display_name>Wall Area, Below-Grade (ft^2)</display_name>
        </choice>
        <choice>
          <value>Floor Area, Conditioned (ft^2)</value>
          <display_name>Floor Area, Conditioned (ft^2)</display_name>
        </choice>
        <choice>
          <value>Floor Area, Attic (ft^2)</value>
          <display_name>Floor Area, Attic (ft^2)</display_name>
        </choice>
        <choice>
          <value>Floor Area, Lighting (ft^2)</value>
          <display_name>Floor Area, Lighting (ft^2)</display_name>
        </choice>
        <choice>
          <value>Roof Area (ft^2)</value>
          <display_name>Roof Area (ft^2)</display_name>
        </choice>
        <choice>
          <value>Window Area (ft^2)</value>
          <display_name>Window Area (ft^2)</display_name>
        </choice>
        <choice>
          <value>Door Area (ft^2)</value>
          <display_name>Door Area (ft^2)</display_name>
        </choice>
        <choice>
          <value>Duct Unconditioned Surface Area (ft^2)</value>
          <display_name>Duct Unconditioned Surface Area (ft^2)</display_name>
        </choice>
        <choice>
          <value>Size, Heating System (kBtu/h)</value>
          <display_name>Size, Heating System (kBtu/h)</display_name>
        </choice>
        <choice>
          <value>Size, Secondary Heating System (kBtu/h)</value>
          <display_name>Size, Secondary Heating System (kBtu/h)</display_name>
        </choice>
        <choice>
          <value>Size, Heat Pump Backup (kBtu/h)</value>
          <display_name>Size, Heat Pump Backup (kBtu/h)</display_name>
        </choice>
        <choice>
          <value>Size, Cooling System (kBtu/h)</value>
          <display_name>Size, Cooling System (kBtu/h)</display_name>
        </choice>
        <choice>
          <value>Size, Water Heater (gal)</value>
          <display_name>Size, Water Heater (gal)</display_name>
        </choice>
        <choice>
          <value>Flow Rate, Mechanical Ventilation (cfm)</value>
          <display_name>Flow Rate, Mechanical Ventilation (cfm)</display_name>
        </choice>
        <choice>
          <value>Slab Perimeter, Exposed, Conditioned (ft)</value>
          <display_name>Slab Perimeter, Exposed, Conditioned (ft)</display_name>
        </choice>
        <choice>
          <value>Rim Joist Area, Above-Grade, Exterior (ft^2)</value>
          <display_name>Rim Joist Area, Above-Grade, Exterior (ft^2)</display_name>
        </choice>
      </choices>
    </argument>
    <argument>
      <name>option_19_cost_2_value</name>
      <display_name>Option 19 Cost 2 Value</display_name>
      <description>Total option 19 cost is the sum of all: (Cost N Value) x (Cost N Multiplier).</description>
      <type>Double</type>
      <units>$</units>
      <required>false</required>
      <model_dependent>false</model_dependent>
    </argument>
    <argument>
      <name>option_19_cost_2_multiplier</name>
      <display_name>Option 19 Cost 2 Multiplier</display_name>
      <description>Total option 19 cost is the sum of all: (Cost N Value) x (Cost N Multiplier).</description>
      <type>Choice</type>
      <required>false</required>
      <model_dependent>false</model_dependent>
      <default_value></default_value>
      <choices>
        <choice>
          <value></value>
          <display_name></display_name>
        </choice>
        <choice>
          <value>Fixed (1)</value>
          <display_name>Fixed (1)</display_name>
        </choice>
        <choice>
          <value>Wall Area, Above-Grade, Conditioned (ft^2)</value>
          <display_name>Wall Area, Above-Grade, Conditioned (ft^2)</display_name>
        </choice>
        <choice>
          <value>Wall Area, Above-Grade, Exterior (ft^2)</value>
          <display_name>Wall Area, Above-Grade, Exterior (ft^2)</display_name>
        </choice>
        <choice>
          <value>Wall Area, Below-Grade (ft^2)</value>
          <display_name>Wall Area, Below-Grade (ft^2)</display_name>
        </choice>
        <choice>
          <value>Floor Area, Conditioned (ft^2)</value>
          <display_name>Floor Area, Conditioned (ft^2)</display_name>
        </choice>
        <choice>
          <value>Floor Area, Attic (ft^2)</value>
          <display_name>Floor Area, Attic (ft^2)</display_name>
        </choice>
        <choice>
          <value>Floor Area, Lighting (ft^2)</value>
          <display_name>Floor Area, Lighting (ft^2)</display_name>
        </choice>
        <choice>
          <value>Roof Area (ft^2)</value>
          <display_name>Roof Area (ft^2)</display_name>
        </choice>
        <choice>
          <value>Window Area (ft^2)</value>
          <display_name>Window Area (ft^2)</display_name>
        </choice>
        <choice>
          <value>Door Area (ft^2)</value>
          <display_name>Door Area (ft^2)</display_name>
        </choice>
        <choice>
          <value>Duct Unconditioned Surface Area (ft^2)</value>
          <display_name>Duct Unconditioned Surface Area (ft^2)</display_name>
        </choice>
        <choice>
          <value>Size, Heating System (kBtu/h)</value>
          <display_name>Size, Heating System (kBtu/h)</display_name>
        </choice>
        <choice>
          <value>Size, Secondary Heating System (kBtu/h)</value>
          <display_name>Size, Secondary Heating System (kBtu/h)</display_name>
        </choice>
        <choice>
          <value>Size, Heat Pump Backup (kBtu/h)</value>
          <display_name>Size, Heat Pump Backup (kBtu/h)</display_name>
        </choice>
        <choice>
          <value>Size, Cooling System (kBtu/h)</value>
          <display_name>Size, Cooling System (kBtu/h)</display_name>
        </choice>
        <choice>
          <value>Size, Water Heater (gal)</value>
          <display_name>Size, Water Heater (gal)</display_name>
        </choice>
        <choice>
          <value>Flow Rate, Mechanical Ventilation (cfm)</value>
          <display_name>Flow Rate, Mechanical Ventilation (cfm)</display_name>
        </choice>
        <choice>
          <value>Slab Perimeter, Exposed, Conditioned (ft)</value>
          <display_name>Slab Perimeter, Exposed, Conditioned (ft)</display_name>
        </choice>
        <choice>
          <value>Rim Joist Area, Above-Grade, Exterior (ft^2)</value>
          <display_name>Rim Joist Area, Above-Grade, Exterior (ft^2)</display_name>
        </choice>
      </choices>
    </argument>
    <argument>
      <name>option_19_lifetime</name>
      <display_name>Option 19 Lifetime</display_name>
      <description>The option lifetime.</description>
      <type>Double</type>
      <units>years</units>
      <required>false</required>
      <model_dependent>false</model_dependent>
    </argument>
    <argument>
      <name>option_20</name>
      <display_name>Option 20</display_name>
      <description>Specify the parameter|option as found in resources\options_lookup.tsv.</description>
      <type>String</type>
      <required>false</required>
      <model_dependent>false</model_dependent>
    </argument>
    <argument>
      <name>option_20_apply_logic</name>
      <display_name>Option 20 Apply Logic</display_name>
      <description>Logic that specifies if the Option 20 upgrade will apply based on the existing building's options. Specify one or more parameter|option as found in resources\options_lookup.tsv. When multiple are included, they must be separated by '||' for OR and '&amp;&amp;' for AND, and using parentheses as appropriate. Prefix an option with '!' for not.</description>
      <type>String</type>
      <required>false</required>
      <model_dependent>false</model_dependent>
    </argument>
    <argument>
      <name>option_20_cost_1_value</name>
      <display_name>Option 20 Cost 1 Value</display_name>
      <description>Total option 20 cost is the sum of all: (Cost N Value) x (Cost N Multiplier).</description>
      <type>Double</type>
      <units>$</units>
      <required>false</required>
      <model_dependent>false</model_dependent>
    </argument>
    <argument>
      <name>option_20_cost_1_multiplier</name>
      <display_name>Option 20 Cost 1 Multiplier</display_name>
      <description>Total option 20 cost is the sum of all: (Cost N Value) x (Cost N Multiplier).</description>
      <type>Choice</type>
      <required>false</required>
      <model_dependent>false</model_dependent>
      <default_value></default_value>
      <choices>
        <choice>
          <value></value>
          <display_name></display_name>
        </choice>
        <choice>
          <value>Fixed (1)</value>
          <display_name>Fixed (1)</display_name>
        </choice>
        <choice>
          <value>Wall Area, Above-Grade, Conditioned (ft^2)</value>
          <display_name>Wall Area, Above-Grade, Conditioned (ft^2)</display_name>
        </choice>
        <choice>
          <value>Wall Area, Above-Grade, Exterior (ft^2)</value>
          <display_name>Wall Area, Above-Grade, Exterior (ft^2)</display_name>
        </choice>
        <choice>
          <value>Wall Area, Below-Grade (ft^2)</value>
          <display_name>Wall Area, Below-Grade (ft^2)</display_name>
        </choice>
        <choice>
          <value>Floor Area, Conditioned (ft^2)</value>
          <display_name>Floor Area, Conditioned (ft^2)</display_name>
        </choice>
        <choice>
          <value>Floor Area, Attic (ft^2)</value>
          <display_name>Floor Area, Attic (ft^2)</display_name>
        </choice>
        <choice>
          <value>Floor Area, Lighting (ft^2)</value>
          <display_name>Floor Area, Lighting (ft^2)</display_name>
        </choice>
        <choice>
          <value>Roof Area (ft^2)</value>
          <display_name>Roof Area (ft^2)</display_name>
        </choice>
        <choice>
          <value>Window Area (ft^2)</value>
          <display_name>Window Area (ft^2)</display_name>
        </choice>
        <choice>
          <value>Door Area (ft^2)</value>
          <display_name>Door Area (ft^2)</display_name>
        </choice>
        <choice>
          <value>Duct Unconditioned Surface Area (ft^2)</value>
          <display_name>Duct Unconditioned Surface Area (ft^2)</display_name>
        </choice>
        <choice>
          <value>Size, Heating System (kBtu/h)</value>
          <display_name>Size, Heating System (kBtu/h)</display_name>
        </choice>
        <choice>
          <value>Size, Secondary Heating System (kBtu/h)</value>
          <display_name>Size, Secondary Heating System (kBtu/h)</display_name>
        </choice>
        <choice>
          <value>Size, Heat Pump Backup (kBtu/h)</value>
          <display_name>Size, Heat Pump Backup (kBtu/h)</display_name>
        </choice>
        <choice>
          <value>Size, Cooling System (kBtu/h)</value>
          <display_name>Size, Cooling System (kBtu/h)</display_name>
        </choice>
        <choice>
          <value>Size, Water Heater (gal)</value>
          <display_name>Size, Water Heater (gal)</display_name>
        </choice>
        <choice>
          <value>Flow Rate, Mechanical Ventilation (cfm)</value>
          <display_name>Flow Rate, Mechanical Ventilation (cfm)</display_name>
        </choice>
        <choice>
          <value>Slab Perimeter, Exposed, Conditioned (ft)</value>
          <display_name>Slab Perimeter, Exposed, Conditioned (ft)</display_name>
        </choice>
        <choice>
          <value>Rim Joist Area, Above-Grade, Exterior (ft^2)</value>
          <display_name>Rim Joist Area, Above-Grade, Exterior (ft^2)</display_name>
        </choice>
      </choices>
    </argument>
    <argument>
      <name>option_20_cost_2_value</name>
      <display_name>Option 20 Cost 2 Value</display_name>
      <description>Total option 20 cost is the sum of all: (Cost N Value) x (Cost N Multiplier).</description>
      <type>Double</type>
      <units>$</units>
      <required>false</required>
      <model_dependent>false</model_dependent>
    </argument>
    <argument>
      <name>option_20_cost_2_multiplier</name>
      <display_name>Option 20 Cost 2 Multiplier</display_name>
      <description>Total option 20 cost is the sum of all: (Cost N Value) x (Cost N Multiplier).</description>
      <type>Choice</type>
      <required>false</required>
      <model_dependent>false</model_dependent>
      <default_value></default_value>
      <choices>
        <choice>
          <value></value>
          <display_name></display_name>
        </choice>
        <choice>
          <value>Fixed (1)</value>
          <display_name>Fixed (1)</display_name>
        </choice>
        <choice>
          <value>Wall Area, Above-Grade, Conditioned (ft^2)</value>
          <display_name>Wall Area, Above-Grade, Conditioned (ft^2)</display_name>
        </choice>
        <choice>
          <value>Wall Area, Above-Grade, Exterior (ft^2)</value>
          <display_name>Wall Area, Above-Grade, Exterior (ft^2)</display_name>
        </choice>
        <choice>
          <value>Wall Area, Below-Grade (ft^2)</value>
          <display_name>Wall Area, Below-Grade (ft^2)</display_name>
        </choice>
        <choice>
          <value>Floor Area, Conditioned (ft^2)</value>
          <display_name>Floor Area, Conditioned (ft^2)</display_name>
        </choice>
        <choice>
          <value>Floor Area, Attic (ft^2)</value>
          <display_name>Floor Area, Attic (ft^2)</display_name>
        </choice>
        <choice>
          <value>Floor Area, Lighting (ft^2)</value>
          <display_name>Floor Area, Lighting (ft^2)</display_name>
        </choice>
        <choice>
          <value>Roof Area (ft^2)</value>
          <display_name>Roof Area (ft^2)</display_name>
        </choice>
        <choice>
          <value>Window Area (ft^2)</value>
          <display_name>Window Area (ft^2)</display_name>
        </choice>
        <choice>
          <value>Door Area (ft^2)</value>
          <display_name>Door Area (ft^2)</display_name>
        </choice>
        <choice>
          <value>Duct Unconditioned Surface Area (ft^2)</value>
          <display_name>Duct Unconditioned Surface Area (ft^2)</display_name>
        </choice>
        <choice>
          <value>Size, Heating System (kBtu/h)</value>
          <display_name>Size, Heating System (kBtu/h)</display_name>
        </choice>
        <choice>
          <value>Size, Secondary Heating System (kBtu/h)</value>
          <display_name>Size, Secondary Heating System (kBtu/h)</display_name>
        </choice>
        <choice>
          <value>Size, Heat Pump Backup (kBtu/h)</value>
          <display_name>Size, Heat Pump Backup (kBtu/h)</display_name>
        </choice>
        <choice>
          <value>Size, Cooling System (kBtu/h)</value>
          <display_name>Size, Cooling System (kBtu/h)</display_name>
        </choice>
        <choice>
          <value>Size, Water Heater (gal)</value>
          <display_name>Size, Water Heater (gal)</display_name>
        </choice>
        <choice>
          <value>Flow Rate, Mechanical Ventilation (cfm)</value>
          <display_name>Flow Rate, Mechanical Ventilation (cfm)</display_name>
        </choice>
        <choice>
          <value>Slab Perimeter, Exposed, Conditioned (ft)</value>
          <display_name>Slab Perimeter, Exposed, Conditioned (ft)</display_name>
        </choice>
        <choice>
          <value>Rim Joist Area, Above-Grade, Exterior (ft^2)</value>
          <display_name>Rim Joist Area, Above-Grade, Exterior (ft^2)</display_name>
        </choice>
      </choices>
    </argument>
    <argument>
      <name>option_20_lifetime</name>
      <display_name>Option 20 Lifetime</display_name>
      <description>The option lifetime.</description>
      <type>Double</type>
      <units>years</units>
      <required>false</required>
      <model_dependent>false</model_dependent>
    </argument>
    <argument>
      <name>option_21</name>
      <display_name>Option 21</display_name>
      <description>Specify the parameter|option as found in resources\options_lookup.tsv.</description>
      <type>String</type>
      <required>false</required>
      <model_dependent>false</model_dependent>
    </argument>
    <argument>
      <name>option_21_apply_logic</name>
      <display_name>Option 21 Apply Logic</display_name>
      <description>Logic that specifies if the Option 21 upgrade will apply based on the existing building's options. Specify one or more parameter|option as found in resources\options_lookup.tsv. When multiple are included, they must be separated by '||' for OR and '&amp;&amp;' for AND, and using parentheses as appropriate. Prefix an option with '!' for not.</description>
      <type>String</type>
      <required>false</required>
      <model_dependent>false</model_dependent>
    </argument>
    <argument>
      <name>option_21_cost_1_value</name>
      <display_name>Option 21 Cost 1 Value</display_name>
      <description>Total option 21 cost is the sum of all: (Cost N Value) x (Cost N Multiplier).</description>
      <type>Double</type>
      <units>$</units>
      <required>false</required>
      <model_dependent>false</model_dependent>
    </argument>
    <argument>
      <name>option_21_cost_1_multiplier</name>
      <display_name>Option 21 Cost 1 Multiplier</display_name>
      <description>Total option 21 cost is the sum of all: (Cost N Value) x (Cost N Multiplier).</description>
      <type>Choice</type>
      <required>false</required>
      <model_dependent>false</model_dependent>
      <default_value></default_value>
      <choices>
        <choice>
          <value></value>
          <display_name></display_name>
        </choice>
        <choice>
          <value>Fixed (1)</value>
          <display_name>Fixed (1)</display_name>
        </choice>
        <choice>
          <value>Wall Area, Above-Grade, Conditioned (ft^2)</value>
          <display_name>Wall Area, Above-Grade, Conditioned (ft^2)</display_name>
        </choice>
        <choice>
          <value>Wall Area, Above-Grade, Exterior (ft^2)</value>
          <display_name>Wall Area, Above-Grade, Exterior (ft^2)</display_name>
        </choice>
        <choice>
          <value>Wall Area, Below-Grade (ft^2)</value>
          <display_name>Wall Area, Below-Grade (ft^2)</display_name>
        </choice>
        <choice>
          <value>Floor Area, Conditioned (ft^2)</value>
          <display_name>Floor Area, Conditioned (ft^2)</display_name>
        </choice>
        <choice>
          <value>Floor Area, Attic (ft^2)</value>
          <display_name>Floor Area, Attic (ft^2)</display_name>
        </choice>
        <choice>
          <value>Floor Area, Lighting (ft^2)</value>
          <display_name>Floor Area, Lighting (ft^2)</display_name>
        </choice>
        <choice>
          <value>Roof Area (ft^2)</value>
          <display_name>Roof Area (ft^2)</display_name>
        </choice>
        <choice>
          <value>Window Area (ft^2)</value>
          <display_name>Window Area (ft^2)</display_name>
        </choice>
        <choice>
          <value>Door Area (ft^2)</value>
          <display_name>Door Area (ft^2)</display_name>
        </choice>
        <choice>
          <value>Duct Unconditioned Surface Area (ft^2)</value>
          <display_name>Duct Unconditioned Surface Area (ft^2)</display_name>
        </choice>
        <choice>
          <value>Size, Heating System (kBtu/h)</value>
          <display_name>Size, Heating System (kBtu/h)</display_name>
        </choice>
        <choice>
          <value>Size, Secondary Heating System (kBtu/h)</value>
          <display_name>Size, Secondary Heating System (kBtu/h)</display_name>
        </choice>
        <choice>
          <value>Size, Heat Pump Backup (kBtu/h)</value>
          <display_name>Size, Heat Pump Backup (kBtu/h)</display_name>
        </choice>
        <choice>
          <value>Size, Cooling System (kBtu/h)</value>
          <display_name>Size, Cooling System (kBtu/h)</display_name>
        </choice>
        <choice>
          <value>Size, Water Heater (gal)</value>
          <display_name>Size, Water Heater (gal)</display_name>
        </choice>
        <choice>
          <value>Flow Rate, Mechanical Ventilation (cfm)</value>
          <display_name>Flow Rate, Mechanical Ventilation (cfm)</display_name>
        </choice>
        <choice>
          <value>Slab Perimeter, Exposed, Conditioned (ft)</value>
          <display_name>Slab Perimeter, Exposed, Conditioned (ft)</display_name>
        </choice>
        <choice>
          <value>Rim Joist Area, Above-Grade, Exterior (ft^2)</value>
          <display_name>Rim Joist Area, Above-Grade, Exterior (ft^2)</display_name>
        </choice>
      </choices>
    </argument>
    <argument>
      <name>option_21_cost_2_value</name>
      <display_name>Option 21 Cost 2 Value</display_name>
      <description>Total option 21 cost is the sum of all: (Cost N Value) x (Cost N Multiplier).</description>
      <type>Double</type>
      <units>$</units>
      <required>false</required>
      <model_dependent>false</model_dependent>
    </argument>
    <argument>
      <name>option_21_cost_2_multiplier</name>
      <display_name>Option 21 Cost 2 Multiplier</display_name>
      <description>Total option 21 cost is the sum of all: (Cost N Value) x (Cost N Multiplier).</description>
      <type>Choice</type>
      <required>false</required>
      <model_dependent>false</model_dependent>
      <default_value></default_value>
      <choices>
        <choice>
          <value></value>
          <display_name></display_name>
        </choice>
        <choice>
          <value>Fixed (1)</value>
          <display_name>Fixed (1)</display_name>
        </choice>
        <choice>
          <value>Wall Area, Above-Grade, Conditioned (ft^2)</value>
          <display_name>Wall Area, Above-Grade, Conditioned (ft^2)</display_name>
        </choice>
        <choice>
          <value>Wall Area, Above-Grade, Exterior (ft^2)</value>
          <display_name>Wall Area, Above-Grade, Exterior (ft^2)</display_name>
        </choice>
        <choice>
          <value>Wall Area, Below-Grade (ft^2)</value>
          <display_name>Wall Area, Below-Grade (ft^2)</display_name>
        </choice>
        <choice>
          <value>Floor Area, Conditioned (ft^2)</value>
          <display_name>Floor Area, Conditioned (ft^2)</display_name>
        </choice>
        <choice>
          <value>Floor Area, Attic (ft^2)</value>
          <display_name>Floor Area, Attic (ft^2)</display_name>
        </choice>
        <choice>
          <value>Floor Area, Lighting (ft^2)</value>
          <display_name>Floor Area, Lighting (ft^2)</display_name>
        </choice>
        <choice>
          <value>Roof Area (ft^2)</value>
          <display_name>Roof Area (ft^2)</display_name>
        </choice>
        <choice>
          <value>Window Area (ft^2)</value>
          <display_name>Window Area (ft^2)</display_name>
        </choice>
        <choice>
          <value>Door Area (ft^2)</value>
          <display_name>Door Area (ft^2)</display_name>
        </choice>
        <choice>
          <value>Duct Unconditioned Surface Area (ft^2)</value>
          <display_name>Duct Unconditioned Surface Area (ft^2)</display_name>
        </choice>
        <choice>
          <value>Size, Heating System (kBtu/h)</value>
          <display_name>Size, Heating System (kBtu/h)</display_name>
        </choice>
        <choice>
          <value>Size, Secondary Heating System (kBtu/h)</value>
          <display_name>Size, Secondary Heating System (kBtu/h)</display_name>
        </choice>
        <choice>
          <value>Size, Heat Pump Backup (kBtu/h)</value>
          <display_name>Size, Heat Pump Backup (kBtu/h)</display_name>
        </choice>
        <choice>
          <value>Size, Cooling System (kBtu/h)</value>
          <display_name>Size, Cooling System (kBtu/h)</display_name>
        </choice>
        <choice>
          <value>Size, Water Heater (gal)</value>
          <display_name>Size, Water Heater (gal)</display_name>
        </choice>
        <choice>
          <value>Flow Rate, Mechanical Ventilation (cfm)</value>
          <display_name>Flow Rate, Mechanical Ventilation (cfm)</display_name>
        </choice>
        <choice>
          <value>Slab Perimeter, Exposed, Conditioned (ft)</value>
          <display_name>Slab Perimeter, Exposed, Conditioned (ft)</display_name>
        </choice>
        <choice>
          <value>Rim Joist Area, Above-Grade, Exterior (ft^2)</value>
          <display_name>Rim Joist Area, Above-Grade, Exterior (ft^2)</display_name>
        </choice>
      </choices>
    </argument>
    <argument>
      <name>option_21_lifetime</name>
      <display_name>Option 21 Lifetime</display_name>
      <description>The option lifetime.</description>
      <type>Double</type>
      <units>years</units>
      <required>false</required>
      <model_dependent>false</model_dependent>
    </argument>
    <argument>
      <name>option_22</name>
      <display_name>Option 22</display_name>
      <description>Specify the parameter|option as found in resources\options_lookup.tsv.</description>
      <type>String</type>
      <required>false</required>
      <model_dependent>false</model_dependent>
    </argument>
    <argument>
      <name>option_22_apply_logic</name>
      <display_name>Option 22 Apply Logic</display_name>
      <description>Logic that specifies if the Option 22 upgrade will apply based on the existing building's options. Specify one or more parameter|option as found in resources\options_lookup.tsv. When multiple are included, they must be separated by '||' for OR and '&amp;&amp;' for AND, and using parentheses as appropriate. Prefix an option with '!' for not.</description>
      <type>String</type>
      <required>false</required>
      <model_dependent>false</model_dependent>
    </argument>
    <argument>
      <name>option_22_cost_1_value</name>
      <display_name>Option 22 Cost 1 Value</display_name>
      <description>Total option 22 cost is the sum of all: (Cost N Value) x (Cost N Multiplier).</description>
      <type>Double</type>
      <units>$</units>
      <required>false</required>
      <model_dependent>false</model_dependent>
    </argument>
    <argument>
      <name>option_22_cost_1_multiplier</name>
      <display_name>Option 22 Cost 1 Multiplier</display_name>
      <description>Total option 22 cost is the sum of all: (Cost N Value) x (Cost N Multiplier).</description>
      <type>Choice</type>
      <required>false</required>
      <model_dependent>false</model_dependent>
      <default_value></default_value>
      <choices>
        <choice>
          <value></value>
          <display_name></display_name>
        </choice>
        <choice>
          <value>Fixed (1)</value>
          <display_name>Fixed (1)</display_name>
        </choice>
        <choice>
          <value>Wall Area, Above-Grade, Conditioned (ft^2)</value>
          <display_name>Wall Area, Above-Grade, Conditioned (ft^2)</display_name>
        </choice>
        <choice>
          <value>Wall Area, Above-Grade, Exterior (ft^2)</value>
          <display_name>Wall Area, Above-Grade, Exterior (ft^2)</display_name>
        </choice>
        <choice>
          <value>Wall Area, Below-Grade (ft^2)</value>
          <display_name>Wall Area, Below-Grade (ft^2)</display_name>
        </choice>
        <choice>
          <value>Floor Area, Conditioned (ft^2)</value>
          <display_name>Floor Area, Conditioned (ft^2)</display_name>
        </choice>
        <choice>
          <value>Floor Area, Attic (ft^2)</value>
          <display_name>Floor Area, Attic (ft^2)</display_name>
        </choice>
        <choice>
          <value>Floor Area, Lighting (ft^2)</value>
          <display_name>Floor Area, Lighting (ft^2)</display_name>
        </choice>
        <choice>
          <value>Roof Area (ft^2)</value>
          <display_name>Roof Area (ft^2)</display_name>
        </choice>
        <choice>
          <value>Window Area (ft^2)</value>
          <display_name>Window Area (ft^2)</display_name>
        </choice>
        <choice>
          <value>Door Area (ft^2)</value>
          <display_name>Door Area (ft^2)</display_name>
        </choice>
        <choice>
          <value>Duct Unconditioned Surface Area (ft^2)</value>
          <display_name>Duct Unconditioned Surface Area (ft^2)</display_name>
        </choice>
        <choice>
          <value>Size, Heating System (kBtu/h)</value>
          <display_name>Size, Heating System (kBtu/h)</display_name>
        </choice>
        <choice>
          <value>Size, Secondary Heating System (kBtu/h)</value>
          <display_name>Size, Secondary Heating System (kBtu/h)</display_name>
        </choice>
        <choice>
          <value>Size, Heat Pump Backup (kBtu/h)</value>
          <display_name>Size, Heat Pump Backup (kBtu/h)</display_name>
        </choice>
        <choice>
          <value>Size, Cooling System (kBtu/h)</value>
          <display_name>Size, Cooling System (kBtu/h)</display_name>
        </choice>
        <choice>
          <value>Size, Water Heater (gal)</value>
          <display_name>Size, Water Heater (gal)</display_name>
        </choice>
        <choice>
          <value>Flow Rate, Mechanical Ventilation (cfm)</value>
          <display_name>Flow Rate, Mechanical Ventilation (cfm)</display_name>
        </choice>
        <choice>
          <value>Slab Perimeter, Exposed, Conditioned (ft)</value>
          <display_name>Slab Perimeter, Exposed, Conditioned (ft)</display_name>
        </choice>
        <choice>
          <value>Rim Joist Area, Above-Grade, Exterior (ft^2)</value>
          <display_name>Rim Joist Area, Above-Grade, Exterior (ft^2)</display_name>
        </choice>
      </choices>
    </argument>
    <argument>
      <name>option_22_cost_2_value</name>
      <display_name>Option 22 Cost 2 Value</display_name>
      <description>Total option 22 cost is the sum of all: (Cost N Value) x (Cost N Multiplier).</description>
      <type>Double</type>
      <units>$</units>
      <required>false</required>
      <model_dependent>false</model_dependent>
    </argument>
    <argument>
      <name>option_22_cost_2_multiplier</name>
      <display_name>Option 22 Cost 2 Multiplier</display_name>
      <description>Total option 22 cost is the sum of all: (Cost N Value) x (Cost N Multiplier).</description>
      <type>Choice</type>
      <required>false</required>
      <model_dependent>false</model_dependent>
      <default_value></default_value>
      <choices>
        <choice>
          <value></value>
          <display_name></display_name>
        </choice>
        <choice>
          <value>Fixed (1)</value>
          <display_name>Fixed (1)</display_name>
        </choice>
        <choice>
          <value>Wall Area, Above-Grade, Conditioned (ft^2)</value>
          <display_name>Wall Area, Above-Grade, Conditioned (ft^2)</display_name>
        </choice>
        <choice>
          <value>Wall Area, Above-Grade, Exterior (ft^2)</value>
          <display_name>Wall Area, Above-Grade, Exterior (ft^2)</display_name>
        </choice>
        <choice>
          <value>Wall Area, Below-Grade (ft^2)</value>
          <display_name>Wall Area, Below-Grade (ft^2)</display_name>
        </choice>
        <choice>
          <value>Floor Area, Conditioned (ft^2)</value>
          <display_name>Floor Area, Conditioned (ft^2)</display_name>
        </choice>
        <choice>
          <value>Floor Area, Attic (ft^2)</value>
          <display_name>Floor Area, Attic (ft^2)</display_name>
        </choice>
        <choice>
          <value>Floor Area, Lighting (ft^2)</value>
          <display_name>Floor Area, Lighting (ft^2)</display_name>
        </choice>
        <choice>
          <value>Roof Area (ft^2)</value>
          <display_name>Roof Area (ft^2)</display_name>
        </choice>
        <choice>
          <value>Window Area (ft^2)</value>
          <display_name>Window Area (ft^2)</display_name>
        </choice>
        <choice>
          <value>Door Area (ft^2)</value>
          <display_name>Door Area (ft^2)</display_name>
        </choice>
        <choice>
          <value>Duct Unconditioned Surface Area (ft^2)</value>
          <display_name>Duct Unconditioned Surface Area (ft^2)</display_name>
        </choice>
        <choice>
          <value>Size, Heating System (kBtu/h)</value>
          <display_name>Size, Heating System (kBtu/h)</display_name>
        </choice>
        <choice>
          <value>Size, Secondary Heating System (kBtu/h)</value>
          <display_name>Size, Secondary Heating System (kBtu/h)</display_name>
        </choice>
        <choice>
          <value>Size, Heat Pump Backup (kBtu/h)</value>
          <display_name>Size, Heat Pump Backup (kBtu/h)</display_name>
        </choice>
        <choice>
          <value>Size, Cooling System (kBtu/h)</value>
          <display_name>Size, Cooling System (kBtu/h)</display_name>
        </choice>
        <choice>
          <value>Size, Water Heater (gal)</value>
          <display_name>Size, Water Heater (gal)</display_name>
        </choice>
        <choice>
          <value>Flow Rate, Mechanical Ventilation (cfm)</value>
          <display_name>Flow Rate, Mechanical Ventilation (cfm)</display_name>
        </choice>
        <choice>
          <value>Slab Perimeter, Exposed, Conditioned (ft)</value>
          <display_name>Slab Perimeter, Exposed, Conditioned (ft)</display_name>
        </choice>
        <choice>
          <value>Rim Joist Area, Above-Grade, Exterior (ft^2)</value>
          <display_name>Rim Joist Area, Above-Grade, Exterior (ft^2)</display_name>
        </choice>
      </choices>
    </argument>
    <argument>
      <name>option_22_lifetime</name>
      <display_name>Option 22 Lifetime</display_name>
      <description>The option lifetime.</description>
      <type>Double</type>
      <units>years</units>
      <required>false</required>
      <model_dependent>false</model_dependent>
    </argument>
    <argument>
      <name>option_23</name>
      <display_name>Option 23</display_name>
      <description>Specify the parameter|option as found in resources\options_lookup.tsv.</description>
      <type>String</type>
      <required>false</required>
      <model_dependent>false</model_dependent>
    </argument>
    <argument>
      <name>option_23_apply_logic</name>
      <display_name>Option 23 Apply Logic</display_name>
      <description>Logic that specifies if the Option 23 upgrade will apply based on the existing building's options. Specify one or more parameter|option as found in resources\options_lookup.tsv. When multiple are included, they must be separated by '||' for OR and '&amp;&amp;' for AND, and using parentheses as appropriate. Prefix an option with '!' for not.</description>
      <type>String</type>
      <required>false</required>
      <model_dependent>false</model_dependent>
    </argument>
    <argument>
      <name>option_23_cost_1_value</name>
      <display_name>Option 23 Cost 1 Value</display_name>
      <description>Total option 23 cost is the sum of all: (Cost N Value) x (Cost N Multiplier).</description>
      <type>Double</type>
      <units>$</units>
      <required>false</required>
      <model_dependent>false</model_dependent>
    </argument>
    <argument>
      <name>option_23_cost_1_multiplier</name>
      <display_name>Option 23 Cost 1 Multiplier</display_name>
      <description>Total option 23 cost is the sum of all: (Cost N Value) x (Cost N Multiplier).</description>
      <type>Choice</type>
      <required>false</required>
      <model_dependent>false</model_dependent>
      <default_value></default_value>
      <choices>
        <choice>
          <value></value>
          <display_name></display_name>
        </choice>
        <choice>
          <value>Fixed (1)</value>
          <display_name>Fixed (1)</display_name>
        </choice>
        <choice>
          <value>Wall Area, Above-Grade, Conditioned (ft^2)</value>
          <display_name>Wall Area, Above-Grade, Conditioned (ft^2)</display_name>
        </choice>
        <choice>
          <value>Wall Area, Above-Grade, Exterior (ft^2)</value>
          <display_name>Wall Area, Above-Grade, Exterior (ft^2)</display_name>
        </choice>
        <choice>
          <value>Wall Area, Below-Grade (ft^2)</value>
          <display_name>Wall Area, Below-Grade (ft^2)</display_name>
        </choice>
        <choice>
          <value>Floor Area, Conditioned (ft^2)</value>
          <display_name>Floor Area, Conditioned (ft^2)</display_name>
        </choice>
        <choice>
          <value>Floor Area, Attic (ft^2)</value>
          <display_name>Floor Area, Attic (ft^2)</display_name>
        </choice>
        <choice>
          <value>Floor Area, Lighting (ft^2)</value>
          <display_name>Floor Area, Lighting (ft^2)</display_name>
        </choice>
        <choice>
          <value>Roof Area (ft^2)</value>
          <display_name>Roof Area (ft^2)</display_name>
        </choice>
        <choice>
          <value>Window Area (ft^2)</value>
          <display_name>Window Area (ft^2)</display_name>
        </choice>
        <choice>
          <value>Door Area (ft^2)</value>
          <display_name>Door Area (ft^2)</display_name>
        </choice>
        <choice>
          <value>Duct Unconditioned Surface Area (ft^2)</value>
          <display_name>Duct Unconditioned Surface Area (ft^2)</display_name>
        </choice>
        <choice>
          <value>Size, Heating System (kBtu/h)</value>
          <display_name>Size, Heating System (kBtu/h)</display_name>
        </choice>
        <choice>
          <value>Size, Secondary Heating System (kBtu/h)</value>
          <display_name>Size, Secondary Heating System (kBtu/h)</display_name>
        </choice>
        <choice>
          <value>Size, Heat Pump Backup (kBtu/h)</value>
          <display_name>Size, Heat Pump Backup (kBtu/h)</display_name>
        </choice>
        <choice>
          <value>Size, Cooling System (kBtu/h)</value>
          <display_name>Size, Cooling System (kBtu/h)</display_name>
        </choice>
        <choice>
          <value>Size, Water Heater (gal)</value>
          <display_name>Size, Water Heater (gal)</display_name>
        </choice>
        <choice>
          <value>Flow Rate, Mechanical Ventilation (cfm)</value>
          <display_name>Flow Rate, Mechanical Ventilation (cfm)</display_name>
        </choice>
        <choice>
          <value>Slab Perimeter, Exposed, Conditioned (ft)</value>
          <display_name>Slab Perimeter, Exposed, Conditioned (ft)</display_name>
        </choice>
        <choice>
          <value>Rim Joist Area, Above-Grade, Exterior (ft^2)</value>
          <display_name>Rim Joist Area, Above-Grade, Exterior (ft^2)</display_name>
        </choice>
      </choices>
    </argument>
    <argument>
      <name>option_23_cost_2_value</name>
      <display_name>Option 23 Cost 2 Value</display_name>
      <description>Total option 23 cost is the sum of all: (Cost N Value) x (Cost N Multiplier).</description>
      <type>Double</type>
      <units>$</units>
      <required>false</required>
      <model_dependent>false</model_dependent>
    </argument>
    <argument>
      <name>option_23_cost_2_multiplier</name>
      <display_name>Option 23 Cost 2 Multiplier</display_name>
      <description>Total option 23 cost is the sum of all: (Cost N Value) x (Cost N Multiplier).</description>
      <type>Choice</type>
      <required>false</required>
      <model_dependent>false</model_dependent>
      <default_value></default_value>
      <choices>
        <choice>
          <value></value>
          <display_name></display_name>
        </choice>
        <choice>
          <value>Fixed (1)</value>
          <display_name>Fixed (1)</display_name>
        </choice>
        <choice>
          <value>Wall Area, Above-Grade, Conditioned (ft^2)</value>
          <display_name>Wall Area, Above-Grade, Conditioned (ft^2)</display_name>
        </choice>
        <choice>
          <value>Wall Area, Above-Grade, Exterior (ft^2)</value>
          <display_name>Wall Area, Above-Grade, Exterior (ft^2)</display_name>
        </choice>
        <choice>
          <value>Wall Area, Below-Grade (ft^2)</value>
          <display_name>Wall Area, Below-Grade (ft^2)</display_name>
        </choice>
        <choice>
          <value>Floor Area, Conditioned (ft^2)</value>
          <display_name>Floor Area, Conditioned (ft^2)</display_name>
        </choice>
        <choice>
          <value>Floor Area, Attic (ft^2)</value>
          <display_name>Floor Area, Attic (ft^2)</display_name>
        </choice>
        <choice>
          <value>Floor Area, Lighting (ft^2)</value>
          <display_name>Floor Area, Lighting (ft^2)</display_name>
        </choice>
        <choice>
          <value>Roof Area (ft^2)</value>
          <display_name>Roof Area (ft^2)</display_name>
        </choice>
        <choice>
          <value>Window Area (ft^2)</value>
          <display_name>Window Area (ft^2)</display_name>
        </choice>
        <choice>
          <value>Door Area (ft^2)</value>
          <display_name>Door Area (ft^2)</display_name>
        </choice>
        <choice>
          <value>Duct Unconditioned Surface Area (ft^2)</value>
          <display_name>Duct Unconditioned Surface Area (ft^2)</display_name>
        </choice>
        <choice>
          <value>Size, Heating System (kBtu/h)</value>
          <display_name>Size, Heating System (kBtu/h)</display_name>
        </choice>
        <choice>
          <value>Size, Secondary Heating System (kBtu/h)</value>
          <display_name>Size, Secondary Heating System (kBtu/h)</display_name>
        </choice>
        <choice>
          <value>Size, Heat Pump Backup (kBtu/h)</value>
          <display_name>Size, Heat Pump Backup (kBtu/h)</display_name>
        </choice>
        <choice>
          <value>Size, Cooling System (kBtu/h)</value>
          <display_name>Size, Cooling System (kBtu/h)</display_name>
        </choice>
        <choice>
          <value>Size, Water Heater (gal)</value>
          <display_name>Size, Water Heater (gal)</display_name>
        </choice>
        <choice>
          <value>Flow Rate, Mechanical Ventilation (cfm)</value>
          <display_name>Flow Rate, Mechanical Ventilation (cfm)</display_name>
        </choice>
        <choice>
          <value>Slab Perimeter, Exposed, Conditioned (ft)</value>
          <display_name>Slab Perimeter, Exposed, Conditioned (ft)</display_name>
        </choice>
        <choice>
          <value>Rim Joist Area, Above-Grade, Exterior (ft^2)</value>
          <display_name>Rim Joist Area, Above-Grade, Exterior (ft^2)</display_name>
        </choice>
      </choices>
    </argument>
    <argument>
      <name>option_23_lifetime</name>
      <display_name>Option 23 Lifetime</display_name>
      <description>The option lifetime.</description>
      <type>Double</type>
      <units>years</units>
      <required>false</required>
      <model_dependent>false</model_dependent>
    </argument>
    <argument>
      <name>option_24</name>
      <display_name>Option 24</display_name>
      <description>Specify the parameter|option as found in resources\options_lookup.tsv.</description>
      <type>String</type>
      <required>false</required>
      <model_dependent>false</model_dependent>
    </argument>
    <argument>
      <name>option_24_apply_logic</name>
      <display_name>Option 24 Apply Logic</display_name>
      <description>Logic that specifies if the Option 24 upgrade will apply based on the existing building's options. Specify one or more parameter|option as found in resources\options_lookup.tsv. When multiple are included, they must be separated by '||' for OR and '&amp;&amp;' for AND, and using parentheses as appropriate. Prefix an option with '!' for not.</description>
      <type>String</type>
      <required>false</required>
      <model_dependent>false</model_dependent>
    </argument>
    <argument>
      <name>option_24_cost_1_value</name>
      <display_name>Option 24 Cost 1 Value</display_name>
      <description>Total option 24 cost is the sum of all: (Cost N Value) x (Cost N Multiplier).</description>
      <type>Double</type>
      <units>$</units>
      <required>false</required>
      <model_dependent>false</model_dependent>
    </argument>
    <argument>
      <name>option_24_cost_1_multiplier</name>
      <display_name>Option 24 Cost 1 Multiplier</display_name>
      <description>Total option 24 cost is the sum of all: (Cost N Value) x (Cost N Multiplier).</description>
      <type>Choice</type>
      <required>false</required>
      <model_dependent>false</model_dependent>
      <default_value></default_value>
      <choices>
        <choice>
          <value></value>
          <display_name></display_name>
        </choice>
        <choice>
          <value>Fixed (1)</value>
          <display_name>Fixed (1)</display_name>
        </choice>
        <choice>
          <value>Wall Area, Above-Grade, Conditioned (ft^2)</value>
          <display_name>Wall Area, Above-Grade, Conditioned (ft^2)</display_name>
        </choice>
        <choice>
          <value>Wall Area, Above-Grade, Exterior (ft^2)</value>
          <display_name>Wall Area, Above-Grade, Exterior (ft^2)</display_name>
        </choice>
        <choice>
          <value>Wall Area, Below-Grade (ft^2)</value>
          <display_name>Wall Area, Below-Grade (ft^2)</display_name>
        </choice>
        <choice>
          <value>Floor Area, Conditioned (ft^2)</value>
          <display_name>Floor Area, Conditioned (ft^2)</display_name>
        </choice>
        <choice>
          <value>Floor Area, Attic (ft^2)</value>
          <display_name>Floor Area, Attic (ft^2)</display_name>
        </choice>
        <choice>
          <value>Floor Area, Lighting (ft^2)</value>
          <display_name>Floor Area, Lighting (ft^2)</display_name>
        </choice>
        <choice>
          <value>Roof Area (ft^2)</value>
          <display_name>Roof Area (ft^2)</display_name>
        </choice>
        <choice>
          <value>Window Area (ft^2)</value>
          <display_name>Window Area (ft^2)</display_name>
        </choice>
        <choice>
          <value>Door Area (ft^2)</value>
          <display_name>Door Area (ft^2)</display_name>
        </choice>
        <choice>
          <value>Duct Unconditioned Surface Area (ft^2)</value>
          <display_name>Duct Unconditioned Surface Area (ft^2)</display_name>
        </choice>
        <choice>
          <value>Size, Heating System (kBtu/h)</value>
          <display_name>Size, Heating System (kBtu/h)</display_name>
        </choice>
        <choice>
          <value>Size, Secondary Heating System (kBtu/h)</value>
          <display_name>Size, Secondary Heating System (kBtu/h)</display_name>
        </choice>
        <choice>
          <value>Size, Heat Pump Backup (kBtu/h)</value>
          <display_name>Size, Heat Pump Backup (kBtu/h)</display_name>
        </choice>
        <choice>
          <value>Size, Cooling System (kBtu/h)</value>
          <display_name>Size, Cooling System (kBtu/h)</display_name>
        </choice>
        <choice>
          <value>Size, Water Heater (gal)</value>
          <display_name>Size, Water Heater (gal)</display_name>
        </choice>
        <choice>
          <value>Flow Rate, Mechanical Ventilation (cfm)</value>
          <display_name>Flow Rate, Mechanical Ventilation (cfm)</display_name>
        </choice>
        <choice>
          <value>Slab Perimeter, Exposed, Conditioned (ft)</value>
          <display_name>Slab Perimeter, Exposed, Conditioned (ft)</display_name>
        </choice>
        <choice>
          <value>Rim Joist Area, Above-Grade, Exterior (ft^2)</value>
          <display_name>Rim Joist Area, Above-Grade, Exterior (ft^2)</display_name>
        </choice>
      </choices>
    </argument>
    <argument>
      <name>option_24_cost_2_value</name>
      <display_name>Option 24 Cost 2 Value</display_name>
      <description>Total option 24 cost is the sum of all: (Cost N Value) x (Cost N Multiplier).</description>
      <type>Double</type>
      <units>$</units>
      <required>false</required>
      <model_dependent>false</model_dependent>
    </argument>
    <argument>
      <name>option_24_cost_2_multiplier</name>
      <display_name>Option 24 Cost 2 Multiplier</display_name>
      <description>Total option 24 cost is the sum of all: (Cost N Value) x (Cost N Multiplier).</description>
      <type>Choice</type>
      <required>false</required>
      <model_dependent>false</model_dependent>
      <default_value></default_value>
      <choices>
        <choice>
          <value></value>
          <display_name></display_name>
        </choice>
        <choice>
          <value>Fixed (1)</value>
          <display_name>Fixed (1)</display_name>
        </choice>
        <choice>
          <value>Wall Area, Above-Grade, Conditioned (ft^2)</value>
          <display_name>Wall Area, Above-Grade, Conditioned (ft^2)</display_name>
        </choice>
        <choice>
          <value>Wall Area, Above-Grade, Exterior (ft^2)</value>
          <display_name>Wall Area, Above-Grade, Exterior (ft^2)</display_name>
        </choice>
        <choice>
          <value>Wall Area, Below-Grade (ft^2)</value>
          <display_name>Wall Area, Below-Grade (ft^2)</display_name>
        </choice>
        <choice>
          <value>Floor Area, Conditioned (ft^2)</value>
          <display_name>Floor Area, Conditioned (ft^2)</display_name>
        </choice>
        <choice>
          <value>Floor Area, Attic (ft^2)</value>
          <display_name>Floor Area, Attic (ft^2)</display_name>
        </choice>
        <choice>
          <value>Floor Area, Lighting (ft^2)</value>
          <display_name>Floor Area, Lighting (ft^2)</display_name>
        </choice>
        <choice>
          <value>Roof Area (ft^2)</value>
          <display_name>Roof Area (ft^2)</display_name>
        </choice>
        <choice>
          <value>Window Area (ft^2)</value>
          <display_name>Window Area (ft^2)</display_name>
        </choice>
        <choice>
          <value>Door Area (ft^2)</value>
          <display_name>Door Area (ft^2)</display_name>
        </choice>
        <choice>
          <value>Duct Unconditioned Surface Area (ft^2)</value>
          <display_name>Duct Unconditioned Surface Area (ft^2)</display_name>
        </choice>
        <choice>
          <value>Size, Heating System (kBtu/h)</value>
          <display_name>Size, Heating System (kBtu/h)</display_name>
        </choice>
        <choice>
          <value>Size, Secondary Heating System (kBtu/h)</value>
          <display_name>Size, Secondary Heating System (kBtu/h)</display_name>
        </choice>
        <choice>
          <value>Size, Heat Pump Backup (kBtu/h)</value>
          <display_name>Size, Heat Pump Backup (kBtu/h)</display_name>
        </choice>
        <choice>
          <value>Size, Cooling System (kBtu/h)</value>
          <display_name>Size, Cooling System (kBtu/h)</display_name>
        </choice>
        <choice>
          <value>Size, Water Heater (gal)</value>
          <display_name>Size, Water Heater (gal)</display_name>
        </choice>
        <choice>
          <value>Flow Rate, Mechanical Ventilation (cfm)</value>
          <display_name>Flow Rate, Mechanical Ventilation (cfm)</display_name>
        </choice>
        <choice>
          <value>Slab Perimeter, Exposed, Conditioned (ft)</value>
          <display_name>Slab Perimeter, Exposed, Conditioned (ft)</display_name>
        </choice>
        <choice>
          <value>Rim Joist Area, Above-Grade, Exterior (ft^2)</value>
          <display_name>Rim Joist Area, Above-Grade, Exterior (ft^2)</display_name>
        </choice>
      </choices>
    </argument>
    <argument>
      <name>option_24_lifetime</name>
      <display_name>Option 24 Lifetime</display_name>
      <description>The option lifetime.</description>
      <type>Double</type>
      <units>years</units>
      <required>false</required>
      <model_dependent>false</model_dependent>
    </argument>
    <argument>
      <name>option_25</name>
      <display_name>Option 25</display_name>
      <description>Specify the parameter|option as found in resources\options_lookup.tsv.</description>
      <type>String</type>
      <required>false</required>
      <model_dependent>false</model_dependent>
    </argument>
    <argument>
      <name>option_25_apply_logic</name>
      <display_name>Option 25 Apply Logic</display_name>
      <description>Logic that specifies if the Option 25 upgrade will apply based on the existing building's options. Specify one or more parameter|option as found in resources\options_lookup.tsv. When multiple are included, they must be separated by '||' for OR and '&amp;&amp;' for AND, and using parentheses as appropriate. Prefix an option with '!' for not.</description>
      <type>String</type>
      <required>false</required>
      <model_dependent>false</model_dependent>
    </argument>
    <argument>
      <name>option_25_cost_1_value</name>
      <display_name>Option 25 Cost 1 Value</display_name>
      <description>Total option 25 cost is the sum of all: (Cost N Value) x (Cost N Multiplier).</description>
      <type>Double</type>
      <units>$</units>
      <required>false</required>
      <model_dependent>false</model_dependent>
    </argument>
    <argument>
      <name>option_25_cost_1_multiplier</name>
      <display_name>Option 25 Cost 1 Multiplier</display_name>
      <description>Total option 25 cost is the sum of all: (Cost N Value) x (Cost N Multiplier).</description>
      <type>Choice</type>
      <required>false</required>
      <model_dependent>false</model_dependent>
      <default_value></default_value>
      <choices>
        <choice>
          <value></value>
          <display_name></display_name>
        </choice>
        <choice>
          <value>Fixed (1)</value>
          <display_name>Fixed (1)</display_name>
        </choice>
        <choice>
          <value>Wall Area, Above-Grade, Conditioned (ft^2)</value>
          <display_name>Wall Area, Above-Grade, Conditioned (ft^2)</display_name>
        </choice>
        <choice>
          <value>Wall Area, Above-Grade, Exterior (ft^2)</value>
          <display_name>Wall Area, Above-Grade, Exterior (ft^2)</display_name>
        </choice>
        <choice>
          <value>Wall Area, Below-Grade (ft^2)</value>
          <display_name>Wall Area, Below-Grade (ft^2)</display_name>
        </choice>
        <choice>
          <value>Floor Area, Conditioned (ft^2)</value>
          <display_name>Floor Area, Conditioned (ft^2)</display_name>
        </choice>
        <choice>
          <value>Floor Area, Attic (ft^2)</value>
          <display_name>Floor Area, Attic (ft^2)</display_name>
        </choice>
        <choice>
          <value>Floor Area, Lighting (ft^2)</value>
          <display_name>Floor Area, Lighting (ft^2)</display_name>
        </choice>
        <choice>
          <value>Roof Area (ft^2)</value>
          <display_name>Roof Area (ft^2)</display_name>
        </choice>
        <choice>
          <value>Window Area (ft^2)</value>
          <display_name>Window Area (ft^2)</display_name>
        </choice>
        <choice>
          <value>Door Area (ft^2)</value>
          <display_name>Door Area (ft^2)</display_name>
        </choice>
        <choice>
          <value>Duct Unconditioned Surface Area (ft^2)</value>
          <display_name>Duct Unconditioned Surface Area (ft^2)</display_name>
        </choice>
        <choice>
          <value>Size, Heating System (kBtu/h)</value>
          <display_name>Size, Heating System (kBtu/h)</display_name>
        </choice>
        <choice>
          <value>Size, Secondary Heating System (kBtu/h)</value>
          <display_name>Size, Secondary Heating System (kBtu/h)</display_name>
        </choice>
        <choice>
          <value>Size, Heat Pump Backup (kBtu/h)</value>
          <display_name>Size, Heat Pump Backup (kBtu/h)</display_name>
        </choice>
        <choice>
          <value>Size, Cooling System (kBtu/h)</value>
          <display_name>Size, Cooling System (kBtu/h)</display_name>
        </choice>
        <choice>
          <value>Size, Water Heater (gal)</value>
          <display_name>Size, Water Heater (gal)</display_name>
        </choice>
        <choice>
          <value>Flow Rate, Mechanical Ventilation (cfm)</value>
          <display_name>Flow Rate, Mechanical Ventilation (cfm)</display_name>
        </choice>
        <choice>
          <value>Slab Perimeter, Exposed, Conditioned (ft)</value>
          <display_name>Slab Perimeter, Exposed, Conditioned (ft)</display_name>
        </choice>
        <choice>
          <value>Rim Joist Area, Above-Grade, Exterior (ft^2)</value>
          <display_name>Rim Joist Area, Above-Grade, Exterior (ft^2)</display_name>
        </choice>
      </choices>
    </argument>
    <argument>
      <name>option_25_cost_2_value</name>
      <display_name>Option 25 Cost 2 Value</display_name>
      <description>Total option 25 cost is the sum of all: (Cost N Value) x (Cost N Multiplier).</description>
      <type>Double</type>
      <units>$</units>
      <required>false</required>
      <model_dependent>false</model_dependent>
    </argument>
    <argument>
      <name>option_25_cost_2_multiplier</name>
      <display_name>Option 25 Cost 2 Multiplier</display_name>
      <description>Total option 25 cost is the sum of all: (Cost N Value) x (Cost N Multiplier).</description>
      <type>Choice</type>
      <required>false</required>
      <model_dependent>false</model_dependent>
      <default_value></default_value>
      <choices>
        <choice>
          <value></value>
          <display_name></display_name>
        </choice>
        <choice>
          <value>Fixed (1)</value>
          <display_name>Fixed (1)</display_name>
        </choice>
        <choice>
          <value>Wall Area, Above-Grade, Conditioned (ft^2)</value>
          <display_name>Wall Area, Above-Grade, Conditioned (ft^2)</display_name>
        </choice>
        <choice>
          <value>Wall Area, Above-Grade, Exterior (ft^2)</value>
          <display_name>Wall Area, Above-Grade, Exterior (ft^2)</display_name>
        </choice>
        <choice>
          <value>Wall Area, Below-Grade (ft^2)</value>
          <display_name>Wall Area, Below-Grade (ft^2)</display_name>
        </choice>
        <choice>
          <value>Floor Area, Conditioned (ft^2)</value>
          <display_name>Floor Area, Conditioned (ft^2)</display_name>
        </choice>
        <choice>
          <value>Floor Area, Attic (ft^2)</value>
          <display_name>Floor Area, Attic (ft^2)</display_name>
        </choice>
        <choice>
          <value>Floor Area, Lighting (ft^2)</value>
          <display_name>Floor Area, Lighting (ft^2)</display_name>
        </choice>
        <choice>
          <value>Roof Area (ft^2)</value>
          <display_name>Roof Area (ft^2)</display_name>
        </choice>
        <choice>
          <value>Window Area (ft^2)</value>
          <display_name>Window Area (ft^2)</display_name>
        </choice>
        <choice>
          <value>Door Area (ft^2)</value>
          <display_name>Door Area (ft^2)</display_name>
        </choice>
        <choice>
          <value>Duct Unconditioned Surface Area (ft^2)</value>
          <display_name>Duct Unconditioned Surface Area (ft^2)</display_name>
        </choice>
        <choice>
          <value>Size, Heating System (kBtu/h)</value>
          <display_name>Size, Heating System (kBtu/h)</display_name>
        </choice>
        <choice>
          <value>Size, Secondary Heating System (kBtu/h)</value>
          <display_name>Size, Secondary Heating System (kBtu/h)</display_name>
        </choice>
        <choice>
          <value>Size, Heat Pump Backup (kBtu/h)</value>
          <display_name>Size, Heat Pump Backup (kBtu/h)</display_name>
        </choice>
        <choice>
          <value>Size, Cooling System (kBtu/h)</value>
          <display_name>Size, Cooling System (kBtu/h)</display_name>
        </choice>
        <choice>
          <value>Size, Water Heater (gal)</value>
          <display_name>Size, Water Heater (gal)</display_name>
        </choice>
        <choice>
          <value>Flow Rate, Mechanical Ventilation (cfm)</value>
          <display_name>Flow Rate, Mechanical Ventilation (cfm)</display_name>
        </choice>
        <choice>
          <value>Slab Perimeter, Exposed, Conditioned (ft)</value>
          <display_name>Slab Perimeter, Exposed, Conditioned (ft)</display_name>
        </choice>
        <choice>
          <value>Rim Joist Area, Above-Grade, Exterior (ft^2)</value>
          <display_name>Rim Joist Area, Above-Grade, Exterior (ft^2)</display_name>
        </choice>
      </choices>
    </argument>
    <argument>
      <name>option_25_lifetime</name>
      <display_name>Option 25 Lifetime</display_name>
      <description>The option lifetime.</description>
      <type>Double</type>
      <units>years</units>
      <required>false</required>
      <model_dependent>false</model_dependent>
    </argument>
    <argument>
      <name>package_apply_logic</name>
      <display_name>Package Apply Logic</display_name>
      <description>Logic that specifies if the entire package upgrade (all options) will apply based on the existing building's options. Specify one or more parameter|option as found in resources\options_lookup.tsv. When multiple are included, they must be separated by '||' for OR and '&amp;&amp;' for AND, and using parentheses as appropriate. Prefix an option with '!' for not.</description>
      <type>String</type>
      <required>false</required>
      <model_dependent>false</model_dependent>
    </argument>
    <argument>
      <name>run_measure</name>
      <display_name>Run Measure</display_name>
      <description>integer argument to run measure [1 is run, 0 is no run]</description>
      <type>Integer</type>
      <required>true</required>
      <model_dependent>false</model_dependent>
      <default_value>1</default_value>
    </argument>
  </arguments>
  <outputs />
  <provenances />
  <tags>
    <tag>Whole Building.Space Types</tag>
  </tags>
  <attributes>
    <attribute>
      <name>Intended Software Tool</name>
      <value>Apply Measure Now</value>
      <datatype>string</datatype>
    </attribute>
    <attribute>
      <name>Intended Software Tool</name>
      <value>OpenStudio Application</value>
      <datatype>string</datatype>
    </attribute>
    <attribute>
      <name>Intended Software Tool</name>
      <value>Parametric Analysis Tool</value>
      <datatype>string</datatype>
    </attribute>
    <attribute>
      <name>Intended Software Tool</name>
      <value>Apply Measure Now</value>
      <datatype>string</datatype>
    </attribute>
    <attribute>
      <name>Intended Software Tool</name>
      <value>OpenStudio Application</value>
      <datatype>string</datatype>
    </attribute>
    <attribute>
      <name>Intended Software Tool</name>
      <value>Parametric Analysis Tool</value>
      <datatype>string</datatype>
    </attribute>
    <attribute>
      <name>Measure Type</name>
      <value>ModelMeasure</value>
      <datatype>string</datatype>
    </attribute>
    <attribute>
      <name>Intended Software Tool</name>
      <value>Apply Measure Now</value>
      <datatype>string</datatype>
    </attribute>
    <attribute>
      <name>Intended Software Tool</name>
      <value>OpenStudio Application</value>
      <datatype>string</datatype>
    </attribute>
    <attribute>
      <name>Intended Software Tool</name>
      <value>Parametric Analysis Tool</value>
      <datatype>string</datatype>
    </attribute>
  </attributes>
  <files>
    <file>
      <filename>apply_upgrade_test.rb</filename>
      <filetype>rb</filetype>
      <usage_type>test</usage_type>
      <checksum>AC57678D</checksum>
    </file>
    <file>
      <filename>SFD_1story_FB_UA_GRG_MSHP_FuelTanklessWH.xml</filename>
      <filetype>xml</filetype>
      <usage_type>test</usage_type>
      <checksum>ECE6EFFD</checksum>
    </file>
    <file>
      <filename>SFD_1story_UB_UA_GRG_ACV_FuelFurnace_PortableHeater_HPWH.xml</filename>
      <filetype>xml</filetype>
      <usage_type>test</usage_type>
      <checksum>1502F0A6</checksum>
    </file>
    <file>
      <filename>constants.rb</filename>
      <filetype>rb</filetype>
      <usage_type>resource</usage_type>
      <checksum>A027F484</checksum>
    </file>
    <file>
      <version>
        <software_program>OpenStudio</software_program>
        <identifier>1.9.0</identifier>
        <min_compatible>1.9.0</min_compatible>
      </version>
      <filename>measure.rb</filename>
      <filetype>rb</filetype>
      <usage_type>script</usage_type>
<<<<<<< HEAD
      <checksum>0C104903</checksum>
=======
      <checksum>A81FBD45</checksum>
>>>>>>> c48cafe9
    </file>
  </files>
</measure><|MERGE_RESOLUTION|>--- conflicted
+++ resolved
@@ -3,13 +3,8 @@
   <schema_version>3.0</schema_version>
   <name>apply_upgrade</name>
   <uid>33f1654c-f734-43d1-b35d-9d2856e41b5a</uid>
-<<<<<<< HEAD
-  <version_id>8fcea68d-242e-451e-b594-b8c99b4eabfe</version_id>
-  <version_modified>20210726T221852Z</version_modified>
-=======
-  <version_id>0a6af75b-0663-40ad-abfa-538087b4ad34</version_id>
-  <version_modified>20210728T220805Z</version_modified>
->>>>>>> c48cafe9
+  <version_id>c1ca83c2-964c-4f2d-a693-069a691692e4</version_id>
+  <version_modified>20210729T221709Z</version_modified>
   <xml_checksum>9339BE01</xml_checksum>
   <class_name>ApplyUpgrade</class_name>
   <display_name>Apply Upgrade</display_name>
@@ -5759,11 +5754,7 @@
       <filename>measure.rb</filename>
       <filetype>rb</filetype>
       <usage_type>script</usage_type>
-<<<<<<< HEAD
-      <checksum>0C104903</checksum>
-=======
-      <checksum>A81FBD45</checksum>
->>>>>>> c48cafe9
+      <checksum>B6B37324</checksum>
     </file>
   </files>
 </measure>