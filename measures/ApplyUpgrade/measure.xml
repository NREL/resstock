<?xml version="1.0"?>
<measure>
  <schema_version>3.1</schema_version>
  <name>apply_upgrade</name>
  <uid>33f1654c-f734-43d1-b35d-9d2856e41b5a</uid>
<<<<<<< HEAD
  <version_id>eb4ec640-6798-44fe-bfd9-2d66876cc37e</version_id>
  <version_modified>2024-08-29T21:30:47Z</version_modified>
=======
  <version_id>8fe95f7c-bc5a-4a5b-aa24-1611990427b9</version_id>
  <version_modified>2024-09-03T16:10:53Z</version_modified>
>>>>>>> 6e6c7932
  <xml_checksum>9339BE01</xml_checksum>
  <class_name>ApplyUpgrade</class_name>
  <display_name>Apply Upgrade</display_name>
  <description>Measure that applies an upgrade (one or more child measures) to a building model based on the specified logic.</description>
  <modeler_description>Determines if the upgrade should apply to a given building model. If so, calls one or more child measures with the appropriate arguments.</modeler_description>
  <arguments>
    <argument>
      <name>upgrade_name</name>
      <display_name>Upgrade Name</display_name>
      <description>User-specificed name that describes the upgrade.</description>
      <type>String</type>
      <required>true</required>
      <model_dependent>false</model_dependent>
      <default_value>My Upgrade</default_value>
    </argument>
    <argument>
      <name>option_1</name>
      <display_name>Option 1</display_name>
      <description>Specify the parameter|option as found in resources\options_lookup.tsv.</description>
      <type>String</type>
      <required>true</required>
      <model_dependent>false</model_dependent>
    </argument>
    <argument>
      <name>option_1_apply_logic</name>
      <display_name>Option 1 Apply Logic</display_name>
      <description>Logic that specifies if the Option 1 upgrade will apply based on the existing building's options. Specify one or more parameter|option as found in resources\options_lookup.tsv. When multiple are included, they must be separated by '||' for OR and '&amp;&amp;' for AND, and using parentheses as appropriate. Prefix an option with '!' for not.</description>
      <type>String</type>
      <required>false</required>
      <model_dependent>false</model_dependent>
    </argument>
    <argument>
      <name>option_1_cost_1_value</name>
      <display_name>Option 1 Cost 1 Value</display_name>
      <description>Total option 1 cost is the sum of all: (Cost N Value) x (Cost N Multiplier).</description>
      <type>Double</type>
      <units>$</units>
      <required>false</required>
      <model_dependent>false</model_dependent>
    </argument>
    <argument>
      <name>option_1_cost_1_multiplier</name>
      <display_name>Option 1 Cost 1 Multiplier</display_name>
      <description>Total option 1 cost is the sum of all: (Cost N Value) x (Cost N Multiplier).</description>
      <type>Choice</type>
      <required>false</required>
      <model_dependent>false</model_dependent>
      <default_value></default_value>
      <choices>
        <choice>
          <value></value>
          <display_name></display_name>
        </choice>
        <choice>
          <value>Fixed (1)</value>
          <display_name>Fixed (1)</display_name>
        </choice>
        <choice>
          <value>Wall Area, Above-Grade, Conditioned (ft^2)</value>
          <display_name>Wall Area, Above-Grade, Conditioned (ft^2)</display_name>
        </choice>
        <choice>
          <value>Wall Area, Above-Grade, Exterior (ft^2)</value>
          <display_name>Wall Area, Above-Grade, Exterior (ft^2)</display_name>
        </choice>
        <choice>
          <value>Wall Area, Below-Grade (ft^2)</value>
          <display_name>Wall Area, Below-Grade (ft^2)</display_name>
        </choice>
        <choice>
          <value>Floor Area, Conditioned (ft^2)</value>
          <display_name>Floor Area, Conditioned (ft^2)</display_name>
        </choice>
        <choice>
          <value>Floor Area, Conditioned * Infiltration Reduction (ft^2 * Delta ACH50)</value>
          <display_name>Floor Area, Conditioned * Infiltration Reduction (ft^2 * Delta ACH50)</display_name>
        </choice>
        <choice>
          <value>Floor Area, Lighting (ft^2)</value>
          <display_name>Floor Area, Lighting (ft^2)</display_name>
        </choice>
        <choice>
          <value>Floor Area, Foundation (ft^2)</value>
          <display_name>Floor Area, Foundation (ft^2)</display_name>
        </choice>
        <choice>
          <value>Floor Area, Attic (ft^2)</value>
          <display_name>Floor Area, Attic (ft^2)</display_name>
        </choice>
        <choice>
          <value>Floor Area, Attic * Insulation Increase (ft^2 * Delta R-value)</value>
          <display_name>Floor Area, Attic * Insulation Increase (ft^2 * Delta R-value)</display_name>
        </choice>
        <choice>
          <value>Roof Area (ft^2)</value>
          <display_name>Roof Area (ft^2)</display_name>
        </choice>
        <choice>
          <value>Window Area (ft^2)</value>
          <display_name>Window Area (ft^2)</display_name>
        </choice>
        <choice>
          <value>Door Area (ft^2)</value>
          <display_name>Door Area (ft^2)</display_name>
        </choice>
        <choice>
          <value>Duct Unconditioned Surface Area (ft^2)</value>
          <display_name>Duct Unconditioned Surface Area (ft^2)</display_name>
        </choice>
        <choice>
          <value>Rim Joist Area, Above-Grade, Exterior (ft^2)</value>
          <display_name>Rim Joist Area, Above-Grade, Exterior (ft^2)</display_name>
        </choice>
        <choice>
          <value>Slab Perimeter, Exposed, Conditioned (ft)</value>
          <display_name>Slab Perimeter, Exposed, Conditioned (ft)</display_name>
        </choice>
        <choice>
          <value>Size, Heating System Primary (kBtu/h)</value>
          <display_name>Size, Heating System Primary (kBtu/h)</display_name>
        </choice>
        <choice>
          <value>Size, Heating System Secondary (kBtu/h)</value>
          <display_name>Size, Heating System Secondary (kBtu/h)</display_name>
        </choice>
        <choice>
          <value>Size, Cooling System Primary (kBtu/h)</value>
          <display_name>Size, Cooling System Primary (kBtu/h)</display_name>
        </choice>
        <choice>
          <value>Size, Heat Pump Backup Primary (kBtu/h)</value>
          <display_name>Size, Heat Pump Backup Primary (kBtu/h)</display_name>
        </choice>
        <choice>
          <value>Size, Water Heater (gal)</value>
          <display_name>Size, Water Heater (gal)</display_name>
        </choice>
        <choice>
          <value>Flow Rate, Mechanical Ventilation (cfm)</value>
          <display_name>Flow Rate, Mechanical Ventilation (cfm)</display_name>
        </choice>
        <choice>
          <value>Air Flow Rate, Heating System Primary (cfm)</value>
          <display_name>Air Flow Rate, Heating System Primary (cfm)</display_name>
        </choice>
        <choice>
          <value>Air Flow Rate, Heating System Secondary (cfm)</value>
          <display_name>Air Flow Rate, Heating System Secondary (cfm)</display_name>
        </choice>
        <choice>
          <value>Air Flow Rate, Cooling System Primary (cfm)</value>
          <display_name>Air Flow Rate, Cooling System Primary (cfm)</display_name>
        </choice>
        <choice>
          <value>Air Flow Rate, Heat Pump Backup Primary (cfm)</value>
          <display_name>Air Flow Rate, Heat Pump Backup Primary (cfm)</display_name>
        </choice>
      </choices>
    </argument>
    <argument>
      <name>option_1_cost_2_value</name>
      <display_name>Option 1 Cost 2 Value</display_name>
      <description>Total option 1 cost is the sum of all: (Cost N Value) x (Cost N Multiplier).</description>
      <type>Double</type>
      <units>$</units>
      <required>false</required>
      <model_dependent>false</model_dependent>
    </argument>
    <argument>
      <name>option_1_cost_2_multiplier</name>
      <display_name>Option 1 Cost 2 Multiplier</display_name>
      <description>Total option 1 cost is the sum of all: (Cost N Value) x (Cost N Multiplier).</description>
      <type>Choice</type>
      <required>false</required>
      <model_dependent>false</model_dependent>
      <default_value></default_value>
      <choices>
        <choice>
          <value></value>
          <display_name></display_name>
        </choice>
        <choice>
          <value>Fixed (1)</value>
          <display_name>Fixed (1)</display_name>
        </choice>
        <choice>
          <value>Wall Area, Above-Grade, Conditioned (ft^2)</value>
          <display_name>Wall Area, Above-Grade, Conditioned (ft^2)</display_name>
        </choice>
        <choice>
          <value>Wall Area, Above-Grade, Exterior (ft^2)</value>
          <display_name>Wall Area, Above-Grade, Exterior (ft^2)</display_name>
        </choice>
        <choice>
          <value>Wall Area, Below-Grade (ft^2)</value>
          <display_name>Wall Area, Below-Grade (ft^2)</display_name>
        </choice>
        <choice>
          <value>Floor Area, Conditioned (ft^2)</value>
          <display_name>Floor Area, Conditioned (ft^2)</display_name>
        </choice>
        <choice>
          <value>Floor Area, Conditioned * Infiltration Reduction (ft^2 * Delta ACH50)</value>
          <display_name>Floor Area, Conditioned * Infiltration Reduction (ft^2 * Delta ACH50)</display_name>
        </choice>
        <choice>
          <value>Floor Area, Lighting (ft^2)</value>
          <display_name>Floor Area, Lighting (ft^2)</display_name>
        </choice>
        <choice>
          <value>Floor Area, Foundation (ft^2)</value>
          <display_name>Floor Area, Foundation (ft^2)</display_name>
        </choice>
        <choice>
          <value>Floor Area, Attic (ft^2)</value>
          <display_name>Floor Area, Attic (ft^2)</display_name>
        </choice>
        <choice>
          <value>Floor Area, Attic * Insulation Increase (ft^2 * Delta R-value)</value>
          <display_name>Floor Area, Attic * Insulation Increase (ft^2 * Delta R-value)</display_name>
        </choice>
        <choice>
          <value>Roof Area (ft^2)</value>
          <display_name>Roof Area (ft^2)</display_name>
        </choice>
        <choice>
          <value>Window Area (ft^2)</value>
          <display_name>Window Area (ft^2)</display_name>
        </choice>
        <choice>
          <value>Door Area (ft^2)</value>
          <display_name>Door Area (ft^2)</display_name>
        </choice>
        <choice>
          <value>Duct Unconditioned Surface Area (ft^2)</value>
          <display_name>Duct Unconditioned Surface Area (ft^2)</display_name>
        </choice>
        <choice>
          <value>Rim Joist Area, Above-Grade, Exterior (ft^2)</value>
          <display_name>Rim Joist Area, Above-Grade, Exterior (ft^2)</display_name>
        </choice>
        <choice>
          <value>Slab Perimeter, Exposed, Conditioned (ft)</value>
          <display_name>Slab Perimeter, Exposed, Conditioned (ft)</display_name>
        </choice>
        <choice>
          <value>Size, Heating System Primary (kBtu/h)</value>
          <display_name>Size, Heating System Primary (kBtu/h)</display_name>
        </choice>
        <choice>
          <value>Size, Heating System Secondary (kBtu/h)</value>
          <display_name>Size, Heating System Secondary (kBtu/h)</display_name>
        </choice>
        <choice>
          <value>Size, Cooling System Primary (kBtu/h)</value>
          <display_name>Size, Cooling System Primary (kBtu/h)</display_name>
        </choice>
        <choice>
          <value>Size, Heat Pump Backup Primary (kBtu/h)</value>
          <display_name>Size, Heat Pump Backup Primary (kBtu/h)</display_name>
        </choice>
        <choice>
          <value>Size, Water Heater (gal)</value>
          <display_name>Size, Water Heater (gal)</display_name>
        </choice>
        <choice>
          <value>Flow Rate, Mechanical Ventilation (cfm)</value>
          <display_name>Flow Rate, Mechanical Ventilation (cfm)</display_name>
        </choice>
        <choice>
          <value>Air Flow Rate, Heating System Primary (cfm)</value>
          <display_name>Air Flow Rate, Heating System Primary (cfm)</display_name>
        </choice>
        <choice>
          <value>Air Flow Rate, Heating System Secondary (cfm)</value>
          <display_name>Air Flow Rate, Heating System Secondary (cfm)</display_name>
        </choice>
        <choice>
          <value>Air Flow Rate, Cooling System Primary (cfm)</value>
          <display_name>Air Flow Rate, Cooling System Primary (cfm)</display_name>
        </choice>
        <choice>
          <value>Air Flow Rate, Heat Pump Backup Primary (cfm)</value>
          <display_name>Air Flow Rate, Heat Pump Backup Primary (cfm)</display_name>
        </choice>
      </choices>
    </argument>
    <argument>
      <name>option_1_lifetime</name>
      <display_name>Option 1 Lifetime</display_name>
      <description>The option lifetime.</description>
      <type>Double</type>
      <units>years</units>
      <required>false</required>
      <model_dependent>false</model_dependent>
    </argument>
    <argument>
      <name>option_2</name>
      <display_name>Option 2</display_name>
      <description>Specify the parameter|option as found in resources\options_lookup.tsv.</description>
      <type>String</type>
      <required>false</required>
      <model_dependent>false</model_dependent>
    </argument>
    <argument>
      <name>option_2_apply_logic</name>
      <display_name>Option 2 Apply Logic</display_name>
      <description>Logic that specifies if the Option 2 upgrade will apply based on the existing building's options. Specify one or more parameter|option as found in resources\options_lookup.tsv. When multiple are included, they must be separated by '||' for OR and '&amp;&amp;' for AND, and using parentheses as appropriate. Prefix an option with '!' for not.</description>
      <type>String</type>
      <required>false</required>
      <model_dependent>false</model_dependent>
    </argument>
    <argument>
      <name>option_2_cost_1_value</name>
      <display_name>Option 2 Cost 1 Value</display_name>
      <description>Total option 2 cost is the sum of all: (Cost N Value) x (Cost N Multiplier).</description>
      <type>Double</type>
      <units>$</units>
      <required>false</required>
      <model_dependent>false</model_dependent>
    </argument>
    <argument>
      <name>option_2_cost_1_multiplier</name>
      <display_name>Option 2 Cost 1 Multiplier</display_name>
      <description>Total option 2 cost is the sum of all: (Cost N Value) x (Cost N Multiplier).</description>
      <type>Choice</type>
      <required>false</required>
      <model_dependent>false</model_dependent>
      <default_value></default_value>
      <choices>
        <choice>
          <value></value>
          <display_name></display_name>
        </choice>
        <choice>
          <value>Fixed (1)</value>
          <display_name>Fixed (1)</display_name>
        </choice>
        <choice>
          <value>Wall Area, Above-Grade, Conditioned (ft^2)</value>
          <display_name>Wall Area, Above-Grade, Conditioned (ft^2)</display_name>
        </choice>
        <choice>
          <value>Wall Area, Above-Grade, Exterior (ft^2)</value>
          <display_name>Wall Area, Above-Grade, Exterior (ft^2)</display_name>
        </choice>
        <choice>
          <value>Wall Area, Below-Grade (ft^2)</value>
          <display_name>Wall Area, Below-Grade (ft^2)</display_name>
        </choice>
        <choice>
          <value>Floor Area, Conditioned (ft^2)</value>
          <display_name>Floor Area, Conditioned (ft^2)</display_name>
        </choice>
        <choice>
          <value>Floor Area, Conditioned * Infiltration Reduction (ft^2 * Delta ACH50)</value>
          <display_name>Floor Area, Conditioned * Infiltration Reduction (ft^2 * Delta ACH50)</display_name>
        </choice>
        <choice>
          <value>Floor Area, Lighting (ft^2)</value>
          <display_name>Floor Area, Lighting (ft^2)</display_name>
        </choice>
        <choice>
          <value>Floor Area, Foundation (ft^2)</value>
          <display_name>Floor Area, Foundation (ft^2)</display_name>
        </choice>
        <choice>
          <value>Floor Area, Attic (ft^2)</value>
          <display_name>Floor Area, Attic (ft^2)</display_name>
        </choice>
        <choice>
          <value>Floor Area, Attic * Insulation Increase (ft^2 * Delta R-value)</value>
          <display_name>Floor Area, Attic * Insulation Increase (ft^2 * Delta R-value)</display_name>
        </choice>
        <choice>
          <value>Roof Area (ft^2)</value>
          <display_name>Roof Area (ft^2)</display_name>
        </choice>
        <choice>
          <value>Window Area (ft^2)</value>
          <display_name>Window Area (ft^2)</display_name>
        </choice>
        <choice>
          <value>Door Area (ft^2)</value>
          <display_name>Door Area (ft^2)</display_name>
        </choice>
        <choice>
          <value>Duct Unconditioned Surface Area (ft^2)</value>
          <display_name>Duct Unconditioned Surface Area (ft^2)</display_name>
        </choice>
        <choice>
          <value>Rim Joist Area, Above-Grade, Exterior (ft^2)</value>
          <display_name>Rim Joist Area, Above-Grade, Exterior (ft^2)</display_name>
        </choice>
        <choice>
          <value>Slab Perimeter, Exposed, Conditioned (ft)</value>
          <display_name>Slab Perimeter, Exposed, Conditioned (ft)</display_name>
        </choice>
        <choice>
          <value>Size, Heating System Primary (kBtu/h)</value>
          <display_name>Size, Heating System Primary (kBtu/h)</display_name>
        </choice>
        <choice>
          <value>Size, Heating System Secondary (kBtu/h)</value>
          <display_name>Size, Heating System Secondary (kBtu/h)</display_name>
        </choice>
        <choice>
          <value>Size, Cooling System Primary (kBtu/h)</value>
          <display_name>Size, Cooling System Primary (kBtu/h)</display_name>
        </choice>
        <choice>
          <value>Size, Heat Pump Backup Primary (kBtu/h)</value>
          <display_name>Size, Heat Pump Backup Primary (kBtu/h)</display_name>
        </choice>
        <choice>
          <value>Size, Water Heater (gal)</value>
          <display_name>Size, Water Heater (gal)</display_name>
        </choice>
        <choice>
          <value>Flow Rate, Mechanical Ventilation (cfm)</value>
          <display_name>Flow Rate, Mechanical Ventilation (cfm)</display_name>
        </choice>
        <choice>
          <value>Air Flow Rate, Heating System Primary (cfm)</value>
          <display_name>Air Flow Rate, Heating System Primary (cfm)</display_name>
        </choice>
        <choice>
          <value>Air Flow Rate, Heating System Secondary (cfm)</value>
          <display_name>Air Flow Rate, Heating System Secondary (cfm)</display_name>
        </choice>
        <choice>
          <value>Air Flow Rate, Cooling System Primary (cfm)</value>
          <display_name>Air Flow Rate, Cooling System Primary (cfm)</display_name>
        </choice>
        <choice>
          <value>Air Flow Rate, Heat Pump Backup Primary (cfm)</value>
          <display_name>Air Flow Rate, Heat Pump Backup Primary (cfm)</display_name>
        </choice>
      </choices>
    </argument>
    <argument>
      <name>option_2_cost_2_value</name>
      <display_name>Option 2 Cost 2 Value</display_name>
      <description>Total option 2 cost is the sum of all: (Cost N Value) x (Cost N Multiplier).</description>
      <type>Double</type>
      <units>$</units>
      <required>false</required>
      <model_dependent>false</model_dependent>
    </argument>
    <argument>
      <name>option_2_cost_2_multiplier</name>
      <display_name>Option 2 Cost 2 Multiplier</display_name>
      <description>Total option 2 cost is the sum of all: (Cost N Value) x (Cost N Multiplier).</description>
      <type>Choice</type>
      <required>false</required>
      <model_dependent>false</model_dependent>
      <default_value></default_value>
      <choices>
        <choice>
          <value></value>
          <display_name></display_name>
        </choice>
        <choice>
          <value>Fixed (1)</value>
          <display_name>Fixed (1)</display_name>
        </choice>
        <choice>
          <value>Wall Area, Above-Grade, Conditioned (ft^2)</value>
          <display_name>Wall Area, Above-Grade, Conditioned (ft^2)</display_name>
        </choice>
        <choice>
          <value>Wall Area, Above-Grade, Exterior (ft^2)</value>
          <display_name>Wall Area, Above-Grade, Exterior (ft^2)</display_name>
        </choice>
        <choice>
          <value>Wall Area, Below-Grade (ft^2)</value>
          <display_name>Wall Area, Below-Grade (ft^2)</display_name>
        </choice>
        <choice>
          <value>Floor Area, Conditioned (ft^2)</value>
          <display_name>Floor Area, Conditioned (ft^2)</display_name>
        </choice>
        <choice>
          <value>Floor Area, Conditioned * Infiltration Reduction (ft^2 * Delta ACH50)</value>
          <display_name>Floor Area, Conditioned * Infiltration Reduction (ft^2 * Delta ACH50)</display_name>
        </choice>
        <choice>
          <value>Floor Area, Lighting (ft^2)</value>
          <display_name>Floor Area, Lighting (ft^2)</display_name>
        </choice>
        <choice>
          <value>Floor Area, Foundation (ft^2)</value>
          <display_name>Floor Area, Foundation (ft^2)</display_name>
        </choice>
        <choice>
          <value>Floor Area, Attic (ft^2)</value>
          <display_name>Floor Area, Attic (ft^2)</display_name>
        </choice>
        <choice>
          <value>Floor Area, Attic * Insulation Increase (ft^2 * Delta R-value)</value>
          <display_name>Floor Area, Attic * Insulation Increase (ft^2 * Delta R-value)</display_name>
        </choice>
        <choice>
          <value>Roof Area (ft^2)</value>
          <display_name>Roof Area (ft^2)</display_name>
        </choice>
        <choice>
          <value>Window Area (ft^2)</value>
          <display_name>Window Area (ft^2)</display_name>
        </choice>
        <choice>
          <value>Door Area (ft^2)</value>
          <display_name>Door Area (ft^2)</display_name>
        </choice>
        <choice>
          <value>Duct Unconditioned Surface Area (ft^2)</value>
          <display_name>Duct Unconditioned Surface Area (ft^2)</display_name>
        </choice>
        <choice>
          <value>Rim Joist Area, Above-Grade, Exterior (ft^2)</value>
          <display_name>Rim Joist Area, Above-Grade, Exterior (ft^2)</display_name>
        </choice>
        <choice>
          <value>Slab Perimeter, Exposed, Conditioned (ft)</value>
          <display_name>Slab Perimeter, Exposed, Conditioned (ft)</display_name>
        </choice>
        <choice>
          <value>Size, Heating System Primary (kBtu/h)</value>
          <display_name>Size, Heating System Primary (kBtu/h)</display_name>
        </choice>
        <choice>
          <value>Size, Heating System Secondary (kBtu/h)</value>
          <display_name>Size, Heating System Secondary (kBtu/h)</display_name>
        </choice>
        <choice>
          <value>Size, Cooling System Primary (kBtu/h)</value>
          <display_name>Size, Cooling System Primary (kBtu/h)</display_name>
        </choice>
        <choice>
          <value>Size, Heat Pump Backup Primary (kBtu/h)</value>
          <display_name>Size, Heat Pump Backup Primary (kBtu/h)</display_name>
        </choice>
        <choice>
          <value>Size, Water Heater (gal)</value>
          <display_name>Size, Water Heater (gal)</display_name>
        </choice>
        <choice>
          <value>Flow Rate, Mechanical Ventilation (cfm)</value>
          <display_name>Flow Rate, Mechanical Ventilation (cfm)</display_name>
        </choice>
        <choice>
          <value>Air Flow Rate, Heating System Primary (cfm)</value>
          <display_name>Air Flow Rate, Heating System Primary (cfm)</display_name>
        </choice>
        <choice>
          <value>Air Flow Rate, Heating System Secondary (cfm)</value>
          <display_name>Air Flow Rate, Heating System Secondary (cfm)</display_name>
        </choice>
        <choice>
          <value>Air Flow Rate, Cooling System Primary (cfm)</value>
          <display_name>Air Flow Rate, Cooling System Primary (cfm)</display_name>
        </choice>
        <choice>
          <value>Air Flow Rate, Heat Pump Backup Primary (cfm)</value>
          <display_name>Air Flow Rate, Heat Pump Backup Primary (cfm)</display_name>
        </choice>
      </choices>
    </argument>
    <argument>
      <name>option_2_lifetime</name>
      <display_name>Option 2 Lifetime</display_name>
      <description>The option lifetime.</description>
      <type>Double</type>
      <units>years</units>
      <required>false</required>
      <model_dependent>false</model_dependent>
    </argument>
    <argument>
      <name>option_3</name>
      <display_name>Option 3</display_name>
      <description>Specify the parameter|option as found in resources\options_lookup.tsv.</description>
      <type>String</type>
      <required>false</required>
      <model_dependent>false</model_dependent>
    </argument>
    <argument>
      <name>option_3_apply_logic</name>
      <display_name>Option 3 Apply Logic</display_name>
      <description>Logic that specifies if the Option 3 upgrade will apply based on the existing building's options. Specify one or more parameter|option as found in resources\options_lookup.tsv. When multiple are included, they must be separated by '||' for OR and '&amp;&amp;' for AND, and using parentheses as appropriate. Prefix an option with '!' for not.</description>
      <type>String</type>
      <required>false</required>
      <model_dependent>false</model_dependent>
    </argument>
    <argument>
      <name>option_3_cost_1_value</name>
      <display_name>Option 3 Cost 1 Value</display_name>
      <description>Total option 3 cost is the sum of all: (Cost N Value) x (Cost N Multiplier).</description>
      <type>Double</type>
      <units>$</units>
      <required>false</required>
      <model_dependent>false</model_dependent>
    </argument>
    <argument>
      <name>option_3_cost_1_multiplier</name>
      <display_name>Option 3 Cost 1 Multiplier</display_name>
      <description>Total option 3 cost is the sum of all: (Cost N Value) x (Cost N Multiplier).</description>
      <type>Choice</type>
      <required>false</required>
      <model_dependent>false</model_dependent>
      <default_value></default_value>
      <choices>
        <choice>
          <value></value>
          <display_name></display_name>
        </choice>
        <choice>
          <value>Fixed (1)</value>
          <display_name>Fixed (1)</display_name>
        </choice>
        <choice>
          <value>Wall Area, Above-Grade, Conditioned (ft^2)</value>
          <display_name>Wall Area, Above-Grade, Conditioned (ft^2)</display_name>
        </choice>
        <choice>
          <value>Wall Area, Above-Grade, Exterior (ft^2)</value>
          <display_name>Wall Area, Above-Grade, Exterior (ft^2)</display_name>
        </choice>
        <choice>
          <value>Wall Area, Below-Grade (ft^2)</value>
          <display_name>Wall Area, Below-Grade (ft^2)</display_name>
        </choice>
        <choice>
          <value>Floor Area, Conditioned (ft^2)</value>
          <display_name>Floor Area, Conditioned (ft^2)</display_name>
        </choice>
        <choice>
          <value>Floor Area, Conditioned * Infiltration Reduction (ft^2 * Delta ACH50)</value>
          <display_name>Floor Area, Conditioned * Infiltration Reduction (ft^2 * Delta ACH50)</display_name>
        </choice>
        <choice>
          <value>Floor Area, Lighting (ft^2)</value>
          <display_name>Floor Area, Lighting (ft^2)</display_name>
        </choice>
        <choice>
          <value>Floor Area, Foundation (ft^2)</value>
          <display_name>Floor Area, Foundation (ft^2)</display_name>
        </choice>
        <choice>
          <value>Floor Area, Attic (ft^2)</value>
          <display_name>Floor Area, Attic (ft^2)</display_name>
        </choice>
        <choice>
          <value>Floor Area, Attic * Insulation Increase (ft^2 * Delta R-value)</value>
          <display_name>Floor Area, Attic * Insulation Increase (ft^2 * Delta R-value)</display_name>
        </choice>
        <choice>
          <value>Roof Area (ft^2)</value>
          <display_name>Roof Area (ft^2)</display_name>
        </choice>
        <choice>
          <value>Window Area (ft^2)</value>
          <display_name>Window Area (ft^2)</display_name>
        </choice>
        <choice>
          <value>Door Area (ft^2)</value>
          <display_name>Door Area (ft^2)</display_name>
        </choice>
        <choice>
          <value>Duct Unconditioned Surface Area (ft^2)</value>
          <display_name>Duct Unconditioned Surface Area (ft^2)</display_name>
        </choice>
        <choice>
          <value>Rim Joist Area, Above-Grade, Exterior (ft^2)</value>
          <display_name>Rim Joist Area, Above-Grade, Exterior (ft^2)</display_name>
        </choice>
        <choice>
          <value>Slab Perimeter, Exposed, Conditioned (ft)</value>
          <display_name>Slab Perimeter, Exposed, Conditioned (ft)</display_name>
        </choice>
        <choice>
          <value>Size, Heating System Primary (kBtu/h)</value>
          <display_name>Size, Heating System Primary (kBtu/h)</display_name>
        </choice>
        <choice>
          <value>Size, Heating System Secondary (kBtu/h)</value>
          <display_name>Size, Heating System Secondary (kBtu/h)</display_name>
        </choice>
        <choice>
          <value>Size, Cooling System Primary (kBtu/h)</value>
          <display_name>Size, Cooling System Primary (kBtu/h)</display_name>
        </choice>
        <choice>
          <value>Size, Heat Pump Backup Primary (kBtu/h)</value>
          <display_name>Size, Heat Pump Backup Primary (kBtu/h)</display_name>
        </choice>
        <choice>
          <value>Size, Water Heater (gal)</value>
          <display_name>Size, Water Heater (gal)</display_name>
        </choice>
        <choice>
          <value>Flow Rate, Mechanical Ventilation (cfm)</value>
          <display_name>Flow Rate, Mechanical Ventilation (cfm)</display_name>
        </choice>
        <choice>
          <value>Air Flow Rate, Heating System Primary (cfm)</value>
          <display_name>Air Flow Rate, Heating System Primary (cfm)</display_name>
        </choice>
        <choice>
          <value>Air Flow Rate, Heating System Secondary (cfm)</value>
          <display_name>Air Flow Rate, Heating System Secondary (cfm)</display_name>
        </choice>
        <choice>
          <value>Air Flow Rate, Cooling System Primary (cfm)</value>
          <display_name>Air Flow Rate, Cooling System Primary (cfm)</display_name>
        </choice>
        <choice>
          <value>Air Flow Rate, Heat Pump Backup Primary (cfm)</value>
          <display_name>Air Flow Rate, Heat Pump Backup Primary (cfm)</display_name>
        </choice>
      </choices>
    </argument>
    <argument>
      <name>option_3_cost_2_value</name>
      <display_name>Option 3 Cost 2 Value</display_name>
      <description>Total option 3 cost is the sum of all: (Cost N Value) x (Cost N Multiplier).</description>
      <type>Double</type>
      <units>$</units>
      <required>false</required>
      <model_dependent>false</model_dependent>
    </argument>
    <argument>
      <name>option_3_cost_2_multiplier</name>
      <display_name>Option 3 Cost 2 Multiplier</display_name>
      <description>Total option 3 cost is the sum of all: (Cost N Value) x (Cost N Multiplier).</description>
      <type>Choice</type>
      <required>false</required>
      <model_dependent>false</model_dependent>
      <default_value></default_value>
      <choices>
        <choice>
          <value></value>
          <display_name></display_name>
        </choice>
        <choice>
          <value>Fixed (1)</value>
          <display_name>Fixed (1)</display_name>
        </choice>
        <choice>
          <value>Wall Area, Above-Grade, Conditioned (ft^2)</value>
          <display_name>Wall Area, Above-Grade, Conditioned (ft^2)</display_name>
        </choice>
        <choice>
          <value>Wall Area, Above-Grade, Exterior (ft^2)</value>
          <display_name>Wall Area, Above-Grade, Exterior (ft^2)</display_name>
        </choice>
        <choice>
          <value>Wall Area, Below-Grade (ft^2)</value>
          <display_name>Wall Area, Below-Grade (ft^2)</display_name>
        </choice>
        <choice>
          <value>Floor Area, Conditioned (ft^2)</value>
          <display_name>Floor Area, Conditioned (ft^2)</display_name>
        </choice>
        <choice>
          <value>Floor Area, Conditioned * Infiltration Reduction (ft^2 * Delta ACH50)</value>
          <display_name>Floor Area, Conditioned * Infiltration Reduction (ft^2 * Delta ACH50)</display_name>
        </choice>
        <choice>
          <value>Floor Area, Lighting (ft^2)</value>
          <display_name>Floor Area, Lighting (ft^2)</display_name>
        </choice>
        <choice>
          <value>Floor Area, Foundation (ft^2)</value>
          <display_name>Floor Area, Foundation (ft^2)</display_name>
        </choice>
        <choice>
          <value>Floor Area, Attic (ft^2)</value>
          <display_name>Floor Area, Attic (ft^2)</display_name>
        </choice>
        <choice>
          <value>Floor Area, Attic * Insulation Increase (ft^2 * Delta R-value)</value>
          <display_name>Floor Area, Attic * Insulation Increase (ft^2 * Delta R-value)</display_name>
        </choice>
        <choice>
          <value>Roof Area (ft^2)</value>
          <display_name>Roof Area (ft^2)</display_name>
        </choice>
        <choice>
          <value>Window Area (ft^2)</value>
          <display_name>Window Area (ft^2)</display_name>
        </choice>
        <choice>
          <value>Door Area (ft^2)</value>
          <display_name>Door Area (ft^2)</display_name>
        </choice>
        <choice>
          <value>Duct Unconditioned Surface Area (ft^2)</value>
          <display_name>Duct Unconditioned Surface Area (ft^2)</display_name>
        </choice>
        <choice>
          <value>Rim Joist Area, Above-Grade, Exterior (ft^2)</value>
          <display_name>Rim Joist Area, Above-Grade, Exterior (ft^2)</display_name>
        </choice>
        <choice>
          <value>Slab Perimeter, Exposed, Conditioned (ft)</value>
          <display_name>Slab Perimeter, Exposed, Conditioned (ft)</display_name>
        </choice>
        <choice>
          <value>Size, Heating System Primary (kBtu/h)</value>
          <display_name>Size, Heating System Primary (kBtu/h)</display_name>
        </choice>
        <choice>
          <value>Size, Heating System Secondary (kBtu/h)</value>
          <display_name>Size, Heating System Secondary (kBtu/h)</display_name>
        </choice>
        <choice>
          <value>Size, Cooling System Primary (kBtu/h)</value>
          <display_name>Size, Cooling System Primary (kBtu/h)</display_name>
        </choice>
        <choice>
          <value>Size, Heat Pump Backup Primary (kBtu/h)</value>
          <display_name>Size, Heat Pump Backup Primary (kBtu/h)</display_name>
        </choice>
        <choice>
          <value>Size, Water Heater (gal)</value>
          <display_name>Size, Water Heater (gal)</display_name>
        </choice>
        <choice>
          <value>Flow Rate, Mechanical Ventilation (cfm)</value>
          <display_name>Flow Rate, Mechanical Ventilation (cfm)</display_name>
        </choice>
        <choice>
          <value>Air Flow Rate, Heating System Primary (cfm)</value>
          <display_name>Air Flow Rate, Heating System Primary (cfm)</display_name>
        </choice>
        <choice>
          <value>Air Flow Rate, Heating System Secondary (cfm)</value>
          <display_name>Air Flow Rate, Heating System Secondary (cfm)</display_name>
        </choice>
        <choice>
          <value>Air Flow Rate, Cooling System Primary (cfm)</value>
          <display_name>Air Flow Rate, Cooling System Primary (cfm)</display_name>
        </choice>
        <choice>
          <value>Air Flow Rate, Heat Pump Backup Primary (cfm)</value>
          <display_name>Air Flow Rate, Heat Pump Backup Primary (cfm)</display_name>
        </choice>
      </choices>
    </argument>
    <argument>
      <name>option_3_lifetime</name>
      <display_name>Option 3 Lifetime</display_name>
      <description>The option lifetime.</description>
      <type>Double</type>
      <units>years</units>
      <required>false</required>
      <model_dependent>false</model_dependent>
    </argument>
    <argument>
      <name>option_4</name>
      <display_name>Option 4</display_name>
      <description>Specify the parameter|option as found in resources\options_lookup.tsv.</description>
      <type>String</type>
      <required>false</required>
      <model_dependent>false</model_dependent>
    </argument>
    <argument>
      <name>option_4_apply_logic</name>
      <display_name>Option 4 Apply Logic</display_name>
      <description>Logic that specifies if the Option 4 upgrade will apply based on the existing building's options. Specify one or more parameter|option as found in resources\options_lookup.tsv. When multiple are included, they must be separated by '||' for OR and '&amp;&amp;' for AND, and using parentheses as appropriate. Prefix an option with '!' for not.</description>
      <type>String</type>
      <required>false</required>
      <model_dependent>false</model_dependent>
    </argument>
    <argument>
      <name>option_4_cost_1_value</name>
      <display_name>Option 4 Cost 1 Value</display_name>
      <description>Total option 4 cost is the sum of all: (Cost N Value) x (Cost N Multiplier).</description>
      <type>Double</type>
      <units>$</units>
      <required>false</required>
      <model_dependent>false</model_dependent>
    </argument>
    <argument>
      <name>option_4_cost_1_multiplier</name>
      <display_name>Option 4 Cost 1 Multiplier</display_name>
      <description>Total option 4 cost is the sum of all: (Cost N Value) x (Cost N Multiplier).</description>
      <type>Choice</type>
      <required>false</required>
      <model_dependent>false</model_dependent>
      <default_value></default_value>
      <choices>
        <choice>
          <value></value>
          <display_name></display_name>
        </choice>
        <choice>
          <value>Fixed (1)</value>
          <display_name>Fixed (1)</display_name>
        </choice>
        <choice>
          <value>Wall Area, Above-Grade, Conditioned (ft^2)</value>
          <display_name>Wall Area, Above-Grade, Conditioned (ft^2)</display_name>
        </choice>
        <choice>
          <value>Wall Area, Above-Grade, Exterior (ft^2)</value>
          <display_name>Wall Area, Above-Grade, Exterior (ft^2)</display_name>
        </choice>
        <choice>
          <value>Wall Area, Below-Grade (ft^2)</value>
          <display_name>Wall Area, Below-Grade (ft^2)</display_name>
        </choice>
        <choice>
          <value>Floor Area, Conditioned (ft^2)</value>
          <display_name>Floor Area, Conditioned (ft^2)</display_name>
        </choice>
        <choice>
          <value>Floor Area, Conditioned * Infiltration Reduction (ft^2 * Delta ACH50)</value>
          <display_name>Floor Area, Conditioned * Infiltration Reduction (ft^2 * Delta ACH50)</display_name>
        </choice>
        <choice>
          <value>Floor Area, Lighting (ft^2)</value>
          <display_name>Floor Area, Lighting (ft^2)</display_name>
        </choice>
        <choice>
          <value>Floor Area, Foundation (ft^2)</value>
          <display_name>Floor Area, Foundation (ft^2)</display_name>
        </choice>
        <choice>
          <value>Floor Area, Attic (ft^2)</value>
          <display_name>Floor Area, Attic (ft^2)</display_name>
        </choice>
        <choice>
          <value>Floor Area, Attic * Insulation Increase (ft^2 * Delta R-value)</value>
          <display_name>Floor Area, Attic * Insulation Increase (ft^2 * Delta R-value)</display_name>
        </choice>
        <choice>
          <value>Roof Area (ft^2)</value>
          <display_name>Roof Area (ft^2)</display_name>
        </choice>
        <choice>
          <value>Window Area (ft^2)</value>
          <display_name>Window Area (ft^2)</display_name>
        </choice>
        <choice>
          <value>Door Area (ft^2)</value>
          <display_name>Door Area (ft^2)</display_name>
        </choice>
        <choice>
          <value>Duct Unconditioned Surface Area (ft^2)</value>
          <display_name>Duct Unconditioned Surface Area (ft^2)</display_name>
        </choice>
        <choice>
          <value>Rim Joist Area, Above-Grade, Exterior (ft^2)</value>
          <display_name>Rim Joist Area, Above-Grade, Exterior (ft^2)</display_name>
        </choice>
        <choice>
          <value>Slab Perimeter, Exposed, Conditioned (ft)</value>
          <display_name>Slab Perimeter, Exposed, Conditioned (ft)</display_name>
        </choice>
        <choice>
          <value>Size, Heating System Primary (kBtu/h)</value>
          <display_name>Size, Heating System Primary (kBtu/h)</display_name>
        </choice>
        <choice>
          <value>Size, Heating System Secondary (kBtu/h)</value>
          <display_name>Size, Heating System Secondary (kBtu/h)</display_name>
        </choice>
        <choice>
          <value>Size, Cooling System Primary (kBtu/h)</value>
          <display_name>Size, Cooling System Primary (kBtu/h)</display_name>
        </choice>
        <choice>
          <value>Size, Heat Pump Backup Primary (kBtu/h)</value>
          <display_name>Size, Heat Pump Backup Primary (kBtu/h)</display_name>
        </choice>
        <choice>
          <value>Size, Water Heater (gal)</value>
          <display_name>Size, Water Heater (gal)</display_name>
        </choice>
        <choice>
          <value>Flow Rate, Mechanical Ventilation (cfm)</value>
          <display_name>Flow Rate, Mechanical Ventilation (cfm)</display_name>
        </choice>
        <choice>
          <value>Air Flow Rate, Heating System Primary (cfm)</value>
          <display_name>Air Flow Rate, Heating System Primary (cfm)</display_name>
        </choice>
        <choice>
          <value>Air Flow Rate, Heating System Secondary (cfm)</value>
          <display_name>Air Flow Rate, Heating System Secondary (cfm)</display_name>
        </choice>
        <choice>
          <value>Air Flow Rate, Cooling System Primary (cfm)</value>
          <display_name>Air Flow Rate, Cooling System Primary (cfm)</display_name>
        </choice>
        <choice>
          <value>Air Flow Rate, Heat Pump Backup Primary (cfm)</value>
          <display_name>Air Flow Rate, Heat Pump Backup Primary (cfm)</display_name>
        </choice>
      </choices>
    </argument>
    <argument>
      <name>option_4_cost_2_value</name>
      <display_name>Option 4 Cost 2 Value</display_name>
      <description>Total option 4 cost is the sum of all: (Cost N Value) x (Cost N Multiplier).</description>
      <type>Double</type>
      <units>$</units>
      <required>false</required>
      <model_dependent>false</model_dependent>
    </argument>
    <argument>
      <name>option_4_cost_2_multiplier</name>
      <display_name>Option 4 Cost 2 Multiplier</display_name>
      <description>Total option 4 cost is the sum of all: (Cost N Value) x (Cost N Multiplier).</description>
      <type>Choice</type>
      <required>false</required>
      <model_dependent>false</model_dependent>
      <default_value></default_value>
      <choices>
        <choice>
          <value></value>
          <display_name></display_name>
        </choice>
        <choice>
          <value>Fixed (1)</value>
          <display_name>Fixed (1)</display_name>
        </choice>
        <choice>
          <value>Wall Area, Above-Grade, Conditioned (ft^2)</value>
          <display_name>Wall Area, Above-Grade, Conditioned (ft^2)</display_name>
        </choice>
        <choice>
          <value>Wall Area, Above-Grade, Exterior (ft^2)</value>
          <display_name>Wall Area, Above-Grade, Exterior (ft^2)</display_name>
        </choice>
        <choice>
          <value>Wall Area, Below-Grade (ft^2)</value>
          <display_name>Wall Area, Below-Grade (ft^2)</display_name>
        </choice>
        <choice>
          <value>Floor Area, Conditioned (ft^2)</value>
          <display_name>Floor Area, Conditioned (ft^2)</display_name>
        </choice>
        <choice>
          <value>Floor Area, Conditioned * Infiltration Reduction (ft^2 * Delta ACH50)</value>
          <display_name>Floor Area, Conditioned * Infiltration Reduction (ft^2 * Delta ACH50)</display_name>
        </choice>
        <choice>
          <value>Floor Area, Lighting (ft^2)</value>
          <display_name>Floor Area, Lighting (ft^2)</display_name>
        </choice>
        <choice>
          <value>Floor Area, Foundation (ft^2)</value>
          <display_name>Floor Area, Foundation (ft^2)</display_name>
        </choice>
        <choice>
          <value>Floor Area, Attic (ft^2)</value>
          <display_name>Floor Area, Attic (ft^2)</display_name>
        </choice>
        <choice>
          <value>Floor Area, Attic * Insulation Increase (ft^2 * Delta R-value)</value>
          <display_name>Floor Area, Attic * Insulation Increase (ft^2 * Delta R-value)</display_name>
        </choice>
        <choice>
          <value>Roof Area (ft^2)</value>
          <display_name>Roof Area (ft^2)</display_name>
        </choice>
        <choice>
          <value>Window Area (ft^2)</value>
          <display_name>Window Area (ft^2)</display_name>
        </choice>
        <choice>
          <value>Door Area (ft^2)</value>
          <display_name>Door Area (ft^2)</display_name>
        </choice>
        <choice>
          <value>Duct Unconditioned Surface Area (ft^2)</value>
          <display_name>Duct Unconditioned Surface Area (ft^2)</display_name>
        </choice>
        <choice>
          <value>Rim Joist Area, Above-Grade, Exterior (ft^2)</value>
          <display_name>Rim Joist Area, Above-Grade, Exterior (ft^2)</display_name>
        </choice>
        <choice>
          <value>Slab Perimeter, Exposed, Conditioned (ft)</value>
          <display_name>Slab Perimeter, Exposed, Conditioned (ft)</display_name>
        </choice>
        <choice>
          <value>Size, Heating System Primary (kBtu/h)</value>
          <display_name>Size, Heating System Primary (kBtu/h)</display_name>
        </choice>
        <choice>
          <value>Size, Heating System Secondary (kBtu/h)</value>
          <display_name>Size, Heating System Secondary (kBtu/h)</display_name>
        </choice>
        <choice>
          <value>Size, Cooling System Primary (kBtu/h)</value>
          <display_name>Size, Cooling System Primary (kBtu/h)</display_name>
        </choice>
        <choice>
          <value>Size, Heat Pump Backup Primary (kBtu/h)</value>
          <display_name>Size, Heat Pump Backup Primary (kBtu/h)</display_name>
        </choice>
        <choice>
          <value>Size, Water Heater (gal)</value>
          <display_name>Size, Water Heater (gal)</display_name>
        </choice>
        <choice>
          <value>Flow Rate, Mechanical Ventilation (cfm)</value>
          <display_name>Flow Rate, Mechanical Ventilation (cfm)</display_name>
        </choice>
        <choice>
          <value>Air Flow Rate, Heating System Primary (cfm)</value>
          <display_name>Air Flow Rate, Heating System Primary (cfm)</display_name>
        </choice>
        <choice>
          <value>Air Flow Rate, Heating System Secondary (cfm)</value>
          <display_name>Air Flow Rate, Heating System Secondary (cfm)</display_name>
        </choice>
        <choice>
          <value>Air Flow Rate, Cooling System Primary (cfm)</value>
          <display_name>Air Flow Rate, Cooling System Primary (cfm)</display_name>
        </choice>
        <choice>
          <value>Air Flow Rate, Heat Pump Backup Primary (cfm)</value>
          <display_name>Air Flow Rate, Heat Pump Backup Primary (cfm)</display_name>
        </choice>
      </choices>
    </argument>
    <argument>
      <name>option_4_lifetime</name>
      <display_name>Option 4 Lifetime</display_name>
      <description>The option lifetime.</description>
      <type>Double</type>
      <units>years</units>
      <required>false</required>
      <model_dependent>false</model_dependent>
    </argument>
    <argument>
      <name>option_5</name>
      <display_name>Option 5</display_name>
      <description>Specify the parameter|option as found in resources\options_lookup.tsv.</description>
      <type>String</type>
      <required>false</required>
      <model_dependent>false</model_dependent>
    </argument>
    <argument>
      <name>option_5_apply_logic</name>
      <display_name>Option 5 Apply Logic</display_name>
      <description>Logic that specifies if the Option 5 upgrade will apply based on the existing building's options. Specify one or more parameter|option as found in resources\options_lookup.tsv. When multiple are included, they must be separated by '||' for OR and '&amp;&amp;' for AND, and using parentheses as appropriate. Prefix an option with '!' for not.</description>
      <type>String</type>
      <required>false</required>
      <model_dependent>false</model_dependent>
    </argument>
    <argument>
      <name>option_5_cost_1_value</name>
      <display_name>Option 5 Cost 1 Value</display_name>
      <description>Total option 5 cost is the sum of all: (Cost N Value) x (Cost N Multiplier).</description>
      <type>Double</type>
      <units>$</units>
      <required>false</required>
      <model_dependent>false</model_dependent>
    </argument>
    <argument>
      <name>option_5_cost_1_multiplier</name>
      <display_name>Option 5 Cost 1 Multiplier</display_name>
      <description>Total option 5 cost is the sum of all: (Cost N Value) x (Cost N Multiplier).</description>
      <type>Choice</type>
      <required>false</required>
      <model_dependent>false</model_dependent>
      <default_value></default_value>
      <choices>
        <choice>
          <value></value>
          <display_name></display_name>
        </choice>
        <choice>
          <value>Fixed (1)</value>
          <display_name>Fixed (1)</display_name>
        </choice>
        <choice>
          <value>Wall Area, Above-Grade, Conditioned (ft^2)</value>
          <display_name>Wall Area, Above-Grade, Conditioned (ft^2)</display_name>
        </choice>
        <choice>
          <value>Wall Area, Above-Grade, Exterior (ft^2)</value>
          <display_name>Wall Area, Above-Grade, Exterior (ft^2)</display_name>
        </choice>
        <choice>
          <value>Wall Area, Below-Grade (ft^2)</value>
          <display_name>Wall Area, Below-Grade (ft^2)</display_name>
        </choice>
        <choice>
          <value>Floor Area, Conditioned (ft^2)</value>
          <display_name>Floor Area, Conditioned (ft^2)</display_name>
        </choice>
        <choice>
          <value>Floor Area, Conditioned * Infiltration Reduction (ft^2 * Delta ACH50)</value>
          <display_name>Floor Area, Conditioned * Infiltration Reduction (ft^2 * Delta ACH50)</display_name>
        </choice>
        <choice>
          <value>Floor Area, Lighting (ft^2)</value>
          <display_name>Floor Area, Lighting (ft^2)</display_name>
        </choice>
        <choice>
          <value>Floor Area, Foundation (ft^2)</value>
          <display_name>Floor Area, Foundation (ft^2)</display_name>
        </choice>
        <choice>
          <value>Floor Area, Attic (ft^2)</value>
          <display_name>Floor Area, Attic (ft^2)</display_name>
        </choice>
        <choice>
          <value>Floor Area, Attic * Insulation Increase (ft^2 * Delta R-value)</value>
          <display_name>Floor Area, Attic * Insulation Increase (ft^2 * Delta R-value)</display_name>
        </choice>
        <choice>
          <value>Roof Area (ft^2)</value>
          <display_name>Roof Area (ft^2)</display_name>
        </choice>
        <choice>
          <value>Window Area (ft^2)</value>
          <display_name>Window Area (ft^2)</display_name>
        </choice>
        <choice>
          <value>Door Area (ft^2)</value>
          <display_name>Door Area (ft^2)</display_name>
        </choice>
        <choice>
          <value>Duct Unconditioned Surface Area (ft^2)</value>
          <display_name>Duct Unconditioned Surface Area (ft^2)</display_name>
        </choice>
        <choice>
          <value>Rim Joist Area, Above-Grade, Exterior (ft^2)</value>
          <display_name>Rim Joist Area, Above-Grade, Exterior (ft^2)</display_name>
        </choice>
        <choice>
          <value>Slab Perimeter, Exposed, Conditioned (ft)</value>
          <display_name>Slab Perimeter, Exposed, Conditioned (ft)</display_name>
        </choice>
        <choice>
          <value>Size, Heating System Primary (kBtu/h)</value>
          <display_name>Size, Heating System Primary (kBtu/h)</display_name>
        </choice>
        <choice>
          <value>Size, Heating System Secondary (kBtu/h)</value>
          <display_name>Size, Heating System Secondary (kBtu/h)</display_name>
        </choice>
        <choice>
          <value>Size, Cooling System Primary (kBtu/h)</value>
          <display_name>Size, Cooling System Primary (kBtu/h)</display_name>
        </choice>
        <choice>
          <value>Size, Heat Pump Backup Primary (kBtu/h)</value>
          <display_name>Size, Heat Pump Backup Primary (kBtu/h)</display_name>
        </choice>
        <choice>
          <value>Size, Water Heater (gal)</value>
          <display_name>Size, Water Heater (gal)</display_name>
        </choice>
        <choice>
          <value>Flow Rate, Mechanical Ventilation (cfm)</value>
          <display_name>Flow Rate, Mechanical Ventilation (cfm)</display_name>
        </choice>
        <choice>
          <value>Air Flow Rate, Heating System Primary (cfm)</value>
          <display_name>Air Flow Rate, Heating System Primary (cfm)</display_name>
        </choice>
        <choice>
          <value>Air Flow Rate, Heating System Secondary (cfm)</value>
          <display_name>Air Flow Rate, Heating System Secondary (cfm)</display_name>
        </choice>
        <choice>
          <value>Air Flow Rate, Cooling System Primary (cfm)</value>
          <display_name>Air Flow Rate, Cooling System Primary (cfm)</display_name>
        </choice>
        <choice>
          <value>Air Flow Rate, Heat Pump Backup Primary (cfm)</value>
          <display_name>Air Flow Rate, Heat Pump Backup Primary (cfm)</display_name>
        </choice>
      </choices>
    </argument>
    <argument>
      <name>option_5_cost_2_value</name>
      <display_name>Option 5 Cost 2 Value</display_name>
      <description>Total option 5 cost is the sum of all: (Cost N Value) x (Cost N Multiplier).</description>
      <type>Double</type>
      <units>$</units>
      <required>false</required>
      <model_dependent>false</model_dependent>
    </argument>
    <argument>
      <name>option_5_cost_2_multiplier</name>
      <display_name>Option 5 Cost 2 Multiplier</display_name>
      <description>Total option 5 cost is the sum of all: (Cost N Value) x (Cost N Multiplier).</description>
      <type>Choice</type>
      <required>false</required>
      <model_dependent>false</model_dependent>
      <default_value></default_value>
      <choices>
        <choice>
          <value></value>
          <display_name></display_name>
        </choice>
        <choice>
          <value>Fixed (1)</value>
          <display_name>Fixed (1)</display_name>
        </choice>
        <choice>
          <value>Wall Area, Above-Grade, Conditioned (ft^2)</value>
          <display_name>Wall Area, Above-Grade, Conditioned (ft^2)</display_name>
        </choice>
        <choice>
          <value>Wall Area, Above-Grade, Exterior (ft^2)</value>
          <display_name>Wall Area, Above-Grade, Exterior (ft^2)</display_name>
        </choice>
        <choice>
          <value>Wall Area, Below-Grade (ft^2)</value>
          <display_name>Wall Area, Below-Grade (ft^2)</display_name>
        </choice>
        <choice>
          <value>Floor Area, Conditioned (ft^2)</value>
          <display_name>Floor Area, Conditioned (ft^2)</display_name>
        </choice>
        <choice>
          <value>Floor Area, Conditioned * Infiltration Reduction (ft^2 * Delta ACH50)</value>
          <display_name>Floor Area, Conditioned * Infiltration Reduction (ft^2 * Delta ACH50)</display_name>
        </choice>
        <choice>
          <value>Floor Area, Lighting (ft^2)</value>
          <display_name>Floor Area, Lighting (ft^2)</display_name>
        </choice>
        <choice>
          <value>Floor Area, Foundation (ft^2)</value>
          <display_name>Floor Area, Foundation (ft^2)</display_name>
        </choice>
        <choice>
          <value>Floor Area, Attic (ft^2)</value>
          <display_name>Floor Area, Attic (ft^2)</display_name>
        </choice>
        <choice>
          <value>Floor Area, Attic * Insulation Increase (ft^2 * Delta R-value)</value>
          <display_name>Floor Area, Attic * Insulation Increase (ft^2 * Delta R-value)</display_name>
        </choice>
        <choice>
          <value>Roof Area (ft^2)</value>
          <display_name>Roof Area (ft^2)</display_name>
        </choice>
        <choice>
          <value>Window Area (ft^2)</value>
          <display_name>Window Area (ft^2)</display_name>
        </choice>
        <choice>
          <value>Door Area (ft^2)</value>
          <display_name>Door Area (ft^2)</display_name>
        </choice>
        <choice>
          <value>Duct Unconditioned Surface Area (ft^2)</value>
          <display_name>Duct Unconditioned Surface Area (ft^2)</display_name>
        </choice>
        <choice>
          <value>Rim Joist Area, Above-Grade, Exterior (ft^2)</value>
          <display_name>Rim Joist Area, Above-Grade, Exterior (ft^2)</display_name>
        </choice>
        <choice>
          <value>Slab Perimeter, Exposed, Conditioned (ft)</value>
          <display_name>Slab Perimeter, Exposed, Conditioned (ft)</display_name>
        </choice>
        <choice>
          <value>Size, Heating System Primary (kBtu/h)</value>
          <display_name>Size, Heating System Primary (kBtu/h)</display_name>
        </choice>
        <choice>
          <value>Size, Heating System Secondary (kBtu/h)</value>
          <display_name>Size, Heating System Secondary (kBtu/h)</display_name>
        </choice>
        <choice>
          <value>Size, Cooling System Primary (kBtu/h)</value>
          <display_name>Size, Cooling System Primary (kBtu/h)</display_name>
        </choice>
        <choice>
          <value>Size, Heat Pump Backup Primary (kBtu/h)</value>
          <display_name>Size, Heat Pump Backup Primary (kBtu/h)</display_name>
        </choice>
        <choice>
          <value>Size, Water Heater (gal)</value>
          <display_name>Size, Water Heater (gal)</display_name>
        </choice>
        <choice>
          <value>Flow Rate, Mechanical Ventilation (cfm)</value>
          <display_name>Flow Rate, Mechanical Ventilation (cfm)</display_name>
        </choice>
        <choice>
          <value>Air Flow Rate, Heating System Primary (cfm)</value>
          <display_name>Air Flow Rate, Heating System Primary (cfm)</display_name>
        </choice>
        <choice>
          <value>Air Flow Rate, Heating System Secondary (cfm)</value>
          <display_name>Air Flow Rate, Heating System Secondary (cfm)</display_name>
        </choice>
        <choice>
          <value>Air Flow Rate, Cooling System Primary (cfm)</value>
          <display_name>Air Flow Rate, Cooling System Primary (cfm)</display_name>
        </choice>
        <choice>
          <value>Air Flow Rate, Heat Pump Backup Primary (cfm)</value>
          <display_name>Air Flow Rate, Heat Pump Backup Primary (cfm)</display_name>
        </choice>
      </choices>
    </argument>
    <argument>
      <name>option_5_lifetime</name>
      <display_name>Option 5 Lifetime</display_name>
      <description>The option lifetime.</description>
      <type>Double</type>
      <units>years</units>
      <required>false</required>
      <model_dependent>false</model_dependent>
    </argument>
    <argument>
      <name>option_6</name>
      <display_name>Option 6</display_name>
      <description>Specify the parameter|option as found in resources\options_lookup.tsv.</description>
      <type>String</type>
      <required>false</required>
      <model_dependent>false</model_dependent>
    </argument>
    <argument>
      <name>option_6_apply_logic</name>
      <display_name>Option 6 Apply Logic</display_name>
      <description>Logic that specifies if the Option 6 upgrade will apply based on the existing building's options. Specify one or more parameter|option as found in resources\options_lookup.tsv. When multiple are included, they must be separated by '||' for OR and '&amp;&amp;' for AND, and using parentheses as appropriate. Prefix an option with '!' for not.</description>
      <type>String</type>
      <required>false</required>
      <model_dependent>false</model_dependent>
    </argument>
    <argument>
      <name>option_6_cost_1_value</name>
      <display_name>Option 6 Cost 1 Value</display_name>
      <description>Total option 6 cost is the sum of all: (Cost N Value) x (Cost N Multiplier).</description>
      <type>Double</type>
      <units>$</units>
      <required>false</required>
      <model_dependent>false</model_dependent>
    </argument>
    <argument>
      <name>option_6_cost_1_multiplier</name>
      <display_name>Option 6 Cost 1 Multiplier</display_name>
      <description>Total option 6 cost is the sum of all: (Cost N Value) x (Cost N Multiplier).</description>
      <type>Choice</type>
      <required>false</required>
      <model_dependent>false</model_dependent>
      <default_value></default_value>
      <choices>
        <choice>
          <value></value>
          <display_name></display_name>
        </choice>
        <choice>
          <value>Fixed (1)</value>
          <display_name>Fixed (1)</display_name>
        </choice>
        <choice>
          <value>Wall Area, Above-Grade, Conditioned (ft^2)</value>
          <display_name>Wall Area, Above-Grade, Conditioned (ft^2)</display_name>
        </choice>
        <choice>
          <value>Wall Area, Above-Grade, Exterior (ft^2)</value>
          <display_name>Wall Area, Above-Grade, Exterior (ft^2)</display_name>
        </choice>
        <choice>
          <value>Wall Area, Below-Grade (ft^2)</value>
          <display_name>Wall Area, Below-Grade (ft^2)</display_name>
        </choice>
        <choice>
          <value>Floor Area, Conditioned (ft^2)</value>
          <display_name>Floor Area, Conditioned (ft^2)</display_name>
        </choice>
        <choice>
          <value>Floor Area, Conditioned * Infiltration Reduction (ft^2 * Delta ACH50)</value>
          <display_name>Floor Area, Conditioned * Infiltration Reduction (ft^2 * Delta ACH50)</display_name>
        </choice>
        <choice>
          <value>Floor Area, Lighting (ft^2)</value>
          <display_name>Floor Area, Lighting (ft^2)</display_name>
        </choice>
        <choice>
          <value>Floor Area, Foundation (ft^2)</value>
          <display_name>Floor Area, Foundation (ft^2)</display_name>
        </choice>
        <choice>
          <value>Floor Area, Attic (ft^2)</value>
          <display_name>Floor Area, Attic (ft^2)</display_name>
        </choice>
        <choice>
          <value>Floor Area, Attic * Insulation Increase (ft^2 * Delta R-value)</value>
          <display_name>Floor Area, Attic * Insulation Increase (ft^2 * Delta R-value)</display_name>
        </choice>
        <choice>
          <value>Roof Area (ft^2)</value>
          <display_name>Roof Area (ft^2)</display_name>
        </choice>
        <choice>
          <value>Window Area (ft^2)</value>
          <display_name>Window Area (ft^2)</display_name>
        </choice>
        <choice>
          <value>Door Area (ft^2)</value>
          <display_name>Door Area (ft^2)</display_name>
        </choice>
        <choice>
          <value>Duct Unconditioned Surface Area (ft^2)</value>
          <display_name>Duct Unconditioned Surface Area (ft^2)</display_name>
        </choice>
        <choice>
          <value>Rim Joist Area, Above-Grade, Exterior (ft^2)</value>
          <display_name>Rim Joist Area, Above-Grade, Exterior (ft^2)</display_name>
        </choice>
        <choice>
          <value>Slab Perimeter, Exposed, Conditioned (ft)</value>
          <display_name>Slab Perimeter, Exposed, Conditioned (ft)</display_name>
        </choice>
        <choice>
          <value>Size, Heating System Primary (kBtu/h)</value>
          <display_name>Size, Heating System Primary (kBtu/h)</display_name>
        </choice>
        <choice>
          <value>Size, Heating System Secondary (kBtu/h)</value>
          <display_name>Size, Heating System Secondary (kBtu/h)</display_name>
        </choice>
        <choice>
          <value>Size, Cooling System Primary (kBtu/h)</value>
          <display_name>Size, Cooling System Primary (kBtu/h)</display_name>
        </choice>
        <choice>
          <value>Size, Heat Pump Backup Primary (kBtu/h)</value>
          <display_name>Size, Heat Pump Backup Primary (kBtu/h)</display_name>
        </choice>
        <choice>
          <value>Size, Water Heater (gal)</value>
          <display_name>Size, Water Heater (gal)</display_name>
        </choice>
        <choice>
          <value>Flow Rate, Mechanical Ventilation (cfm)</value>
          <display_name>Flow Rate, Mechanical Ventilation (cfm)</display_name>
        </choice>
        <choice>
          <value>Air Flow Rate, Heating System Primary (cfm)</value>
          <display_name>Air Flow Rate, Heating System Primary (cfm)</display_name>
        </choice>
        <choice>
          <value>Air Flow Rate, Heating System Secondary (cfm)</value>
          <display_name>Air Flow Rate, Heating System Secondary (cfm)</display_name>
        </choice>
        <choice>
          <value>Air Flow Rate, Cooling System Primary (cfm)</value>
          <display_name>Air Flow Rate, Cooling System Primary (cfm)</display_name>
        </choice>
        <choice>
          <value>Air Flow Rate, Heat Pump Backup Primary (cfm)</value>
          <display_name>Air Flow Rate, Heat Pump Backup Primary (cfm)</display_name>
        </choice>
      </choices>
    </argument>
    <argument>
      <name>option_6_cost_2_value</name>
      <display_name>Option 6 Cost 2 Value</display_name>
      <description>Total option 6 cost is the sum of all: (Cost N Value) x (Cost N Multiplier).</description>
      <type>Double</type>
      <units>$</units>
      <required>false</required>
      <model_dependent>false</model_dependent>
    </argument>
    <argument>
      <name>option_6_cost_2_multiplier</name>
      <display_name>Option 6 Cost 2 Multiplier</display_name>
      <description>Total option 6 cost is the sum of all: (Cost N Value) x (Cost N Multiplier).</description>
      <type>Choice</type>
      <required>false</required>
      <model_dependent>false</model_dependent>
      <default_value></default_value>
      <choices>
        <choice>
          <value></value>
          <display_name></display_name>
        </choice>
        <choice>
          <value>Fixed (1)</value>
          <display_name>Fixed (1)</display_name>
        </choice>
        <choice>
          <value>Wall Area, Above-Grade, Conditioned (ft^2)</value>
          <display_name>Wall Area, Above-Grade, Conditioned (ft^2)</display_name>
        </choice>
        <choice>
          <value>Wall Area, Above-Grade, Exterior (ft^2)</value>
          <display_name>Wall Area, Above-Grade, Exterior (ft^2)</display_name>
        </choice>
        <choice>
          <value>Wall Area, Below-Grade (ft^2)</value>
          <display_name>Wall Area, Below-Grade (ft^2)</display_name>
        </choice>
        <choice>
          <value>Floor Area, Conditioned (ft^2)</value>
          <display_name>Floor Area, Conditioned (ft^2)</display_name>
        </choice>
        <choice>
          <value>Floor Area, Conditioned * Infiltration Reduction (ft^2 * Delta ACH50)</value>
          <display_name>Floor Area, Conditioned * Infiltration Reduction (ft^2 * Delta ACH50)</display_name>
        </choice>
        <choice>
          <value>Floor Area, Lighting (ft^2)</value>
          <display_name>Floor Area, Lighting (ft^2)</display_name>
        </choice>
        <choice>
          <value>Floor Area, Foundation (ft^2)</value>
          <display_name>Floor Area, Foundation (ft^2)</display_name>
        </choice>
        <choice>
          <value>Floor Area, Attic (ft^2)</value>
          <display_name>Floor Area, Attic (ft^2)</display_name>
        </choice>
        <choice>
          <value>Floor Area, Attic * Insulation Increase (ft^2 * Delta R-value)</value>
          <display_name>Floor Area, Attic * Insulation Increase (ft^2 * Delta R-value)</display_name>
        </choice>
        <choice>
          <value>Roof Area (ft^2)</value>
          <display_name>Roof Area (ft^2)</display_name>
        </choice>
        <choice>
          <value>Window Area (ft^2)</value>
          <display_name>Window Area (ft^2)</display_name>
        </choice>
        <choice>
          <value>Door Area (ft^2)</value>
          <display_name>Door Area (ft^2)</display_name>
        </choice>
        <choice>
          <value>Duct Unconditioned Surface Area (ft^2)</value>
          <display_name>Duct Unconditioned Surface Area (ft^2)</display_name>
        </choice>
        <choice>
          <value>Rim Joist Area, Above-Grade, Exterior (ft^2)</value>
          <display_name>Rim Joist Area, Above-Grade, Exterior (ft^2)</display_name>
        </choice>
        <choice>
          <value>Slab Perimeter, Exposed, Conditioned (ft)</value>
          <display_name>Slab Perimeter, Exposed, Conditioned (ft)</display_name>
        </choice>
        <choice>
          <value>Size, Heating System Primary (kBtu/h)</value>
          <display_name>Size, Heating System Primary (kBtu/h)</display_name>
        </choice>
        <choice>
          <value>Size, Heating System Secondary (kBtu/h)</value>
          <display_name>Size, Heating System Secondary (kBtu/h)</display_name>
        </choice>
        <choice>
          <value>Size, Cooling System Primary (kBtu/h)</value>
          <display_name>Size, Cooling System Primary (kBtu/h)</display_name>
        </choice>
        <choice>
          <value>Size, Heat Pump Backup Primary (kBtu/h)</value>
          <display_name>Size, Heat Pump Backup Primary (kBtu/h)</display_name>
        </choice>
        <choice>
          <value>Size, Water Heater (gal)</value>
          <display_name>Size, Water Heater (gal)</display_name>
        </choice>
        <choice>
          <value>Flow Rate, Mechanical Ventilation (cfm)</value>
          <display_name>Flow Rate, Mechanical Ventilation (cfm)</display_name>
        </choice>
        <choice>
          <value>Air Flow Rate, Heating System Primary (cfm)</value>
          <display_name>Air Flow Rate, Heating System Primary (cfm)</display_name>
        </choice>
        <choice>
          <value>Air Flow Rate, Heating System Secondary (cfm)</value>
          <display_name>Air Flow Rate, Heating System Secondary (cfm)</display_name>
        </choice>
        <choice>
          <value>Air Flow Rate, Cooling System Primary (cfm)</value>
          <display_name>Air Flow Rate, Cooling System Primary (cfm)</display_name>
        </choice>
        <choice>
          <value>Air Flow Rate, Heat Pump Backup Primary (cfm)</value>
          <display_name>Air Flow Rate, Heat Pump Backup Primary (cfm)</display_name>
        </choice>
      </choices>
    </argument>
    <argument>
      <name>option_6_lifetime</name>
      <display_name>Option 6 Lifetime</display_name>
      <description>The option lifetime.</description>
      <type>Double</type>
      <units>years</units>
      <required>false</required>
      <model_dependent>false</model_dependent>
    </argument>
    <argument>
      <name>option_7</name>
      <display_name>Option 7</display_name>
      <description>Specify the parameter|option as found in resources\options_lookup.tsv.</description>
      <type>String</type>
      <required>false</required>
      <model_dependent>false</model_dependent>
    </argument>
    <argument>
      <name>option_7_apply_logic</name>
      <display_name>Option 7 Apply Logic</display_name>
      <description>Logic that specifies if the Option 7 upgrade will apply based on the existing building's options. Specify one or more parameter|option as found in resources\options_lookup.tsv. When multiple are included, they must be separated by '||' for OR and '&amp;&amp;' for AND, and using parentheses as appropriate. Prefix an option with '!' for not.</description>
      <type>String</type>
      <required>false</required>
      <model_dependent>false</model_dependent>
    </argument>
    <argument>
      <name>option_7_cost_1_value</name>
      <display_name>Option 7 Cost 1 Value</display_name>
      <description>Total option 7 cost is the sum of all: (Cost N Value) x (Cost N Multiplier).</description>
      <type>Double</type>
      <units>$</units>
      <required>false</required>
      <model_dependent>false</model_dependent>
    </argument>
    <argument>
      <name>option_7_cost_1_multiplier</name>
      <display_name>Option 7 Cost 1 Multiplier</display_name>
      <description>Total option 7 cost is the sum of all: (Cost N Value) x (Cost N Multiplier).</description>
      <type>Choice</type>
      <required>false</required>
      <model_dependent>false</model_dependent>
      <default_value></default_value>
      <choices>
        <choice>
          <value></value>
          <display_name></display_name>
        </choice>
        <choice>
          <value>Fixed (1)</value>
          <display_name>Fixed (1)</display_name>
        </choice>
        <choice>
          <value>Wall Area, Above-Grade, Conditioned (ft^2)</value>
          <display_name>Wall Area, Above-Grade, Conditioned (ft^2)</display_name>
        </choice>
        <choice>
          <value>Wall Area, Above-Grade, Exterior (ft^2)</value>
          <display_name>Wall Area, Above-Grade, Exterior (ft^2)</display_name>
        </choice>
        <choice>
          <value>Wall Area, Below-Grade (ft^2)</value>
          <display_name>Wall Area, Below-Grade (ft^2)</display_name>
        </choice>
        <choice>
          <value>Floor Area, Conditioned (ft^2)</value>
          <display_name>Floor Area, Conditioned (ft^2)</display_name>
        </choice>
        <choice>
          <value>Floor Area, Conditioned * Infiltration Reduction (ft^2 * Delta ACH50)</value>
          <display_name>Floor Area, Conditioned * Infiltration Reduction (ft^2 * Delta ACH50)</display_name>
        </choice>
        <choice>
          <value>Floor Area, Lighting (ft^2)</value>
          <display_name>Floor Area, Lighting (ft^2)</display_name>
        </choice>
        <choice>
          <value>Floor Area, Foundation (ft^2)</value>
          <display_name>Floor Area, Foundation (ft^2)</display_name>
        </choice>
        <choice>
          <value>Floor Area, Attic (ft^2)</value>
          <display_name>Floor Area, Attic (ft^2)</display_name>
        </choice>
        <choice>
          <value>Floor Area, Attic * Insulation Increase (ft^2 * Delta R-value)</value>
          <display_name>Floor Area, Attic * Insulation Increase (ft^2 * Delta R-value)</display_name>
        </choice>
        <choice>
          <value>Roof Area (ft^2)</value>
          <display_name>Roof Area (ft^2)</display_name>
        </choice>
        <choice>
          <value>Window Area (ft^2)</value>
          <display_name>Window Area (ft^2)</display_name>
        </choice>
        <choice>
          <value>Door Area (ft^2)</value>
          <display_name>Door Area (ft^2)</display_name>
        </choice>
        <choice>
          <value>Duct Unconditioned Surface Area (ft^2)</value>
          <display_name>Duct Unconditioned Surface Area (ft^2)</display_name>
        </choice>
        <choice>
          <value>Rim Joist Area, Above-Grade, Exterior (ft^2)</value>
          <display_name>Rim Joist Area, Above-Grade, Exterior (ft^2)</display_name>
        </choice>
        <choice>
          <value>Slab Perimeter, Exposed, Conditioned (ft)</value>
          <display_name>Slab Perimeter, Exposed, Conditioned (ft)</display_name>
        </choice>
        <choice>
          <value>Size, Heating System Primary (kBtu/h)</value>
          <display_name>Size, Heating System Primary (kBtu/h)</display_name>
        </choice>
        <choice>
          <value>Size, Heating System Secondary (kBtu/h)</value>
          <display_name>Size, Heating System Secondary (kBtu/h)</display_name>
        </choice>
        <choice>
          <value>Size, Cooling System Primary (kBtu/h)</value>
          <display_name>Size, Cooling System Primary (kBtu/h)</display_name>
        </choice>
        <choice>
          <value>Size, Heat Pump Backup Primary (kBtu/h)</value>
          <display_name>Size, Heat Pump Backup Primary (kBtu/h)</display_name>
        </choice>
        <choice>
          <value>Size, Water Heater (gal)</value>
          <display_name>Size, Water Heater (gal)</display_name>
        </choice>
        <choice>
          <value>Flow Rate, Mechanical Ventilation (cfm)</value>
          <display_name>Flow Rate, Mechanical Ventilation (cfm)</display_name>
        </choice>
        <choice>
          <value>Air Flow Rate, Heating System Primary (cfm)</value>
          <display_name>Air Flow Rate, Heating System Primary (cfm)</display_name>
        </choice>
        <choice>
          <value>Air Flow Rate, Heating System Secondary (cfm)</value>
          <display_name>Air Flow Rate, Heating System Secondary (cfm)</display_name>
        </choice>
        <choice>
          <value>Air Flow Rate, Cooling System Primary (cfm)</value>
          <display_name>Air Flow Rate, Cooling System Primary (cfm)</display_name>
        </choice>
        <choice>
          <value>Air Flow Rate, Heat Pump Backup Primary (cfm)</value>
          <display_name>Air Flow Rate, Heat Pump Backup Primary (cfm)</display_name>
        </choice>
      </choices>
    </argument>
    <argument>
      <name>option_7_cost_2_value</name>
      <display_name>Option 7 Cost 2 Value</display_name>
      <description>Total option 7 cost is the sum of all: (Cost N Value) x (Cost N Multiplier).</description>
      <type>Double</type>
      <units>$</units>
      <required>false</required>
      <model_dependent>false</model_dependent>
    </argument>
    <argument>
      <name>option_7_cost_2_multiplier</name>
      <display_name>Option 7 Cost 2 Multiplier</display_name>
      <description>Total option 7 cost is the sum of all: (Cost N Value) x (Cost N Multiplier).</description>
      <type>Choice</type>
      <required>false</required>
      <model_dependent>false</model_dependent>
      <default_value></default_value>
      <choices>
        <choice>
          <value></value>
          <display_name></display_name>
        </choice>
        <choice>
          <value>Fixed (1)</value>
          <display_name>Fixed (1)</display_name>
        </choice>
        <choice>
          <value>Wall Area, Above-Grade, Conditioned (ft^2)</value>
          <display_name>Wall Area, Above-Grade, Conditioned (ft^2)</display_name>
        </choice>
        <choice>
          <value>Wall Area, Above-Grade, Exterior (ft^2)</value>
          <display_name>Wall Area, Above-Grade, Exterior (ft^2)</display_name>
        </choice>
        <choice>
          <value>Wall Area, Below-Grade (ft^2)</value>
          <display_name>Wall Area, Below-Grade (ft^2)</display_name>
        </choice>
        <choice>
          <value>Floor Area, Conditioned (ft^2)</value>
          <display_name>Floor Area, Conditioned (ft^2)</display_name>
        </choice>
        <choice>
          <value>Floor Area, Conditioned * Infiltration Reduction (ft^2 * Delta ACH50)</value>
          <display_name>Floor Area, Conditioned * Infiltration Reduction (ft^2 * Delta ACH50)</display_name>
        </choice>
        <choice>
          <value>Floor Area, Lighting (ft^2)</value>
          <display_name>Floor Area, Lighting (ft^2)</display_name>
        </choice>
        <choice>
          <value>Floor Area, Foundation (ft^2)</value>
          <display_name>Floor Area, Foundation (ft^2)</display_name>
        </choice>
        <choice>
          <value>Floor Area, Attic (ft^2)</value>
          <display_name>Floor Area, Attic (ft^2)</display_name>
        </choice>
        <choice>
          <value>Floor Area, Attic * Insulation Increase (ft^2 * Delta R-value)</value>
          <display_name>Floor Area, Attic * Insulation Increase (ft^2 * Delta R-value)</display_name>
        </choice>
        <choice>
          <value>Roof Area (ft^2)</value>
          <display_name>Roof Area (ft^2)</display_name>
        </choice>
        <choice>
          <value>Window Area (ft^2)</value>
          <display_name>Window Area (ft^2)</display_name>
        </choice>
        <choice>
          <value>Door Area (ft^2)</value>
          <display_name>Door Area (ft^2)</display_name>
        </choice>
        <choice>
          <value>Duct Unconditioned Surface Area (ft^2)</value>
          <display_name>Duct Unconditioned Surface Area (ft^2)</display_name>
        </choice>
        <choice>
          <value>Rim Joist Area, Above-Grade, Exterior (ft^2)</value>
          <display_name>Rim Joist Area, Above-Grade, Exterior (ft^2)</display_name>
        </choice>
        <choice>
          <value>Slab Perimeter, Exposed, Conditioned (ft)</value>
          <display_name>Slab Perimeter, Exposed, Conditioned (ft)</display_name>
        </choice>
        <choice>
          <value>Size, Heating System Primary (kBtu/h)</value>
          <display_name>Size, Heating System Primary (kBtu/h)</display_name>
        </choice>
        <choice>
          <value>Size, Heating System Secondary (kBtu/h)</value>
          <display_name>Size, Heating System Secondary (kBtu/h)</display_name>
        </choice>
        <choice>
          <value>Size, Cooling System Primary (kBtu/h)</value>
          <display_name>Size, Cooling System Primary (kBtu/h)</display_name>
        </choice>
        <choice>
          <value>Size, Heat Pump Backup Primary (kBtu/h)</value>
          <display_name>Size, Heat Pump Backup Primary (kBtu/h)</display_name>
        </choice>
        <choice>
          <value>Size, Water Heater (gal)</value>
          <display_name>Size, Water Heater (gal)</display_name>
        </choice>
        <choice>
          <value>Flow Rate, Mechanical Ventilation (cfm)</value>
          <display_name>Flow Rate, Mechanical Ventilation (cfm)</display_name>
        </choice>
        <choice>
          <value>Air Flow Rate, Heating System Primary (cfm)</value>
          <display_name>Air Flow Rate, Heating System Primary (cfm)</display_name>
        </choice>
        <choice>
          <value>Air Flow Rate, Heating System Secondary (cfm)</value>
          <display_name>Air Flow Rate, Heating System Secondary (cfm)</display_name>
        </choice>
        <choice>
          <value>Air Flow Rate, Cooling System Primary (cfm)</value>
          <display_name>Air Flow Rate, Cooling System Primary (cfm)</display_name>
        </choice>
        <choice>
          <value>Air Flow Rate, Heat Pump Backup Primary (cfm)</value>
          <display_name>Air Flow Rate, Heat Pump Backup Primary (cfm)</display_name>
        </choice>
      </choices>
    </argument>
    <argument>
      <name>option_7_lifetime</name>
      <display_name>Option 7 Lifetime</display_name>
      <description>The option lifetime.</description>
      <type>Double</type>
      <units>years</units>
      <required>false</required>
      <model_dependent>false</model_dependent>
    </argument>
    <argument>
      <name>option_8</name>
      <display_name>Option 8</display_name>
      <description>Specify the parameter|option as found in resources\options_lookup.tsv.</description>
      <type>String</type>
      <required>false</required>
      <model_dependent>false</model_dependent>
    </argument>
    <argument>
      <name>option_8_apply_logic</name>
      <display_name>Option 8 Apply Logic</display_name>
      <description>Logic that specifies if the Option 8 upgrade will apply based on the existing building's options. Specify one or more parameter|option as found in resources\options_lookup.tsv. When multiple are included, they must be separated by '||' for OR and '&amp;&amp;' for AND, and using parentheses as appropriate. Prefix an option with '!' for not.</description>
      <type>String</type>
      <required>false</required>
      <model_dependent>false</model_dependent>
    </argument>
    <argument>
      <name>option_8_cost_1_value</name>
      <display_name>Option 8 Cost 1 Value</display_name>
      <description>Total option 8 cost is the sum of all: (Cost N Value) x (Cost N Multiplier).</description>
      <type>Double</type>
      <units>$</units>
      <required>false</required>
      <model_dependent>false</model_dependent>
    </argument>
    <argument>
      <name>option_8_cost_1_multiplier</name>
      <display_name>Option 8 Cost 1 Multiplier</display_name>
      <description>Total option 8 cost is the sum of all: (Cost N Value) x (Cost N Multiplier).</description>
      <type>Choice</type>
      <required>false</required>
      <model_dependent>false</model_dependent>
      <default_value></default_value>
      <choices>
        <choice>
          <value></value>
          <display_name></display_name>
        </choice>
        <choice>
          <value>Fixed (1)</value>
          <display_name>Fixed (1)</display_name>
        </choice>
        <choice>
          <value>Wall Area, Above-Grade, Conditioned (ft^2)</value>
          <display_name>Wall Area, Above-Grade, Conditioned (ft^2)</display_name>
        </choice>
        <choice>
          <value>Wall Area, Above-Grade, Exterior (ft^2)</value>
          <display_name>Wall Area, Above-Grade, Exterior (ft^2)</display_name>
        </choice>
        <choice>
          <value>Wall Area, Below-Grade (ft^2)</value>
          <display_name>Wall Area, Below-Grade (ft^2)</display_name>
        </choice>
        <choice>
          <value>Floor Area, Conditioned (ft^2)</value>
          <display_name>Floor Area, Conditioned (ft^2)</display_name>
        </choice>
        <choice>
          <value>Floor Area, Conditioned * Infiltration Reduction (ft^2 * Delta ACH50)</value>
          <display_name>Floor Area, Conditioned * Infiltration Reduction (ft^2 * Delta ACH50)</display_name>
        </choice>
        <choice>
          <value>Floor Area, Lighting (ft^2)</value>
          <display_name>Floor Area, Lighting (ft^2)</display_name>
        </choice>
        <choice>
          <value>Floor Area, Foundation (ft^2)</value>
          <display_name>Floor Area, Foundation (ft^2)</display_name>
        </choice>
        <choice>
          <value>Floor Area, Attic (ft^2)</value>
          <display_name>Floor Area, Attic (ft^2)</display_name>
        </choice>
        <choice>
          <value>Floor Area, Attic * Insulation Increase (ft^2 * Delta R-value)</value>
          <display_name>Floor Area, Attic * Insulation Increase (ft^2 * Delta R-value)</display_name>
        </choice>
        <choice>
          <value>Roof Area (ft^2)</value>
          <display_name>Roof Area (ft^2)</display_name>
        </choice>
        <choice>
          <value>Window Area (ft^2)</value>
          <display_name>Window Area (ft^2)</display_name>
        </choice>
        <choice>
          <value>Door Area (ft^2)</value>
          <display_name>Door Area (ft^2)</display_name>
        </choice>
        <choice>
          <value>Duct Unconditioned Surface Area (ft^2)</value>
          <display_name>Duct Unconditioned Surface Area (ft^2)</display_name>
        </choice>
        <choice>
          <value>Rim Joist Area, Above-Grade, Exterior (ft^2)</value>
          <display_name>Rim Joist Area, Above-Grade, Exterior (ft^2)</display_name>
        </choice>
        <choice>
          <value>Slab Perimeter, Exposed, Conditioned (ft)</value>
          <display_name>Slab Perimeter, Exposed, Conditioned (ft)</display_name>
        </choice>
        <choice>
          <value>Size, Heating System Primary (kBtu/h)</value>
          <display_name>Size, Heating System Primary (kBtu/h)</display_name>
        </choice>
        <choice>
          <value>Size, Heating System Secondary (kBtu/h)</value>
          <display_name>Size, Heating System Secondary (kBtu/h)</display_name>
        </choice>
        <choice>
          <value>Size, Cooling System Primary (kBtu/h)</value>
          <display_name>Size, Cooling System Primary (kBtu/h)</display_name>
        </choice>
        <choice>
          <value>Size, Heat Pump Backup Primary (kBtu/h)</value>
          <display_name>Size, Heat Pump Backup Primary (kBtu/h)</display_name>
        </choice>
        <choice>
          <value>Size, Water Heater (gal)</value>
          <display_name>Size, Water Heater (gal)</display_name>
        </choice>
        <choice>
          <value>Flow Rate, Mechanical Ventilation (cfm)</value>
          <display_name>Flow Rate, Mechanical Ventilation (cfm)</display_name>
        </choice>
        <choice>
          <value>Air Flow Rate, Heating System Primary (cfm)</value>
          <display_name>Air Flow Rate, Heating System Primary (cfm)</display_name>
        </choice>
        <choice>
          <value>Air Flow Rate, Heating System Secondary (cfm)</value>
          <display_name>Air Flow Rate, Heating System Secondary (cfm)</display_name>
        </choice>
        <choice>
          <value>Air Flow Rate, Cooling System Primary (cfm)</value>
          <display_name>Air Flow Rate, Cooling System Primary (cfm)</display_name>
        </choice>
        <choice>
          <value>Air Flow Rate, Heat Pump Backup Primary (cfm)</value>
          <display_name>Air Flow Rate, Heat Pump Backup Primary (cfm)</display_name>
        </choice>
      </choices>
    </argument>
    <argument>
      <name>option_8_cost_2_value</name>
      <display_name>Option 8 Cost 2 Value</display_name>
      <description>Total option 8 cost is the sum of all: (Cost N Value) x (Cost N Multiplier).</description>
      <type>Double</type>
      <units>$</units>
      <required>false</required>
      <model_dependent>false</model_dependent>
    </argument>
    <argument>
      <name>option_8_cost_2_multiplier</name>
      <display_name>Option 8 Cost 2 Multiplier</display_name>
      <description>Total option 8 cost is the sum of all: (Cost N Value) x (Cost N Multiplier).</description>
      <type>Choice</type>
      <required>false</required>
      <model_dependent>false</model_dependent>
      <default_value></default_value>
      <choices>
        <choice>
          <value></value>
          <display_name></display_name>
        </choice>
        <choice>
          <value>Fixed (1)</value>
          <display_name>Fixed (1)</display_name>
        </choice>
        <choice>
          <value>Wall Area, Above-Grade, Conditioned (ft^2)</value>
          <display_name>Wall Area, Above-Grade, Conditioned (ft^2)</display_name>
        </choice>
        <choice>
          <value>Wall Area, Above-Grade, Exterior (ft^2)</value>
          <display_name>Wall Area, Above-Grade, Exterior (ft^2)</display_name>
        </choice>
        <choice>
          <value>Wall Area, Below-Grade (ft^2)</value>
          <display_name>Wall Area, Below-Grade (ft^2)</display_name>
        </choice>
        <choice>
          <value>Floor Area, Conditioned (ft^2)</value>
          <display_name>Floor Area, Conditioned (ft^2)</display_name>
        </choice>
        <choice>
          <value>Floor Area, Conditioned * Infiltration Reduction (ft^2 * Delta ACH50)</value>
          <display_name>Floor Area, Conditioned * Infiltration Reduction (ft^2 * Delta ACH50)</display_name>
        </choice>
        <choice>
          <value>Floor Area, Lighting (ft^2)</value>
          <display_name>Floor Area, Lighting (ft^2)</display_name>
        </choice>
        <choice>
          <value>Floor Area, Foundation (ft^2)</value>
          <display_name>Floor Area, Foundation (ft^2)</display_name>
        </choice>
        <choice>
          <value>Floor Area, Attic (ft^2)</value>
          <display_name>Floor Area, Attic (ft^2)</display_name>
        </choice>
        <choice>
          <value>Floor Area, Attic * Insulation Increase (ft^2 * Delta R-value)</value>
          <display_name>Floor Area, Attic * Insulation Increase (ft^2 * Delta R-value)</display_name>
        </choice>
        <choice>
          <value>Roof Area (ft^2)</value>
          <display_name>Roof Area (ft^2)</display_name>
        </choice>
        <choice>
          <value>Window Area (ft^2)</value>
          <display_name>Window Area (ft^2)</display_name>
        </choice>
        <choice>
          <value>Door Area (ft^2)</value>
          <display_name>Door Area (ft^2)</display_name>
        </choice>
        <choice>
          <value>Duct Unconditioned Surface Area (ft^2)</value>
          <display_name>Duct Unconditioned Surface Area (ft^2)</display_name>
        </choice>
        <choice>
          <value>Rim Joist Area, Above-Grade, Exterior (ft^2)</value>
          <display_name>Rim Joist Area, Above-Grade, Exterior (ft^2)</display_name>
        </choice>
        <choice>
          <value>Slab Perimeter, Exposed, Conditioned (ft)</value>
          <display_name>Slab Perimeter, Exposed, Conditioned (ft)</display_name>
        </choice>
        <choice>
          <value>Size, Heating System Primary (kBtu/h)</value>
          <display_name>Size, Heating System Primary (kBtu/h)</display_name>
        </choice>
        <choice>
          <value>Size, Heating System Secondary (kBtu/h)</value>
          <display_name>Size, Heating System Secondary (kBtu/h)</display_name>
        </choice>
        <choice>
          <value>Size, Cooling System Primary (kBtu/h)</value>
          <display_name>Size, Cooling System Primary (kBtu/h)</display_name>
        </choice>
        <choice>
          <value>Size, Heat Pump Backup Primary (kBtu/h)</value>
          <display_name>Size, Heat Pump Backup Primary (kBtu/h)</display_name>
        </choice>
        <choice>
          <value>Size, Water Heater (gal)</value>
          <display_name>Size, Water Heater (gal)</display_name>
        </choice>
        <choice>
          <value>Flow Rate, Mechanical Ventilation (cfm)</value>
          <display_name>Flow Rate, Mechanical Ventilation (cfm)</display_name>
        </choice>
        <choice>
          <value>Air Flow Rate, Heating System Primary (cfm)</value>
          <display_name>Air Flow Rate, Heating System Primary (cfm)</display_name>
        </choice>
        <choice>
          <value>Air Flow Rate, Heating System Secondary (cfm)</value>
          <display_name>Air Flow Rate, Heating System Secondary (cfm)</display_name>
        </choice>
        <choice>
          <value>Air Flow Rate, Cooling System Primary (cfm)</value>
          <display_name>Air Flow Rate, Cooling System Primary (cfm)</display_name>
        </choice>
        <choice>
          <value>Air Flow Rate, Heat Pump Backup Primary (cfm)</value>
          <display_name>Air Flow Rate, Heat Pump Backup Primary (cfm)</display_name>
        </choice>
      </choices>
    </argument>
    <argument>
      <name>option_8_lifetime</name>
      <display_name>Option 8 Lifetime</display_name>
      <description>The option lifetime.</description>
      <type>Double</type>
      <units>years</units>
      <required>false</required>
      <model_dependent>false</model_dependent>
    </argument>
    <argument>
      <name>option_9</name>
      <display_name>Option 9</display_name>
      <description>Specify the parameter|option as found in resources\options_lookup.tsv.</description>
      <type>String</type>
      <required>false</required>
      <model_dependent>false</model_dependent>
    </argument>
    <argument>
      <name>option_9_apply_logic</name>
      <display_name>Option 9 Apply Logic</display_name>
      <description>Logic that specifies if the Option 9 upgrade will apply based on the existing building's options. Specify one or more parameter|option as found in resources\options_lookup.tsv. When multiple are included, they must be separated by '||' for OR and '&amp;&amp;' for AND, and using parentheses as appropriate. Prefix an option with '!' for not.</description>
      <type>String</type>
      <required>false</required>
      <model_dependent>false</model_dependent>
    </argument>
    <argument>
      <name>option_9_cost_1_value</name>
      <display_name>Option 9 Cost 1 Value</display_name>
      <description>Total option 9 cost is the sum of all: (Cost N Value) x (Cost N Multiplier).</description>
      <type>Double</type>
      <units>$</units>
      <required>false</required>
      <model_dependent>false</model_dependent>
    </argument>
    <argument>
      <name>option_9_cost_1_multiplier</name>
      <display_name>Option 9 Cost 1 Multiplier</display_name>
      <description>Total option 9 cost is the sum of all: (Cost N Value) x (Cost N Multiplier).</description>
      <type>Choice</type>
      <required>false</required>
      <model_dependent>false</model_dependent>
      <default_value></default_value>
      <choices>
        <choice>
          <value></value>
          <display_name></display_name>
        </choice>
        <choice>
          <value>Fixed (1)</value>
          <display_name>Fixed (1)</display_name>
        </choice>
        <choice>
          <value>Wall Area, Above-Grade, Conditioned (ft^2)</value>
          <display_name>Wall Area, Above-Grade, Conditioned (ft^2)</display_name>
        </choice>
        <choice>
          <value>Wall Area, Above-Grade, Exterior (ft^2)</value>
          <display_name>Wall Area, Above-Grade, Exterior (ft^2)</display_name>
        </choice>
        <choice>
          <value>Wall Area, Below-Grade (ft^2)</value>
          <display_name>Wall Area, Below-Grade (ft^2)</display_name>
        </choice>
        <choice>
          <value>Floor Area, Conditioned (ft^2)</value>
          <display_name>Floor Area, Conditioned (ft^2)</display_name>
        </choice>
        <choice>
          <value>Floor Area, Conditioned * Infiltration Reduction (ft^2 * Delta ACH50)</value>
          <display_name>Floor Area, Conditioned * Infiltration Reduction (ft^2 * Delta ACH50)</display_name>
        </choice>
        <choice>
          <value>Floor Area, Lighting (ft^2)</value>
          <display_name>Floor Area, Lighting (ft^2)</display_name>
        </choice>
        <choice>
          <value>Floor Area, Foundation (ft^2)</value>
          <display_name>Floor Area, Foundation (ft^2)</display_name>
        </choice>
        <choice>
          <value>Floor Area, Attic (ft^2)</value>
          <display_name>Floor Area, Attic (ft^2)</display_name>
        </choice>
        <choice>
          <value>Floor Area, Attic * Insulation Increase (ft^2 * Delta R-value)</value>
          <display_name>Floor Area, Attic * Insulation Increase (ft^2 * Delta R-value)</display_name>
        </choice>
        <choice>
          <value>Roof Area (ft^2)</value>
          <display_name>Roof Area (ft^2)</display_name>
        </choice>
        <choice>
          <value>Window Area (ft^2)</value>
          <display_name>Window Area (ft^2)</display_name>
        </choice>
        <choice>
          <value>Door Area (ft^2)</value>
          <display_name>Door Area (ft^2)</display_name>
        </choice>
        <choice>
          <value>Duct Unconditioned Surface Area (ft^2)</value>
          <display_name>Duct Unconditioned Surface Area (ft^2)</display_name>
        </choice>
        <choice>
          <value>Rim Joist Area, Above-Grade, Exterior (ft^2)</value>
          <display_name>Rim Joist Area, Above-Grade, Exterior (ft^2)</display_name>
        </choice>
        <choice>
          <value>Slab Perimeter, Exposed, Conditioned (ft)</value>
          <display_name>Slab Perimeter, Exposed, Conditioned (ft)</display_name>
        </choice>
        <choice>
          <value>Size, Heating System Primary (kBtu/h)</value>
          <display_name>Size, Heating System Primary (kBtu/h)</display_name>
        </choice>
        <choice>
          <value>Size, Heating System Secondary (kBtu/h)</value>
          <display_name>Size, Heating System Secondary (kBtu/h)</display_name>
        </choice>
        <choice>
          <value>Size, Cooling System Primary (kBtu/h)</value>
          <display_name>Size, Cooling System Primary (kBtu/h)</display_name>
        </choice>
        <choice>
          <value>Size, Heat Pump Backup Primary (kBtu/h)</value>
          <display_name>Size, Heat Pump Backup Primary (kBtu/h)</display_name>
        </choice>
        <choice>
          <value>Size, Water Heater (gal)</value>
          <display_name>Size, Water Heater (gal)</display_name>
        </choice>
        <choice>
          <value>Flow Rate, Mechanical Ventilation (cfm)</value>
          <display_name>Flow Rate, Mechanical Ventilation (cfm)</display_name>
        </choice>
        <choice>
          <value>Air Flow Rate, Heating System Primary (cfm)</value>
          <display_name>Air Flow Rate, Heating System Primary (cfm)</display_name>
        </choice>
        <choice>
          <value>Air Flow Rate, Heating System Secondary (cfm)</value>
          <display_name>Air Flow Rate, Heating System Secondary (cfm)</display_name>
        </choice>
        <choice>
          <value>Air Flow Rate, Cooling System Primary (cfm)</value>
          <display_name>Air Flow Rate, Cooling System Primary (cfm)</display_name>
        </choice>
        <choice>
          <value>Air Flow Rate, Heat Pump Backup Primary (cfm)</value>
          <display_name>Air Flow Rate, Heat Pump Backup Primary (cfm)</display_name>
        </choice>
      </choices>
    </argument>
    <argument>
      <name>option_9_cost_2_value</name>
      <display_name>Option 9 Cost 2 Value</display_name>
      <description>Total option 9 cost is the sum of all: (Cost N Value) x (Cost N Multiplier).</description>
      <type>Double</type>
      <units>$</units>
      <required>false</required>
      <model_dependent>false</model_dependent>
    </argument>
    <argument>
      <name>option_9_cost_2_multiplier</name>
      <display_name>Option 9 Cost 2 Multiplier</display_name>
      <description>Total option 9 cost is the sum of all: (Cost N Value) x (Cost N Multiplier).</description>
      <type>Choice</type>
      <required>false</required>
      <model_dependent>false</model_dependent>
      <default_value></default_value>
      <choices>
        <choice>
          <value></value>
          <display_name></display_name>
        </choice>
        <choice>
          <value>Fixed (1)</value>
          <display_name>Fixed (1)</display_name>
        </choice>
        <choice>
          <value>Wall Area, Above-Grade, Conditioned (ft^2)</value>
          <display_name>Wall Area, Above-Grade, Conditioned (ft^2)</display_name>
        </choice>
        <choice>
          <value>Wall Area, Above-Grade, Exterior (ft^2)</value>
          <display_name>Wall Area, Above-Grade, Exterior (ft^2)</display_name>
        </choice>
        <choice>
          <value>Wall Area, Below-Grade (ft^2)</value>
          <display_name>Wall Area, Below-Grade (ft^2)</display_name>
        </choice>
        <choice>
          <value>Floor Area, Conditioned (ft^2)</value>
          <display_name>Floor Area, Conditioned (ft^2)</display_name>
        </choice>
        <choice>
          <value>Floor Area, Conditioned * Infiltration Reduction (ft^2 * Delta ACH50)</value>
          <display_name>Floor Area, Conditioned * Infiltration Reduction (ft^2 * Delta ACH50)</display_name>
        </choice>
        <choice>
          <value>Floor Area, Lighting (ft^2)</value>
          <display_name>Floor Area, Lighting (ft^2)</display_name>
        </choice>
        <choice>
          <value>Floor Area, Foundation (ft^2)</value>
          <display_name>Floor Area, Foundation (ft^2)</display_name>
        </choice>
        <choice>
          <value>Floor Area, Attic (ft^2)</value>
          <display_name>Floor Area, Attic (ft^2)</display_name>
        </choice>
        <choice>
          <value>Floor Area, Attic * Insulation Increase (ft^2 * Delta R-value)</value>
          <display_name>Floor Area, Attic * Insulation Increase (ft^2 * Delta R-value)</display_name>
        </choice>
        <choice>
          <value>Roof Area (ft^2)</value>
          <display_name>Roof Area (ft^2)</display_name>
        </choice>
        <choice>
          <value>Window Area (ft^2)</value>
          <display_name>Window Area (ft^2)</display_name>
        </choice>
        <choice>
          <value>Door Area (ft^2)</value>
          <display_name>Door Area (ft^2)</display_name>
        </choice>
        <choice>
          <value>Duct Unconditioned Surface Area (ft^2)</value>
          <display_name>Duct Unconditioned Surface Area (ft^2)</display_name>
        </choice>
        <choice>
          <value>Rim Joist Area, Above-Grade, Exterior (ft^2)</value>
          <display_name>Rim Joist Area, Above-Grade, Exterior (ft^2)</display_name>
        </choice>
        <choice>
          <value>Slab Perimeter, Exposed, Conditioned (ft)</value>
          <display_name>Slab Perimeter, Exposed, Conditioned (ft)</display_name>
        </choice>
        <choice>
          <value>Size, Heating System Primary (kBtu/h)</value>
          <display_name>Size, Heating System Primary (kBtu/h)</display_name>
        </choice>
        <choice>
          <value>Size, Heating System Secondary (kBtu/h)</value>
          <display_name>Size, Heating System Secondary (kBtu/h)</display_name>
        </choice>
        <choice>
          <value>Size, Cooling System Primary (kBtu/h)</value>
          <display_name>Size, Cooling System Primary (kBtu/h)</display_name>
        </choice>
        <choice>
          <value>Size, Heat Pump Backup Primary (kBtu/h)</value>
          <display_name>Size, Heat Pump Backup Primary (kBtu/h)</display_name>
        </choice>
        <choice>
          <value>Size, Water Heater (gal)</value>
          <display_name>Size, Water Heater (gal)</display_name>
        </choice>
        <choice>
          <value>Flow Rate, Mechanical Ventilation (cfm)</value>
          <display_name>Flow Rate, Mechanical Ventilation (cfm)</display_name>
        </choice>
        <choice>
          <value>Air Flow Rate, Heating System Primary (cfm)</value>
          <display_name>Air Flow Rate, Heating System Primary (cfm)</display_name>
        </choice>
        <choice>
          <value>Air Flow Rate, Heating System Secondary (cfm)</value>
          <display_name>Air Flow Rate, Heating System Secondary (cfm)</display_name>
        </choice>
        <choice>
          <value>Air Flow Rate, Cooling System Primary (cfm)</value>
          <display_name>Air Flow Rate, Cooling System Primary (cfm)</display_name>
        </choice>
        <choice>
          <value>Air Flow Rate, Heat Pump Backup Primary (cfm)</value>
          <display_name>Air Flow Rate, Heat Pump Backup Primary (cfm)</display_name>
        </choice>
      </choices>
    </argument>
    <argument>
      <name>option_9_lifetime</name>
      <display_name>Option 9 Lifetime</display_name>
      <description>The option lifetime.</description>
      <type>Double</type>
      <units>years</units>
      <required>false</required>
      <model_dependent>false</model_dependent>
    </argument>
    <argument>
      <name>option_10</name>
      <display_name>Option 10</display_name>
      <description>Specify the parameter|option as found in resources\options_lookup.tsv.</description>
      <type>String</type>
      <required>false</required>
      <model_dependent>false</model_dependent>
    </argument>
    <argument>
      <name>option_10_apply_logic</name>
      <display_name>Option 10 Apply Logic</display_name>
      <description>Logic that specifies if the Option 10 upgrade will apply based on the existing building's options. Specify one or more parameter|option as found in resources\options_lookup.tsv. When multiple are included, they must be separated by '||' for OR and '&amp;&amp;' for AND, and using parentheses as appropriate. Prefix an option with '!' for not.</description>
      <type>String</type>
      <required>false</required>
      <model_dependent>false</model_dependent>
    </argument>
    <argument>
      <name>option_10_cost_1_value</name>
      <display_name>Option 10 Cost 1 Value</display_name>
      <description>Total option 10 cost is the sum of all: (Cost N Value) x (Cost N Multiplier).</description>
      <type>Double</type>
      <units>$</units>
      <required>false</required>
      <model_dependent>false</model_dependent>
    </argument>
    <argument>
      <name>option_10_cost_1_multiplier</name>
      <display_name>Option 10 Cost 1 Multiplier</display_name>
      <description>Total option 10 cost is the sum of all: (Cost N Value) x (Cost N Multiplier).</description>
      <type>Choice</type>
      <required>false</required>
      <model_dependent>false</model_dependent>
      <default_value></default_value>
      <choices>
        <choice>
          <value></value>
          <display_name></display_name>
        </choice>
        <choice>
          <value>Fixed (1)</value>
          <display_name>Fixed (1)</display_name>
        </choice>
        <choice>
          <value>Wall Area, Above-Grade, Conditioned (ft^2)</value>
          <display_name>Wall Area, Above-Grade, Conditioned (ft^2)</display_name>
        </choice>
        <choice>
          <value>Wall Area, Above-Grade, Exterior (ft^2)</value>
          <display_name>Wall Area, Above-Grade, Exterior (ft^2)</display_name>
        </choice>
        <choice>
          <value>Wall Area, Below-Grade (ft^2)</value>
          <display_name>Wall Area, Below-Grade (ft^2)</display_name>
        </choice>
        <choice>
          <value>Floor Area, Conditioned (ft^2)</value>
          <display_name>Floor Area, Conditioned (ft^2)</display_name>
        </choice>
        <choice>
          <value>Floor Area, Conditioned * Infiltration Reduction (ft^2 * Delta ACH50)</value>
          <display_name>Floor Area, Conditioned * Infiltration Reduction (ft^2 * Delta ACH50)</display_name>
        </choice>
        <choice>
          <value>Floor Area, Lighting (ft^2)</value>
          <display_name>Floor Area, Lighting (ft^2)</display_name>
        </choice>
        <choice>
          <value>Floor Area, Foundation (ft^2)</value>
          <display_name>Floor Area, Foundation (ft^2)</display_name>
        </choice>
        <choice>
          <value>Floor Area, Attic (ft^2)</value>
          <display_name>Floor Area, Attic (ft^2)</display_name>
        </choice>
        <choice>
          <value>Floor Area, Attic * Insulation Increase (ft^2 * Delta R-value)</value>
          <display_name>Floor Area, Attic * Insulation Increase (ft^2 * Delta R-value)</display_name>
        </choice>
        <choice>
          <value>Roof Area (ft^2)</value>
          <display_name>Roof Area (ft^2)</display_name>
        </choice>
        <choice>
          <value>Window Area (ft^2)</value>
          <display_name>Window Area (ft^2)</display_name>
        </choice>
        <choice>
          <value>Door Area (ft^2)</value>
          <display_name>Door Area (ft^2)</display_name>
        </choice>
        <choice>
          <value>Duct Unconditioned Surface Area (ft^2)</value>
          <display_name>Duct Unconditioned Surface Area (ft^2)</display_name>
        </choice>
        <choice>
          <value>Rim Joist Area, Above-Grade, Exterior (ft^2)</value>
          <display_name>Rim Joist Area, Above-Grade, Exterior (ft^2)</display_name>
        </choice>
        <choice>
          <value>Slab Perimeter, Exposed, Conditioned (ft)</value>
          <display_name>Slab Perimeter, Exposed, Conditioned (ft)</display_name>
        </choice>
        <choice>
          <value>Size, Heating System Primary (kBtu/h)</value>
          <display_name>Size, Heating System Primary (kBtu/h)</display_name>
        </choice>
        <choice>
          <value>Size, Heating System Secondary (kBtu/h)</value>
          <display_name>Size, Heating System Secondary (kBtu/h)</display_name>
        </choice>
        <choice>
          <value>Size, Cooling System Primary (kBtu/h)</value>
          <display_name>Size, Cooling System Primary (kBtu/h)</display_name>
        </choice>
        <choice>
          <value>Size, Heat Pump Backup Primary (kBtu/h)</value>
          <display_name>Size, Heat Pump Backup Primary (kBtu/h)</display_name>
        </choice>
        <choice>
          <value>Size, Water Heater (gal)</value>
          <display_name>Size, Water Heater (gal)</display_name>
        </choice>
        <choice>
          <value>Flow Rate, Mechanical Ventilation (cfm)</value>
          <display_name>Flow Rate, Mechanical Ventilation (cfm)</display_name>
        </choice>
        <choice>
          <value>Air Flow Rate, Heating System Primary (cfm)</value>
          <display_name>Air Flow Rate, Heating System Primary (cfm)</display_name>
        </choice>
        <choice>
          <value>Air Flow Rate, Heating System Secondary (cfm)</value>
          <display_name>Air Flow Rate, Heating System Secondary (cfm)</display_name>
        </choice>
        <choice>
          <value>Air Flow Rate, Cooling System Primary (cfm)</value>
          <display_name>Air Flow Rate, Cooling System Primary (cfm)</display_name>
        </choice>
        <choice>
          <value>Air Flow Rate, Heat Pump Backup Primary (cfm)</value>
          <display_name>Air Flow Rate, Heat Pump Backup Primary (cfm)</display_name>
        </choice>
      </choices>
    </argument>
    <argument>
      <name>option_10_cost_2_value</name>
      <display_name>Option 10 Cost 2 Value</display_name>
      <description>Total option 10 cost is the sum of all: (Cost N Value) x (Cost N Multiplier).</description>
      <type>Double</type>
      <units>$</units>
      <required>false</required>
      <model_dependent>false</model_dependent>
    </argument>
    <argument>
      <name>option_10_cost_2_multiplier</name>
      <display_name>Option 10 Cost 2 Multiplier</display_name>
      <description>Total option 10 cost is the sum of all: (Cost N Value) x (Cost N Multiplier).</description>
      <type>Choice</type>
      <required>false</required>
      <model_dependent>false</model_dependent>
      <default_value></default_value>
      <choices>
        <choice>
          <value></value>
          <display_name></display_name>
        </choice>
        <choice>
          <value>Fixed (1)</value>
          <display_name>Fixed (1)</display_name>
        </choice>
        <choice>
          <value>Wall Area, Above-Grade, Conditioned (ft^2)</value>
          <display_name>Wall Area, Above-Grade, Conditioned (ft^2)</display_name>
        </choice>
        <choice>
          <value>Wall Area, Above-Grade, Exterior (ft^2)</value>
          <display_name>Wall Area, Above-Grade, Exterior (ft^2)</display_name>
        </choice>
        <choice>
          <value>Wall Area, Below-Grade (ft^2)</value>
          <display_name>Wall Area, Below-Grade (ft^2)</display_name>
        </choice>
        <choice>
          <value>Floor Area, Conditioned (ft^2)</value>
          <display_name>Floor Area, Conditioned (ft^2)</display_name>
        </choice>
        <choice>
          <value>Floor Area, Conditioned * Infiltration Reduction (ft^2 * Delta ACH50)</value>
          <display_name>Floor Area, Conditioned * Infiltration Reduction (ft^2 * Delta ACH50)</display_name>
        </choice>
        <choice>
          <value>Floor Area, Lighting (ft^2)</value>
          <display_name>Floor Area, Lighting (ft^2)</display_name>
        </choice>
        <choice>
          <value>Floor Area, Foundation (ft^2)</value>
          <display_name>Floor Area, Foundation (ft^2)</display_name>
        </choice>
        <choice>
          <value>Floor Area, Attic (ft^2)</value>
          <display_name>Floor Area, Attic (ft^2)</display_name>
        </choice>
        <choice>
          <value>Floor Area, Attic * Insulation Increase (ft^2 * Delta R-value)</value>
          <display_name>Floor Area, Attic * Insulation Increase (ft^2 * Delta R-value)</display_name>
        </choice>
        <choice>
          <value>Roof Area (ft^2)</value>
          <display_name>Roof Area (ft^2)</display_name>
        </choice>
        <choice>
          <value>Window Area (ft^2)</value>
          <display_name>Window Area (ft^2)</display_name>
        </choice>
        <choice>
          <value>Door Area (ft^2)</value>
          <display_name>Door Area (ft^2)</display_name>
        </choice>
        <choice>
          <value>Duct Unconditioned Surface Area (ft^2)</value>
          <display_name>Duct Unconditioned Surface Area (ft^2)</display_name>
        </choice>
        <choice>
          <value>Rim Joist Area, Above-Grade, Exterior (ft^2)</value>
          <display_name>Rim Joist Area, Above-Grade, Exterior (ft^2)</display_name>
        </choice>
        <choice>
          <value>Slab Perimeter, Exposed, Conditioned (ft)</value>
          <display_name>Slab Perimeter, Exposed, Conditioned (ft)</display_name>
        </choice>
        <choice>
          <value>Size, Heating System Primary (kBtu/h)</value>
          <display_name>Size, Heating System Primary (kBtu/h)</display_name>
        </choice>
        <choice>
          <value>Size, Heating System Secondary (kBtu/h)</value>
          <display_name>Size, Heating System Secondary (kBtu/h)</display_name>
        </choice>
        <choice>
          <value>Size, Cooling System Primary (kBtu/h)</value>
          <display_name>Size, Cooling System Primary (kBtu/h)</display_name>
        </choice>
        <choice>
          <value>Size, Heat Pump Backup Primary (kBtu/h)</value>
          <display_name>Size, Heat Pump Backup Primary (kBtu/h)</display_name>
        </choice>
        <choice>
          <value>Size, Water Heater (gal)</value>
          <display_name>Size, Water Heater (gal)</display_name>
        </choice>
        <choice>
          <value>Flow Rate, Mechanical Ventilation (cfm)</value>
          <display_name>Flow Rate, Mechanical Ventilation (cfm)</display_name>
        </choice>
        <choice>
          <value>Air Flow Rate, Heating System Primary (cfm)</value>
          <display_name>Air Flow Rate, Heating System Primary (cfm)</display_name>
        </choice>
        <choice>
          <value>Air Flow Rate, Heating System Secondary (cfm)</value>
          <display_name>Air Flow Rate, Heating System Secondary (cfm)</display_name>
        </choice>
        <choice>
          <value>Air Flow Rate, Cooling System Primary (cfm)</value>
          <display_name>Air Flow Rate, Cooling System Primary (cfm)</display_name>
        </choice>
        <choice>
          <value>Air Flow Rate, Heat Pump Backup Primary (cfm)</value>
          <display_name>Air Flow Rate, Heat Pump Backup Primary (cfm)</display_name>
        </choice>
      </choices>
    </argument>
    <argument>
      <name>option_10_lifetime</name>
      <display_name>Option 10 Lifetime</display_name>
      <description>The option lifetime.</description>
      <type>Double</type>
      <units>years</units>
      <required>false</required>
      <model_dependent>false</model_dependent>
    </argument>
    <argument>
      <name>option_11</name>
      <display_name>Option 11</display_name>
      <description>Specify the parameter|option as found in resources\options_lookup.tsv.</description>
      <type>String</type>
      <required>false</required>
      <model_dependent>false</model_dependent>
    </argument>
    <argument>
      <name>option_11_apply_logic</name>
      <display_name>Option 11 Apply Logic</display_name>
      <description>Logic that specifies if the Option 11 upgrade will apply based on the existing building's options. Specify one or more parameter|option as found in resources\options_lookup.tsv. When multiple are included, they must be separated by '||' for OR and '&amp;&amp;' for AND, and using parentheses as appropriate. Prefix an option with '!' for not.</description>
      <type>String</type>
      <required>false</required>
      <model_dependent>false</model_dependent>
    </argument>
    <argument>
      <name>option_11_cost_1_value</name>
      <display_name>Option 11 Cost 1 Value</display_name>
      <description>Total option 11 cost is the sum of all: (Cost N Value) x (Cost N Multiplier).</description>
      <type>Double</type>
      <units>$</units>
      <required>false</required>
      <model_dependent>false</model_dependent>
    </argument>
    <argument>
      <name>option_11_cost_1_multiplier</name>
      <display_name>Option 11 Cost 1 Multiplier</display_name>
      <description>Total option 11 cost is the sum of all: (Cost N Value) x (Cost N Multiplier).</description>
      <type>Choice</type>
      <required>false</required>
      <model_dependent>false</model_dependent>
      <default_value></default_value>
      <choices>
        <choice>
          <value></value>
          <display_name></display_name>
        </choice>
        <choice>
          <value>Fixed (1)</value>
          <display_name>Fixed (1)</display_name>
        </choice>
        <choice>
          <value>Wall Area, Above-Grade, Conditioned (ft^2)</value>
          <display_name>Wall Area, Above-Grade, Conditioned (ft^2)</display_name>
        </choice>
        <choice>
          <value>Wall Area, Above-Grade, Exterior (ft^2)</value>
          <display_name>Wall Area, Above-Grade, Exterior (ft^2)</display_name>
        </choice>
        <choice>
          <value>Wall Area, Below-Grade (ft^2)</value>
          <display_name>Wall Area, Below-Grade (ft^2)</display_name>
        </choice>
        <choice>
          <value>Floor Area, Conditioned (ft^2)</value>
          <display_name>Floor Area, Conditioned (ft^2)</display_name>
        </choice>
        <choice>
          <value>Floor Area, Conditioned * Infiltration Reduction (ft^2 * Delta ACH50)</value>
          <display_name>Floor Area, Conditioned * Infiltration Reduction (ft^2 * Delta ACH50)</display_name>
        </choice>
        <choice>
          <value>Floor Area, Lighting (ft^2)</value>
          <display_name>Floor Area, Lighting (ft^2)</display_name>
        </choice>
        <choice>
          <value>Floor Area, Foundation (ft^2)</value>
          <display_name>Floor Area, Foundation (ft^2)</display_name>
        </choice>
        <choice>
          <value>Floor Area, Attic (ft^2)</value>
          <display_name>Floor Area, Attic (ft^2)</display_name>
        </choice>
        <choice>
          <value>Floor Area, Attic * Insulation Increase (ft^2 * Delta R-value)</value>
          <display_name>Floor Area, Attic * Insulation Increase (ft^2 * Delta R-value)</display_name>
        </choice>
        <choice>
          <value>Roof Area (ft^2)</value>
          <display_name>Roof Area (ft^2)</display_name>
        </choice>
        <choice>
          <value>Window Area (ft^2)</value>
          <display_name>Window Area (ft^2)</display_name>
        </choice>
        <choice>
          <value>Door Area (ft^2)</value>
          <display_name>Door Area (ft^2)</display_name>
        </choice>
        <choice>
          <value>Duct Unconditioned Surface Area (ft^2)</value>
          <display_name>Duct Unconditioned Surface Area (ft^2)</display_name>
        </choice>
        <choice>
          <value>Rim Joist Area, Above-Grade, Exterior (ft^2)</value>
          <display_name>Rim Joist Area, Above-Grade, Exterior (ft^2)</display_name>
        </choice>
        <choice>
          <value>Slab Perimeter, Exposed, Conditioned (ft)</value>
          <display_name>Slab Perimeter, Exposed, Conditioned (ft)</display_name>
        </choice>
        <choice>
          <value>Size, Heating System Primary (kBtu/h)</value>
          <display_name>Size, Heating System Primary (kBtu/h)</display_name>
        </choice>
        <choice>
          <value>Size, Heating System Secondary (kBtu/h)</value>
          <display_name>Size, Heating System Secondary (kBtu/h)</display_name>
        </choice>
        <choice>
          <value>Size, Cooling System Primary (kBtu/h)</value>
          <display_name>Size, Cooling System Primary (kBtu/h)</display_name>
        </choice>
        <choice>
          <value>Size, Heat Pump Backup Primary (kBtu/h)</value>
          <display_name>Size, Heat Pump Backup Primary (kBtu/h)</display_name>
        </choice>
        <choice>
          <value>Size, Water Heater (gal)</value>
          <display_name>Size, Water Heater (gal)</display_name>
        </choice>
        <choice>
          <value>Flow Rate, Mechanical Ventilation (cfm)</value>
          <display_name>Flow Rate, Mechanical Ventilation (cfm)</display_name>
        </choice>
        <choice>
          <value>Air Flow Rate, Heating System Primary (cfm)</value>
          <display_name>Air Flow Rate, Heating System Primary (cfm)</display_name>
        </choice>
        <choice>
          <value>Air Flow Rate, Heating System Secondary (cfm)</value>
          <display_name>Air Flow Rate, Heating System Secondary (cfm)</display_name>
        </choice>
        <choice>
          <value>Air Flow Rate, Cooling System Primary (cfm)</value>
          <display_name>Air Flow Rate, Cooling System Primary (cfm)</display_name>
        </choice>
        <choice>
          <value>Air Flow Rate, Heat Pump Backup Primary (cfm)</value>
          <display_name>Air Flow Rate, Heat Pump Backup Primary (cfm)</display_name>
        </choice>
      </choices>
    </argument>
    <argument>
      <name>option_11_cost_2_value</name>
      <display_name>Option 11 Cost 2 Value</display_name>
      <description>Total option 11 cost is the sum of all: (Cost N Value) x (Cost N Multiplier).</description>
      <type>Double</type>
      <units>$</units>
      <required>false</required>
      <model_dependent>false</model_dependent>
    </argument>
    <argument>
      <name>option_11_cost_2_multiplier</name>
      <display_name>Option 11 Cost 2 Multiplier</display_name>
      <description>Total option 11 cost is the sum of all: (Cost N Value) x (Cost N Multiplier).</description>
      <type>Choice</type>
      <required>false</required>
      <model_dependent>false</model_dependent>
      <default_value></default_value>
      <choices>
        <choice>
          <value></value>
          <display_name></display_name>
        </choice>
        <choice>
          <value>Fixed (1)</value>
          <display_name>Fixed (1)</display_name>
        </choice>
        <choice>
          <value>Wall Area, Above-Grade, Conditioned (ft^2)</value>
          <display_name>Wall Area, Above-Grade, Conditioned (ft^2)</display_name>
        </choice>
        <choice>
          <value>Wall Area, Above-Grade, Exterior (ft^2)</value>
          <display_name>Wall Area, Above-Grade, Exterior (ft^2)</display_name>
        </choice>
        <choice>
          <value>Wall Area, Below-Grade (ft^2)</value>
          <display_name>Wall Area, Below-Grade (ft^2)</display_name>
        </choice>
        <choice>
          <value>Floor Area, Conditioned (ft^2)</value>
          <display_name>Floor Area, Conditioned (ft^2)</display_name>
        </choice>
        <choice>
          <value>Floor Area, Conditioned * Infiltration Reduction (ft^2 * Delta ACH50)</value>
          <display_name>Floor Area, Conditioned * Infiltration Reduction (ft^2 * Delta ACH50)</display_name>
        </choice>
        <choice>
          <value>Floor Area, Lighting (ft^2)</value>
          <display_name>Floor Area, Lighting (ft^2)</display_name>
        </choice>
        <choice>
          <value>Floor Area, Foundation (ft^2)</value>
          <display_name>Floor Area, Foundation (ft^2)</display_name>
        </choice>
        <choice>
          <value>Floor Area, Attic (ft^2)</value>
          <display_name>Floor Area, Attic (ft^2)</display_name>
        </choice>
        <choice>
          <value>Floor Area, Attic * Insulation Increase (ft^2 * Delta R-value)</value>
          <display_name>Floor Area, Attic * Insulation Increase (ft^2 * Delta R-value)</display_name>
        </choice>
        <choice>
          <value>Roof Area (ft^2)</value>
          <display_name>Roof Area (ft^2)</display_name>
        </choice>
        <choice>
          <value>Window Area (ft^2)</value>
          <display_name>Window Area (ft^2)</display_name>
        </choice>
        <choice>
          <value>Door Area (ft^2)</value>
          <display_name>Door Area (ft^2)</display_name>
        </choice>
        <choice>
          <value>Duct Unconditioned Surface Area (ft^2)</value>
          <display_name>Duct Unconditioned Surface Area (ft^2)</display_name>
        </choice>
        <choice>
          <value>Rim Joist Area, Above-Grade, Exterior (ft^2)</value>
          <display_name>Rim Joist Area, Above-Grade, Exterior (ft^2)</display_name>
        </choice>
        <choice>
          <value>Slab Perimeter, Exposed, Conditioned (ft)</value>
          <display_name>Slab Perimeter, Exposed, Conditioned (ft)</display_name>
        </choice>
        <choice>
          <value>Size, Heating System Primary (kBtu/h)</value>
          <display_name>Size, Heating System Primary (kBtu/h)</display_name>
        </choice>
        <choice>
          <value>Size, Heating System Secondary (kBtu/h)</value>
          <display_name>Size, Heating System Secondary (kBtu/h)</display_name>
        </choice>
        <choice>
          <value>Size, Cooling System Primary (kBtu/h)</value>
          <display_name>Size, Cooling System Primary (kBtu/h)</display_name>
        </choice>
        <choice>
          <value>Size, Heat Pump Backup Primary (kBtu/h)</value>
          <display_name>Size, Heat Pump Backup Primary (kBtu/h)</display_name>
        </choice>
        <choice>
          <value>Size, Water Heater (gal)</value>
          <display_name>Size, Water Heater (gal)</display_name>
        </choice>
        <choice>
          <value>Flow Rate, Mechanical Ventilation (cfm)</value>
          <display_name>Flow Rate, Mechanical Ventilation (cfm)</display_name>
        </choice>
        <choice>
          <value>Air Flow Rate, Heating System Primary (cfm)</value>
          <display_name>Air Flow Rate, Heating System Primary (cfm)</display_name>
        </choice>
        <choice>
          <value>Air Flow Rate, Heating System Secondary (cfm)</value>
          <display_name>Air Flow Rate, Heating System Secondary (cfm)</display_name>
        </choice>
        <choice>
          <value>Air Flow Rate, Cooling System Primary (cfm)</value>
          <display_name>Air Flow Rate, Cooling System Primary (cfm)</display_name>
        </choice>
        <choice>
          <value>Air Flow Rate, Heat Pump Backup Primary (cfm)</value>
          <display_name>Air Flow Rate, Heat Pump Backup Primary (cfm)</display_name>
        </choice>
      </choices>
    </argument>
    <argument>
      <name>option_11_lifetime</name>
      <display_name>Option 11 Lifetime</display_name>
      <description>The option lifetime.</description>
      <type>Double</type>
      <units>years</units>
      <required>false</required>
      <model_dependent>false</model_dependent>
    </argument>
    <argument>
      <name>option_12</name>
      <display_name>Option 12</display_name>
      <description>Specify the parameter|option as found in resources\options_lookup.tsv.</description>
      <type>String</type>
      <required>false</required>
      <model_dependent>false</model_dependent>
    </argument>
    <argument>
      <name>option_12_apply_logic</name>
      <display_name>Option 12 Apply Logic</display_name>
      <description>Logic that specifies if the Option 12 upgrade will apply based on the existing building's options. Specify one or more parameter|option as found in resources\options_lookup.tsv. When multiple are included, they must be separated by '||' for OR and '&amp;&amp;' for AND, and using parentheses as appropriate. Prefix an option with '!' for not.</description>
      <type>String</type>
      <required>false</required>
      <model_dependent>false</model_dependent>
    </argument>
    <argument>
      <name>option_12_cost_1_value</name>
      <display_name>Option 12 Cost 1 Value</display_name>
      <description>Total option 12 cost is the sum of all: (Cost N Value) x (Cost N Multiplier).</description>
      <type>Double</type>
      <units>$</units>
      <required>false</required>
      <model_dependent>false</model_dependent>
    </argument>
    <argument>
      <name>option_12_cost_1_multiplier</name>
      <display_name>Option 12 Cost 1 Multiplier</display_name>
      <description>Total option 12 cost is the sum of all: (Cost N Value) x (Cost N Multiplier).</description>
      <type>Choice</type>
      <required>false</required>
      <model_dependent>false</model_dependent>
      <default_value></default_value>
      <choices>
        <choice>
          <value></value>
          <display_name></display_name>
        </choice>
        <choice>
          <value>Fixed (1)</value>
          <display_name>Fixed (1)</display_name>
        </choice>
        <choice>
          <value>Wall Area, Above-Grade, Conditioned (ft^2)</value>
          <display_name>Wall Area, Above-Grade, Conditioned (ft^2)</display_name>
        </choice>
        <choice>
          <value>Wall Area, Above-Grade, Exterior (ft^2)</value>
          <display_name>Wall Area, Above-Grade, Exterior (ft^2)</display_name>
        </choice>
        <choice>
          <value>Wall Area, Below-Grade (ft^2)</value>
          <display_name>Wall Area, Below-Grade (ft^2)</display_name>
        </choice>
        <choice>
          <value>Floor Area, Conditioned (ft^2)</value>
          <display_name>Floor Area, Conditioned (ft^2)</display_name>
        </choice>
        <choice>
          <value>Floor Area, Conditioned * Infiltration Reduction (ft^2 * Delta ACH50)</value>
          <display_name>Floor Area, Conditioned * Infiltration Reduction (ft^2 * Delta ACH50)</display_name>
        </choice>
        <choice>
          <value>Floor Area, Lighting (ft^2)</value>
          <display_name>Floor Area, Lighting (ft^2)</display_name>
        </choice>
        <choice>
          <value>Floor Area, Foundation (ft^2)</value>
          <display_name>Floor Area, Foundation (ft^2)</display_name>
        </choice>
        <choice>
          <value>Floor Area, Attic (ft^2)</value>
          <display_name>Floor Area, Attic (ft^2)</display_name>
        </choice>
        <choice>
          <value>Floor Area, Attic * Insulation Increase (ft^2 * Delta R-value)</value>
          <display_name>Floor Area, Attic * Insulation Increase (ft^2 * Delta R-value)</display_name>
        </choice>
        <choice>
          <value>Roof Area (ft^2)</value>
          <display_name>Roof Area (ft^2)</display_name>
        </choice>
        <choice>
          <value>Window Area (ft^2)</value>
          <display_name>Window Area (ft^2)</display_name>
        </choice>
        <choice>
          <value>Door Area (ft^2)</value>
          <display_name>Door Area (ft^2)</display_name>
        </choice>
        <choice>
          <value>Duct Unconditioned Surface Area (ft^2)</value>
          <display_name>Duct Unconditioned Surface Area (ft^2)</display_name>
        </choice>
        <choice>
          <value>Rim Joist Area, Above-Grade, Exterior (ft^2)</value>
          <display_name>Rim Joist Area, Above-Grade, Exterior (ft^2)</display_name>
        </choice>
        <choice>
          <value>Slab Perimeter, Exposed, Conditioned (ft)</value>
          <display_name>Slab Perimeter, Exposed, Conditioned (ft)</display_name>
        </choice>
        <choice>
          <value>Size, Heating System Primary (kBtu/h)</value>
          <display_name>Size, Heating System Primary (kBtu/h)</display_name>
        </choice>
        <choice>
          <value>Size, Heating System Secondary (kBtu/h)</value>
          <display_name>Size, Heating System Secondary (kBtu/h)</display_name>
        </choice>
        <choice>
          <value>Size, Cooling System Primary (kBtu/h)</value>
          <display_name>Size, Cooling System Primary (kBtu/h)</display_name>
        </choice>
        <choice>
          <value>Size, Heat Pump Backup Primary (kBtu/h)</value>
          <display_name>Size, Heat Pump Backup Primary (kBtu/h)</display_name>
        </choice>
        <choice>
          <value>Size, Water Heater (gal)</value>
          <display_name>Size, Water Heater (gal)</display_name>
        </choice>
        <choice>
          <value>Flow Rate, Mechanical Ventilation (cfm)</value>
          <display_name>Flow Rate, Mechanical Ventilation (cfm)</display_name>
        </choice>
        <choice>
          <value>Air Flow Rate, Heating System Primary (cfm)</value>
          <display_name>Air Flow Rate, Heating System Primary (cfm)</display_name>
        </choice>
        <choice>
          <value>Air Flow Rate, Heating System Secondary (cfm)</value>
          <display_name>Air Flow Rate, Heating System Secondary (cfm)</display_name>
        </choice>
        <choice>
          <value>Air Flow Rate, Cooling System Primary (cfm)</value>
          <display_name>Air Flow Rate, Cooling System Primary (cfm)</display_name>
        </choice>
        <choice>
          <value>Air Flow Rate, Heat Pump Backup Primary (cfm)</value>
          <display_name>Air Flow Rate, Heat Pump Backup Primary (cfm)</display_name>
        </choice>
      </choices>
    </argument>
    <argument>
      <name>option_12_cost_2_value</name>
      <display_name>Option 12 Cost 2 Value</display_name>
      <description>Total option 12 cost is the sum of all: (Cost N Value) x (Cost N Multiplier).</description>
      <type>Double</type>
      <units>$</units>
      <required>false</required>
      <model_dependent>false</model_dependent>
    </argument>
    <argument>
      <name>option_12_cost_2_multiplier</name>
      <display_name>Option 12 Cost 2 Multiplier</display_name>
      <description>Total option 12 cost is the sum of all: (Cost N Value) x (Cost N Multiplier).</description>
      <type>Choice</type>
      <required>false</required>
      <model_dependent>false</model_dependent>
      <default_value></default_value>
      <choices>
        <choice>
          <value></value>
          <display_name></display_name>
        </choice>
        <choice>
          <value>Fixed (1)</value>
          <display_name>Fixed (1)</display_name>
        </choice>
        <choice>
          <value>Wall Area, Above-Grade, Conditioned (ft^2)</value>
          <display_name>Wall Area, Above-Grade, Conditioned (ft^2)</display_name>
        </choice>
        <choice>
          <value>Wall Area, Above-Grade, Exterior (ft^2)</value>
          <display_name>Wall Area, Above-Grade, Exterior (ft^2)</display_name>
        </choice>
        <choice>
          <value>Wall Area, Below-Grade (ft^2)</value>
          <display_name>Wall Area, Below-Grade (ft^2)</display_name>
        </choice>
        <choice>
          <value>Floor Area, Conditioned (ft^2)</value>
          <display_name>Floor Area, Conditioned (ft^2)</display_name>
        </choice>
        <choice>
          <value>Floor Area, Conditioned * Infiltration Reduction (ft^2 * Delta ACH50)</value>
          <display_name>Floor Area, Conditioned * Infiltration Reduction (ft^2 * Delta ACH50)</display_name>
        </choice>
        <choice>
          <value>Floor Area, Lighting (ft^2)</value>
          <display_name>Floor Area, Lighting (ft^2)</display_name>
        </choice>
        <choice>
          <value>Floor Area, Foundation (ft^2)</value>
          <display_name>Floor Area, Foundation (ft^2)</display_name>
        </choice>
        <choice>
          <value>Floor Area, Attic (ft^2)</value>
          <display_name>Floor Area, Attic (ft^2)</display_name>
        </choice>
        <choice>
          <value>Floor Area, Attic * Insulation Increase (ft^2 * Delta R-value)</value>
          <display_name>Floor Area, Attic * Insulation Increase (ft^2 * Delta R-value)</display_name>
        </choice>
        <choice>
          <value>Roof Area (ft^2)</value>
          <display_name>Roof Area (ft^2)</display_name>
        </choice>
        <choice>
          <value>Window Area (ft^2)</value>
          <display_name>Window Area (ft^2)</display_name>
        </choice>
        <choice>
          <value>Door Area (ft^2)</value>
          <display_name>Door Area (ft^2)</display_name>
        </choice>
        <choice>
          <value>Duct Unconditioned Surface Area (ft^2)</value>
          <display_name>Duct Unconditioned Surface Area (ft^2)</display_name>
        </choice>
        <choice>
          <value>Rim Joist Area, Above-Grade, Exterior (ft^2)</value>
          <display_name>Rim Joist Area, Above-Grade, Exterior (ft^2)</display_name>
        </choice>
        <choice>
          <value>Slab Perimeter, Exposed, Conditioned (ft)</value>
          <display_name>Slab Perimeter, Exposed, Conditioned (ft)</display_name>
        </choice>
        <choice>
          <value>Size, Heating System Primary (kBtu/h)</value>
          <display_name>Size, Heating System Primary (kBtu/h)</display_name>
        </choice>
        <choice>
          <value>Size, Heating System Secondary (kBtu/h)</value>
          <display_name>Size, Heating System Secondary (kBtu/h)</display_name>
        </choice>
        <choice>
          <value>Size, Cooling System Primary (kBtu/h)</value>
          <display_name>Size, Cooling System Primary (kBtu/h)</display_name>
        </choice>
        <choice>
          <value>Size, Heat Pump Backup Primary (kBtu/h)</value>
          <display_name>Size, Heat Pump Backup Primary (kBtu/h)</display_name>
        </choice>
        <choice>
          <value>Size, Water Heater (gal)</value>
          <display_name>Size, Water Heater (gal)</display_name>
        </choice>
        <choice>
          <value>Flow Rate, Mechanical Ventilation (cfm)</value>
          <display_name>Flow Rate, Mechanical Ventilation (cfm)</display_name>
        </choice>
        <choice>
          <value>Air Flow Rate, Heating System Primary (cfm)</value>
          <display_name>Air Flow Rate, Heating System Primary (cfm)</display_name>
        </choice>
        <choice>
          <value>Air Flow Rate, Heating System Secondary (cfm)</value>
          <display_name>Air Flow Rate, Heating System Secondary (cfm)</display_name>
        </choice>
        <choice>
          <value>Air Flow Rate, Cooling System Primary (cfm)</value>
          <display_name>Air Flow Rate, Cooling System Primary (cfm)</display_name>
        </choice>
        <choice>
          <value>Air Flow Rate, Heat Pump Backup Primary (cfm)</value>
          <display_name>Air Flow Rate, Heat Pump Backup Primary (cfm)</display_name>
        </choice>
      </choices>
    </argument>
    <argument>
      <name>option_12_lifetime</name>
      <display_name>Option 12 Lifetime</display_name>
      <description>The option lifetime.</description>
      <type>Double</type>
      <units>years</units>
      <required>false</required>
      <model_dependent>false</model_dependent>
    </argument>
    <argument>
      <name>option_13</name>
      <display_name>Option 13</display_name>
      <description>Specify the parameter|option as found in resources\options_lookup.tsv.</description>
      <type>String</type>
      <required>false</required>
      <model_dependent>false</model_dependent>
    </argument>
    <argument>
      <name>option_13_apply_logic</name>
      <display_name>Option 13 Apply Logic</display_name>
      <description>Logic that specifies if the Option 13 upgrade will apply based on the existing building's options. Specify one or more parameter|option as found in resources\options_lookup.tsv. When multiple are included, they must be separated by '||' for OR and '&amp;&amp;' for AND, and using parentheses as appropriate. Prefix an option with '!' for not.</description>
      <type>String</type>
      <required>false</required>
      <model_dependent>false</model_dependent>
    </argument>
    <argument>
      <name>option_13_cost_1_value</name>
      <display_name>Option 13 Cost 1 Value</display_name>
      <description>Total option 13 cost is the sum of all: (Cost N Value) x (Cost N Multiplier).</description>
      <type>Double</type>
      <units>$</units>
      <required>false</required>
      <model_dependent>false</model_dependent>
    </argument>
    <argument>
      <name>option_13_cost_1_multiplier</name>
      <display_name>Option 13 Cost 1 Multiplier</display_name>
      <description>Total option 13 cost is the sum of all: (Cost N Value) x (Cost N Multiplier).</description>
      <type>Choice</type>
      <required>false</required>
      <model_dependent>false</model_dependent>
      <default_value></default_value>
      <choices>
        <choice>
          <value></value>
          <display_name></display_name>
        </choice>
        <choice>
          <value>Fixed (1)</value>
          <display_name>Fixed (1)</display_name>
        </choice>
        <choice>
          <value>Wall Area, Above-Grade, Conditioned (ft^2)</value>
          <display_name>Wall Area, Above-Grade, Conditioned (ft^2)</display_name>
        </choice>
        <choice>
          <value>Wall Area, Above-Grade, Exterior (ft^2)</value>
          <display_name>Wall Area, Above-Grade, Exterior (ft^2)</display_name>
        </choice>
        <choice>
          <value>Wall Area, Below-Grade (ft^2)</value>
          <display_name>Wall Area, Below-Grade (ft^2)</display_name>
        </choice>
        <choice>
          <value>Floor Area, Conditioned (ft^2)</value>
          <display_name>Floor Area, Conditioned (ft^2)</display_name>
        </choice>
        <choice>
          <value>Floor Area, Conditioned * Infiltration Reduction (ft^2 * Delta ACH50)</value>
          <display_name>Floor Area, Conditioned * Infiltration Reduction (ft^2 * Delta ACH50)</display_name>
        </choice>
        <choice>
          <value>Floor Area, Lighting (ft^2)</value>
          <display_name>Floor Area, Lighting (ft^2)</display_name>
        </choice>
        <choice>
          <value>Floor Area, Foundation (ft^2)</value>
          <display_name>Floor Area, Foundation (ft^2)</display_name>
        </choice>
        <choice>
          <value>Floor Area, Attic (ft^2)</value>
          <display_name>Floor Area, Attic (ft^2)</display_name>
        </choice>
        <choice>
          <value>Floor Area, Attic * Insulation Increase (ft^2 * Delta R-value)</value>
          <display_name>Floor Area, Attic * Insulation Increase (ft^2 * Delta R-value)</display_name>
        </choice>
        <choice>
          <value>Roof Area (ft^2)</value>
          <display_name>Roof Area (ft^2)</display_name>
        </choice>
        <choice>
          <value>Window Area (ft^2)</value>
          <display_name>Window Area (ft^2)</display_name>
        </choice>
        <choice>
          <value>Door Area (ft^2)</value>
          <display_name>Door Area (ft^2)</display_name>
        </choice>
        <choice>
          <value>Duct Unconditioned Surface Area (ft^2)</value>
          <display_name>Duct Unconditioned Surface Area (ft^2)</display_name>
        </choice>
        <choice>
          <value>Rim Joist Area, Above-Grade, Exterior (ft^2)</value>
          <display_name>Rim Joist Area, Above-Grade, Exterior (ft^2)</display_name>
        </choice>
        <choice>
          <value>Slab Perimeter, Exposed, Conditioned (ft)</value>
          <display_name>Slab Perimeter, Exposed, Conditioned (ft)</display_name>
        </choice>
        <choice>
          <value>Size, Heating System Primary (kBtu/h)</value>
          <display_name>Size, Heating System Primary (kBtu/h)</display_name>
        </choice>
        <choice>
          <value>Size, Heating System Secondary (kBtu/h)</value>
          <display_name>Size, Heating System Secondary (kBtu/h)</display_name>
        </choice>
        <choice>
          <value>Size, Cooling System Primary (kBtu/h)</value>
          <display_name>Size, Cooling System Primary (kBtu/h)</display_name>
        </choice>
        <choice>
          <value>Size, Heat Pump Backup Primary (kBtu/h)</value>
          <display_name>Size, Heat Pump Backup Primary (kBtu/h)</display_name>
        </choice>
        <choice>
          <value>Size, Water Heater (gal)</value>
          <display_name>Size, Water Heater (gal)</display_name>
        </choice>
        <choice>
          <value>Flow Rate, Mechanical Ventilation (cfm)</value>
          <display_name>Flow Rate, Mechanical Ventilation (cfm)</display_name>
        </choice>
        <choice>
          <value>Air Flow Rate, Heating System Primary (cfm)</value>
          <display_name>Air Flow Rate, Heating System Primary (cfm)</display_name>
        </choice>
        <choice>
          <value>Air Flow Rate, Heating System Secondary (cfm)</value>
          <display_name>Air Flow Rate, Heating System Secondary (cfm)</display_name>
        </choice>
        <choice>
          <value>Air Flow Rate, Cooling System Primary (cfm)</value>
          <display_name>Air Flow Rate, Cooling System Primary (cfm)</display_name>
        </choice>
        <choice>
          <value>Air Flow Rate, Heat Pump Backup Primary (cfm)</value>
          <display_name>Air Flow Rate, Heat Pump Backup Primary (cfm)</display_name>
        </choice>
      </choices>
    </argument>
    <argument>
      <name>option_13_cost_2_value</name>
      <display_name>Option 13 Cost 2 Value</display_name>
      <description>Total option 13 cost is the sum of all: (Cost N Value) x (Cost N Multiplier).</description>
      <type>Double</type>
      <units>$</units>
      <required>false</required>
      <model_dependent>false</model_dependent>
    </argument>
    <argument>
      <name>option_13_cost_2_multiplier</name>
      <display_name>Option 13 Cost 2 Multiplier</display_name>
      <description>Total option 13 cost is the sum of all: (Cost N Value) x (Cost N Multiplier).</description>
      <type>Choice</type>
      <required>false</required>
      <model_dependent>false</model_dependent>
      <default_value></default_value>
      <choices>
        <choice>
          <value></value>
          <display_name></display_name>
        </choice>
        <choice>
          <value>Fixed (1)</value>
          <display_name>Fixed (1)</display_name>
        </choice>
        <choice>
          <value>Wall Area, Above-Grade, Conditioned (ft^2)</value>
          <display_name>Wall Area, Above-Grade, Conditioned (ft^2)</display_name>
        </choice>
        <choice>
          <value>Wall Area, Above-Grade, Exterior (ft^2)</value>
          <display_name>Wall Area, Above-Grade, Exterior (ft^2)</display_name>
        </choice>
        <choice>
          <value>Wall Area, Below-Grade (ft^2)</value>
          <display_name>Wall Area, Below-Grade (ft^2)</display_name>
        </choice>
        <choice>
          <value>Floor Area, Conditioned (ft^2)</value>
          <display_name>Floor Area, Conditioned (ft^2)</display_name>
        </choice>
        <choice>
          <value>Floor Area, Conditioned * Infiltration Reduction (ft^2 * Delta ACH50)</value>
          <display_name>Floor Area, Conditioned * Infiltration Reduction (ft^2 * Delta ACH50)</display_name>
        </choice>
        <choice>
          <value>Floor Area, Lighting (ft^2)</value>
          <display_name>Floor Area, Lighting (ft^2)</display_name>
        </choice>
        <choice>
          <value>Floor Area, Foundation (ft^2)</value>
          <display_name>Floor Area, Foundation (ft^2)</display_name>
        </choice>
        <choice>
          <value>Floor Area, Attic (ft^2)</value>
          <display_name>Floor Area, Attic (ft^2)</display_name>
        </choice>
        <choice>
          <value>Floor Area, Attic * Insulation Increase (ft^2 * Delta R-value)</value>
          <display_name>Floor Area, Attic * Insulation Increase (ft^2 * Delta R-value)</display_name>
        </choice>
        <choice>
          <value>Roof Area (ft^2)</value>
          <display_name>Roof Area (ft^2)</display_name>
        </choice>
        <choice>
          <value>Window Area (ft^2)</value>
          <display_name>Window Area (ft^2)</display_name>
        </choice>
        <choice>
          <value>Door Area (ft^2)</value>
          <display_name>Door Area (ft^2)</display_name>
        </choice>
        <choice>
          <value>Duct Unconditioned Surface Area (ft^2)</value>
          <display_name>Duct Unconditioned Surface Area (ft^2)</display_name>
        </choice>
        <choice>
          <value>Rim Joist Area, Above-Grade, Exterior (ft^2)</value>
          <display_name>Rim Joist Area, Above-Grade, Exterior (ft^2)</display_name>
        </choice>
        <choice>
          <value>Slab Perimeter, Exposed, Conditioned (ft)</value>
          <display_name>Slab Perimeter, Exposed, Conditioned (ft)</display_name>
        </choice>
        <choice>
          <value>Size, Heating System Primary (kBtu/h)</value>
          <display_name>Size, Heating System Primary (kBtu/h)</display_name>
        </choice>
        <choice>
          <value>Size, Heating System Secondary (kBtu/h)</value>
          <display_name>Size, Heating System Secondary (kBtu/h)</display_name>
        </choice>
        <choice>
          <value>Size, Cooling System Primary (kBtu/h)</value>
          <display_name>Size, Cooling System Primary (kBtu/h)</display_name>
        </choice>
        <choice>
          <value>Size, Heat Pump Backup Primary (kBtu/h)</value>
          <display_name>Size, Heat Pump Backup Primary (kBtu/h)</display_name>
        </choice>
        <choice>
          <value>Size, Water Heater (gal)</value>
          <display_name>Size, Water Heater (gal)</display_name>
        </choice>
        <choice>
          <value>Flow Rate, Mechanical Ventilation (cfm)</value>
          <display_name>Flow Rate, Mechanical Ventilation (cfm)</display_name>
        </choice>
        <choice>
          <value>Air Flow Rate, Heating System Primary (cfm)</value>
          <display_name>Air Flow Rate, Heating System Primary (cfm)</display_name>
        </choice>
        <choice>
          <value>Air Flow Rate, Heating System Secondary (cfm)</value>
          <display_name>Air Flow Rate, Heating System Secondary (cfm)</display_name>
        </choice>
        <choice>
          <value>Air Flow Rate, Cooling System Primary (cfm)</value>
          <display_name>Air Flow Rate, Cooling System Primary (cfm)</display_name>
        </choice>
        <choice>
          <value>Air Flow Rate, Heat Pump Backup Primary (cfm)</value>
          <display_name>Air Flow Rate, Heat Pump Backup Primary (cfm)</display_name>
        </choice>
      </choices>
    </argument>
    <argument>
      <name>option_13_lifetime</name>
      <display_name>Option 13 Lifetime</display_name>
      <description>The option lifetime.</description>
      <type>Double</type>
      <units>years</units>
      <required>false</required>
      <model_dependent>false</model_dependent>
    </argument>
    <argument>
      <name>option_14</name>
      <display_name>Option 14</display_name>
      <description>Specify the parameter|option as found in resources\options_lookup.tsv.</description>
      <type>String</type>
      <required>false</required>
      <model_dependent>false</model_dependent>
    </argument>
    <argument>
      <name>option_14_apply_logic</name>
      <display_name>Option 14 Apply Logic</display_name>
      <description>Logic that specifies if the Option 14 upgrade will apply based on the existing building's options. Specify one or more parameter|option as found in resources\options_lookup.tsv. When multiple are included, they must be separated by '||' for OR and '&amp;&amp;' for AND, and using parentheses as appropriate. Prefix an option with '!' for not.</description>
      <type>String</type>
      <required>false</required>
      <model_dependent>false</model_dependent>
    </argument>
    <argument>
      <name>option_14_cost_1_value</name>
      <display_name>Option 14 Cost 1 Value</display_name>
      <description>Total option 14 cost is the sum of all: (Cost N Value) x (Cost N Multiplier).</description>
      <type>Double</type>
      <units>$</units>
      <required>false</required>
      <model_dependent>false</model_dependent>
    </argument>
    <argument>
      <name>option_14_cost_1_multiplier</name>
      <display_name>Option 14 Cost 1 Multiplier</display_name>
      <description>Total option 14 cost is the sum of all: (Cost N Value) x (Cost N Multiplier).</description>
      <type>Choice</type>
      <required>false</required>
      <model_dependent>false</model_dependent>
      <default_value></default_value>
      <choices>
        <choice>
          <value></value>
          <display_name></display_name>
        </choice>
        <choice>
          <value>Fixed (1)</value>
          <display_name>Fixed (1)</display_name>
        </choice>
        <choice>
          <value>Wall Area, Above-Grade, Conditioned (ft^2)</value>
          <display_name>Wall Area, Above-Grade, Conditioned (ft^2)</display_name>
        </choice>
        <choice>
          <value>Wall Area, Above-Grade, Exterior (ft^2)</value>
          <display_name>Wall Area, Above-Grade, Exterior (ft^2)</display_name>
        </choice>
        <choice>
          <value>Wall Area, Below-Grade (ft^2)</value>
          <display_name>Wall Area, Below-Grade (ft^2)</display_name>
        </choice>
        <choice>
          <value>Floor Area, Conditioned (ft^2)</value>
          <display_name>Floor Area, Conditioned (ft^2)</display_name>
        </choice>
        <choice>
          <value>Floor Area, Conditioned * Infiltration Reduction (ft^2 * Delta ACH50)</value>
          <display_name>Floor Area, Conditioned * Infiltration Reduction (ft^2 * Delta ACH50)</display_name>
        </choice>
        <choice>
          <value>Floor Area, Lighting (ft^2)</value>
          <display_name>Floor Area, Lighting (ft^2)</display_name>
        </choice>
        <choice>
          <value>Floor Area, Foundation (ft^2)</value>
          <display_name>Floor Area, Foundation (ft^2)</display_name>
        </choice>
        <choice>
          <value>Floor Area, Attic (ft^2)</value>
          <display_name>Floor Area, Attic (ft^2)</display_name>
        </choice>
        <choice>
          <value>Floor Area, Attic * Insulation Increase (ft^2 * Delta R-value)</value>
          <display_name>Floor Area, Attic * Insulation Increase (ft^2 * Delta R-value)</display_name>
        </choice>
        <choice>
          <value>Roof Area (ft^2)</value>
          <display_name>Roof Area (ft^2)</display_name>
        </choice>
        <choice>
          <value>Window Area (ft^2)</value>
          <display_name>Window Area (ft^2)</display_name>
        </choice>
        <choice>
          <value>Door Area (ft^2)</value>
          <display_name>Door Area (ft^2)</display_name>
        </choice>
        <choice>
          <value>Duct Unconditioned Surface Area (ft^2)</value>
          <display_name>Duct Unconditioned Surface Area (ft^2)</display_name>
        </choice>
        <choice>
          <value>Rim Joist Area, Above-Grade, Exterior (ft^2)</value>
          <display_name>Rim Joist Area, Above-Grade, Exterior (ft^2)</display_name>
        </choice>
        <choice>
          <value>Slab Perimeter, Exposed, Conditioned (ft)</value>
          <display_name>Slab Perimeter, Exposed, Conditioned (ft)</display_name>
        </choice>
        <choice>
          <value>Size, Heating System Primary (kBtu/h)</value>
          <display_name>Size, Heating System Primary (kBtu/h)</display_name>
        </choice>
        <choice>
          <value>Size, Heating System Secondary (kBtu/h)</value>
          <display_name>Size, Heating System Secondary (kBtu/h)</display_name>
        </choice>
        <choice>
          <value>Size, Cooling System Primary (kBtu/h)</value>
          <display_name>Size, Cooling System Primary (kBtu/h)</display_name>
        </choice>
        <choice>
          <value>Size, Heat Pump Backup Primary (kBtu/h)</value>
          <display_name>Size, Heat Pump Backup Primary (kBtu/h)</display_name>
        </choice>
        <choice>
          <value>Size, Water Heater (gal)</value>
          <display_name>Size, Water Heater (gal)</display_name>
        </choice>
        <choice>
          <value>Flow Rate, Mechanical Ventilation (cfm)</value>
          <display_name>Flow Rate, Mechanical Ventilation (cfm)</display_name>
        </choice>
        <choice>
          <value>Air Flow Rate, Heating System Primary (cfm)</value>
          <display_name>Air Flow Rate, Heating System Primary (cfm)</display_name>
        </choice>
        <choice>
          <value>Air Flow Rate, Heating System Secondary (cfm)</value>
          <display_name>Air Flow Rate, Heating System Secondary (cfm)</display_name>
        </choice>
        <choice>
          <value>Air Flow Rate, Cooling System Primary (cfm)</value>
          <display_name>Air Flow Rate, Cooling System Primary (cfm)</display_name>
        </choice>
        <choice>
          <value>Air Flow Rate, Heat Pump Backup Primary (cfm)</value>
          <display_name>Air Flow Rate, Heat Pump Backup Primary (cfm)</display_name>
        </choice>
      </choices>
    </argument>
    <argument>
      <name>option_14_cost_2_value</name>
      <display_name>Option 14 Cost 2 Value</display_name>
      <description>Total option 14 cost is the sum of all: (Cost N Value) x (Cost N Multiplier).</description>
      <type>Double</type>
      <units>$</units>
      <required>false</required>
      <model_dependent>false</model_dependent>
    </argument>
    <argument>
      <name>option_14_cost_2_multiplier</name>
      <display_name>Option 14 Cost 2 Multiplier</display_name>
      <description>Total option 14 cost is the sum of all: (Cost N Value) x (Cost N Multiplier).</description>
      <type>Choice</type>
      <required>false</required>
      <model_dependent>false</model_dependent>
      <default_value></default_value>
      <choices>
        <choice>
          <value></value>
          <display_name></display_name>
        </choice>
        <choice>
          <value>Fixed (1)</value>
          <display_name>Fixed (1)</display_name>
        </choice>
        <choice>
          <value>Wall Area, Above-Grade, Conditioned (ft^2)</value>
          <display_name>Wall Area, Above-Grade, Conditioned (ft^2)</display_name>
        </choice>
        <choice>
          <value>Wall Area, Above-Grade, Exterior (ft^2)</value>
          <display_name>Wall Area, Above-Grade, Exterior (ft^2)</display_name>
        </choice>
        <choice>
          <value>Wall Area, Below-Grade (ft^2)</value>
          <display_name>Wall Area, Below-Grade (ft^2)</display_name>
        </choice>
        <choice>
          <value>Floor Area, Conditioned (ft^2)</value>
          <display_name>Floor Area, Conditioned (ft^2)</display_name>
        </choice>
        <choice>
          <value>Floor Area, Conditioned * Infiltration Reduction (ft^2 * Delta ACH50)</value>
          <display_name>Floor Area, Conditioned * Infiltration Reduction (ft^2 * Delta ACH50)</display_name>
        </choice>
        <choice>
          <value>Floor Area, Lighting (ft^2)</value>
          <display_name>Floor Area, Lighting (ft^2)</display_name>
        </choice>
        <choice>
          <value>Floor Area, Foundation (ft^2)</value>
          <display_name>Floor Area, Foundation (ft^2)</display_name>
        </choice>
        <choice>
          <value>Floor Area, Attic (ft^2)</value>
          <display_name>Floor Area, Attic (ft^2)</display_name>
        </choice>
        <choice>
          <value>Floor Area, Attic * Insulation Increase (ft^2 * Delta R-value)</value>
          <display_name>Floor Area, Attic * Insulation Increase (ft^2 * Delta R-value)</display_name>
        </choice>
        <choice>
          <value>Roof Area (ft^2)</value>
          <display_name>Roof Area (ft^2)</display_name>
        </choice>
        <choice>
          <value>Window Area (ft^2)</value>
          <display_name>Window Area (ft^2)</display_name>
        </choice>
        <choice>
          <value>Door Area (ft^2)</value>
          <display_name>Door Area (ft^2)</display_name>
        </choice>
        <choice>
          <value>Duct Unconditioned Surface Area (ft^2)</value>
          <display_name>Duct Unconditioned Surface Area (ft^2)</display_name>
        </choice>
        <choice>
          <value>Rim Joist Area, Above-Grade, Exterior (ft^2)</value>
          <display_name>Rim Joist Area, Above-Grade, Exterior (ft^2)</display_name>
        </choice>
        <choice>
          <value>Slab Perimeter, Exposed, Conditioned (ft)</value>
          <display_name>Slab Perimeter, Exposed, Conditioned (ft)</display_name>
        </choice>
        <choice>
          <value>Size, Heating System Primary (kBtu/h)</value>
          <display_name>Size, Heating System Primary (kBtu/h)</display_name>
        </choice>
        <choice>
          <value>Size, Heating System Secondary (kBtu/h)</value>
          <display_name>Size, Heating System Secondary (kBtu/h)</display_name>
        </choice>
        <choice>
          <value>Size, Cooling System Primary (kBtu/h)</value>
          <display_name>Size, Cooling System Primary (kBtu/h)</display_name>
        </choice>
        <choice>
          <value>Size, Heat Pump Backup Primary (kBtu/h)</value>
          <display_name>Size, Heat Pump Backup Primary (kBtu/h)</display_name>
        </choice>
        <choice>
          <value>Size, Water Heater (gal)</value>
          <display_name>Size, Water Heater (gal)</display_name>
        </choice>
        <choice>
          <value>Flow Rate, Mechanical Ventilation (cfm)</value>
          <display_name>Flow Rate, Mechanical Ventilation (cfm)</display_name>
        </choice>
        <choice>
          <value>Air Flow Rate, Heating System Primary (cfm)</value>
          <display_name>Air Flow Rate, Heating System Primary (cfm)</display_name>
        </choice>
        <choice>
          <value>Air Flow Rate, Heating System Secondary (cfm)</value>
          <display_name>Air Flow Rate, Heating System Secondary (cfm)</display_name>
        </choice>
        <choice>
          <value>Air Flow Rate, Cooling System Primary (cfm)</value>
          <display_name>Air Flow Rate, Cooling System Primary (cfm)</display_name>
        </choice>
        <choice>
          <value>Air Flow Rate, Heat Pump Backup Primary (cfm)</value>
          <display_name>Air Flow Rate, Heat Pump Backup Primary (cfm)</display_name>
        </choice>
      </choices>
    </argument>
    <argument>
      <name>option_14_lifetime</name>
      <display_name>Option 14 Lifetime</display_name>
      <description>The option lifetime.</description>
      <type>Double</type>
      <units>years</units>
      <required>false</required>
      <model_dependent>false</model_dependent>
    </argument>
    <argument>
      <name>option_15</name>
      <display_name>Option 15</display_name>
      <description>Specify the parameter|option as found in resources\options_lookup.tsv.</description>
      <type>String</type>
      <required>false</required>
      <model_dependent>false</model_dependent>
    </argument>
    <argument>
      <name>option_15_apply_logic</name>
      <display_name>Option 15 Apply Logic</display_name>
      <description>Logic that specifies if the Option 15 upgrade will apply based on the existing building's options. Specify one or more parameter|option as found in resources\options_lookup.tsv. When multiple are included, they must be separated by '||' for OR and '&amp;&amp;' for AND, and using parentheses as appropriate. Prefix an option with '!' for not.</description>
      <type>String</type>
      <required>false</required>
      <model_dependent>false</model_dependent>
    </argument>
    <argument>
      <name>option_15_cost_1_value</name>
      <display_name>Option 15 Cost 1 Value</display_name>
      <description>Total option 15 cost is the sum of all: (Cost N Value) x (Cost N Multiplier).</description>
      <type>Double</type>
      <units>$</units>
      <required>false</required>
      <model_dependent>false</model_dependent>
    </argument>
    <argument>
      <name>option_15_cost_1_multiplier</name>
      <display_name>Option 15 Cost 1 Multiplier</display_name>
      <description>Total option 15 cost is the sum of all: (Cost N Value) x (Cost N Multiplier).</description>
      <type>Choice</type>
      <required>false</required>
      <model_dependent>false</model_dependent>
      <default_value></default_value>
      <choices>
        <choice>
          <value></value>
          <display_name></display_name>
        </choice>
        <choice>
          <value>Fixed (1)</value>
          <display_name>Fixed (1)</display_name>
        </choice>
        <choice>
          <value>Wall Area, Above-Grade, Conditioned (ft^2)</value>
          <display_name>Wall Area, Above-Grade, Conditioned (ft^2)</display_name>
        </choice>
        <choice>
          <value>Wall Area, Above-Grade, Exterior (ft^2)</value>
          <display_name>Wall Area, Above-Grade, Exterior (ft^2)</display_name>
        </choice>
        <choice>
          <value>Wall Area, Below-Grade (ft^2)</value>
          <display_name>Wall Area, Below-Grade (ft^2)</display_name>
        </choice>
        <choice>
          <value>Floor Area, Conditioned (ft^2)</value>
          <display_name>Floor Area, Conditioned (ft^2)</display_name>
        </choice>
        <choice>
          <value>Floor Area, Conditioned * Infiltration Reduction (ft^2 * Delta ACH50)</value>
          <display_name>Floor Area, Conditioned * Infiltration Reduction (ft^2 * Delta ACH50)</display_name>
        </choice>
        <choice>
          <value>Floor Area, Lighting (ft^2)</value>
          <display_name>Floor Area, Lighting (ft^2)</display_name>
        </choice>
        <choice>
          <value>Floor Area, Foundation (ft^2)</value>
          <display_name>Floor Area, Foundation (ft^2)</display_name>
        </choice>
        <choice>
          <value>Floor Area, Attic (ft^2)</value>
          <display_name>Floor Area, Attic (ft^2)</display_name>
        </choice>
        <choice>
          <value>Floor Area, Attic * Insulation Increase (ft^2 * Delta R-value)</value>
          <display_name>Floor Area, Attic * Insulation Increase (ft^2 * Delta R-value)</display_name>
        </choice>
        <choice>
          <value>Roof Area (ft^2)</value>
          <display_name>Roof Area (ft^2)</display_name>
        </choice>
        <choice>
          <value>Window Area (ft^2)</value>
          <display_name>Window Area (ft^2)</display_name>
        </choice>
        <choice>
          <value>Door Area (ft^2)</value>
          <display_name>Door Area (ft^2)</display_name>
        </choice>
        <choice>
          <value>Duct Unconditioned Surface Area (ft^2)</value>
          <display_name>Duct Unconditioned Surface Area (ft^2)</display_name>
        </choice>
        <choice>
          <value>Rim Joist Area, Above-Grade, Exterior (ft^2)</value>
          <display_name>Rim Joist Area, Above-Grade, Exterior (ft^2)</display_name>
        </choice>
        <choice>
          <value>Slab Perimeter, Exposed, Conditioned (ft)</value>
          <display_name>Slab Perimeter, Exposed, Conditioned (ft)</display_name>
        </choice>
        <choice>
          <value>Size, Heating System Primary (kBtu/h)</value>
          <display_name>Size, Heating System Primary (kBtu/h)</display_name>
        </choice>
        <choice>
          <value>Size, Heating System Secondary (kBtu/h)</value>
          <display_name>Size, Heating System Secondary (kBtu/h)</display_name>
        </choice>
        <choice>
          <value>Size, Cooling System Primary (kBtu/h)</value>
          <display_name>Size, Cooling System Primary (kBtu/h)</display_name>
        </choice>
        <choice>
          <value>Size, Heat Pump Backup Primary (kBtu/h)</value>
          <display_name>Size, Heat Pump Backup Primary (kBtu/h)</display_name>
        </choice>
        <choice>
          <value>Size, Water Heater (gal)</value>
          <display_name>Size, Water Heater (gal)</display_name>
        </choice>
        <choice>
          <value>Flow Rate, Mechanical Ventilation (cfm)</value>
          <display_name>Flow Rate, Mechanical Ventilation (cfm)</display_name>
        </choice>
        <choice>
          <value>Air Flow Rate, Heating System Primary (cfm)</value>
          <display_name>Air Flow Rate, Heating System Primary (cfm)</display_name>
        </choice>
        <choice>
          <value>Air Flow Rate, Heating System Secondary (cfm)</value>
          <display_name>Air Flow Rate, Heating System Secondary (cfm)</display_name>
        </choice>
        <choice>
          <value>Air Flow Rate, Cooling System Primary (cfm)</value>
          <display_name>Air Flow Rate, Cooling System Primary (cfm)</display_name>
        </choice>
        <choice>
          <value>Air Flow Rate, Heat Pump Backup Primary (cfm)</value>
          <display_name>Air Flow Rate, Heat Pump Backup Primary (cfm)</display_name>
        </choice>
      </choices>
    </argument>
    <argument>
      <name>option_15_cost_2_value</name>
      <display_name>Option 15 Cost 2 Value</display_name>
      <description>Total option 15 cost is the sum of all: (Cost N Value) x (Cost N Multiplier).</description>
      <type>Double</type>
      <units>$</units>
      <required>false</required>
      <model_dependent>false</model_dependent>
    </argument>
    <argument>
      <name>option_15_cost_2_multiplier</name>
      <display_name>Option 15 Cost 2 Multiplier</display_name>
      <description>Total option 15 cost is the sum of all: (Cost N Value) x (Cost N Multiplier).</description>
      <type>Choice</type>
      <required>false</required>
      <model_dependent>false</model_dependent>
      <default_value></default_value>
      <choices>
        <choice>
          <value></value>
          <display_name></display_name>
        </choice>
        <choice>
          <value>Fixed (1)</value>
          <display_name>Fixed (1)</display_name>
        </choice>
        <choice>
          <value>Wall Area, Above-Grade, Conditioned (ft^2)</value>
          <display_name>Wall Area, Above-Grade, Conditioned (ft^2)</display_name>
        </choice>
        <choice>
          <value>Wall Area, Above-Grade, Exterior (ft^2)</value>
          <display_name>Wall Area, Above-Grade, Exterior (ft^2)</display_name>
        </choice>
        <choice>
          <value>Wall Area, Below-Grade (ft^2)</value>
          <display_name>Wall Area, Below-Grade (ft^2)</display_name>
        </choice>
        <choice>
          <value>Floor Area, Conditioned (ft^2)</value>
          <display_name>Floor Area, Conditioned (ft^2)</display_name>
        </choice>
        <choice>
          <value>Floor Area, Conditioned * Infiltration Reduction (ft^2 * Delta ACH50)</value>
          <display_name>Floor Area, Conditioned * Infiltration Reduction (ft^2 * Delta ACH50)</display_name>
        </choice>
        <choice>
          <value>Floor Area, Lighting (ft^2)</value>
          <display_name>Floor Area, Lighting (ft^2)</display_name>
        </choice>
        <choice>
          <value>Floor Area, Foundation (ft^2)</value>
          <display_name>Floor Area, Foundation (ft^2)</display_name>
        </choice>
        <choice>
          <value>Floor Area, Attic (ft^2)</value>
          <display_name>Floor Area, Attic (ft^2)</display_name>
        </choice>
        <choice>
          <value>Floor Area, Attic * Insulation Increase (ft^2 * Delta R-value)</value>
          <display_name>Floor Area, Attic * Insulation Increase (ft^2 * Delta R-value)</display_name>
        </choice>
        <choice>
          <value>Roof Area (ft^2)</value>
          <display_name>Roof Area (ft^2)</display_name>
        </choice>
        <choice>
          <value>Window Area (ft^2)</value>
          <display_name>Window Area (ft^2)</display_name>
        </choice>
        <choice>
          <value>Door Area (ft^2)</value>
          <display_name>Door Area (ft^2)</display_name>
        </choice>
        <choice>
          <value>Duct Unconditioned Surface Area (ft^2)</value>
          <display_name>Duct Unconditioned Surface Area (ft^2)</display_name>
        </choice>
        <choice>
          <value>Rim Joist Area, Above-Grade, Exterior (ft^2)</value>
          <display_name>Rim Joist Area, Above-Grade, Exterior (ft^2)</display_name>
        </choice>
        <choice>
          <value>Slab Perimeter, Exposed, Conditioned (ft)</value>
          <display_name>Slab Perimeter, Exposed, Conditioned (ft)</display_name>
        </choice>
        <choice>
          <value>Size, Heating System Primary (kBtu/h)</value>
          <display_name>Size, Heating System Primary (kBtu/h)</display_name>
        </choice>
        <choice>
          <value>Size, Heating System Secondary (kBtu/h)</value>
          <display_name>Size, Heating System Secondary (kBtu/h)</display_name>
        </choice>
        <choice>
          <value>Size, Cooling System Primary (kBtu/h)</value>
          <display_name>Size, Cooling System Primary (kBtu/h)</display_name>
        </choice>
        <choice>
          <value>Size, Heat Pump Backup Primary (kBtu/h)</value>
          <display_name>Size, Heat Pump Backup Primary (kBtu/h)</display_name>
        </choice>
        <choice>
          <value>Size, Water Heater (gal)</value>
          <display_name>Size, Water Heater (gal)</display_name>
        </choice>
        <choice>
          <value>Flow Rate, Mechanical Ventilation (cfm)</value>
          <display_name>Flow Rate, Mechanical Ventilation (cfm)</display_name>
        </choice>
        <choice>
          <value>Air Flow Rate, Heating System Primary (cfm)</value>
          <display_name>Air Flow Rate, Heating System Primary (cfm)</display_name>
        </choice>
        <choice>
          <value>Air Flow Rate, Heating System Secondary (cfm)</value>
          <display_name>Air Flow Rate, Heating System Secondary (cfm)</display_name>
        </choice>
        <choice>
          <value>Air Flow Rate, Cooling System Primary (cfm)</value>
          <display_name>Air Flow Rate, Cooling System Primary (cfm)</display_name>
        </choice>
        <choice>
          <value>Air Flow Rate, Heat Pump Backup Primary (cfm)</value>
          <display_name>Air Flow Rate, Heat Pump Backup Primary (cfm)</display_name>
        </choice>
      </choices>
    </argument>
    <argument>
      <name>option_15_lifetime</name>
      <display_name>Option 15 Lifetime</display_name>
      <description>The option lifetime.</description>
      <type>Double</type>
      <units>years</units>
      <required>false</required>
      <model_dependent>false</model_dependent>
    </argument>
    <argument>
      <name>option_16</name>
      <display_name>Option 16</display_name>
      <description>Specify the parameter|option as found in resources\options_lookup.tsv.</description>
      <type>String</type>
      <required>false</required>
      <model_dependent>false</model_dependent>
    </argument>
    <argument>
      <name>option_16_apply_logic</name>
      <display_name>Option 16 Apply Logic</display_name>
      <description>Logic that specifies if the Option 16 upgrade will apply based on the existing building's options. Specify one or more parameter|option as found in resources\options_lookup.tsv. When multiple are included, they must be separated by '||' for OR and '&amp;&amp;' for AND, and using parentheses as appropriate. Prefix an option with '!' for not.</description>
      <type>String</type>
      <required>false</required>
      <model_dependent>false</model_dependent>
    </argument>
    <argument>
      <name>option_16_cost_1_value</name>
      <display_name>Option 16 Cost 1 Value</display_name>
      <description>Total option 16 cost is the sum of all: (Cost N Value) x (Cost N Multiplier).</description>
      <type>Double</type>
      <units>$</units>
      <required>false</required>
      <model_dependent>false</model_dependent>
    </argument>
    <argument>
      <name>option_16_cost_1_multiplier</name>
      <display_name>Option 16 Cost 1 Multiplier</display_name>
      <description>Total option 16 cost is the sum of all: (Cost N Value) x (Cost N Multiplier).</description>
      <type>Choice</type>
      <required>false</required>
      <model_dependent>false</model_dependent>
      <default_value></default_value>
      <choices>
        <choice>
          <value></value>
          <display_name></display_name>
        </choice>
        <choice>
          <value>Fixed (1)</value>
          <display_name>Fixed (1)</display_name>
        </choice>
        <choice>
          <value>Wall Area, Above-Grade, Conditioned (ft^2)</value>
          <display_name>Wall Area, Above-Grade, Conditioned (ft^2)</display_name>
        </choice>
        <choice>
          <value>Wall Area, Above-Grade, Exterior (ft^2)</value>
          <display_name>Wall Area, Above-Grade, Exterior (ft^2)</display_name>
        </choice>
        <choice>
          <value>Wall Area, Below-Grade (ft^2)</value>
          <display_name>Wall Area, Below-Grade (ft^2)</display_name>
        </choice>
        <choice>
          <value>Floor Area, Conditioned (ft^2)</value>
          <display_name>Floor Area, Conditioned (ft^2)</display_name>
        </choice>
        <choice>
          <value>Floor Area, Conditioned * Infiltration Reduction (ft^2 * Delta ACH50)</value>
          <display_name>Floor Area, Conditioned * Infiltration Reduction (ft^2 * Delta ACH50)</display_name>
        </choice>
        <choice>
          <value>Floor Area, Lighting (ft^2)</value>
          <display_name>Floor Area, Lighting (ft^2)</display_name>
        </choice>
        <choice>
          <value>Floor Area, Foundation (ft^2)</value>
          <display_name>Floor Area, Foundation (ft^2)</display_name>
        </choice>
        <choice>
          <value>Floor Area, Attic (ft^2)</value>
          <display_name>Floor Area, Attic (ft^2)</display_name>
        </choice>
        <choice>
          <value>Floor Area, Attic * Insulation Increase (ft^2 * Delta R-value)</value>
          <display_name>Floor Area, Attic * Insulation Increase (ft^2 * Delta R-value)</display_name>
        </choice>
        <choice>
          <value>Roof Area (ft^2)</value>
          <display_name>Roof Area (ft^2)</display_name>
        </choice>
        <choice>
          <value>Window Area (ft^2)</value>
          <display_name>Window Area (ft^2)</display_name>
        </choice>
        <choice>
          <value>Door Area (ft^2)</value>
          <display_name>Door Area (ft^2)</display_name>
        </choice>
        <choice>
          <value>Duct Unconditioned Surface Area (ft^2)</value>
          <display_name>Duct Unconditioned Surface Area (ft^2)</display_name>
        </choice>
        <choice>
          <value>Rim Joist Area, Above-Grade, Exterior (ft^2)</value>
          <display_name>Rim Joist Area, Above-Grade, Exterior (ft^2)</display_name>
        </choice>
        <choice>
          <value>Slab Perimeter, Exposed, Conditioned (ft)</value>
          <display_name>Slab Perimeter, Exposed, Conditioned (ft)</display_name>
        </choice>
        <choice>
          <value>Size, Heating System Primary (kBtu/h)</value>
          <display_name>Size, Heating System Primary (kBtu/h)</display_name>
        </choice>
        <choice>
          <value>Size, Heating System Secondary (kBtu/h)</value>
          <display_name>Size, Heating System Secondary (kBtu/h)</display_name>
        </choice>
        <choice>
          <value>Size, Cooling System Primary (kBtu/h)</value>
          <display_name>Size, Cooling System Primary (kBtu/h)</display_name>
        </choice>
        <choice>
          <value>Size, Heat Pump Backup Primary (kBtu/h)</value>
          <display_name>Size, Heat Pump Backup Primary (kBtu/h)</display_name>
        </choice>
        <choice>
          <value>Size, Water Heater (gal)</value>
          <display_name>Size, Water Heater (gal)</display_name>
        </choice>
        <choice>
          <value>Flow Rate, Mechanical Ventilation (cfm)</value>
          <display_name>Flow Rate, Mechanical Ventilation (cfm)</display_name>
        </choice>
        <choice>
          <value>Air Flow Rate, Heating System Primary (cfm)</value>
          <display_name>Air Flow Rate, Heating System Primary (cfm)</display_name>
        </choice>
        <choice>
          <value>Air Flow Rate, Heating System Secondary (cfm)</value>
          <display_name>Air Flow Rate, Heating System Secondary (cfm)</display_name>
        </choice>
        <choice>
          <value>Air Flow Rate, Cooling System Primary (cfm)</value>
          <display_name>Air Flow Rate, Cooling System Primary (cfm)</display_name>
        </choice>
        <choice>
          <value>Air Flow Rate, Heat Pump Backup Primary (cfm)</value>
          <display_name>Air Flow Rate, Heat Pump Backup Primary (cfm)</display_name>
        </choice>
      </choices>
    </argument>
    <argument>
      <name>option_16_cost_2_value</name>
      <display_name>Option 16 Cost 2 Value</display_name>
      <description>Total option 16 cost is the sum of all: (Cost N Value) x (Cost N Multiplier).</description>
      <type>Double</type>
      <units>$</units>
      <required>false</required>
      <model_dependent>false</model_dependent>
    </argument>
    <argument>
      <name>option_16_cost_2_multiplier</name>
      <display_name>Option 16 Cost 2 Multiplier</display_name>
      <description>Total option 16 cost is the sum of all: (Cost N Value) x (Cost N Multiplier).</description>
      <type>Choice</type>
      <required>false</required>
      <model_dependent>false</model_dependent>
      <default_value></default_value>
      <choices>
        <choice>
          <value></value>
          <display_name></display_name>
        </choice>
        <choice>
          <value>Fixed (1)</value>
          <display_name>Fixed (1)</display_name>
        </choice>
        <choice>
          <value>Wall Area, Above-Grade, Conditioned (ft^2)</value>
          <display_name>Wall Area, Above-Grade, Conditioned (ft^2)</display_name>
        </choice>
        <choice>
          <value>Wall Area, Above-Grade, Exterior (ft^2)</value>
          <display_name>Wall Area, Above-Grade, Exterior (ft^2)</display_name>
        </choice>
        <choice>
          <value>Wall Area, Below-Grade (ft^2)</value>
          <display_name>Wall Area, Below-Grade (ft^2)</display_name>
        </choice>
        <choice>
          <value>Floor Area, Conditioned (ft^2)</value>
          <display_name>Floor Area, Conditioned (ft^2)</display_name>
        </choice>
        <choice>
          <value>Floor Area, Conditioned * Infiltration Reduction (ft^2 * Delta ACH50)</value>
          <display_name>Floor Area, Conditioned * Infiltration Reduction (ft^2 * Delta ACH50)</display_name>
        </choice>
        <choice>
          <value>Floor Area, Lighting (ft^2)</value>
          <display_name>Floor Area, Lighting (ft^2)</display_name>
        </choice>
        <choice>
          <value>Floor Area, Foundation (ft^2)</value>
          <display_name>Floor Area, Foundation (ft^2)</display_name>
        </choice>
        <choice>
          <value>Floor Area, Attic (ft^2)</value>
          <display_name>Floor Area, Attic (ft^2)</display_name>
        </choice>
        <choice>
          <value>Floor Area, Attic * Insulation Increase (ft^2 * Delta R-value)</value>
          <display_name>Floor Area, Attic * Insulation Increase (ft^2 * Delta R-value)</display_name>
        </choice>
        <choice>
          <value>Roof Area (ft^2)</value>
          <display_name>Roof Area (ft^2)</display_name>
        </choice>
        <choice>
          <value>Window Area (ft^2)</value>
          <display_name>Window Area (ft^2)</display_name>
        </choice>
        <choice>
          <value>Door Area (ft^2)</value>
          <display_name>Door Area (ft^2)</display_name>
        </choice>
        <choice>
          <value>Duct Unconditioned Surface Area (ft^2)</value>
          <display_name>Duct Unconditioned Surface Area (ft^2)</display_name>
        </choice>
        <choice>
          <value>Rim Joist Area, Above-Grade, Exterior (ft^2)</value>
          <display_name>Rim Joist Area, Above-Grade, Exterior (ft^2)</display_name>
        </choice>
        <choice>
          <value>Slab Perimeter, Exposed, Conditioned (ft)</value>
          <display_name>Slab Perimeter, Exposed, Conditioned (ft)</display_name>
        </choice>
        <choice>
          <value>Size, Heating System Primary (kBtu/h)</value>
          <display_name>Size, Heating System Primary (kBtu/h)</display_name>
        </choice>
        <choice>
          <value>Size, Heating System Secondary (kBtu/h)</value>
          <display_name>Size, Heating System Secondary (kBtu/h)</display_name>
        </choice>
        <choice>
          <value>Size, Cooling System Primary (kBtu/h)</value>
          <display_name>Size, Cooling System Primary (kBtu/h)</display_name>
        </choice>
        <choice>
          <value>Size, Heat Pump Backup Primary (kBtu/h)</value>
          <display_name>Size, Heat Pump Backup Primary (kBtu/h)</display_name>
        </choice>
        <choice>
          <value>Size, Water Heater (gal)</value>
          <display_name>Size, Water Heater (gal)</display_name>
        </choice>
        <choice>
          <value>Flow Rate, Mechanical Ventilation (cfm)</value>
          <display_name>Flow Rate, Mechanical Ventilation (cfm)</display_name>
        </choice>
        <choice>
          <value>Air Flow Rate, Heating System Primary (cfm)</value>
          <display_name>Air Flow Rate, Heating System Primary (cfm)</display_name>
        </choice>
        <choice>
          <value>Air Flow Rate, Heating System Secondary (cfm)</value>
          <display_name>Air Flow Rate, Heating System Secondary (cfm)</display_name>
        </choice>
        <choice>
          <value>Air Flow Rate, Cooling System Primary (cfm)</value>
          <display_name>Air Flow Rate, Cooling System Primary (cfm)</display_name>
        </choice>
        <choice>
          <value>Air Flow Rate, Heat Pump Backup Primary (cfm)</value>
          <display_name>Air Flow Rate, Heat Pump Backup Primary (cfm)</display_name>
        </choice>
      </choices>
    </argument>
    <argument>
      <name>option_16_lifetime</name>
      <display_name>Option 16 Lifetime</display_name>
      <description>The option lifetime.</description>
      <type>Double</type>
      <units>years</units>
      <required>false</required>
      <model_dependent>false</model_dependent>
    </argument>
    <argument>
      <name>option_17</name>
      <display_name>Option 17</display_name>
      <description>Specify the parameter|option as found in resources\options_lookup.tsv.</description>
      <type>String</type>
      <required>false</required>
      <model_dependent>false</model_dependent>
    </argument>
    <argument>
      <name>option_17_apply_logic</name>
      <display_name>Option 17 Apply Logic</display_name>
      <description>Logic that specifies if the Option 17 upgrade will apply based on the existing building's options. Specify one or more parameter|option as found in resources\options_lookup.tsv. When multiple are included, they must be separated by '||' for OR and '&amp;&amp;' for AND, and using parentheses as appropriate. Prefix an option with '!' for not.</description>
      <type>String</type>
      <required>false</required>
      <model_dependent>false</model_dependent>
    </argument>
    <argument>
      <name>option_17_cost_1_value</name>
      <display_name>Option 17 Cost 1 Value</display_name>
      <description>Total option 17 cost is the sum of all: (Cost N Value) x (Cost N Multiplier).</description>
      <type>Double</type>
      <units>$</units>
      <required>false</required>
      <model_dependent>false</model_dependent>
    </argument>
    <argument>
      <name>option_17_cost_1_multiplier</name>
      <display_name>Option 17 Cost 1 Multiplier</display_name>
      <description>Total option 17 cost is the sum of all: (Cost N Value) x (Cost N Multiplier).</description>
      <type>Choice</type>
      <required>false</required>
      <model_dependent>false</model_dependent>
      <default_value></default_value>
      <choices>
        <choice>
          <value></value>
          <display_name></display_name>
        </choice>
        <choice>
          <value>Fixed (1)</value>
          <display_name>Fixed (1)</display_name>
        </choice>
        <choice>
          <value>Wall Area, Above-Grade, Conditioned (ft^2)</value>
          <display_name>Wall Area, Above-Grade, Conditioned (ft^2)</display_name>
        </choice>
        <choice>
          <value>Wall Area, Above-Grade, Exterior (ft^2)</value>
          <display_name>Wall Area, Above-Grade, Exterior (ft^2)</display_name>
        </choice>
        <choice>
          <value>Wall Area, Below-Grade (ft^2)</value>
          <display_name>Wall Area, Below-Grade (ft^2)</display_name>
        </choice>
        <choice>
          <value>Floor Area, Conditioned (ft^2)</value>
          <display_name>Floor Area, Conditioned (ft^2)</display_name>
        </choice>
        <choice>
          <value>Floor Area, Conditioned * Infiltration Reduction (ft^2 * Delta ACH50)</value>
          <display_name>Floor Area, Conditioned * Infiltration Reduction (ft^2 * Delta ACH50)</display_name>
        </choice>
        <choice>
          <value>Floor Area, Lighting (ft^2)</value>
          <display_name>Floor Area, Lighting (ft^2)</display_name>
        </choice>
        <choice>
          <value>Floor Area, Foundation (ft^2)</value>
          <display_name>Floor Area, Foundation (ft^2)</display_name>
        </choice>
        <choice>
          <value>Floor Area, Attic (ft^2)</value>
          <display_name>Floor Area, Attic (ft^2)</display_name>
        </choice>
        <choice>
          <value>Floor Area, Attic * Insulation Increase (ft^2 * Delta R-value)</value>
          <display_name>Floor Area, Attic * Insulation Increase (ft^2 * Delta R-value)</display_name>
        </choice>
        <choice>
          <value>Roof Area (ft^2)</value>
          <display_name>Roof Area (ft^2)</display_name>
        </choice>
        <choice>
          <value>Window Area (ft^2)</value>
          <display_name>Window Area (ft^2)</display_name>
        </choice>
        <choice>
          <value>Door Area (ft^2)</value>
          <display_name>Door Area (ft^2)</display_name>
        </choice>
        <choice>
          <value>Duct Unconditioned Surface Area (ft^2)</value>
          <display_name>Duct Unconditioned Surface Area (ft^2)</display_name>
        </choice>
        <choice>
          <value>Rim Joist Area, Above-Grade, Exterior (ft^2)</value>
          <display_name>Rim Joist Area, Above-Grade, Exterior (ft^2)</display_name>
        </choice>
        <choice>
          <value>Slab Perimeter, Exposed, Conditioned (ft)</value>
          <display_name>Slab Perimeter, Exposed, Conditioned (ft)</display_name>
        </choice>
        <choice>
          <value>Size, Heating System Primary (kBtu/h)</value>
          <display_name>Size, Heating System Primary (kBtu/h)</display_name>
        </choice>
        <choice>
          <value>Size, Heating System Secondary (kBtu/h)</value>
          <display_name>Size, Heating System Secondary (kBtu/h)</display_name>
        </choice>
        <choice>
          <value>Size, Cooling System Primary (kBtu/h)</value>
          <display_name>Size, Cooling System Primary (kBtu/h)</display_name>
        </choice>
        <choice>
          <value>Size, Heat Pump Backup Primary (kBtu/h)</value>
          <display_name>Size, Heat Pump Backup Primary (kBtu/h)</display_name>
        </choice>
        <choice>
          <value>Size, Water Heater (gal)</value>
          <display_name>Size, Water Heater (gal)</display_name>
        </choice>
        <choice>
          <value>Flow Rate, Mechanical Ventilation (cfm)</value>
          <display_name>Flow Rate, Mechanical Ventilation (cfm)</display_name>
        </choice>
        <choice>
          <value>Air Flow Rate, Heating System Primary (cfm)</value>
          <display_name>Air Flow Rate, Heating System Primary (cfm)</display_name>
        </choice>
        <choice>
          <value>Air Flow Rate, Heating System Secondary (cfm)</value>
          <display_name>Air Flow Rate, Heating System Secondary (cfm)</display_name>
        </choice>
        <choice>
          <value>Air Flow Rate, Cooling System Primary (cfm)</value>
          <display_name>Air Flow Rate, Cooling System Primary (cfm)</display_name>
        </choice>
        <choice>
          <value>Air Flow Rate, Heat Pump Backup Primary (cfm)</value>
          <display_name>Air Flow Rate, Heat Pump Backup Primary (cfm)</display_name>
        </choice>
      </choices>
    </argument>
    <argument>
      <name>option_17_cost_2_value</name>
      <display_name>Option 17 Cost 2 Value</display_name>
      <description>Total option 17 cost is the sum of all: (Cost N Value) x (Cost N Multiplier).</description>
      <type>Double</type>
      <units>$</units>
      <required>false</required>
      <model_dependent>false</model_dependent>
    </argument>
    <argument>
      <name>option_17_cost_2_multiplier</name>
      <display_name>Option 17 Cost 2 Multiplier</display_name>
      <description>Total option 17 cost is the sum of all: (Cost N Value) x (Cost N Multiplier).</description>
      <type>Choice</type>
      <required>false</required>
      <model_dependent>false</model_dependent>
      <default_value></default_value>
      <choices>
        <choice>
          <value></value>
          <display_name></display_name>
        </choice>
        <choice>
          <value>Fixed (1)</value>
          <display_name>Fixed (1)</display_name>
        </choice>
        <choice>
          <value>Wall Area, Above-Grade, Conditioned (ft^2)</value>
          <display_name>Wall Area, Above-Grade, Conditioned (ft^2)</display_name>
        </choice>
        <choice>
          <value>Wall Area, Above-Grade, Exterior (ft^2)</value>
          <display_name>Wall Area, Above-Grade, Exterior (ft^2)</display_name>
        </choice>
        <choice>
          <value>Wall Area, Below-Grade (ft^2)</value>
          <display_name>Wall Area, Below-Grade (ft^2)</display_name>
        </choice>
        <choice>
          <value>Floor Area, Conditioned (ft^2)</value>
          <display_name>Floor Area, Conditioned (ft^2)</display_name>
        </choice>
        <choice>
          <value>Floor Area, Conditioned * Infiltration Reduction (ft^2 * Delta ACH50)</value>
          <display_name>Floor Area, Conditioned * Infiltration Reduction (ft^2 * Delta ACH50)</display_name>
        </choice>
        <choice>
          <value>Floor Area, Lighting (ft^2)</value>
          <display_name>Floor Area, Lighting (ft^2)</display_name>
        </choice>
        <choice>
          <value>Floor Area, Foundation (ft^2)</value>
          <display_name>Floor Area, Foundation (ft^2)</display_name>
        </choice>
        <choice>
          <value>Floor Area, Attic (ft^2)</value>
          <display_name>Floor Area, Attic (ft^2)</display_name>
        </choice>
        <choice>
          <value>Floor Area, Attic * Insulation Increase (ft^2 * Delta R-value)</value>
          <display_name>Floor Area, Attic * Insulation Increase (ft^2 * Delta R-value)</display_name>
        </choice>
        <choice>
          <value>Roof Area (ft^2)</value>
          <display_name>Roof Area (ft^2)</display_name>
        </choice>
        <choice>
          <value>Window Area (ft^2)</value>
          <display_name>Window Area (ft^2)</display_name>
        </choice>
        <choice>
          <value>Door Area (ft^2)</value>
          <display_name>Door Area (ft^2)</display_name>
        </choice>
        <choice>
          <value>Duct Unconditioned Surface Area (ft^2)</value>
          <display_name>Duct Unconditioned Surface Area (ft^2)</display_name>
        </choice>
        <choice>
          <value>Rim Joist Area, Above-Grade, Exterior (ft^2)</value>
          <display_name>Rim Joist Area, Above-Grade, Exterior (ft^2)</display_name>
        </choice>
        <choice>
          <value>Slab Perimeter, Exposed, Conditioned (ft)</value>
          <display_name>Slab Perimeter, Exposed, Conditioned (ft)</display_name>
        </choice>
        <choice>
          <value>Size, Heating System Primary (kBtu/h)</value>
          <display_name>Size, Heating System Primary (kBtu/h)</display_name>
        </choice>
        <choice>
          <value>Size, Heating System Secondary (kBtu/h)</value>
          <display_name>Size, Heating System Secondary (kBtu/h)</display_name>
        </choice>
        <choice>
          <value>Size, Cooling System Primary (kBtu/h)</value>
          <display_name>Size, Cooling System Primary (kBtu/h)</display_name>
        </choice>
        <choice>
          <value>Size, Heat Pump Backup Primary (kBtu/h)</value>
          <display_name>Size, Heat Pump Backup Primary (kBtu/h)</display_name>
        </choice>
        <choice>
          <value>Size, Water Heater (gal)</value>
          <display_name>Size, Water Heater (gal)</display_name>
        </choice>
        <choice>
          <value>Flow Rate, Mechanical Ventilation (cfm)</value>
          <display_name>Flow Rate, Mechanical Ventilation (cfm)</display_name>
        </choice>
        <choice>
          <value>Air Flow Rate, Heating System Primary (cfm)</value>
          <display_name>Air Flow Rate, Heating System Primary (cfm)</display_name>
        </choice>
        <choice>
          <value>Air Flow Rate, Heating System Secondary (cfm)</value>
          <display_name>Air Flow Rate, Heating System Secondary (cfm)</display_name>
        </choice>
        <choice>
          <value>Air Flow Rate, Cooling System Primary (cfm)</value>
          <display_name>Air Flow Rate, Cooling System Primary (cfm)</display_name>
        </choice>
        <choice>
          <value>Air Flow Rate, Heat Pump Backup Primary (cfm)</value>
          <display_name>Air Flow Rate, Heat Pump Backup Primary (cfm)</display_name>
        </choice>
      </choices>
    </argument>
    <argument>
      <name>option_17_lifetime</name>
      <display_name>Option 17 Lifetime</display_name>
      <description>The option lifetime.</description>
      <type>Double</type>
      <units>years</units>
      <required>false</required>
      <model_dependent>false</model_dependent>
    </argument>
    <argument>
      <name>option_18</name>
      <display_name>Option 18</display_name>
      <description>Specify the parameter|option as found in resources\options_lookup.tsv.</description>
      <type>String</type>
      <required>false</required>
      <model_dependent>false</model_dependent>
    </argument>
    <argument>
      <name>option_18_apply_logic</name>
      <display_name>Option 18 Apply Logic</display_name>
      <description>Logic that specifies if the Option 18 upgrade will apply based on the existing building's options. Specify one or more parameter|option as found in resources\options_lookup.tsv. When multiple are included, they must be separated by '||' for OR and '&amp;&amp;' for AND, and using parentheses as appropriate. Prefix an option with '!' for not.</description>
      <type>String</type>
      <required>false</required>
      <model_dependent>false</model_dependent>
    </argument>
    <argument>
      <name>option_18_cost_1_value</name>
      <display_name>Option 18 Cost 1 Value</display_name>
      <description>Total option 18 cost is the sum of all: (Cost N Value) x (Cost N Multiplier).</description>
      <type>Double</type>
      <units>$</units>
      <required>false</required>
      <model_dependent>false</model_dependent>
    </argument>
    <argument>
      <name>option_18_cost_1_multiplier</name>
      <display_name>Option 18 Cost 1 Multiplier</display_name>
      <description>Total option 18 cost is the sum of all: (Cost N Value) x (Cost N Multiplier).</description>
      <type>Choice</type>
      <required>false</required>
      <model_dependent>false</model_dependent>
      <default_value></default_value>
      <choices>
        <choice>
          <value></value>
          <display_name></display_name>
        </choice>
        <choice>
          <value>Fixed (1)</value>
          <display_name>Fixed (1)</display_name>
        </choice>
        <choice>
          <value>Wall Area, Above-Grade, Conditioned (ft^2)</value>
          <display_name>Wall Area, Above-Grade, Conditioned (ft^2)</display_name>
        </choice>
        <choice>
          <value>Wall Area, Above-Grade, Exterior (ft^2)</value>
          <display_name>Wall Area, Above-Grade, Exterior (ft^2)</display_name>
        </choice>
        <choice>
          <value>Wall Area, Below-Grade (ft^2)</value>
          <display_name>Wall Area, Below-Grade (ft^2)</display_name>
        </choice>
        <choice>
          <value>Floor Area, Conditioned (ft^2)</value>
          <display_name>Floor Area, Conditioned (ft^2)</display_name>
        </choice>
        <choice>
          <value>Floor Area, Conditioned * Infiltration Reduction (ft^2 * Delta ACH50)</value>
          <display_name>Floor Area, Conditioned * Infiltration Reduction (ft^2 * Delta ACH50)</display_name>
        </choice>
        <choice>
          <value>Floor Area, Lighting (ft^2)</value>
          <display_name>Floor Area, Lighting (ft^2)</display_name>
        </choice>
        <choice>
          <value>Floor Area, Foundation (ft^2)</value>
          <display_name>Floor Area, Foundation (ft^2)</display_name>
        </choice>
        <choice>
          <value>Floor Area, Attic (ft^2)</value>
          <display_name>Floor Area, Attic (ft^2)</display_name>
        </choice>
        <choice>
          <value>Floor Area, Attic * Insulation Increase (ft^2 * Delta R-value)</value>
          <display_name>Floor Area, Attic * Insulation Increase (ft^2 * Delta R-value)</display_name>
        </choice>
        <choice>
          <value>Roof Area (ft^2)</value>
          <display_name>Roof Area (ft^2)</display_name>
        </choice>
        <choice>
          <value>Window Area (ft^2)</value>
          <display_name>Window Area (ft^2)</display_name>
        </choice>
        <choice>
          <value>Door Area (ft^2)</value>
          <display_name>Door Area (ft^2)</display_name>
        </choice>
        <choice>
          <value>Duct Unconditioned Surface Area (ft^2)</value>
          <display_name>Duct Unconditioned Surface Area (ft^2)</display_name>
        </choice>
        <choice>
          <value>Rim Joist Area, Above-Grade, Exterior (ft^2)</value>
          <display_name>Rim Joist Area, Above-Grade, Exterior (ft^2)</display_name>
        </choice>
        <choice>
          <value>Slab Perimeter, Exposed, Conditioned (ft)</value>
          <display_name>Slab Perimeter, Exposed, Conditioned (ft)</display_name>
        </choice>
        <choice>
          <value>Size, Heating System Primary (kBtu/h)</value>
          <display_name>Size, Heating System Primary (kBtu/h)</display_name>
        </choice>
        <choice>
          <value>Size, Heating System Secondary (kBtu/h)</value>
          <display_name>Size, Heating System Secondary (kBtu/h)</display_name>
        </choice>
        <choice>
          <value>Size, Cooling System Primary (kBtu/h)</value>
          <display_name>Size, Cooling System Primary (kBtu/h)</display_name>
        </choice>
        <choice>
          <value>Size, Heat Pump Backup Primary (kBtu/h)</value>
          <display_name>Size, Heat Pump Backup Primary (kBtu/h)</display_name>
        </choice>
        <choice>
          <value>Size, Water Heater (gal)</value>
          <display_name>Size, Water Heater (gal)</display_name>
        </choice>
        <choice>
          <value>Flow Rate, Mechanical Ventilation (cfm)</value>
          <display_name>Flow Rate, Mechanical Ventilation (cfm)</display_name>
        </choice>
        <choice>
          <value>Air Flow Rate, Heating System Primary (cfm)</value>
          <display_name>Air Flow Rate, Heating System Primary (cfm)</display_name>
        </choice>
        <choice>
          <value>Air Flow Rate, Heating System Secondary (cfm)</value>
          <display_name>Air Flow Rate, Heating System Secondary (cfm)</display_name>
        </choice>
        <choice>
          <value>Air Flow Rate, Cooling System Primary (cfm)</value>
          <display_name>Air Flow Rate, Cooling System Primary (cfm)</display_name>
        </choice>
        <choice>
          <value>Air Flow Rate, Heat Pump Backup Primary (cfm)</value>
          <display_name>Air Flow Rate, Heat Pump Backup Primary (cfm)</display_name>
        </choice>
      </choices>
    </argument>
    <argument>
      <name>option_18_cost_2_value</name>
      <display_name>Option 18 Cost 2 Value</display_name>
      <description>Total option 18 cost is the sum of all: (Cost N Value) x (Cost N Multiplier).</description>
      <type>Double</type>
      <units>$</units>
      <required>false</required>
      <model_dependent>false</model_dependent>
    </argument>
    <argument>
      <name>option_18_cost_2_multiplier</name>
      <display_name>Option 18 Cost 2 Multiplier</display_name>
      <description>Total option 18 cost is the sum of all: (Cost N Value) x (Cost N Multiplier).</description>
      <type>Choice</type>
      <required>false</required>
      <model_dependent>false</model_dependent>
      <default_value></default_value>
      <choices>
        <choice>
          <value></value>
          <display_name></display_name>
        </choice>
        <choice>
          <value>Fixed (1)</value>
          <display_name>Fixed (1)</display_name>
        </choice>
        <choice>
          <value>Wall Area, Above-Grade, Conditioned (ft^2)</value>
          <display_name>Wall Area, Above-Grade, Conditioned (ft^2)</display_name>
        </choice>
        <choice>
          <value>Wall Area, Above-Grade, Exterior (ft^2)</value>
          <display_name>Wall Area, Above-Grade, Exterior (ft^2)</display_name>
        </choice>
        <choice>
          <value>Wall Area, Below-Grade (ft^2)</value>
          <display_name>Wall Area, Below-Grade (ft^2)</display_name>
        </choice>
        <choice>
          <value>Floor Area, Conditioned (ft^2)</value>
          <display_name>Floor Area, Conditioned (ft^2)</display_name>
        </choice>
        <choice>
          <value>Floor Area, Conditioned * Infiltration Reduction (ft^2 * Delta ACH50)</value>
          <display_name>Floor Area, Conditioned * Infiltration Reduction (ft^2 * Delta ACH50)</display_name>
        </choice>
        <choice>
          <value>Floor Area, Lighting (ft^2)</value>
          <display_name>Floor Area, Lighting (ft^2)</display_name>
        </choice>
        <choice>
          <value>Floor Area, Foundation (ft^2)</value>
          <display_name>Floor Area, Foundation (ft^2)</display_name>
        </choice>
        <choice>
          <value>Floor Area, Attic (ft^2)</value>
          <display_name>Floor Area, Attic (ft^2)</display_name>
        </choice>
        <choice>
          <value>Floor Area, Attic * Insulation Increase (ft^2 * Delta R-value)</value>
          <display_name>Floor Area, Attic * Insulation Increase (ft^2 * Delta R-value)</display_name>
        </choice>
        <choice>
          <value>Roof Area (ft^2)</value>
          <display_name>Roof Area (ft^2)</display_name>
        </choice>
        <choice>
          <value>Window Area (ft^2)</value>
          <display_name>Window Area (ft^2)</display_name>
        </choice>
        <choice>
          <value>Door Area (ft^2)</value>
          <display_name>Door Area (ft^2)</display_name>
        </choice>
        <choice>
          <value>Duct Unconditioned Surface Area (ft^2)</value>
          <display_name>Duct Unconditioned Surface Area (ft^2)</display_name>
        </choice>
        <choice>
          <value>Rim Joist Area, Above-Grade, Exterior (ft^2)</value>
          <display_name>Rim Joist Area, Above-Grade, Exterior (ft^2)</display_name>
        </choice>
        <choice>
          <value>Slab Perimeter, Exposed, Conditioned (ft)</value>
          <display_name>Slab Perimeter, Exposed, Conditioned (ft)</display_name>
        </choice>
        <choice>
          <value>Size, Heating System Primary (kBtu/h)</value>
          <display_name>Size, Heating System Primary (kBtu/h)</display_name>
        </choice>
        <choice>
          <value>Size, Heating System Secondary (kBtu/h)</value>
          <display_name>Size, Heating System Secondary (kBtu/h)</display_name>
        </choice>
        <choice>
          <value>Size, Cooling System Primary (kBtu/h)</value>
          <display_name>Size, Cooling System Primary (kBtu/h)</display_name>
        </choice>
        <choice>
          <value>Size, Heat Pump Backup Primary (kBtu/h)</value>
          <display_name>Size, Heat Pump Backup Primary (kBtu/h)</display_name>
        </choice>
        <choice>
          <value>Size, Water Heater (gal)</value>
          <display_name>Size, Water Heater (gal)</display_name>
        </choice>
        <choice>
          <value>Flow Rate, Mechanical Ventilation (cfm)</value>
          <display_name>Flow Rate, Mechanical Ventilation (cfm)</display_name>
        </choice>
        <choice>
          <value>Air Flow Rate, Heating System Primary (cfm)</value>
          <display_name>Air Flow Rate, Heating System Primary (cfm)</display_name>
        </choice>
        <choice>
          <value>Air Flow Rate, Heating System Secondary (cfm)</value>
          <display_name>Air Flow Rate, Heating System Secondary (cfm)</display_name>
        </choice>
        <choice>
          <value>Air Flow Rate, Cooling System Primary (cfm)</value>
          <display_name>Air Flow Rate, Cooling System Primary (cfm)</display_name>
        </choice>
        <choice>
          <value>Air Flow Rate, Heat Pump Backup Primary (cfm)</value>
          <display_name>Air Flow Rate, Heat Pump Backup Primary (cfm)</display_name>
        </choice>
      </choices>
    </argument>
    <argument>
      <name>option_18_lifetime</name>
      <display_name>Option 18 Lifetime</display_name>
      <description>The option lifetime.</description>
      <type>Double</type>
      <units>years</units>
      <required>false</required>
      <model_dependent>false</model_dependent>
    </argument>
    <argument>
      <name>option_19</name>
      <display_name>Option 19</display_name>
      <description>Specify the parameter|option as found in resources\options_lookup.tsv.</description>
      <type>String</type>
      <required>false</required>
      <model_dependent>false</model_dependent>
    </argument>
    <argument>
      <name>option_19_apply_logic</name>
      <display_name>Option 19 Apply Logic</display_name>
      <description>Logic that specifies if the Option 19 upgrade will apply based on the existing building's options. Specify one or more parameter|option as found in resources\options_lookup.tsv. When multiple are included, they must be separated by '||' for OR and '&amp;&amp;' for AND, and using parentheses as appropriate. Prefix an option with '!' for not.</description>
      <type>String</type>
      <required>false</required>
      <model_dependent>false</model_dependent>
    </argument>
    <argument>
      <name>option_19_cost_1_value</name>
      <display_name>Option 19 Cost 1 Value</display_name>
      <description>Total option 19 cost is the sum of all: (Cost N Value) x (Cost N Multiplier).</description>
      <type>Double</type>
      <units>$</units>
      <required>false</required>
      <model_dependent>false</model_dependent>
    </argument>
    <argument>
      <name>option_19_cost_1_multiplier</name>
      <display_name>Option 19 Cost 1 Multiplier</display_name>
      <description>Total option 19 cost is the sum of all: (Cost N Value) x (Cost N Multiplier).</description>
      <type>Choice</type>
      <required>false</required>
      <model_dependent>false</model_dependent>
      <default_value></default_value>
      <choices>
        <choice>
          <value></value>
          <display_name></display_name>
        </choice>
        <choice>
          <value>Fixed (1)</value>
          <display_name>Fixed (1)</display_name>
        </choice>
        <choice>
          <value>Wall Area, Above-Grade, Conditioned (ft^2)</value>
          <display_name>Wall Area, Above-Grade, Conditioned (ft^2)</display_name>
        </choice>
        <choice>
          <value>Wall Area, Above-Grade, Exterior (ft^2)</value>
          <display_name>Wall Area, Above-Grade, Exterior (ft^2)</display_name>
        </choice>
        <choice>
          <value>Wall Area, Below-Grade (ft^2)</value>
          <display_name>Wall Area, Below-Grade (ft^2)</display_name>
        </choice>
        <choice>
          <value>Floor Area, Conditioned (ft^2)</value>
          <display_name>Floor Area, Conditioned (ft^2)</display_name>
        </choice>
        <choice>
          <value>Floor Area, Conditioned * Infiltration Reduction (ft^2 * Delta ACH50)</value>
          <display_name>Floor Area, Conditioned * Infiltration Reduction (ft^2 * Delta ACH50)</display_name>
        </choice>
        <choice>
          <value>Floor Area, Lighting (ft^2)</value>
          <display_name>Floor Area, Lighting (ft^2)</display_name>
        </choice>
        <choice>
          <value>Floor Area, Foundation (ft^2)</value>
          <display_name>Floor Area, Foundation (ft^2)</display_name>
        </choice>
        <choice>
          <value>Floor Area, Attic (ft^2)</value>
          <display_name>Floor Area, Attic (ft^2)</display_name>
        </choice>
        <choice>
          <value>Floor Area, Attic * Insulation Increase (ft^2 * Delta R-value)</value>
          <display_name>Floor Area, Attic * Insulation Increase (ft^2 * Delta R-value)</display_name>
        </choice>
        <choice>
          <value>Roof Area (ft^2)</value>
          <display_name>Roof Area (ft^2)</display_name>
        </choice>
        <choice>
          <value>Window Area (ft^2)</value>
          <display_name>Window Area (ft^2)</display_name>
        </choice>
        <choice>
          <value>Door Area (ft^2)</value>
          <display_name>Door Area (ft^2)</display_name>
        </choice>
        <choice>
          <value>Duct Unconditioned Surface Area (ft^2)</value>
          <display_name>Duct Unconditioned Surface Area (ft^2)</display_name>
        </choice>
        <choice>
          <value>Rim Joist Area, Above-Grade, Exterior (ft^2)</value>
          <display_name>Rim Joist Area, Above-Grade, Exterior (ft^2)</display_name>
        </choice>
        <choice>
          <value>Slab Perimeter, Exposed, Conditioned (ft)</value>
          <display_name>Slab Perimeter, Exposed, Conditioned (ft)</display_name>
        </choice>
        <choice>
          <value>Size, Heating System Primary (kBtu/h)</value>
          <display_name>Size, Heating System Primary (kBtu/h)</display_name>
        </choice>
        <choice>
          <value>Size, Heating System Secondary (kBtu/h)</value>
          <display_name>Size, Heating System Secondary (kBtu/h)</display_name>
        </choice>
        <choice>
          <value>Size, Cooling System Primary (kBtu/h)</value>
          <display_name>Size, Cooling System Primary (kBtu/h)</display_name>
        </choice>
        <choice>
          <value>Size, Heat Pump Backup Primary (kBtu/h)</value>
          <display_name>Size, Heat Pump Backup Primary (kBtu/h)</display_name>
        </choice>
        <choice>
          <value>Size, Water Heater (gal)</value>
          <display_name>Size, Water Heater (gal)</display_name>
        </choice>
        <choice>
          <value>Flow Rate, Mechanical Ventilation (cfm)</value>
          <display_name>Flow Rate, Mechanical Ventilation (cfm)</display_name>
        </choice>
        <choice>
          <value>Air Flow Rate, Heating System Primary (cfm)</value>
          <display_name>Air Flow Rate, Heating System Primary (cfm)</display_name>
        </choice>
        <choice>
          <value>Air Flow Rate, Heating System Secondary (cfm)</value>
          <display_name>Air Flow Rate, Heating System Secondary (cfm)</display_name>
        </choice>
        <choice>
          <value>Air Flow Rate, Cooling System Primary (cfm)</value>
          <display_name>Air Flow Rate, Cooling System Primary (cfm)</display_name>
        </choice>
        <choice>
          <value>Air Flow Rate, Heat Pump Backup Primary (cfm)</value>
          <display_name>Air Flow Rate, Heat Pump Backup Primary (cfm)</display_name>
        </choice>
      </choices>
    </argument>
    <argument>
      <name>option_19_cost_2_value</name>
      <display_name>Option 19 Cost 2 Value</display_name>
      <description>Total option 19 cost is the sum of all: (Cost N Value) x (Cost N Multiplier).</description>
      <type>Double</type>
      <units>$</units>
      <required>false</required>
      <model_dependent>false</model_dependent>
    </argument>
    <argument>
      <name>option_19_cost_2_multiplier</name>
      <display_name>Option 19 Cost 2 Multiplier</display_name>
      <description>Total option 19 cost is the sum of all: (Cost N Value) x (Cost N Multiplier).</description>
      <type>Choice</type>
      <required>false</required>
      <model_dependent>false</model_dependent>
      <default_value></default_value>
      <choices>
        <choice>
          <value></value>
          <display_name></display_name>
        </choice>
        <choice>
          <value>Fixed (1)</value>
          <display_name>Fixed (1)</display_name>
        </choice>
        <choice>
          <value>Wall Area, Above-Grade, Conditioned (ft^2)</value>
          <display_name>Wall Area, Above-Grade, Conditioned (ft^2)</display_name>
        </choice>
        <choice>
          <value>Wall Area, Above-Grade, Exterior (ft^2)</value>
          <display_name>Wall Area, Above-Grade, Exterior (ft^2)</display_name>
        </choice>
        <choice>
          <value>Wall Area, Below-Grade (ft^2)</value>
          <display_name>Wall Area, Below-Grade (ft^2)</display_name>
        </choice>
        <choice>
          <value>Floor Area, Conditioned (ft^2)</value>
          <display_name>Floor Area, Conditioned (ft^2)</display_name>
        </choice>
        <choice>
          <value>Floor Area, Conditioned * Infiltration Reduction (ft^2 * Delta ACH50)</value>
          <display_name>Floor Area, Conditioned * Infiltration Reduction (ft^2 * Delta ACH50)</display_name>
        </choice>
        <choice>
          <value>Floor Area, Lighting (ft^2)</value>
          <display_name>Floor Area, Lighting (ft^2)</display_name>
        </choice>
        <choice>
          <value>Floor Area, Foundation (ft^2)</value>
          <display_name>Floor Area, Foundation (ft^2)</display_name>
        </choice>
        <choice>
          <value>Floor Area, Attic (ft^2)</value>
          <display_name>Floor Area, Attic (ft^2)</display_name>
        </choice>
        <choice>
          <value>Floor Area, Attic * Insulation Increase (ft^2 * Delta R-value)</value>
          <display_name>Floor Area, Attic * Insulation Increase (ft^2 * Delta R-value)</display_name>
        </choice>
        <choice>
          <value>Roof Area (ft^2)</value>
          <display_name>Roof Area (ft^2)</display_name>
        </choice>
        <choice>
          <value>Window Area (ft^2)</value>
          <display_name>Window Area (ft^2)</display_name>
        </choice>
        <choice>
          <value>Door Area (ft^2)</value>
          <display_name>Door Area (ft^2)</display_name>
        </choice>
        <choice>
          <value>Duct Unconditioned Surface Area (ft^2)</value>
          <display_name>Duct Unconditioned Surface Area (ft^2)</display_name>
        </choice>
        <choice>
          <value>Rim Joist Area, Above-Grade, Exterior (ft^2)</value>
          <display_name>Rim Joist Area, Above-Grade, Exterior (ft^2)</display_name>
        </choice>
        <choice>
          <value>Slab Perimeter, Exposed, Conditioned (ft)</value>
          <display_name>Slab Perimeter, Exposed, Conditioned (ft)</display_name>
        </choice>
        <choice>
          <value>Size, Heating System Primary (kBtu/h)</value>
          <display_name>Size, Heating System Primary (kBtu/h)</display_name>
        </choice>
        <choice>
          <value>Size, Heating System Secondary (kBtu/h)</value>
          <display_name>Size, Heating System Secondary (kBtu/h)</display_name>
        </choice>
        <choice>
          <value>Size, Cooling System Primary (kBtu/h)</value>
          <display_name>Size, Cooling System Primary (kBtu/h)</display_name>
        </choice>
        <choice>
          <value>Size, Heat Pump Backup Primary (kBtu/h)</value>
          <display_name>Size, Heat Pump Backup Primary (kBtu/h)</display_name>
        </choice>
        <choice>
          <value>Size, Water Heater (gal)</value>
          <display_name>Size, Water Heater (gal)</display_name>
        </choice>
        <choice>
          <value>Flow Rate, Mechanical Ventilation (cfm)</value>
          <display_name>Flow Rate, Mechanical Ventilation (cfm)</display_name>
        </choice>
        <choice>
          <value>Air Flow Rate, Heating System Primary (cfm)</value>
          <display_name>Air Flow Rate, Heating System Primary (cfm)</display_name>
        </choice>
        <choice>
          <value>Air Flow Rate, Heating System Secondary (cfm)</value>
          <display_name>Air Flow Rate, Heating System Secondary (cfm)</display_name>
        </choice>
        <choice>
          <value>Air Flow Rate, Cooling System Primary (cfm)</value>
          <display_name>Air Flow Rate, Cooling System Primary (cfm)</display_name>
        </choice>
        <choice>
          <value>Air Flow Rate, Heat Pump Backup Primary (cfm)</value>
          <display_name>Air Flow Rate, Heat Pump Backup Primary (cfm)</display_name>
        </choice>
      </choices>
    </argument>
    <argument>
      <name>option_19_lifetime</name>
      <display_name>Option 19 Lifetime</display_name>
      <description>The option lifetime.</description>
      <type>Double</type>
      <units>years</units>
      <required>false</required>
      <model_dependent>false</model_dependent>
    </argument>
    <argument>
      <name>option_20</name>
      <display_name>Option 20</display_name>
      <description>Specify the parameter|option as found in resources\options_lookup.tsv.</description>
      <type>String</type>
      <required>false</required>
      <model_dependent>false</model_dependent>
    </argument>
    <argument>
      <name>option_20_apply_logic</name>
      <display_name>Option 20 Apply Logic</display_name>
      <description>Logic that specifies if the Option 20 upgrade will apply based on the existing building's options. Specify one or more parameter|option as found in resources\options_lookup.tsv. When multiple are included, they must be separated by '||' for OR and '&amp;&amp;' for AND, and using parentheses as appropriate. Prefix an option with '!' for not.</description>
      <type>String</type>
      <required>false</required>
      <model_dependent>false</model_dependent>
    </argument>
    <argument>
      <name>option_20_cost_1_value</name>
      <display_name>Option 20 Cost 1 Value</display_name>
      <description>Total option 20 cost is the sum of all: (Cost N Value) x (Cost N Multiplier).</description>
      <type>Double</type>
      <units>$</units>
      <required>false</required>
      <model_dependent>false</model_dependent>
    </argument>
    <argument>
      <name>option_20_cost_1_multiplier</name>
      <display_name>Option 20 Cost 1 Multiplier</display_name>
      <description>Total option 20 cost is the sum of all: (Cost N Value) x (Cost N Multiplier).</description>
      <type>Choice</type>
      <required>false</required>
      <model_dependent>false</model_dependent>
      <default_value></default_value>
      <choices>
        <choice>
          <value></value>
          <display_name></display_name>
        </choice>
        <choice>
          <value>Fixed (1)</value>
          <display_name>Fixed (1)</display_name>
        </choice>
        <choice>
          <value>Wall Area, Above-Grade, Conditioned (ft^2)</value>
          <display_name>Wall Area, Above-Grade, Conditioned (ft^2)</display_name>
        </choice>
        <choice>
          <value>Wall Area, Above-Grade, Exterior (ft^2)</value>
          <display_name>Wall Area, Above-Grade, Exterior (ft^2)</display_name>
        </choice>
        <choice>
          <value>Wall Area, Below-Grade (ft^2)</value>
          <display_name>Wall Area, Below-Grade (ft^2)</display_name>
        </choice>
        <choice>
          <value>Floor Area, Conditioned (ft^2)</value>
          <display_name>Floor Area, Conditioned (ft^2)</display_name>
        </choice>
        <choice>
          <value>Floor Area, Conditioned * Infiltration Reduction (ft^2 * Delta ACH50)</value>
          <display_name>Floor Area, Conditioned * Infiltration Reduction (ft^2 * Delta ACH50)</display_name>
        </choice>
        <choice>
          <value>Floor Area, Lighting (ft^2)</value>
          <display_name>Floor Area, Lighting (ft^2)</display_name>
        </choice>
        <choice>
          <value>Floor Area, Foundation (ft^2)</value>
          <display_name>Floor Area, Foundation (ft^2)</display_name>
        </choice>
        <choice>
          <value>Floor Area, Attic (ft^2)</value>
          <display_name>Floor Area, Attic (ft^2)</display_name>
        </choice>
        <choice>
          <value>Floor Area, Attic * Insulation Increase (ft^2 * Delta R-value)</value>
          <display_name>Floor Area, Attic * Insulation Increase (ft^2 * Delta R-value)</display_name>
        </choice>
        <choice>
          <value>Roof Area (ft^2)</value>
          <display_name>Roof Area (ft^2)</display_name>
        </choice>
        <choice>
          <value>Window Area (ft^2)</value>
          <display_name>Window Area (ft^2)</display_name>
        </choice>
        <choice>
          <value>Door Area (ft^2)</value>
          <display_name>Door Area (ft^2)</display_name>
        </choice>
        <choice>
          <value>Duct Unconditioned Surface Area (ft^2)</value>
          <display_name>Duct Unconditioned Surface Area (ft^2)</display_name>
        </choice>
        <choice>
          <value>Rim Joist Area, Above-Grade, Exterior (ft^2)</value>
          <display_name>Rim Joist Area, Above-Grade, Exterior (ft^2)</display_name>
        </choice>
        <choice>
          <value>Slab Perimeter, Exposed, Conditioned (ft)</value>
          <display_name>Slab Perimeter, Exposed, Conditioned (ft)</display_name>
        </choice>
        <choice>
          <value>Size, Heating System Primary (kBtu/h)</value>
          <display_name>Size, Heating System Primary (kBtu/h)</display_name>
        </choice>
        <choice>
          <value>Size, Heating System Secondary (kBtu/h)</value>
          <display_name>Size, Heating System Secondary (kBtu/h)</display_name>
        </choice>
        <choice>
          <value>Size, Cooling System Primary (kBtu/h)</value>
          <display_name>Size, Cooling System Primary (kBtu/h)</display_name>
        </choice>
        <choice>
          <value>Size, Heat Pump Backup Primary (kBtu/h)</value>
          <display_name>Size, Heat Pump Backup Primary (kBtu/h)</display_name>
        </choice>
        <choice>
          <value>Size, Water Heater (gal)</value>
          <display_name>Size, Water Heater (gal)</display_name>
        </choice>
        <choice>
          <value>Flow Rate, Mechanical Ventilation (cfm)</value>
          <display_name>Flow Rate, Mechanical Ventilation (cfm)</display_name>
        </choice>
        <choice>
          <value>Air Flow Rate, Heating System Primary (cfm)</value>
          <display_name>Air Flow Rate, Heating System Primary (cfm)</display_name>
        </choice>
        <choice>
          <value>Air Flow Rate, Heating System Secondary (cfm)</value>
          <display_name>Air Flow Rate, Heating System Secondary (cfm)</display_name>
        </choice>
        <choice>
          <value>Air Flow Rate, Cooling System Primary (cfm)</value>
          <display_name>Air Flow Rate, Cooling System Primary (cfm)</display_name>
        </choice>
        <choice>
          <value>Air Flow Rate, Heat Pump Backup Primary (cfm)</value>
          <display_name>Air Flow Rate, Heat Pump Backup Primary (cfm)</display_name>
        </choice>
      </choices>
    </argument>
    <argument>
      <name>option_20_cost_2_value</name>
      <display_name>Option 20 Cost 2 Value</display_name>
      <description>Total option 20 cost is the sum of all: (Cost N Value) x (Cost N Multiplier).</description>
      <type>Double</type>
      <units>$</units>
      <required>false</required>
      <model_dependent>false</model_dependent>
    </argument>
    <argument>
      <name>option_20_cost_2_multiplier</name>
      <display_name>Option 20 Cost 2 Multiplier</display_name>
      <description>Total option 20 cost is the sum of all: (Cost N Value) x (Cost N Multiplier).</description>
      <type>Choice</type>
      <required>false</required>
      <model_dependent>false</model_dependent>
      <default_value></default_value>
      <choices>
        <choice>
          <value></value>
          <display_name></display_name>
        </choice>
        <choice>
          <value>Fixed (1)</value>
          <display_name>Fixed (1)</display_name>
        </choice>
        <choice>
          <value>Wall Area, Above-Grade, Conditioned (ft^2)</value>
          <display_name>Wall Area, Above-Grade, Conditioned (ft^2)</display_name>
        </choice>
        <choice>
          <value>Wall Area, Above-Grade, Exterior (ft^2)</value>
          <display_name>Wall Area, Above-Grade, Exterior (ft^2)</display_name>
        </choice>
        <choice>
          <value>Wall Area, Below-Grade (ft^2)</value>
          <display_name>Wall Area, Below-Grade (ft^2)</display_name>
        </choice>
        <choice>
          <value>Floor Area, Conditioned (ft^2)</value>
          <display_name>Floor Area, Conditioned (ft^2)</display_name>
        </choice>
        <choice>
          <value>Floor Area, Conditioned * Infiltration Reduction (ft^2 * Delta ACH50)</value>
          <display_name>Floor Area, Conditioned * Infiltration Reduction (ft^2 * Delta ACH50)</display_name>
        </choice>
        <choice>
          <value>Floor Area, Lighting (ft^2)</value>
          <display_name>Floor Area, Lighting (ft^2)</display_name>
        </choice>
        <choice>
          <value>Floor Area, Foundation (ft^2)</value>
          <display_name>Floor Area, Foundation (ft^2)</display_name>
        </choice>
        <choice>
          <value>Floor Area, Attic (ft^2)</value>
          <display_name>Floor Area, Attic (ft^2)</display_name>
        </choice>
        <choice>
          <value>Floor Area, Attic * Insulation Increase (ft^2 * Delta R-value)</value>
          <display_name>Floor Area, Attic * Insulation Increase (ft^2 * Delta R-value)</display_name>
        </choice>
        <choice>
          <value>Roof Area (ft^2)</value>
          <display_name>Roof Area (ft^2)</display_name>
        </choice>
        <choice>
          <value>Window Area (ft^2)</value>
          <display_name>Window Area (ft^2)</display_name>
        </choice>
        <choice>
          <value>Door Area (ft^2)</value>
          <display_name>Door Area (ft^2)</display_name>
        </choice>
        <choice>
          <value>Duct Unconditioned Surface Area (ft^2)</value>
          <display_name>Duct Unconditioned Surface Area (ft^2)</display_name>
        </choice>
        <choice>
          <value>Rim Joist Area, Above-Grade, Exterior (ft^2)</value>
          <display_name>Rim Joist Area, Above-Grade, Exterior (ft^2)</display_name>
        </choice>
        <choice>
          <value>Slab Perimeter, Exposed, Conditioned (ft)</value>
          <display_name>Slab Perimeter, Exposed, Conditioned (ft)</display_name>
        </choice>
        <choice>
          <value>Size, Heating System Primary (kBtu/h)</value>
          <display_name>Size, Heating System Primary (kBtu/h)</display_name>
        </choice>
        <choice>
          <value>Size, Heating System Secondary (kBtu/h)</value>
          <display_name>Size, Heating System Secondary (kBtu/h)</display_name>
        </choice>
        <choice>
          <value>Size, Cooling System Primary (kBtu/h)</value>
          <display_name>Size, Cooling System Primary (kBtu/h)</display_name>
        </choice>
        <choice>
          <value>Size, Heat Pump Backup Primary (kBtu/h)</value>
          <display_name>Size, Heat Pump Backup Primary (kBtu/h)</display_name>
        </choice>
        <choice>
          <value>Size, Water Heater (gal)</value>
          <display_name>Size, Water Heater (gal)</display_name>
        </choice>
        <choice>
          <value>Flow Rate, Mechanical Ventilation (cfm)</value>
          <display_name>Flow Rate, Mechanical Ventilation (cfm)</display_name>
        </choice>
        <choice>
          <value>Air Flow Rate, Heating System Primary (cfm)</value>
          <display_name>Air Flow Rate, Heating System Primary (cfm)</display_name>
        </choice>
        <choice>
          <value>Air Flow Rate, Heating System Secondary (cfm)</value>
          <display_name>Air Flow Rate, Heating System Secondary (cfm)</display_name>
        </choice>
        <choice>
          <value>Air Flow Rate, Cooling System Primary (cfm)</value>
          <display_name>Air Flow Rate, Cooling System Primary (cfm)</display_name>
        </choice>
        <choice>
          <value>Air Flow Rate, Heat Pump Backup Primary (cfm)</value>
          <display_name>Air Flow Rate, Heat Pump Backup Primary (cfm)</display_name>
        </choice>
      </choices>
    </argument>
    <argument>
      <name>option_20_lifetime</name>
      <display_name>Option 20 Lifetime</display_name>
      <description>The option lifetime.</description>
      <type>Double</type>
      <units>years</units>
      <required>false</required>
      <model_dependent>false</model_dependent>
    </argument>
    <argument>
      <name>option_21</name>
      <display_name>Option 21</display_name>
      <description>Specify the parameter|option as found in resources\options_lookup.tsv.</description>
      <type>String</type>
      <required>false</required>
      <model_dependent>false</model_dependent>
    </argument>
    <argument>
      <name>option_21_apply_logic</name>
      <display_name>Option 21 Apply Logic</display_name>
      <description>Logic that specifies if the Option 21 upgrade will apply based on the existing building's options. Specify one or more parameter|option as found in resources\options_lookup.tsv. When multiple are included, they must be separated by '||' for OR and '&amp;&amp;' for AND, and using parentheses as appropriate. Prefix an option with '!' for not.</description>
      <type>String</type>
      <required>false</required>
      <model_dependent>false</model_dependent>
    </argument>
    <argument>
      <name>option_21_cost_1_value</name>
      <display_name>Option 21 Cost 1 Value</display_name>
      <description>Total option 21 cost is the sum of all: (Cost N Value) x (Cost N Multiplier).</description>
      <type>Double</type>
      <units>$</units>
      <required>false</required>
      <model_dependent>false</model_dependent>
    </argument>
    <argument>
      <name>option_21_cost_1_multiplier</name>
      <display_name>Option 21 Cost 1 Multiplier</display_name>
      <description>Total option 21 cost is the sum of all: (Cost N Value) x (Cost N Multiplier).</description>
      <type>Choice</type>
      <required>false</required>
      <model_dependent>false</model_dependent>
      <default_value></default_value>
      <choices>
        <choice>
          <value></value>
          <display_name></display_name>
        </choice>
        <choice>
          <value>Fixed (1)</value>
          <display_name>Fixed (1)</display_name>
        </choice>
        <choice>
          <value>Wall Area, Above-Grade, Conditioned (ft^2)</value>
          <display_name>Wall Area, Above-Grade, Conditioned (ft^2)</display_name>
        </choice>
        <choice>
          <value>Wall Area, Above-Grade, Exterior (ft^2)</value>
          <display_name>Wall Area, Above-Grade, Exterior (ft^2)</display_name>
        </choice>
        <choice>
          <value>Wall Area, Below-Grade (ft^2)</value>
          <display_name>Wall Area, Below-Grade (ft^2)</display_name>
        </choice>
        <choice>
          <value>Floor Area, Conditioned (ft^2)</value>
          <display_name>Floor Area, Conditioned (ft^2)</display_name>
        </choice>
        <choice>
          <value>Floor Area, Conditioned * Infiltration Reduction (ft^2 * Delta ACH50)</value>
          <display_name>Floor Area, Conditioned * Infiltration Reduction (ft^2 * Delta ACH50)</display_name>
        </choice>
        <choice>
          <value>Floor Area, Lighting (ft^2)</value>
          <display_name>Floor Area, Lighting (ft^2)</display_name>
        </choice>
        <choice>
          <value>Floor Area, Foundation (ft^2)</value>
          <display_name>Floor Area, Foundation (ft^2)</display_name>
        </choice>
        <choice>
          <value>Floor Area, Attic (ft^2)</value>
          <display_name>Floor Area, Attic (ft^2)</display_name>
        </choice>
        <choice>
          <value>Floor Area, Attic * Insulation Increase (ft^2 * Delta R-value)</value>
          <display_name>Floor Area, Attic * Insulation Increase (ft^2 * Delta R-value)</display_name>
        </choice>
        <choice>
          <value>Roof Area (ft^2)</value>
          <display_name>Roof Area (ft^2)</display_name>
        </choice>
        <choice>
          <value>Window Area (ft^2)</value>
          <display_name>Window Area (ft^2)</display_name>
        </choice>
        <choice>
          <value>Door Area (ft^2)</value>
          <display_name>Door Area (ft^2)</display_name>
        </choice>
        <choice>
          <value>Duct Unconditioned Surface Area (ft^2)</value>
          <display_name>Duct Unconditioned Surface Area (ft^2)</display_name>
        </choice>
        <choice>
          <value>Rim Joist Area, Above-Grade, Exterior (ft^2)</value>
          <display_name>Rim Joist Area, Above-Grade, Exterior (ft^2)</display_name>
        </choice>
        <choice>
          <value>Slab Perimeter, Exposed, Conditioned (ft)</value>
          <display_name>Slab Perimeter, Exposed, Conditioned (ft)</display_name>
        </choice>
        <choice>
          <value>Size, Heating System Primary (kBtu/h)</value>
          <display_name>Size, Heating System Primary (kBtu/h)</display_name>
        </choice>
        <choice>
          <value>Size, Heating System Secondary (kBtu/h)</value>
          <display_name>Size, Heating System Secondary (kBtu/h)</display_name>
        </choice>
        <choice>
          <value>Size, Cooling System Primary (kBtu/h)</value>
          <display_name>Size, Cooling System Primary (kBtu/h)</display_name>
        </choice>
        <choice>
          <value>Size, Heat Pump Backup Primary (kBtu/h)</value>
          <display_name>Size, Heat Pump Backup Primary (kBtu/h)</display_name>
        </choice>
        <choice>
          <value>Size, Water Heater (gal)</value>
          <display_name>Size, Water Heater (gal)</display_name>
        </choice>
        <choice>
          <value>Flow Rate, Mechanical Ventilation (cfm)</value>
          <display_name>Flow Rate, Mechanical Ventilation (cfm)</display_name>
        </choice>
        <choice>
          <value>Air Flow Rate, Heating System Primary (cfm)</value>
          <display_name>Air Flow Rate, Heating System Primary (cfm)</display_name>
        </choice>
        <choice>
          <value>Air Flow Rate, Heating System Secondary (cfm)</value>
          <display_name>Air Flow Rate, Heating System Secondary (cfm)</display_name>
        </choice>
        <choice>
          <value>Air Flow Rate, Cooling System Primary (cfm)</value>
          <display_name>Air Flow Rate, Cooling System Primary (cfm)</display_name>
        </choice>
        <choice>
          <value>Air Flow Rate, Heat Pump Backup Primary (cfm)</value>
          <display_name>Air Flow Rate, Heat Pump Backup Primary (cfm)</display_name>
        </choice>
      </choices>
    </argument>
    <argument>
      <name>option_21_cost_2_value</name>
      <display_name>Option 21 Cost 2 Value</display_name>
      <description>Total option 21 cost is the sum of all: (Cost N Value) x (Cost N Multiplier).</description>
      <type>Double</type>
      <units>$</units>
      <required>false</required>
      <model_dependent>false</model_dependent>
    </argument>
    <argument>
      <name>option_21_cost_2_multiplier</name>
      <display_name>Option 21 Cost 2 Multiplier</display_name>
      <description>Total option 21 cost is the sum of all: (Cost N Value) x (Cost N Multiplier).</description>
      <type>Choice</type>
      <required>false</required>
      <model_dependent>false</model_dependent>
      <default_value></default_value>
      <choices>
        <choice>
          <value></value>
          <display_name></display_name>
        </choice>
        <choice>
          <value>Fixed (1)</value>
          <display_name>Fixed (1)</display_name>
        </choice>
        <choice>
          <value>Wall Area, Above-Grade, Conditioned (ft^2)</value>
          <display_name>Wall Area, Above-Grade, Conditioned (ft^2)</display_name>
        </choice>
        <choice>
          <value>Wall Area, Above-Grade, Exterior (ft^2)</value>
          <display_name>Wall Area, Above-Grade, Exterior (ft^2)</display_name>
        </choice>
        <choice>
          <value>Wall Area, Below-Grade (ft^2)</value>
          <display_name>Wall Area, Below-Grade (ft^2)</display_name>
        </choice>
        <choice>
          <value>Floor Area, Conditioned (ft^2)</value>
          <display_name>Floor Area, Conditioned (ft^2)</display_name>
        </choice>
        <choice>
          <value>Floor Area, Conditioned * Infiltration Reduction (ft^2 * Delta ACH50)</value>
          <display_name>Floor Area, Conditioned * Infiltration Reduction (ft^2 * Delta ACH50)</display_name>
        </choice>
        <choice>
          <value>Floor Area, Lighting (ft^2)</value>
          <display_name>Floor Area, Lighting (ft^2)</display_name>
        </choice>
        <choice>
          <value>Floor Area, Foundation (ft^2)</value>
          <display_name>Floor Area, Foundation (ft^2)</display_name>
        </choice>
        <choice>
          <value>Floor Area, Attic (ft^2)</value>
          <display_name>Floor Area, Attic (ft^2)</display_name>
        </choice>
        <choice>
          <value>Floor Area, Attic * Insulation Increase (ft^2 * Delta R-value)</value>
          <display_name>Floor Area, Attic * Insulation Increase (ft^2 * Delta R-value)</display_name>
        </choice>
        <choice>
          <value>Roof Area (ft^2)</value>
          <display_name>Roof Area (ft^2)</display_name>
        </choice>
        <choice>
          <value>Window Area (ft^2)</value>
          <display_name>Window Area (ft^2)</display_name>
        </choice>
        <choice>
          <value>Door Area (ft^2)</value>
          <display_name>Door Area (ft^2)</display_name>
        </choice>
        <choice>
          <value>Duct Unconditioned Surface Area (ft^2)</value>
          <display_name>Duct Unconditioned Surface Area (ft^2)</display_name>
        </choice>
        <choice>
          <value>Rim Joist Area, Above-Grade, Exterior (ft^2)</value>
          <display_name>Rim Joist Area, Above-Grade, Exterior (ft^2)</display_name>
        </choice>
        <choice>
          <value>Slab Perimeter, Exposed, Conditioned (ft)</value>
          <display_name>Slab Perimeter, Exposed, Conditioned (ft)</display_name>
        </choice>
        <choice>
          <value>Size, Heating System Primary (kBtu/h)</value>
          <display_name>Size, Heating System Primary (kBtu/h)</display_name>
        </choice>
        <choice>
          <value>Size, Heating System Secondary (kBtu/h)</value>
          <display_name>Size, Heating System Secondary (kBtu/h)</display_name>
        </choice>
        <choice>
          <value>Size, Cooling System Primary (kBtu/h)</value>
          <display_name>Size, Cooling System Primary (kBtu/h)</display_name>
        </choice>
        <choice>
          <value>Size, Heat Pump Backup Primary (kBtu/h)</value>
          <display_name>Size, Heat Pump Backup Primary (kBtu/h)</display_name>
        </choice>
        <choice>
          <value>Size, Water Heater (gal)</value>
          <display_name>Size, Water Heater (gal)</display_name>
        </choice>
        <choice>
          <value>Flow Rate, Mechanical Ventilation (cfm)</value>
          <display_name>Flow Rate, Mechanical Ventilation (cfm)</display_name>
        </choice>
        <choice>
          <value>Air Flow Rate, Heating System Primary (cfm)</value>
          <display_name>Air Flow Rate, Heating System Primary (cfm)</display_name>
        </choice>
        <choice>
          <value>Air Flow Rate, Heating System Secondary (cfm)</value>
          <display_name>Air Flow Rate, Heating System Secondary (cfm)</display_name>
        </choice>
        <choice>
          <value>Air Flow Rate, Cooling System Primary (cfm)</value>
          <display_name>Air Flow Rate, Cooling System Primary (cfm)</display_name>
        </choice>
        <choice>
          <value>Air Flow Rate, Heat Pump Backup Primary (cfm)</value>
          <display_name>Air Flow Rate, Heat Pump Backup Primary (cfm)</display_name>
        </choice>
      </choices>
    </argument>
    <argument>
      <name>option_21_lifetime</name>
      <display_name>Option 21 Lifetime</display_name>
      <description>The option lifetime.</description>
      <type>Double</type>
      <units>years</units>
      <required>false</required>
      <model_dependent>false</model_dependent>
    </argument>
    <argument>
      <name>option_22</name>
      <display_name>Option 22</display_name>
      <description>Specify the parameter|option as found in resources\options_lookup.tsv.</description>
      <type>String</type>
      <required>false</required>
      <model_dependent>false</model_dependent>
    </argument>
    <argument>
      <name>option_22_apply_logic</name>
      <display_name>Option 22 Apply Logic</display_name>
      <description>Logic that specifies if the Option 22 upgrade will apply based on the existing building's options. Specify one or more parameter|option as found in resources\options_lookup.tsv. When multiple are included, they must be separated by '||' for OR and '&amp;&amp;' for AND, and using parentheses as appropriate. Prefix an option with '!' for not.</description>
      <type>String</type>
      <required>false</required>
      <model_dependent>false</model_dependent>
    </argument>
    <argument>
      <name>option_22_cost_1_value</name>
      <display_name>Option 22 Cost 1 Value</display_name>
      <description>Total option 22 cost is the sum of all: (Cost N Value) x (Cost N Multiplier).</description>
      <type>Double</type>
      <units>$</units>
      <required>false</required>
      <model_dependent>false</model_dependent>
    </argument>
    <argument>
      <name>option_22_cost_1_multiplier</name>
      <display_name>Option 22 Cost 1 Multiplier</display_name>
      <description>Total option 22 cost is the sum of all: (Cost N Value) x (Cost N Multiplier).</description>
      <type>Choice</type>
      <required>false</required>
      <model_dependent>false</model_dependent>
      <default_value></default_value>
      <choices>
        <choice>
          <value></value>
          <display_name></display_name>
        </choice>
        <choice>
          <value>Fixed (1)</value>
          <display_name>Fixed (1)</display_name>
        </choice>
        <choice>
          <value>Wall Area, Above-Grade, Conditioned (ft^2)</value>
          <display_name>Wall Area, Above-Grade, Conditioned (ft^2)</display_name>
        </choice>
        <choice>
          <value>Wall Area, Above-Grade, Exterior (ft^2)</value>
          <display_name>Wall Area, Above-Grade, Exterior (ft^2)</display_name>
        </choice>
        <choice>
          <value>Wall Area, Below-Grade (ft^2)</value>
          <display_name>Wall Area, Below-Grade (ft^2)</display_name>
        </choice>
        <choice>
          <value>Floor Area, Conditioned (ft^2)</value>
          <display_name>Floor Area, Conditioned (ft^2)</display_name>
        </choice>
        <choice>
          <value>Floor Area, Conditioned * Infiltration Reduction (ft^2 * Delta ACH50)</value>
          <display_name>Floor Area, Conditioned * Infiltration Reduction (ft^2 * Delta ACH50)</display_name>
        </choice>
        <choice>
          <value>Floor Area, Lighting (ft^2)</value>
          <display_name>Floor Area, Lighting (ft^2)</display_name>
        </choice>
        <choice>
          <value>Floor Area, Foundation (ft^2)</value>
          <display_name>Floor Area, Foundation (ft^2)</display_name>
        </choice>
        <choice>
          <value>Floor Area, Attic (ft^2)</value>
          <display_name>Floor Area, Attic (ft^2)</display_name>
        </choice>
        <choice>
          <value>Floor Area, Attic * Insulation Increase (ft^2 * Delta R-value)</value>
          <display_name>Floor Area, Attic * Insulation Increase (ft^2 * Delta R-value)</display_name>
        </choice>
        <choice>
          <value>Roof Area (ft^2)</value>
          <display_name>Roof Area (ft^2)</display_name>
        </choice>
        <choice>
          <value>Window Area (ft^2)</value>
          <display_name>Window Area (ft^2)</display_name>
        </choice>
        <choice>
          <value>Door Area (ft^2)</value>
          <display_name>Door Area (ft^2)</display_name>
        </choice>
        <choice>
          <value>Duct Unconditioned Surface Area (ft^2)</value>
          <display_name>Duct Unconditioned Surface Area (ft^2)</display_name>
        </choice>
        <choice>
          <value>Rim Joist Area, Above-Grade, Exterior (ft^2)</value>
          <display_name>Rim Joist Area, Above-Grade, Exterior (ft^2)</display_name>
        </choice>
        <choice>
          <value>Slab Perimeter, Exposed, Conditioned (ft)</value>
          <display_name>Slab Perimeter, Exposed, Conditioned (ft)</display_name>
        </choice>
        <choice>
          <value>Size, Heating System Primary (kBtu/h)</value>
          <display_name>Size, Heating System Primary (kBtu/h)</display_name>
        </choice>
        <choice>
          <value>Size, Heating System Secondary (kBtu/h)</value>
          <display_name>Size, Heating System Secondary (kBtu/h)</display_name>
        </choice>
        <choice>
          <value>Size, Cooling System Primary (kBtu/h)</value>
          <display_name>Size, Cooling System Primary (kBtu/h)</display_name>
        </choice>
        <choice>
          <value>Size, Heat Pump Backup Primary (kBtu/h)</value>
          <display_name>Size, Heat Pump Backup Primary (kBtu/h)</display_name>
        </choice>
        <choice>
          <value>Size, Water Heater (gal)</value>
          <display_name>Size, Water Heater (gal)</display_name>
        </choice>
        <choice>
          <value>Flow Rate, Mechanical Ventilation (cfm)</value>
          <display_name>Flow Rate, Mechanical Ventilation (cfm)</display_name>
        </choice>
        <choice>
          <value>Air Flow Rate, Heating System Primary (cfm)</value>
          <display_name>Air Flow Rate, Heating System Primary (cfm)</display_name>
        </choice>
        <choice>
          <value>Air Flow Rate, Heating System Secondary (cfm)</value>
          <display_name>Air Flow Rate, Heating System Secondary (cfm)</display_name>
        </choice>
        <choice>
          <value>Air Flow Rate, Cooling System Primary (cfm)</value>
          <display_name>Air Flow Rate, Cooling System Primary (cfm)</display_name>
        </choice>
        <choice>
          <value>Air Flow Rate, Heat Pump Backup Primary (cfm)</value>
          <display_name>Air Flow Rate, Heat Pump Backup Primary (cfm)</display_name>
        </choice>
      </choices>
    </argument>
    <argument>
      <name>option_22_cost_2_value</name>
      <display_name>Option 22 Cost 2 Value</display_name>
      <description>Total option 22 cost is the sum of all: (Cost N Value) x (Cost N Multiplier).</description>
      <type>Double</type>
      <units>$</units>
      <required>false</required>
      <model_dependent>false</model_dependent>
    </argument>
    <argument>
      <name>option_22_cost_2_multiplier</name>
      <display_name>Option 22 Cost 2 Multiplier</display_name>
      <description>Total option 22 cost is the sum of all: (Cost N Value) x (Cost N Multiplier).</description>
      <type>Choice</type>
      <required>false</required>
      <model_dependent>false</model_dependent>
      <default_value></default_value>
      <choices>
        <choice>
          <value></value>
          <display_name></display_name>
        </choice>
        <choice>
          <value>Fixed (1)</value>
          <display_name>Fixed (1)</display_name>
        </choice>
        <choice>
          <value>Wall Area, Above-Grade, Conditioned (ft^2)</value>
          <display_name>Wall Area, Above-Grade, Conditioned (ft^2)</display_name>
        </choice>
        <choice>
          <value>Wall Area, Above-Grade, Exterior (ft^2)</value>
          <display_name>Wall Area, Above-Grade, Exterior (ft^2)</display_name>
        </choice>
        <choice>
          <value>Wall Area, Below-Grade (ft^2)</value>
          <display_name>Wall Area, Below-Grade (ft^2)</display_name>
        </choice>
        <choice>
          <value>Floor Area, Conditioned (ft^2)</value>
          <display_name>Floor Area, Conditioned (ft^2)</display_name>
        </choice>
        <choice>
          <value>Floor Area, Conditioned * Infiltration Reduction (ft^2 * Delta ACH50)</value>
          <display_name>Floor Area, Conditioned * Infiltration Reduction (ft^2 * Delta ACH50)</display_name>
        </choice>
        <choice>
          <value>Floor Area, Lighting (ft^2)</value>
          <display_name>Floor Area, Lighting (ft^2)</display_name>
        </choice>
        <choice>
          <value>Floor Area, Foundation (ft^2)</value>
          <display_name>Floor Area, Foundation (ft^2)</display_name>
        </choice>
        <choice>
          <value>Floor Area, Attic (ft^2)</value>
          <display_name>Floor Area, Attic (ft^2)</display_name>
        </choice>
        <choice>
          <value>Floor Area, Attic * Insulation Increase (ft^2 * Delta R-value)</value>
          <display_name>Floor Area, Attic * Insulation Increase (ft^2 * Delta R-value)</display_name>
        </choice>
        <choice>
          <value>Roof Area (ft^2)</value>
          <display_name>Roof Area (ft^2)</display_name>
        </choice>
        <choice>
          <value>Window Area (ft^2)</value>
          <display_name>Window Area (ft^2)</display_name>
        </choice>
        <choice>
          <value>Door Area (ft^2)</value>
          <display_name>Door Area (ft^2)</display_name>
        </choice>
        <choice>
          <value>Duct Unconditioned Surface Area (ft^2)</value>
          <display_name>Duct Unconditioned Surface Area (ft^2)</display_name>
        </choice>
        <choice>
          <value>Rim Joist Area, Above-Grade, Exterior (ft^2)</value>
          <display_name>Rim Joist Area, Above-Grade, Exterior (ft^2)</display_name>
        </choice>
        <choice>
          <value>Slab Perimeter, Exposed, Conditioned (ft)</value>
          <display_name>Slab Perimeter, Exposed, Conditioned (ft)</display_name>
        </choice>
        <choice>
          <value>Size, Heating System Primary (kBtu/h)</value>
          <display_name>Size, Heating System Primary (kBtu/h)</display_name>
        </choice>
        <choice>
          <value>Size, Heating System Secondary (kBtu/h)</value>
          <display_name>Size, Heating System Secondary (kBtu/h)</display_name>
        </choice>
        <choice>
          <value>Size, Cooling System Primary (kBtu/h)</value>
          <display_name>Size, Cooling System Primary (kBtu/h)</display_name>
        </choice>
        <choice>
          <value>Size, Heat Pump Backup Primary (kBtu/h)</value>
          <display_name>Size, Heat Pump Backup Primary (kBtu/h)</display_name>
        </choice>
        <choice>
          <value>Size, Water Heater (gal)</value>
          <display_name>Size, Water Heater (gal)</display_name>
        </choice>
        <choice>
          <value>Flow Rate, Mechanical Ventilation (cfm)</value>
          <display_name>Flow Rate, Mechanical Ventilation (cfm)</display_name>
        </choice>
        <choice>
          <value>Air Flow Rate, Heating System Primary (cfm)</value>
          <display_name>Air Flow Rate, Heating System Primary (cfm)</display_name>
        </choice>
        <choice>
          <value>Air Flow Rate, Heating System Secondary (cfm)</value>
          <display_name>Air Flow Rate, Heating System Secondary (cfm)</display_name>
        </choice>
        <choice>
          <value>Air Flow Rate, Cooling System Primary (cfm)</value>
          <display_name>Air Flow Rate, Cooling System Primary (cfm)</display_name>
        </choice>
        <choice>
          <value>Air Flow Rate, Heat Pump Backup Primary (cfm)</value>
          <display_name>Air Flow Rate, Heat Pump Backup Primary (cfm)</display_name>
        </choice>
      </choices>
    </argument>
    <argument>
      <name>option_22_lifetime</name>
      <display_name>Option 22 Lifetime</display_name>
      <description>The option lifetime.</description>
      <type>Double</type>
      <units>years</units>
      <required>false</required>
      <model_dependent>false</model_dependent>
    </argument>
    <argument>
      <name>option_23</name>
      <display_name>Option 23</display_name>
      <description>Specify the parameter|option as found in resources\options_lookup.tsv.</description>
      <type>String</type>
      <required>false</required>
      <model_dependent>false</model_dependent>
    </argument>
    <argument>
      <name>option_23_apply_logic</name>
      <display_name>Option 23 Apply Logic</display_name>
      <description>Logic that specifies if the Option 23 upgrade will apply based on the existing building's options. Specify one or more parameter|option as found in resources\options_lookup.tsv. When multiple are included, they must be separated by '||' for OR and '&amp;&amp;' for AND, and using parentheses as appropriate. Prefix an option with '!' for not.</description>
      <type>String</type>
      <required>false</required>
      <model_dependent>false</model_dependent>
    </argument>
    <argument>
      <name>option_23_cost_1_value</name>
      <display_name>Option 23 Cost 1 Value</display_name>
      <description>Total option 23 cost is the sum of all: (Cost N Value) x (Cost N Multiplier).</description>
      <type>Double</type>
      <units>$</units>
      <required>false</required>
      <model_dependent>false</model_dependent>
    </argument>
    <argument>
      <name>option_23_cost_1_multiplier</name>
      <display_name>Option 23 Cost 1 Multiplier</display_name>
      <description>Total option 23 cost is the sum of all: (Cost N Value) x (Cost N Multiplier).</description>
      <type>Choice</type>
      <required>false</required>
      <model_dependent>false</model_dependent>
      <default_value></default_value>
      <choices>
        <choice>
          <value></value>
          <display_name></display_name>
        </choice>
        <choice>
          <value>Fixed (1)</value>
          <display_name>Fixed (1)</display_name>
        </choice>
        <choice>
          <value>Wall Area, Above-Grade, Conditioned (ft^2)</value>
          <display_name>Wall Area, Above-Grade, Conditioned (ft^2)</display_name>
        </choice>
        <choice>
          <value>Wall Area, Above-Grade, Exterior (ft^2)</value>
          <display_name>Wall Area, Above-Grade, Exterior (ft^2)</display_name>
        </choice>
        <choice>
          <value>Wall Area, Below-Grade (ft^2)</value>
          <display_name>Wall Area, Below-Grade (ft^2)</display_name>
        </choice>
        <choice>
          <value>Floor Area, Conditioned (ft^2)</value>
          <display_name>Floor Area, Conditioned (ft^2)</display_name>
        </choice>
        <choice>
          <value>Floor Area, Conditioned * Infiltration Reduction (ft^2 * Delta ACH50)</value>
          <display_name>Floor Area, Conditioned * Infiltration Reduction (ft^2 * Delta ACH50)</display_name>
        </choice>
        <choice>
          <value>Floor Area, Lighting (ft^2)</value>
          <display_name>Floor Area, Lighting (ft^2)</display_name>
        </choice>
        <choice>
          <value>Floor Area, Foundation (ft^2)</value>
          <display_name>Floor Area, Foundation (ft^2)</display_name>
        </choice>
        <choice>
          <value>Floor Area, Attic (ft^2)</value>
          <display_name>Floor Area, Attic (ft^2)</display_name>
        </choice>
        <choice>
          <value>Floor Area, Attic * Insulation Increase (ft^2 * Delta R-value)</value>
          <display_name>Floor Area, Attic * Insulation Increase (ft^2 * Delta R-value)</display_name>
        </choice>
        <choice>
          <value>Roof Area (ft^2)</value>
          <display_name>Roof Area (ft^2)</display_name>
        </choice>
        <choice>
          <value>Window Area (ft^2)</value>
          <display_name>Window Area (ft^2)</display_name>
        </choice>
        <choice>
          <value>Door Area (ft^2)</value>
          <display_name>Door Area (ft^2)</display_name>
        </choice>
        <choice>
          <value>Duct Unconditioned Surface Area (ft^2)</value>
          <display_name>Duct Unconditioned Surface Area (ft^2)</display_name>
        </choice>
        <choice>
          <value>Rim Joist Area, Above-Grade, Exterior (ft^2)</value>
          <display_name>Rim Joist Area, Above-Grade, Exterior (ft^2)</display_name>
        </choice>
        <choice>
          <value>Slab Perimeter, Exposed, Conditioned (ft)</value>
          <display_name>Slab Perimeter, Exposed, Conditioned (ft)</display_name>
        </choice>
        <choice>
          <value>Size, Heating System Primary (kBtu/h)</value>
          <display_name>Size, Heating System Primary (kBtu/h)</display_name>
        </choice>
        <choice>
          <value>Size, Heating System Secondary (kBtu/h)</value>
          <display_name>Size, Heating System Secondary (kBtu/h)</display_name>
        </choice>
        <choice>
          <value>Size, Cooling System Primary (kBtu/h)</value>
          <display_name>Size, Cooling System Primary (kBtu/h)</display_name>
        </choice>
        <choice>
          <value>Size, Heat Pump Backup Primary (kBtu/h)</value>
          <display_name>Size, Heat Pump Backup Primary (kBtu/h)</display_name>
        </choice>
        <choice>
          <value>Size, Water Heater (gal)</value>
          <display_name>Size, Water Heater (gal)</display_name>
        </choice>
        <choice>
          <value>Flow Rate, Mechanical Ventilation (cfm)</value>
          <display_name>Flow Rate, Mechanical Ventilation (cfm)</display_name>
        </choice>
        <choice>
          <value>Air Flow Rate, Heating System Primary (cfm)</value>
          <display_name>Air Flow Rate, Heating System Primary (cfm)</display_name>
        </choice>
        <choice>
          <value>Air Flow Rate, Heating System Secondary (cfm)</value>
          <display_name>Air Flow Rate, Heating System Secondary (cfm)</display_name>
        </choice>
        <choice>
          <value>Air Flow Rate, Cooling System Primary (cfm)</value>
          <display_name>Air Flow Rate, Cooling System Primary (cfm)</display_name>
        </choice>
        <choice>
          <value>Air Flow Rate, Heat Pump Backup Primary (cfm)</value>
          <display_name>Air Flow Rate, Heat Pump Backup Primary (cfm)</display_name>
        </choice>
      </choices>
    </argument>
    <argument>
      <name>option_23_cost_2_value</name>
      <display_name>Option 23 Cost 2 Value</display_name>
      <description>Total option 23 cost is the sum of all: (Cost N Value) x (Cost N Multiplier).</description>
      <type>Double</type>
      <units>$</units>
      <required>false</required>
      <model_dependent>false</model_dependent>
    </argument>
    <argument>
      <name>option_23_cost_2_multiplier</name>
      <display_name>Option 23 Cost 2 Multiplier</display_name>
      <description>Total option 23 cost is the sum of all: (Cost N Value) x (Cost N Multiplier).</description>
      <type>Choice</type>
      <required>false</required>
      <model_dependent>false</model_dependent>
      <default_value></default_value>
      <choices>
        <choice>
          <value></value>
          <display_name></display_name>
        </choice>
        <choice>
          <value>Fixed (1)</value>
          <display_name>Fixed (1)</display_name>
        </choice>
        <choice>
          <value>Wall Area, Above-Grade, Conditioned (ft^2)</value>
          <display_name>Wall Area, Above-Grade, Conditioned (ft^2)</display_name>
        </choice>
        <choice>
          <value>Wall Area, Above-Grade, Exterior (ft^2)</value>
          <display_name>Wall Area, Above-Grade, Exterior (ft^2)</display_name>
        </choice>
        <choice>
          <value>Wall Area, Below-Grade (ft^2)</value>
          <display_name>Wall Area, Below-Grade (ft^2)</display_name>
        </choice>
        <choice>
          <value>Floor Area, Conditioned (ft^2)</value>
          <display_name>Floor Area, Conditioned (ft^2)</display_name>
        </choice>
        <choice>
          <value>Floor Area, Conditioned * Infiltration Reduction (ft^2 * Delta ACH50)</value>
          <display_name>Floor Area, Conditioned * Infiltration Reduction (ft^2 * Delta ACH50)</display_name>
        </choice>
        <choice>
          <value>Floor Area, Lighting (ft^2)</value>
          <display_name>Floor Area, Lighting (ft^2)</display_name>
        </choice>
        <choice>
          <value>Floor Area, Foundation (ft^2)</value>
          <display_name>Floor Area, Foundation (ft^2)</display_name>
        </choice>
        <choice>
          <value>Floor Area, Attic (ft^2)</value>
          <display_name>Floor Area, Attic (ft^2)</display_name>
        </choice>
        <choice>
          <value>Floor Area, Attic * Insulation Increase (ft^2 * Delta R-value)</value>
          <display_name>Floor Area, Attic * Insulation Increase (ft^2 * Delta R-value)</display_name>
        </choice>
        <choice>
          <value>Roof Area (ft^2)</value>
          <display_name>Roof Area (ft^2)</display_name>
        </choice>
        <choice>
          <value>Window Area (ft^2)</value>
          <display_name>Window Area (ft^2)</display_name>
        </choice>
        <choice>
          <value>Door Area (ft^2)</value>
          <display_name>Door Area (ft^2)</display_name>
        </choice>
        <choice>
          <value>Duct Unconditioned Surface Area (ft^2)</value>
          <display_name>Duct Unconditioned Surface Area (ft^2)</display_name>
        </choice>
        <choice>
          <value>Rim Joist Area, Above-Grade, Exterior (ft^2)</value>
          <display_name>Rim Joist Area, Above-Grade, Exterior (ft^2)</display_name>
        </choice>
        <choice>
          <value>Slab Perimeter, Exposed, Conditioned (ft)</value>
          <display_name>Slab Perimeter, Exposed, Conditioned (ft)</display_name>
        </choice>
        <choice>
          <value>Size, Heating System Primary (kBtu/h)</value>
          <display_name>Size, Heating System Primary (kBtu/h)</display_name>
        </choice>
        <choice>
          <value>Size, Heating System Secondary (kBtu/h)</value>
          <display_name>Size, Heating System Secondary (kBtu/h)</display_name>
        </choice>
        <choice>
          <value>Size, Cooling System Primary (kBtu/h)</value>
          <display_name>Size, Cooling System Primary (kBtu/h)</display_name>
        </choice>
        <choice>
          <value>Size, Heat Pump Backup Primary (kBtu/h)</value>
          <display_name>Size, Heat Pump Backup Primary (kBtu/h)</display_name>
        </choice>
        <choice>
          <value>Size, Water Heater (gal)</value>
          <display_name>Size, Water Heater (gal)</display_name>
        </choice>
        <choice>
          <value>Flow Rate, Mechanical Ventilation (cfm)</value>
          <display_name>Flow Rate, Mechanical Ventilation (cfm)</display_name>
        </choice>
        <choice>
          <value>Air Flow Rate, Heating System Primary (cfm)</value>
          <display_name>Air Flow Rate, Heating System Primary (cfm)</display_name>
        </choice>
        <choice>
          <value>Air Flow Rate, Heating System Secondary (cfm)</value>
          <display_name>Air Flow Rate, Heating System Secondary (cfm)</display_name>
        </choice>
        <choice>
          <value>Air Flow Rate, Cooling System Primary (cfm)</value>
          <display_name>Air Flow Rate, Cooling System Primary (cfm)</display_name>
        </choice>
        <choice>
          <value>Air Flow Rate, Heat Pump Backup Primary (cfm)</value>
          <display_name>Air Flow Rate, Heat Pump Backup Primary (cfm)</display_name>
        </choice>
      </choices>
    </argument>
    <argument>
      <name>option_23_lifetime</name>
      <display_name>Option 23 Lifetime</display_name>
      <description>The option lifetime.</description>
      <type>Double</type>
      <units>years</units>
      <required>false</required>
      <model_dependent>false</model_dependent>
    </argument>
    <argument>
      <name>option_24</name>
      <display_name>Option 24</display_name>
      <description>Specify the parameter|option as found in resources\options_lookup.tsv.</description>
      <type>String</type>
      <required>false</required>
      <model_dependent>false</model_dependent>
    </argument>
    <argument>
      <name>option_24_apply_logic</name>
      <display_name>Option 24 Apply Logic</display_name>
      <description>Logic that specifies if the Option 24 upgrade will apply based on the existing building's options. Specify one or more parameter|option as found in resources\options_lookup.tsv. When multiple are included, they must be separated by '||' for OR and '&amp;&amp;' for AND, and using parentheses as appropriate. Prefix an option with '!' for not.</description>
      <type>String</type>
      <required>false</required>
      <model_dependent>false</model_dependent>
    </argument>
    <argument>
      <name>option_24_cost_1_value</name>
      <display_name>Option 24 Cost 1 Value</display_name>
      <description>Total option 24 cost is the sum of all: (Cost N Value) x (Cost N Multiplier).</description>
      <type>Double</type>
      <units>$</units>
      <required>false</required>
      <model_dependent>false</model_dependent>
    </argument>
    <argument>
      <name>option_24_cost_1_multiplier</name>
      <display_name>Option 24 Cost 1 Multiplier</display_name>
      <description>Total option 24 cost is the sum of all: (Cost N Value) x (Cost N Multiplier).</description>
      <type>Choice</type>
      <required>false</required>
      <model_dependent>false</model_dependent>
      <default_value></default_value>
      <choices>
        <choice>
          <value></value>
          <display_name></display_name>
        </choice>
        <choice>
          <value>Fixed (1)</value>
          <display_name>Fixed (1)</display_name>
        </choice>
        <choice>
          <value>Wall Area, Above-Grade, Conditioned (ft^2)</value>
          <display_name>Wall Area, Above-Grade, Conditioned (ft^2)</display_name>
        </choice>
        <choice>
          <value>Wall Area, Above-Grade, Exterior (ft^2)</value>
          <display_name>Wall Area, Above-Grade, Exterior (ft^2)</display_name>
        </choice>
        <choice>
          <value>Wall Area, Below-Grade (ft^2)</value>
          <display_name>Wall Area, Below-Grade (ft^2)</display_name>
        </choice>
        <choice>
          <value>Floor Area, Conditioned (ft^2)</value>
          <display_name>Floor Area, Conditioned (ft^2)</display_name>
        </choice>
        <choice>
          <value>Floor Area, Conditioned * Infiltration Reduction (ft^2 * Delta ACH50)</value>
          <display_name>Floor Area, Conditioned * Infiltration Reduction (ft^2 * Delta ACH50)</display_name>
        </choice>
        <choice>
          <value>Floor Area, Lighting (ft^2)</value>
          <display_name>Floor Area, Lighting (ft^2)</display_name>
        </choice>
        <choice>
          <value>Floor Area, Foundation (ft^2)</value>
          <display_name>Floor Area, Foundation (ft^2)</display_name>
        </choice>
        <choice>
          <value>Floor Area, Attic (ft^2)</value>
          <display_name>Floor Area, Attic (ft^2)</display_name>
        </choice>
        <choice>
          <value>Floor Area, Attic * Insulation Increase (ft^2 * Delta R-value)</value>
          <display_name>Floor Area, Attic * Insulation Increase (ft^2 * Delta R-value)</display_name>
        </choice>
        <choice>
          <value>Roof Area (ft^2)</value>
          <display_name>Roof Area (ft^2)</display_name>
        </choice>
        <choice>
          <value>Window Area (ft^2)</value>
          <display_name>Window Area (ft^2)</display_name>
        </choice>
        <choice>
          <value>Door Area (ft^2)</value>
          <display_name>Door Area (ft^2)</display_name>
        </choice>
        <choice>
          <value>Duct Unconditioned Surface Area (ft^2)</value>
          <display_name>Duct Unconditioned Surface Area (ft^2)</display_name>
        </choice>
        <choice>
          <value>Rim Joist Area, Above-Grade, Exterior (ft^2)</value>
          <display_name>Rim Joist Area, Above-Grade, Exterior (ft^2)</display_name>
        </choice>
        <choice>
          <value>Slab Perimeter, Exposed, Conditioned (ft)</value>
          <display_name>Slab Perimeter, Exposed, Conditioned (ft)</display_name>
        </choice>
        <choice>
          <value>Size, Heating System Primary (kBtu/h)</value>
          <display_name>Size, Heating System Primary (kBtu/h)</display_name>
        </choice>
        <choice>
          <value>Size, Heating System Secondary (kBtu/h)</value>
          <display_name>Size, Heating System Secondary (kBtu/h)</display_name>
        </choice>
        <choice>
          <value>Size, Cooling System Primary (kBtu/h)</value>
          <display_name>Size, Cooling System Primary (kBtu/h)</display_name>
        </choice>
        <choice>
          <value>Size, Heat Pump Backup Primary (kBtu/h)</value>
          <display_name>Size, Heat Pump Backup Primary (kBtu/h)</display_name>
        </choice>
        <choice>
          <value>Size, Water Heater (gal)</value>
          <display_name>Size, Water Heater (gal)</display_name>
        </choice>
        <choice>
          <value>Flow Rate, Mechanical Ventilation (cfm)</value>
          <display_name>Flow Rate, Mechanical Ventilation (cfm)</display_name>
        </choice>
        <choice>
          <value>Air Flow Rate, Heating System Primary (cfm)</value>
          <display_name>Air Flow Rate, Heating System Primary (cfm)</display_name>
        </choice>
        <choice>
          <value>Air Flow Rate, Heating System Secondary (cfm)</value>
          <display_name>Air Flow Rate, Heating System Secondary (cfm)</display_name>
        </choice>
        <choice>
          <value>Air Flow Rate, Cooling System Primary (cfm)</value>
          <display_name>Air Flow Rate, Cooling System Primary (cfm)</display_name>
        </choice>
        <choice>
          <value>Air Flow Rate, Heat Pump Backup Primary (cfm)</value>
          <display_name>Air Flow Rate, Heat Pump Backup Primary (cfm)</display_name>
        </choice>
      </choices>
    </argument>
    <argument>
      <name>option_24_cost_2_value</name>
      <display_name>Option 24 Cost 2 Value</display_name>
      <description>Total option 24 cost is the sum of all: (Cost N Value) x (Cost N Multiplier).</description>
      <type>Double</type>
      <units>$</units>
      <required>false</required>
      <model_dependent>false</model_dependent>
    </argument>
    <argument>
      <name>option_24_cost_2_multiplier</name>
      <display_name>Option 24 Cost 2 Multiplier</display_name>
      <description>Total option 24 cost is the sum of all: (Cost N Value) x (Cost N Multiplier).</description>
      <type>Choice</type>
      <required>false</required>
      <model_dependent>false</model_dependent>
      <default_value></default_value>
      <choices>
        <choice>
          <value></value>
          <display_name></display_name>
        </choice>
        <choice>
          <value>Fixed (1)</value>
          <display_name>Fixed (1)</display_name>
        </choice>
        <choice>
          <value>Wall Area, Above-Grade, Conditioned (ft^2)</value>
          <display_name>Wall Area, Above-Grade, Conditioned (ft^2)</display_name>
        </choice>
        <choice>
          <value>Wall Area, Above-Grade, Exterior (ft^2)</value>
          <display_name>Wall Area, Above-Grade, Exterior (ft^2)</display_name>
        </choice>
        <choice>
          <value>Wall Area, Below-Grade (ft^2)</value>
          <display_name>Wall Area, Below-Grade (ft^2)</display_name>
        </choice>
        <choice>
          <value>Floor Area, Conditioned (ft^2)</value>
          <display_name>Floor Area, Conditioned (ft^2)</display_name>
        </choice>
        <choice>
          <value>Floor Area, Conditioned * Infiltration Reduction (ft^2 * Delta ACH50)</value>
          <display_name>Floor Area, Conditioned * Infiltration Reduction (ft^2 * Delta ACH50)</display_name>
        </choice>
        <choice>
          <value>Floor Area, Lighting (ft^2)</value>
          <display_name>Floor Area, Lighting (ft^2)</display_name>
        </choice>
        <choice>
          <value>Floor Area, Foundation (ft^2)</value>
          <display_name>Floor Area, Foundation (ft^2)</display_name>
        </choice>
        <choice>
          <value>Floor Area, Attic (ft^2)</value>
          <display_name>Floor Area, Attic (ft^2)</display_name>
        </choice>
        <choice>
          <value>Floor Area, Attic * Insulation Increase (ft^2 * Delta R-value)</value>
          <display_name>Floor Area, Attic * Insulation Increase (ft^2 * Delta R-value)</display_name>
        </choice>
        <choice>
          <value>Roof Area (ft^2)</value>
          <display_name>Roof Area (ft^2)</display_name>
        </choice>
        <choice>
          <value>Window Area (ft^2)</value>
          <display_name>Window Area (ft^2)</display_name>
        </choice>
        <choice>
          <value>Door Area (ft^2)</value>
          <display_name>Door Area (ft^2)</display_name>
        </choice>
        <choice>
          <value>Duct Unconditioned Surface Area (ft^2)</value>
          <display_name>Duct Unconditioned Surface Area (ft^2)</display_name>
        </choice>
        <choice>
          <value>Rim Joist Area, Above-Grade, Exterior (ft^2)</value>
          <display_name>Rim Joist Area, Above-Grade, Exterior (ft^2)</display_name>
        </choice>
        <choice>
          <value>Slab Perimeter, Exposed, Conditioned (ft)</value>
          <display_name>Slab Perimeter, Exposed, Conditioned (ft)</display_name>
        </choice>
        <choice>
          <value>Size, Heating System Primary (kBtu/h)</value>
          <display_name>Size, Heating System Primary (kBtu/h)</display_name>
        </choice>
        <choice>
          <value>Size, Heating System Secondary (kBtu/h)</value>
          <display_name>Size, Heating System Secondary (kBtu/h)</display_name>
        </choice>
        <choice>
          <value>Size, Cooling System Primary (kBtu/h)</value>
          <display_name>Size, Cooling System Primary (kBtu/h)</display_name>
        </choice>
        <choice>
          <value>Size, Heat Pump Backup Primary (kBtu/h)</value>
          <display_name>Size, Heat Pump Backup Primary (kBtu/h)</display_name>
        </choice>
        <choice>
          <value>Size, Water Heater (gal)</value>
          <display_name>Size, Water Heater (gal)</display_name>
        </choice>
        <choice>
          <value>Flow Rate, Mechanical Ventilation (cfm)</value>
          <display_name>Flow Rate, Mechanical Ventilation (cfm)</display_name>
        </choice>
        <choice>
          <value>Air Flow Rate, Heating System Primary (cfm)</value>
          <display_name>Air Flow Rate, Heating System Primary (cfm)</display_name>
        </choice>
        <choice>
          <value>Air Flow Rate, Heating System Secondary (cfm)</value>
          <display_name>Air Flow Rate, Heating System Secondary (cfm)</display_name>
        </choice>
        <choice>
          <value>Air Flow Rate, Cooling System Primary (cfm)</value>
          <display_name>Air Flow Rate, Cooling System Primary (cfm)</display_name>
        </choice>
        <choice>
          <value>Air Flow Rate, Heat Pump Backup Primary (cfm)</value>
          <display_name>Air Flow Rate, Heat Pump Backup Primary (cfm)</display_name>
        </choice>
      </choices>
    </argument>
    <argument>
      <name>option_24_lifetime</name>
      <display_name>Option 24 Lifetime</display_name>
      <description>The option lifetime.</description>
      <type>Double</type>
      <units>years</units>
      <required>false</required>
      <model_dependent>false</model_dependent>
    </argument>
    <argument>
      <name>option_25</name>
      <display_name>Option 25</display_name>
      <description>Specify the parameter|option as found in resources\options_lookup.tsv.</description>
      <type>String</type>
      <required>false</required>
      <model_dependent>false</model_dependent>
    </argument>
    <argument>
      <name>option_25_apply_logic</name>
      <display_name>Option 25 Apply Logic</display_name>
      <description>Logic that specifies if the Option 25 upgrade will apply based on the existing building's options. Specify one or more parameter|option as found in resources\options_lookup.tsv. When multiple are included, they must be separated by '||' for OR and '&amp;&amp;' for AND, and using parentheses as appropriate. Prefix an option with '!' for not.</description>
      <type>String</type>
      <required>false</required>
      <model_dependent>false</model_dependent>
    </argument>
    <argument>
      <name>option_25_cost_1_value</name>
      <display_name>Option 25 Cost 1 Value</display_name>
      <description>Total option 25 cost is the sum of all: (Cost N Value) x (Cost N Multiplier).</description>
      <type>Double</type>
      <units>$</units>
      <required>false</required>
      <model_dependent>false</model_dependent>
    </argument>
    <argument>
      <name>option_25_cost_1_multiplier</name>
      <display_name>Option 25 Cost 1 Multiplier</display_name>
      <description>Total option 25 cost is the sum of all: (Cost N Value) x (Cost N Multiplier).</description>
      <type>Choice</type>
      <required>false</required>
      <model_dependent>false</model_dependent>
      <default_value></default_value>
      <choices>
        <choice>
          <value></value>
          <display_name></display_name>
        </choice>
        <choice>
          <value>Fixed (1)</value>
          <display_name>Fixed (1)</display_name>
        </choice>
        <choice>
          <value>Wall Area, Above-Grade, Conditioned (ft^2)</value>
          <display_name>Wall Area, Above-Grade, Conditioned (ft^2)</display_name>
        </choice>
        <choice>
          <value>Wall Area, Above-Grade, Exterior (ft^2)</value>
          <display_name>Wall Area, Above-Grade, Exterior (ft^2)</display_name>
        </choice>
        <choice>
          <value>Wall Area, Below-Grade (ft^2)</value>
          <display_name>Wall Area, Below-Grade (ft^2)</display_name>
        </choice>
        <choice>
          <value>Floor Area, Conditioned (ft^2)</value>
          <display_name>Floor Area, Conditioned (ft^2)</display_name>
        </choice>
        <choice>
          <value>Floor Area, Conditioned * Infiltration Reduction (ft^2 * Delta ACH50)</value>
          <display_name>Floor Area, Conditioned * Infiltration Reduction (ft^2 * Delta ACH50)</display_name>
        </choice>
        <choice>
          <value>Floor Area, Lighting (ft^2)</value>
          <display_name>Floor Area, Lighting (ft^2)</display_name>
        </choice>
        <choice>
          <value>Floor Area, Foundation (ft^2)</value>
          <display_name>Floor Area, Foundation (ft^2)</display_name>
        </choice>
        <choice>
          <value>Floor Area, Attic (ft^2)</value>
          <display_name>Floor Area, Attic (ft^2)</display_name>
        </choice>
        <choice>
          <value>Floor Area, Attic * Insulation Increase (ft^2 * Delta R-value)</value>
          <display_name>Floor Area, Attic * Insulation Increase (ft^2 * Delta R-value)</display_name>
        </choice>
        <choice>
          <value>Roof Area (ft^2)</value>
          <display_name>Roof Area (ft^2)</display_name>
        </choice>
        <choice>
          <value>Window Area (ft^2)</value>
          <display_name>Window Area (ft^2)</display_name>
        </choice>
        <choice>
          <value>Door Area (ft^2)</value>
          <display_name>Door Area (ft^2)</display_name>
        </choice>
        <choice>
          <value>Duct Unconditioned Surface Area (ft^2)</value>
          <display_name>Duct Unconditioned Surface Area (ft^2)</display_name>
        </choice>
        <choice>
          <value>Rim Joist Area, Above-Grade, Exterior (ft^2)</value>
          <display_name>Rim Joist Area, Above-Grade, Exterior (ft^2)</display_name>
        </choice>
        <choice>
          <value>Slab Perimeter, Exposed, Conditioned (ft)</value>
          <display_name>Slab Perimeter, Exposed, Conditioned (ft)</display_name>
        </choice>
        <choice>
          <value>Size, Heating System Primary (kBtu/h)</value>
          <display_name>Size, Heating System Primary (kBtu/h)</display_name>
        </choice>
        <choice>
          <value>Size, Heating System Secondary (kBtu/h)</value>
          <display_name>Size, Heating System Secondary (kBtu/h)</display_name>
        </choice>
        <choice>
          <value>Size, Cooling System Primary (kBtu/h)</value>
          <display_name>Size, Cooling System Primary (kBtu/h)</display_name>
        </choice>
        <choice>
          <value>Size, Heat Pump Backup Primary (kBtu/h)</value>
          <display_name>Size, Heat Pump Backup Primary (kBtu/h)</display_name>
        </choice>
        <choice>
          <value>Size, Water Heater (gal)</value>
          <display_name>Size, Water Heater (gal)</display_name>
        </choice>
        <choice>
          <value>Flow Rate, Mechanical Ventilation (cfm)</value>
          <display_name>Flow Rate, Mechanical Ventilation (cfm)</display_name>
        </choice>
        <choice>
          <value>Air Flow Rate, Heating System Primary (cfm)</value>
          <display_name>Air Flow Rate, Heating System Primary (cfm)</display_name>
        </choice>
        <choice>
          <value>Air Flow Rate, Heating System Secondary (cfm)</value>
          <display_name>Air Flow Rate, Heating System Secondary (cfm)</display_name>
        </choice>
        <choice>
          <value>Air Flow Rate, Cooling System Primary (cfm)</value>
          <display_name>Air Flow Rate, Cooling System Primary (cfm)</display_name>
        </choice>
        <choice>
          <value>Air Flow Rate, Heat Pump Backup Primary (cfm)</value>
          <display_name>Air Flow Rate, Heat Pump Backup Primary (cfm)</display_name>
        </choice>
      </choices>
    </argument>
    <argument>
      <name>option_25_cost_2_value</name>
      <display_name>Option 25 Cost 2 Value</display_name>
      <description>Total option 25 cost is the sum of all: (Cost N Value) x (Cost N Multiplier).</description>
      <type>Double</type>
      <units>$</units>
      <required>false</required>
      <model_dependent>false</model_dependent>
    </argument>
    <argument>
      <name>option_25_cost_2_multiplier</name>
      <display_name>Option 25 Cost 2 Multiplier</display_name>
      <description>Total option 25 cost is the sum of all: (Cost N Value) x (Cost N Multiplier).</description>
      <type>Choice</type>
      <required>false</required>
      <model_dependent>false</model_dependent>
      <default_value></default_value>
      <choices>
        <choice>
          <value></value>
          <display_name></display_name>
        </choice>
        <choice>
          <value>Fixed (1)</value>
          <display_name>Fixed (1)</display_name>
        </choice>
        <choice>
          <value>Wall Area, Above-Grade, Conditioned (ft^2)</value>
          <display_name>Wall Area, Above-Grade, Conditioned (ft^2)</display_name>
        </choice>
        <choice>
          <value>Wall Area, Above-Grade, Exterior (ft^2)</value>
          <display_name>Wall Area, Above-Grade, Exterior (ft^2)</display_name>
        </choice>
        <choice>
          <value>Wall Area, Below-Grade (ft^2)</value>
          <display_name>Wall Area, Below-Grade (ft^2)</display_name>
        </choice>
        <choice>
          <value>Floor Area, Conditioned (ft^2)</value>
          <display_name>Floor Area, Conditioned (ft^2)</display_name>
        </choice>
        <choice>
          <value>Floor Area, Conditioned * Infiltration Reduction (ft^2 * Delta ACH50)</value>
          <display_name>Floor Area, Conditioned * Infiltration Reduction (ft^2 * Delta ACH50)</display_name>
        </choice>
        <choice>
          <value>Floor Area, Lighting (ft^2)</value>
          <display_name>Floor Area, Lighting (ft^2)</display_name>
        </choice>
        <choice>
          <value>Floor Area, Foundation (ft^2)</value>
          <display_name>Floor Area, Foundation (ft^2)</display_name>
        </choice>
        <choice>
          <value>Floor Area, Attic (ft^2)</value>
          <display_name>Floor Area, Attic (ft^2)</display_name>
        </choice>
        <choice>
          <value>Floor Area, Attic * Insulation Increase (ft^2 * Delta R-value)</value>
          <display_name>Floor Area, Attic * Insulation Increase (ft^2 * Delta R-value)</display_name>
        </choice>
        <choice>
          <value>Roof Area (ft^2)</value>
          <display_name>Roof Area (ft^2)</display_name>
        </choice>
        <choice>
          <value>Window Area (ft^2)</value>
          <display_name>Window Area (ft^2)</display_name>
        </choice>
        <choice>
          <value>Door Area (ft^2)</value>
          <display_name>Door Area (ft^2)</display_name>
        </choice>
        <choice>
          <value>Duct Unconditioned Surface Area (ft^2)</value>
          <display_name>Duct Unconditioned Surface Area (ft^2)</display_name>
        </choice>
        <choice>
          <value>Rim Joist Area, Above-Grade, Exterior (ft^2)</value>
          <display_name>Rim Joist Area, Above-Grade, Exterior (ft^2)</display_name>
        </choice>
        <choice>
          <value>Slab Perimeter, Exposed, Conditioned (ft)</value>
          <display_name>Slab Perimeter, Exposed, Conditioned (ft)</display_name>
        </choice>
        <choice>
          <value>Size, Heating System Primary (kBtu/h)</value>
          <display_name>Size, Heating System Primary (kBtu/h)</display_name>
        </choice>
        <choice>
          <value>Size, Heating System Secondary (kBtu/h)</value>
          <display_name>Size, Heating System Secondary (kBtu/h)</display_name>
        </choice>
        <choice>
          <value>Size, Cooling System Primary (kBtu/h)</value>
          <display_name>Size, Cooling System Primary (kBtu/h)</display_name>
        </choice>
        <choice>
          <value>Size, Heat Pump Backup Primary (kBtu/h)</value>
          <display_name>Size, Heat Pump Backup Primary (kBtu/h)</display_name>
        </choice>
        <choice>
          <value>Size, Water Heater (gal)</value>
          <display_name>Size, Water Heater (gal)</display_name>
        </choice>
        <choice>
          <value>Flow Rate, Mechanical Ventilation (cfm)</value>
          <display_name>Flow Rate, Mechanical Ventilation (cfm)</display_name>
        </choice>
        <choice>
          <value>Air Flow Rate, Heating System Primary (cfm)</value>
          <display_name>Air Flow Rate, Heating System Primary (cfm)</display_name>
        </choice>
        <choice>
          <value>Air Flow Rate, Heating System Secondary (cfm)</value>
          <display_name>Air Flow Rate, Heating System Secondary (cfm)</display_name>
        </choice>
        <choice>
          <value>Air Flow Rate, Cooling System Primary (cfm)</value>
          <display_name>Air Flow Rate, Cooling System Primary (cfm)</display_name>
        </choice>
        <choice>
          <value>Air Flow Rate, Heat Pump Backup Primary (cfm)</value>
          <display_name>Air Flow Rate, Heat Pump Backup Primary (cfm)</display_name>
        </choice>
      </choices>
    </argument>
    <argument>
      <name>option_25_lifetime</name>
      <display_name>Option 25 Lifetime</display_name>
      <description>The option lifetime.</description>
      <type>Double</type>
      <units>years</units>
      <required>false</required>
      <model_dependent>false</model_dependent>
    </argument>
    <argument>
      <name>package_apply_logic</name>
      <display_name>Package Apply Logic</display_name>
      <description>Logic that specifies if the entire package upgrade (all options) will apply based on the existing building's options. Specify one or more parameter|option as found in resources\options_lookup.tsv. When multiple are included, they must be separated by '||' for OR and '&amp;&amp;' for AND, and using parentheses as appropriate. Prefix an option with '!' for not.</description>
      <type>String</type>
      <required>false</required>
      <model_dependent>false</model_dependent>
    </argument>
    <argument>
      <name>run_measure</name>
      <display_name>Run Measure</display_name>
      <description>integer argument to run measure [1 is run, 0 is no run]</description>
      <type>Integer</type>
      <required>true</required>
      <model_dependent>false</model_dependent>
      <default_value>1</default_value>
    </argument>
  </arguments>
  <outputs />
  <provenances />
  <tags>
    <tag>Whole Building.Space Types</tag>
  </tags>
  <attributes>
    <attribute>
      <name>Intended Software Tool</name>
      <value>Apply Measure Now</value>
      <datatype>string</datatype>
    </attribute>
    <attribute>
      <name>Intended Software Tool</name>
      <value>OpenStudio Application</value>
      <datatype>string</datatype>
    </attribute>
    <attribute>
      <name>Intended Software Tool</name>
      <value>Parametric Analysis Tool</value>
      <datatype>string</datatype>
    </attribute>
    <attribute>
      <name>Intended Software Tool</name>
      <value>Apply Measure Now</value>
      <datatype>string</datatype>
    </attribute>
    <attribute>
      <name>Intended Software Tool</name>
      <value>OpenStudio Application</value>
      <datatype>string</datatype>
    </attribute>
    <attribute>
      <name>Intended Software Tool</name>
      <value>Parametric Analysis Tool</value>
      <datatype>string</datatype>
    </attribute>
    <attribute>
      <name>Measure Type</name>
      <value>ModelMeasure</value>
      <datatype>string</datatype>
    </attribute>
    <attribute>
      <name>Intended Software Tool</name>
      <value>Apply Measure Now</value>
      <datatype>string</datatype>
    </attribute>
    <attribute>
      <name>Intended Software Tool</name>
      <value>OpenStudio Application</value>
      <datatype>string</datatype>
    </attribute>
    <attribute>
      <name>Intended Software Tool</name>
      <value>Parametric Analysis Tool</value>
      <datatype>string</datatype>
    </attribute>
  </attributes>
  <files>
    <file>
      <filename>README.md</filename>
      <filetype>md</filetype>
      <usage_type>readme</usage_type>
      <checksum>DEA05D38</checksum>
    </file>
    <file>
      <filename>README.md.erb</filename>
      <filetype>erb</filetype>
      <usage_type>readmeerb</usage_type>
      <checksum>513F28E9</checksum>
    </file>
    <file>
      <version>
        <software_program>OpenStudio</software_program>
        <identifier>1.9.0</identifier>
        <min_compatible>1.9.0</min_compatible>
      </version>
      <filename>measure.rb</filename>
      <filetype>rb</filetype>
      <usage_type>script</usage_type>
<<<<<<< HEAD
      <checksum>192C011C</checksum>
=======
      <checksum>4AF2BD8F</checksum>
>>>>>>> 6e6c7932
    </file>
    <file>
      <filename>constants.rb</filename>
      <filetype>rb</filetype>
      <usage_type>resource</usage_type>
<<<<<<< HEAD
      <checksum>FE8C2295</checksum>
=======
      <checksum>77E4EC32</checksum>
>>>>>>> 6e6c7932
    </file>
    <file>
      <filename>apply_upgrade_test.rb</filename>
      <filetype>rb</filetype>
      <usage_type>test</usage_type>
      <checksum>108FF5AA</checksum>
    </file>
  </files>
</measure><|MERGE_RESOLUTION|>--- conflicted
+++ resolved
@@ -3,13 +3,8 @@
   <schema_version>3.1</schema_version>
   <name>apply_upgrade</name>
   <uid>33f1654c-f734-43d1-b35d-9d2856e41b5a</uid>
-<<<<<<< HEAD
-  <version_id>eb4ec640-6798-44fe-bfd9-2d66876cc37e</version_id>
-  <version_modified>2024-08-29T21:30:47Z</version_modified>
-=======
-  <version_id>8fe95f7c-bc5a-4a5b-aa24-1611990427b9</version_id>
-  <version_modified>2024-09-03T16:10:53Z</version_modified>
->>>>>>> 6e6c7932
+  <version_id>f43a552a-8f7b-4225-b329-169e6adfa194</version_id>
+  <version_modified>2024-09-04T21:29:05Z</version_modified>
   <xml_checksum>9339BE01</xml_checksum>
   <class_name>ApplyUpgrade</class_name>
   <display_name>Apply Upgrade</display_name>
@@ -7147,21 +7142,13 @@
       <filename>measure.rb</filename>
       <filetype>rb</filetype>
       <usage_type>script</usage_type>
-<<<<<<< HEAD
-      <checksum>192C011C</checksum>
-=======
-      <checksum>4AF2BD8F</checksum>
->>>>>>> 6e6c7932
+      <checksum>114518A1</checksum>
     </file>
     <file>
       <filename>constants.rb</filename>
       <filetype>rb</filetype>
       <usage_type>resource</usage_type>
-<<<<<<< HEAD
-      <checksum>FE8C2295</checksum>
-=======
-      <checksum>77E4EC32</checksum>
->>>>>>> 6e6c7932
+      <checksum>720C7761</checksum>
     </file>
     <file>
       <filename>apply_upgrade_test.rb</filename>
