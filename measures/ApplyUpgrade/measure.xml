<?xml version="1.0"?>
<measure>
  <schema_version>3.0</schema_version>
  <name>apply_upgrade</name>
  <uid>33f1654c-f734-43d1-b35d-9d2856e41b5a</uid>
<<<<<<< HEAD
  <version_id>0de97088-e623-43fc-a4c4-0342307e8321</version_id>
  <version_modified>20230303T200909Z</version_modified>
=======
  <version_id>39d68fca-e8bb-4b12-97bd-414df1c3a3b1</version_id>
  <version_modified>20230310T232749Z</version_modified>
>>>>>>> 721828d0
  <xml_checksum>9339BE01</xml_checksum>
  <class_name>ApplyUpgrade</class_name>
  <display_name>Apply Upgrade</display_name>
  <description>Measure that applies an upgrade (one or more child measures) to a building model based on the specified logic.</description>
  <modeler_description>Determines if the upgrade should apply to a given building model. If so, calls one or more child measures with the appropriate arguments.</modeler_description>
  <arguments>
    <argument>
      <name>upgrade_name</name>
      <display_name>Upgrade Name</display_name>
      <description>User-specificed name that describes the upgrade.</description>
      <type>String</type>
      <required>true</required>
      <model_dependent>false</model_dependent>
      <default_value>My Upgrade</default_value>
    </argument>
    <argument>
      <name>option_1</name>
      <display_name>Option 1</display_name>
      <description>Specify the parameter|option as found in resources\options_lookup.tsv.</description>
      <type>String</type>
      <required>true</required>
      <model_dependent>false</model_dependent>
    </argument>
    <argument>
      <name>option_1_apply_logic</name>
      <display_name>Option 1 Apply Logic</display_name>
      <description>Logic that specifies if the Option 1 upgrade will apply based on the existing building's options. Specify one or more parameter|option as found in resources\options_lookup.tsv. When multiple are included, they must be separated by '||' for OR and '&amp;&amp;' for AND, and using parentheses as appropriate. Prefix an option with '!' for not.</description>
      <type>String</type>
      <required>false</required>
      <model_dependent>false</model_dependent>
    </argument>
    <argument>
      <name>option_1_cost_1_value</name>
      <display_name>Option 1 Cost 1 Value</display_name>
      <description>Total option 1 cost is the sum of all: (Cost N Value) x (Cost N Multiplier).</description>
      <type>Double</type>
      <units>$</units>
      <required>false</required>
      <model_dependent>false</model_dependent>
    </argument>
    <argument>
      <name>option_1_cost_1_multiplier</name>
      <display_name>Option 1 Cost 1 Multiplier</display_name>
      <description>Total option 1 cost is the sum of all: (Cost N Value) x (Cost N Multiplier).</description>
      <type>Choice</type>
      <required>false</required>
      <model_dependent>false</model_dependent>
      <default_value></default_value>
      <choices>
        <choice>
          <value></value>
          <display_name></display_name>
        </choice>
        <choice>
          <value>Fixed (1)</value>
          <display_name>Fixed (1)</display_name>
        </choice>
        <choice>
          <value>Wall Area, Above-Grade, Conditioned (ft^2)</value>
          <display_name>Wall Area, Above-Grade, Conditioned (ft^2)</display_name>
        </choice>
        <choice>
          <value>Wall Area, Above-Grade, Exterior (ft^2)</value>
          <display_name>Wall Area, Above-Grade, Exterior (ft^2)</display_name>
        </choice>
        <choice>
          <value>Wall Area, Below-Grade (ft^2)</value>
          <display_name>Wall Area, Below-Grade (ft^2)</display_name>
        </choice>
        <choice>
          <value>Floor Area, Conditioned (ft^2)</value>
          <display_name>Floor Area, Conditioned (ft^2)</display_name>
        </choice>
        <choice>
          <value>Floor Area, Conditioned * Infiltration Reduction (ft^2 * Delta ACH50)</value>
          <display_name>Floor Area, Conditioned * Infiltration Reduction (ft^2 * Delta ACH50)</display_name>
        </choice>
        <choice>
          <value>Floor Area, Lighting (ft^2)</value>
          <display_name>Floor Area, Lighting (ft^2)</display_name>
        </choice>
        <choice>
          <value>Floor Area, Foundation (ft^2)</value>
          <display_name>Floor Area, Foundation (ft^2)</display_name>
        </choice>
        <choice>
          <value>Floor Area, Attic (ft^2)</value>
          <display_name>Floor Area, Attic (ft^2)</display_name>
        </choice>
        <choice>
          <value>Floor Area, Attic * Insulation Increase (ft^2 * Delta R-value)</value>
          <display_name>Floor Area, Attic * Insulation Increase (ft^2 * Delta R-value)</display_name>
        </choice>
        <choice>
          <value>Roof Area (ft^2)</value>
          <display_name>Roof Area (ft^2)</display_name>
        </choice>
        <choice>
          <value>Window Area (ft^2)</value>
          <display_name>Window Area (ft^2)</display_name>
        </choice>
        <choice>
          <value>Door Area (ft^2)</value>
          <display_name>Door Area (ft^2)</display_name>
        </choice>
        <choice>
          <value>Duct Unconditioned Surface Area (ft^2)</value>
          <display_name>Duct Unconditioned Surface Area (ft^2)</display_name>
        </choice>
        <choice>
          <value>Rim Joist Area, Above-Grade, Exterior (ft^2)</value>
          <display_name>Rim Joist Area, Above-Grade, Exterior (ft^2)</display_name>
        </choice>
        <choice>
          <value>Slab Perimeter, Exposed, Conditioned (ft)</value>
          <display_name>Slab Perimeter, Exposed, Conditioned (ft)</display_name>
        </choice>
        <choice>
          <value>Size, Heating System Primary (kBtu/h)</value>
          <display_name>Size, Heating System Primary (kBtu/h)</display_name>
        </choice>
        <choice>
          <value>Size, Heating System Secondary (kBtu/h)</value>
          <display_name>Size, Heating System Secondary (kBtu/h)</display_name>
        </choice>
        <choice>
          <value>Size, Cooling System Primary (kBtu/h)</value>
          <display_name>Size, Cooling System Primary (kBtu/h)</display_name>
        </choice>
        <choice>
          <value>Size, Heat Pump Backup Primary (kBtu/h)</value>
          <display_name>Size, Heat Pump Backup Primary (kBtu/h)</display_name>
        </choice>
        <choice>
          <value>Size, Water Heater (gal)</value>
          <display_name>Size, Water Heater (gal)</display_name>
        </choice>
        <choice>
          <value>Flow Rate, Mechanical Ventilation (cfm)</value>
          <display_name>Flow Rate, Mechanical Ventilation (cfm)</display_name>
        </choice>
      </choices>
    </argument>
    <argument>
      <name>option_1_cost_2_value</name>
      <display_name>Option 1 Cost 2 Value</display_name>
      <description>Total option 1 cost is the sum of all: (Cost N Value) x (Cost N Multiplier).</description>
      <type>Double</type>
      <units>$</units>
      <required>false</required>
      <model_dependent>false</model_dependent>
    </argument>
    <argument>
      <name>option_1_cost_2_multiplier</name>
      <display_name>Option 1 Cost 2 Multiplier</display_name>
      <description>Total option 1 cost is the sum of all: (Cost N Value) x (Cost N Multiplier).</description>
      <type>Choice</type>
      <required>false</required>
      <model_dependent>false</model_dependent>
      <default_value></default_value>
      <choices>
        <choice>
          <value></value>
          <display_name></display_name>
        </choice>
        <choice>
          <value>Fixed (1)</value>
          <display_name>Fixed (1)</display_name>
        </choice>
        <choice>
          <value>Wall Area, Above-Grade, Conditioned (ft^2)</value>
          <display_name>Wall Area, Above-Grade, Conditioned (ft^2)</display_name>
        </choice>
        <choice>
          <value>Wall Area, Above-Grade, Exterior (ft^2)</value>
          <display_name>Wall Area, Above-Grade, Exterior (ft^2)</display_name>
        </choice>
        <choice>
          <value>Wall Area, Below-Grade (ft^2)</value>
          <display_name>Wall Area, Below-Grade (ft^2)</display_name>
        </choice>
        <choice>
          <value>Floor Area, Conditioned (ft^2)</value>
          <display_name>Floor Area, Conditioned (ft^2)</display_name>
        </choice>
        <choice>
          <value>Floor Area, Conditioned * Infiltration Reduction (ft^2 * Delta ACH50)</value>
          <display_name>Floor Area, Conditioned * Infiltration Reduction (ft^2 * Delta ACH50)</display_name>
        </choice>
        <choice>
          <value>Floor Area, Lighting (ft^2)</value>
          <display_name>Floor Area, Lighting (ft^2)</display_name>
        </choice>
        <choice>
          <value>Floor Area, Foundation (ft^2)</value>
          <display_name>Floor Area, Foundation (ft^2)</display_name>
        </choice>
        <choice>
          <value>Floor Area, Attic (ft^2)</value>
          <display_name>Floor Area, Attic (ft^2)</display_name>
        </choice>
        <choice>
          <value>Floor Area, Attic * Insulation Increase (ft^2 * Delta R-value)</value>
          <display_name>Floor Area, Attic * Insulation Increase (ft^2 * Delta R-value)</display_name>
        </choice>
        <choice>
          <value>Roof Area (ft^2)</value>
          <display_name>Roof Area (ft^2)</display_name>
        </choice>
        <choice>
          <value>Window Area (ft^2)</value>
          <display_name>Window Area (ft^2)</display_name>
        </choice>
        <choice>
          <value>Door Area (ft^2)</value>
          <display_name>Door Area (ft^2)</display_name>
        </choice>
        <choice>
          <value>Duct Unconditioned Surface Area (ft^2)</value>
          <display_name>Duct Unconditioned Surface Area (ft^2)</display_name>
        </choice>
        <choice>
          <value>Rim Joist Area, Above-Grade, Exterior (ft^2)</value>
          <display_name>Rim Joist Area, Above-Grade, Exterior (ft^2)</display_name>
        </choice>
        <choice>
          <value>Slab Perimeter, Exposed, Conditioned (ft)</value>
          <display_name>Slab Perimeter, Exposed, Conditioned (ft)</display_name>
        </choice>
        <choice>
          <value>Size, Heating System Primary (kBtu/h)</value>
          <display_name>Size, Heating System Primary (kBtu/h)</display_name>
        </choice>
        <choice>
          <value>Size, Heating System Secondary (kBtu/h)</value>
          <display_name>Size, Heating System Secondary (kBtu/h)</display_name>
        </choice>
        <choice>
          <value>Size, Cooling System Primary (kBtu/h)</value>
          <display_name>Size, Cooling System Primary (kBtu/h)</display_name>
        </choice>
        <choice>
          <value>Size, Heat Pump Backup Primary (kBtu/h)</value>
          <display_name>Size, Heat Pump Backup Primary (kBtu/h)</display_name>
        </choice>
        <choice>
          <value>Size, Water Heater (gal)</value>
          <display_name>Size, Water Heater (gal)</display_name>
        </choice>
        <choice>
          <value>Flow Rate, Mechanical Ventilation (cfm)</value>
          <display_name>Flow Rate, Mechanical Ventilation (cfm)</display_name>
        </choice>
      </choices>
    </argument>
    <argument>
      <name>option_1_lifetime</name>
      <display_name>Option 1 Lifetime</display_name>
      <description>The option lifetime.</description>
      <type>Double</type>
      <units>years</units>
      <required>false</required>
      <model_dependent>false</model_dependent>
    </argument>
    <argument>
      <name>option_2</name>
      <display_name>Option 2</display_name>
      <description>Specify the parameter|option as found in resources\options_lookup.tsv.</description>
      <type>String</type>
      <required>false</required>
      <model_dependent>false</model_dependent>
    </argument>
    <argument>
      <name>option_2_apply_logic</name>
      <display_name>Option 2 Apply Logic</display_name>
      <description>Logic that specifies if the Option 2 upgrade will apply based on the existing building's options. Specify one or more parameter|option as found in resources\options_lookup.tsv. When multiple are included, they must be separated by '||' for OR and '&amp;&amp;' for AND, and using parentheses as appropriate. Prefix an option with '!' for not.</description>
      <type>String</type>
      <required>false</required>
      <model_dependent>false</model_dependent>
    </argument>
    <argument>
      <name>option_2_cost_1_value</name>
      <display_name>Option 2 Cost 1 Value</display_name>
      <description>Total option 2 cost is the sum of all: (Cost N Value) x (Cost N Multiplier).</description>
      <type>Double</type>
      <units>$</units>
      <required>false</required>
      <model_dependent>false</model_dependent>
    </argument>
    <argument>
      <name>option_2_cost_1_multiplier</name>
      <display_name>Option 2 Cost 1 Multiplier</display_name>
      <description>Total option 2 cost is the sum of all: (Cost N Value) x (Cost N Multiplier).</description>
      <type>Choice</type>
      <required>false</required>
      <model_dependent>false</model_dependent>
      <default_value></default_value>
      <choices>
        <choice>
          <value></value>
          <display_name></display_name>
        </choice>
        <choice>
          <value>Fixed (1)</value>
          <display_name>Fixed (1)</display_name>
        </choice>
        <choice>
          <value>Wall Area, Above-Grade, Conditioned (ft^2)</value>
          <display_name>Wall Area, Above-Grade, Conditioned (ft^2)</display_name>
        </choice>
        <choice>
          <value>Wall Area, Above-Grade, Exterior (ft^2)</value>
          <display_name>Wall Area, Above-Grade, Exterior (ft^2)</display_name>
        </choice>
        <choice>
          <value>Wall Area, Below-Grade (ft^2)</value>
          <display_name>Wall Area, Below-Grade (ft^2)</display_name>
        </choice>
        <choice>
          <value>Floor Area, Conditioned (ft^2)</value>
          <display_name>Floor Area, Conditioned (ft^2)</display_name>
        </choice>
        <choice>
          <value>Floor Area, Conditioned * Infiltration Reduction (ft^2 * Delta ACH50)</value>
          <display_name>Floor Area, Conditioned * Infiltration Reduction (ft^2 * Delta ACH50)</display_name>
        </choice>
        <choice>
          <value>Floor Area, Lighting (ft^2)</value>
          <display_name>Floor Area, Lighting (ft^2)</display_name>
        </choice>
        <choice>
          <value>Floor Area, Foundation (ft^2)</value>
          <display_name>Floor Area, Foundation (ft^2)</display_name>
        </choice>
        <choice>
          <value>Floor Area, Attic (ft^2)</value>
          <display_name>Floor Area, Attic (ft^2)</display_name>
        </choice>
        <choice>
          <value>Floor Area, Attic * Insulation Increase (ft^2 * Delta R-value)</value>
          <display_name>Floor Area, Attic * Insulation Increase (ft^2 * Delta R-value)</display_name>
        </choice>
        <choice>
          <value>Roof Area (ft^2)</value>
          <display_name>Roof Area (ft^2)</display_name>
        </choice>
        <choice>
          <value>Window Area (ft^2)</value>
          <display_name>Window Area (ft^2)</display_name>
        </choice>
        <choice>
          <value>Door Area (ft^2)</value>
          <display_name>Door Area (ft^2)</display_name>
        </choice>
        <choice>
          <value>Duct Unconditioned Surface Area (ft^2)</value>
          <display_name>Duct Unconditioned Surface Area (ft^2)</display_name>
        </choice>
        <choice>
          <value>Rim Joist Area, Above-Grade, Exterior (ft^2)</value>
          <display_name>Rim Joist Area, Above-Grade, Exterior (ft^2)</display_name>
        </choice>
        <choice>
          <value>Slab Perimeter, Exposed, Conditioned (ft)</value>
          <display_name>Slab Perimeter, Exposed, Conditioned (ft)</display_name>
        </choice>
        <choice>
          <value>Size, Heating System Primary (kBtu/h)</value>
          <display_name>Size, Heating System Primary (kBtu/h)</display_name>
        </choice>
        <choice>
          <value>Size, Heating System Secondary (kBtu/h)</value>
          <display_name>Size, Heating System Secondary (kBtu/h)</display_name>
        </choice>
        <choice>
          <value>Size, Cooling System Primary (kBtu/h)</value>
          <display_name>Size, Cooling System Primary (kBtu/h)</display_name>
        </choice>
        <choice>
          <value>Size, Heat Pump Backup Primary (kBtu/h)</value>
          <display_name>Size, Heat Pump Backup Primary (kBtu/h)</display_name>
        </choice>
        <choice>
          <value>Size, Water Heater (gal)</value>
          <display_name>Size, Water Heater (gal)</display_name>
        </choice>
        <choice>
          <value>Flow Rate, Mechanical Ventilation (cfm)</value>
          <display_name>Flow Rate, Mechanical Ventilation (cfm)</display_name>
        </choice>
      </choices>
    </argument>
    <argument>
      <name>option_2_cost_2_value</name>
      <display_name>Option 2 Cost 2 Value</display_name>
      <description>Total option 2 cost is the sum of all: (Cost N Value) x (Cost N Multiplier).</description>
      <type>Double</type>
      <units>$</units>
      <required>false</required>
      <model_dependent>false</model_dependent>
    </argument>
    <argument>
      <name>option_2_cost_2_multiplier</name>
      <display_name>Option 2 Cost 2 Multiplier</display_name>
      <description>Total option 2 cost is the sum of all: (Cost N Value) x (Cost N Multiplier).</description>
      <type>Choice</type>
      <required>false</required>
      <model_dependent>false</model_dependent>
      <default_value></default_value>
      <choices>
        <choice>
          <value></value>
          <display_name></display_name>
        </choice>
        <choice>
          <value>Fixed (1)</value>
          <display_name>Fixed (1)</display_name>
        </choice>
        <choice>
          <value>Wall Area, Above-Grade, Conditioned (ft^2)</value>
          <display_name>Wall Area, Above-Grade, Conditioned (ft^2)</display_name>
        </choice>
        <choice>
          <value>Wall Area, Above-Grade, Exterior (ft^2)</value>
          <display_name>Wall Area, Above-Grade, Exterior (ft^2)</display_name>
        </choice>
        <choice>
          <value>Wall Area, Below-Grade (ft^2)</value>
          <display_name>Wall Area, Below-Grade (ft^2)</display_name>
        </choice>
        <choice>
          <value>Floor Area, Conditioned (ft^2)</value>
          <display_name>Floor Area, Conditioned (ft^2)</display_name>
        </choice>
        <choice>
          <value>Floor Area, Conditioned * Infiltration Reduction (ft^2 * Delta ACH50)</value>
          <display_name>Floor Area, Conditioned * Infiltration Reduction (ft^2 * Delta ACH50)</display_name>
        </choice>
        <choice>
          <value>Floor Area, Lighting (ft^2)</value>
          <display_name>Floor Area, Lighting (ft^2)</display_name>
        </choice>
        <choice>
          <value>Floor Area, Foundation (ft^2)</value>
          <display_name>Floor Area, Foundation (ft^2)</display_name>
        </choice>
        <choice>
          <value>Floor Area, Attic (ft^2)</value>
          <display_name>Floor Area, Attic (ft^2)</display_name>
        </choice>
        <choice>
          <value>Floor Area, Attic * Insulation Increase (ft^2 * Delta R-value)</value>
          <display_name>Floor Area, Attic * Insulation Increase (ft^2 * Delta R-value)</display_name>
        </choice>
        <choice>
          <value>Roof Area (ft^2)</value>
          <display_name>Roof Area (ft^2)</display_name>
        </choice>
        <choice>
          <value>Window Area (ft^2)</value>
          <display_name>Window Area (ft^2)</display_name>
        </choice>
        <choice>
          <value>Door Area (ft^2)</value>
          <display_name>Door Area (ft^2)</display_name>
        </choice>
        <choice>
          <value>Duct Unconditioned Surface Area (ft^2)</value>
          <display_name>Duct Unconditioned Surface Area (ft^2)</display_name>
        </choice>
        <choice>
          <value>Rim Joist Area, Above-Grade, Exterior (ft^2)</value>
          <display_name>Rim Joist Area, Above-Grade, Exterior (ft^2)</display_name>
        </choice>
        <choice>
          <value>Slab Perimeter, Exposed, Conditioned (ft)</value>
          <display_name>Slab Perimeter, Exposed, Conditioned (ft)</display_name>
        </choice>
        <choice>
          <value>Size, Heating System Primary (kBtu/h)</value>
          <display_name>Size, Heating System Primary (kBtu/h)</display_name>
        </choice>
        <choice>
          <value>Size, Heating System Secondary (kBtu/h)</value>
          <display_name>Size, Heating System Secondary (kBtu/h)</display_name>
        </choice>
        <choice>
          <value>Size, Cooling System Primary (kBtu/h)</value>
          <display_name>Size, Cooling System Primary (kBtu/h)</display_name>
        </choice>
        <choice>
          <value>Size, Heat Pump Backup Primary (kBtu/h)</value>
          <display_name>Size, Heat Pump Backup Primary (kBtu/h)</display_name>
        </choice>
        <choice>
          <value>Size, Water Heater (gal)</value>
          <display_name>Size, Water Heater (gal)</display_name>
        </choice>
        <choice>
          <value>Flow Rate, Mechanical Ventilation (cfm)</value>
          <display_name>Flow Rate, Mechanical Ventilation (cfm)</display_name>
        </choice>
      </choices>
    </argument>
    <argument>
      <name>option_2_lifetime</name>
      <display_name>Option 2 Lifetime</display_name>
      <description>The option lifetime.</description>
      <type>Double</type>
      <units>years</units>
      <required>false</required>
      <model_dependent>false</model_dependent>
    </argument>
    <argument>
      <name>option_3</name>
      <display_name>Option 3</display_name>
      <description>Specify the parameter|option as found in resources\options_lookup.tsv.</description>
      <type>String</type>
      <required>false</required>
      <model_dependent>false</model_dependent>
    </argument>
    <argument>
      <name>option_3_apply_logic</name>
      <display_name>Option 3 Apply Logic</display_name>
      <description>Logic that specifies if the Option 3 upgrade will apply based on the existing building's options. Specify one or more parameter|option as found in resources\options_lookup.tsv. When multiple are included, they must be separated by '||' for OR and '&amp;&amp;' for AND, and using parentheses as appropriate. Prefix an option with '!' for not.</description>
      <type>String</type>
      <required>false</required>
      <model_dependent>false</model_dependent>
    </argument>
    <argument>
      <name>option_3_cost_1_value</name>
      <display_name>Option 3 Cost 1 Value</display_name>
      <description>Total option 3 cost is the sum of all: (Cost N Value) x (Cost N Multiplier).</description>
      <type>Double</type>
      <units>$</units>
      <required>false</required>
      <model_dependent>false</model_dependent>
    </argument>
    <argument>
      <name>option_3_cost_1_multiplier</name>
      <display_name>Option 3 Cost 1 Multiplier</display_name>
      <description>Total option 3 cost is the sum of all: (Cost N Value) x (Cost N Multiplier).</description>
      <type>Choice</type>
      <required>false</required>
      <model_dependent>false</model_dependent>
      <default_value></default_value>
      <choices>
        <choice>
          <value></value>
          <display_name></display_name>
        </choice>
        <choice>
          <value>Fixed (1)</value>
          <display_name>Fixed (1)</display_name>
        </choice>
        <choice>
          <value>Wall Area, Above-Grade, Conditioned (ft^2)</value>
          <display_name>Wall Area, Above-Grade, Conditioned (ft^2)</display_name>
        </choice>
        <choice>
          <value>Wall Area, Above-Grade, Exterior (ft^2)</value>
          <display_name>Wall Area, Above-Grade, Exterior (ft^2)</display_name>
        </choice>
        <choice>
          <value>Wall Area, Below-Grade (ft^2)</value>
          <display_name>Wall Area, Below-Grade (ft^2)</display_name>
        </choice>
        <choice>
          <value>Floor Area, Conditioned (ft^2)</value>
          <display_name>Floor Area, Conditioned (ft^2)</display_name>
        </choice>
        <choice>
          <value>Floor Area, Conditioned * Infiltration Reduction (ft^2 * Delta ACH50)</value>
          <display_name>Floor Area, Conditioned * Infiltration Reduction (ft^2 * Delta ACH50)</display_name>
        </choice>
        <choice>
          <value>Floor Area, Lighting (ft^2)</value>
          <display_name>Floor Area, Lighting (ft^2)</display_name>
        </choice>
        <choice>
          <value>Floor Area, Foundation (ft^2)</value>
          <display_name>Floor Area, Foundation (ft^2)</display_name>
        </choice>
        <choice>
          <value>Floor Area, Attic (ft^2)</value>
          <display_name>Floor Area, Attic (ft^2)</display_name>
        </choice>
        <choice>
          <value>Floor Area, Attic * Insulation Increase (ft^2 * Delta R-value)</value>
          <display_name>Floor Area, Attic * Insulation Increase (ft^2 * Delta R-value)</display_name>
        </choice>
        <choice>
          <value>Roof Area (ft^2)</value>
          <display_name>Roof Area (ft^2)</display_name>
        </choice>
        <choice>
          <value>Window Area (ft^2)</value>
          <display_name>Window Area (ft^2)</display_name>
        </choice>
        <choice>
          <value>Door Area (ft^2)</value>
          <display_name>Door Area (ft^2)</display_name>
        </choice>
        <choice>
          <value>Duct Unconditioned Surface Area (ft^2)</value>
          <display_name>Duct Unconditioned Surface Area (ft^2)</display_name>
        </choice>
        <choice>
          <value>Rim Joist Area, Above-Grade, Exterior (ft^2)</value>
          <display_name>Rim Joist Area, Above-Grade, Exterior (ft^2)</display_name>
        </choice>
        <choice>
          <value>Slab Perimeter, Exposed, Conditioned (ft)</value>
          <display_name>Slab Perimeter, Exposed, Conditioned (ft)</display_name>
        </choice>
        <choice>
          <value>Size, Heating System Primary (kBtu/h)</value>
          <display_name>Size, Heating System Primary (kBtu/h)</display_name>
        </choice>
        <choice>
          <value>Size, Heating System Secondary (kBtu/h)</value>
          <display_name>Size, Heating System Secondary (kBtu/h)</display_name>
        </choice>
        <choice>
          <value>Size, Cooling System Primary (kBtu/h)</value>
          <display_name>Size, Cooling System Primary (kBtu/h)</display_name>
        </choice>
        <choice>
          <value>Size, Heat Pump Backup Primary (kBtu/h)</value>
          <display_name>Size, Heat Pump Backup Primary (kBtu/h)</display_name>
        </choice>
        <choice>
          <value>Size, Water Heater (gal)</value>
          <display_name>Size, Water Heater (gal)</display_name>
        </choice>
        <choice>
          <value>Flow Rate, Mechanical Ventilation (cfm)</value>
          <display_name>Flow Rate, Mechanical Ventilation (cfm)</display_name>
        </choice>
      </choices>
    </argument>
    <argument>
      <name>option_3_cost_2_value</name>
      <display_name>Option 3 Cost 2 Value</display_name>
      <description>Total option 3 cost is the sum of all: (Cost N Value) x (Cost N Multiplier).</description>
      <type>Double</type>
      <units>$</units>
      <required>false</required>
      <model_dependent>false</model_dependent>
    </argument>
    <argument>
      <name>option_3_cost_2_multiplier</name>
      <display_name>Option 3 Cost 2 Multiplier</display_name>
      <description>Total option 3 cost is the sum of all: (Cost N Value) x (Cost N Multiplier).</description>
      <type>Choice</type>
      <required>false</required>
      <model_dependent>false</model_dependent>
      <default_value></default_value>
      <choices>
        <choice>
          <value></value>
          <display_name></display_name>
        </choice>
        <choice>
          <value>Fixed (1)</value>
          <display_name>Fixed (1)</display_name>
        </choice>
        <choice>
          <value>Wall Area, Above-Grade, Conditioned (ft^2)</value>
          <display_name>Wall Area, Above-Grade, Conditioned (ft^2)</display_name>
        </choice>
        <choice>
          <value>Wall Area, Above-Grade, Exterior (ft^2)</value>
          <display_name>Wall Area, Above-Grade, Exterior (ft^2)</display_name>
        </choice>
        <choice>
          <value>Wall Area, Below-Grade (ft^2)</value>
          <display_name>Wall Area, Below-Grade (ft^2)</display_name>
        </choice>
        <choice>
          <value>Floor Area, Conditioned (ft^2)</value>
          <display_name>Floor Area, Conditioned (ft^2)</display_name>
        </choice>
        <choice>
          <value>Floor Area, Conditioned * Infiltration Reduction (ft^2 * Delta ACH50)</value>
          <display_name>Floor Area, Conditioned * Infiltration Reduction (ft^2 * Delta ACH50)</display_name>
        </choice>
        <choice>
          <value>Floor Area, Lighting (ft^2)</value>
          <display_name>Floor Area, Lighting (ft^2)</display_name>
        </choice>
        <choice>
          <value>Floor Area, Foundation (ft^2)</value>
          <display_name>Floor Area, Foundation (ft^2)</display_name>
        </choice>
        <choice>
          <value>Floor Area, Attic (ft^2)</value>
          <display_name>Floor Area, Attic (ft^2)</display_name>
        </choice>
        <choice>
          <value>Floor Area, Attic * Insulation Increase (ft^2 * Delta R-value)</value>
          <display_name>Floor Area, Attic * Insulation Increase (ft^2 * Delta R-value)</display_name>
        </choice>
        <choice>
          <value>Roof Area (ft^2)</value>
          <display_name>Roof Area (ft^2)</display_name>
        </choice>
        <choice>
          <value>Window Area (ft^2)</value>
          <display_name>Window Area (ft^2)</display_name>
        </choice>
        <choice>
          <value>Door Area (ft^2)</value>
          <display_name>Door Area (ft^2)</display_name>
        </choice>
        <choice>
          <value>Duct Unconditioned Surface Area (ft^2)</value>
          <display_name>Duct Unconditioned Surface Area (ft^2)</display_name>
        </choice>
        <choice>
          <value>Rim Joist Area, Above-Grade, Exterior (ft^2)</value>
          <display_name>Rim Joist Area, Above-Grade, Exterior (ft^2)</display_name>
        </choice>
        <choice>
          <value>Slab Perimeter, Exposed, Conditioned (ft)</value>
          <display_name>Slab Perimeter, Exposed, Conditioned (ft)</display_name>
        </choice>
        <choice>
          <value>Size, Heating System Primary (kBtu/h)</value>
          <display_name>Size, Heating System Primary (kBtu/h)</display_name>
        </choice>
        <choice>
          <value>Size, Heating System Secondary (kBtu/h)</value>
          <display_name>Size, Heating System Secondary (kBtu/h)</display_name>
        </choice>
        <choice>
          <value>Size, Cooling System Primary (kBtu/h)</value>
          <display_name>Size, Cooling System Primary (kBtu/h)</display_name>
        </choice>
        <choice>
          <value>Size, Heat Pump Backup Primary (kBtu/h)</value>
          <display_name>Size, Heat Pump Backup Primary (kBtu/h)</display_name>
        </choice>
        <choice>
          <value>Size, Water Heater (gal)</value>
          <display_name>Size, Water Heater (gal)</display_name>
        </choice>
        <choice>
          <value>Flow Rate, Mechanical Ventilation (cfm)</value>
          <display_name>Flow Rate, Mechanical Ventilation (cfm)</display_name>
        </choice>
      </choices>
    </argument>
    <argument>
      <name>option_3_lifetime</name>
      <display_name>Option 3 Lifetime</display_name>
      <description>The option lifetime.</description>
      <type>Double</type>
      <units>years</units>
      <required>false</required>
      <model_dependent>false</model_dependent>
    </argument>
    <argument>
      <name>option_4</name>
      <display_name>Option 4</display_name>
      <description>Specify the parameter|option as found in resources\options_lookup.tsv.</description>
      <type>String</type>
      <required>false</required>
      <model_dependent>false</model_dependent>
    </argument>
    <argument>
      <name>option_4_apply_logic</name>
      <display_name>Option 4 Apply Logic</display_name>
      <description>Logic that specifies if the Option 4 upgrade will apply based on the existing building's options. Specify one or more parameter|option as found in resources\options_lookup.tsv. When multiple are included, they must be separated by '||' for OR and '&amp;&amp;' for AND, and using parentheses as appropriate. Prefix an option with '!' for not.</description>
      <type>String</type>
      <required>false</required>
      <model_dependent>false</model_dependent>
    </argument>
    <argument>
      <name>option_4_cost_1_value</name>
      <display_name>Option 4 Cost 1 Value</display_name>
      <description>Total option 4 cost is the sum of all: (Cost N Value) x (Cost N Multiplier).</description>
      <type>Double</type>
      <units>$</units>
      <required>false</required>
      <model_dependent>false</model_dependent>
    </argument>
    <argument>
      <name>option_4_cost_1_multiplier</name>
      <display_name>Option 4 Cost 1 Multiplier</display_name>
      <description>Total option 4 cost is the sum of all: (Cost N Value) x (Cost N Multiplier).</description>
      <type>Choice</type>
      <required>false</required>
      <model_dependent>false</model_dependent>
      <default_value></default_value>
      <choices>
        <choice>
          <value></value>
          <display_name></display_name>
        </choice>
        <choice>
          <value>Fixed (1)</value>
          <display_name>Fixed (1)</display_name>
        </choice>
        <choice>
          <value>Wall Area, Above-Grade, Conditioned (ft^2)</value>
          <display_name>Wall Area, Above-Grade, Conditioned (ft^2)</display_name>
        </choice>
        <choice>
          <value>Wall Area, Above-Grade, Exterior (ft^2)</value>
          <display_name>Wall Area, Above-Grade, Exterior (ft^2)</display_name>
        </choice>
        <choice>
          <value>Wall Area, Below-Grade (ft^2)</value>
          <display_name>Wall Area, Below-Grade (ft^2)</display_name>
        </choice>
        <choice>
          <value>Floor Area, Conditioned (ft^2)</value>
          <display_name>Floor Area, Conditioned (ft^2)</display_name>
        </choice>
        <choice>
          <value>Floor Area, Conditioned * Infiltration Reduction (ft^2 * Delta ACH50)</value>
          <display_name>Floor Area, Conditioned * Infiltration Reduction (ft^2 * Delta ACH50)</display_name>
        </choice>
        <choice>
          <value>Floor Area, Lighting (ft^2)</value>
          <display_name>Floor Area, Lighting (ft^2)</display_name>
        </choice>
        <choice>
          <value>Floor Area, Foundation (ft^2)</value>
          <display_name>Floor Area, Foundation (ft^2)</display_name>
        </choice>
        <choice>
          <value>Floor Area, Attic (ft^2)</value>
          <display_name>Floor Area, Attic (ft^2)</display_name>
        </choice>
        <choice>
          <value>Floor Area, Attic * Insulation Increase (ft^2 * Delta R-value)</value>
          <display_name>Floor Area, Attic * Insulation Increase (ft^2 * Delta R-value)</display_name>
        </choice>
        <choice>
          <value>Roof Area (ft^2)</value>
          <display_name>Roof Area (ft^2)</display_name>
        </choice>
        <choice>
          <value>Window Area (ft^2)</value>
          <display_name>Window Area (ft^2)</display_name>
        </choice>
        <choice>
          <value>Door Area (ft^2)</value>
          <display_name>Door Area (ft^2)</display_name>
        </choice>
        <choice>
          <value>Duct Unconditioned Surface Area (ft^2)</value>
          <display_name>Duct Unconditioned Surface Area (ft^2)</display_name>
        </choice>
        <choice>
          <value>Rim Joist Area, Above-Grade, Exterior (ft^2)</value>
          <display_name>Rim Joist Area, Above-Grade, Exterior (ft^2)</display_name>
        </choice>
        <choice>
          <value>Slab Perimeter, Exposed, Conditioned (ft)</value>
          <display_name>Slab Perimeter, Exposed, Conditioned (ft)</display_name>
        </choice>
        <choice>
          <value>Size, Heating System Primary (kBtu/h)</value>
          <display_name>Size, Heating System Primary (kBtu/h)</display_name>
        </choice>
        <choice>
          <value>Size, Heating System Secondary (kBtu/h)</value>
          <display_name>Size, Heating System Secondary (kBtu/h)</display_name>
        </choice>
        <choice>
          <value>Size, Cooling System Primary (kBtu/h)</value>
          <display_name>Size, Cooling System Primary (kBtu/h)</display_name>
        </choice>
        <choice>
          <value>Size, Heat Pump Backup Primary (kBtu/h)</value>
          <display_name>Size, Heat Pump Backup Primary (kBtu/h)</display_name>
        </choice>
        <choice>
          <value>Size, Water Heater (gal)</value>
          <display_name>Size, Water Heater (gal)</display_name>
        </choice>
        <choice>
          <value>Flow Rate, Mechanical Ventilation (cfm)</value>
          <display_name>Flow Rate, Mechanical Ventilation (cfm)</display_name>
        </choice>
      </choices>
    </argument>
    <argument>
      <name>option_4_cost_2_value</name>
      <display_name>Option 4 Cost 2 Value</display_name>
      <description>Total option 4 cost is the sum of all: (Cost N Value) x (Cost N Multiplier).</description>
      <type>Double</type>
      <units>$</units>
      <required>false</required>
      <model_dependent>false</model_dependent>
    </argument>
    <argument>
      <name>option_4_cost_2_multiplier</name>
      <display_name>Option 4 Cost 2 Multiplier</display_name>
      <description>Total option 4 cost is the sum of all: (Cost N Value) x (Cost N Multiplier).</description>
      <type>Choice</type>
      <required>false</required>
      <model_dependent>false</model_dependent>
      <default_value></default_value>
      <choices>
        <choice>
          <value></value>
          <display_name></display_name>
        </choice>
        <choice>
          <value>Fixed (1)</value>
          <display_name>Fixed (1)</display_name>
        </choice>
        <choice>
          <value>Wall Area, Above-Grade, Conditioned (ft^2)</value>
          <display_name>Wall Area, Above-Grade, Conditioned (ft^2)</display_name>
        </choice>
        <choice>
          <value>Wall Area, Above-Grade, Exterior (ft^2)</value>
          <display_name>Wall Area, Above-Grade, Exterior (ft^2)</display_name>
        </choice>
        <choice>
          <value>Wall Area, Below-Grade (ft^2)</value>
          <display_name>Wall Area, Below-Grade (ft^2)</display_name>
        </choice>
        <choice>
          <value>Floor Area, Conditioned (ft^2)</value>
          <display_name>Floor Area, Conditioned (ft^2)</display_name>
        </choice>
        <choice>
          <value>Floor Area, Conditioned * Infiltration Reduction (ft^2 * Delta ACH50)</value>
          <display_name>Floor Area, Conditioned * Infiltration Reduction (ft^2 * Delta ACH50)</display_name>
        </choice>
        <choice>
          <value>Floor Area, Lighting (ft^2)</value>
          <display_name>Floor Area, Lighting (ft^2)</display_name>
        </choice>
        <choice>
          <value>Floor Area, Foundation (ft^2)</value>
          <display_name>Floor Area, Foundation (ft^2)</display_name>
        </choice>
        <choice>
          <value>Floor Area, Attic (ft^2)</value>
          <display_name>Floor Area, Attic (ft^2)</display_name>
        </choice>
        <choice>
          <value>Floor Area, Attic * Insulation Increase (ft^2 * Delta R-value)</value>
          <display_name>Floor Area, Attic * Insulation Increase (ft^2 * Delta R-value)</display_name>
        </choice>
        <choice>
          <value>Roof Area (ft^2)</value>
          <display_name>Roof Area (ft^2)</display_name>
        </choice>
        <choice>
          <value>Window Area (ft^2)</value>
          <display_name>Window Area (ft^2)</display_name>
        </choice>
        <choice>
          <value>Door Area (ft^2)</value>
          <display_name>Door Area (ft^2)</display_name>
        </choice>
        <choice>
          <value>Duct Unconditioned Surface Area (ft^2)</value>
          <display_name>Duct Unconditioned Surface Area (ft^2)</display_name>
        </choice>
        <choice>
          <value>Rim Joist Area, Above-Grade, Exterior (ft^2)</value>
          <display_name>Rim Joist Area, Above-Grade, Exterior (ft^2)</display_name>
        </choice>
        <choice>
          <value>Slab Perimeter, Exposed, Conditioned (ft)</value>
          <display_name>Slab Perimeter, Exposed, Conditioned (ft)</display_name>
        </choice>
        <choice>
          <value>Size, Heating System Primary (kBtu/h)</value>
          <display_name>Size, Heating System Primary (kBtu/h)</display_name>
        </choice>
        <choice>
          <value>Size, Heating System Secondary (kBtu/h)</value>
          <display_name>Size, Heating System Secondary (kBtu/h)</display_name>
        </choice>
        <choice>
          <value>Size, Cooling System Primary (kBtu/h)</value>
          <display_name>Size, Cooling System Primary (kBtu/h)</display_name>
        </choice>
        <choice>
          <value>Size, Heat Pump Backup Primary (kBtu/h)</value>
          <display_name>Size, Heat Pump Backup Primary (kBtu/h)</display_name>
        </choice>
        <choice>
          <value>Size, Water Heater (gal)</value>
          <display_name>Size, Water Heater (gal)</display_name>
        </choice>
        <choice>
          <value>Flow Rate, Mechanical Ventilation (cfm)</value>
          <display_name>Flow Rate, Mechanical Ventilation (cfm)</display_name>
        </choice>
      </choices>
    </argument>
    <argument>
      <name>option_4_lifetime</name>
      <display_name>Option 4 Lifetime</display_name>
      <description>The option lifetime.</description>
      <type>Double</type>
      <units>years</units>
      <required>false</required>
      <model_dependent>false</model_dependent>
    </argument>
    <argument>
      <name>option_5</name>
      <display_name>Option 5</display_name>
      <description>Specify the parameter|option as found in resources\options_lookup.tsv.</description>
      <type>String</type>
      <required>false</required>
      <model_dependent>false</model_dependent>
    </argument>
    <argument>
      <name>option_5_apply_logic</name>
      <display_name>Option 5 Apply Logic</display_name>
      <description>Logic that specifies if the Option 5 upgrade will apply based on the existing building's options. Specify one or more parameter|option as found in resources\options_lookup.tsv. When multiple are included, they must be separated by '||' for OR and '&amp;&amp;' for AND, and using parentheses as appropriate. Prefix an option with '!' for not.</description>
      <type>String</type>
      <required>false</required>
      <model_dependent>false</model_dependent>
    </argument>
    <argument>
      <name>option_5_cost_1_value</name>
      <display_name>Option 5 Cost 1 Value</display_name>
      <description>Total option 5 cost is the sum of all: (Cost N Value) x (Cost N Multiplier).</description>
      <type>Double</type>
      <units>$</units>
      <required>false</required>
      <model_dependent>false</model_dependent>
    </argument>
    <argument>
      <name>option_5_cost_1_multiplier</name>
      <display_name>Option 5 Cost 1 Multiplier</display_name>
      <description>Total option 5 cost is the sum of all: (Cost N Value) x (Cost N Multiplier).</description>
      <type>Choice</type>
      <required>false</required>
      <model_dependent>false</model_dependent>
      <default_value></default_value>
      <choices>
        <choice>
          <value></value>
          <display_name></display_name>
        </choice>
        <choice>
          <value>Fixed (1)</value>
          <display_name>Fixed (1)</display_name>
        </choice>
        <choice>
          <value>Wall Area, Above-Grade, Conditioned (ft^2)</value>
          <display_name>Wall Area, Above-Grade, Conditioned (ft^2)</display_name>
        </choice>
        <choice>
          <value>Wall Area, Above-Grade, Exterior (ft^2)</value>
          <display_name>Wall Area, Above-Grade, Exterior (ft^2)</display_name>
        </choice>
        <choice>
          <value>Wall Area, Below-Grade (ft^2)</value>
          <display_name>Wall Area, Below-Grade (ft^2)</display_name>
        </choice>
        <choice>
          <value>Floor Area, Conditioned (ft^2)</value>
          <display_name>Floor Area, Conditioned (ft^2)</display_name>
        </choice>
        <choice>
          <value>Floor Area, Conditioned * Infiltration Reduction (ft^2 * Delta ACH50)</value>
          <display_name>Floor Area, Conditioned * Infiltration Reduction (ft^2 * Delta ACH50)</display_name>
        </choice>
        <choice>
          <value>Floor Area, Lighting (ft^2)</value>
          <display_name>Floor Area, Lighting (ft^2)</display_name>
        </choice>
        <choice>
          <value>Floor Area, Foundation (ft^2)</value>
          <display_name>Floor Area, Foundation (ft^2)</display_name>
        </choice>
        <choice>
          <value>Floor Area, Attic (ft^2)</value>
          <display_name>Floor Area, Attic (ft^2)</display_name>
        </choice>
        <choice>
          <value>Floor Area, Attic * Insulation Increase (ft^2 * Delta R-value)</value>
          <display_name>Floor Area, Attic * Insulation Increase (ft^2 * Delta R-value)</display_name>
        </choice>
        <choice>
          <value>Roof Area (ft^2)</value>
          <display_name>Roof Area (ft^2)</display_name>
        </choice>
        <choice>
          <value>Window Area (ft^2)</value>
          <display_name>Window Area (ft^2)</display_name>
        </choice>
        <choice>
          <value>Door Area (ft^2)</value>
          <display_name>Door Area (ft^2)</display_name>
        </choice>
        <choice>
          <value>Duct Unconditioned Surface Area (ft^2)</value>
          <display_name>Duct Unconditioned Surface Area (ft^2)</display_name>
        </choice>
        <choice>
          <value>Rim Joist Area, Above-Grade, Exterior (ft^2)</value>
          <display_name>Rim Joist Area, Above-Grade, Exterior (ft^2)</display_name>
        </choice>
        <choice>
          <value>Slab Perimeter, Exposed, Conditioned (ft)</value>
          <display_name>Slab Perimeter, Exposed, Conditioned (ft)</display_name>
        </choice>
        <choice>
          <value>Size, Heating System Primary (kBtu/h)</value>
          <display_name>Size, Heating System Primary (kBtu/h)</display_name>
        </choice>
        <choice>
          <value>Size, Heating System Secondary (kBtu/h)</value>
          <display_name>Size, Heating System Secondary (kBtu/h)</display_name>
        </choice>
        <choice>
          <value>Size, Cooling System Primary (kBtu/h)</value>
          <display_name>Size, Cooling System Primary (kBtu/h)</display_name>
        </choice>
        <choice>
          <value>Size, Heat Pump Backup Primary (kBtu/h)</value>
          <display_name>Size, Heat Pump Backup Primary (kBtu/h)</display_name>
        </choice>
        <choice>
          <value>Size, Water Heater (gal)</value>
          <display_name>Size, Water Heater (gal)</display_name>
        </choice>
        <choice>
          <value>Flow Rate, Mechanical Ventilation (cfm)</value>
          <display_name>Flow Rate, Mechanical Ventilation (cfm)</display_name>
        </choice>
      </choices>
    </argument>
    <argument>
      <name>option_5_cost_2_value</name>
      <display_name>Option 5 Cost 2 Value</display_name>
      <description>Total option 5 cost is the sum of all: (Cost N Value) x (Cost N Multiplier).</description>
      <type>Double</type>
      <units>$</units>
      <required>false</required>
      <model_dependent>false</model_dependent>
    </argument>
    <argument>
      <name>option_5_cost_2_multiplier</name>
      <display_name>Option 5 Cost 2 Multiplier</display_name>
      <description>Total option 5 cost is the sum of all: (Cost N Value) x (Cost N Multiplier).</description>
      <type>Choice</type>
      <required>false</required>
      <model_dependent>false</model_dependent>
      <default_value></default_value>
      <choices>
        <choice>
          <value></value>
          <display_name></display_name>
        </choice>
        <choice>
          <value>Fixed (1)</value>
          <display_name>Fixed (1)</display_name>
        </choice>
        <choice>
          <value>Wall Area, Above-Grade, Conditioned (ft^2)</value>
          <display_name>Wall Area, Above-Grade, Conditioned (ft^2)</display_name>
        </choice>
        <choice>
          <value>Wall Area, Above-Grade, Exterior (ft^2)</value>
          <display_name>Wall Area, Above-Grade, Exterior (ft^2)</display_name>
        </choice>
        <choice>
          <value>Wall Area, Below-Grade (ft^2)</value>
          <display_name>Wall Area, Below-Grade (ft^2)</display_name>
        </choice>
        <choice>
          <value>Floor Area, Conditioned (ft^2)</value>
          <display_name>Floor Area, Conditioned (ft^2)</display_name>
        </choice>
        <choice>
          <value>Floor Area, Conditioned * Infiltration Reduction (ft^2 * Delta ACH50)</value>
          <display_name>Floor Area, Conditioned * Infiltration Reduction (ft^2 * Delta ACH50)</display_name>
        </choice>
        <choice>
          <value>Floor Area, Lighting (ft^2)</value>
          <display_name>Floor Area, Lighting (ft^2)</display_name>
        </choice>
        <choice>
          <value>Floor Area, Foundation (ft^2)</value>
          <display_name>Floor Area, Foundation (ft^2)</display_name>
        </choice>
        <choice>
          <value>Floor Area, Attic (ft^2)</value>
          <display_name>Floor Area, Attic (ft^2)</display_name>
        </choice>
        <choice>
          <value>Floor Area, Attic * Insulation Increase (ft^2 * Delta R-value)</value>
          <display_name>Floor Area, Attic * Insulation Increase (ft^2 * Delta R-value)</display_name>
        </choice>
        <choice>
          <value>Roof Area (ft^2)</value>
          <display_name>Roof Area (ft^2)</display_name>
        </choice>
        <choice>
          <value>Window Area (ft^2)</value>
          <display_name>Window Area (ft^2)</display_name>
        </choice>
        <choice>
          <value>Door Area (ft^2)</value>
          <display_name>Door Area (ft^2)</display_name>
        </choice>
        <choice>
          <value>Duct Unconditioned Surface Area (ft^2)</value>
          <display_name>Duct Unconditioned Surface Area (ft^2)</display_name>
        </choice>
        <choice>
          <value>Rim Joist Area, Above-Grade, Exterior (ft^2)</value>
          <display_name>Rim Joist Area, Above-Grade, Exterior (ft^2)</display_name>
        </choice>
        <choice>
          <value>Slab Perimeter, Exposed, Conditioned (ft)</value>
          <display_name>Slab Perimeter, Exposed, Conditioned (ft)</display_name>
        </choice>
        <choice>
          <value>Size, Heating System Primary (kBtu/h)</value>
          <display_name>Size, Heating System Primary (kBtu/h)</display_name>
        </choice>
        <choice>
          <value>Size, Heating System Secondary (kBtu/h)</value>
          <display_name>Size, Heating System Secondary (kBtu/h)</display_name>
        </choice>
        <choice>
          <value>Size, Cooling System Primary (kBtu/h)</value>
          <display_name>Size, Cooling System Primary (kBtu/h)</display_name>
        </choice>
        <choice>
          <value>Size, Heat Pump Backup Primary (kBtu/h)</value>
          <display_name>Size, Heat Pump Backup Primary (kBtu/h)</display_name>
        </choice>
        <choice>
          <value>Size, Water Heater (gal)</value>
          <display_name>Size, Water Heater (gal)</display_name>
        </choice>
        <choice>
          <value>Flow Rate, Mechanical Ventilation (cfm)</value>
          <display_name>Flow Rate, Mechanical Ventilation (cfm)</display_name>
        </choice>
      </choices>
    </argument>
    <argument>
      <name>option_5_lifetime</name>
      <display_name>Option 5 Lifetime</display_name>
      <description>The option lifetime.</description>
      <type>Double</type>
      <units>years</units>
      <required>false</required>
      <model_dependent>false</model_dependent>
    </argument>
    <argument>
      <name>option_6</name>
      <display_name>Option 6</display_name>
      <description>Specify the parameter|option as found in resources\options_lookup.tsv.</description>
      <type>String</type>
      <required>false</required>
      <model_dependent>false</model_dependent>
    </argument>
    <argument>
      <name>option_6_apply_logic</name>
      <display_name>Option 6 Apply Logic</display_name>
      <description>Logic that specifies if the Option 6 upgrade will apply based on the existing building's options. Specify one or more parameter|option as found in resources\options_lookup.tsv. When multiple are included, they must be separated by '||' for OR and '&amp;&amp;' for AND, and using parentheses as appropriate. Prefix an option with '!' for not.</description>
      <type>String</type>
      <required>false</required>
      <model_dependent>false</model_dependent>
    </argument>
    <argument>
      <name>option_6_cost_1_value</name>
      <display_name>Option 6 Cost 1 Value</display_name>
      <description>Total option 6 cost is the sum of all: (Cost N Value) x (Cost N Multiplier).</description>
      <type>Double</type>
      <units>$</units>
      <required>false</required>
      <model_dependent>false</model_dependent>
    </argument>
    <argument>
      <name>option_6_cost_1_multiplier</name>
      <display_name>Option 6 Cost 1 Multiplier</display_name>
      <description>Total option 6 cost is the sum of all: (Cost N Value) x (Cost N Multiplier).</description>
      <type>Choice</type>
      <required>false</required>
      <model_dependent>false</model_dependent>
      <default_value></default_value>
      <choices>
        <choice>
          <value></value>
          <display_name></display_name>
        </choice>
        <choice>
          <value>Fixed (1)</value>
          <display_name>Fixed (1)</display_name>
        </choice>
        <choice>
          <value>Wall Area, Above-Grade, Conditioned (ft^2)</value>
          <display_name>Wall Area, Above-Grade, Conditioned (ft^2)</display_name>
        </choice>
        <choice>
          <value>Wall Area, Above-Grade, Exterior (ft^2)</value>
          <display_name>Wall Area, Above-Grade, Exterior (ft^2)</display_name>
        </choice>
        <choice>
          <value>Wall Area, Below-Grade (ft^2)</value>
          <display_name>Wall Area, Below-Grade (ft^2)</display_name>
        </choice>
        <choice>
          <value>Floor Area, Conditioned (ft^2)</value>
          <display_name>Floor Area, Conditioned (ft^2)</display_name>
        </choice>
        <choice>
          <value>Floor Area, Conditioned * Infiltration Reduction (ft^2 * Delta ACH50)</value>
          <display_name>Floor Area, Conditioned * Infiltration Reduction (ft^2 * Delta ACH50)</display_name>
        </choice>
        <choice>
          <value>Floor Area, Lighting (ft^2)</value>
          <display_name>Floor Area, Lighting (ft^2)</display_name>
        </choice>
        <choice>
          <value>Floor Area, Foundation (ft^2)</value>
          <display_name>Floor Area, Foundation (ft^2)</display_name>
        </choice>
        <choice>
          <value>Floor Area, Attic (ft^2)</value>
          <display_name>Floor Area, Attic (ft^2)</display_name>
        </choice>
        <choice>
          <value>Floor Area, Attic * Insulation Increase (ft^2 * Delta R-value)</value>
          <display_name>Floor Area, Attic * Insulation Increase (ft^2 * Delta R-value)</display_name>
        </choice>
        <choice>
          <value>Roof Area (ft^2)</value>
          <display_name>Roof Area (ft^2)</display_name>
        </choice>
        <choice>
          <value>Window Area (ft^2)</value>
          <display_name>Window Area (ft^2)</display_name>
        </choice>
        <choice>
          <value>Door Area (ft^2)</value>
          <display_name>Door Area (ft^2)</display_name>
        </choice>
        <choice>
          <value>Duct Unconditioned Surface Area (ft^2)</value>
          <display_name>Duct Unconditioned Surface Area (ft^2)</display_name>
        </choice>
        <choice>
          <value>Rim Joist Area, Above-Grade, Exterior (ft^2)</value>
          <display_name>Rim Joist Area, Above-Grade, Exterior (ft^2)</display_name>
        </choice>
        <choice>
          <value>Slab Perimeter, Exposed, Conditioned (ft)</value>
          <display_name>Slab Perimeter, Exposed, Conditioned (ft)</display_name>
        </choice>
        <choice>
          <value>Size, Heating System Primary (kBtu/h)</value>
          <display_name>Size, Heating System Primary (kBtu/h)</display_name>
        </choice>
        <choice>
          <value>Size, Heating System Secondary (kBtu/h)</value>
          <display_name>Size, Heating System Secondary (kBtu/h)</display_name>
        </choice>
        <choice>
          <value>Size, Cooling System Primary (kBtu/h)</value>
          <display_name>Size, Cooling System Primary (kBtu/h)</display_name>
        </choice>
        <choice>
          <value>Size, Heat Pump Backup Primary (kBtu/h)</value>
          <display_name>Size, Heat Pump Backup Primary (kBtu/h)</display_name>
        </choice>
        <choice>
          <value>Size, Water Heater (gal)</value>
          <display_name>Size, Water Heater (gal)</display_name>
        </choice>
        <choice>
          <value>Flow Rate, Mechanical Ventilation (cfm)</value>
          <display_name>Flow Rate, Mechanical Ventilation (cfm)</display_name>
        </choice>
      </choices>
    </argument>
    <argument>
      <name>option_6_cost_2_value</name>
      <display_name>Option 6 Cost 2 Value</display_name>
      <description>Total option 6 cost is the sum of all: (Cost N Value) x (Cost N Multiplier).</description>
      <type>Double</type>
      <units>$</units>
      <required>false</required>
      <model_dependent>false</model_dependent>
    </argument>
    <argument>
      <name>option_6_cost_2_multiplier</name>
      <display_name>Option 6 Cost 2 Multiplier</display_name>
      <description>Total option 6 cost is the sum of all: (Cost N Value) x (Cost N Multiplier).</description>
      <type>Choice</type>
      <required>false</required>
      <model_dependent>false</model_dependent>
      <default_value></default_value>
      <choices>
        <choice>
          <value></value>
          <display_name></display_name>
        </choice>
        <choice>
          <value>Fixed (1)</value>
          <display_name>Fixed (1)</display_name>
        </choice>
        <choice>
          <value>Wall Area, Above-Grade, Conditioned (ft^2)</value>
          <display_name>Wall Area, Above-Grade, Conditioned (ft^2)</display_name>
        </choice>
        <choice>
          <value>Wall Area, Above-Grade, Exterior (ft^2)</value>
          <display_name>Wall Area, Above-Grade, Exterior (ft^2)</display_name>
        </choice>
        <choice>
          <value>Wall Area, Below-Grade (ft^2)</value>
          <display_name>Wall Area, Below-Grade (ft^2)</display_name>
        </choice>
        <choice>
          <value>Floor Area, Conditioned (ft^2)</value>
          <display_name>Floor Area, Conditioned (ft^2)</display_name>
        </choice>
        <choice>
          <value>Floor Area, Conditioned * Infiltration Reduction (ft^2 * Delta ACH50)</value>
          <display_name>Floor Area, Conditioned * Infiltration Reduction (ft^2 * Delta ACH50)</display_name>
        </choice>
        <choice>
          <value>Floor Area, Lighting (ft^2)</value>
          <display_name>Floor Area, Lighting (ft^2)</display_name>
        </choice>
        <choice>
          <value>Floor Area, Foundation (ft^2)</value>
          <display_name>Floor Area, Foundation (ft^2)</display_name>
        </choice>
        <choice>
          <value>Floor Area, Attic (ft^2)</value>
          <display_name>Floor Area, Attic (ft^2)</display_name>
        </choice>
        <choice>
          <value>Floor Area, Attic * Insulation Increase (ft^2 * Delta R-value)</value>
          <display_name>Floor Area, Attic * Insulation Increase (ft^2 * Delta R-value)</display_name>
        </choice>
        <choice>
          <value>Roof Area (ft^2)</value>
          <display_name>Roof Area (ft^2)</display_name>
        </choice>
        <choice>
          <value>Window Area (ft^2)</value>
          <display_name>Window Area (ft^2)</display_name>
        </choice>
        <choice>
          <value>Door Area (ft^2)</value>
          <display_name>Door Area (ft^2)</display_name>
        </choice>
        <choice>
          <value>Duct Unconditioned Surface Area (ft^2)</value>
          <display_name>Duct Unconditioned Surface Area (ft^2)</display_name>
        </choice>
        <choice>
          <value>Rim Joist Area, Above-Grade, Exterior (ft^2)</value>
          <display_name>Rim Joist Area, Above-Grade, Exterior (ft^2)</display_name>
        </choice>
        <choice>
          <value>Slab Perimeter, Exposed, Conditioned (ft)</value>
          <display_name>Slab Perimeter, Exposed, Conditioned (ft)</display_name>
        </choice>
        <choice>
          <value>Size, Heating System Primary (kBtu/h)</value>
          <display_name>Size, Heating System Primary (kBtu/h)</display_name>
        </choice>
        <choice>
          <value>Size, Heating System Secondary (kBtu/h)</value>
          <display_name>Size, Heating System Secondary (kBtu/h)</display_name>
        </choice>
        <choice>
          <value>Size, Cooling System Primary (kBtu/h)</value>
          <display_name>Size, Cooling System Primary (kBtu/h)</display_name>
        </choice>
        <choice>
          <value>Size, Heat Pump Backup Primary (kBtu/h)</value>
          <display_name>Size, Heat Pump Backup Primary (kBtu/h)</display_name>
        </choice>
        <choice>
          <value>Size, Water Heater (gal)</value>
          <display_name>Size, Water Heater (gal)</display_name>
        </choice>
        <choice>
          <value>Flow Rate, Mechanical Ventilation (cfm)</value>
          <display_name>Flow Rate, Mechanical Ventilation (cfm)</display_name>
        </choice>
      </choices>
    </argument>
    <argument>
      <name>option_6_lifetime</name>
      <display_name>Option 6 Lifetime</display_name>
      <description>The option lifetime.</description>
      <type>Double</type>
      <units>years</units>
      <required>false</required>
      <model_dependent>false</model_dependent>
    </argument>
    <argument>
      <name>option_7</name>
      <display_name>Option 7</display_name>
      <description>Specify the parameter|option as found in resources\options_lookup.tsv.</description>
      <type>String</type>
      <required>false</required>
      <model_dependent>false</model_dependent>
    </argument>
    <argument>
      <name>option_7_apply_logic</name>
      <display_name>Option 7 Apply Logic</display_name>
      <description>Logic that specifies if the Option 7 upgrade will apply based on the existing building's options. Specify one or more parameter|option as found in resources\options_lookup.tsv. When multiple are included, they must be separated by '||' for OR and '&amp;&amp;' for AND, and using parentheses as appropriate. Prefix an option with '!' for not.</description>
      <type>String</type>
      <required>false</required>
      <model_dependent>false</model_dependent>
    </argument>
    <argument>
      <name>option_7_cost_1_value</name>
      <display_name>Option 7 Cost 1 Value</display_name>
      <description>Total option 7 cost is the sum of all: (Cost N Value) x (Cost N Multiplier).</description>
      <type>Double</type>
      <units>$</units>
      <required>false</required>
      <model_dependent>false</model_dependent>
    </argument>
    <argument>
      <name>option_7_cost_1_multiplier</name>
      <display_name>Option 7 Cost 1 Multiplier</display_name>
      <description>Total option 7 cost is the sum of all: (Cost N Value) x (Cost N Multiplier).</description>
      <type>Choice</type>
      <required>false</required>
      <model_dependent>false</model_dependent>
      <default_value></default_value>
      <choices>
        <choice>
          <value></value>
          <display_name></display_name>
        </choice>
        <choice>
          <value>Fixed (1)</value>
          <display_name>Fixed (1)</display_name>
        </choice>
        <choice>
          <value>Wall Area, Above-Grade, Conditioned (ft^2)</value>
          <display_name>Wall Area, Above-Grade, Conditioned (ft^2)</display_name>
        </choice>
        <choice>
          <value>Wall Area, Above-Grade, Exterior (ft^2)</value>
          <display_name>Wall Area, Above-Grade, Exterior (ft^2)</display_name>
        </choice>
        <choice>
          <value>Wall Area, Below-Grade (ft^2)</value>
          <display_name>Wall Area, Below-Grade (ft^2)</display_name>
        </choice>
        <choice>
          <value>Floor Area, Conditioned (ft^2)</value>
          <display_name>Floor Area, Conditioned (ft^2)</display_name>
        </choice>
        <choice>
          <value>Floor Area, Conditioned * Infiltration Reduction (ft^2 * Delta ACH50)</value>
          <display_name>Floor Area, Conditioned * Infiltration Reduction (ft^2 * Delta ACH50)</display_name>
        </choice>
        <choice>
          <value>Floor Area, Lighting (ft^2)</value>
          <display_name>Floor Area, Lighting (ft^2)</display_name>
        </choice>
        <choice>
          <value>Floor Area, Foundation (ft^2)</value>
          <display_name>Floor Area, Foundation (ft^2)</display_name>
        </choice>
        <choice>
          <value>Floor Area, Attic (ft^2)</value>
          <display_name>Floor Area, Attic (ft^2)</display_name>
        </choice>
        <choice>
          <value>Floor Area, Attic * Insulation Increase (ft^2 * Delta R-value)</value>
          <display_name>Floor Area, Attic * Insulation Increase (ft^2 * Delta R-value)</display_name>
        </choice>
        <choice>
          <value>Roof Area (ft^2)</value>
          <display_name>Roof Area (ft^2)</display_name>
        </choice>
        <choice>
          <value>Window Area (ft^2)</value>
          <display_name>Window Area (ft^2)</display_name>
        </choice>
        <choice>
          <value>Door Area (ft^2)</value>
          <display_name>Door Area (ft^2)</display_name>
        </choice>
        <choice>
          <value>Duct Unconditioned Surface Area (ft^2)</value>
          <display_name>Duct Unconditioned Surface Area (ft^2)</display_name>
        </choice>
        <choice>
          <value>Rim Joist Area, Above-Grade, Exterior (ft^2)</value>
          <display_name>Rim Joist Area, Above-Grade, Exterior (ft^2)</display_name>
        </choice>
        <choice>
          <value>Slab Perimeter, Exposed, Conditioned (ft)</value>
          <display_name>Slab Perimeter, Exposed, Conditioned (ft)</display_name>
        </choice>
        <choice>
          <value>Size, Heating System Primary (kBtu/h)</value>
          <display_name>Size, Heating System Primary (kBtu/h)</display_name>
        </choice>
        <choice>
          <value>Size, Heating System Secondary (kBtu/h)</value>
          <display_name>Size, Heating System Secondary (kBtu/h)</display_name>
        </choice>
        <choice>
          <value>Size, Cooling System Primary (kBtu/h)</value>
          <display_name>Size, Cooling System Primary (kBtu/h)</display_name>
        </choice>
        <choice>
          <value>Size, Heat Pump Backup Primary (kBtu/h)</value>
          <display_name>Size, Heat Pump Backup Primary (kBtu/h)</display_name>
        </choice>
        <choice>
          <value>Size, Water Heater (gal)</value>
          <display_name>Size, Water Heater (gal)</display_name>
        </choice>
        <choice>
          <value>Flow Rate, Mechanical Ventilation (cfm)</value>
          <display_name>Flow Rate, Mechanical Ventilation (cfm)</display_name>
        </choice>
      </choices>
    </argument>
    <argument>
      <name>option_7_cost_2_value</name>
      <display_name>Option 7 Cost 2 Value</display_name>
      <description>Total option 7 cost is the sum of all: (Cost N Value) x (Cost N Multiplier).</description>
      <type>Double</type>
      <units>$</units>
      <required>false</required>
      <model_dependent>false</model_dependent>
    </argument>
    <argument>
      <name>option_7_cost_2_multiplier</name>
      <display_name>Option 7 Cost 2 Multiplier</display_name>
      <description>Total option 7 cost is the sum of all: (Cost N Value) x (Cost N Multiplier).</description>
      <type>Choice</type>
      <required>false</required>
      <model_dependent>false</model_dependent>
      <default_value></default_value>
      <choices>
        <choice>
          <value></value>
          <display_name></display_name>
        </choice>
        <choice>
          <value>Fixed (1)</value>
          <display_name>Fixed (1)</display_name>
        </choice>
        <choice>
          <value>Wall Area, Above-Grade, Conditioned (ft^2)</value>
          <display_name>Wall Area, Above-Grade, Conditioned (ft^2)</display_name>
        </choice>
        <choice>
          <value>Wall Area, Above-Grade, Exterior (ft^2)</value>
          <display_name>Wall Area, Above-Grade, Exterior (ft^2)</display_name>
        </choice>
        <choice>
          <value>Wall Area, Below-Grade (ft^2)</value>
          <display_name>Wall Area, Below-Grade (ft^2)</display_name>
        </choice>
        <choice>
          <value>Floor Area, Conditioned (ft^2)</value>
          <display_name>Floor Area, Conditioned (ft^2)</display_name>
        </choice>
        <choice>
          <value>Floor Area, Conditioned * Infiltration Reduction (ft^2 * Delta ACH50)</value>
          <display_name>Floor Area, Conditioned * Infiltration Reduction (ft^2 * Delta ACH50)</display_name>
        </choice>
        <choice>
          <value>Floor Area, Lighting (ft^2)</value>
          <display_name>Floor Area, Lighting (ft^2)</display_name>
        </choice>
        <choice>
          <value>Floor Area, Foundation (ft^2)</value>
          <display_name>Floor Area, Foundation (ft^2)</display_name>
        </choice>
        <choice>
          <value>Floor Area, Attic (ft^2)</value>
          <display_name>Floor Area, Attic (ft^2)</display_name>
        </choice>
        <choice>
          <value>Floor Area, Attic * Insulation Increase (ft^2 * Delta R-value)</value>
          <display_name>Floor Area, Attic * Insulation Increase (ft^2 * Delta R-value)</display_name>
        </choice>
        <choice>
          <value>Roof Area (ft^2)</value>
          <display_name>Roof Area (ft^2)</display_name>
        </choice>
        <choice>
          <value>Window Area (ft^2)</value>
          <display_name>Window Area (ft^2)</display_name>
        </choice>
        <choice>
          <value>Door Area (ft^2)</value>
          <display_name>Door Area (ft^2)</display_name>
        </choice>
        <choice>
          <value>Duct Unconditioned Surface Area (ft^2)</value>
          <display_name>Duct Unconditioned Surface Area (ft^2)</display_name>
        </choice>
        <choice>
          <value>Rim Joist Area, Above-Grade, Exterior (ft^2)</value>
          <display_name>Rim Joist Area, Above-Grade, Exterior (ft^2)</display_name>
        </choice>
        <choice>
          <value>Slab Perimeter, Exposed, Conditioned (ft)</value>
          <display_name>Slab Perimeter, Exposed, Conditioned (ft)</display_name>
        </choice>
        <choice>
          <value>Size, Heating System Primary (kBtu/h)</value>
          <display_name>Size, Heating System Primary (kBtu/h)</display_name>
        </choice>
        <choice>
          <value>Size, Heating System Secondary (kBtu/h)</value>
          <display_name>Size, Heating System Secondary (kBtu/h)</display_name>
        </choice>
        <choice>
          <value>Size, Cooling System Primary (kBtu/h)</value>
          <display_name>Size, Cooling System Primary (kBtu/h)</display_name>
        </choice>
        <choice>
          <value>Size, Heat Pump Backup Primary (kBtu/h)</value>
          <display_name>Size, Heat Pump Backup Primary (kBtu/h)</display_name>
        </choice>
        <choice>
          <value>Size, Water Heater (gal)</value>
          <display_name>Size, Water Heater (gal)</display_name>
        </choice>
        <choice>
          <value>Flow Rate, Mechanical Ventilation (cfm)</value>
          <display_name>Flow Rate, Mechanical Ventilation (cfm)</display_name>
        </choice>
      </choices>
    </argument>
    <argument>
      <name>option_7_lifetime</name>
      <display_name>Option 7 Lifetime</display_name>
      <description>The option lifetime.</description>
      <type>Double</type>
      <units>years</units>
      <required>false</required>
      <model_dependent>false</model_dependent>
    </argument>
    <argument>
      <name>option_8</name>
      <display_name>Option 8</display_name>
      <description>Specify the parameter|option as found in resources\options_lookup.tsv.</description>
      <type>String</type>
      <required>false</required>
      <model_dependent>false</model_dependent>
    </argument>
    <argument>
      <name>option_8_apply_logic</name>
      <display_name>Option 8 Apply Logic</display_name>
      <description>Logic that specifies if the Option 8 upgrade will apply based on the existing building's options. Specify one or more parameter|option as found in resources\options_lookup.tsv. When multiple are included, they must be separated by '||' for OR and '&amp;&amp;' for AND, and using parentheses as appropriate. Prefix an option with '!' for not.</description>
      <type>String</type>
      <required>false</required>
      <model_dependent>false</model_dependent>
    </argument>
    <argument>
      <name>option_8_cost_1_value</name>
      <display_name>Option 8 Cost 1 Value</display_name>
      <description>Total option 8 cost is the sum of all: (Cost N Value) x (Cost N Multiplier).</description>
      <type>Double</type>
      <units>$</units>
      <required>false</required>
      <model_dependent>false</model_dependent>
    </argument>
    <argument>
      <name>option_8_cost_1_multiplier</name>
      <display_name>Option 8 Cost 1 Multiplier</display_name>
      <description>Total option 8 cost is the sum of all: (Cost N Value) x (Cost N Multiplier).</description>
      <type>Choice</type>
      <required>false</required>
      <model_dependent>false</model_dependent>
      <default_value></default_value>
      <choices>
        <choice>
          <value></value>
          <display_name></display_name>
        </choice>
        <choice>
          <value>Fixed (1)</value>
          <display_name>Fixed (1)</display_name>
        </choice>
        <choice>
          <value>Wall Area, Above-Grade, Conditioned (ft^2)</value>
          <display_name>Wall Area, Above-Grade, Conditioned (ft^2)</display_name>
        </choice>
        <choice>
          <value>Wall Area, Above-Grade, Exterior (ft^2)</value>
          <display_name>Wall Area, Above-Grade, Exterior (ft^2)</display_name>
        </choice>
        <choice>
          <value>Wall Area, Below-Grade (ft^2)</value>
          <display_name>Wall Area, Below-Grade (ft^2)</display_name>
        </choice>
        <choice>
          <value>Floor Area, Conditioned (ft^2)</value>
          <display_name>Floor Area, Conditioned (ft^2)</display_name>
        </choice>
        <choice>
          <value>Floor Area, Conditioned * Infiltration Reduction (ft^2 * Delta ACH50)</value>
          <display_name>Floor Area, Conditioned * Infiltration Reduction (ft^2 * Delta ACH50)</display_name>
        </choice>
        <choice>
          <value>Floor Area, Lighting (ft^2)</value>
          <display_name>Floor Area, Lighting (ft^2)</display_name>
        </choice>
        <choice>
          <value>Floor Area, Foundation (ft^2)</value>
          <display_name>Floor Area, Foundation (ft^2)</display_name>
        </choice>
        <choice>
          <value>Floor Area, Attic (ft^2)</value>
          <display_name>Floor Area, Attic (ft^2)</display_name>
        </choice>
        <choice>
          <value>Floor Area, Attic * Insulation Increase (ft^2 * Delta R-value)</value>
          <display_name>Floor Area, Attic * Insulation Increase (ft^2 * Delta R-value)</display_name>
        </choice>
        <choice>
          <value>Roof Area (ft^2)</value>
          <display_name>Roof Area (ft^2)</display_name>
        </choice>
        <choice>
          <value>Window Area (ft^2)</value>
          <display_name>Window Area (ft^2)</display_name>
        </choice>
        <choice>
          <value>Door Area (ft^2)</value>
          <display_name>Door Area (ft^2)</display_name>
        </choice>
        <choice>
          <value>Duct Unconditioned Surface Area (ft^2)</value>
          <display_name>Duct Unconditioned Surface Area (ft^2)</display_name>
        </choice>
        <choice>
          <value>Rim Joist Area, Above-Grade, Exterior (ft^2)</value>
          <display_name>Rim Joist Area, Above-Grade, Exterior (ft^2)</display_name>
        </choice>
        <choice>
          <value>Slab Perimeter, Exposed, Conditioned (ft)</value>
          <display_name>Slab Perimeter, Exposed, Conditioned (ft)</display_name>
        </choice>
        <choice>
          <value>Size, Heating System Primary (kBtu/h)</value>
          <display_name>Size, Heating System Primary (kBtu/h)</display_name>
        </choice>
        <choice>
          <value>Size, Heating System Secondary (kBtu/h)</value>
          <display_name>Size, Heating System Secondary (kBtu/h)</display_name>
        </choice>
        <choice>
          <value>Size, Cooling System Primary (kBtu/h)</value>
          <display_name>Size, Cooling System Primary (kBtu/h)</display_name>
        </choice>
        <choice>
          <value>Size, Heat Pump Backup Primary (kBtu/h)</value>
          <display_name>Size, Heat Pump Backup Primary (kBtu/h)</display_name>
        </choice>
        <choice>
          <value>Size, Water Heater (gal)</value>
          <display_name>Size, Water Heater (gal)</display_name>
        </choice>
        <choice>
          <value>Flow Rate, Mechanical Ventilation (cfm)</value>
          <display_name>Flow Rate, Mechanical Ventilation (cfm)</display_name>
        </choice>
      </choices>
    </argument>
    <argument>
      <name>option_8_cost_2_value</name>
      <display_name>Option 8 Cost 2 Value</display_name>
      <description>Total option 8 cost is the sum of all: (Cost N Value) x (Cost N Multiplier).</description>
      <type>Double</type>
      <units>$</units>
      <required>false</required>
      <model_dependent>false</model_dependent>
    </argument>
    <argument>
      <name>option_8_cost_2_multiplier</name>
      <display_name>Option 8 Cost 2 Multiplier</display_name>
      <description>Total option 8 cost is the sum of all: (Cost N Value) x (Cost N Multiplier).</description>
      <type>Choice</type>
      <required>false</required>
      <model_dependent>false</model_dependent>
      <default_value></default_value>
      <choices>
        <choice>
          <value></value>
          <display_name></display_name>
        </choice>
        <choice>
          <value>Fixed (1)</value>
          <display_name>Fixed (1)</display_name>
        </choice>
        <choice>
          <value>Wall Area, Above-Grade, Conditioned (ft^2)</value>
          <display_name>Wall Area, Above-Grade, Conditioned (ft^2)</display_name>
        </choice>
        <choice>
          <value>Wall Area, Above-Grade, Exterior (ft^2)</value>
          <display_name>Wall Area, Above-Grade, Exterior (ft^2)</display_name>
        </choice>
        <choice>
          <value>Wall Area, Below-Grade (ft^2)</value>
          <display_name>Wall Area, Below-Grade (ft^2)</display_name>
        </choice>
        <choice>
          <value>Floor Area, Conditioned (ft^2)</value>
          <display_name>Floor Area, Conditioned (ft^2)</display_name>
        </choice>
        <choice>
          <value>Floor Area, Conditioned * Infiltration Reduction (ft^2 * Delta ACH50)</value>
          <display_name>Floor Area, Conditioned * Infiltration Reduction (ft^2 * Delta ACH50)</display_name>
        </choice>
        <choice>
          <value>Floor Area, Lighting (ft^2)</value>
          <display_name>Floor Area, Lighting (ft^2)</display_name>
        </choice>
        <choice>
          <value>Floor Area, Foundation (ft^2)</value>
          <display_name>Floor Area, Foundation (ft^2)</display_name>
        </choice>
        <choice>
          <value>Floor Area, Attic (ft^2)</value>
          <display_name>Floor Area, Attic (ft^2)</display_name>
        </choice>
        <choice>
          <value>Floor Area, Attic * Insulation Increase (ft^2 * Delta R-value)</value>
          <display_name>Floor Area, Attic * Insulation Increase (ft^2 * Delta R-value)</display_name>
        </choice>
        <choice>
          <value>Roof Area (ft^2)</value>
          <display_name>Roof Area (ft^2)</display_name>
        </choice>
        <choice>
          <value>Window Area (ft^2)</value>
          <display_name>Window Area (ft^2)</display_name>
        </choice>
        <choice>
          <value>Door Area (ft^2)</value>
          <display_name>Door Area (ft^2)</display_name>
        </choice>
        <choice>
          <value>Duct Unconditioned Surface Area (ft^2)</value>
          <display_name>Duct Unconditioned Surface Area (ft^2)</display_name>
        </choice>
        <choice>
          <value>Rim Joist Area, Above-Grade, Exterior (ft^2)</value>
          <display_name>Rim Joist Area, Above-Grade, Exterior (ft^2)</display_name>
        </choice>
        <choice>
          <value>Slab Perimeter, Exposed, Conditioned (ft)</value>
          <display_name>Slab Perimeter, Exposed, Conditioned (ft)</display_name>
        </choice>
        <choice>
          <value>Size, Heating System Primary (kBtu/h)</value>
          <display_name>Size, Heating System Primary (kBtu/h)</display_name>
        </choice>
        <choice>
          <value>Size, Heating System Secondary (kBtu/h)</value>
          <display_name>Size, Heating System Secondary (kBtu/h)</display_name>
        </choice>
        <choice>
          <value>Size, Cooling System Primary (kBtu/h)</value>
          <display_name>Size, Cooling System Primary (kBtu/h)</display_name>
        </choice>
        <choice>
          <value>Size, Heat Pump Backup Primary (kBtu/h)</value>
          <display_name>Size, Heat Pump Backup Primary (kBtu/h)</display_name>
        </choice>
        <choice>
          <value>Size, Water Heater (gal)</value>
          <display_name>Size, Water Heater (gal)</display_name>
        </choice>
        <choice>
          <value>Flow Rate, Mechanical Ventilation (cfm)</value>
          <display_name>Flow Rate, Mechanical Ventilation (cfm)</display_name>
        </choice>
      </choices>
    </argument>
    <argument>
      <name>option_8_lifetime</name>
      <display_name>Option 8 Lifetime</display_name>
      <description>The option lifetime.</description>
      <type>Double</type>
      <units>years</units>
      <required>false</required>
      <model_dependent>false</model_dependent>
    </argument>
    <argument>
      <name>option_9</name>
      <display_name>Option 9</display_name>
      <description>Specify the parameter|option as found in resources\options_lookup.tsv.</description>
      <type>String</type>
      <required>false</required>
      <model_dependent>false</model_dependent>
    </argument>
    <argument>
      <name>option_9_apply_logic</name>
      <display_name>Option 9 Apply Logic</display_name>
      <description>Logic that specifies if the Option 9 upgrade will apply based on the existing building's options. Specify one or more parameter|option as found in resources\options_lookup.tsv. When multiple are included, they must be separated by '||' for OR and '&amp;&amp;' for AND, and using parentheses as appropriate. Prefix an option with '!' for not.</description>
      <type>String</type>
      <required>false</required>
      <model_dependent>false</model_dependent>
    </argument>
    <argument>
      <name>option_9_cost_1_value</name>
      <display_name>Option 9 Cost 1 Value</display_name>
      <description>Total option 9 cost is the sum of all: (Cost N Value) x (Cost N Multiplier).</description>
      <type>Double</type>
      <units>$</units>
      <required>false</required>
      <model_dependent>false</model_dependent>
    </argument>
    <argument>
      <name>option_9_cost_1_multiplier</name>
      <display_name>Option 9 Cost 1 Multiplier</display_name>
      <description>Total option 9 cost is the sum of all: (Cost N Value) x (Cost N Multiplier).</description>
      <type>Choice</type>
      <required>false</required>
      <model_dependent>false</model_dependent>
      <default_value></default_value>
      <choices>
        <choice>
          <value></value>
          <display_name></display_name>
        </choice>
        <choice>
          <value>Fixed (1)</value>
          <display_name>Fixed (1)</display_name>
        </choice>
        <choice>
          <value>Wall Area, Above-Grade, Conditioned (ft^2)</value>
          <display_name>Wall Area, Above-Grade, Conditioned (ft^2)</display_name>
        </choice>
        <choice>
          <value>Wall Area, Above-Grade, Exterior (ft^2)</value>
          <display_name>Wall Area, Above-Grade, Exterior (ft^2)</display_name>
        </choice>
        <choice>
          <value>Wall Area, Below-Grade (ft^2)</value>
          <display_name>Wall Area, Below-Grade (ft^2)</display_name>
        </choice>
        <choice>
          <value>Floor Area, Conditioned (ft^2)</value>
          <display_name>Floor Area, Conditioned (ft^2)</display_name>
        </choice>
        <choice>
          <value>Floor Area, Conditioned * Infiltration Reduction (ft^2 * Delta ACH50)</value>
          <display_name>Floor Area, Conditioned * Infiltration Reduction (ft^2 * Delta ACH50)</display_name>
        </choice>
        <choice>
          <value>Floor Area, Lighting (ft^2)</value>
          <display_name>Floor Area, Lighting (ft^2)</display_name>
        </choice>
        <choice>
          <value>Floor Area, Foundation (ft^2)</value>
          <display_name>Floor Area, Foundation (ft^2)</display_name>
        </choice>
        <choice>
          <value>Floor Area, Attic (ft^2)</value>
          <display_name>Floor Area, Attic (ft^2)</display_name>
        </choice>
        <choice>
          <value>Floor Area, Attic * Insulation Increase (ft^2 * Delta R-value)</value>
          <display_name>Floor Area, Attic * Insulation Increase (ft^2 * Delta R-value)</display_name>
        </choice>
        <choice>
          <value>Roof Area (ft^2)</value>
          <display_name>Roof Area (ft^2)</display_name>
        </choice>
        <choice>
          <value>Window Area (ft^2)</value>
          <display_name>Window Area (ft^2)</display_name>
        </choice>
        <choice>
          <value>Door Area (ft^2)</value>
          <display_name>Door Area (ft^2)</display_name>
        </choice>
        <choice>
          <value>Duct Unconditioned Surface Area (ft^2)</value>
          <display_name>Duct Unconditioned Surface Area (ft^2)</display_name>
        </choice>
        <choice>
          <value>Rim Joist Area, Above-Grade, Exterior (ft^2)</value>
          <display_name>Rim Joist Area, Above-Grade, Exterior (ft^2)</display_name>
        </choice>
        <choice>
          <value>Slab Perimeter, Exposed, Conditioned (ft)</value>
          <display_name>Slab Perimeter, Exposed, Conditioned (ft)</display_name>
        </choice>
        <choice>
          <value>Size, Heating System Primary (kBtu/h)</value>
          <display_name>Size, Heating System Primary (kBtu/h)</display_name>
        </choice>
        <choice>
          <value>Size, Heating System Secondary (kBtu/h)</value>
          <display_name>Size, Heating System Secondary (kBtu/h)</display_name>
        </choice>
        <choice>
          <value>Size, Cooling System Primary (kBtu/h)</value>
          <display_name>Size, Cooling System Primary (kBtu/h)</display_name>
        </choice>
        <choice>
          <value>Size, Heat Pump Backup Primary (kBtu/h)</value>
          <display_name>Size, Heat Pump Backup Primary (kBtu/h)</display_name>
        </choice>
        <choice>
          <value>Size, Water Heater (gal)</value>
          <display_name>Size, Water Heater (gal)</display_name>
        </choice>
        <choice>
          <value>Flow Rate, Mechanical Ventilation (cfm)</value>
          <display_name>Flow Rate, Mechanical Ventilation (cfm)</display_name>
        </choice>
      </choices>
    </argument>
    <argument>
      <name>option_9_cost_2_value</name>
      <display_name>Option 9 Cost 2 Value</display_name>
      <description>Total option 9 cost is the sum of all: (Cost N Value) x (Cost N Multiplier).</description>
      <type>Double</type>
      <units>$</units>
      <required>false</required>
      <model_dependent>false</model_dependent>
    </argument>
    <argument>
      <name>option_9_cost_2_multiplier</name>
      <display_name>Option 9 Cost 2 Multiplier</display_name>
      <description>Total option 9 cost is the sum of all: (Cost N Value) x (Cost N Multiplier).</description>
      <type>Choice</type>
      <required>false</required>
      <model_dependent>false</model_dependent>
      <default_value></default_value>
      <choices>
        <choice>
          <value></value>
          <display_name></display_name>
        </choice>
        <choice>
          <value>Fixed (1)</value>
          <display_name>Fixed (1)</display_name>
        </choice>
        <choice>
          <value>Wall Area, Above-Grade, Conditioned (ft^2)</value>
          <display_name>Wall Area, Above-Grade, Conditioned (ft^2)</display_name>
        </choice>
        <choice>
          <value>Wall Area, Above-Grade, Exterior (ft^2)</value>
          <display_name>Wall Area, Above-Grade, Exterior (ft^2)</display_name>
        </choice>
        <choice>
          <value>Wall Area, Below-Grade (ft^2)</value>
          <display_name>Wall Area, Below-Grade (ft^2)</display_name>
        </choice>
        <choice>
          <value>Floor Area, Conditioned (ft^2)</value>
          <display_name>Floor Area, Conditioned (ft^2)</display_name>
        </choice>
        <choice>
          <value>Floor Area, Conditioned * Infiltration Reduction (ft^2 * Delta ACH50)</value>
          <display_name>Floor Area, Conditioned * Infiltration Reduction (ft^2 * Delta ACH50)</display_name>
        </choice>
        <choice>
          <value>Floor Area, Lighting (ft^2)</value>
          <display_name>Floor Area, Lighting (ft^2)</display_name>
        </choice>
        <choice>
          <value>Floor Area, Foundation (ft^2)</value>
          <display_name>Floor Area, Foundation (ft^2)</display_name>
        </choice>
        <choice>
          <value>Floor Area, Attic (ft^2)</value>
          <display_name>Floor Area, Attic (ft^2)</display_name>
        </choice>
        <choice>
          <value>Floor Area, Attic * Insulation Increase (ft^2 * Delta R-value)</value>
          <display_name>Floor Area, Attic * Insulation Increase (ft^2 * Delta R-value)</display_name>
        </choice>
        <choice>
          <value>Roof Area (ft^2)</value>
          <display_name>Roof Area (ft^2)</display_name>
        </choice>
        <choice>
          <value>Window Area (ft^2)</value>
          <display_name>Window Area (ft^2)</display_name>
        </choice>
        <choice>
          <value>Door Area (ft^2)</value>
          <display_name>Door Area (ft^2)</display_name>
        </choice>
        <choice>
          <value>Duct Unconditioned Surface Area (ft^2)</value>
          <display_name>Duct Unconditioned Surface Area (ft^2)</display_name>
        </choice>
        <choice>
          <value>Rim Joist Area, Above-Grade, Exterior (ft^2)</value>
          <display_name>Rim Joist Area, Above-Grade, Exterior (ft^2)</display_name>
        </choice>
        <choice>
          <value>Slab Perimeter, Exposed, Conditioned (ft)</value>
          <display_name>Slab Perimeter, Exposed, Conditioned (ft)</display_name>
        </choice>
        <choice>
          <value>Size, Heating System Primary (kBtu/h)</value>
          <display_name>Size, Heating System Primary (kBtu/h)</display_name>
        </choice>
        <choice>
          <value>Size, Heating System Secondary (kBtu/h)</value>
          <display_name>Size, Heating System Secondary (kBtu/h)</display_name>
        </choice>
        <choice>
          <value>Size, Cooling System Primary (kBtu/h)</value>
          <display_name>Size, Cooling System Primary (kBtu/h)</display_name>
        </choice>
        <choice>
          <value>Size, Heat Pump Backup Primary (kBtu/h)</value>
          <display_name>Size, Heat Pump Backup Primary (kBtu/h)</display_name>
        </choice>
        <choice>
          <value>Size, Water Heater (gal)</value>
          <display_name>Size, Water Heater (gal)</display_name>
        </choice>
        <choice>
          <value>Flow Rate, Mechanical Ventilation (cfm)</value>
          <display_name>Flow Rate, Mechanical Ventilation (cfm)</display_name>
        </choice>
      </choices>
    </argument>
    <argument>
      <name>option_9_lifetime</name>
      <display_name>Option 9 Lifetime</display_name>
      <description>The option lifetime.</description>
      <type>Double</type>
      <units>years</units>
      <required>false</required>
      <model_dependent>false</model_dependent>
    </argument>
    <argument>
      <name>option_10</name>
      <display_name>Option 10</display_name>
      <description>Specify the parameter|option as found in resources\options_lookup.tsv.</description>
      <type>String</type>
      <required>false</required>
      <model_dependent>false</model_dependent>
    </argument>
    <argument>
      <name>option_10_apply_logic</name>
      <display_name>Option 10 Apply Logic</display_name>
      <description>Logic that specifies if the Option 10 upgrade will apply based on the existing building's options. Specify one or more parameter|option as found in resources\options_lookup.tsv. When multiple are included, they must be separated by '||' for OR and '&amp;&amp;' for AND, and using parentheses as appropriate. Prefix an option with '!' for not.</description>
      <type>String</type>
      <required>false</required>
      <model_dependent>false</model_dependent>
    </argument>
    <argument>
      <name>option_10_cost_1_value</name>
      <display_name>Option 10 Cost 1 Value</display_name>
      <description>Total option 10 cost is the sum of all: (Cost N Value) x (Cost N Multiplier).</description>
      <type>Double</type>
      <units>$</units>
      <required>false</required>
      <model_dependent>false</model_dependent>
    </argument>
    <argument>
      <name>option_10_cost_1_multiplier</name>
      <display_name>Option 10 Cost 1 Multiplier</display_name>
      <description>Total option 10 cost is the sum of all: (Cost N Value) x (Cost N Multiplier).</description>
      <type>Choice</type>
      <required>false</required>
      <model_dependent>false</model_dependent>
      <default_value></default_value>
      <choices>
        <choice>
          <value></value>
          <display_name></display_name>
        </choice>
        <choice>
          <value>Fixed (1)</value>
          <display_name>Fixed (1)</display_name>
        </choice>
        <choice>
          <value>Wall Area, Above-Grade, Conditioned (ft^2)</value>
          <display_name>Wall Area, Above-Grade, Conditioned (ft^2)</display_name>
        </choice>
        <choice>
          <value>Wall Area, Above-Grade, Exterior (ft^2)</value>
          <display_name>Wall Area, Above-Grade, Exterior (ft^2)</display_name>
        </choice>
        <choice>
          <value>Wall Area, Below-Grade (ft^2)</value>
          <display_name>Wall Area, Below-Grade (ft^2)</display_name>
        </choice>
        <choice>
          <value>Floor Area, Conditioned (ft^2)</value>
          <display_name>Floor Area, Conditioned (ft^2)</display_name>
        </choice>
        <choice>
          <value>Floor Area, Conditioned * Infiltration Reduction (ft^2 * Delta ACH50)</value>
          <display_name>Floor Area, Conditioned * Infiltration Reduction (ft^2 * Delta ACH50)</display_name>
        </choice>
        <choice>
          <value>Floor Area, Lighting (ft^2)</value>
          <display_name>Floor Area, Lighting (ft^2)</display_name>
        </choice>
        <choice>
          <value>Floor Area, Foundation (ft^2)</value>
          <display_name>Floor Area, Foundation (ft^2)</display_name>
        </choice>
        <choice>
          <value>Floor Area, Attic (ft^2)</value>
          <display_name>Floor Area, Attic (ft^2)</display_name>
        </choice>
        <choice>
          <value>Floor Area, Attic * Insulation Increase (ft^2 * Delta R-value)</value>
          <display_name>Floor Area, Attic * Insulation Increase (ft^2 * Delta R-value)</display_name>
        </choice>
        <choice>
          <value>Roof Area (ft^2)</value>
          <display_name>Roof Area (ft^2)</display_name>
        </choice>
        <choice>
          <value>Window Area (ft^2)</value>
          <display_name>Window Area (ft^2)</display_name>
        </choice>
        <choice>
          <value>Door Area (ft^2)</value>
          <display_name>Door Area (ft^2)</display_name>
        </choice>
        <choice>
          <value>Duct Unconditioned Surface Area (ft^2)</value>
          <display_name>Duct Unconditioned Surface Area (ft^2)</display_name>
        </choice>
        <choice>
          <value>Rim Joist Area, Above-Grade, Exterior (ft^2)</value>
          <display_name>Rim Joist Area, Above-Grade, Exterior (ft^2)</display_name>
        </choice>
        <choice>
          <value>Slab Perimeter, Exposed, Conditioned (ft)</value>
          <display_name>Slab Perimeter, Exposed, Conditioned (ft)</display_name>
        </choice>
        <choice>
          <value>Size, Heating System Primary (kBtu/h)</value>
          <display_name>Size, Heating System Primary (kBtu/h)</display_name>
        </choice>
        <choice>
          <value>Size, Heating System Secondary (kBtu/h)</value>
          <display_name>Size, Heating System Secondary (kBtu/h)</display_name>
        </choice>
        <choice>
          <value>Size, Cooling System Primary (kBtu/h)</value>
          <display_name>Size, Cooling System Primary (kBtu/h)</display_name>
        </choice>
        <choice>
          <value>Size, Heat Pump Backup Primary (kBtu/h)</value>
          <display_name>Size, Heat Pump Backup Primary (kBtu/h)</display_name>
        </choice>
        <choice>
          <value>Size, Water Heater (gal)</value>
          <display_name>Size, Water Heater (gal)</display_name>
        </choice>
        <choice>
          <value>Flow Rate, Mechanical Ventilation (cfm)</value>
          <display_name>Flow Rate, Mechanical Ventilation (cfm)</display_name>
        </choice>
      </choices>
    </argument>
    <argument>
      <name>option_10_cost_2_value</name>
      <display_name>Option 10 Cost 2 Value</display_name>
      <description>Total option 10 cost is the sum of all: (Cost N Value) x (Cost N Multiplier).</description>
      <type>Double</type>
      <units>$</units>
      <required>false</required>
      <model_dependent>false</model_dependent>
    </argument>
    <argument>
      <name>option_10_cost_2_multiplier</name>
      <display_name>Option 10 Cost 2 Multiplier</display_name>
      <description>Total option 10 cost is the sum of all: (Cost N Value) x (Cost N Multiplier).</description>
      <type>Choice</type>
      <required>false</required>
      <model_dependent>false</model_dependent>
      <default_value></default_value>
      <choices>
        <choice>
          <value></value>
          <display_name></display_name>
        </choice>
        <choice>
          <value>Fixed (1)</value>
          <display_name>Fixed (1)</display_name>
        </choice>
        <choice>
          <value>Wall Area, Above-Grade, Conditioned (ft^2)</value>
          <display_name>Wall Area, Above-Grade, Conditioned (ft^2)</display_name>
        </choice>
        <choice>
          <value>Wall Area, Above-Grade, Exterior (ft^2)</value>
          <display_name>Wall Area, Above-Grade, Exterior (ft^2)</display_name>
        </choice>
        <choice>
          <value>Wall Area, Below-Grade (ft^2)</value>
          <display_name>Wall Area, Below-Grade (ft^2)</display_name>
        </choice>
        <choice>
          <value>Floor Area, Conditioned (ft^2)</value>
          <display_name>Floor Area, Conditioned (ft^2)</display_name>
        </choice>
        <choice>
          <value>Floor Area, Conditioned * Infiltration Reduction (ft^2 * Delta ACH50)</value>
          <display_name>Floor Area, Conditioned * Infiltration Reduction (ft^2 * Delta ACH50)</display_name>
        </choice>
        <choice>
          <value>Floor Area, Lighting (ft^2)</value>
          <display_name>Floor Area, Lighting (ft^2)</display_name>
        </choice>
        <choice>
          <value>Floor Area, Foundation (ft^2)</value>
          <display_name>Floor Area, Foundation (ft^2)</display_name>
        </choice>
        <choice>
          <value>Floor Area, Attic (ft^2)</value>
          <display_name>Floor Area, Attic (ft^2)</display_name>
        </choice>
        <choice>
          <value>Floor Area, Attic * Insulation Increase (ft^2 * Delta R-value)</value>
          <display_name>Floor Area, Attic * Insulation Increase (ft^2 * Delta R-value)</display_name>
        </choice>
        <choice>
          <value>Roof Area (ft^2)</value>
          <display_name>Roof Area (ft^2)</display_name>
        </choice>
        <choice>
          <value>Window Area (ft^2)</value>
          <display_name>Window Area (ft^2)</display_name>
        </choice>
        <choice>
          <value>Door Area (ft^2)</value>
          <display_name>Door Area (ft^2)</display_name>
        </choice>
        <choice>
          <value>Duct Unconditioned Surface Area (ft^2)</value>
          <display_name>Duct Unconditioned Surface Area (ft^2)</display_name>
        </choice>
        <choice>
          <value>Rim Joist Area, Above-Grade, Exterior (ft^2)</value>
          <display_name>Rim Joist Area, Above-Grade, Exterior (ft^2)</display_name>
        </choice>
        <choice>
          <value>Slab Perimeter, Exposed, Conditioned (ft)</value>
          <display_name>Slab Perimeter, Exposed, Conditioned (ft)</display_name>
        </choice>
        <choice>
          <value>Size, Heating System Primary (kBtu/h)</value>
          <display_name>Size, Heating System Primary (kBtu/h)</display_name>
        </choice>
        <choice>
          <value>Size, Heating System Secondary (kBtu/h)</value>
          <display_name>Size, Heating System Secondary (kBtu/h)</display_name>
        </choice>
        <choice>
          <value>Size, Cooling System Primary (kBtu/h)</value>
          <display_name>Size, Cooling System Primary (kBtu/h)</display_name>
        </choice>
        <choice>
          <value>Size, Heat Pump Backup Primary (kBtu/h)</value>
          <display_name>Size, Heat Pump Backup Primary (kBtu/h)</display_name>
        </choice>
        <choice>
          <value>Size, Water Heater (gal)</value>
          <display_name>Size, Water Heater (gal)</display_name>
        </choice>
        <choice>
          <value>Flow Rate, Mechanical Ventilation (cfm)</value>
          <display_name>Flow Rate, Mechanical Ventilation (cfm)</display_name>
        </choice>
      </choices>
    </argument>
    <argument>
      <name>option_10_lifetime</name>
      <display_name>Option 10 Lifetime</display_name>
      <description>The option lifetime.</description>
      <type>Double</type>
      <units>years</units>
      <required>false</required>
      <model_dependent>false</model_dependent>
    </argument>
    <argument>
      <name>option_11</name>
      <display_name>Option 11</display_name>
      <description>Specify the parameter|option as found in resources\options_lookup.tsv.</description>
      <type>String</type>
      <required>false</required>
      <model_dependent>false</model_dependent>
    </argument>
    <argument>
      <name>option_11_apply_logic</name>
      <display_name>Option 11 Apply Logic</display_name>
      <description>Logic that specifies if the Option 11 upgrade will apply based on the existing building's options. Specify one or more parameter|option as found in resources\options_lookup.tsv. When multiple are included, they must be separated by '||' for OR and '&amp;&amp;' for AND, and using parentheses as appropriate. Prefix an option with '!' for not.</description>
      <type>String</type>
      <required>false</required>
      <model_dependent>false</model_dependent>
    </argument>
    <argument>
      <name>option_11_cost_1_value</name>
      <display_name>Option 11 Cost 1 Value</display_name>
      <description>Total option 11 cost is the sum of all: (Cost N Value) x (Cost N Multiplier).</description>
      <type>Double</type>
      <units>$</units>
      <required>false</required>
      <model_dependent>false</model_dependent>
    </argument>
    <argument>
      <name>option_11_cost_1_multiplier</name>
      <display_name>Option 11 Cost 1 Multiplier</display_name>
      <description>Total option 11 cost is the sum of all: (Cost N Value) x (Cost N Multiplier).</description>
      <type>Choice</type>
      <required>false</required>
      <model_dependent>false</model_dependent>
      <default_value></default_value>
      <choices>
        <choice>
          <value></value>
          <display_name></display_name>
        </choice>
        <choice>
          <value>Fixed (1)</value>
          <display_name>Fixed (1)</display_name>
        </choice>
        <choice>
          <value>Wall Area, Above-Grade, Conditioned (ft^2)</value>
          <display_name>Wall Area, Above-Grade, Conditioned (ft^2)</display_name>
        </choice>
        <choice>
          <value>Wall Area, Above-Grade, Exterior (ft^2)</value>
          <display_name>Wall Area, Above-Grade, Exterior (ft^2)</display_name>
        </choice>
        <choice>
          <value>Wall Area, Below-Grade (ft^2)</value>
          <display_name>Wall Area, Below-Grade (ft^2)</display_name>
        </choice>
        <choice>
          <value>Floor Area, Conditioned (ft^2)</value>
          <display_name>Floor Area, Conditioned (ft^2)</display_name>
        </choice>
        <choice>
          <value>Floor Area, Conditioned * Infiltration Reduction (ft^2 * Delta ACH50)</value>
          <display_name>Floor Area, Conditioned * Infiltration Reduction (ft^2 * Delta ACH50)</display_name>
        </choice>
        <choice>
          <value>Floor Area, Lighting (ft^2)</value>
          <display_name>Floor Area, Lighting (ft^2)</display_name>
        </choice>
        <choice>
          <value>Floor Area, Foundation (ft^2)</value>
          <display_name>Floor Area, Foundation (ft^2)</display_name>
        </choice>
        <choice>
          <value>Floor Area, Attic (ft^2)</value>
          <display_name>Floor Area, Attic (ft^2)</display_name>
        </choice>
        <choice>
          <value>Floor Area, Attic * Insulation Increase (ft^2 * Delta R-value)</value>
          <display_name>Floor Area, Attic * Insulation Increase (ft^2 * Delta R-value)</display_name>
        </choice>
        <choice>
          <value>Roof Area (ft^2)</value>
          <display_name>Roof Area (ft^2)</display_name>
        </choice>
        <choice>
          <value>Window Area (ft^2)</value>
          <display_name>Window Area (ft^2)</display_name>
        </choice>
        <choice>
          <value>Door Area (ft^2)</value>
          <display_name>Door Area (ft^2)</display_name>
        </choice>
        <choice>
          <value>Duct Unconditioned Surface Area (ft^2)</value>
          <display_name>Duct Unconditioned Surface Area (ft^2)</display_name>
        </choice>
        <choice>
          <value>Rim Joist Area, Above-Grade, Exterior (ft^2)</value>
          <display_name>Rim Joist Area, Above-Grade, Exterior (ft^2)</display_name>
        </choice>
        <choice>
          <value>Slab Perimeter, Exposed, Conditioned (ft)</value>
          <display_name>Slab Perimeter, Exposed, Conditioned (ft)</display_name>
        </choice>
        <choice>
          <value>Size, Heating System Primary (kBtu/h)</value>
          <display_name>Size, Heating System Primary (kBtu/h)</display_name>
        </choice>
        <choice>
          <value>Size, Heating System Secondary (kBtu/h)</value>
          <display_name>Size, Heating System Secondary (kBtu/h)</display_name>
        </choice>
        <choice>
          <value>Size, Cooling System Primary (kBtu/h)</value>
          <display_name>Size, Cooling System Primary (kBtu/h)</display_name>
        </choice>
        <choice>
          <value>Size, Heat Pump Backup Primary (kBtu/h)</value>
          <display_name>Size, Heat Pump Backup Primary (kBtu/h)</display_name>
        </choice>
        <choice>
          <value>Size, Water Heater (gal)</value>
          <display_name>Size, Water Heater (gal)</display_name>
        </choice>
        <choice>
          <value>Flow Rate, Mechanical Ventilation (cfm)</value>
          <display_name>Flow Rate, Mechanical Ventilation (cfm)</display_name>
        </choice>
      </choices>
    </argument>
    <argument>
      <name>option_11_cost_2_value</name>
      <display_name>Option 11 Cost 2 Value</display_name>
      <description>Total option 11 cost is the sum of all: (Cost N Value) x (Cost N Multiplier).</description>
      <type>Double</type>
      <units>$</units>
      <required>false</required>
      <model_dependent>false</model_dependent>
    </argument>
    <argument>
      <name>option_11_cost_2_multiplier</name>
      <display_name>Option 11 Cost 2 Multiplier</display_name>
      <description>Total option 11 cost is the sum of all: (Cost N Value) x (Cost N Multiplier).</description>
      <type>Choice</type>
      <required>false</required>
      <model_dependent>false</model_dependent>
      <default_value></default_value>
      <choices>
        <choice>
          <value></value>
          <display_name></display_name>
        </choice>
        <choice>
          <value>Fixed (1)</value>
          <display_name>Fixed (1)</display_name>
        </choice>
        <choice>
          <value>Wall Area, Above-Grade, Conditioned (ft^2)</value>
          <display_name>Wall Area, Above-Grade, Conditioned (ft^2)</display_name>
        </choice>
        <choice>
          <value>Wall Area, Above-Grade, Exterior (ft^2)</value>
          <display_name>Wall Area, Above-Grade, Exterior (ft^2)</display_name>
        </choice>
        <choice>
          <value>Wall Area, Below-Grade (ft^2)</value>
          <display_name>Wall Area, Below-Grade (ft^2)</display_name>
        </choice>
        <choice>
          <value>Floor Area, Conditioned (ft^2)</value>
          <display_name>Floor Area, Conditioned (ft^2)</display_name>
        </choice>
        <choice>
          <value>Floor Area, Conditioned * Infiltration Reduction (ft^2 * Delta ACH50)</value>
          <display_name>Floor Area, Conditioned * Infiltration Reduction (ft^2 * Delta ACH50)</display_name>
        </choice>
        <choice>
          <value>Floor Area, Lighting (ft^2)</value>
          <display_name>Floor Area, Lighting (ft^2)</display_name>
        </choice>
        <choice>
          <value>Floor Area, Foundation (ft^2)</value>
          <display_name>Floor Area, Foundation (ft^2)</display_name>
        </choice>
        <choice>
          <value>Floor Area, Attic (ft^2)</value>
          <display_name>Floor Area, Attic (ft^2)</display_name>
        </choice>
        <choice>
          <value>Floor Area, Attic * Insulation Increase (ft^2 * Delta R-value)</value>
          <display_name>Floor Area, Attic * Insulation Increase (ft^2 * Delta R-value)</display_name>
        </choice>
        <choice>
          <value>Roof Area (ft^2)</value>
          <display_name>Roof Area (ft^2)</display_name>
        </choice>
        <choice>
          <value>Window Area (ft^2)</value>
          <display_name>Window Area (ft^2)</display_name>
        </choice>
        <choice>
          <value>Door Area (ft^2)</value>
          <display_name>Door Area (ft^2)</display_name>
        </choice>
        <choice>
          <value>Duct Unconditioned Surface Area (ft^2)</value>
          <display_name>Duct Unconditioned Surface Area (ft^2)</display_name>
        </choice>
        <choice>
          <value>Rim Joist Area, Above-Grade, Exterior (ft^2)</value>
          <display_name>Rim Joist Area, Above-Grade, Exterior (ft^2)</display_name>
        </choice>
        <choice>
          <value>Slab Perimeter, Exposed, Conditioned (ft)</value>
          <display_name>Slab Perimeter, Exposed, Conditioned (ft)</display_name>
        </choice>
        <choice>
          <value>Size, Heating System Primary (kBtu/h)</value>
          <display_name>Size, Heating System Primary (kBtu/h)</display_name>
        </choice>
        <choice>
          <value>Size, Heating System Secondary (kBtu/h)</value>
          <display_name>Size, Heating System Secondary (kBtu/h)</display_name>
        </choice>
        <choice>
          <value>Size, Cooling System Primary (kBtu/h)</value>
          <display_name>Size, Cooling System Primary (kBtu/h)</display_name>
        </choice>
        <choice>
          <value>Size, Heat Pump Backup Primary (kBtu/h)</value>
          <display_name>Size, Heat Pump Backup Primary (kBtu/h)</display_name>
        </choice>
        <choice>
          <value>Size, Water Heater (gal)</value>
          <display_name>Size, Water Heater (gal)</display_name>
        </choice>
        <choice>
          <value>Flow Rate, Mechanical Ventilation (cfm)</value>
          <display_name>Flow Rate, Mechanical Ventilation (cfm)</display_name>
        </choice>
      </choices>
    </argument>
    <argument>
      <name>option_11_lifetime</name>
      <display_name>Option 11 Lifetime</display_name>
      <description>The option lifetime.</description>
      <type>Double</type>
      <units>years</units>
      <required>false</required>
      <model_dependent>false</model_dependent>
    </argument>
    <argument>
      <name>option_12</name>
      <display_name>Option 12</display_name>
      <description>Specify the parameter|option as found in resources\options_lookup.tsv.</description>
      <type>String</type>
      <required>false</required>
      <model_dependent>false</model_dependent>
    </argument>
    <argument>
      <name>option_12_apply_logic</name>
      <display_name>Option 12 Apply Logic</display_name>
      <description>Logic that specifies if the Option 12 upgrade will apply based on the existing building's options. Specify one or more parameter|option as found in resources\options_lookup.tsv. When multiple are included, they must be separated by '||' for OR and '&amp;&amp;' for AND, and using parentheses as appropriate. Prefix an option with '!' for not.</description>
      <type>String</type>
      <required>false</required>
      <model_dependent>false</model_dependent>
    </argument>
    <argument>
      <name>option_12_cost_1_value</name>
      <display_name>Option 12 Cost 1 Value</display_name>
      <description>Total option 12 cost is the sum of all: (Cost N Value) x (Cost N Multiplier).</description>
      <type>Double</type>
      <units>$</units>
      <required>false</required>
      <model_dependent>false</model_dependent>
    </argument>
    <argument>
      <name>option_12_cost_1_multiplier</name>
      <display_name>Option 12 Cost 1 Multiplier</display_name>
      <description>Total option 12 cost is the sum of all: (Cost N Value) x (Cost N Multiplier).</description>
      <type>Choice</type>
      <required>false</required>
      <model_dependent>false</model_dependent>
      <default_value></default_value>
      <choices>
        <choice>
          <value></value>
          <display_name></display_name>
        </choice>
        <choice>
          <value>Fixed (1)</value>
          <display_name>Fixed (1)</display_name>
        </choice>
        <choice>
          <value>Wall Area, Above-Grade, Conditioned (ft^2)</value>
          <display_name>Wall Area, Above-Grade, Conditioned (ft^2)</display_name>
        </choice>
        <choice>
          <value>Wall Area, Above-Grade, Exterior (ft^2)</value>
          <display_name>Wall Area, Above-Grade, Exterior (ft^2)</display_name>
        </choice>
        <choice>
          <value>Wall Area, Below-Grade (ft^2)</value>
          <display_name>Wall Area, Below-Grade (ft^2)</display_name>
        </choice>
        <choice>
          <value>Floor Area, Conditioned (ft^2)</value>
          <display_name>Floor Area, Conditioned (ft^2)</display_name>
        </choice>
        <choice>
          <value>Floor Area, Conditioned * Infiltration Reduction (ft^2 * Delta ACH50)</value>
          <display_name>Floor Area, Conditioned * Infiltration Reduction (ft^2 * Delta ACH50)</display_name>
        </choice>
        <choice>
          <value>Floor Area, Lighting (ft^2)</value>
          <display_name>Floor Area, Lighting (ft^2)</display_name>
        </choice>
        <choice>
          <value>Floor Area, Foundation (ft^2)</value>
          <display_name>Floor Area, Foundation (ft^2)</display_name>
        </choice>
        <choice>
          <value>Floor Area, Attic (ft^2)</value>
          <display_name>Floor Area, Attic (ft^2)</display_name>
        </choice>
        <choice>
          <value>Floor Area, Attic * Insulation Increase (ft^2 * Delta R-value)</value>
          <display_name>Floor Area, Attic * Insulation Increase (ft^2 * Delta R-value)</display_name>
        </choice>
        <choice>
          <value>Roof Area (ft^2)</value>
          <display_name>Roof Area (ft^2)</display_name>
        </choice>
        <choice>
          <value>Window Area (ft^2)</value>
          <display_name>Window Area (ft^2)</display_name>
        </choice>
        <choice>
          <value>Door Area (ft^2)</value>
          <display_name>Door Area (ft^2)</display_name>
        </choice>
        <choice>
          <value>Duct Unconditioned Surface Area (ft^2)</value>
          <display_name>Duct Unconditioned Surface Area (ft^2)</display_name>
        </choice>
        <choice>
          <value>Rim Joist Area, Above-Grade, Exterior (ft^2)</value>
          <display_name>Rim Joist Area, Above-Grade, Exterior (ft^2)</display_name>
        </choice>
        <choice>
          <value>Slab Perimeter, Exposed, Conditioned (ft)</value>
          <display_name>Slab Perimeter, Exposed, Conditioned (ft)</display_name>
        </choice>
        <choice>
          <value>Size, Heating System Primary (kBtu/h)</value>
          <display_name>Size, Heating System Primary (kBtu/h)</display_name>
        </choice>
        <choice>
          <value>Size, Heating System Secondary (kBtu/h)</value>
          <display_name>Size, Heating System Secondary (kBtu/h)</display_name>
        </choice>
        <choice>
          <value>Size, Cooling System Primary (kBtu/h)</value>
          <display_name>Size, Cooling System Primary (kBtu/h)</display_name>
        </choice>
        <choice>
          <value>Size, Heat Pump Backup Primary (kBtu/h)</value>
          <display_name>Size, Heat Pump Backup Primary (kBtu/h)</display_name>
        </choice>
        <choice>
          <value>Size, Water Heater (gal)</value>
          <display_name>Size, Water Heater (gal)</display_name>
        </choice>
        <choice>
          <value>Flow Rate, Mechanical Ventilation (cfm)</value>
          <display_name>Flow Rate, Mechanical Ventilation (cfm)</display_name>
        </choice>
      </choices>
    </argument>
    <argument>
      <name>option_12_cost_2_value</name>
      <display_name>Option 12 Cost 2 Value</display_name>
      <description>Total option 12 cost is the sum of all: (Cost N Value) x (Cost N Multiplier).</description>
      <type>Double</type>
      <units>$</units>
      <required>false</required>
      <model_dependent>false</model_dependent>
    </argument>
    <argument>
      <name>option_12_cost_2_multiplier</name>
      <display_name>Option 12 Cost 2 Multiplier</display_name>
      <description>Total option 12 cost is the sum of all: (Cost N Value) x (Cost N Multiplier).</description>
      <type>Choice</type>
      <required>false</required>
      <model_dependent>false</model_dependent>
      <default_value></default_value>
      <choices>
        <choice>
          <value></value>
          <display_name></display_name>
        </choice>
        <choice>
          <value>Fixed (1)</value>
          <display_name>Fixed (1)</display_name>
        </choice>
        <choice>
          <value>Wall Area, Above-Grade, Conditioned (ft^2)</value>
          <display_name>Wall Area, Above-Grade, Conditioned (ft^2)</display_name>
        </choice>
        <choice>
          <value>Wall Area, Above-Grade, Exterior (ft^2)</value>
          <display_name>Wall Area, Above-Grade, Exterior (ft^2)</display_name>
        </choice>
        <choice>
          <value>Wall Area, Below-Grade (ft^2)</value>
          <display_name>Wall Area, Below-Grade (ft^2)</display_name>
        </choice>
        <choice>
          <value>Floor Area, Conditioned (ft^2)</value>
          <display_name>Floor Area, Conditioned (ft^2)</display_name>
        </choice>
        <choice>
          <value>Floor Area, Conditioned * Infiltration Reduction (ft^2 * Delta ACH50)</value>
          <display_name>Floor Area, Conditioned * Infiltration Reduction (ft^2 * Delta ACH50)</display_name>
        </choice>
        <choice>
          <value>Floor Area, Lighting (ft^2)</value>
          <display_name>Floor Area, Lighting (ft^2)</display_name>
        </choice>
        <choice>
          <value>Floor Area, Foundation (ft^2)</value>
          <display_name>Floor Area, Foundation (ft^2)</display_name>
        </choice>
        <choice>
          <value>Floor Area, Attic (ft^2)</value>
          <display_name>Floor Area, Attic (ft^2)</display_name>
        </choice>
        <choice>
          <value>Floor Area, Attic * Insulation Increase (ft^2 * Delta R-value)</value>
          <display_name>Floor Area, Attic * Insulation Increase (ft^2 * Delta R-value)</display_name>
        </choice>
        <choice>
          <value>Roof Area (ft^2)</value>
          <display_name>Roof Area (ft^2)</display_name>
        </choice>
        <choice>
          <value>Window Area (ft^2)</value>
          <display_name>Window Area (ft^2)</display_name>
        </choice>
        <choice>
          <value>Door Area (ft^2)</value>
          <display_name>Door Area (ft^2)</display_name>
        </choice>
        <choice>
          <value>Duct Unconditioned Surface Area (ft^2)</value>
          <display_name>Duct Unconditioned Surface Area (ft^2)</display_name>
        </choice>
        <choice>
          <value>Rim Joist Area, Above-Grade, Exterior (ft^2)</value>
          <display_name>Rim Joist Area, Above-Grade, Exterior (ft^2)</display_name>
        </choice>
        <choice>
          <value>Slab Perimeter, Exposed, Conditioned (ft)</value>
          <display_name>Slab Perimeter, Exposed, Conditioned (ft)</display_name>
        </choice>
        <choice>
          <value>Size, Heating System Primary (kBtu/h)</value>
          <display_name>Size, Heating System Primary (kBtu/h)</display_name>
        </choice>
        <choice>
          <value>Size, Heating System Secondary (kBtu/h)</value>
          <display_name>Size, Heating System Secondary (kBtu/h)</display_name>
        </choice>
        <choice>
          <value>Size, Cooling System Primary (kBtu/h)</value>
          <display_name>Size, Cooling System Primary (kBtu/h)</display_name>
        </choice>
        <choice>
          <value>Size, Heat Pump Backup Primary (kBtu/h)</value>
          <display_name>Size, Heat Pump Backup Primary (kBtu/h)</display_name>
        </choice>
        <choice>
          <value>Size, Water Heater (gal)</value>
          <display_name>Size, Water Heater (gal)</display_name>
        </choice>
        <choice>
          <value>Flow Rate, Mechanical Ventilation (cfm)</value>
          <display_name>Flow Rate, Mechanical Ventilation (cfm)</display_name>
        </choice>
      </choices>
    </argument>
    <argument>
      <name>option_12_lifetime</name>
      <display_name>Option 12 Lifetime</display_name>
      <description>The option lifetime.</description>
      <type>Double</type>
      <units>years</units>
      <required>false</required>
      <model_dependent>false</model_dependent>
    </argument>
    <argument>
      <name>option_13</name>
      <display_name>Option 13</display_name>
      <description>Specify the parameter|option as found in resources\options_lookup.tsv.</description>
      <type>String</type>
      <required>false</required>
      <model_dependent>false</model_dependent>
    </argument>
    <argument>
      <name>option_13_apply_logic</name>
      <display_name>Option 13 Apply Logic</display_name>
      <description>Logic that specifies if the Option 13 upgrade will apply based on the existing building's options. Specify one or more parameter|option as found in resources\options_lookup.tsv. When multiple are included, they must be separated by '||' for OR and '&amp;&amp;' for AND, and using parentheses as appropriate. Prefix an option with '!' for not.</description>
      <type>String</type>
      <required>false</required>
      <model_dependent>false</model_dependent>
    </argument>
    <argument>
      <name>option_13_cost_1_value</name>
      <display_name>Option 13 Cost 1 Value</display_name>
      <description>Total option 13 cost is the sum of all: (Cost N Value) x (Cost N Multiplier).</description>
      <type>Double</type>
      <units>$</units>
      <required>false</required>
      <model_dependent>false</model_dependent>
    </argument>
    <argument>
      <name>option_13_cost_1_multiplier</name>
      <display_name>Option 13 Cost 1 Multiplier</display_name>
      <description>Total option 13 cost is the sum of all: (Cost N Value) x (Cost N Multiplier).</description>
      <type>Choice</type>
      <required>false</required>
      <model_dependent>false</model_dependent>
      <default_value></default_value>
      <choices>
        <choice>
          <value></value>
          <display_name></display_name>
        </choice>
        <choice>
          <value>Fixed (1)</value>
          <display_name>Fixed (1)</display_name>
        </choice>
        <choice>
          <value>Wall Area, Above-Grade, Conditioned (ft^2)</value>
          <display_name>Wall Area, Above-Grade, Conditioned (ft^2)</display_name>
        </choice>
        <choice>
          <value>Wall Area, Above-Grade, Exterior (ft^2)</value>
          <display_name>Wall Area, Above-Grade, Exterior (ft^2)</display_name>
        </choice>
        <choice>
          <value>Wall Area, Below-Grade (ft^2)</value>
          <display_name>Wall Area, Below-Grade (ft^2)</display_name>
        </choice>
        <choice>
          <value>Floor Area, Conditioned (ft^2)</value>
          <display_name>Floor Area, Conditioned (ft^2)</display_name>
        </choice>
        <choice>
          <value>Floor Area, Conditioned * Infiltration Reduction (ft^2 * Delta ACH50)</value>
          <display_name>Floor Area, Conditioned * Infiltration Reduction (ft^2 * Delta ACH50)</display_name>
        </choice>
        <choice>
          <value>Floor Area, Lighting (ft^2)</value>
          <display_name>Floor Area, Lighting (ft^2)</display_name>
        </choice>
        <choice>
          <value>Floor Area, Foundation (ft^2)</value>
          <display_name>Floor Area, Foundation (ft^2)</display_name>
        </choice>
        <choice>
          <value>Floor Area, Attic (ft^2)</value>
          <display_name>Floor Area, Attic (ft^2)</display_name>
        </choice>
        <choice>
          <value>Floor Area, Attic * Insulation Increase (ft^2 * Delta R-value)</value>
          <display_name>Floor Area, Attic * Insulation Increase (ft^2 * Delta R-value)</display_name>
        </choice>
        <choice>
          <value>Roof Area (ft^2)</value>
          <display_name>Roof Area (ft^2)</display_name>
        </choice>
        <choice>
          <value>Window Area (ft^2)</value>
          <display_name>Window Area (ft^2)</display_name>
        </choice>
        <choice>
          <value>Door Area (ft^2)</value>
          <display_name>Door Area (ft^2)</display_name>
        </choice>
        <choice>
          <value>Duct Unconditioned Surface Area (ft^2)</value>
          <display_name>Duct Unconditioned Surface Area (ft^2)</display_name>
        </choice>
        <choice>
          <value>Rim Joist Area, Above-Grade, Exterior (ft^2)</value>
          <display_name>Rim Joist Area, Above-Grade, Exterior (ft^2)</display_name>
        </choice>
        <choice>
          <value>Slab Perimeter, Exposed, Conditioned (ft)</value>
          <display_name>Slab Perimeter, Exposed, Conditioned (ft)</display_name>
        </choice>
        <choice>
          <value>Size, Heating System Primary (kBtu/h)</value>
          <display_name>Size, Heating System Primary (kBtu/h)</display_name>
        </choice>
        <choice>
          <value>Size, Heating System Secondary (kBtu/h)</value>
          <display_name>Size, Heating System Secondary (kBtu/h)</display_name>
        </choice>
        <choice>
          <value>Size, Cooling System Primary (kBtu/h)</value>
          <display_name>Size, Cooling System Primary (kBtu/h)</display_name>
        </choice>
        <choice>
          <value>Size, Heat Pump Backup Primary (kBtu/h)</value>
          <display_name>Size, Heat Pump Backup Primary (kBtu/h)</display_name>
        </choice>
        <choice>
          <value>Size, Water Heater (gal)</value>
          <display_name>Size, Water Heater (gal)</display_name>
        </choice>
        <choice>
          <value>Flow Rate, Mechanical Ventilation (cfm)</value>
          <display_name>Flow Rate, Mechanical Ventilation (cfm)</display_name>
        </choice>
      </choices>
    </argument>
    <argument>
      <name>option_13_cost_2_value</name>
      <display_name>Option 13 Cost 2 Value</display_name>
      <description>Total option 13 cost is the sum of all: (Cost N Value) x (Cost N Multiplier).</description>
      <type>Double</type>
      <units>$</units>
      <required>false</required>
      <model_dependent>false</model_dependent>
    </argument>
    <argument>
      <name>option_13_cost_2_multiplier</name>
      <display_name>Option 13 Cost 2 Multiplier</display_name>
      <description>Total option 13 cost is the sum of all: (Cost N Value) x (Cost N Multiplier).</description>
      <type>Choice</type>
      <required>false</required>
      <model_dependent>false</model_dependent>
      <default_value></default_value>
      <choices>
        <choice>
          <value></value>
          <display_name></display_name>
        </choice>
        <choice>
          <value>Fixed (1)</value>
          <display_name>Fixed (1)</display_name>
        </choice>
        <choice>
          <value>Wall Area, Above-Grade, Conditioned (ft^2)</value>
          <display_name>Wall Area, Above-Grade, Conditioned (ft^2)</display_name>
        </choice>
        <choice>
          <value>Wall Area, Above-Grade, Exterior (ft^2)</value>
          <display_name>Wall Area, Above-Grade, Exterior (ft^2)</display_name>
        </choice>
        <choice>
          <value>Wall Area, Below-Grade (ft^2)</value>
          <display_name>Wall Area, Below-Grade (ft^2)</display_name>
        </choice>
        <choice>
          <value>Floor Area, Conditioned (ft^2)</value>
          <display_name>Floor Area, Conditioned (ft^2)</display_name>
        </choice>
        <choice>
          <value>Floor Area, Conditioned * Infiltration Reduction (ft^2 * Delta ACH50)</value>
          <display_name>Floor Area, Conditioned * Infiltration Reduction (ft^2 * Delta ACH50)</display_name>
        </choice>
        <choice>
          <value>Floor Area, Lighting (ft^2)</value>
          <display_name>Floor Area, Lighting (ft^2)</display_name>
        </choice>
        <choice>
          <value>Floor Area, Foundation (ft^2)</value>
          <display_name>Floor Area, Foundation (ft^2)</display_name>
        </choice>
        <choice>
          <value>Floor Area, Attic (ft^2)</value>
          <display_name>Floor Area, Attic (ft^2)</display_name>
        </choice>
        <choice>
          <value>Floor Area, Attic * Insulation Increase (ft^2 * Delta R-value)</value>
          <display_name>Floor Area, Attic * Insulation Increase (ft^2 * Delta R-value)</display_name>
        </choice>
        <choice>
          <value>Roof Area (ft^2)</value>
          <display_name>Roof Area (ft^2)</display_name>
        </choice>
        <choice>
          <value>Window Area (ft^2)</value>
          <display_name>Window Area (ft^2)</display_name>
        </choice>
        <choice>
          <value>Door Area (ft^2)</value>
          <display_name>Door Area (ft^2)</display_name>
        </choice>
        <choice>
          <value>Duct Unconditioned Surface Area (ft^2)</value>
          <display_name>Duct Unconditioned Surface Area (ft^2)</display_name>
        </choice>
        <choice>
          <value>Rim Joist Area, Above-Grade, Exterior (ft^2)</value>
          <display_name>Rim Joist Area, Above-Grade, Exterior (ft^2)</display_name>
        </choice>
        <choice>
          <value>Slab Perimeter, Exposed, Conditioned (ft)</value>
          <display_name>Slab Perimeter, Exposed, Conditioned (ft)</display_name>
        </choice>
        <choice>
          <value>Size, Heating System Primary (kBtu/h)</value>
          <display_name>Size, Heating System Primary (kBtu/h)</display_name>
        </choice>
        <choice>
          <value>Size, Heating System Secondary (kBtu/h)</value>
          <display_name>Size, Heating System Secondary (kBtu/h)</display_name>
        </choice>
        <choice>
          <value>Size, Cooling System Primary (kBtu/h)</value>
          <display_name>Size, Cooling System Primary (kBtu/h)</display_name>
        </choice>
        <choice>
          <value>Size, Heat Pump Backup Primary (kBtu/h)</value>
          <display_name>Size, Heat Pump Backup Primary (kBtu/h)</display_name>
        </choice>
        <choice>
          <value>Size, Water Heater (gal)</value>
          <display_name>Size, Water Heater (gal)</display_name>
        </choice>
        <choice>
          <value>Flow Rate, Mechanical Ventilation (cfm)</value>
          <display_name>Flow Rate, Mechanical Ventilation (cfm)</display_name>
        </choice>
      </choices>
    </argument>
    <argument>
      <name>option_13_lifetime</name>
      <display_name>Option 13 Lifetime</display_name>
      <description>The option lifetime.</description>
      <type>Double</type>
      <units>years</units>
      <required>false</required>
      <model_dependent>false</model_dependent>
    </argument>
    <argument>
      <name>option_14</name>
      <display_name>Option 14</display_name>
      <description>Specify the parameter|option as found in resources\options_lookup.tsv.</description>
      <type>String</type>
      <required>false</required>
      <model_dependent>false</model_dependent>
    </argument>
    <argument>
      <name>option_14_apply_logic</name>
      <display_name>Option 14 Apply Logic</display_name>
      <description>Logic that specifies if the Option 14 upgrade will apply based on the existing building's options. Specify one or more parameter|option as found in resources\options_lookup.tsv. When multiple are included, they must be separated by '||' for OR and '&amp;&amp;' for AND, and using parentheses as appropriate. Prefix an option with '!' for not.</description>
      <type>String</type>
      <required>false</required>
      <model_dependent>false</model_dependent>
    </argument>
    <argument>
      <name>option_14_cost_1_value</name>
      <display_name>Option 14 Cost 1 Value</display_name>
      <description>Total option 14 cost is the sum of all: (Cost N Value) x (Cost N Multiplier).</description>
      <type>Double</type>
      <units>$</units>
      <required>false</required>
      <model_dependent>false</model_dependent>
    </argument>
    <argument>
      <name>option_14_cost_1_multiplier</name>
      <display_name>Option 14 Cost 1 Multiplier</display_name>
      <description>Total option 14 cost is the sum of all: (Cost N Value) x (Cost N Multiplier).</description>
      <type>Choice</type>
      <required>false</required>
      <model_dependent>false</model_dependent>
      <default_value></default_value>
      <choices>
        <choice>
          <value></value>
          <display_name></display_name>
        </choice>
        <choice>
          <value>Fixed (1)</value>
          <display_name>Fixed (1)</display_name>
        </choice>
        <choice>
          <value>Wall Area, Above-Grade, Conditioned (ft^2)</value>
          <display_name>Wall Area, Above-Grade, Conditioned (ft^2)</display_name>
        </choice>
        <choice>
          <value>Wall Area, Above-Grade, Exterior (ft^2)</value>
          <display_name>Wall Area, Above-Grade, Exterior (ft^2)</display_name>
        </choice>
        <choice>
          <value>Wall Area, Below-Grade (ft^2)</value>
          <display_name>Wall Area, Below-Grade (ft^2)</display_name>
        </choice>
        <choice>
          <value>Floor Area, Conditioned (ft^2)</value>
          <display_name>Floor Area, Conditioned (ft^2)</display_name>
        </choice>
        <choice>
          <value>Floor Area, Conditioned * Infiltration Reduction (ft^2 * Delta ACH50)</value>
          <display_name>Floor Area, Conditioned * Infiltration Reduction (ft^2 * Delta ACH50)</display_name>
        </choice>
        <choice>
          <value>Floor Area, Lighting (ft^2)</value>
          <display_name>Floor Area, Lighting (ft^2)</display_name>
        </choice>
        <choice>
          <value>Floor Area, Foundation (ft^2)</value>
          <display_name>Floor Area, Foundation (ft^2)</display_name>
        </choice>
        <choice>
          <value>Floor Area, Attic (ft^2)</value>
          <display_name>Floor Area, Attic (ft^2)</display_name>
        </choice>
        <choice>
          <value>Floor Area, Attic * Insulation Increase (ft^2 * Delta R-value)</value>
          <display_name>Floor Area, Attic * Insulation Increase (ft^2 * Delta R-value)</display_name>
        </choice>
        <choice>
          <value>Roof Area (ft^2)</value>
          <display_name>Roof Area (ft^2)</display_name>
        </choice>
        <choice>
          <value>Window Area (ft^2)</value>
          <display_name>Window Area (ft^2)</display_name>
        </choice>
        <choice>
          <value>Door Area (ft^2)</value>
          <display_name>Door Area (ft^2)</display_name>
        </choice>
        <choice>
          <value>Duct Unconditioned Surface Area (ft^2)</value>
          <display_name>Duct Unconditioned Surface Area (ft^2)</display_name>
        </choice>
        <choice>
          <value>Rim Joist Area, Above-Grade, Exterior (ft^2)</value>
          <display_name>Rim Joist Area, Above-Grade, Exterior (ft^2)</display_name>
        </choice>
        <choice>
          <value>Slab Perimeter, Exposed, Conditioned (ft)</value>
          <display_name>Slab Perimeter, Exposed, Conditioned (ft)</display_name>
        </choice>
        <choice>
          <value>Size, Heating System Primary (kBtu/h)</value>
          <display_name>Size, Heating System Primary (kBtu/h)</display_name>
        </choice>
        <choice>
          <value>Size, Heating System Secondary (kBtu/h)</value>
          <display_name>Size, Heating System Secondary (kBtu/h)</display_name>
        </choice>
        <choice>
          <value>Size, Cooling System Primary (kBtu/h)</value>
          <display_name>Size, Cooling System Primary (kBtu/h)</display_name>
        </choice>
        <choice>
          <value>Size, Heat Pump Backup Primary (kBtu/h)</value>
          <display_name>Size, Heat Pump Backup Primary (kBtu/h)</display_name>
        </choice>
        <choice>
          <value>Size, Water Heater (gal)</value>
          <display_name>Size, Water Heater (gal)</display_name>
        </choice>
        <choice>
          <value>Flow Rate, Mechanical Ventilation (cfm)</value>
          <display_name>Flow Rate, Mechanical Ventilation (cfm)</display_name>
        </choice>
      </choices>
    </argument>
    <argument>
      <name>option_14_cost_2_value</name>
      <display_name>Option 14 Cost 2 Value</display_name>
      <description>Total option 14 cost is the sum of all: (Cost N Value) x (Cost N Multiplier).</description>
      <type>Double</type>
      <units>$</units>
      <required>false</required>
      <model_dependent>false</model_dependent>
    </argument>
    <argument>
      <name>option_14_cost_2_multiplier</name>
      <display_name>Option 14 Cost 2 Multiplier</display_name>
      <description>Total option 14 cost is the sum of all: (Cost N Value) x (Cost N Multiplier).</description>
      <type>Choice</type>
      <required>false</required>
      <model_dependent>false</model_dependent>
      <default_value></default_value>
      <choices>
        <choice>
          <value></value>
          <display_name></display_name>
        </choice>
        <choice>
          <value>Fixed (1)</value>
          <display_name>Fixed (1)</display_name>
        </choice>
        <choice>
          <value>Wall Area, Above-Grade, Conditioned (ft^2)</value>
          <display_name>Wall Area, Above-Grade, Conditioned (ft^2)</display_name>
        </choice>
        <choice>
          <value>Wall Area, Above-Grade, Exterior (ft^2)</value>
          <display_name>Wall Area, Above-Grade, Exterior (ft^2)</display_name>
        </choice>
        <choice>
          <value>Wall Area, Below-Grade (ft^2)</value>
          <display_name>Wall Area, Below-Grade (ft^2)</display_name>
        </choice>
        <choice>
          <value>Floor Area, Conditioned (ft^2)</value>
          <display_name>Floor Area, Conditioned (ft^2)</display_name>
        </choice>
        <choice>
          <value>Floor Area, Conditioned * Infiltration Reduction (ft^2 * Delta ACH50)</value>
          <display_name>Floor Area, Conditioned * Infiltration Reduction (ft^2 * Delta ACH50)</display_name>
        </choice>
        <choice>
          <value>Floor Area, Lighting (ft^2)</value>
          <display_name>Floor Area, Lighting (ft^2)</display_name>
        </choice>
        <choice>
          <value>Floor Area, Foundation (ft^2)</value>
          <display_name>Floor Area, Foundation (ft^2)</display_name>
        </choice>
        <choice>
          <value>Floor Area, Attic (ft^2)</value>
          <display_name>Floor Area, Attic (ft^2)</display_name>
        </choice>
        <choice>
          <value>Floor Area, Attic * Insulation Increase (ft^2 * Delta R-value)</value>
          <display_name>Floor Area, Attic * Insulation Increase (ft^2 * Delta R-value)</display_name>
        </choice>
        <choice>
          <value>Roof Area (ft^2)</value>
          <display_name>Roof Area (ft^2)</display_name>
        </choice>
        <choice>
          <value>Window Area (ft^2)</value>
          <display_name>Window Area (ft^2)</display_name>
        </choice>
        <choice>
          <value>Door Area (ft^2)</value>
          <display_name>Door Area (ft^2)</display_name>
        </choice>
        <choice>
          <value>Duct Unconditioned Surface Area (ft^2)</value>
          <display_name>Duct Unconditioned Surface Area (ft^2)</display_name>
        </choice>
        <choice>
          <value>Rim Joist Area, Above-Grade, Exterior (ft^2)</value>
          <display_name>Rim Joist Area, Above-Grade, Exterior (ft^2)</display_name>
        </choice>
        <choice>
          <value>Slab Perimeter, Exposed, Conditioned (ft)</value>
          <display_name>Slab Perimeter, Exposed, Conditioned (ft)</display_name>
        </choice>
        <choice>
          <value>Size, Heating System Primary (kBtu/h)</value>
          <display_name>Size, Heating System Primary (kBtu/h)</display_name>
        </choice>
        <choice>
          <value>Size, Heating System Secondary (kBtu/h)</value>
          <display_name>Size, Heating System Secondary (kBtu/h)</display_name>
        </choice>
        <choice>
          <value>Size, Cooling System Primary (kBtu/h)</value>
          <display_name>Size, Cooling System Primary (kBtu/h)</display_name>
        </choice>
        <choice>
          <value>Size, Heat Pump Backup Primary (kBtu/h)</value>
          <display_name>Size, Heat Pump Backup Primary (kBtu/h)</display_name>
        </choice>
        <choice>
          <value>Size, Water Heater (gal)</value>
          <display_name>Size, Water Heater (gal)</display_name>
        </choice>
        <choice>
          <value>Flow Rate, Mechanical Ventilation (cfm)</value>
          <display_name>Flow Rate, Mechanical Ventilation (cfm)</display_name>
        </choice>
      </choices>
    </argument>
    <argument>
      <name>option_14_lifetime</name>
      <display_name>Option 14 Lifetime</display_name>
      <description>The option lifetime.</description>
      <type>Double</type>
      <units>years</units>
      <required>false</required>
      <model_dependent>false</model_dependent>
    </argument>
    <argument>
      <name>option_15</name>
      <display_name>Option 15</display_name>
      <description>Specify the parameter|option as found in resources\options_lookup.tsv.</description>
      <type>String</type>
      <required>false</required>
      <model_dependent>false</model_dependent>
    </argument>
    <argument>
      <name>option_15_apply_logic</name>
      <display_name>Option 15 Apply Logic</display_name>
      <description>Logic that specifies if the Option 15 upgrade will apply based on the existing building's options. Specify one or more parameter|option as found in resources\options_lookup.tsv. When multiple are included, they must be separated by '||' for OR and '&amp;&amp;' for AND, and using parentheses as appropriate. Prefix an option with '!' for not.</description>
      <type>String</type>
      <required>false</required>
      <model_dependent>false</model_dependent>
    </argument>
    <argument>
      <name>option_15_cost_1_value</name>
      <display_name>Option 15 Cost 1 Value</display_name>
      <description>Total option 15 cost is the sum of all: (Cost N Value) x (Cost N Multiplier).</description>
      <type>Double</type>
      <units>$</units>
      <required>false</required>
      <model_dependent>false</model_dependent>
    </argument>
    <argument>
      <name>option_15_cost_1_multiplier</name>
      <display_name>Option 15 Cost 1 Multiplier</display_name>
      <description>Total option 15 cost is the sum of all: (Cost N Value) x (Cost N Multiplier).</description>
      <type>Choice</type>
      <required>false</required>
      <model_dependent>false</model_dependent>
      <default_value></default_value>
      <choices>
        <choice>
          <value></value>
          <display_name></display_name>
        </choice>
        <choice>
          <value>Fixed (1)</value>
          <display_name>Fixed (1)</display_name>
        </choice>
        <choice>
          <value>Wall Area, Above-Grade, Conditioned (ft^2)</value>
          <display_name>Wall Area, Above-Grade, Conditioned (ft^2)</display_name>
        </choice>
        <choice>
          <value>Wall Area, Above-Grade, Exterior (ft^2)</value>
          <display_name>Wall Area, Above-Grade, Exterior (ft^2)</display_name>
        </choice>
        <choice>
          <value>Wall Area, Below-Grade (ft^2)</value>
          <display_name>Wall Area, Below-Grade (ft^2)</display_name>
        </choice>
        <choice>
          <value>Floor Area, Conditioned (ft^2)</value>
          <display_name>Floor Area, Conditioned (ft^2)</display_name>
        </choice>
        <choice>
          <value>Floor Area, Conditioned * Infiltration Reduction (ft^2 * Delta ACH50)</value>
          <display_name>Floor Area, Conditioned * Infiltration Reduction (ft^2 * Delta ACH50)</display_name>
        </choice>
        <choice>
          <value>Floor Area, Lighting (ft^2)</value>
          <display_name>Floor Area, Lighting (ft^2)</display_name>
        </choice>
        <choice>
          <value>Floor Area, Foundation (ft^2)</value>
          <display_name>Floor Area, Foundation (ft^2)</display_name>
        </choice>
        <choice>
          <value>Floor Area, Attic (ft^2)</value>
          <display_name>Floor Area, Attic (ft^2)</display_name>
        </choice>
        <choice>
          <value>Floor Area, Attic * Insulation Increase (ft^2 * Delta R-value)</value>
          <display_name>Floor Area, Attic * Insulation Increase (ft^2 * Delta R-value)</display_name>
        </choice>
        <choice>
          <value>Roof Area (ft^2)</value>
          <display_name>Roof Area (ft^2)</display_name>
        </choice>
        <choice>
          <value>Window Area (ft^2)</value>
          <display_name>Window Area (ft^2)</display_name>
        </choice>
        <choice>
          <value>Door Area (ft^2)</value>
          <display_name>Door Area (ft^2)</display_name>
        </choice>
        <choice>
          <value>Duct Unconditioned Surface Area (ft^2)</value>
          <display_name>Duct Unconditioned Surface Area (ft^2)</display_name>
        </choice>
        <choice>
          <value>Rim Joist Area, Above-Grade, Exterior (ft^2)</value>
          <display_name>Rim Joist Area, Above-Grade, Exterior (ft^2)</display_name>
        </choice>
        <choice>
          <value>Slab Perimeter, Exposed, Conditioned (ft)</value>
          <display_name>Slab Perimeter, Exposed, Conditioned (ft)</display_name>
        </choice>
        <choice>
          <value>Size, Heating System Primary (kBtu/h)</value>
          <display_name>Size, Heating System Primary (kBtu/h)</display_name>
        </choice>
        <choice>
          <value>Size, Heating System Secondary (kBtu/h)</value>
          <display_name>Size, Heating System Secondary (kBtu/h)</display_name>
        </choice>
        <choice>
          <value>Size, Cooling System Primary (kBtu/h)</value>
          <display_name>Size, Cooling System Primary (kBtu/h)</display_name>
        </choice>
        <choice>
          <value>Size, Heat Pump Backup Primary (kBtu/h)</value>
          <display_name>Size, Heat Pump Backup Primary (kBtu/h)</display_name>
        </choice>
        <choice>
          <value>Size, Water Heater (gal)</value>
          <display_name>Size, Water Heater (gal)</display_name>
        </choice>
        <choice>
          <value>Flow Rate, Mechanical Ventilation (cfm)</value>
          <display_name>Flow Rate, Mechanical Ventilation (cfm)</display_name>
        </choice>
      </choices>
    </argument>
    <argument>
      <name>option_15_cost_2_value</name>
      <display_name>Option 15 Cost 2 Value</display_name>
      <description>Total option 15 cost is the sum of all: (Cost N Value) x (Cost N Multiplier).</description>
      <type>Double</type>
      <units>$</units>
      <required>false</required>
      <model_dependent>false</model_dependent>
    </argument>
    <argument>
      <name>option_15_cost_2_multiplier</name>
      <display_name>Option 15 Cost 2 Multiplier</display_name>
      <description>Total option 15 cost is the sum of all: (Cost N Value) x (Cost N Multiplier).</description>
      <type>Choice</type>
      <required>false</required>
      <model_dependent>false</model_dependent>
      <default_value></default_value>
      <choices>
        <choice>
          <value></value>
          <display_name></display_name>
        </choice>
        <choice>
          <value>Fixed (1)</value>
          <display_name>Fixed (1)</display_name>
        </choice>
        <choice>
          <value>Wall Area, Above-Grade, Conditioned (ft^2)</value>
          <display_name>Wall Area, Above-Grade, Conditioned (ft^2)</display_name>
        </choice>
        <choice>
          <value>Wall Area, Above-Grade, Exterior (ft^2)</value>
          <display_name>Wall Area, Above-Grade, Exterior (ft^2)</display_name>
        </choice>
        <choice>
          <value>Wall Area, Below-Grade (ft^2)</value>
          <display_name>Wall Area, Below-Grade (ft^2)</display_name>
        </choice>
        <choice>
          <value>Floor Area, Conditioned (ft^2)</value>
          <display_name>Floor Area, Conditioned (ft^2)</display_name>
        </choice>
        <choice>
          <value>Floor Area, Conditioned * Infiltration Reduction (ft^2 * Delta ACH50)</value>
          <display_name>Floor Area, Conditioned * Infiltration Reduction (ft^2 * Delta ACH50)</display_name>
        </choice>
        <choice>
          <value>Floor Area, Lighting (ft^2)</value>
          <display_name>Floor Area, Lighting (ft^2)</display_name>
        </choice>
        <choice>
          <value>Floor Area, Foundation (ft^2)</value>
          <display_name>Floor Area, Foundation (ft^2)</display_name>
        </choice>
        <choice>
          <value>Floor Area, Attic (ft^2)</value>
          <display_name>Floor Area, Attic (ft^2)</display_name>
        </choice>
        <choice>
          <value>Floor Area, Attic * Insulation Increase (ft^2 * Delta R-value)</value>
          <display_name>Floor Area, Attic * Insulation Increase (ft^2 * Delta R-value)</display_name>
        </choice>
        <choice>
          <value>Roof Area (ft^2)</value>
          <display_name>Roof Area (ft^2)</display_name>
        </choice>
        <choice>
          <value>Window Area (ft^2)</value>
          <display_name>Window Area (ft^2)</display_name>
        </choice>
        <choice>
          <value>Door Area (ft^2)</value>
          <display_name>Door Area (ft^2)</display_name>
        </choice>
        <choice>
          <value>Duct Unconditioned Surface Area (ft^2)</value>
          <display_name>Duct Unconditioned Surface Area (ft^2)</display_name>
        </choice>
        <choice>
          <value>Rim Joist Area, Above-Grade, Exterior (ft^2)</value>
          <display_name>Rim Joist Area, Above-Grade, Exterior (ft^2)</display_name>
        </choice>
        <choice>
          <value>Slab Perimeter, Exposed, Conditioned (ft)</value>
          <display_name>Slab Perimeter, Exposed, Conditioned (ft)</display_name>
        </choice>
        <choice>
          <value>Size, Heating System Primary (kBtu/h)</value>
          <display_name>Size, Heating System Primary (kBtu/h)</display_name>
        </choice>
        <choice>
          <value>Size, Heating System Secondary (kBtu/h)</value>
          <display_name>Size, Heating System Secondary (kBtu/h)</display_name>
        </choice>
        <choice>
          <value>Size, Cooling System Primary (kBtu/h)</value>
          <display_name>Size, Cooling System Primary (kBtu/h)</display_name>
        </choice>
        <choice>
          <value>Size, Heat Pump Backup Primary (kBtu/h)</value>
          <display_name>Size, Heat Pump Backup Primary (kBtu/h)</display_name>
        </choice>
        <choice>
          <value>Size, Water Heater (gal)</value>
          <display_name>Size, Water Heater (gal)</display_name>
        </choice>
        <choice>
          <value>Flow Rate, Mechanical Ventilation (cfm)</value>
          <display_name>Flow Rate, Mechanical Ventilation (cfm)</display_name>
        </choice>
      </choices>
    </argument>
    <argument>
      <name>option_15_lifetime</name>
      <display_name>Option 15 Lifetime</display_name>
      <description>The option lifetime.</description>
      <type>Double</type>
      <units>years</units>
      <required>false</required>
      <model_dependent>false</model_dependent>
    </argument>
    <argument>
      <name>option_16</name>
      <display_name>Option 16</display_name>
      <description>Specify the parameter|option as found in resources\options_lookup.tsv.</description>
      <type>String</type>
      <required>false</required>
      <model_dependent>false</model_dependent>
    </argument>
    <argument>
      <name>option_16_apply_logic</name>
      <display_name>Option 16 Apply Logic</display_name>
      <description>Logic that specifies if the Option 16 upgrade will apply based on the existing building's options. Specify one or more parameter|option as found in resources\options_lookup.tsv. When multiple are included, they must be separated by '||' for OR and '&amp;&amp;' for AND, and using parentheses as appropriate. Prefix an option with '!' for not.</description>
      <type>String</type>
      <required>false</required>
      <model_dependent>false</model_dependent>
    </argument>
    <argument>
      <name>option_16_cost_1_value</name>
      <display_name>Option 16 Cost 1 Value</display_name>
      <description>Total option 16 cost is the sum of all: (Cost N Value) x (Cost N Multiplier).</description>
      <type>Double</type>
      <units>$</units>
      <required>false</required>
      <model_dependent>false</model_dependent>
    </argument>
    <argument>
      <name>option_16_cost_1_multiplier</name>
      <display_name>Option 16 Cost 1 Multiplier</display_name>
      <description>Total option 16 cost is the sum of all: (Cost N Value) x (Cost N Multiplier).</description>
      <type>Choice</type>
      <required>false</required>
      <model_dependent>false</model_dependent>
      <default_value></default_value>
      <choices>
        <choice>
          <value></value>
          <display_name></display_name>
        </choice>
        <choice>
          <value>Fixed (1)</value>
          <display_name>Fixed (1)</display_name>
        </choice>
        <choice>
          <value>Wall Area, Above-Grade, Conditioned (ft^2)</value>
          <display_name>Wall Area, Above-Grade, Conditioned (ft^2)</display_name>
        </choice>
        <choice>
          <value>Wall Area, Above-Grade, Exterior (ft^2)</value>
          <display_name>Wall Area, Above-Grade, Exterior (ft^2)</display_name>
        </choice>
        <choice>
          <value>Wall Area, Below-Grade (ft^2)</value>
          <display_name>Wall Area, Below-Grade (ft^2)</display_name>
        </choice>
        <choice>
          <value>Floor Area, Conditioned (ft^2)</value>
          <display_name>Floor Area, Conditioned (ft^2)</display_name>
        </choice>
        <choice>
          <value>Floor Area, Conditioned * Infiltration Reduction (ft^2 * Delta ACH50)</value>
          <display_name>Floor Area, Conditioned * Infiltration Reduction (ft^2 * Delta ACH50)</display_name>
        </choice>
        <choice>
          <value>Floor Area, Lighting (ft^2)</value>
          <display_name>Floor Area, Lighting (ft^2)</display_name>
        </choice>
        <choice>
          <value>Floor Area, Foundation (ft^2)</value>
          <display_name>Floor Area, Foundation (ft^2)</display_name>
        </choice>
        <choice>
          <value>Floor Area, Attic (ft^2)</value>
          <display_name>Floor Area, Attic (ft^2)</display_name>
        </choice>
        <choice>
          <value>Floor Area, Attic * Insulation Increase (ft^2 * Delta R-value)</value>
          <display_name>Floor Area, Attic * Insulation Increase (ft^2 * Delta R-value)</display_name>
        </choice>
        <choice>
          <value>Roof Area (ft^2)</value>
          <display_name>Roof Area (ft^2)</display_name>
        </choice>
        <choice>
          <value>Window Area (ft^2)</value>
          <display_name>Window Area (ft^2)</display_name>
        </choice>
        <choice>
          <value>Door Area (ft^2)</value>
          <display_name>Door Area (ft^2)</display_name>
        </choice>
        <choice>
          <value>Duct Unconditioned Surface Area (ft^2)</value>
          <display_name>Duct Unconditioned Surface Area (ft^2)</display_name>
        </choice>
        <choice>
          <value>Rim Joist Area, Above-Grade, Exterior (ft^2)</value>
          <display_name>Rim Joist Area, Above-Grade, Exterior (ft^2)</display_name>
        </choice>
        <choice>
          <value>Slab Perimeter, Exposed, Conditioned (ft)</value>
          <display_name>Slab Perimeter, Exposed, Conditioned (ft)</display_name>
        </choice>
        <choice>
          <value>Size, Heating System Primary (kBtu/h)</value>
          <display_name>Size, Heating System Primary (kBtu/h)</display_name>
        </choice>
        <choice>
          <value>Size, Heating System Secondary (kBtu/h)</value>
          <display_name>Size, Heating System Secondary (kBtu/h)</display_name>
        </choice>
        <choice>
          <value>Size, Cooling System Primary (kBtu/h)</value>
          <display_name>Size, Cooling System Primary (kBtu/h)</display_name>
        </choice>
        <choice>
          <value>Size, Heat Pump Backup Primary (kBtu/h)</value>
          <display_name>Size, Heat Pump Backup Primary (kBtu/h)</display_name>
        </choice>
        <choice>
          <value>Size, Water Heater (gal)</value>
          <display_name>Size, Water Heater (gal)</display_name>
        </choice>
        <choice>
          <value>Flow Rate, Mechanical Ventilation (cfm)</value>
          <display_name>Flow Rate, Mechanical Ventilation (cfm)</display_name>
        </choice>
      </choices>
    </argument>
    <argument>
      <name>option_16_cost_2_value</name>
      <display_name>Option 16 Cost 2 Value</display_name>
      <description>Total option 16 cost is the sum of all: (Cost N Value) x (Cost N Multiplier).</description>
      <type>Double</type>
      <units>$</units>
      <required>false</required>
      <model_dependent>false</model_dependent>
    </argument>
    <argument>
      <name>option_16_cost_2_multiplier</name>
      <display_name>Option 16 Cost 2 Multiplier</display_name>
      <description>Total option 16 cost is the sum of all: (Cost N Value) x (Cost N Multiplier).</description>
      <type>Choice</type>
      <required>false</required>
      <model_dependent>false</model_dependent>
      <default_value></default_value>
      <choices>
        <choice>
          <value></value>
          <display_name></display_name>
        </choice>
        <choice>
          <value>Fixed (1)</value>
          <display_name>Fixed (1)</display_name>
        </choice>
        <choice>
          <value>Wall Area, Above-Grade, Conditioned (ft^2)</value>
          <display_name>Wall Area, Above-Grade, Conditioned (ft^2)</display_name>
        </choice>
        <choice>
          <value>Wall Area, Above-Grade, Exterior (ft^2)</value>
          <display_name>Wall Area, Above-Grade, Exterior (ft^2)</display_name>
        </choice>
        <choice>
          <value>Wall Area, Below-Grade (ft^2)</value>
          <display_name>Wall Area, Below-Grade (ft^2)</display_name>
        </choice>
        <choice>
          <value>Floor Area, Conditioned (ft^2)</value>
          <display_name>Floor Area, Conditioned (ft^2)</display_name>
        </choice>
        <choice>
          <value>Floor Area, Conditioned * Infiltration Reduction (ft^2 * Delta ACH50)</value>
          <display_name>Floor Area, Conditioned * Infiltration Reduction (ft^2 * Delta ACH50)</display_name>
        </choice>
        <choice>
          <value>Floor Area, Lighting (ft^2)</value>
          <display_name>Floor Area, Lighting (ft^2)</display_name>
        </choice>
        <choice>
          <value>Floor Area, Foundation (ft^2)</value>
          <display_name>Floor Area, Foundation (ft^2)</display_name>
        </choice>
        <choice>
          <value>Floor Area, Attic (ft^2)</value>
          <display_name>Floor Area, Attic (ft^2)</display_name>
        </choice>
        <choice>
          <value>Floor Area, Attic * Insulation Increase (ft^2 * Delta R-value)</value>
          <display_name>Floor Area, Attic * Insulation Increase (ft^2 * Delta R-value)</display_name>
        </choice>
        <choice>
          <value>Roof Area (ft^2)</value>
          <display_name>Roof Area (ft^2)</display_name>
        </choice>
        <choice>
          <value>Window Area (ft^2)</value>
          <display_name>Window Area (ft^2)</display_name>
        </choice>
        <choice>
          <value>Door Area (ft^2)</value>
          <display_name>Door Area (ft^2)</display_name>
        </choice>
        <choice>
          <value>Duct Unconditioned Surface Area (ft^2)</value>
          <display_name>Duct Unconditioned Surface Area (ft^2)</display_name>
        </choice>
        <choice>
          <value>Rim Joist Area, Above-Grade, Exterior (ft^2)</value>
          <display_name>Rim Joist Area, Above-Grade, Exterior (ft^2)</display_name>
        </choice>
        <choice>
          <value>Slab Perimeter, Exposed, Conditioned (ft)</value>
          <display_name>Slab Perimeter, Exposed, Conditioned (ft)</display_name>
        </choice>
        <choice>
          <value>Size, Heating System Primary (kBtu/h)</value>
          <display_name>Size, Heating System Primary (kBtu/h)</display_name>
        </choice>
        <choice>
          <value>Size, Heating System Secondary (kBtu/h)</value>
          <display_name>Size, Heating System Secondary (kBtu/h)</display_name>
        </choice>
        <choice>
          <value>Size, Cooling System Primary (kBtu/h)</value>
          <display_name>Size, Cooling System Primary (kBtu/h)</display_name>
        </choice>
        <choice>
          <value>Size, Heat Pump Backup Primary (kBtu/h)</value>
          <display_name>Size, Heat Pump Backup Primary (kBtu/h)</display_name>
        </choice>
        <choice>
          <value>Size, Water Heater (gal)</value>
          <display_name>Size, Water Heater (gal)</display_name>
        </choice>
        <choice>
          <value>Flow Rate, Mechanical Ventilation (cfm)</value>
          <display_name>Flow Rate, Mechanical Ventilation (cfm)</display_name>
        </choice>
      </choices>
    </argument>
    <argument>
      <name>option_16_lifetime</name>
      <display_name>Option 16 Lifetime</display_name>
      <description>The option lifetime.</description>
      <type>Double</type>
      <units>years</units>
      <required>false</required>
      <model_dependent>false</model_dependent>
    </argument>
    <argument>
      <name>option_17</name>
      <display_name>Option 17</display_name>
      <description>Specify the parameter|option as found in resources\options_lookup.tsv.</description>
      <type>String</type>
      <required>false</required>
      <model_dependent>false</model_dependent>
    </argument>
    <argument>
      <name>option_17_apply_logic</name>
      <display_name>Option 17 Apply Logic</display_name>
      <description>Logic that specifies if the Option 17 upgrade will apply based on the existing building's options. Specify one or more parameter|option as found in resources\options_lookup.tsv. When multiple are included, they must be separated by '||' for OR and '&amp;&amp;' for AND, and using parentheses as appropriate. Prefix an option with '!' for not.</description>
      <type>String</type>
      <required>false</required>
      <model_dependent>false</model_dependent>
    </argument>
    <argument>
      <name>option_17_cost_1_value</name>
      <display_name>Option 17 Cost 1 Value</display_name>
      <description>Total option 17 cost is the sum of all: (Cost N Value) x (Cost N Multiplier).</description>
      <type>Double</type>
      <units>$</units>
      <required>false</required>
      <model_dependent>false</model_dependent>
    </argument>
    <argument>
      <name>option_17_cost_1_multiplier</name>
      <display_name>Option 17 Cost 1 Multiplier</display_name>
      <description>Total option 17 cost is the sum of all: (Cost N Value) x (Cost N Multiplier).</description>
      <type>Choice</type>
      <required>false</required>
      <model_dependent>false</model_dependent>
      <default_value></default_value>
      <choices>
        <choice>
          <value></value>
          <display_name></display_name>
        </choice>
        <choice>
          <value>Fixed (1)</value>
          <display_name>Fixed (1)</display_name>
        </choice>
        <choice>
          <value>Wall Area, Above-Grade, Conditioned (ft^2)</value>
          <display_name>Wall Area, Above-Grade, Conditioned (ft^2)</display_name>
        </choice>
        <choice>
          <value>Wall Area, Above-Grade, Exterior (ft^2)</value>
          <display_name>Wall Area, Above-Grade, Exterior (ft^2)</display_name>
        </choice>
        <choice>
          <value>Wall Area, Below-Grade (ft^2)</value>
          <display_name>Wall Area, Below-Grade (ft^2)</display_name>
        </choice>
        <choice>
          <value>Floor Area, Conditioned (ft^2)</value>
          <display_name>Floor Area, Conditioned (ft^2)</display_name>
        </choice>
        <choice>
          <value>Floor Area, Conditioned * Infiltration Reduction (ft^2 * Delta ACH50)</value>
          <display_name>Floor Area, Conditioned * Infiltration Reduction (ft^2 * Delta ACH50)</display_name>
        </choice>
        <choice>
          <value>Floor Area, Lighting (ft^2)</value>
          <display_name>Floor Area, Lighting (ft^2)</display_name>
        </choice>
        <choice>
          <value>Floor Area, Foundation (ft^2)</value>
          <display_name>Floor Area, Foundation (ft^2)</display_name>
        </choice>
        <choice>
          <value>Floor Area, Attic (ft^2)</value>
          <display_name>Floor Area, Attic (ft^2)</display_name>
        </choice>
        <choice>
          <value>Floor Area, Attic * Insulation Increase (ft^2 * Delta R-value)</value>
          <display_name>Floor Area, Attic * Insulation Increase (ft^2 * Delta R-value)</display_name>
        </choice>
        <choice>
          <value>Roof Area (ft^2)</value>
          <display_name>Roof Area (ft^2)</display_name>
        </choice>
        <choice>
          <value>Window Area (ft^2)</value>
          <display_name>Window Area (ft^2)</display_name>
        </choice>
        <choice>
          <value>Door Area (ft^2)</value>
          <display_name>Door Area (ft^2)</display_name>
        </choice>
        <choice>
          <value>Duct Unconditioned Surface Area (ft^2)</value>
          <display_name>Duct Unconditioned Surface Area (ft^2)</display_name>
        </choice>
        <choice>
          <value>Rim Joist Area, Above-Grade, Exterior (ft^2)</value>
          <display_name>Rim Joist Area, Above-Grade, Exterior (ft^2)</display_name>
        </choice>
        <choice>
          <value>Slab Perimeter, Exposed, Conditioned (ft)</value>
          <display_name>Slab Perimeter, Exposed, Conditioned (ft)</display_name>
        </choice>
        <choice>
          <value>Size, Heating System Primary (kBtu/h)</value>
          <display_name>Size, Heating System Primary (kBtu/h)</display_name>
        </choice>
        <choice>
          <value>Size, Heating System Secondary (kBtu/h)</value>
          <display_name>Size, Heating System Secondary (kBtu/h)</display_name>
        </choice>
        <choice>
          <value>Size, Cooling System Primary (kBtu/h)</value>
          <display_name>Size, Cooling System Primary (kBtu/h)</display_name>
        </choice>
        <choice>
          <value>Size, Heat Pump Backup Primary (kBtu/h)</value>
          <display_name>Size, Heat Pump Backup Primary (kBtu/h)</display_name>
        </choice>
        <choice>
          <value>Size, Water Heater (gal)</value>
          <display_name>Size, Water Heater (gal)</display_name>
        </choice>
        <choice>
          <value>Flow Rate, Mechanical Ventilation (cfm)</value>
          <display_name>Flow Rate, Mechanical Ventilation (cfm)</display_name>
        </choice>
      </choices>
    </argument>
    <argument>
      <name>option_17_cost_2_value</name>
      <display_name>Option 17 Cost 2 Value</display_name>
      <description>Total option 17 cost is the sum of all: (Cost N Value) x (Cost N Multiplier).</description>
      <type>Double</type>
      <units>$</units>
      <required>false</required>
      <model_dependent>false</model_dependent>
    </argument>
    <argument>
      <name>option_17_cost_2_multiplier</name>
      <display_name>Option 17 Cost 2 Multiplier</display_name>
      <description>Total option 17 cost is the sum of all: (Cost N Value) x (Cost N Multiplier).</description>
      <type>Choice</type>
      <required>false</required>
      <model_dependent>false</model_dependent>
      <default_value></default_value>
      <choices>
        <choice>
          <value></value>
          <display_name></display_name>
        </choice>
        <choice>
          <value>Fixed (1)</value>
          <display_name>Fixed (1)</display_name>
        </choice>
        <choice>
          <value>Wall Area, Above-Grade, Conditioned (ft^2)</value>
          <display_name>Wall Area, Above-Grade, Conditioned (ft^2)</display_name>
        </choice>
        <choice>
          <value>Wall Area, Above-Grade, Exterior (ft^2)</value>
          <display_name>Wall Area, Above-Grade, Exterior (ft^2)</display_name>
        </choice>
        <choice>
          <value>Wall Area, Below-Grade (ft^2)</value>
          <display_name>Wall Area, Below-Grade (ft^2)</display_name>
        </choice>
        <choice>
          <value>Floor Area, Conditioned (ft^2)</value>
          <display_name>Floor Area, Conditioned (ft^2)</display_name>
        </choice>
        <choice>
          <value>Floor Area, Conditioned * Infiltration Reduction (ft^2 * Delta ACH50)</value>
          <display_name>Floor Area, Conditioned * Infiltration Reduction (ft^2 * Delta ACH50)</display_name>
        </choice>
        <choice>
          <value>Floor Area, Lighting (ft^2)</value>
          <display_name>Floor Area, Lighting (ft^2)</display_name>
        </choice>
        <choice>
          <value>Floor Area, Foundation (ft^2)</value>
          <display_name>Floor Area, Foundation (ft^2)</display_name>
        </choice>
        <choice>
          <value>Floor Area, Attic (ft^2)</value>
          <display_name>Floor Area, Attic (ft^2)</display_name>
        </choice>
        <choice>
          <value>Floor Area, Attic * Insulation Increase (ft^2 * Delta R-value)</value>
          <display_name>Floor Area, Attic * Insulation Increase (ft^2 * Delta R-value)</display_name>
        </choice>
        <choice>
          <value>Roof Area (ft^2)</value>
          <display_name>Roof Area (ft^2)</display_name>
        </choice>
        <choice>
          <value>Window Area (ft^2)</value>
          <display_name>Window Area (ft^2)</display_name>
        </choice>
        <choice>
          <value>Door Area (ft^2)</value>
          <display_name>Door Area (ft^2)</display_name>
        </choice>
        <choice>
          <value>Duct Unconditioned Surface Area (ft^2)</value>
          <display_name>Duct Unconditioned Surface Area (ft^2)</display_name>
        </choice>
        <choice>
          <value>Rim Joist Area, Above-Grade, Exterior (ft^2)</value>
          <display_name>Rim Joist Area, Above-Grade, Exterior (ft^2)</display_name>
        </choice>
        <choice>
          <value>Slab Perimeter, Exposed, Conditioned (ft)</value>
          <display_name>Slab Perimeter, Exposed, Conditioned (ft)</display_name>
        </choice>
        <choice>
          <value>Size, Heating System Primary (kBtu/h)</value>
          <display_name>Size, Heating System Primary (kBtu/h)</display_name>
        </choice>
        <choice>
          <value>Size, Heating System Secondary (kBtu/h)</value>
          <display_name>Size, Heating System Secondary (kBtu/h)</display_name>
        </choice>
        <choice>
          <value>Size, Cooling System Primary (kBtu/h)</value>
          <display_name>Size, Cooling System Primary (kBtu/h)</display_name>
        </choice>
        <choice>
          <value>Size, Heat Pump Backup Primary (kBtu/h)</value>
          <display_name>Size, Heat Pump Backup Primary (kBtu/h)</display_name>
        </choice>
        <choice>
          <value>Size, Water Heater (gal)</value>
          <display_name>Size, Water Heater (gal)</display_name>
        </choice>
        <choice>
          <value>Flow Rate, Mechanical Ventilation (cfm)</value>
          <display_name>Flow Rate, Mechanical Ventilation (cfm)</display_name>
        </choice>
      </choices>
    </argument>
    <argument>
      <name>option_17_lifetime</name>
      <display_name>Option 17 Lifetime</display_name>
      <description>The option lifetime.</description>
      <type>Double</type>
      <units>years</units>
      <required>false</required>
      <model_dependent>false</model_dependent>
    </argument>
    <argument>
      <name>option_18</name>
      <display_name>Option 18</display_name>
      <description>Specify the parameter|option as found in resources\options_lookup.tsv.</description>
      <type>String</type>
      <required>false</required>
      <model_dependent>false</model_dependent>
    </argument>
    <argument>
      <name>option_18_apply_logic</name>
      <display_name>Option 18 Apply Logic</display_name>
      <description>Logic that specifies if the Option 18 upgrade will apply based on the existing building's options. Specify one or more parameter|option as found in resources\options_lookup.tsv. When multiple are included, they must be separated by '||' for OR and '&amp;&amp;' for AND, and using parentheses as appropriate. Prefix an option with '!' for not.</description>
      <type>String</type>
      <required>false</required>
      <model_dependent>false</model_dependent>
    </argument>
    <argument>
      <name>option_18_cost_1_value</name>
      <display_name>Option 18 Cost 1 Value</display_name>
      <description>Total option 18 cost is the sum of all: (Cost N Value) x (Cost N Multiplier).</description>
      <type>Double</type>
      <units>$</units>
      <required>false</required>
      <model_dependent>false</model_dependent>
    </argument>
    <argument>
      <name>option_18_cost_1_multiplier</name>
      <display_name>Option 18 Cost 1 Multiplier</display_name>
      <description>Total option 18 cost is the sum of all: (Cost N Value) x (Cost N Multiplier).</description>
      <type>Choice</type>
      <required>false</required>
      <model_dependent>false</model_dependent>
      <default_value></default_value>
      <choices>
        <choice>
          <value></value>
          <display_name></display_name>
        </choice>
        <choice>
          <value>Fixed (1)</value>
          <display_name>Fixed (1)</display_name>
        </choice>
        <choice>
          <value>Wall Area, Above-Grade, Conditioned (ft^2)</value>
          <display_name>Wall Area, Above-Grade, Conditioned (ft^2)</display_name>
        </choice>
        <choice>
          <value>Wall Area, Above-Grade, Exterior (ft^2)</value>
          <display_name>Wall Area, Above-Grade, Exterior (ft^2)</display_name>
        </choice>
        <choice>
          <value>Wall Area, Below-Grade (ft^2)</value>
          <display_name>Wall Area, Below-Grade (ft^2)</display_name>
        </choice>
        <choice>
          <value>Floor Area, Conditioned (ft^2)</value>
          <display_name>Floor Area, Conditioned (ft^2)</display_name>
        </choice>
        <choice>
          <value>Floor Area, Conditioned * Infiltration Reduction (ft^2 * Delta ACH50)</value>
          <display_name>Floor Area, Conditioned * Infiltration Reduction (ft^2 * Delta ACH50)</display_name>
        </choice>
        <choice>
          <value>Floor Area, Lighting (ft^2)</value>
          <display_name>Floor Area, Lighting (ft^2)</display_name>
        </choice>
        <choice>
          <value>Floor Area, Foundation (ft^2)</value>
          <display_name>Floor Area, Foundation (ft^2)</display_name>
        </choice>
        <choice>
          <value>Floor Area, Attic (ft^2)</value>
          <display_name>Floor Area, Attic (ft^2)</display_name>
        </choice>
        <choice>
          <value>Floor Area, Attic * Insulation Increase (ft^2 * Delta R-value)</value>
          <display_name>Floor Area, Attic * Insulation Increase (ft^2 * Delta R-value)</display_name>
        </choice>
        <choice>
          <value>Roof Area (ft^2)</value>
          <display_name>Roof Area (ft^2)</display_name>
        </choice>
        <choice>
          <value>Window Area (ft^2)</value>
          <display_name>Window Area (ft^2)</display_name>
        </choice>
        <choice>
          <value>Door Area (ft^2)</value>
          <display_name>Door Area (ft^2)</display_name>
        </choice>
        <choice>
          <value>Duct Unconditioned Surface Area (ft^2)</value>
          <display_name>Duct Unconditioned Surface Area (ft^2)</display_name>
        </choice>
        <choice>
          <value>Rim Joist Area, Above-Grade, Exterior (ft^2)</value>
          <display_name>Rim Joist Area, Above-Grade, Exterior (ft^2)</display_name>
        </choice>
        <choice>
          <value>Slab Perimeter, Exposed, Conditioned (ft)</value>
          <display_name>Slab Perimeter, Exposed, Conditioned (ft)</display_name>
        </choice>
        <choice>
          <value>Size, Heating System Primary (kBtu/h)</value>
          <display_name>Size, Heating System Primary (kBtu/h)</display_name>
        </choice>
        <choice>
          <value>Size, Heating System Secondary (kBtu/h)</value>
          <display_name>Size, Heating System Secondary (kBtu/h)</display_name>
        </choice>
        <choice>
          <value>Size, Cooling System Primary (kBtu/h)</value>
          <display_name>Size, Cooling System Primary (kBtu/h)</display_name>
        </choice>
        <choice>
          <value>Size, Heat Pump Backup Primary (kBtu/h)</value>
          <display_name>Size, Heat Pump Backup Primary (kBtu/h)</display_name>
        </choice>
        <choice>
          <value>Size, Water Heater (gal)</value>
          <display_name>Size, Water Heater (gal)</display_name>
        </choice>
        <choice>
          <value>Flow Rate, Mechanical Ventilation (cfm)</value>
          <display_name>Flow Rate, Mechanical Ventilation (cfm)</display_name>
        </choice>
      </choices>
    </argument>
    <argument>
      <name>option_18_cost_2_value</name>
      <display_name>Option 18 Cost 2 Value</display_name>
      <description>Total option 18 cost is the sum of all: (Cost N Value) x (Cost N Multiplier).</description>
      <type>Double</type>
      <units>$</units>
      <required>false</required>
      <model_dependent>false</model_dependent>
    </argument>
    <argument>
      <name>option_18_cost_2_multiplier</name>
      <display_name>Option 18 Cost 2 Multiplier</display_name>
      <description>Total option 18 cost is the sum of all: (Cost N Value) x (Cost N Multiplier).</description>
      <type>Choice</type>
      <required>false</required>
      <model_dependent>false</model_dependent>
      <default_value></default_value>
      <choices>
        <choice>
          <value></value>
          <display_name></display_name>
        </choice>
        <choice>
          <value>Fixed (1)</value>
          <display_name>Fixed (1)</display_name>
        </choice>
        <choice>
          <value>Wall Area, Above-Grade, Conditioned (ft^2)</value>
          <display_name>Wall Area, Above-Grade, Conditioned (ft^2)</display_name>
        </choice>
        <choice>
          <value>Wall Area, Above-Grade, Exterior (ft^2)</value>
          <display_name>Wall Area, Above-Grade, Exterior (ft^2)</display_name>
        </choice>
        <choice>
          <value>Wall Area, Below-Grade (ft^2)</value>
          <display_name>Wall Area, Below-Grade (ft^2)</display_name>
        </choice>
        <choice>
          <value>Floor Area, Conditioned (ft^2)</value>
          <display_name>Floor Area, Conditioned (ft^2)</display_name>
        </choice>
        <choice>
          <value>Floor Area, Conditioned * Infiltration Reduction (ft^2 * Delta ACH50)</value>
          <display_name>Floor Area, Conditioned * Infiltration Reduction (ft^2 * Delta ACH50)</display_name>
        </choice>
        <choice>
          <value>Floor Area, Lighting (ft^2)</value>
          <display_name>Floor Area, Lighting (ft^2)</display_name>
        </choice>
        <choice>
          <value>Floor Area, Foundation (ft^2)</value>
          <display_name>Floor Area, Foundation (ft^2)</display_name>
        </choice>
        <choice>
          <value>Floor Area, Attic (ft^2)</value>
          <display_name>Floor Area, Attic (ft^2)</display_name>
        </choice>
        <choice>
          <value>Floor Area, Attic * Insulation Increase (ft^2 * Delta R-value)</value>
          <display_name>Floor Area, Attic * Insulation Increase (ft^2 * Delta R-value)</display_name>
        </choice>
        <choice>
          <value>Roof Area (ft^2)</value>
          <display_name>Roof Area (ft^2)</display_name>
        </choice>
        <choice>
          <value>Window Area (ft^2)</value>
          <display_name>Window Area (ft^2)</display_name>
        </choice>
        <choice>
          <value>Door Area (ft^2)</value>
          <display_name>Door Area (ft^2)</display_name>
        </choice>
        <choice>
          <value>Duct Unconditioned Surface Area (ft^2)</value>
          <display_name>Duct Unconditioned Surface Area (ft^2)</display_name>
        </choice>
        <choice>
          <value>Rim Joist Area, Above-Grade, Exterior (ft^2)</value>
          <display_name>Rim Joist Area, Above-Grade, Exterior (ft^2)</display_name>
        </choice>
        <choice>
          <value>Slab Perimeter, Exposed, Conditioned (ft)</value>
          <display_name>Slab Perimeter, Exposed, Conditioned (ft)</display_name>
        </choice>
        <choice>
          <value>Size, Heating System Primary (kBtu/h)</value>
          <display_name>Size, Heating System Primary (kBtu/h)</display_name>
        </choice>
        <choice>
          <value>Size, Heating System Secondary (kBtu/h)</value>
          <display_name>Size, Heating System Secondary (kBtu/h)</display_name>
        </choice>
        <choice>
          <value>Size, Cooling System Primary (kBtu/h)</value>
          <display_name>Size, Cooling System Primary (kBtu/h)</display_name>
        </choice>
        <choice>
          <value>Size, Heat Pump Backup Primary (kBtu/h)</value>
          <display_name>Size, Heat Pump Backup Primary (kBtu/h)</display_name>
        </choice>
        <choice>
          <value>Size, Water Heater (gal)</value>
          <display_name>Size, Water Heater (gal)</display_name>
        </choice>
        <choice>
          <value>Flow Rate, Mechanical Ventilation (cfm)</value>
          <display_name>Flow Rate, Mechanical Ventilation (cfm)</display_name>
        </choice>
      </choices>
    </argument>
    <argument>
      <name>option_18_lifetime</name>
      <display_name>Option 18 Lifetime</display_name>
      <description>The option lifetime.</description>
      <type>Double</type>
      <units>years</units>
      <required>false</required>
      <model_dependent>false</model_dependent>
    </argument>
    <argument>
      <name>option_19</name>
      <display_name>Option 19</display_name>
      <description>Specify the parameter|option as found in resources\options_lookup.tsv.</description>
      <type>String</type>
      <required>false</required>
      <model_dependent>false</model_dependent>
    </argument>
    <argument>
      <name>option_19_apply_logic</name>
      <display_name>Option 19 Apply Logic</display_name>
      <description>Logic that specifies if the Option 19 upgrade will apply based on the existing building's options. Specify one or more parameter|option as found in resources\options_lookup.tsv. When multiple are included, they must be separated by '||' for OR and '&amp;&amp;' for AND, and using parentheses as appropriate. Prefix an option with '!' for not.</description>
      <type>String</type>
      <required>false</required>
      <model_dependent>false</model_dependent>
    </argument>
    <argument>
      <name>option_19_cost_1_value</name>
      <display_name>Option 19 Cost 1 Value</display_name>
      <description>Total option 19 cost is the sum of all: (Cost N Value) x (Cost N Multiplier).</description>
      <type>Double</type>
      <units>$</units>
      <required>false</required>
      <model_dependent>false</model_dependent>
    </argument>
    <argument>
      <name>option_19_cost_1_multiplier</name>
      <display_name>Option 19 Cost 1 Multiplier</display_name>
      <description>Total option 19 cost is the sum of all: (Cost N Value) x (Cost N Multiplier).</description>
      <type>Choice</type>
      <required>false</required>
      <model_dependent>false</model_dependent>
      <default_value></default_value>
      <choices>
        <choice>
          <value></value>
          <display_name></display_name>
        </choice>
        <choice>
          <value>Fixed (1)</value>
          <display_name>Fixed (1)</display_name>
        </choice>
        <choice>
          <value>Wall Area, Above-Grade, Conditioned (ft^2)</value>
          <display_name>Wall Area, Above-Grade, Conditioned (ft^2)</display_name>
        </choice>
        <choice>
          <value>Wall Area, Above-Grade, Exterior (ft^2)</value>
          <display_name>Wall Area, Above-Grade, Exterior (ft^2)</display_name>
        </choice>
        <choice>
          <value>Wall Area, Below-Grade (ft^2)</value>
          <display_name>Wall Area, Below-Grade (ft^2)</display_name>
        </choice>
        <choice>
          <value>Floor Area, Conditioned (ft^2)</value>
          <display_name>Floor Area, Conditioned (ft^2)</display_name>
        </choice>
        <choice>
          <value>Floor Area, Conditioned * Infiltration Reduction (ft^2 * Delta ACH50)</value>
          <display_name>Floor Area, Conditioned * Infiltration Reduction (ft^2 * Delta ACH50)</display_name>
        </choice>
        <choice>
          <value>Floor Area, Lighting (ft^2)</value>
          <display_name>Floor Area, Lighting (ft^2)</display_name>
        </choice>
        <choice>
          <value>Floor Area, Foundation (ft^2)</value>
          <display_name>Floor Area, Foundation (ft^2)</display_name>
        </choice>
        <choice>
          <value>Floor Area, Attic (ft^2)</value>
          <display_name>Floor Area, Attic (ft^2)</display_name>
        </choice>
        <choice>
          <value>Floor Area, Attic * Insulation Increase (ft^2 * Delta R-value)</value>
          <display_name>Floor Area, Attic * Insulation Increase (ft^2 * Delta R-value)</display_name>
        </choice>
        <choice>
          <value>Roof Area (ft^2)</value>
          <display_name>Roof Area (ft^2)</display_name>
        </choice>
        <choice>
          <value>Window Area (ft^2)</value>
          <display_name>Window Area (ft^2)</display_name>
        </choice>
        <choice>
          <value>Door Area (ft^2)</value>
          <display_name>Door Area (ft^2)</display_name>
        </choice>
        <choice>
          <value>Duct Unconditioned Surface Area (ft^2)</value>
          <display_name>Duct Unconditioned Surface Area (ft^2)</display_name>
        </choice>
        <choice>
          <value>Rim Joist Area, Above-Grade, Exterior (ft^2)</value>
          <display_name>Rim Joist Area, Above-Grade, Exterior (ft^2)</display_name>
        </choice>
        <choice>
          <value>Slab Perimeter, Exposed, Conditioned (ft)</value>
          <display_name>Slab Perimeter, Exposed, Conditioned (ft)</display_name>
        </choice>
        <choice>
          <value>Size, Heating System Primary (kBtu/h)</value>
          <display_name>Size, Heating System Primary (kBtu/h)</display_name>
        </choice>
        <choice>
          <value>Size, Heating System Secondary (kBtu/h)</value>
          <display_name>Size, Heating System Secondary (kBtu/h)</display_name>
        </choice>
        <choice>
          <value>Size, Cooling System Primary (kBtu/h)</value>
          <display_name>Size, Cooling System Primary (kBtu/h)</display_name>
        </choice>
        <choice>
          <value>Size, Heat Pump Backup Primary (kBtu/h)</value>
          <display_name>Size, Heat Pump Backup Primary (kBtu/h)</display_name>
        </choice>
        <choice>
          <value>Size, Water Heater (gal)</value>
          <display_name>Size, Water Heater (gal)</display_name>
        </choice>
        <choice>
          <value>Flow Rate, Mechanical Ventilation (cfm)</value>
          <display_name>Flow Rate, Mechanical Ventilation (cfm)</display_name>
        </choice>
      </choices>
    </argument>
    <argument>
      <name>option_19_cost_2_value</name>
      <display_name>Option 19 Cost 2 Value</display_name>
      <description>Total option 19 cost is the sum of all: (Cost N Value) x (Cost N Multiplier).</description>
      <type>Double</type>
      <units>$</units>
      <required>false</required>
      <model_dependent>false</model_dependent>
    </argument>
    <argument>
      <name>option_19_cost_2_multiplier</name>
      <display_name>Option 19 Cost 2 Multiplier</display_name>
      <description>Total option 19 cost is the sum of all: (Cost N Value) x (Cost N Multiplier).</description>
      <type>Choice</type>
      <required>false</required>
      <model_dependent>false</model_dependent>
      <default_value></default_value>
      <choices>
        <choice>
          <value></value>
          <display_name></display_name>
        </choice>
        <choice>
          <value>Fixed (1)</value>
          <display_name>Fixed (1)</display_name>
        </choice>
        <choice>
          <value>Wall Area, Above-Grade, Conditioned (ft^2)</value>
          <display_name>Wall Area, Above-Grade, Conditioned (ft^2)</display_name>
        </choice>
        <choice>
          <value>Wall Area, Above-Grade, Exterior (ft^2)</value>
          <display_name>Wall Area, Above-Grade, Exterior (ft^2)</display_name>
        </choice>
        <choice>
          <value>Wall Area, Below-Grade (ft^2)</value>
          <display_name>Wall Area, Below-Grade (ft^2)</display_name>
        </choice>
        <choice>
          <value>Floor Area, Conditioned (ft^2)</value>
          <display_name>Floor Area, Conditioned (ft^2)</display_name>
        </choice>
        <choice>
          <value>Floor Area, Conditioned * Infiltration Reduction (ft^2 * Delta ACH50)</value>
          <display_name>Floor Area, Conditioned * Infiltration Reduction (ft^2 * Delta ACH50)</display_name>
        </choice>
        <choice>
          <value>Floor Area, Lighting (ft^2)</value>
          <display_name>Floor Area, Lighting (ft^2)</display_name>
        </choice>
        <choice>
          <value>Floor Area, Foundation (ft^2)</value>
          <display_name>Floor Area, Foundation (ft^2)</display_name>
        </choice>
        <choice>
          <value>Floor Area, Attic (ft^2)</value>
          <display_name>Floor Area, Attic (ft^2)</display_name>
        </choice>
        <choice>
          <value>Floor Area, Attic * Insulation Increase (ft^2 * Delta R-value)</value>
          <display_name>Floor Area, Attic * Insulation Increase (ft^2 * Delta R-value)</display_name>
        </choice>
        <choice>
          <value>Roof Area (ft^2)</value>
          <display_name>Roof Area (ft^2)</display_name>
        </choice>
        <choice>
          <value>Window Area (ft^2)</value>
          <display_name>Window Area (ft^2)</display_name>
        </choice>
        <choice>
          <value>Door Area (ft^2)</value>
          <display_name>Door Area (ft^2)</display_name>
        </choice>
        <choice>
          <value>Duct Unconditioned Surface Area (ft^2)</value>
          <display_name>Duct Unconditioned Surface Area (ft^2)</display_name>
        </choice>
        <choice>
          <value>Rim Joist Area, Above-Grade, Exterior (ft^2)</value>
          <display_name>Rim Joist Area, Above-Grade, Exterior (ft^2)</display_name>
        </choice>
        <choice>
          <value>Slab Perimeter, Exposed, Conditioned (ft)</value>
          <display_name>Slab Perimeter, Exposed, Conditioned (ft)</display_name>
        </choice>
        <choice>
          <value>Size, Heating System Primary (kBtu/h)</value>
          <display_name>Size, Heating System Primary (kBtu/h)</display_name>
        </choice>
        <choice>
          <value>Size, Heating System Secondary (kBtu/h)</value>
          <display_name>Size, Heating System Secondary (kBtu/h)</display_name>
        </choice>
        <choice>
          <value>Size, Cooling System Primary (kBtu/h)</value>
          <display_name>Size, Cooling System Primary (kBtu/h)</display_name>
        </choice>
        <choice>
          <value>Size, Heat Pump Backup Primary (kBtu/h)</value>
          <display_name>Size, Heat Pump Backup Primary (kBtu/h)</display_name>
        </choice>
        <choice>
          <value>Size, Water Heater (gal)</value>
          <display_name>Size, Water Heater (gal)</display_name>
        </choice>
        <choice>
          <value>Flow Rate, Mechanical Ventilation (cfm)</value>
          <display_name>Flow Rate, Mechanical Ventilation (cfm)</display_name>
        </choice>
      </choices>
    </argument>
    <argument>
      <name>option_19_lifetime</name>
      <display_name>Option 19 Lifetime</display_name>
      <description>The option lifetime.</description>
      <type>Double</type>
      <units>years</units>
      <required>false</required>
      <model_dependent>false</model_dependent>
    </argument>
    <argument>
      <name>option_20</name>
      <display_name>Option 20</display_name>
      <description>Specify the parameter|option as found in resources\options_lookup.tsv.</description>
      <type>String</type>
      <required>false</required>
      <model_dependent>false</model_dependent>
    </argument>
    <argument>
      <name>option_20_apply_logic</name>
      <display_name>Option 20 Apply Logic</display_name>
      <description>Logic that specifies if the Option 20 upgrade will apply based on the existing building's options. Specify one or more parameter|option as found in resources\options_lookup.tsv. When multiple are included, they must be separated by '||' for OR and '&amp;&amp;' for AND, and using parentheses as appropriate. Prefix an option with '!' for not.</description>
      <type>String</type>
      <required>false</required>
      <model_dependent>false</model_dependent>
    </argument>
    <argument>
      <name>option_20_cost_1_value</name>
      <display_name>Option 20 Cost 1 Value</display_name>
      <description>Total option 20 cost is the sum of all: (Cost N Value) x (Cost N Multiplier).</description>
      <type>Double</type>
      <units>$</units>
      <required>false</required>
      <model_dependent>false</model_dependent>
    </argument>
    <argument>
      <name>option_20_cost_1_multiplier</name>
      <display_name>Option 20 Cost 1 Multiplier</display_name>
      <description>Total option 20 cost is the sum of all: (Cost N Value) x (Cost N Multiplier).</description>
      <type>Choice</type>
      <required>false</required>
      <model_dependent>false</model_dependent>
      <default_value></default_value>
      <choices>
        <choice>
          <value></value>
          <display_name></display_name>
        </choice>
        <choice>
          <value>Fixed (1)</value>
          <display_name>Fixed (1)</display_name>
        </choice>
        <choice>
          <value>Wall Area, Above-Grade, Conditioned (ft^2)</value>
          <display_name>Wall Area, Above-Grade, Conditioned (ft^2)</display_name>
        </choice>
        <choice>
          <value>Wall Area, Above-Grade, Exterior (ft^2)</value>
          <display_name>Wall Area, Above-Grade, Exterior (ft^2)</display_name>
        </choice>
        <choice>
          <value>Wall Area, Below-Grade (ft^2)</value>
          <display_name>Wall Area, Below-Grade (ft^2)</display_name>
        </choice>
        <choice>
          <value>Floor Area, Conditioned (ft^2)</value>
          <display_name>Floor Area, Conditioned (ft^2)</display_name>
        </choice>
        <choice>
          <value>Floor Area, Conditioned * Infiltration Reduction (ft^2 * Delta ACH50)</value>
          <display_name>Floor Area, Conditioned * Infiltration Reduction (ft^2 * Delta ACH50)</display_name>
        </choice>
        <choice>
          <value>Floor Area, Lighting (ft^2)</value>
          <display_name>Floor Area, Lighting (ft^2)</display_name>
        </choice>
        <choice>
          <value>Floor Area, Foundation (ft^2)</value>
          <display_name>Floor Area, Foundation (ft^2)</display_name>
        </choice>
        <choice>
          <value>Floor Area, Attic (ft^2)</value>
          <display_name>Floor Area, Attic (ft^2)</display_name>
        </choice>
        <choice>
          <value>Floor Area, Attic * Insulation Increase (ft^2 * Delta R-value)</value>
          <display_name>Floor Area, Attic * Insulation Increase (ft^2 * Delta R-value)</display_name>
        </choice>
        <choice>
          <value>Roof Area (ft^2)</value>
          <display_name>Roof Area (ft^2)</display_name>
        </choice>
        <choice>
          <value>Window Area (ft^2)</value>
          <display_name>Window Area (ft^2)</display_name>
        </choice>
        <choice>
          <value>Door Area (ft^2)</value>
          <display_name>Door Area (ft^2)</display_name>
        </choice>
        <choice>
          <value>Duct Unconditioned Surface Area (ft^2)</value>
          <display_name>Duct Unconditioned Surface Area (ft^2)</display_name>
        </choice>
        <choice>
          <value>Rim Joist Area, Above-Grade, Exterior (ft^2)</value>
          <display_name>Rim Joist Area, Above-Grade, Exterior (ft^2)</display_name>
        </choice>
        <choice>
          <value>Slab Perimeter, Exposed, Conditioned (ft)</value>
          <display_name>Slab Perimeter, Exposed, Conditioned (ft)</display_name>
        </choice>
        <choice>
          <value>Size, Heating System Primary (kBtu/h)</value>
          <display_name>Size, Heating System Primary (kBtu/h)</display_name>
        </choice>
        <choice>
          <value>Size, Heating System Secondary (kBtu/h)</value>
          <display_name>Size, Heating System Secondary (kBtu/h)</display_name>
        </choice>
        <choice>
          <value>Size, Cooling System Primary (kBtu/h)</value>
          <display_name>Size, Cooling System Primary (kBtu/h)</display_name>
        </choice>
        <choice>
          <value>Size, Heat Pump Backup Primary (kBtu/h)</value>
          <display_name>Size, Heat Pump Backup Primary (kBtu/h)</display_name>
        </choice>
        <choice>
          <value>Size, Water Heater (gal)</value>
          <display_name>Size, Water Heater (gal)</display_name>
        </choice>
        <choice>
          <value>Flow Rate, Mechanical Ventilation (cfm)</value>
          <display_name>Flow Rate, Mechanical Ventilation (cfm)</display_name>
        </choice>
      </choices>
    </argument>
    <argument>
      <name>option_20_cost_2_value</name>
      <display_name>Option 20 Cost 2 Value</display_name>
      <description>Total option 20 cost is the sum of all: (Cost N Value) x (Cost N Multiplier).</description>
      <type>Double</type>
      <units>$</units>
      <required>false</required>
      <model_dependent>false</model_dependent>
    </argument>
    <argument>
      <name>option_20_cost_2_multiplier</name>
      <display_name>Option 20 Cost 2 Multiplier</display_name>
      <description>Total option 20 cost is the sum of all: (Cost N Value) x (Cost N Multiplier).</description>
      <type>Choice</type>
      <required>false</required>
      <model_dependent>false</model_dependent>
      <default_value></default_value>
      <choices>
        <choice>
          <value></value>
          <display_name></display_name>
        </choice>
        <choice>
          <value>Fixed (1)</value>
          <display_name>Fixed (1)</display_name>
        </choice>
        <choice>
          <value>Wall Area, Above-Grade, Conditioned (ft^2)</value>
          <display_name>Wall Area, Above-Grade, Conditioned (ft^2)</display_name>
        </choice>
        <choice>
          <value>Wall Area, Above-Grade, Exterior (ft^2)</value>
          <display_name>Wall Area, Above-Grade, Exterior (ft^2)</display_name>
        </choice>
        <choice>
          <value>Wall Area, Below-Grade (ft^2)</value>
          <display_name>Wall Area, Below-Grade (ft^2)</display_name>
        </choice>
        <choice>
          <value>Floor Area, Conditioned (ft^2)</value>
          <display_name>Floor Area, Conditioned (ft^2)</display_name>
        </choice>
        <choice>
          <value>Floor Area, Conditioned * Infiltration Reduction (ft^2 * Delta ACH50)</value>
          <display_name>Floor Area, Conditioned * Infiltration Reduction (ft^2 * Delta ACH50)</display_name>
        </choice>
        <choice>
          <value>Floor Area, Lighting (ft^2)</value>
          <display_name>Floor Area, Lighting (ft^2)</display_name>
        </choice>
        <choice>
          <value>Floor Area, Foundation (ft^2)</value>
          <display_name>Floor Area, Foundation (ft^2)</display_name>
        </choice>
        <choice>
          <value>Floor Area, Attic (ft^2)</value>
          <display_name>Floor Area, Attic (ft^2)</display_name>
        </choice>
        <choice>
          <value>Floor Area, Attic * Insulation Increase (ft^2 * Delta R-value)</value>
          <display_name>Floor Area, Attic * Insulation Increase (ft^2 * Delta R-value)</display_name>
        </choice>
        <choice>
          <value>Roof Area (ft^2)</value>
          <display_name>Roof Area (ft^2)</display_name>
        </choice>
        <choice>
          <value>Window Area (ft^2)</value>
          <display_name>Window Area (ft^2)</display_name>
        </choice>
        <choice>
          <value>Door Area (ft^2)</value>
          <display_name>Door Area (ft^2)</display_name>
        </choice>
        <choice>
          <value>Duct Unconditioned Surface Area (ft^2)</value>
          <display_name>Duct Unconditioned Surface Area (ft^2)</display_name>
        </choice>
        <choice>
          <value>Rim Joist Area, Above-Grade, Exterior (ft^2)</value>
          <display_name>Rim Joist Area, Above-Grade, Exterior (ft^2)</display_name>
        </choice>
        <choice>
          <value>Slab Perimeter, Exposed, Conditioned (ft)</value>
          <display_name>Slab Perimeter, Exposed, Conditioned (ft)</display_name>
        </choice>
        <choice>
          <value>Size, Heating System Primary (kBtu/h)</value>
          <display_name>Size, Heating System Primary (kBtu/h)</display_name>
        </choice>
        <choice>
          <value>Size, Heating System Secondary (kBtu/h)</value>
          <display_name>Size, Heating System Secondary (kBtu/h)</display_name>
        </choice>
        <choice>
          <value>Size, Cooling System Primary (kBtu/h)</value>
          <display_name>Size, Cooling System Primary (kBtu/h)</display_name>
        </choice>
        <choice>
          <value>Size, Heat Pump Backup Primary (kBtu/h)</value>
          <display_name>Size, Heat Pump Backup Primary (kBtu/h)</display_name>
        </choice>
        <choice>
          <value>Size, Water Heater (gal)</value>
          <display_name>Size, Water Heater (gal)</display_name>
        </choice>
        <choice>
          <value>Flow Rate, Mechanical Ventilation (cfm)</value>
          <display_name>Flow Rate, Mechanical Ventilation (cfm)</display_name>
        </choice>
      </choices>
    </argument>
    <argument>
      <name>option_20_lifetime</name>
      <display_name>Option 20 Lifetime</display_name>
      <description>The option lifetime.</description>
      <type>Double</type>
      <units>years</units>
      <required>false</required>
      <model_dependent>false</model_dependent>
    </argument>
    <argument>
      <name>option_21</name>
      <display_name>Option 21</display_name>
      <description>Specify the parameter|option as found in resources\options_lookup.tsv.</description>
      <type>String</type>
      <required>false</required>
      <model_dependent>false</model_dependent>
    </argument>
    <argument>
      <name>option_21_apply_logic</name>
      <display_name>Option 21 Apply Logic</display_name>
      <description>Logic that specifies if the Option 21 upgrade will apply based on the existing building's options. Specify one or more parameter|option as found in resources\options_lookup.tsv. When multiple are included, they must be separated by '||' for OR and '&amp;&amp;' for AND, and using parentheses as appropriate. Prefix an option with '!' for not.</description>
      <type>String</type>
      <required>false</required>
      <model_dependent>false</model_dependent>
    </argument>
    <argument>
      <name>option_21_cost_1_value</name>
      <display_name>Option 21 Cost 1 Value</display_name>
      <description>Total option 21 cost is the sum of all: (Cost N Value) x (Cost N Multiplier).</description>
      <type>Double</type>
      <units>$</units>
      <required>false</required>
      <model_dependent>false</model_dependent>
    </argument>
    <argument>
      <name>option_21_cost_1_multiplier</name>
      <display_name>Option 21 Cost 1 Multiplier</display_name>
      <description>Total option 21 cost is the sum of all: (Cost N Value) x (Cost N Multiplier).</description>
      <type>Choice</type>
      <required>false</required>
      <model_dependent>false</model_dependent>
      <default_value></default_value>
      <choices>
        <choice>
          <value></value>
          <display_name></display_name>
        </choice>
        <choice>
          <value>Fixed (1)</value>
          <display_name>Fixed (1)</display_name>
        </choice>
        <choice>
          <value>Wall Area, Above-Grade, Conditioned (ft^2)</value>
          <display_name>Wall Area, Above-Grade, Conditioned (ft^2)</display_name>
        </choice>
        <choice>
          <value>Wall Area, Above-Grade, Exterior (ft^2)</value>
          <display_name>Wall Area, Above-Grade, Exterior (ft^2)</display_name>
        </choice>
        <choice>
          <value>Wall Area, Below-Grade (ft^2)</value>
          <display_name>Wall Area, Below-Grade (ft^2)</display_name>
        </choice>
        <choice>
          <value>Floor Area, Conditioned (ft^2)</value>
          <display_name>Floor Area, Conditioned (ft^2)</display_name>
        </choice>
        <choice>
          <value>Floor Area, Conditioned * Infiltration Reduction (ft^2 * Delta ACH50)</value>
          <display_name>Floor Area, Conditioned * Infiltration Reduction (ft^2 * Delta ACH50)</display_name>
        </choice>
        <choice>
          <value>Floor Area, Lighting (ft^2)</value>
          <display_name>Floor Area, Lighting (ft^2)</display_name>
        </choice>
        <choice>
          <value>Floor Area, Foundation (ft^2)</value>
          <display_name>Floor Area, Foundation (ft^2)</display_name>
        </choice>
        <choice>
          <value>Floor Area, Attic (ft^2)</value>
          <display_name>Floor Area, Attic (ft^2)</display_name>
        </choice>
        <choice>
          <value>Floor Area, Attic * Insulation Increase (ft^2 * Delta R-value)</value>
          <display_name>Floor Area, Attic * Insulation Increase (ft^2 * Delta R-value)</display_name>
        </choice>
        <choice>
          <value>Roof Area (ft^2)</value>
          <display_name>Roof Area (ft^2)</display_name>
        </choice>
        <choice>
          <value>Window Area (ft^2)</value>
          <display_name>Window Area (ft^2)</display_name>
        </choice>
        <choice>
          <value>Door Area (ft^2)</value>
          <display_name>Door Area (ft^2)</display_name>
        </choice>
        <choice>
          <value>Duct Unconditioned Surface Area (ft^2)</value>
          <display_name>Duct Unconditioned Surface Area (ft^2)</display_name>
        </choice>
        <choice>
          <value>Rim Joist Area, Above-Grade, Exterior (ft^2)</value>
          <display_name>Rim Joist Area, Above-Grade, Exterior (ft^2)</display_name>
        </choice>
        <choice>
          <value>Slab Perimeter, Exposed, Conditioned (ft)</value>
          <display_name>Slab Perimeter, Exposed, Conditioned (ft)</display_name>
        </choice>
        <choice>
          <value>Size, Heating System Primary (kBtu/h)</value>
          <display_name>Size, Heating System Primary (kBtu/h)</display_name>
        </choice>
        <choice>
          <value>Size, Heating System Secondary (kBtu/h)</value>
          <display_name>Size, Heating System Secondary (kBtu/h)</display_name>
        </choice>
        <choice>
          <value>Size, Cooling System Primary (kBtu/h)</value>
          <display_name>Size, Cooling System Primary (kBtu/h)</display_name>
        </choice>
        <choice>
          <value>Size, Heat Pump Backup Primary (kBtu/h)</value>
          <display_name>Size, Heat Pump Backup Primary (kBtu/h)</display_name>
        </choice>
        <choice>
          <value>Size, Water Heater (gal)</value>
          <display_name>Size, Water Heater (gal)</display_name>
        </choice>
        <choice>
          <value>Flow Rate, Mechanical Ventilation (cfm)</value>
          <display_name>Flow Rate, Mechanical Ventilation (cfm)</display_name>
        </choice>
      </choices>
    </argument>
    <argument>
      <name>option_21_cost_2_value</name>
      <display_name>Option 21 Cost 2 Value</display_name>
      <description>Total option 21 cost is the sum of all: (Cost N Value) x (Cost N Multiplier).</description>
      <type>Double</type>
      <units>$</units>
      <required>false</required>
      <model_dependent>false</model_dependent>
    </argument>
    <argument>
      <name>option_21_cost_2_multiplier</name>
      <display_name>Option 21 Cost 2 Multiplier</display_name>
      <description>Total option 21 cost is the sum of all: (Cost N Value) x (Cost N Multiplier).</description>
      <type>Choice</type>
      <required>false</required>
      <model_dependent>false</model_dependent>
      <default_value></default_value>
      <choices>
        <choice>
          <value></value>
          <display_name></display_name>
        </choice>
        <choice>
          <value>Fixed (1)</value>
          <display_name>Fixed (1)</display_name>
        </choice>
        <choice>
          <value>Wall Area, Above-Grade, Conditioned (ft^2)</value>
          <display_name>Wall Area, Above-Grade, Conditioned (ft^2)</display_name>
        </choice>
        <choice>
          <value>Wall Area, Above-Grade, Exterior (ft^2)</value>
          <display_name>Wall Area, Above-Grade, Exterior (ft^2)</display_name>
        </choice>
        <choice>
          <value>Wall Area, Below-Grade (ft^2)</value>
          <display_name>Wall Area, Below-Grade (ft^2)</display_name>
        </choice>
        <choice>
          <value>Floor Area, Conditioned (ft^2)</value>
          <display_name>Floor Area, Conditioned (ft^2)</display_name>
        </choice>
        <choice>
          <value>Floor Area, Conditioned * Infiltration Reduction (ft^2 * Delta ACH50)</value>
          <display_name>Floor Area, Conditioned * Infiltration Reduction (ft^2 * Delta ACH50)</display_name>
        </choice>
        <choice>
          <value>Floor Area, Lighting (ft^2)</value>
          <display_name>Floor Area, Lighting (ft^2)</display_name>
        </choice>
        <choice>
          <value>Floor Area, Foundation (ft^2)</value>
          <display_name>Floor Area, Foundation (ft^2)</display_name>
        </choice>
        <choice>
          <value>Floor Area, Attic (ft^2)</value>
          <display_name>Floor Area, Attic (ft^2)</display_name>
        </choice>
        <choice>
          <value>Floor Area, Attic * Insulation Increase (ft^2 * Delta R-value)</value>
          <display_name>Floor Area, Attic * Insulation Increase (ft^2 * Delta R-value)</display_name>
        </choice>
        <choice>
          <value>Roof Area (ft^2)</value>
          <display_name>Roof Area (ft^2)</display_name>
        </choice>
        <choice>
          <value>Window Area (ft^2)</value>
          <display_name>Window Area (ft^2)</display_name>
        </choice>
        <choice>
          <value>Door Area (ft^2)</value>
          <display_name>Door Area (ft^2)</display_name>
        </choice>
        <choice>
          <value>Duct Unconditioned Surface Area (ft^2)</value>
          <display_name>Duct Unconditioned Surface Area (ft^2)</display_name>
        </choice>
        <choice>
          <value>Rim Joist Area, Above-Grade, Exterior (ft^2)</value>
          <display_name>Rim Joist Area, Above-Grade, Exterior (ft^2)</display_name>
        </choice>
        <choice>
          <value>Slab Perimeter, Exposed, Conditioned (ft)</value>
          <display_name>Slab Perimeter, Exposed, Conditioned (ft)</display_name>
        </choice>
        <choice>
          <value>Size, Heating System Primary (kBtu/h)</value>
          <display_name>Size, Heating System Primary (kBtu/h)</display_name>
        </choice>
        <choice>
          <value>Size, Heating System Secondary (kBtu/h)</value>
          <display_name>Size, Heating System Secondary (kBtu/h)</display_name>
        </choice>
        <choice>
          <value>Size, Cooling System Primary (kBtu/h)</value>
          <display_name>Size, Cooling System Primary (kBtu/h)</display_name>
        </choice>
        <choice>
          <value>Size, Heat Pump Backup Primary (kBtu/h)</value>
          <display_name>Size, Heat Pump Backup Primary (kBtu/h)</display_name>
        </choice>
        <choice>
          <value>Size, Water Heater (gal)</value>
          <display_name>Size, Water Heater (gal)</display_name>
        </choice>
        <choice>
          <value>Flow Rate, Mechanical Ventilation (cfm)</value>
          <display_name>Flow Rate, Mechanical Ventilation (cfm)</display_name>
        </choice>
      </choices>
    </argument>
    <argument>
      <name>option_21_lifetime</name>
      <display_name>Option 21 Lifetime</display_name>
      <description>The option lifetime.</description>
      <type>Double</type>
      <units>years</units>
      <required>false</required>
      <model_dependent>false</model_dependent>
    </argument>
    <argument>
      <name>option_22</name>
      <display_name>Option 22</display_name>
      <description>Specify the parameter|option as found in resources\options_lookup.tsv.</description>
      <type>String</type>
      <required>false</required>
      <model_dependent>false</model_dependent>
    </argument>
    <argument>
      <name>option_22_apply_logic</name>
      <display_name>Option 22 Apply Logic</display_name>
      <description>Logic that specifies if the Option 22 upgrade will apply based on the existing building's options. Specify one or more parameter|option as found in resources\options_lookup.tsv. When multiple are included, they must be separated by '||' for OR and '&amp;&amp;' for AND, and using parentheses as appropriate. Prefix an option with '!' for not.</description>
      <type>String</type>
      <required>false</required>
      <model_dependent>false</model_dependent>
    </argument>
    <argument>
      <name>option_22_cost_1_value</name>
      <display_name>Option 22 Cost 1 Value</display_name>
      <description>Total option 22 cost is the sum of all: (Cost N Value) x (Cost N Multiplier).</description>
      <type>Double</type>
      <units>$</units>
      <required>false</required>
      <model_dependent>false</model_dependent>
    </argument>
    <argument>
      <name>option_22_cost_1_multiplier</name>
      <display_name>Option 22 Cost 1 Multiplier</display_name>
      <description>Total option 22 cost is the sum of all: (Cost N Value) x (Cost N Multiplier).</description>
      <type>Choice</type>
      <required>false</required>
      <model_dependent>false</model_dependent>
      <default_value></default_value>
      <choices>
        <choice>
          <value></value>
          <display_name></display_name>
        </choice>
        <choice>
          <value>Fixed (1)</value>
          <display_name>Fixed (1)</display_name>
        </choice>
        <choice>
          <value>Wall Area, Above-Grade, Conditioned (ft^2)</value>
          <display_name>Wall Area, Above-Grade, Conditioned (ft^2)</display_name>
        </choice>
        <choice>
          <value>Wall Area, Above-Grade, Exterior (ft^2)</value>
          <display_name>Wall Area, Above-Grade, Exterior (ft^2)</display_name>
        </choice>
        <choice>
          <value>Wall Area, Below-Grade (ft^2)</value>
          <display_name>Wall Area, Below-Grade (ft^2)</display_name>
        </choice>
        <choice>
          <value>Floor Area, Conditioned (ft^2)</value>
          <display_name>Floor Area, Conditioned (ft^2)</display_name>
        </choice>
        <choice>
          <value>Floor Area, Conditioned * Infiltration Reduction (ft^2 * Delta ACH50)</value>
          <display_name>Floor Area, Conditioned * Infiltration Reduction (ft^2 * Delta ACH50)</display_name>
        </choice>
        <choice>
          <value>Floor Area, Lighting (ft^2)</value>
          <display_name>Floor Area, Lighting (ft^2)</display_name>
        </choice>
        <choice>
          <value>Floor Area, Foundation (ft^2)</value>
          <display_name>Floor Area, Foundation (ft^2)</display_name>
        </choice>
        <choice>
          <value>Floor Area, Attic (ft^2)</value>
          <display_name>Floor Area, Attic (ft^2)</display_name>
        </choice>
        <choice>
          <value>Floor Area, Attic * Insulation Increase (ft^2 * Delta R-value)</value>
          <display_name>Floor Area, Attic * Insulation Increase (ft^2 * Delta R-value)</display_name>
        </choice>
        <choice>
          <value>Roof Area (ft^2)</value>
          <display_name>Roof Area (ft^2)</display_name>
        </choice>
        <choice>
          <value>Window Area (ft^2)</value>
          <display_name>Window Area (ft^2)</display_name>
        </choice>
        <choice>
          <value>Door Area (ft^2)</value>
          <display_name>Door Area (ft^2)</display_name>
        </choice>
        <choice>
          <value>Duct Unconditioned Surface Area (ft^2)</value>
          <display_name>Duct Unconditioned Surface Area (ft^2)</display_name>
        </choice>
        <choice>
          <value>Rim Joist Area, Above-Grade, Exterior (ft^2)</value>
          <display_name>Rim Joist Area, Above-Grade, Exterior (ft^2)</display_name>
        </choice>
        <choice>
          <value>Slab Perimeter, Exposed, Conditioned (ft)</value>
          <display_name>Slab Perimeter, Exposed, Conditioned (ft)</display_name>
        </choice>
        <choice>
          <value>Size, Heating System Primary (kBtu/h)</value>
          <display_name>Size, Heating System Primary (kBtu/h)</display_name>
        </choice>
        <choice>
          <value>Size, Heating System Secondary (kBtu/h)</value>
          <display_name>Size, Heating System Secondary (kBtu/h)</display_name>
        </choice>
        <choice>
          <value>Size, Cooling System Primary (kBtu/h)</value>
          <display_name>Size, Cooling System Primary (kBtu/h)</display_name>
        </choice>
        <choice>
          <value>Size, Heat Pump Backup Primary (kBtu/h)</value>
          <display_name>Size, Heat Pump Backup Primary (kBtu/h)</display_name>
        </choice>
        <choice>
          <value>Size, Water Heater (gal)</value>
          <display_name>Size, Water Heater (gal)</display_name>
        </choice>
        <choice>
          <value>Flow Rate, Mechanical Ventilation (cfm)</value>
          <display_name>Flow Rate, Mechanical Ventilation (cfm)</display_name>
        </choice>
      </choices>
    </argument>
    <argument>
      <name>option_22_cost_2_value</name>
      <display_name>Option 22 Cost 2 Value</display_name>
      <description>Total option 22 cost is the sum of all: (Cost N Value) x (Cost N Multiplier).</description>
      <type>Double</type>
      <units>$</units>
      <required>false</required>
      <model_dependent>false</model_dependent>
    </argument>
    <argument>
      <name>option_22_cost_2_multiplier</name>
      <display_name>Option 22 Cost 2 Multiplier</display_name>
      <description>Total option 22 cost is the sum of all: (Cost N Value) x (Cost N Multiplier).</description>
      <type>Choice</type>
      <required>false</required>
      <model_dependent>false</model_dependent>
      <default_value></default_value>
      <choices>
        <choice>
          <value></value>
          <display_name></display_name>
        </choice>
        <choice>
          <value>Fixed (1)</value>
          <display_name>Fixed (1)</display_name>
        </choice>
        <choice>
          <value>Wall Area, Above-Grade, Conditioned (ft^2)</value>
          <display_name>Wall Area, Above-Grade, Conditioned (ft^2)</display_name>
        </choice>
        <choice>
          <value>Wall Area, Above-Grade, Exterior (ft^2)</value>
          <display_name>Wall Area, Above-Grade, Exterior (ft^2)</display_name>
        </choice>
        <choice>
          <value>Wall Area, Below-Grade (ft^2)</value>
          <display_name>Wall Area, Below-Grade (ft^2)</display_name>
        </choice>
        <choice>
          <value>Floor Area, Conditioned (ft^2)</value>
          <display_name>Floor Area, Conditioned (ft^2)</display_name>
        </choice>
        <choice>
          <value>Floor Area, Conditioned * Infiltration Reduction (ft^2 * Delta ACH50)</value>
          <display_name>Floor Area, Conditioned * Infiltration Reduction (ft^2 * Delta ACH50)</display_name>
        </choice>
        <choice>
          <value>Floor Area, Lighting (ft^2)</value>
          <display_name>Floor Area, Lighting (ft^2)</display_name>
        </choice>
        <choice>
          <value>Floor Area, Foundation (ft^2)</value>
          <display_name>Floor Area, Foundation (ft^2)</display_name>
        </choice>
        <choice>
          <value>Floor Area, Attic (ft^2)</value>
          <display_name>Floor Area, Attic (ft^2)</display_name>
        </choice>
        <choice>
          <value>Floor Area, Attic * Insulation Increase (ft^2 * Delta R-value)</value>
          <display_name>Floor Area, Attic * Insulation Increase (ft^2 * Delta R-value)</display_name>
        </choice>
        <choice>
          <value>Roof Area (ft^2)</value>
          <display_name>Roof Area (ft^2)</display_name>
        </choice>
        <choice>
          <value>Window Area (ft^2)</value>
          <display_name>Window Area (ft^2)</display_name>
        </choice>
        <choice>
          <value>Door Area (ft^2)</value>
          <display_name>Door Area (ft^2)</display_name>
        </choice>
        <choice>
          <value>Duct Unconditioned Surface Area (ft^2)</value>
          <display_name>Duct Unconditioned Surface Area (ft^2)</display_name>
        </choice>
        <choice>
          <value>Rim Joist Area, Above-Grade, Exterior (ft^2)</value>
          <display_name>Rim Joist Area, Above-Grade, Exterior (ft^2)</display_name>
        </choice>
        <choice>
          <value>Slab Perimeter, Exposed, Conditioned (ft)</value>
          <display_name>Slab Perimeter, Exposed, Conditioned (ft)</display_name>
        </choice>
        <choice>
          <value>Size, Heating System Primary (kBtu/h)</value>
          <display_name>Size, Heating System Primary (kBtu/h)</display_name>
        </choice>
        <choice>
          <value>Size, Heating System Secondary (kBtu/h)</value>
          <display_name>Size, Heating System Secondary (kBtu/h)</display_name>
        </choice>
        <choice>
          <value>Size, Cooling System Primary (kBtu/h)</value>
          <display_name>Size, Cooling System Primary (kBtu/h)</display_name>
        </choice>
        <choice>
          <value>Size, Heat Pump Backup Primary (kBtu/h)</value>
          <display_name>Size, Heat Pump Backup Primary (kBtu/h)</display_name>
        </choice>
        <choice>
          <value>Size, Water Heater (gal)</value>
          <display_name>Size, Water Heater (gal)</display_name>
        </choice>
        <choice>
          <value>Flow Rate, Mechanical Ventilation (cfm)</value>
          <display_name>Flow Rate, Mechanical Ventilation (cfm)</display_name>
        </choice>
      </choices>
    </argument>
    <argument>
      <name>option_22_lifetime</name>
      <display_name>Option 22 Lifetime</display_name>
      <description>The option lifetime.</description>
      <type>Double</type>
      <units>years</units>
      <required>false</required>
      <model_dependent>false</model_dependent>
    </argument>
    <argument>
      <name>option_23</name>
      <display_name>Option 23</display_name>
      <description>Specify the parameter|option as found in resources\options_lookup.tsv.</description>
      <type>String</type>
      <required>false</required>
      <model_dependent>false</model_dependent>
    </argument>
    <argument>
      <name>option_23_apply_logic</name>
      <display_name>Option 23 Apply Logic</display_name>
      <description>Logic that specifies if the Option 23 upgrade will apply based on the existing building's options. Specify one or more parameter|option as found in resources\options_lookup.tsv. When multiple are included, they must be separated by '||' for OR and '&amp;&amp;' for AND, and using parentheses as appropriate. Prefix an option with '!' for not.</description>
      <type>String</type>
      <required>false</required>
      <model_dependent>false</model_dependent>
    </argument>
    <argument>
      <name>option_23_cost_1_value</name>
      <display_name>Option 23 Cost 1 Value</display_name>
      <description>Total option 23 cost is the sum of all: (Cost N Value) x (Cost N Multiplier).</description>
      <type>Double</type>
      <units>$</units>
      <required>false</required>
      <model_dependent>false</model_dependent>
    </argument>
    <argument>
      <name>option_23_cost_1_multiplier</name>
      <display_name>Option 23 Cost 1 Multiplier</display_name>
      <description>Total option 23 cost is the sum of all: (Cost N Value) x (Cost N Multiplier).</description>
      <type>Choice</type>
      <required>false</required>
      <model_dependent>false</model_dependent>
      <default_value></default_value>
      <choices>
        <choice>
          <value></value>
          <display_name></display_name>
        </choice>
        <choice>
          <value>Fixed (1)</value>
          <display_name>Fixed (1)</display_name>
        </choice>
        <choice>
          <value>Wall Area, Above-Grade, Conditioned (ft^2)</value>
          <display_name>Wall Area, Above-Grade, Conditioned (ft^2)</display_name>
        </choice>
        <choice>
          <value>Wall Area, Above-Grade, Exterior (ft^2)</value>
          <display_name>Wall Area, Above-Grade, Exterior (ft^2)</display_name>
        </choice>
        <choice>
          <value>Wall Area, Below-Grade (ft^2)</value>
          <display_name>Wall Area, Below-Grade (ft^2)</display_name>
        </choice>
        <choice>
          <value>Floor Area, Conditioned (ft^2)</value>
          <display_name>Floor Area, Conditioned (ft^2)</display_name>
        </choice>
        <choice>
          <value>Floor Area, Conditioned * Infiltration Reduction (ft^2 * Delta ACH50)</value>
          <display_name>Floor Area, Conditioned * Infiltration Reduction (ft^2 * Delta ACH50)</display_name>
        </choice>
        <choice>
          <value>Floor Area, Lighting (ft^2)</value>
          <display_name>Floor Area, Lighting (ft^2)</display_name>
        </choice>
        <choice>
          <value>Floor Area, Foundation (ft^2)</value>
          <display_name>Floor Area, Foundation (ft^2)</display_name>
        </choice>
        <choice>
          <value>Floor Area, Attic (ft^2)</value>
          <display_name>Floor Area, Attic (ft^2)</display_name>
        </choice>
        <choice>
          <value>Floor Area, Attic * Insulation Increase (ft^2 * Delta R-value)</value>
          <display_name>Floor Area, Attic * Insulation Increase (ft^2 * Delta R-value)</display_name>
        </choice>
        <choice>
          <value>Roof Area (ft^2)</value>
          <display_name>Roof Area (ft^2)</display_name>
        </choice>
        <choice>
          <value>Window Area (ft^2)</value>
          <display_name>Window Area (ft^2)</display_name>
        </choice>
        <choice>
          <value>Door Area (ft^2)</value>
          <display_name>Door Area (ft^2)</display_name>
        </choice>
        <choice>
          <value>Duct Unconditioned Surface Area (ft^2)</value>
          <display_name>Duct Unconditioned Surface Area (ft^2)</display_name>
        </choice>
        <choice>
          <value>Rim Joist Area, Above-Grade, Exterior (ft^2)</value>
          <display_name>Rim Joist Area, Above-Grade, Exterior (ft^2)</display_name>
        </choice>
        <choice>
          <value>Slab Perimeter, Exposed, Conditioned (ft)</value>
          <display_name>Slab Perimeter, Exposed, Conditioned (ft)</display_name>
        </choice>
        <choice>
          <value>Size, Heating System Primary (kBtu/h)</value>
          <display_name>Size, Heating System Primary (kBtu/h)</display_name>
        </choice>
        <choice>
          <value>Size, Heating System Secondary (kBtu/h)</value>
          <display_name>Size, Heating System Secondary (kBtu/h)</display_name>
        </choice>
        <choice>
          <value>Size, Cooling System Primary (kBtu/h)</value>
          <display_name>Size, Cooling System Primary (kBtu/h)</display_name>
        </choice>
        <choice>
          <value>Size, Heat Pump Backup Primary (kBtu/h)</value>
          <display_name>Size, Heat Pump Backup Primary (kBtu/h)</display_name>
        </choice>
        <choice>
          <value>Size, Water Heater (gal)</value>
          <display_name>Size, Water Heater (gal)</display_name>
        </choice>
        <choice>
          <value>Flow Rate, Mechanical Ventilation (cfm)</value>
          <display_name>Flow Rate, Mechanical Ventilation (cfm)</display_name>
        </choice>
      </choices>
    </argument>
    <argument>
      <name>option_23_cost_2_value</name>
      <display_name>Option 23 Cost 2 Value</display_name>
      <description>Total option 23 cost is the sum of all: (Cost N Value) x (Cost N Multiplier).</description>
      <type>Double</type>
      <units>$</units>
      <required>false</required>
      <model_dependent>false</model_dependent>
    </argument>
    <argument>
      <name>option_23_cost_2_multiplier</name>
      <display_name>Option 23 Cost 2 Multiplier</display_name>
      <description>Total option 23 cost is the sum of all: (Cost N Value) x (Cost N Multiplier).</description>
      <type>Choice</type>
      <required>false</required>
      <model_dependent>false</model_dependent>
      <default_value></default_value>
      <choices>
        <choice>
          <value></value>
          <display_name></display_name>
        </choice>
        <choice>
          <value>Fixed (1)</value>
          <display_name>Fixed (1)</display_name>
        </choice>
        <choice>
          <value>Wall Area, Above-Grade, Conditioned (ft^2)</value>
          <display_name>Wall Area, Above-Grade, Conditioned (ft^2)</display_name>
        </choice>
        <choice>
          <value>Wall Area, Above-Grade, Exterior (ft^2)</value>
          <display_name>Wall Area, Above-Grade, Exterior (ft^2)</display_name>
        </choice>
        <choice>
          <value>Wall Area, Below-Grade (ft^2)</value>
          <display_name>Wall Area, Below-Grade (ft^2)</display_name>
        </choice>
        <choice>
          <value>Floor Area, Conditioned (ft^2)</value>
          <display_name>Floor Area, Conditioned (ft^2)</display_name>
        </choice>
        <choice>
          <value>Floor Area, Conditioned * Infiltration Reduction (ft^2 * Delta ACH50)</value>
          <display_name>Floor Area, Conditioned * Infiltration Reduction (ft^2 * Delta ACH50)</display_name>
        </choice>
        <choice>
          <value>Floor Area, Lighting (ft^2)</value>
          <display_name>Floor Area, Lighting (ft^2)</display_name>
        </choice>
        <choice>
          <value>Floor Area, Foundation (ft^2)</value>
          <display_name>Floor Area, Foundation (ft^2)</display_name>
        </choice>
        <choice>
          <value>Floor Area, Attic (ft^2)</value>
          <display_name>Floor Area, Attic (ft^2)</display_name>
        </choice>
        <choice>
          <value>Floor Area, Attic * Insulation Increase (ft^2 * Delta R-value)</value>
          <display_name>Floor Area, Attic * Insulation Increase (ft^2 * Delta R-value)</display_name>
        </choice>
        <choice>
          <value>Roof Area (ft^2)</value>
          <display_name>Roof Area (ft^2)</display_name>
        </choice>
        <choice>
          <value>Window Area (ft^2)</value>
          <display_name>Window Area (ft^2)</display_name>
        </choice>
        <choice>
          <value>Door Area (ft^2)</value>
          <display_name>Door Area (ft^2)</display_name>
        </choice>
        <choice>
          <value>Duct Unconditioned Surface Area (ft^2)</value>
          <display_name>Duct Unconditioned Surface Area (ft^2)</display_name>
        </choice>
        <choice>
          <value>Rim Joist Area, Above-Grade, Exterior (ft^2)</value>
          <display_name>Rim Joist Area, Above-Grade, Exterior (ft^2)</display_name>
        </choice>
        <choice>
          <value>Slab Perimeter, Exposed, Conditioned (ft)</value>
          <display_name>Slab Perimeter, Exposed, Conditioned (ft)</display_name>
        </choice>
        <choice>
          <value>Size, Heating System Primary (kBtu/h)</value>
          <display_name>Size, Heating System Primary (kBtu/h)</display_name>
        </choice>
        <choice>
          <value>Size, Heating System Secondary (kBtu/h)</value>
          <display_name>Size, Heating System Secondary (kBtu/h)</display_name>
        </choice>
        <choice>
          <value>Size, Cooling System Primary (kBtu/h)</value>
          <display_name>Size, Cooling System Primary (kBtu/h)</display_name>
        </choice>
        <choice>
          <value>Size, Heat Pump Backup Primary (kBtu/h)</value>
          <display_name>Size, Heat Pump Backup Primary (kBtu/h)</display_name>
        </choice>
        <choice>
          <value>Size, Water Heater (gal)</value>
          <display_name>Size, Water Heater (gal)</display_name>
        </choice>
        <choice>
          <value>Flow Rate, Mechanical Ventilation (cfm)</value>
          <display_name>Flow Rate, Mechanical Ventilation (cfm)</display_name>
        </choice>
      </choices>
    </argument>
    <argument>
      <name>option_23_lifetime</name>
      <display_name>Option 23 Lifetime</display_name>
      <description>The option lifetime.</description>
      <type>Double</type>
      <units>years</units>
      <required>false</required>
      <model_dependent>false</model_dependent>
    </argument>
    <argument>
      <name>option_24</name>
      <display_name>Option 24</display_name>
      <description>Specify the parameter|option as found in resources\options_lookup.tsv.</description>
      <type>String</type>
      <required>false</required>
      <model_dependent>false</model_dependent>
    </argument>
    <argument>
      <name>option_24_apply_logic</name>
      <display_name>Option 24 Apply Logic</display_name>
      <description>Logic that specifies if the Option 24 upgrade will apply based on the existing building's options. Specify one or more parameter|option as found in resources\options_lookup.tsv. When multiple are included, they must be separated by '||' for OR and '&amp;&amp;' for AND, and using parentheses as appropriate. Prefix an option with '!' for not.</description>
      <type>String</type>
      <required>false</required>
      <model_dependent>false</model_dependent>
    </argument>
    <argument>
      <name>option_24_cost_1_value</name>
      <display_name>Option 24 Cost 1 Value</display_name>
      <description>Total option 24 cost is the sum of all: (Cost N Value) x (Cost N Multiplier).</description>
      <type>Double</type>
      <units>$</units>
      <required>false</required>
      <model_dependent>false</model_dependent>
    </argument>
    <argument>
      <name>option_24_cost_1_multiplier</name>
      <display_name>Option 24 Cost 1 Multiplier</display_name>
      <description>Total option 24 cost is the sum of all: (Cost N Value) x (Cost N Multiplier).</description>
      <type>Choice</type>
      <required>false</required>
      <model_dependent>false</model_dependent>
      <default_value></default_value>
      <choices>
        <choice>
          <value></value>
          <display_name></display_name>
        </choice>
        <choice>
          <value>Fixed (1)</value>
          <display_name>Fixed (1)</display_name>
        </choice>
        <choice>
          <value>Wall Area, Above-Grade, Conditioned (ft^2)</value>
          <display_name>Wall Area, Above-Grade, Conditioned (ft^2)</display_name>
        </choice>
        <choice>
          <value>Wall Area, Above-Grade, Exterior (ft^2)</value>
          <display_name>Wall Area, Above-Grade, Exterior (ft^2)</display_name>
        </choice>
        <choice>
          <value>Wall Area, Below-Grade (ft^2)</value>
          <display_name>Wall Area, Below-Grade (ft^2)</display_name>
        </choice>
        <choice>
          <value>Floor Area, Conditioned (ft^2)</value>
          <display_name>Floor Area, Conditioned (ft^2)</display_name>
        </choice>
        <choice>
          <value>Floor Area, Conditioned * Infiltration Reduction (ft^2 * Delta ACH50)</value>
          <display_name>Floor Area, Conditioned * Infiltration Reduction (ft^2 * Delta ACH50)</display_name>
        </choice>
        <choice>
          <value>Floor Area, Lighting (ft^2)</value>
          <display_name>Floor Area, Lighting (ft^2)</display_name>
        </choice>
        <choice>
          <value>Floor Area, Foundation (ft^2)</value>
          <display_name>Floor Area, Foundation (ft^2)</display_name>
        </choice>
        <choice>
          <value>Floor Area, Attic (ft^2)</value>
          <display_name>Floor Area, Attic (ft^2)</display_name>
        </choice>
        <choice>
          <value>Floor Area, Attic * Insulation Increase (ft^2 * Delta R-value)</value>
          <display_name>Floor Area, Attic * Insulation Increase (ft^2 * Delta R-value)</display_name>
        </choice>
        <choice>
          <value>Roof Area (ft^2)</value>
          <display_name>Roof Area (ft^2)</display_name>
        </choice>
        <choice>
          <value>Window Area (ft^2)</value>
          <display_name>Window Area (ft^2)</display_name>
        </choice>
        <choice>
          <value>Door Area (ft^2)</value>
          <display_name>Door Area (ft^2)</display_name>
        </choice>
        <choice>
          <value>Duct Unconditioned Surface Area (ft^2)</value>
          <display_name>Duct Unconditioned Surface Area (ft^2)</display_name>
        </choice>
        <choice>
          <value>Rim Joist Area, Above-Grade, Exterior (ft^2)</value>
          <display_name>Rim Joist Area, Above-Grade, Exterior (ft^2)</display_name>
        </choice>
        <choice>
          <value>Slab Perimeter, Exposed, Conditioned (ft)</value>
          <display_name>Slab Perimeter, Exposed, Conditioned (ft)</display_name>
        </choice>
        <choice>
          <value>Size, Heating System Primary (kBtu/h)</value>
          <display_name>Size, Heating System Primary (kBtu/h)</display_name>
        </choice>
        <choice>
          <value>Size, Heating System Secondary (kBtu/h)</value>
          <display_name>Size, Heating System Secondary (kBtu/h)</display_name>
        </choice>
        <choice>
          <value>Size, Cooling System Primary (kBtu/h)</value>
          <display_name>Size, Cooling System Primary (kBtu/h)</display_name>
        </choice>
        <choice>
          <value>Size, Heat Pump Backup Primary (kBtu/h)</value>
          <display_name>Size, Heat Pump Backup Primary (kBtu/h)</display_name>
        </choice>
        <choice>
          <value>Size, Water Heater (gal)</value>
          <display_name>Size, Water Heater (gal)</display_name>
        </choice>
        <choice>
          <value>Flow Rate, Mechanical Ventilation (cfm)</value>
          <display_name>Flow Rate, Mechanical Ventilation (cfm)</display_name>
        </choice>
      </choices>
    </argument>
    <argument>
      <name>option_24_cost_2_value</name>
      <display_name>Option 24 Cost 2 Value</display_name>
      <description>Total option 24 cost is the sum of all: (Cost N Value) x (Cost N Multiplier).</description>
      <type>Double</type>
      <units>$</units>
      <required>false</required>
      <model_dependent>false</model_dependent>
    </argument>
    <argument>
      <name>option_24_cost_2_multiplier</name>
      <display_name>Option 24 Cost 2 Multiplier</display_name>
      <description>Total option 24 cost is the sum of all: (Cost N Value) x (Cost N Multiplier).</description>
      <type>Choice</type>
      <required>false</required>
      <model_dependent>false</model_dependent>
      <default_value></default_value>
      <choices>
        <choice>
          <value></value>
          <display_name></display_name>
        </choice>
        <choice>
          <value>Fixed (1)</value>
          <display_name>Fixed (1)</display_name>
        </choice>
        <choice>
          <value>Wall Area, Above-Grade, Conditioned (ft^2)</value>
          <display_name>Wall Area, Above-Grade, Conditioned (ft^2)</display_name>
        </choice>
        <choice>
          <value>Wall Area, Above-Grade, Exterior (ft^2)</value>
          <display_name>Wall Area, Above-Grade, Exterior (ft^2)</display_name>
        </choice>
        <choice>
          <value>Wall Area, Below-Grade (ft^2)</value>
          <display_name>Wall Area, Below-Grade (ft^2)</display_name>
        </choice>
        <choice>
          <value>Floor Area, Conditioned (ft^2)</value>
          <display_name>Floor Area, Conditioned (ft^2)</display_name>
        </choice>
        <choice>
          <value>Floor Area, Conditioned * Infiltration Reduction (ft^2 * Delta ACH50)</value>
          <display_name>Floor Area, Conditioned * Infiltration Reduction (ft^2 * Delta ACH50)</display_name>
        </choice>
        <choice>
          <value>Floor Area, Lighting (ft^2)</value>
          <display_name>Floor Area, Lighting (ft^2)</display_name>
        </choice>
        <choice>
          <value>Floor Area, Foundation (ft^2)</value>
          <display_name>Floor Area, Foundation (ft^2)</display_name>
        </choice>
        <choice>
          <value>Floor Area, Attic (ft^2)</value>
          <display_name>Floor Area, Attic (ft^2)</display_name>
        </choice>
        <choice>
          <value>Floor Area, Attic * Insulation Increase (ft^2 * Delta R-value)</value>
          <display_name>Floor Area, Attic * Insulation Increase (ft^2 * Delta R-value)</display_name>
        </choice>
        <choice>
          <value>Roof Area (ft^2)</value>
          <display_name>Roof Area (ft^2)</display_name>
        </choice>
        <choice>
          <value>Window Area (ft^2)</value>
          <display_name>Window Area (ft^2)</display_name>
        </choice>
        <choice>
          <value>Door Area (ft^2)</value>
          <display_name>Door Area (ft^2)</display_name>
        </choice>
        <choice>
          <value>Duct Unconditioned Surface Area (ft^2)</value>
          <display_name>Duct Unconditioned Surface Area (ft^2)</display_name>
        </choice>
        <choice>
          <value>Rim Joist Area, Above-Grade, Exterior (ft^2)</value>
          <display_name>Rim Joist Area, Above-Grade, Exterior (ft^2)</display_name>
        </choice>
        <choice>
          <value>Slab Perimeter, Exposed, Conditioned (ft)</value>
          <display_name>Slab Perimeter, Exposed, Conditioned (ft)</display_name>
        </choice>
        <choice>
          <value>Size, Heating System Primary (kBtu/h)</value>
          <display_name>Size, Heating System Primary (kBtu/h)</display_name>
        </choice>
        <choice>
          <value>Size, Heating System Secondary (kBtu/h)</value>
          <display_name>Size, Heating System Secondary (kBtu/h)</display_name>
        </choice>
        <choice>
          <value>Size, Cooling System Primary (kBtu/h)</value>
          <display_name>Size, Cooling System Primary (kBtu/h)</display_name>
        </choice>
        <choice>
          <value>Size, Heat Pump Backup Primary (kBtu/h)</value>
          <display_name>Size, Heat Pump Backup Primary (kBtu/h)</display_name>
        </choice>
        <choice>
          <value>Size, Water Heater (gal)</value>
          <display_name>Size, Water Heater (gal)</display_name>
        </choice>
        <choice>
          <value>Flow Rate, Mechanical Ventilation (cfm)</value>
          <display_name>Flow Rate, Mechanical Ventilation (cfm)</display_name>
        </choice>
      </choices>
    </argument>
    <argument>
      <name>option_24_lifetime</name>
      <display_name>Option 24 Lifetime</display_name>
      <description>The option lifetime.</description>
      <type>Double</type>
      <units>years</units>
      <required>false</required>
      <model_dependent>false</model_dependent>
    </argument>
    <argument>
      <name>option_25</name>
      <display_name>Option 25</display_name>
      <description>Specify the parameter|option as found in resources\options_lookup.tsv.</description>
      <type>String</type>
      <required>false</required>
      <model_dependent>false</model_dependent>
    </argument>
    <argument>
      <name>option_25_apply_logic</name>
      <display_name>Option 25 Apply Logic</display_name>
      <description>Logic that specifies if the Option 25 upgrade will apply based on the existing building's options. Specify one or more parameter|option as found in resources\options_lookup.tsv. When multiple are included, they must be separated by '||' for OR and '&amp;&amp;' for AND, and using parentheses as appropriate. Prefix an option with '!' for not.</description>
      <type>String</type>
      <required>false</required>
      <model_dependent>false</model_dependent>
    </argument>
    <argument>
      <name>option_25_cost_1_value</name>
      <display_name>Option 25 Cost 1 Value</display_name>
      <description>Total option 25 cost is the sum of all: (Cost N Value) x (Cost N Multiplier).</description>
      <type>Double</type>
      <units>$</units>
      <required>false</required>
      <model_dependent>false</model_dependent>
    </argument>
    <argument>
      <name>option_25_cost_1_multiplier</name>
      <display_name>Option 25 Cost 1 Multiplier</display_name>
      <description>Total option 25 cost is the sum of all: (Cost N Value) x (Cost N Multiplier).</description>
      <type>Choice</type>
      <required>false</required>
      <model_dependent>false</model_dependent>
      <default_value></default_value>
      <choices>
        <choice>
          <value></value>
          <display_name></display_name>
        </choice>
        <choice>
          <value>Fixed (1)</value>
          <display_name>Fixed (1)</display_name>
        </choice>
        <choice>
          <value>Wall Area, Above-Grade, Conditioned (ft^2)</value>
          <display_name>Wall Area, Above-Grade, Conditioned (ft^2)</display_name>
        </choice>
        <choice>
          <value>Wall Area, Above-Grade, Exterior (ft^2)</value>
          <display_name>Wall Area, Above-Grade, Exterior (ft^2)</display_name>
        </choice>
        <choice>
          <value>Wall Area, Below-Grade (ft^2)</value>
          <display_name>Wall Area, Below-Grade (ft^2)</display_name>
        </choice>
        <choice>
          <value>Floor Area, Conditioned (ft^2)</value>
          <display_name>Floor Area, Conditioned (ft^2)</display_name>
        </choice>
        <choice>
          <value>Floor Area, Conditioned * Infiltration Reduction (ft^2 * Delta ACH50)</value>
          <display_name>Floor Area, Conditioned * Infiltration Reduction (ft^2 * Delta ACH50)</display_name>
        </choice>
        <choice>
          <value>Floor Area, Lighting (ft^2)</value>
          <display_name>Floor Area, Lighting (ft^2)</display_name>
        </choice>
        <choice>
          <value>Floor Area, Foundation (ft^2)</value>
          <display_name>Floor Area, Foundation (ft^2)</display_name>
        </choice>
        <choice>
          <value>Floor Area, Attic (ft^2)</value>
          <display_name>Floor Area, Attic (ft^2)</display_name>
        </choice>
        <choice>
          <value>Floor Area, Attic * Insulation Increase (ft^2 * Delta R-value)</value>
          <display_name>Floor Area, Attic * Insulation Increase (ft^2 * Delta R-value)</display_name>
        </choice>
        <choice>
          <value>Roof Area (ft^2)</value>
          <display_name>Roof Area (ft^2)</display_name>
        </choice>
        <choice>
          <value>Window Area (ft^2)</value>
          <display_name>Window Area (ft^2)</display_name>
        </choice>
        <choice>
          <value>Door Area (ft^2)</value>
          <display_name>Door Area (ft^2)</display_name>
        </choice>
        <choice>
          <value>Duct Unconditioned Surface Area (ft^2)</value>
          <display_name>Duct Unconditioned Surface Area (ft^2)</display_name>
        </choice>
        <choice>
          <value>Rim Joist Area, Above-Grade, Exterior (ft^2)</value>
          <display_name>Rim Joist Area, Above-Grade, Exterior (ft^2)</display_name>
        </choice>
        <choice>
          <value>Slab Perimeter, Exposed, Conditioned (ft)</value>
          <display_name>Slab Perimeter, Exposed, Conditioned (ft)</display_name>
        </choice>
        <choice>
          <value>Size, Heating System Primary (kBtu/h)</value>
          <display_name>Size, Heating System Primary (kBtu/h)</display_name>
        </choice>
        <choice>
          <value>Size, Heating System Secondary (kBtu/h)</value>
          <display_name>Size, Heating System Secondary (kBtu/h)</display_name>
        </choice>
        <choice>
          <value>Size, Cooling System Primary (kBtu/h)</value>
          <display_name>Size, Cooling System Primary (kBtu/h)</display_name>
        </choice>
        <choice>
          <value>Size, Heat Pump Backup Primary (kBtu/h)</value>
          <display_name>Size, Heat Pump Backup Primary (kBtu/h)</display_name>
        </choice>
        <choice>
          <value>Size, Water Heater (gal)</value>
          <display_name>Size, Water Heater (gal)</display_name>
        </choice>
        <choice>
          <value>Flow Rate, Mechanical Ventilation (cfm)</value>
          <display_name>Flow Rate, Mechanical Ventilation (cfm)</display_name>
        </choice>
      </choices>
    </argument>
    <argument>
      <name>option_25_cost_2_value</name>
      <display_name>Option 25 Cost 2 Value</display_name>
      <description>Total option 25 cost is the sum of all: (Cost N Value) x (Cost N Multiplier).</description>
      <type>Double</type>
      <units>$</units>
      <required>false</required>
      <model_dependent>false</model_dependent>
    </argument>
    <argument>
      <name>option_25_cost_2_multiplier</name>
      <display_name>Option 25 Cost 2 Multiplier</display_name>
      <description>Total option 25 cost is the sum of all: (Cost N Value) x (Cost N Multiplier).</description>
      <type>Choice</type>
      <required>false</required>
      <model_dependent>false</model_dependent>
      <default_value></default_value>
      <choices>
        <choice>
          <value></value>
          <display_name></display_name>
        </choice>
        <choice>
          <value>Fixed (1)</value>
          <display_name>Fixed (1)</display_name>
        </choice>
        <choice>
          <value>Wall Area, Above-Grade, Conditioned (ft^2)</value>
          <display_name>Wall Area, Above-Grade, Conditioned (ft^2)</display_name>
        </choice>
        <choice>
          <value>Wall Area, Above-Grade, Exterior (ft^2)</value>
          <display_name>Wall Area, Above-Grade, Exterior (ft^2)</display_name>
        </choice>
        <choice>
          <value>Wall Area, Below-Grade (ft^2)</value>
          <display_name>Wall Area, Below-Grade (ft^2)</display_name>
        </choice>
        <choice>
          <value>Floor Area, Conditioned (ft^2)</value>
          <display_name>Floor Area, Conditioned (ft^2)</display_name>
        </choice>
        <choice>
          <value>Floor Area, Conditioned * Infiltration Reduction (ft^2 * Delta ACH50)</value>
          <display_name>Floor Area, Conditioned * Infiltration Reduction (ft^2 * Delta ACH50)</display_name>
        </choice>
        <choice>
          <value>Floor Area, Lighting (ft^2)</value>
          <display_name>Floor Area, Lighting (ft^2)</display_name>
        </choice>
        <choice>
          <value>Floor Area, Foundation (ft^2)</value>
          <display_name>Floor Area, Foundation (ft^2)</display_name>
        </choice>
        <choice>
          <value>Floor Area, Attic (ft^2)</value>
          <display_name>Floor Area, Attic (ft^2)</display_name>
        </choice>
        <choice>
          <value>Floor Area, Attic * Insulation Increase (ft^2 * Delta R-value)</value>
          <display_name>Floor Area, Attic * Insulation Increase (ft^2 * Delta R-value)</display_name>
        </choice>
        <choice>
          <value>Roof Area (ft^2)</value>
          <display_name>Roof Area (ft^2)</display_name>
        </choice>
        <choice>
          <value>Window Area (ft^2)</value>
          <display_name>Window Area (ft^2)</display_name>
        </choice>
        <choice>
          <value>Door Area (ft^2)</value>
          <display_name>Door Area (ft^2)</display_name>
        </choice>
        <choice>
          <value>Duct Unconditioned Surface Area (ft^2)</value>
          <display_name>Duct Unconditioned Surface Area (ft^2)</display_name>
        </choice>
        <choice>
          <value>Rim Joist Area, Above-Grade, Exterior (ft^2)</value>
          <display_name>Rim Joist Area, Above-Grade, Exterior (ft^2)</display_name>
        </choice>
        <choice>
          <value>Slab Perimeter, Exposed, Conditioned (ft)</value>
          <display_name>Slab Perimeter, Exposed, Conditioned (ft)</display_name>
        </choice>
        <choice>
          <value>Size, Heating System Primary (kBtu/h)</value>
          <display_name>Size, Heating System Primary (kBtu/h)</display_name>
        </choice>
        <choice>
          <value>Size, Heating System Secondary (kBtu/h)</value>
          <display_name>Size, Heating System Secondary (kBtu/h)</display_name>
        </choice>
        <choice>
          <value>Size, Cooling System Primary (kBtu/h)</value>
          <display_name>Size, Cooling System Primary (kBtu/h)</display_name>
        </choice>
        <choice>
          <value>Size, Heat Pump Backup Primary (kBtu/h)</value>
          <display_name>Size, Heat Pump Backup Primary (kBtu/h)</display_name>
        </choice>
        <choice>
          <value>Size, Water Heater (gal)</value>
          <display_name>Size, Water Heater (gal)</display_name>
        </choice>
        <choice>
          <value>Flow Rate, Mechanical Ventilation (cfm)</value>
          <display_name>Flow Rate, Mechanical Ventilation (cfm)</display_name>
        </choice>
      </choices>
    </argument>
    <argument>
      <name>option_25_lifetime</name>
      <display_name>Option 25 Lifetime</display_name>
      <description>The option lifetime.</description>
      <type>Double</type>
      <units>years</units>
      <required>false</required>
      <model_dependent>false</model_dependent>
    </argument>
    <argument>
      <name>package_apply_logic</name>
      <display_name>Package Apply Logic</display_name>
      <description>Logic that specifies if the entire package upgrade (all options) will apply based on the existing building's options. Specify one or more parameter|option as found in resources\options_lookup.tsv. When multiple are included, they must be separated by '||' for OR and '&amp;&amp;' for AND, and using parentheses as appropriate. Prefix an option with '!' for not.</description>
      <type>String</type>
      <required>false</required>
      <model_dependent>false</model_dependent>
    </argument>
    <argument>
      <name>run_measure</name>
      <display_name>Run Measure</display_name>
      <description>integer argument to run measure [1 is run, 0 is no run]</description>
      <type>Integer</type>
      <required>true</required>
      <model_dependent>false</model_dependent>
      <default_value>1</default_value>
    </argument>
  </arguments>
  <outputs />
  <provenances />
  <tags>
    <tag>Whole Building.Space Types</tag>
  </tags>
  <attributes>
    <attribute>
      <name>Intended Software Tool</name>
      <value>Apply Measure Now</value>
      <datatype>string</datatype>
    </attribute>
    <attribute>
      <name>Intended Software Tool</name>
      <value>OpenStudio Application</value>
      <datatype>string</datatype>
    </attribute>
    <attribute>
      <name>Intended Software Tool</name>
      <value>Parametric Analysis Tool</value>
      <datatype>string</datatype>
    </attribute>
    <attribute>
      <name>Intended Software Tool</name>
      <value>Apply Measure Now</value>
      <datatype>string</datatype>
    </attribute>
    <attribute>
      <name>Intended Software Tool</name>
      <value>OpenStudio Application</value>
      <datatype>string</datatype>
    </attribute>
    <attribute>
      <name>Intended Software Tool</name>
      <value>Parametric Analysis Tool</value>
      <datatype>string</datatype>
    </attribute>
    <attribute>
      <name>Measure Type</name>
      <value>ModelMeasure</value>
      <datatype>string</datatype>
    </attribute>
    <attribute>
      <name>Intended Software Tool</name>
      <value>Apply Measure Now</value>
      <datatype>string</datatype>
    </attribute>
    <attribute>
      <name>Intended Software Tool</name>
      <value>OpenStudio Application</value>
      <datatype>string</datatype>
    </attribute>
    <attribute>
      <name>Intended Software Tool</name>
      <value>Parametric Analysis Tool</value>
      <datatype>string</datatype>
    </attribute>
  </attributes>
  <files>
    <file>
      <filename>constants.rb</filename>
      <filetype>rb</filetype>
      <usage_type>resource</usage_type>
      <checksum>F595D17B</checksum>
    </file>
    <file>
      <filename>apply_upgrade_test.rb</filename>
      <filetype>rb</filetype>
      <usage_type>test</usage_type>
      <checksum>672FDD8F</checksum>
    </file>
    <file>
      <version>
        <software_program>OpenStudio</software_program>
        <identifier>1.9.0</identifier>
        <min_compatible>1.9.0</min_compatible>
      </version>
      <filename>measure.rb</filename>
      <filetype>rb</filetype>
      <usage_type>script</usage_type>
<<<<<<< HEAD
      <checksum>6E3DB0A4</checksum>
=======
      <checksum>CEBAEE16</checksum>
>>>>>>> 721828d0
    </file>
  </files>
</measure><|MERGE_RESOLUTION|>--- conflicted
+++ resolved
@@ -3,13 +3,8 @@
   <schema_version>3.0</schema_version>
   <name>apply_upgrade</name>
   <uid>33f1654c-f734-43d1-b35d-9d2856e41b5a</uid>
-<<<<<<< HEAD
-  <version_id>0de97088-e623-43fc-a4c4-0342307e8321</version_id>
-  <version_modified>20230303T200909Z</version_modified>
-=======
-  <version_id>39d68fca-e8bb-4b12-97bd-414df1c3a3b1</version_id>
-  <version_modified>20230310T232749Z</version_modified>
->>>>>>> 721828d0
+  <version_id>4bb3c534-2925-4b43-9fc5-06796fd0f171</version_id>
+  <version_modified>20230419T221320Z</version_modified>
   <xml_checksum>9339BE01</xml_checksum>
   <class_name>ApplyUpgrade</class_name>
   <display_name>Apply Upgrade</display_name>
@@ -6347,11 +6342,7 @@
       <filename>measure.rb</filename>
       <filetype>rb</filetype>
       <usage_type>script</usage_type>
-<<<<<<< HEAD
-      <checksum>6E3DB0A4</checksum>
-=======
-      <checksum>CEBAEE16</checksum>
->>>>>>> 721828d0
+      <checksum>A9BD0DB2</checksum>
     </file>
   </files>
 </measure>