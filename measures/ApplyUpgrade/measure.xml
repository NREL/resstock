<?xml version="1.0"?>
<measure>
  <schema_version>3.0</schema_version>
  <name>apply_upgrade</name>
  <uid>33f1654c-f734-43d1-b35d-9d2856e41b5a</uid>
<<<<<<< HEAD
  <version_id>5593f1e8-7686-41d6-83d3-2db9cfdbe207</version_id>
  <version_modified>20220404T201119Z</version_modified>
=======
  <version_id>b5a63021-c371-4574-ab55-b11f76dc33af</version_id>
  <version_modified>20220328T220036Z</version_modified>
>>>>>>> a8c776ac
  <xml_checksum>9339BE01</xml_checksum>
  <class_name>ApplyUpgrade</class_name>
  <display_name>Apply Upgrade</display_name>
  <description>Measure that applies an upgrade (one or more child measures) to a building model based on the specified logic.</description>
  <modeler_description>Determines if the upgrade should apply to a given building model. If so, calls one or more child measures with the appropriate arguments.</modeler_description>
  <arguments>
    <argument>
      <name>upgrade_name</name>
      <display_name>Upgrade Name</display_name>
      <description>User-specificed name that describes the upgrade.</description>
      <type>String</type>
      <required>true</required>
      <model_dependent>false</model_dependent>
      <default_value>My Upgrade</default_value>
    </argument>
    <argument>
      <name>option_1</name>
      <display_name>Option 1</display_name>
      <description>Specify the parameter|option as found in resources\options_lookup.tsv.</description>
      <type>String</type>
      <required>true</required>
      <model_dependent>false</model_dependent>
    </argument>
    <argument>
      <name>option_1_apply_logic</name>
      <display_name>Option 1 Apply Logic</display_name>
      <description>Logic that specifies if the Option 1 upgrade will apply based on the existing building's options. Specify one or more parameter|option as found in resources\options_lookup.tsv. When multiple are included, they must be separated by '||' for OR and '&amp;&amp;' for AND, and using parentheses as appropriate. Prefix an option with '!' for not.</description>
      <type>String</type>
      <required>false</required>
      <model_dependent>false</model_dependent>
    </argument>
    <argument>
      <name>option_1_cost_1_value</name>
      <display_name>Option 1 Cost 1 Value</display_name>
      <description>Total option 1 cost is the sum of all: (Cost N Value) x (Cost N Multiplier).</description>
      <type>Double</type>
      <units>$</units>
      <required>false</required>
      <model_dependent>false</model_dependent>
    </argument>
    <argument>
      <name>option_1_cost_1_multiplier</name>
      <display_name>Option 1 Cost 1 Multiplier</display_name>
      <description>Total option 1 cost is the sum of all: (Cost N Value) x (Cost N Multiplier).</description>
      <type>Choice</type>
      <required>false</required>
      <model_dependent>false</model_dependent>
      <default_value></default_value>
      <choices>
        <choice>
          <value></value>
          <display_name></display_name>
        </choice>
        <choice>
          <value>Fixed (1)</value>
          <display_name>Fixed (1)</display_name>
        </choice>
        <choice>
          <value>Wall Area, Above-Grade, Conditioned (ft^2)</value>
          <display_name>Wall Area, Above-Grade, Conditioned (ft^2)</display_name>
        </choice>
        <choice>
          <value>Wall Area, Above-Grade, Exterior (ft^2)</value>
          <display_name>Wall Area, Above-Grade, Exterior (ft^2)</display_name>
        </choice>
        <choice>
          <value>Wall Area, Below-Grade (ft^2)</value>
          <display_name>Wall Area, Below-Grade (ft^2)</display_name>
        </choice>
        <choice>
          <value>Floor Area, Conditioned (ft^2)</value>
          <display_name>Floor Area, Conditioned (ft^2)</display_name>
        </choice>
        <choice>
          <value>Floor Area, Conditioned * Infiltration Reduction (ft^2 * Delta ACH50)</value>
          <display_name>Floor Area, Conditioned * Infiltration Reduction (ft^2 * Delta ACH50)</display_name>
        </choice>
        <choice>
          <value>Floor Area, Lighting (ft^2)</value>
          <display_name>Floor Area, Lighting (ft^2)</display_name>
        </choice>
        <choice>
          <value>Floor Area, Attic (ft^2)</value>
          <display_name>Floor Area, Attic (ft^2)</display_name>
        </choice>
        <choice>
          <value>Floor Area, Attic * Insulation Increase (ft^2 * Delta R-value)</value>
          <display_name>Floor Area, Attic * Insulation Increase (ft^2 * Delta R-value)</display_name>
        </choice>
        <choice>
          <value>Roof Area (ft^2)</value>
          <display_name>Roof Area (ft^2)</display_name>
        </choice>
        <choice>
          <value>Window Area (ft^2)</value>
          <display_name>Window Area (ft^2)</display_name>
        </choice>
        <choice>
          <value>Door Area (ft^2)</value>
          <display_name>Door Area (ft^2)</display_name>
        </choice>
        <choice>
          <value>Duct Unconditioned Surface Area (ft^2)</value>
          <display_name>Duct Unconditioned Surface Area (ft^2)</display_name>
        </choice>
        <choice>
          <value>Rim Joist Area, Above-Grade, Exterior (ft^2)</value>
          <display_name>Rim Joist Area, Above-Grade, Exterior (ft^2)</display_name>
        </choice>
        <choice>
          <value>Slab Perimeter, Exposed, Conditioned (ft)</value>
          <display_name>Slab Perimeter, Exposed, Conditioned (ft)</display_name>
        </choice>
        <choice>
          <value>Size, Heating System Primary (kBtu/h)</value>
          <display_name>Size, Heating System Primary (kBtu/h)</display_name>
        </choice>
        <choice>
          <value>Size, Heating System Secondary (kBtu/h)</value>
          <display_name>Size, Heating System Secondary (kBtu/h)</display_name>
        </choice>
        <choice>
          <value>Size, Cooling System Primary (kBtu/h)</value>
          <display_name>Size, Cooling System Primary (kBtu/h)</display_name>
        </choice>
        <choice>
          <value>Size, Heat Pump Backup Primary (kBtu/h)</value>
          <display_name>Size, Heat Pump Backup Primary (kBtu/h)</display_name>
        </choice>
        <choice>
          <value>Size, Water Heater (gal)</value>
          <display_name>Size, Water Heater (gal)</display_name>
        </choice>
        <choice>
          <value>Flow Rate, Mechanical Ventilation (cfm)</value>
          <display_name>Flow Rate, Mechanical Ventilation (cfm)</display_name>
        </choice>
      </choices>
    </argument>
    <argument>
      <name>option_1_cost_2_value</name>
      <display_name>Option 1 Cost 2 Value</display_name>
      <description>Total option 1 cost is the sum of all: (Cost N Value) x (Cost N Multiplier).</description>
      <type>Double</type>
      <units>$</units>
      <required>false</required>
      <model_dependent>false</model_dependent>
    </argument>
    <argument>
      <name>option_1_cost_2_multiplier</name>
      <display_name>Option 1 Cost 2 Multiplier</display_name>
      <description>Total option 1 cost is the sum of all: (Cost N Value) x (Cost N Multiplier).</description>
      <type>Choice</type>
      <required>false</required>
      <model_dependent>false</model_dependent>
      <default_value></default_value>
      <choices>
        <choice>
          <value></value>
          <display_name></display_name>
        </choice>
        <choice>
          <value>Fixed (1)</value>
          <display_name>Fixed (1)</display_name>
        </choice>
        <choice>
          <value>Wall Area, Above-Grade, Conditioned (ft^2)</value>
          <display_name>Wall Area, Above-Grade, Conditioned (ft^2)</display_name>
        </choice>
        <choice>
          <value>Wall Area, Above-Grade, Exterior (ft^2)</value>
          <display_name>Wall Area, Above-Grade, Exterior (ft^2)</display_name>
        </choice>
        <choice>
          <value>Wall Area, Below-Grade (ft^2)</value>
          <display_name>Wall Area, Below-Grade (ft^2)</display_name>
        </choice>
        <choice>
          <value>Floor Area, Conditioned (ft^2)</value>
          <display_name>Floor Area, Conditioned (ft^2)</display_name>
        </choice>
        <choice>
          <value>Floor Area, Conditioned * Infiltration Reduction (ft^2 * Delta ACH50)</value>
          <display_name>Floor Area, Conditioned * Infiltration Reduction (ft^2 * Delta ACH50)</display_name>
        </choice>
        <choice>
          <value>Floor Area, Lighting (ft^2)</value>
          <display_name>Floor Area, Lighting (ft^2)</display_name>
        </choice>
        <choice>
          <value>Floor Area, Attic (ft^2)</value>
          <display_name>Floor Area, Attic (ft^2)</display_name>
        </choice>
        <choice>
          <value>Floor Area, Attic * Insulation Increase (ft^2 * Delta R-value)</value>
          <display_name>Floor Area, Attic * Insulation Increase (ft^2 * Delta R-value)</display_name>
        </choice>
        <choice>
          <value>Roof Area (ft^2)</value>
          <display_name>Roof Area (ft^2)</display_name>
        </choice>
        <choice>
          <value>Window Area (ft^2)</value>
          <display_name>Window Area (ft^2)</display_name>
        </choice>
        <choice>
          <value>Door Area (ft^2)</value>
          <display_name>Door Area (ft^2)</display_name>
        </choice>
        <choice>
          <value>Duct Unconditioned Surface Area (ft^2)</value>
          <display_name>Duct Unconditioned Surface Area (ft^2)</display_name>
        </choice>
        <choice>
          <value>Rim Joist Area, Above-Grade, Exterior (ft^2)</value>
          <display_name>Rim Joist Area, Above-Grade, Exterior (ft^2)</display_name>
        </choice>
        <choice>
          <value>Slab Perimeter, Exposed, Conditioned (ft)</value>
          <display_name>Slab Perimeter, Exposed, Conditioned (ft)</display_name>
        </choice>
        <choice>
          <value>Size, Heating System Primary (kBtu/h)</value>
          <display_name>Size, Heating System Primary (kBtu/h)</display_name>
        </choice>
        <choice>
          <value>Size, Heating System Secondary (kBtu/h)</value>
          <display_name>Size, Heating System Secondary (kBtu/h)</display_name>
        </choice>
        <choice>
          <value>Size, Cooling System Primary (kBtu/h)</value>
          <display_name>Size, Cooling System Primary (kBtu/h)</display_name>
        </choice>
        <choice>
          <value>Size, Heat Pump Backup Primary (kBtu/h)</value>
          <display_name>Size, Heat Pump Backup Primary (kBtu/h)</display_name>
        </choice>
        <choice>
          <value>Size, Water Heater (gal)</value>
          <display_name>Size, Water Heater (gal)</display_name>
        </choice>
        <choice>
          <value>Flow Rate, Mechanical Ventilation (cfm)</value>
          <display_name>Flow Rate, Mechanical Ventilation (cfm)</display_name>
        </choice>
      </choices>
    </argument>
    <argument>
      <name>option_1_lifetime</name>
      <display_name>Option 1 Lifetime</display_name>
      <description>The option lifetime.</description>
      <type>Double</type>
      <units>years</units>
      <required>false</required>
      <model_dependent>false</model_dependent>
    </argument>
    <argument>
      <name>option_2</name>
      <display_name>Option 2</display_name>
      <description>Specify the parameter|option as found in resources\options_lookup.tsv.</description>
      <type>String</type>
      <required>false</required>
      <model_dependent>false</model_dependent>
    </argument>
    <argument>
      <name>option_2_apply_logic</name>
      <display_name>Option 2 Apply Logic</display_name>
      <description>Logic that specifies if the Option 2 upgrade will apply based on the existing building's options. Specify one or more parameter|option as found in resources\options_lookup.tsv. When multiple are included, they must be separated by '||' for OR and '&amp;&amp;' for AND, and using parentheses as appropriate. Prefix an option with '!' for not.</description>
      <type>String</type>
      <required>false</required>
      <model_dependent>false</model_dependent>
    </argument>
    <argument>
      <name>option_2_cost_1_value</name>
      <display_name>Option 2 Cost 1 Value</display_name>
      <description>Total option 2 cost is the sum of all: (Cost N Value) x (Cost N Multiplier).</description>
      <type>Double</type>
      <units>$</units>
      <required>false</required>
      <model_dependent>false</model_dependent>
    </argument>
    <argument>
      <name>option_2_cost_1_multiplier</name>
      <display_name>Option 2 Cost 1 Multiplier</display_name>
      <description>Total option 2 cost is the sum of all: (Cost N Value) x (Cost N Multiplier).</description>
      <type>Choice</type>
      <required>false</required>
      <model_dependent>false</model_dependent>
      <default_value></default_value>
      <choices>
        <choice>
          <value></value>
          <display_name></display_name>
        </choice>
        <choice>
          <value>Fixed (1)</value>
          <display_name>Fixed (1)</display_name>
        </choice>
        <choice>
          <value>Wall Area, Above-Grade, Conditioned (ft^2)</value>
          <display_name>Wall Area, Above-Grade, Conditioned (ft^2)</display_name>
        </choice>
        <choice>
          <value>Wall Area, Above-Grade, Exterior (ft^2)</value>
          <display_name>Wall Area, Above-Grade, Exterior (ft^2)</display_name>
        </choice>
        <choice>
          <value>Wall Area, Below-Grade (ft^2)</value>
          <display_name>Wall Area, Below-Grade (ft^2)</display_name>
        </choice>
        <choice>
          <value>Floor Area, Conditioned (ft^2)</value>
          <display_name>Floor Area, Conditioned (ft^2)</display_name>
        </choice>
        <choice>
          <value>Floor Area, Conditioned * Infiltration Reduction (ft^2 * Delta ACH50)</value>
          <display_name>Floor Area, Conditioned * Infiltration Reduction (ft^2 * Delta ACH50)</display_name>
        </choice>
        <choice>
          <value>Floor Area, Lighting (ft^2)</value>
          <display_name>Floor Area, Lighting (ft^2)</display_name>
        </choice>
        <choice>
          <value>Floor Area, Attic (ft^2)</value>
          <display_name>Floor Area, Attic (ft^2)</display_name>
        </choice>
        <choice>
          <value>Floor Area, Attic * Insulation Increase (ft^2 * Delta R-value)</value>
          <display_name>Floor Area, Attic * Insulation Increase (ft^2 * Delta R-value)</display_name>
        </choice>
        <choice>
          <value>Roof Area (ft^2)</value>
          <display_name>Roof Area (ft^2)</display_name>
        </choice>
        <choice>
          <value>Window Area (ft^2)</value>
          <display_name>Window Area (ft^2)</display_name>
        </choice>
        <choice>
          <value>Door Area (ft^2)</value>
          <display_name>Door Area (ft^2)</display_name>
        </choice>
        <choice>
          <value>Duct Unconditioned Surface Area (ft^2)</value>
          <display_name>Duct Unconditioned Surface Area (ft^2)</display_name>
        </choice>
        <choice>
          <value>Rim Joist Area, Above-Grade, Exterior (ft^2)</value>
          <display_name>Rim Joist Area, Above-Grade, Exterior (ft^2)</display_name>
        </choice>
        <choice>
          <value>Slab Perimeter, Exposed, Conditioned (ft)</value>
          <display_name>Slab Perimeter, Exposed, Conditioned (ft)</display_name>
        </choice>
        <choice>
          <value>Size, Heating System Primary (kBtu/h)</value>
          <display_name>Size, Heating System Primary (kBtu/h)</display_name>
        </choice>
        <choice>
          <value>Size, Heating System Secondary (kBtu/h)</value>
          <display_name>Size, Heating System Secondary (kBtu/h)</display_name>
        </choice>
        <choice>
          <value>Size, Cooling System Primary (kBtu/h)</value>
          <display_name>Size, Cooling System Primary (kBtu/h)</display_name>
        </choice>
        <choice>
          <value>Size, Heat Pump Backup Primary (kBtu/h)</value>
          <display_name>Size, Heat Pump Backup Primary (kBtu/h)</display_name>
        </choice>
        <choice>
          <value>Size, Water Heater (gal)</value>
          <display_name>Size, Water Heater (gal)</display_name>
        </choice>
        <choice>
          <value>Flow Rate, Mechanical Ventilation (cfm)</value>
          <display_name>Flow Rate, Mechanical Ventilation (cfm)</display_name>
        </choice>
      </choices>
    </argument>
    <argument>
      <name>option_2_cost_2_value</name>
      <display_name>Option 2 Cost 2 Value</display_name>
      <description>Total option 2 cost is the sum of all: (Cost N Value) x (Cost N Multiplier).</description>
      <type>Double</type>
      <units>$</units>
      <required>false</required>
      <model_dependent>false</model_dependent>
    </argument>
    <argument>
      <name>option_2_cost_2_multiplier</name>
      <display_name>Option 2 Cost 2 Multiplier</display_name>
      <description>Total option 2 cost is the sum of all: (Cost N Value) x (Cost N Multiplier).</description>
      <type>Choice</type>
      <required>false</required>
      <model_dependent>false</model_dependent>
      <default_value></default_value>
      <choices>
        <choice>
          <value></value>
          <display_name></display_name>
        </choice>
        <choice>
          <value>Fixed (1)</value>
          <display_name>Fixed (1)</display_name>
        </choice>
        <choice>
          <value>Wall Area, Above-Grade, Conditioned (ft^2)</value>
          <display_name>Wall Area, Above-Grade, Conditioned (ft^2)</display_name>
        </choice>
        <choice>
          <value>Wall Area, Above-Grade, Exterior (ft^2)</value>
          <display_name>Wall Area, Above-Grade, Exterior (ft^2)</display_name>
        </choice>
        <choice>
          <value>Wall Area, Below-Grade (ft^2)</value>
          <display_name>Wall Area, Below-Grade (ft^2)</display_name>
        </choice>
        <choice>
          <value>Floor Area, Conditioned (ft^2)</value>
          <display_name>Floor Area, Conditioned (ft^2)</display_name>
        </choice>
        <choice>
          <value>Floor Area, Conditioned * Infiltration Reduction (ft^2 * Delta ACH50)</value>
          <display_name>Floor Area, Conditioned * Infiltration Reduction (ft^2 * Delta ACH50)</display_name>
        </choice>
        <choice>
          <value>Floor Area, Lighting (ft^2)</value>
          <display_name>Floor Area, Lighting (ft^2)</display_name>
        </choice>
        <choice>
          <value>Floor Area, Attic (ft^2)</value>
          <display_name>Floor Area, Attic (ft^2)</display_name>
        </choice>
        <choice>
          <value>Floor Area, Attic * Insulation Increase (ft^2 * Delta R-value)</value>
          <display_name>Floor Area, Attic * Insulation Increase (ft^2 * Delta R-value)</display_name>
        </choice>
        <choice>
          <value>Roof Area (ft^2)</value>
          <display_name>Roof Area (ft^2)</display_name>
        </choice>
        <choice>
          <value>Window Area (ft^2)</value>
          <display_name>Window Area (ft^2)</display_name>
        </choice>
        <choice>
          <value>Door Area (ft^2)</value>
          <display_name>Door Area (ft^2)</display_name>
        </choice>
        <choice>
          <value>Duct Unconditioned Surface Area (ft^2)</value>
          <display_name>Duct Unconditioned Surface Area (ft^2)</display_name>
        </choice>
        <choice>
          <value>Rim Joist Area, Above-Grade, Exterior (ft^2)</value>
          <display_name>Rim Joist Area, Above-Grade, Exterior (ft^2)</display_name>
        </choice>
        <choice>
          <value>Slab Perimeter, Exposed, Conditioned (ft)</value>
          <display_name>Slab Perimeter, Exposed, Conditioned (ft)</display_name>
        </choice>
        <choice>
          <value>Size, Heating System Primary (kBtu/h)</value>
          <display_name>Size, Heating System Primary (kBtu/h)</display_name>
        </choice>
        <choice>
          <value>Size, Heating System Secondary (kBtu/h)</value>
          <display_name>Size, Heating System Secondary (kBtu/h)</display_name>
        </choice>
        <choice>
          <value>Size, Cooling System Primary (kBtu/h)</value>
          <display_name>Size, Cooling System Primary (kBtu/h)</display_name>
        </choice>
        <choice>
          <value>Size, Heat Pump Backup Primary (kBtu/h)</value>
          <display_name>Size, Heat Pump Backup Primary (kBtu/h)</display_name>
        </choice>
        <choice>
          <value>Size, Water Heater (gal)</value>
          <display_name>Size, Water Heater (gal)</display_name>
        </choice>
        <choice>
          <value>Flow Rate, Mechanical Ventilation (cfm)</value>
          <display_name>Flow Rate, Mechanical Ventilation (cfm)</display_name>
        </choice>
      </choices>
    </argument>
    <argument>
      <name>option_2_lifetime</name>
      <display_name>Option 2 Lifetime</display_name>
      <description>The option lifetime.</description>
      <type>Double</type>
      <units>years</units>
      <required>false</required>
      <model_dependent>false</model_dependent>
    </argument>
    <argument>
      <name>option_3</name>
      <display_name>Option 3</display_name>
      <description>Specify the parameter|option as found in resources\options_lookup.tsv.</description>
      <type>String</type>
      <required>false</required>
      <model_dependent>false</model_dependent>
    </argument>
    <argument>
      <name>option_3_apply_logic</name>
      <display_name>Option 3 Apply Logic</display_name>
      <description>Logic that specifies if the Option 3 upgrade will apply based on the existing building's options. Specify one or more parameter|option as found in resources\options_lookup.tsv. When multiple are included, they must be separated by '||' for OR and '&amp;&amp;' for AND, and using parentheses as appropriate. Prefix an option with '!' for not.</description>
      <type>String</type>
      <required>false</required>
      <model_dependent>false</model_dependent>
    </argument>
    <argument>
      <name>option_3_cost_1_value</name>
      <display_name>Option 3 Cost 1 Value</display_name>
      <description>Total option 3 cost is the sum of all: (Cost N Value) x (Cost N Multiplier).</description>
      <type>Double</type>
      <units>$</units>
      <required>false</required>
      <model_dependent>false</model_dependent>
    </argument>
    <argument>
      <name>option_3_cost_1_multiplier</name>
      <display_name>Option 3 Cost 1 Multiplier</display_name>
      <description>Total option 3 cost is the sum of all: (Cost N Value) x (Cost N Multiplier).</description>
      <type>Choice</type>
      <required>false</required>
      <model_dependent>false</model_dependent>
      <default_value></default_value>
      <choices>
        <choice>
          <value></value>
          <display_name></display_name>
        </choice>
        <choice>
          <value>Fixed (1)</value>
          <display_name>Fixed (1)</display_name>
        </choice>
        <choice>
          <value>Wall Area, Above-Grade, Conditioned (ft^2)</value>
          <display_name>Wall Area, Above-Grade, Conditioned (ft^2)</display_name>
        </choice>
        <choice>
          <value>Wall Area, Above-Grade, Exterior (ft^2)</value>
          <display_name>Wall Area, Above-Grade, Exterior (ft^2)</display_name>
        </choice>
        <choice>
          <value>Wall Area, Below-Grade (ft^2)</value>
          <display_name>Wall Area, Below-Grade (ft^2)</display_name>
        </choice>
        <choice>
          <value>Floor Area, Conditioned (ft^2)</value>
          <display_name>Floor Area, Conditioned (ft^2)</display_name>
        </choice>
        <choice>
          <value>Floor Area, Conditioned * Infiltration Reduction (ft^2 * Delta ACH50)</value>
          <display_name>Floor Area, Conditioned * Infiltration Reduction (ft^2 * Delta ACH50)</display_name>
        </choice>
        <choice>
          <value>Floor Area, Lighting (ft^2)</value>
          <display_name>Floor Area, Lighting (ft^2)</display_name>
        </choice>
        <choice>
          <value>Floor Area, Attic (ft^2)</value>
          <display_name>Floor Area, Attic (ft^2)</display_name>
        </choice>
        <choice>
          <value>Floor Area, Attic * Insulation Increase (ft^2 * Delta R-value)</value>
          <display_name>Floor Area, Attic * Insulation Increase (ft^2 * Delta R-value)</display_name>
        </choice>
        <choice>
          <value>Roof Area (ft^2)</value>
          <display_name>Roof Area (ft^2)</display_name>
        </choice>
        <choice>
          <value>Window Area (ft^2)</value>
          <display_name>Window Area (ft^2)</display_name>
        </choice>
        <choice>
          <value>Door Area (ft^2)</value>
          <display_name>Door Area (ft^2)</display_name>
        </choice>
        <choice>
          <value>Duct Unconditioned Surface Area (ft^2)</value>
          <display_name>Duct Unconditioned Surface Area (ft^2)</display_name>
        </choice>
        <choice>
          <value>Rim Joist Area, Above-Grade, Exterior (ft^2)</value>
          <display_name>Rim Joist Area, Above-Grade, Exterior (ft^2)</display_name>
        </choice>
        <choice>
          <value>Slab Perimeter, Exposed, Conditioned (ft)</value>
          <display_name>Slab Perimeter, Exposed, Conditioned (ft)</display_name>
        </choice>
        <choice>
          <value>Size, Heating System Primary (kBtu/h)</value>
          <display_name>Size, Heating System Primary (kBtu/h)</display_name>
        </choice>
        <choice>
          <value>Size, Heating System Secondary (kBtu/h)</value>
          <display_name>Size, Heating System Secondary (kBtu/h)</display_name>
        </choice>
        <choice>
          <value>Size, Cooling System Primary (kBtu/h)</value>
          <display_name>Size, Cooling System Primary (kBtu/h)</display_name>
        </choice>
        <choice>
          <value>Size, Heat Pump Backup Primary (kBtu/h)</value>
          <display_name>Size, Heat Pump Backup Primary (kBtu/h)</display_name>
        </choice>
        <choice>
          <value>Size, Water Heater (gal)</value>
          <display_name>Size, Water Heater (gal)</display_name>
        </choice>
        <choice>
          <value>Flow Rate, Mechanical Ventilation (cfm)</value>
          <display_name>Flow Rate, Mechanical Ventilation (cfm)</display_name>
        </choice>
      </choices>
    </argument>
    <argument>
      <name>option_3_cost_2_value</name>
      <display_name>Option 3 Cost 2 Value</display_name>
      <description>Total option 3 cost is the sum of all: (Cost N Value) x (Cost N Multiplier).</description>
      <type>Double</type>
      <units>$</units>
      <required>false</required>
      <model_dependent>false</model_dependent>
    </argument>
    <argument>
      <name>option_3_cost_2_multiplier</name>
      <display_name>Option 3 Cost 2 Multiplier</display_name>
      <description>Total option 3 cost is the sum of all: (Cost N Value) x (Cost N Multiplier).</description>
      <type>Choice</type>
      <required>false</required>
      <model_dependent>false</model_dependent>
      <default_value></default_value>
      <choices>
        <choice>
          <value></value>
          <display_name></display_name>
        </choice>
        <choice>
          <value>Fixed (1)</value>
          <display_name>Fixed (1)</display_name>
        </choice>
        <choice>
          <value>Wall Area, Above-Grade, Conditioned (ft^2)</value>
          <display_name>Wall Area, Above-Grade, Conditioned (ft^2)</display_name>
        </choice>
        <choice>
          <value>Wall Area, Above-Grade, Exterior (ft^2)</value>
          <display_name>Wall Area, Above-Grade, Exterior (ft^2)</display_name>
        </choice>
        <choice>
          <value>Wall Area, Below-Grade (ft^2)</value>
          <display_name>Wall Area, Below-Grade (ft^2)</display_name>
        </choice>
        <choice>
          <value>Floor Area, Conditioned (ft^2)</value>
          <display_name>Floor Area, Conditioned (ft^2)</display_name>
        </choice>
        <choice>
          <value>Floor Area, Conditioned * Infiltration Reduction (ft^2 * Delta ACH50)</value>
          <display_name>Floor Area, Conditioned * Infiltration Reduction (ft^2 * Delta ACH50)</display_name>
        </choice>
        <choice>
          <value>Floor Area, Lighting (ft^2)</value>
          <display_name>Floor Area, Lighting (ft^2)</display_name>
        </choice>
        <choice>
          <value>Floor Area, Attic (ft^2)</value>
          <display_name>Floor Area, Attic (ft^2)</display_name>
        </choice>
        <choice>
          <value>Floor Area, Attic * Insulation Increase (ft^2 * Delta R-value)</value>
          <display_name>Floor Area, Attic * Insulation Increase (ft^2 * Delta R-value)</display_name>
        </choice>
        <choice>
          <value>Roof Area (ft^2)</value>
          <display_name>Roof Area (ft^2)</display_name>
        </choice>
        <choice>
          <value>Window Area (ft^2)</value>
          <display_name>Window Area (ft^2)</display_name>
        </choice>
        <choice>
          <value>Door Area (ft^2)</value>
          <display_name>Door Area (ft^2)</display_name>
        </choice>
        <choice>
          <value>Duct Unconditioned Surface Area (ft^2)</value>
          <display_name>Duct Unconditioned Surface Area (ft^2)</display_name>
        </choice>
        <choice>
          <value>Rim Joist Area, Above-Grade, Exterior (ft^2)</value>
          <display_name>Rim Joist Area, Above-Grade, Exterior (ft^2)</display_name>
        </choice>
        <choice>
          <value>Slab Perimeter, Exposed, Conditioned (ft)</value>
          <display_name>Slab Perimeter, Exposed, Conditioned (ft)</display_name>
        </choice>
        <choice>
          <value>Size, Heating System Primary (kBtu/h)</value>
          <display_name>Size, Heating System Primary (kBtu/h)</display_name>
        </choice>
        <choice>
          <value>Size, Heating System Secondary (kBtu/h)</value>
          <display_name>Size, Heating System Secondary (kBtu/h)</display_name>
        </choice>
        <choice>
          <value>Size, Cooling System Primary (kBtu/h)</value>
          <display_name>Size, Cooling System Primary (kBtu/h)</display_name>
        </choice>
        <choice>
          <value>Size, Heat Pump Backup Primary (kBtu/h)</value>
          <display_name>Size, Heat Pump Backup Primary (kBtu/h)</display_name>
        </choice>
        <choice>
          <value>Size, Water Heater (gal)</value>
          <display_name>Size, Water Heater (gal)</display_name>
        </choice>
        <choice>
          <value>Flow Rate, Mechanical Ventilation (cfm)</value>
          <display_name>Flow Rate, Mechanical Ventilation (cfm)</display_name>
        </choice>
      </choices>
    </argument>
    <argument>
      <name>option_3_lifetime</name>
      <display_name>Option 3 Lifetime</display_name>
      <description>The option lifetime.</description>
      <type>Double</type>
      <units>years</units>
      <required>false</required>
      <model_dependent>false</model_dependent>
    </argument>
    <argument>
      <name>option_4</name>
      <display_name>Option 4</display_name>
      <description>Specify the parameter|option as found in resources\options_lookup.tsv.</description>
      <type>String</type>
      <required>false</required>
      <model_dependent>false</model_dependent>
    </argument>
    <argument>
      <name>option_4_apply_logic</name>
      <display_name>Option 4 Apply Logic</display_name>
      <description>Logic that specifies if the Option 4 upgrade will apply based on the existing building's options. Specify one or more parameter|option as found in resources\options_lookup.tsv. When multiple are included, they must be separated by '||' for OR and '&amp;&amp;' for AND, and using parentheses as appropriate. Prefix an option with '!' for not.</description>
      <type>String</type>
      <required>false</required>
      <model_dependent>false</model_dependent>
    </argument>
    <argument>
      <name>option_4_cost_1_value</name>
      <display_name>Option 4 Cost 1 Value</display_name>
      <description>Total option 4 cost is the sum of all: (Cost N Value) x (Cost N Multiplier).</description>
      <type>Double</type>
      <units>$</units>
      <required>false</required>
      <model_dependent>false</model_dependent>
    </argument>
    <argument>
      <name>option_4_cost_1_multiplier</name>
      <display_name>Option 4 Cost 1 Multiplier</display_name>
      <description>Total option 4 cost is the sum of all: (Cost N Value) x (Cost N Multiplier).</description>
      <type>Choice</type>
      <required>false</required>
      <model_dependent>false</model_dependent>
      <default_value></default_value>
      <choices>
        <choice>
          <value></value>
          <display_name></display_name>
        </choice>
        <choice>
          <value>Fixed (1)</value>
          <display_name>Fixed (1)</display_name>
        </choice>
        <choice>
          <value>Wall Area, Above-Grade, Conditioned (ft^2)</value>
          <display_name>Wall Area, Above-Grade, Conditioned (ft^2)</display_name>
        </choice>
        <choice>
          <value>Wall Area, Above-Grade, Exterior (ft^2)</value>
          <display_name>Wall Area, Above-Grade, Exterior (ft^2)</display_name>
        </choice>
        <choice>
          <value>Wall Area, Below-Grade (ft^2)</value>
          <display_name>Wall Area, Below-Grade (ft^2)</display_name>
        </choice>
        <choice>
          <value>Floor Area, Conditioned (ft^2)</value>
          <display_name>Floor Area, Conditioned (ft^2)</display_name>
        </choice>
        <choice>
          <value>Floor Area, Conditioned * Infiltration Reduction (ft^2 * Delta ACH50)</value>
          <display_name>Floor Area, Conditioned * Infiltration Reduction (ft^2 * Delta ACH50)</display_name>
        </choice>
        <choice>
          <value>Floor Area, Lighting (ft^2)</value>
          <display_name>Floor Area, Lighting (ft^2)</display_name>
        </choice>
        <choice>
          <value>Floor Area, Attic (ft^2)</value>
          <display_name>Floor Area, Attic (ft^2)</display_name>
        </choice>
        <choice>
          <value>Floor Area, Attic * Insulation Increase (ft^2 * Delta R-value)</value>
          <display_name>Floor Area, Attic * Insulation Increase (ft^2 * Delta R-value)</display_name>
        </choice>
        <choice>
          <value>Roof Area (ft^2)</value>
          <display_name>Roof Area (ft^2)</display_name>
        </choice>
        <choice>
          <value>Window Area (ft^2)</value>
          <display_name>Window Area (ft^2)</display_name>
        </choice>
        <choice>
          <value>Door Area (ft^2)</value>
          <display_name>Door Area (ft^2)</display_name>
        </choice>
        <choice>
          <value>Duct Unconditioned Surface Area (ft^2)</value>
          <display_name>Duct Unconditioned Surface Area (ft^2)</display_name>
        </choice>
        <choice>
          <value>Rim Joist Area, Above-Grade, Exterior (ft^2)</value>
          <display_name>Rim Joist Area, Above-Grade, Exterior (ft^2)</display_name>
        </choice>
        <choice>
          <value>Slab Perimeter, Exposed, Conditioned (ft)</value>
          <display_name>Slab Perimeter, Exposed, Conditioned (ft)</display_name>
        </choice>
        <choice>
          <value>Size, Heating System Primary (kBtu/h)</value>
          <display_name>Size, Heating System Primary (kBtu/h)</display_name>
        </choice>
        <choice>
          <value>Size, Heating System Secondary (kBtu/h)</value>
          <display_name>Size, Heating System Secondary (kBtu/h)</display_name>
        </choice>
        <choice>
          <value>Size, Cooling System Primary (kBtu/h)</value>
          <display_name>Size, Cooling System Primary (kBtu/h)</display_name>
        </choice>
        <choice>
          <value>Size, Heat Pump Backup Primary (kBtu/h)</value>
          <display_name>Size, Heat Pump Backup Primary (kBtu/h)</display_name>
        </choice>
        <choice>
          <value>Size, Water Heater (gal)</value>
          <display_name>Size, Water Heater (gal)</display_name>
        </choice>
        <choice>
          <value>Flow Rate, Mechanical Ventilation (cfm)</value>
          <display_name>Flow Rate, Mechanical Ventilation (cfm)</display_name>
        </choice>
      </choices>
    </argument>
    <argument>
      <name>option_4_cost_2_value</name>
      <display_name>Option 4 Cost 2 Value</display_name>
      <description>Total option 4 cost is the sum of all: (Cost N Value) x (Cost N Multiplier).</description>
      <type>Double</type>
      <units>$</units>
      <required>false</required>
      <model_dependent>false</model_dependent>
    </argument>
    <argument>
      <name>option_4_cost_2_multiplier</name>
      <display_name>Option 4 Cost 2 Multiplier</display_name>
      <description>Total option 4 cost is the sum of all: (Cost N Value) x (Cost N Multiplier).</description>
      <type>Choice</type>
      <required>false</required>
      <model_dependent>false</model_dependent>
      <default_value></default_value>
      <choices>
        <choice>
          <value></value>
          <display_name></display_name>
        </choice>
        <choice>
          <value>Fixed (1)</value>
          <display_name>Fixed (1)</display_name>
        </choice>
        <choice>
          <value>Wall Area, Above-Grade, Conditioned (ft^2)</value>
          <display_name>Wall Area, Above-Grade, Conditioned (ft^2)</display_name>
        </choice>
        <choice>
          <value>Wall Area, Above-Grade, Exterior (ft^2)</value>
          <display_name>Wall Area, Above-Grade, Exterior (ft^2)</display_name>
        </choice>
        <choice>
          <value>Wall Area, Below-Grade (ft^2)</value>
          <display_name>Wall Area, Below-Grade (ft^2)</display_name>
        </choice>
        <choice>
          <value>Floor Area, Conditioned (ft^2)</value>
          <display_name>Floor Area, Conditioned (ft^2)</display_name>
        </choice>
        <choice>
          <value>Floor Area, Conditioned * Infiltration Reduction (ft^2 * Delta ACH50)</value>
          <display_name>Floor Area, Conditioned * Infiltration Reduction (ft^2 * Delta ACH50)</display_name>
        </choice>
        <choice>
          <value>Floor Area, Lighting (ft^2)</value>
          <display_name>Floor Area, Lighting (ft^2)</display_name>
        </choice>
        <choice>
          <value>Floor Area, Attic (ft^2)</value>
          <display_name>Floor Area, Attic (ft^2)</display_name>
        </choice>
        <choice>
          <value>Floor Area, Attic * Insulation Increase (ft^2 * Delta R-value)</value>
          <display_name>Floor Area, Attic * Insulation Increase (ft^2 * Delta R-value)</display_name>
        </choice>
        <choice>
          <value>Roof Area (ft^2)</value>
          <display_name>Roof Area (ft^2)</display_name>
        </choice>
        <choice>
          <value>Window Area (ft^2)</value>
          <display_name>Window Area (ft^2)</display_name>
        </choice>
        <choice>
          <value>Door Area (ft^2)</value>
          <display_name>Door Area (ft^2)</display_name>
        </choice>
        <choice>
          <value>Duct Unconditioned Surface Area (ft^2)</value>
          <display_name>Duct Unconditioned Surface Area (ft^2)</display_name>
        </choice>
        <choice>
          <value>Rim Joist Area, Above-Grade, Exterior (ft^2)</value>
          <display_name>Rim Joist Area, Above-Grade, Exterior (ft^2)</display_name>
        </choice>
        <choice>
          <value>Slab Perimeter, Exposed, Conditioned (ft)</value>
          <display_name>Slab Perimeter, Exposed, Conditioned (ft)</display_name>
        </choice>
        <choice>
          <value>Size, Heating System Primary (kBtu/h)</value>
          <display_name>Size, Heating System Primary (kBtu/h)</display_name>
        </choice>
        <choice>
          <value>Size, Heating System Secondary (kBtu/h)</value>
          <display_name>Size, Heating System Secondary (kBtu/h)</display_name>
        </choice>
        <choice>
          <value>Size, Cooling System Primary (kBtu/h)</value>
          <display_name>Size, Cooling System Primary (kBtu/h)</display_name>
        </choice>
        <choice>
          <value>Size, Heat Pump Backup Primary (kBtu/h)</value>
          <display_name>Size, Heat Pump Backup Primary (kBtu/h)</display_name>
        </choice>
        <choice>
          <value>Size, Water Heater (gal)</value>
          <display_name>Size, Water Heater (gal)</display_name>
        </choice>
        <choice>
          <value>Flow Rate, Mechanical Ventilation (cfm)</value>
          <display_name>Flow Rate, Mechanical Ventilation (cfm)</display_name>
        </choice>
      </choices>
    </argument>
    <argument>
      <name>option_4_lifetime</name>
      <display_name>Option 4 Lifetime</display_name>
      <description>The option lifetime.</description>
      <type>Double</type>
      <units>years</units>
      <required>false</required>
      <model_dependent>false</model_dependent>
    </argument>
    <argument>
      <name>option_5</name>
      <display_name>Option 5</display_name>
      <description>Specify the parameter|option as found in resources\options_lookup.tsv.</description>
      <type>String</type>
      <required>false</required>
      <model_dependent>false</model_dependent>
    </argument>
    <argument>
      <name>option_5_apply_logic</name>
      <display_name>Option 5 Apply Logic</display_name>
      <description>Logic that specifies if the Option 5 upgrade will apply based on the existing building's options. Specify one or more parameter|option as found in resources\options_lookup.tsv. When multiple are included, they must be separated by '||' for OR and '&amp;&amp;' for AND, and using parentheses as appropriate. Prefix an option with '!' for not.</description>
      <type>String</type>
      <required>false</required>
      <model_dependent>false</model_dependent>
    </argument>
    <argument>
      <name>option_5_cost_1_value</name>
      <display_name>Option 5 Cost 1 Value</display_name>
      <description>Total option 5 cost is the sum of all: (Cost N Value) x (Cost N Multiplier).</description>
      <type>Double</type>
      <units>$</units>
      <required>false</required>
      <model_dependent>false</model_dependent>
    </argument>
    <argument>
      <name>option_5_cost_1_multiplier</name>
      <display_name>Option 5 Cost 1 Multiplier</display_name>
      <description>Total option 5 cost is the sum of all: (Cost N Value) x (Cost N Multiplier).</description>
      <type>Choice</type>
      <required>false</required>
      <model_dependent>false</model_dependent>
      <default_value></default_value>
      <choices>
        <choice>
          <value></value>
          <display_name></display_name>
        </choice>
        <choice>
          <value>Fixed (1)</value>
          <display_name>Fixed (1)</display_name>
        </choice>
        <choice>
          <value>Wall Area, Above-Grade, Conditioned (ft^2)</value>
          <display_name>Wall Area, Above-Grade, Conditioned (ft^2)</display_name>
        </choice>
        <choice>
          <value>Wall Area, Above-Grade, Exterior (ft^2)</value>
          <display_name>Wall Area, Above-Grade, Exterior (ft^2)</display_name>
        </choice>
        <choice>
          <value>Wall Area, Below-Grade (ft^2)</value>
          <display_name>Wall Area, Below-Grade (ft^2)</display_name>
        </choice>
        <choice>
          <value>Floor Area, Conditioned (ft^2)</value>
          <display_name>Floor Area, Conditioned (ft^2)</display_name>
        </choice>
        <choice>
          <value>Floor Area, Conditioned * Infiltration Reduction (ft^2 * Delta ACH50)</value>
          <display_name>Floor Area, Conditioned * Infiltration Reduction (ft^2 * Delta ACH50)</display_name>
        </choice>
        <choice>
          <value>Floor Area, Lighting (ft^2)</value>
          <display_name>Floor Area, Lighting (ft^2)</display_name>
        </choice>
        <choice>
          <value>Floor Area, Attic (ft^2)</value>
          <display_name>Floor Area, Attic (ft^2)</display_name>
        </choice>
        <choice>
          <value>Floor Area, Attic * Insulation Increase (ft^2 * Delta R-value)</value>
          <display_name>Floor Area, Attic * Insulation Increase (ft^2 * Delta R-value)</display_name>
        </choice>
        <choice>
          <value>Roof Area (ft^2)</value>
          <display_name>Roof Area (ft^2)</display_name>
        </choice>
        <choice>
          <value>Window Area (ft^2)</value>
          <display_name>Window Area (ft^2)</display_name>
        </choice>
        <choice>
          <value>Door Area (ft^2)</value>
          <display_name>Door Area (ft^2)</display_name>
        </choice>
        <choice>
          <value>Duct Unconditioned Surface Area (ft^2)</value>
          <display_name>Duct Unconditioned Surface Area (ft^2)</display_name>
        </choice>
        <choice>
          <value>Rim Joist Area, Above-Grade, Exterior (ft^2)</value>
          <display_name>Rim Joist Area, Above-Grade, Exterior (ft^2)</display_name>
        </choice>
        <choice>
          <value>Slab Perimeter, Exposed, Conditioned (ft)</value>
          <display_name>Slab Perimeter, Exposed, Conditioned (ft)</display_name>
        </choice>
        <choice>
          <value>Size, Heating System Primary (kBtu/h)</value>
          <display_name>Size, Heating System Primary (kBtu/h)</display_name>
        </choice>
        <choice>
          <value>Size, Heating System Secondary (kBtu/h)</value>
          <display_name>Size, Heating System Secondary (kBtu/h)</display_name>
        </choice>
        <choice>
          <value>Size, Cooling System Primary (kBtu/h)</value>
          <display_name>Size, Cooling System Primary (kBtu/h)</display_name>
        </choice>
        <choice>
          <value>Size, Heat Pump Backup Primary (kBtu/h)</value>
          <display_name>Size, Heat Pump Backup Primary (kBtu/h)</display_name>
        </choice>
        <choice>
          <value>Size, Water Heater (gal)</value>
          <display_name>Size, Water Heater (gal)</display_name>
        </choice>
        <choice>
          <value>Flow Rate, Mechanical Ventilation (cfm)</value>
          <display_name>Flow Rate, Mechanical Ventilation (cfm)</display_name>
        </choice>
      </choices>
    </argument>
    <argument>
      <name>option_5_cost_2_value</name>
      <display_name>Option 5 Cost 2 Value</display_name>
      <description>Total option 5 cost is the sum of all: (Cost N Value) x (Cost N Multiplier).</description>
      <type>Double</type>
      <units>$</units>
      <required>false</required>
      <model_dependent>false</model_dependent>
    </argument>
    <argument>
      <name>option_5_cost_2_multiplier</name>
      <display_name>Option 5 Cost 2 Multiplier</display_name>
      <description>Total option 5 cost is the sum of all: (Cost N Value) x (Cost N Multiplier).</description>
      <type>Choice</type>
      <required>false</required>
      <model_dependent>false</model_dependent>
      <default_value></default_value>
      <choices>
        <choice>
          <value></value>
          <display_name></display_name>
        </choice>
        <choice>
          <value>Fixed (1)</value>
          <display_name>Fixed (1)</display_name>
        </choice>
        <choice>
          <value>Wall Area, Above-Grade, Conditioned (ft^2)</value>
          <display_name>Wall Area, Above-Grade, Conditioned (ft^2)</display_name>
        </choice>
        <choice>
          <value>Wall Area, Above-Grade, Exterior (ft^2)</value>
          <display_name>Wall Area, Above-Grade, Exterior (ft^2)</display_name>
        </choice>
        <choice>
          <value>Wall Area, Below-Grade (ft^2)</value>
          <display_name>Wall Area, Below-Grade (ft^2)</display_name>
        </choice>
        <choice>
          <value>Floor Area, Conditioned (ft^2)</value>
          <display_name>Floor Area, Conditioned (ft^2)</display_name>
        </choice>
        <choice>
          <value>Floor Area, Conditioned * Infiltration Reduction (ft^2 * Delta ACH50)</value>
          <display_name>Floor Area, Conditioned * Infiltration Reduction (ft^2 * Delta ACH50)</display_name>
        </choice>
        <choice>
          <value>Floor Area, Lighting (ft^2)</value>
          <display_name>Floor Area, Lighting (ft^2)</display_name>
        </choice>
        <choice>
          <value>Floor Area, Attic (ft^2)</value>
          <display_name>Floor Area, Attic (ft^2)</display_name>
        </choice>
        <choice>
          <value>Floor Area, Attic * Insulation Increase (ft^2 * Delta R-value)</value>
          <display_name>Floor Area, Attic * Insulation Increase (ft^2 * Delta R-value)</display_name>
        </choice>
        <choice>
          <value>Roof Area (ft^2)</value>
          <display_name>Roof Area (ft^2)</display_name>
        </choice>
        <choice>
          <value>Window Area (ft^2)</value>
          <display_name>Window Area (ft^2)</display_name>
        </choice>
        <choice>
          <value>Door Area (ft^2)</value>
          <display_name>Door Area (ft^2)</display_name>
        </choice>
        <choice>
          <value>Duct Unconditioned Surface Area (ft^2)</value>
          <display_name>Duct Unconditioned Surface Area (ft^2)</display_name>
        </choice>
        <choice>
          <value>Rim Joist Area, Above-Grade, Exterior (ft^2)</value>
          <display_name>Rim Joist Area, Above-Grade, Exterior (ft^2)</display_name>
        </choice>
        <choice>
          <value>Slab Perimeter, Exposed, Conditioned (ft)</value>
          <display_name>Slab Perimeter, Exposed, Conditioned (ft)</display_name>
        </choice>
        <choice>
          <value>Size, Heating System Primary (kBtu/h)</value>
          <display_name>Size, Heating System Primary (kBtu/h)</display_name>
        </choice>
        <choice>
          <value>Size, Heating System Secondary (kBtu/h)</value>
          <display_name>Size, Heating System Secondary (kBtu/h)</display_name>
        </choice>
        <choice>
          <value>Size, Cooling System Primary (kBtu/h)</value>
          <display_name>Size, Cooling System Primary (kBtu/h)</display_name>
        </choice>
        <choice>
          <value>Size, Heat Pump Backup Primary (kBtu/h)</value>
          <display_name>Size, Heat Pump Backup Primary (kBtu/h)</display_name>
        </choice>
        <choice>
          <value>Size, Water Heater (gal)</value>
          <display_name>Size, Water Heater (gal)</display_name>
        </choice>
        <choice>
          <value>Flow Rate, Mechanical Ventilation (cfm)</value>
          <display_name>Flow Rate, Mechanical Ventilation (cfm)</display_name>
        </choice>
      </choices>
    </argument>
    <argument>
      <name>option_5_lifetime</name>
      <display_name>Option 5 Lifetime</display_name>
      <description>The option lifetime.</description>
      <type>Double</type>
      <units>years</units>
      <required>false</required>
      <model_dependent>false</model_dependent>
    </argument>
    <argument>
      <name>option_6</name>
      <display_name>Option 6</display_name>
      <description>Specify the parameter|option as found in resources\options_lookup.tsv.</description>
      <type>String</type>
      <required>false</required>
      <model_dependent>false</model_dependent>
    </argument>
    <argument>
      <name>option_6_apply_logic</name>
      <display_name>Option 6 Apply Logic</display_name>
      <description>Logic that specifies if the Option 6 upgrade will apply based on the existing building's options. Specify one or more parameter|option as found in resources\options_lookup.tsv. When multiple are included, they must be separated by '||' for OR and '&amp;&amp;' for AND, and using parentheses as appropriate. Prefix an option with '!' for not.</description>
      <type>String</type>
      <required>false</required>
      <model_dependent>false</model_dependent>
    </argument>
    <argument>
      <name>option_6_cost_1_value</name>
      <display_name>Option 6 Cost 1 Value</display_name>
      <description>Total option 6 cost is the sum of all: (Cost N Value) x (Cost N Multiplier).</description>
      <type>Double</type>
      <units>$</units>
      <required>false</required>
      <model_dependent>false</model_dependent>
    </argument>
    <argument>
      <name>option_6_cost_1_multiplier</name>
      <display_name>Option 6 Cost 1 Multiplier</display_name>
      <description>Total option 6 cost is the sum of all: (Cost N Value) x (Cost N Multiplier).</description>
      <type>Choice</type>
      <required>false</required>
      <model_dependent>false</model_dependent>
      <default_value></default_value>
      <choices>
        <choice>
          <value></value>
          <display_name></display_name>
        </choice>
        <choice>
          <value>Fixed (1)</value>
          <display_name>Fixed (1)</display_name>
        </choice>
        <choice>
          <value>Wall Area, Above-Grade, Conditioned (ft^2)</value>
          <display_name>Wall Area, Above-Grade, Conditioned (ft^2)</display_name>
        </choice>
        <choice>
          <value>Wall Area, Above-Grade, Exterior (ft^2)</value>
          <display_name>Wall Area, Above-Grade, Exterior (ft^2)</display_name>
        </choice>
        <choice>
          <value>Wall Area, Below-Grade (ft^2)</value>
          <display_name>Wall Area, Below-Grade (ft^2)</display_name>
        </choice>
        <choice>
          <value>Floor Area, Conditioned (ft^2)</value>
          <display_name>Floor Area, Conditioned (ft^2)</display_name>
        </choice>
        <choice>
          <value>Floor Area, Conditioned * Infiltration Reduction (ft^2 * Delta ACH50)</value>
          <display_name>Floor Area, Conditioned * Infiltration Reduction (ft^2 * Delta ACH50)</display_name>
        </choice>
        <choice>
          <value>Floor Area, Lighting (ft^2)</value>
          <display_name>Floor Area, Lighting (ft^2)</display_name>
        </choice>
        <choice>
          <value>Floor Area, Attic (ft^2)</value>
          <display_name>Floor Area, Attic (ft^2)</display_name>
        </choice>
        <choice>
          <value>Floor Area, Attic * Insulation Increase (ft^2 * Delta R-value)</value>
          <display_name>Floor Area, Attic * Insulation Increase (ft^2 * Delta R-value)</display_name>
        </choice>
        <choice>
          <value>Roof Area (ft^2)</value>
          <display_name>Roof Area (ft^2)</display_name>
        </choice>
        <choice>
          <value>Window Area (ft^2)</value>
          <display_name>Window Area (ft^2)</display_name>
        </choice>
        <choice>
          <value>Door Area (ft^2)</value>
          <display_name>Door Area (ft^2)</display_name>
        </choice>
        <choice>
          <value>Duct Unconditioned Surface Area (ft^2)</value>
          <display_name>Duct Unconditioned Surface Area (ft^2)</display_name>
        </choice>
        <choice>
          <value>Rim Joist Area, Above-Grade, Exterior (ft^2)</value>
          <display_name>Rim Joist Area, Above-Grade, Exterior (ft^2)</display_name>
        </choice>
        <choice>
          <value>Slab Perimeter, Exposed, Conditioned (ft)</value>
          <display_name>Slab Perimeter, Exposed, Conditioned (ft)</display_name>
        </choice>
        <choice>
          <value>Size, Heating System Primary (kBtu/h)</value>
          <display_name>Size, Heating System Primary (kBtu/h)</display_name>
        </choice>
        <choice>
          <value>Size, Heating System Secondary (kBtu/h)</value>
          <display_name>Size, Heating System Secondary (kBtu/h)</display_name>
        </choice>
        <choice>
          <value>Size, Cooling System Primary (kBtu/h)</value>
          <display_name>Size, Cooling System Primary (kBtu/h)</display_name>
        </choice>
        <choice>
          <value>Size, Heat Pump Backup Primary (kBtu/h)</value>
          <display_name>Size, Heat Pump Backup Primary (kBtu/h)</display_name>
        </choice>
        <choice>
          <value>Size, Water Heater (gal)</value>
          <display_name>Size, Water Heater (gal)</display_name>
        </choice>
        <choice>
          <value>Flow Rate, Mechanical Ventilation (cfm)</value>
          <display_name>Flow Rate, Mechanical Ventilation (cfm)</display_name>
        </choice>
      </choices>
    </argument>
    <argument>
      <name>option_6_cost_2_value</name>
      <display_name>Option 6 Cost 2 Value</display_name>
      <description>Total option 6 cost is the sum of all: (Cost N Value) x (Cost N Multiplier).</description>
      <type>Double</type>
      <units>$</units>
      <required>false</required>
      <model_dependent>false</model_dependent>
    </argument>
    <argument>
      <name>option_6_cost_2_multiplier</name>
      <display_name>Option 6 Cost 2 Multiplier</display_name>
      <description>Total option 6 cost is the sum of all: (Cost N Value) x (Cost N Multiplier).</description>
      <type>Choice</type>
      <required>false</required>
      <model_dependent>false</model_dependent>
      <default_value></default_value>
      <choices>
        <choice>
          <value></value>
          <display_name></display_name>
        </choice>
        <choice>
          <value>Fixed (1)</value>
          <display_name>Fixed (1)</display_name>
        </choice>
        <choice>
          <value>Wall Area, Above-Grade, Conditioned (ft^2)</value>
          <display_name>Wall Area, Above-Grade, Conditioned (ft^2)</display_name>
        </choice>
        <choice>
          <value>Wall Area, Above-Grade, Exterior (ft^2)</value>
          <display_name>Wall Area, Above-Grade, Exterior (ft^2)</display_name>
        </choice>
        <choice>
          <value>Wall Area, Below-Grade (ft^2)</value>
          <display_name>Wall Area, Below-Grade (ft^2)</display_name>
        </choice>
        <choice>
          <value>Floor Area, Conditioned (ft^2)</value>
          <display_name>Floor Area, Conditioned (ft^2)</display_name>
        </choice>
        <choice>
          <value>Floor Area, Conditioned * Infiltration Reduction (ft^2 * Delta ACH50)</value>
          <display_name>Floor Area, Conditioned * Infiltration Reduction (ft^2 * Delta ACH50)</display_name>
        </choice>
        <choice>
          <value>Floor Area, Lighting (ft^2)</value>
          <display_name>Floor Area, Lighting (ft^2)</display_name>
        </choice>
        <choice>
          <value>Floor Area, Attic (ft^2)</value>
          <display_name>Floor Area, Attic (ft^2)</display_name>
        </choice>
        <choice>
          <value>Floor Area, Attic * Insulation Increase (ft^2 * Delta R-value)</value>
          <display_name>Floor Area, Attic * Insulation Increase (ft^2 * Delta R-value)</display_name>
        </choice>
        <choice>
          <value>Roof Area (ft^2)</value>
          <display_name>Roof Area (ft^2)</display_name>
        </choice>
        <choice>
          <value>Window Area (ft^2)</value>
          <display_name>Window Area (ft^2)</display_name>
        </choice>
        <choice>
          <value>Door Area (ft^2)</value>
          <display_name>Door Area (ft^2)</display_name>
        </choice>
        <choice>
          <value>Duct Unconditioned Surface Area (ft^2)</value>
          <display_name>Duct Unconditioned Surface Area (ft^2)</display_name>
        </choice>
        <choice>
          <value>Rim Joist Area, Above-Grade, Exterior (ft^2)</value>
          <display_name>Rim Joist Area, Above-Grade, Exterior (ft^2)</display_name>
        </choice>
        <choice>
          <value>Slab Perimeter, Exposed, Conditioned (ft)</value>
          <display_name>Slab Perimeter, Exposed, Conditioned (ft)</display_name>
        </choice>
        <choice>
          <value>Size, Heating System Primary (kBtu/h)</value>
          <display_name>Size, Heating System Primary (kBtu/h)</display_name>
        </choice>
        <choice>
          <value>Size, Heating System Secondary (kBtu/h)</value>
          <display_name>Size, Heating System Secondary (kBtu/h)</display_name>
        </choice>
        <choice>
          <value>Size, Cooling System Primary (kBtu/h)</value>
          <display_name>Size, Cooling System Primary (kBtu/h)</display_name>
        </choice>
        <choice>
          <value>Size, Heat Pump Backup Primary (kBtu/h)</value>
          <display_name>Size, Heat Pump Backup Primary (kBtu/h)</display_name>
        </choice>
        <choice>
          <value>Size, Water Heater (gal)</value>
          <display_name>Size, Water Heater (gal)</display_name>
        </choice>
        <choice>
          <value>Flow Rate, Mechanical Ventilation (cfm)</value>
          <display_name>Flow Rate, Mechanical Ventilation (cfm)</display_name>
        </choice>
      </choices>
    </argument>
    <argument>
      <name>option_6_lifetime</name>
      <display_name>Option 6 Lifetime</display_name>
      <description>The option lifetime.</description>
      <type>Double</type>
      <units>years</units>
      <required>false</required>
      <model_dependent>false</model_dependent>
    </argument>
    <argument>
      <name>option_7</name>
      <display_name>Option 7</display_name>
      <description>Specify the parameter|option as found in resources\options_lookup.tsv.</description>
      <type>String</type>
      <required>false</required>
      <model_dependent>false</model_dependent>
    </argument>
    <argument>
      <name>option_7_apply_logic</name>
      <display_name>Option 7 Apply Logic</display_name>
      <description>Logic that specifies if the Option 7 upgrade will apply based on the existing building's options. Specify one or more parameter|option as found in resources\options_lookup.tsv. When multiple are included, they must be separated by '||' for OR and '&amp;&amp;' for AND, and using parentheses as appropriate. Prefix an option with '!' for not.</description>
      <type>String</type>
      <required>false</required>
      <model_dependent>false</model_dependent>
    </argument>
    <argument>
      <name>option_7_cost_1_value</name>
      <display_name>Option 7 Cost 1 Value</display_name>
      <description>Total option 7 cost is the sum of all: (Cost N Value) x (Cost N Multiplier).</description>
      <type>Double</type>
      <units>$</units>
      <required>false</required>
      <model_dependent>false</model_dependent>
    </argument>
    <argument>
      <name>option_7_cost_1_multiplier</name>
      <display_name>Option 7 Cost 1 Multiplier</display_name>
      <description>Total option 7 cost is the sum of all: (Cost N Value) x (Cost N Multiplier).</description>
      <type>Choice</type>
      <required>false</required>
      <model_dependent>false</model_dependent>
      <default_value></default_value>
      <choices>
        <choice>
          <value></value>
          <display_name></display_name>
        </choice>
        <choice>
          <value>Fixed (1)</value>
          <display_name>Fixed (1)</display_name>
        </choice>
        <choice>
          <value>Wall Area, Above-Grade, Conditioned (ft^2)</value>
          <display_name>Wall Area, Above-Grade, Conditioned (ft^2)</display_name>
        </choice>
        <choice>
          <value>Wall Area, Above-Grade, Exterior (ft^2)</value>
          <display_name>Wall Area, Above-Grade, Exterior (ft^2)</display_name>
        </choice>
        <choice>
          <value>Wall Area, Below-Grade (ft^2)</value>
          <display_name>Wall Area, Below-Grade (ft^2)</display_name>
        </choice>
        <choice>
          <value>Floor Area, Conditioned (ft^2)</value>
          <display_name>Floor Area, Conditioned (ft^2)</display_name>
        </choice>
        <choice>
          <value>Floor Area, Conditioned * Infiltration Reduction (ft^2 * Delta ACH50)</value>
          <display_name>Floor Area, Conditioned * Infiltration Reduction (ft^2 * Delta ACH50)</display_name>
        </choice>
        <choice>
          <value>Floor Area, Lighting (ft^2)</value>
          <display_name>Floor Area, Lighting (ft^2)</display_name>
        </choice>
        <choice>
          <value>Floor Area, Attic (ft^2)</value>
          <display_name>Floor Area, Attic (ft^2)</display_name>
        </choice>
        <choice>
          <value>Floor Area, Attic * Insulation Increase (ft^2 * Delta R-value)</value>
          <display_name>Floor Area, Attic * Insulation Increase (ft^2 * Delta R-value)</display_name>
        </choice>
        <choice>
          <value>Roof Area (ft^2)</value>
          <display_name>Roof Area (ft^2)</display_name>
        </choice>
        <choice>
          <value>Window Area (ft^2)</value>
          <display_name>Window Area (ft^2)</display_name>
        </choice>
        <choice>
          <value>Door Area (ft^2)</value>
          <display_name>Door Area (ft^2)</display_name>
        </choice>
        <choice>
          <value>Duct Unconditioned Surface Area (ft^2)</value>
          <display_name>Duct Unconditioned Surface Area (ft^2)</display_name>
        </choice>
        <choice>
          <value>Rim Joist Area, Above-Grade, Exterior (ft^2)</value>
          <display_name>Rim Joist Area, Above-Grade, Exterior (ft^2)</display_name>
        </choice>
        <choice>
          <value>Slab Perimeter, Exposed, Conditioned (ft)</value>
          <display_name>Slab Perimeter, Exposed, Conditioned (ft)</display_name>
        </choice>
        <choice>
          <value>Size, Heating System Primary (kBtu/h)</value>
          <display_name>Size, Heating System Primary (kBtu/h)</display_name>
        </choice>
        <choice>
          <value>Size, Heating System Secondary (kBtu/h)</value>
          <display_name>Size, Heating System Secondary (kBtu/h)</display_name>
        </choice>
        <choice>
          <value>Size, Cooling System Primary (kBtu/h)</value>
          <display_name>Size, Cooling System Primary (kBtu/h)</display_name>
        </choice>
        <choice>
          <value>Size, Heat Pump Backup Primary (kBtu/h)</value>
          <display_name>Size, Heat Pump Backup Primary (kBtu/h)</display_name>
        </choice>
        <choice>
          <value>Size, Water Heater (gal)</value>
          <display_name>Size, Water Heater (gal)</display_name>
        </choice>
        <choice>
          <value>Flow Rate, Mechanical Ventilation (cfm)</value>
          <display_name>Flow Rate, Mechanical Ventilation (cfm)</display_name>
        </choice>
      </choices>
    </argument>
    <argument>
      <name>option_7_cost_2_value</name>
      <display_name>Option 7 Cost 2 Value</display_name>
      <description>Total option 7 cost is the sum of all: (Cost N Value) x (Cost N Multiplier).</description>
      <type>Double</type>
      <units>$</units>
      <required>false</required>
      <model_dependent>false</model_dependent>
    </argument>
    <argument>
      <name>option_7_cost_2_multiplier</name>
      <display_name>Option 7 Cost 2 Multiplier</display_name>
      <description>Total option 7 cost is the sum of all: (Cost N Value) x (Cost N Multiplier).</description>
      <type>Choice</type>
      <required>false</required>
      <model_dependent>false</model_dependent>
      <default_value></default_value>
      <choices>
        <choice>
          <value></value>
          <display_name></display_name>
        </choice>
        <choice>
          <value>Fixed (1)</value>
          <display_name>Fixed (1)</display_name>
        </choice>
        <choice>
          <value>Wall Area, Above-Grade, Conditioned (ft^2)</value>
          <display_name>Wall Area, Above-Grade, Conditioned (ft^2)</display_name>
        </choice>
        <choice>
          <value>Wall Area, Above-Grade, Exterior (ft^2)</value>
          <display_name>Wall Area, Above-Grade, Exterior (ft^2)</display_name>
        </choice>
        <choice>
          <value>Wall Area, Below-Grade (ft^2)</value>
          <display_name>Wall Area, Below-Grade (ft^2)</display_name>
        </choice>
        <choice>
          <value>Floor Area, Conditioned (ft^2)</value>
          <display_name>Floor Area, Conditioned (ft^2)</display_name>
        </choice>
        <choice>
          <value>Floor Area, Conditioned * Infiltration Reduction (ft^2 * Delta ACH50)</value>
          <display_name>Floor Area, Conditioned * Infiltration Reduction (ft^2 * Delta ACH50)</display_name>
        </choice>
        <choice>
          <value>Floor Area, Lighting (ft^2)</value>
          <display_name>Floor Area, Lighting (ft^2)</display_name>
        </choice>
        <choice>
          <value>Floor Area, Attic (ft^2)</value>
          <display_name>Floor Area, Attic (ft^2)</display_name>
        </choice>
        <choice>
          <value>Floor Area, Attic * Insulation Increase (ft^2 * Delta R-value)</value>
          <display_name>Floor Area, Attic * Insulation Increase (ft^2 * Delta R-value)</display_name>
        </choice>
        <choice>
          <value>Roof Area (ft^2)</value>
          <display_name>Roof Area (ft^2)</display_name>
        </choice>
        <choice>
          <value>Window Area (ft^2)</value>
          <display_name>Window Area (ft^2)</display_name>
        </choice>
        <choice>
          <value>Door Area (ft^2)</value>
          <display_name>Door Area (ft^2)</display_name>
        </choice>
        <choice>
          <value>Duct Unconditioned Surface Area (ft^2)</value>
          <display_name>Duct Unconditioned Surface Area (ft^2)</display_name>
        </choice>
        <choice>
          <value>Rim Joist Area, Above-Grade, Exterior (ft^2)</value>
          <display_name>Rim Joist Area, Above-Grade, Exterior (ft^2)</display_name>
        </choice>
        <choice>
          <value>Slab Perimeter, Exposed, Conditioned (ft)</value>
          <display_name>Slab Perimeter, Exposed, Conditioned (ft)</display_name>
        </choice>
        <choice>
          <value>Size, Heating System Primary (kBtu/h)</value>
          <display_name>Size, Heating System Primary (kBtu/h)</display_name>
        </choice>
        <choice>
          <value>Size, Heating System Secondary (kBtu/h)</value>
          <display_name>Size, Heating System Secondary (kBtu/h)</display_name>
        </choice>
        <choice>
          <value>Size, Cooling System Primary (kBtu/h)</value>
          <display_name>Size, Cooling System Primary (kBtu/h)</display_name>
        </choice>
        <choice>
          <value>Size, Heat Pump Backup Primary (kBtu/h)</value>
          <display_name>Size, Heat Pump Backup Primary (kBtu/h)</display_name>
        </choice>
        <choice>
          <value>Size, Water Heater (gal)</value>
          <display_name>Size, Water Heater (gal)</display_name>
        </choice>
        <choice>
          <value>Flow Rate, Mechanical Ventilation (cfm)</value>
          <display_name>Flow Rate, Mechanical Ventilation (cfm)</display_name>
        </choice>
      </choices>
    </argument>
    <argument>
      <name>option_7_lifetime</name>
      <display_name>Option 7 Lifetime</display_name>
      <description>The option lifetime.</description>
      <type>Double</type>
      <units>years</units>
      <required>false</required>
      <model_dependent>false</model_dependent>
    </argument>
    <argument>
      <name>option_8</name>
      <display_name>Option 8</display_name>
      <description>Specify the parameter|option as found in resources\options_lookup.tsv.</description>
      <type>String</type>
      <required>false</required>
      <model_dependent>false</model_dependent>
    </argument>
    <argument>
      <name>option_8_apply_logic</name>
      <display_name>Option 8 Apply Logic</display_name>
      <description>Logic that specifies if the Option 8 upgrade will apply based on the existing building's options. Specify one or more parameter|option as found in resources\options_lookup.tsv. When multiple are included, they must be separated by '||' for OR and '&amp;&amp;' for AND, and using parentheses as appropriate. Prefix an option with '!' for not.</description>
      <type>String</type>
      <required>false</required>
      <model_dependent>false</model_dependent>
    </argument>
    <argument>
      <name>option_8_cost_1_value</name>
      <display_name>Option 8 Cost 1 Value</display_name>
      <description>Total option 8 cost is the sum of all: (Cost N Value) x (Cost N Multiplier).</description>
      <type>Double</type>
      <units>$</units>
      <required>false</required>
      <model_dependent>false</model_dependent>
    </argument>
    <argument>
      <name>option_8_cost_1_multiplier</name>
      <display_name>Option 8 Cost 1 Multiplier</display_name>
      <description>Total option 8 cost is the sum of all: (Cost N Value) x (Cost N Multiplier).</description>
      <type>Choice</type>
      <required>false</required>
      <model_dependent>false</model_dependent>
      <default_value></default_value>
      <choices>
        <choice>
          <value></value>
          <display_name></display_name>
        </choice>
        <choice>
          <value>Fixed (1)</value>
          <display_name>Fixed (1)</display_name>
        </choice>
        <choice>
          <value>Wall Area, Above-Grade, Conditioned (ft^2)</value>
          <display_name>Wall Area, Above-Grade, Conditioned (ft^2)</display_name>
        </choice>
        <choice>
          <value>Wall Area, Above-Grade, Exterior (ft^2)</value>
          <display_name>Wall Area, Above-Grade, Exterior (ft^2)</display_name>
        </choice>
        <choice>
          <value>Wall Area, Below-Grade (ft^2)</value>
          <display_name>Wall Area, Below-Grade (ft^2)</display_name>
        </choice>
        <choice>
          <value>Floor Area, Conditioned (ft^2)</value>
          <display_name>Floor Area, Conditioned (ft^2)</display_name>
        </choice>
        <choice>
          <value>Floor Area, Conditioned * Infiltration Reduction (ft^2 * Delta ACH50)</value>
          <display_name>Floor Area, Conditioned * Infiltration Reduction (ft^2 * Delta ACH50)</display_name>
        </choice>
        <choice>
          <value>Floor Area, Lighting (ft^2)</value>
          <display_name>Floor Area, Lighting (ft^2)</display_name>
        </choice>
        <choice>
          <value>Floor Area, Attic (ft^2)</value>
          <display_name>Floor Area, Attic (ft^2)</display_name>
        </choice>
        <choice>
          <value>Floor Area, Attic * Insulation Increase (ft^2 * Delta R-value)</value>
          <display_name>Floor Area, Attic * Insulation Increase (ft^2 * Delta R-value)</display_name>
        </choice>
        <choice>
          <value>Roof Area (ft^2)</value>
          <display_name>Roof Area (ft^2)</display_name>
        </choice>
        <choice>
          <value>Window Area (ft^2)</value>
          <display_name>Window Area (ft^2)</display_name>
        </choice>
        <choice>
          <value>Door Area (ft^2)</value>
          <display_name>Door Area (ft^2)</display_name>
        </choice>
        <choice>
          <value>Duct Unconditioned Surface Area (ft^2)</value>
          <display_name>Duct Unconditioned Surface Area (ft^2)</display_name>
        </choice>
        <choice>
          <value>Rim Joist Area, Above-Grade, Exterior (ft^2)</value>
          <display_name>Rim Joist Area, Above-Grade, Exterior (ft^2)</display_name>
        </choice>
        <choice>
          <value>Slab Perimeter, Exposed, Conditioned (ft)</value>
          <display_name>Slab Perimeter, Exposed, Conditioned (ft)</display_name>
        </choice>
        <choice>
          <value>Size, Heating System Primary (kBtu/h)</value>
          <display_name>Size, Heating System Primary (kBtu/h)</display_name>
        </choice>
        <choice>
          <value>Size, Heating System Secondary (kBtu/h)</value>
          <display_name>Size, Heating System Secondary (kBtu/h)</display_name>
        </choice>
        <choice>
          <value>Size, Cooling System Primary (kBtu/h)</value>
          <display_name>Size, Cooling System Primary (kBtu/h)</display_name>
        </choice>
        <choice>
          <value>Size, Heat Pump Backup Primary (kBtu/h)</value>
          <display_name>Size, Heat Pump Backup Primary (kBtu/h)</display_name>
        </choice>
        <choice>
          <value>Size, Water Heater (gal)</value>
          <display_name>Size, Water Heater (gal)</display_name>
        </choice>
        <choice>
          <value>Flow Rate, Mechanical Ventilation (cfm)</value>
          <display_name>Flow Rate, Mechanical Ventilation (cfm)</display_name>
        </choice>
      </choices>
    </argument>
    <argument>
      <name>option_8_cost_2_value</name>
      <display_name>Option 8 Cost 2 Value</display_name>
      <description>Total option 8 cost is the sum of all: (Cost N Value) x (Cost N Multiplier).</description>
      <type>Double</type>
      <units>$</units>
      <required>false</required>
      <model_dependent>false</model_dependent>
    </argument>
    <argument>
      <name>option_8_cost_2_multiplier</name>
      <display_name>Option 8 Cost 2 Multiplier</display_name>
      <description>Total option 8 cost is the sum of all: (Cost N Value) x (Cost N Multiplier).</description>
      <type>Choice</type>
      <required>false</required>
      <model_dependent>false</model_dependent>
      <default_value></default_value>
      <choices>
        <choice>
          <value></value>
          <display_name></display_name>
        </choice>
        <choice>
          <value>Fixed (1)</value>
          <display_name>Fixed (1)</display_name>
        </choice>
        <choice>
          <value>Wall Area, Above-Grade, Conditioned (ft^2)</value>
          <display_name>Wall Area, Above-Grade, Conditioned (ft^2)</display_name>
        </choice>
        <choice>
          <value>Wall Area, Above-Grade, Exterior (ft^2)</value>
          <display_name>Wall Area, Above-Grade, Exterior (ft^2)</display_name>
        </choice>
        <choice>
          <value>Wall Area, Below-Grade (ft^2)</value>
          <display_name>Wall Area, Below-Grade (ft^2)</display_name>
        </choice>
        <choice>
          <value>Floor Area, Conditioned (ft^2)</value>
          <display_name>Floor Area, Conditioned (ft^2)</display_name>
        </choice>
        <choice>
          <value>Floor Area, Conditioned * Infiltration Reduction (ft^2 * Delta ACH50)</value>
          <display_name>Floor Area, Conditioned * Infiltration Reduction (ft^2 * Delta ACH50)</display_name>
        </choice>
        <choice>
          <value>Floor Area, Lighting (ft^2)</value>
          <display_name>Floor Area, Lighting (ft^2)</display_name>
        </choice>
        <choice>
          <value>Floor Area, Attic (ft^2)</value>
          <display_name>Floor Area, Attic (ft^2)</display_name>
        </choice>
        <choice>
          <value>Floor Area, Attic * Insulation Increase (ft^2 * Delta R-value)</value>
          <display_name>Floor Area, Attic * Insulation Increase (ft^2 * Delta R-value)</display_name>
        </choice>
        <choice>
          <value>Roof Area (ft^2)</value>
          <display_name>Roof Area (ft^2)</display_name>
        </choice>
        <choice>
          <value>Window Area (ft^2)</value>
          <display_name>Window Area (ft^2)</display_name>
        </choice>
        <choice>
          <value>Door Area (ft^2)</value>
          <display_name>Door Area (ft^2)</display_name>
        </choice>
        <choice>
          <value>Duct Unconditioned Surface Area (ft^2)</value>
          <display_name>Duct Unconditioned Surface Area (ft^2)</display_name>
        </choice>
        <choice>
          <value>Rim Joist Area, Above-Grade, Exterior (ft^2)</value>
          <display_name>Rim Joist Area, Above-Grade, Exterior (ft^2)</display_name>
        </choice>
        <choice>
          <value>Slab Perimeter, Exposed, Conditioned (ft)</value>
          <display_name>Slab Perimeter, Exposed, Conditioned (ft)</display_name>
        </choice>
        <choice>
          <value>Size, Heating System Primary (kBtu/h)</value>
          <display_name>Size, Heating System Primary (kBtu/h)</display_name>
        </choice>
        <choice>
          <value>Size, Heating System Secondary (kBtu/h)</value>
          <display_name>Size, Heating System Secondary (kBtu/h)</display_name>
        </choice>
        <choice>
          <value>Size, Cooling System Primary (kBtu/h)</value>
          <display_name>Size, Cooling System Primary (kBtu/h)</display_name>
        </choice>
        <choice>
          <value>Size, Heat Pump Backup Primary (kBtu/h)</value>
          <display_name>Size, Heat Pump Backup Primary (kBtu/h)</display_name>
        </choice>
        <choice>
          <value>Size, Water Heater (gal)</value>
          <display_name>Size, Water Heater (gal)</display_name>
        </choice>
        <choice>
          <value>Flow Rate, Mechanical Ventilation (cfm)</value>
          <display_name>Flow Rate, Mechanical Ventilation (cfm)</display_name>
        </choice>
      </choices>
    </argument>
    <argument>
      <name>option_8_lifetime</name>
      <display_name>Option 8 Lifetime</display_name>
      <description>The option lifetime.</description>
      <type>Double</type>
      <units>years</units>
      <required>false</required>
      <model_dependent>false</model_dependent>
    </argument>
    <argument>
      <name>option_9</name>
      <display_name>Option 9</display_name>
      <description>Specify the parameter|option as found in resources\options_lookup.tsv.</description>
      <type>String</type>
      <required>false</required>
      <model_dependent>false</model_dependent>
    </argument>
    <argument>
      <name>option_9_apply_logic</name>
      <display_name>Option 9 Apply Logic</display_name>
      <description>Logic that specifies if the Option 9 upgrade will apply based on the existing building's options. Specify one or more parameter|option as found in resources\options_lookup.tsv. When multiple are included, they must be separated by '||' for OR and '&amp;&amp;' for AND, and using parentheses as appropriate. Prefix an option with '!' for not.</description>
      <type>String</type>
      <required>false</required>
      <model_dependent>false</model_dependent>
    </argument>
    <argument>
      <name>option_9_cost_1_value</name>
      <display_name>Option 9 Cost 1 Value</display_name>
      <description>Total option 9 cost is the sum of all: (Cost N Value) x (Cost N Multiplier).</description>
      <type>Double</type>
      <units>$</units>
      <required>false</required>
      <model_dependent>false</model_dependent>
    </argument>
    <argument>
      <name>option_9_cost_1_multiplier</name>
      <display_name>Option 9 Cost 1 Multiplier</display_name>
      <description>Total option 9 cost is the sum of all: (Cost N Value) x (Cost N Multiplier).</description>
      <type>Choice</type>
      <required>false</required>
      <model_dependent>false</model_dependent>
      <default_value></default_value>
      <choices>
        <choice>
          <value></value>
          <display_name></display_name>
        </choice>
        <choice>
          <value>Fixed (1)</value>
          <display_name>Fixed (1)</display_name>
        </choice>
        <choice>
          <value>Wall Area, Above-Grade, Conditioned (ft^2)</value>
          <display_name>Wall Area, Above-Grade, Conditioned (ft^2)</display_name>
        </choice>
        <choice>
          <value>Wall Area, Above-Grade, Exterior (ft^2)</value>
          <display_name>Wall Area, Above-Grade, Exterior (ft^2)</display_name>
        </choice>
        <choice>
          <value>Wall Area, Below-Grade (ft^2)</value>
          <display_name>Wall Area, Below-Grade (ft^2)</display_name>
        </choice>
        <choice>
          <value>Floor Area, Conditioned (ft^2)</value>
          <display_name>Floor Area, Conditioned (ft^2)</display_name>
        </choice>
        <choice>
          <value>Floor Area, Conditioned * Infiltration Reduction (ft^2 * Delta ACH50)</value>
          <display_name>Floor Area, Conditioned * Infiltration Reduction (ft^2 * Delta ACH50)</display_name>
        </choice>
        <choice>
          <value>Floor Area, Lighting (ft^2)</value>
          <display_name>Floor Area, Lighting (ft^2)</display_name>
        </choice>
        <choice>
          <value>Floor Area, Attic (ft^2)</value>
          <display_name>Floor Area, Attic (ft^2)</display_name>
        </choice>
        <choice>
          <value>Floor Area, Attic * Insulation Increase (ft^2 * Delta R-value)</value>
          <display_name>Floor Area, Attic * Insulation Increase (ft^2 * Delta R-value)</display_name>
        </choice>
        <choice>
          <value>Roof Area (ft^2)</value>
          <display_name>Roof Area (ft^2)</display_name>
        </choice>
        <choice>
          <value>Window Area (ft^2)</value>
          <display_name>Window Area (ft^2)</display_name>
        </choice>
        <choice>
          <value>Door Area (ft^2)</value>
          <display_name>Door Area (ft^2)</display_name>
        </choice>
        <choice>
          <value>Duct Unconditioned Surface Area (ft^2)</value>
          <display_name>Duct Unconditioned Surface Area (ft^2)</display_name>
        </choice>
        <choice>
          <value>Rim Joist Area, Above-Grade, Exterior (ft^2)</value>
          <display_name>Rim Joist Area, Above-Grade, Exterior (ft^2)</display_name>
        </choice>
        <choice>
          <value>Slab Perimeter, Exposed, Conditioned (ft)</value>
          <display_name>Slab Perimeter, Exposed, Conditioned (ft)</display_name>
        </choice>
        <choice>
          <value>Size, Heating System Primary (kBtu/h)</value>
          <display_name>Size, Heating System Primary (kBtu/h)</display_name>
        </choice>
        <choice>
          <value>Size, Heating System Secondary (kBtu/h)</value>
          <display_name>Size, Heating System Secondary (kBtu/h)</display_name>
        </choice>
        <choice>
          <value>Size, Cooling System Primary (kBtu/h)</value>
          <display_name>Size, Cooling System Primary (kBtu/h)</display_name>
        </choice>
        <choice>
          <value>Size, Heat Pump Backup Primary (kBtu/h)</value>
          <display_name>Size, Heat Pump Backup Primary (kBtu/h)</display_name>
        </choice>
        <choice>
          <value>Size, Water Heater (gal)</value>
          <display_name>Size, Water Heater (gal)</display_name>
        </choice>
        <choice>
          <value>Flow Rate, Mechanical Ventilation (cfm)</value>
          <display_name>Flow Rate, Mechanical Ventilation (cfm)</display_name>
        </choice>
      </choices>
    </argument>
    <argument>
      <name>option_9_cost_2_value</name>
      <display_name>Option 9 Cost 2 Value</display_name>
      <description>Total option 9 cost is the sum of all: (Cost N Value) x (Cost N Multiplier).</description>
      <type>Double</type>
      <units>$</units>
      <required>false</required>
      <model_dependent>false</model_dependent>
    </argument>
    <argument>
      <name>option_9_cost_2_multiplier</name>
      <display_name>Option 9 Cost 2 Multiplier</display_name>
      <description>Total option 9 cost is the sum of all: (Cost N Value) x (Cost N Multiplier).</description>
      <type>Choice</type>
      <required>false</required>
      <model_dependent>false</model_dependent>
      <default_value></default_value>
      <choices>
        <choice>
          <value></value>
          <display_name></display_name>
        </choice>
        <choice>
          <value>Fixed (1)</value>
          <display_name>Fixed (1)</display_name>
        </choice>
        <choice>
          <value>Wall Area, Above-Grade, Conditioned (ft^2)</value>
          <display_name>Wall Area, Above-Grade, Conditioned (ft^2)</display_name>
        </choice>
        <choice>
          <value>Wall Area, Above-Grade, Exterior (ft^2)</value>
          <display_name>Wall Area, Above-Grade, Exterior (ft^2)</display_name>
        </choice>
        <choice>
          <value>Wall Area, Below-Grade (ft^2)</value>
          <display_name>Wall Area, Below-Grade (ft^2)</display_name>
        </choice>
        <choice>
          <value>Floor Area, Conditioned (ft^2)</value>
          <display_name>Floor Area, Conditioned (ft^2)</display_name>
        </choice>
        <choice>
          <value>Floor Area, Conditioned * Infiltration Reduction (ft^2 * Delta ACH50)</value>
          <display_name>Floor Area, Conditioned * Infiltration Reduction (ft^2 * Delta ACH50)</display_name>
        </choice>
        <choice>
          <value>Floor Area, Lighting (ft^2)</value>
          <display_name>Floor Area, Lighting (ft^2)</display_name>
        </choice>
        <choice>
          <value>Floor Area, Attic (ft^2)</value>
          <display_name>Floor Area, Attic (ft^2)</display_name>
        </choice>
        <choice>
          <value>Floor Area, Attic * Insulation Increase (ft^2 * Delta R-value)</value>
          <display_name>Floor Area, Attic * Insulation Increase (ft^2 * Delta R-value)</display_name>
        </choice>
        <choice>
          <value>Roof Area (ft^2)</value>
          <display_name>Roof Area (ft^2)</display_name>
        </choice>
        <choice>
          <value>Window Area (ft^2)</value>
          <display_name>Window Area (ft^2)</display_name>
        </choice>
        <choice>
          <value>Door Area (ft^2)</value>
          <display_name>Door Area (ft^2)</display_name>
        </choice>
        <choice>
          <value>Duct Unconditioned Surface Area (ft^2)</value>
          <display_name>Duct Unconditioned Surface Area (ft^2)</display_name>
        </choice>
        <choice>
          <value>Rim Joist Area, Above-Grade, Exterior (ft^2)</value>
          <display_name>Rim Joist Area, Above-Grade, Exterior (ft^2)</display_name>
        </choice>
        <choice>
          <value>Slab Perimeter, Exposed, Conditioned (ft)</value>
          <display_name>Slab Perimeter, Exposed, Conditioned (ft)</display_name>
        </choice>
        <choice>
          <value>Size, Heating System Primary (kBtu/h)</value>
          <display_name>Size, Heating System Primary (kBtu/h)</display_name>
        </choice>
        <choice>
          <value>Size, Heating System Secondary (kBtu/h)</value>
          <display_name>Size, Heating System Secondary (kBtu/h)</display_name>
        </choice>
        <choice>
          <value>Size, Cooling System Primary (kBtu/h)</value>
          <display_name>Size, Cooling System Primary (kBtu/h)</display_name>
        </choice>
        <choice>
          <value>Size, Heat Pump Backup Primary (kBtu/h)</value>
          <display_name>Size, Heat Pump Backup Primary (kBtu/h)</display_name>
        </choice>
        <choice>
          <value>Size, Water Heater (gal)</value>
          <display_name>Size, Water Heater (gal)</display_name>
        </choice>
        <choice>
          <value>Flow Rate, Mechanical Ventilation (cfm)</value>
          <display_name>Flow Rate, Mechanical Ventilation (cfm)</display_name>
        </choice>
      </choices>
    </argument>
    <argument>
      <name>option_9_lifetime</name>
      <display_name>Option 9 Lifetime</display_name>
      <description>The option lifetime.</description>
      <type>Double</type>
      <units>years</units>
      <required>false</required>
      <model_dependent>false</model_dependent>
    </argument>
    <argument>
      <name>option_10</name>
      <display_name>Option 10</display_name>
      <description>Specify the parameter|option as found in resources\options_lookup.tsv.</description>
      <type>String</type>
      <required>false</required>
      <model_dependent>false</model_dependent>
    </argument>
    <argument>
      <name>option_10_apply_logic</name>
      <display_name>Option 10 Apply Logic</display_name>
      <description>Logic that specifies if the Option 10 upgrade will apply based on the existing building's options. Specify one or more parameter|option as found in resources\options_lookup.tsv. When multiple are included, they must be separated by '||' for OR and '&amp;&amp;' for AND, and using parentheses as appropriate. Prefix an option with '!' for not.</description>
      <type>String</type>
      <required>false</required>
      <model_dependent>false</model_dependent>
    </argument>
    <argument>
      <name>option_10_cost_1_value</name>
      <display_name>Option 10 Cost 1 Value</display_name>
      <description>Total option 10 cost is the sum of all: (Cost N Value) x (Cost N Multiplier).</description>
      <type>Double</type>
      <units>$</units>
      <required>false</required>
      <model_dependent>false</model_dependent>
    </argument>
    <argument>
      <name>option_10_cost_1_multiplier</name>
      <display_name>Option 10 Cost 1 Multiplier</display_name>
      <description>Total option 10 cost is the sum of all: (Cost N Value) x (Cost N Multiplier).</description>
      <type>Choice</type>
      <required>false</required>
      <model_dependent>false</model_dependent>
      <default_value></default_value>
      <choices>
        <choice>
          <value></value>
          <display_name></display_name>
        </choice>
        <choice>
          <value>Fixed (1)</value>
          <display_name>Fixed (1)</display_name>
        </choice>
        <choice>
          <value>Wall Area, Above-Grade, Conditioned (ft^2)</value>
          <display_name>Wall Area, Above-Grade, Conditioned (ft^2)</display_name>
        </choice>
        <choice>
          <value>Wall Area, Above-Grade, Exterior (ft^2)</value>
          <display_name>Wall Area, Above-Grade, Exterior (ft^2)</display_name>
        </choice>
        <choice>
          <value>Wall Area, Below-Grade (ft^2)</value>
          <display_name>Wall Area, Below-Grade (ft^2)</display_name>
        </choice>
        <choice>
          <value>Floor Area, Conditioned (ft^2)</value>
          <display_name>Floor Area, Conditioned (ft^2)</display_name>
        </choice>
        <choice>
          <value>Floor Area, Conditioned * Infiltration Reduction (ft^2 * Delta ACH50)</value>
          <display_name>Floor Area, Conditioned * Infiltration Reduction (ft^2 * Delta ACH50)</display_name>
        </choice>
        <choice>
          <value>Floor Area, Lighting (ft^2)</value>
          <display_name>Floor Area, Lighting (ft^2)</display_name>
        </choice>
        <choice>
          <value>Floor Area, Attic (ft^2)</value>
          <display_name>Floor Area, Attic (ft^2)</display_name>
        </choice>
        <choice>
          <value>Floor Area, Attic * Insulation Increase (ft^2 * Delta R-value)</value>
          <display_name>Floor Area, Attic * Insulation Increase (ft^2 * Delta R-value)</display_name>
        </choice>
        <choice>
          <value>Roof Area (ft^2)</value>
          <display_name>Roof Area (ft^2)</display_name>
        </choice>
        <choice>
          <value>Window Area (ft^2)</value>
          <display_name>Window Area (ft^2)</display_name>
        </choice>
        <choice>
          <value>Door Area (ft^2)</value>
          <display_name>Door Area (ft^2)</display_name>
        </choice>
        <choice>
          <value>Duct Unconditioned Surface Area (ft^2)</value>
          <display_name>Duct Unconditioned Surface Area (ft^2)</display_name>
        </choice>
        <choice>
          <value>Rim Joist Area, Above-Grade, Exterior (ft^2)</value>
          <display_name>Rim Joist Area, Above-Grade, Exterior (ft^2)</display_name>
        </choice>
        <choice>
          <value>Slab Perimeter, Exposed, Conditioned (ft)</value>
          <display_name>Slab Perimeter, Exposed, Conditioned (ft)</display_name>
        </choice>
        <choice>
          <value>Size, Heating System Primary (kBtu/h)</value>
          <display_name>Size, Heating System Primary (kBtu/h)</display_name>
        </choice>
        <choice>
          <value>Size, Heating System Secondary (kBtu/h)</value>
          <display_name>Size, Heating System Secondary (kBtu/h)</display_name>
        </choice>
        <choice>
          <value>Size, Cooling System Primary (kBtu/h)</value>
          <display_name>Size, Cooling System Primary (kBtu/h)</display_name>
        </choice>
        <choice>
          <value>Size, Heat Pump Backup Primary (kBtu/h)</value>
          <display_name>Size, Heat Pump Backup Primary (kBtu/h)</display_name>
        </choice>
        <choice>
          <value>Size, Water Heater (gal)</value>
          <display_name>Size, Water Heater (gal)</display_name>
        </choice>
        <choice>
          <value>Flow Rate, Mechanical Ventilation (cfm)</value>
          <display_name>Flow Rate, Mechanical Ventilation (cfm)</display_name>
        </choice>
      </choices>
    </argument>
    <argument>
      <name>option_10_cost_2_value</name>
      <display_name>Option 10 Cost 2 Value</display_name>
      <description>Total option 10 cost is the sum of all: (Cost N Value) x (Cost N Multiplier).</description>
      <type>Double</type>
      <units>$</units>
      <required>false</required>
      <model_dependent>false</model_dependent>
    </argument>
    <argument>
      <name>option_10_cost_2_multiplier</name>
      <display_name>Option 10 Cost 2 Multiplier</display_name>
      <description>Total option 10 cost is the sum of all: (Cost N Value) x (Cost N Multiplier).</description>
      <type>Choice</type>
      <required>false</required>
      <model_dependent>false</model_dependent>
      <default_value></default_value>
      <choices>
        <choice>
          <value></value>
          <display_name></display_name>
        </choice>
        <choice>
          <value>Fixed (1)</value>
          <display_name>Fixed (1)</display_name>
        </choice>
        <choice>
          <value>Wall Area, Above-Grade, Conditioned (ft^2)</value>
          <display_name>Wall Area, Above-Grade, Conditioned (ft^2)</display_name>
        </choice>
        <choice>
          <value>Wall Area, Above-Grade, Exterior (ft^2)</value>
          <display_name>Wall Area, Above-Grade, Exterior (ft^2)</display_name>
        </choice>
        <choice>
          <value>Wall Area, Below-Grade (ft^2)</value>
          <display_name>Wall Area, Below-Grade (ft^2)</display_name>
        </choice>
        <choice>
          <value>Floor Area, Conditioned (ft^2)</value>
          <display_name>Floor Area, Conditioned (ft^2)</display_name>
        </choice>
        <choice>
          <value>Floor Area, Conditioned * Infiltration Reduction (ft^2 * Delta ACH50)</value>
          <display_name>Floor Area, Conditioned * Infiltration Reduction (ft^2 * Delta ACH50)</display_name>
        </choice>
        <choice>
          <value>Floor Area, Lighting (ft^2)</value>
          <display_name>Floor Area, Lighting (ft^2)</display_name>
        </choice>
        <choice>
          <value>Floor Area, Attic (ft^2)</value>
          <display_name>Floor Area, Attic (ft^2)</display_name>
        </choice>
        <choice>
          <value>Floor Area, Attic * Insulation Increase (ft^2 * Delta R-value)</value>
          <display_name>Floor Area, Attic * Insulation Increase (ft^2 * Delta R-value)</display_name>
        </choice>
        <choice>
          <value>Roof Area (ft^2)</value>
          <display_name>Roof Area (ft^2)</display_name>
        </choice>
        <choice>
          <value>Window Area (ft^2)</value>
          <display_name>Window Area (ft^2)</display_name>
        </choice>
        <choice>
          <value>Door Area (ft^2)</value>
          <display_name>Door Area (ft^2)</display_name>
        </choice>
        <choice>
          <value>Duct Unconditioned Surface Area (ft^2)</value>
          <display_name>Duct Unconditioned Surface Area (ft^2)</display_name>
        </choice>
        <choice>
          <value>Rim Joist Area, Above-Grade, Exterior (ft^2)</value>
          <display_name>Rim Joist Area, Above-Grade, Exterior (ft^2)</display_name>
        </choice>
        <choice>
          <value>Slab Perimeter, Exposed, Conditioned (ft)</value>
          <display_name>Slab Perimeter, Exposed, Conditioned (ft)</display_name>
        </choice>
        <choice>
          <value>Size, Heating System Primary (kBtu/h)</value>
          <display_name>Size, Heating System Primary (kBtu/h)</display_name>
        </choice>
        <choice>
          <value>Size, Heating System Secondary (kBtu/h)</value>
          <display_name>Size, Heating System Secondary (kBtu/h)</display_name>
        </choice>
        <choice>
          <value>Size, Cooling System Primary (kBtu/h)</value>
          <display_name>Size, Cooling System Primary (kBtu/h)</display_name>
        </choice>
        <choice>
          <value>Size, Heat Pump Backup Primary (kBtu/h)</value>
          <display_name>Size, Heat Pump Backup Primary (kBtu/h)</display_name>
        </choice>
        <choice>
          <value>Size, Water Heater (gal)</value>
          <display_name>Size, Water Heater (gal)</display_name>
        </choice>
        <choice>
          <value>Flow Rate, Mechanical Ventilation (cfm)</value>
          <display_name>Flow Rate, Mechanical Ventilation (cfm)</display_name>
        </choice>
      </choices>
    </argument>
    <argument>
      <name>option_10_lifetime</name>
      <display_name>Option 10 Lifetime</display_name>
      <description>The option lifetime.</description>
      <type>Double</type>
      <units>years</units>
      <required>false</required>
      <model_dependent>false</model_dependent>
    </argument>
    <argument>
      <name>option_11</name>
      <display_name>Option 11</display_name>
      <description>Specify the parameter|option as found in resources\options_lookup.tsv.</description>
      <type>String</type>
      <required>false</required>
      <model_dependent>false</model_dependent>
    </argument>
    <argument>
      <name>option_11_apply_logic</name>
      <display_name>Option 11 Apply Logic</display_name>
      <description>Logic that specifies if the Option 11 upgrade will apply based on the existing building's options. Specify one or more parameter|option as found in resources\options_lookup.tsv. When multiple are included, they must be separated by '||' for OR and '&amp;&amp;' for AND, and using parentheses as appropriate. Prefix an option with '!' for not.</description>
      <type>String</type>
      <required>false</required>
      <model_dependent>false</model_dependent>
    </argument>
    <argument>
      <name>option_11_cost_1_value</name>
      <display_name>Option 11 Cost 1 Value</display_name>
      <description>Total option 11 cost is the sum of all: (Cost N Value) x (Cost N Multiplier).</description>
      <type>Double</type>
      <units>$</units>
      <required>false</required>
      <model_dependent>false</model_dependent>
    </argument>
    <argument>
      <name>option_11_cost_1_multiplier</name>
      <display_name>Option 11 Cost 1 Multiplier</display_name>
      <description>Total option 11 cost is the sum of all: (Cost N Value) x (Cost N Multiplier).</description>
      <type>Choice</type>
      <required>false</required>
      <model_dependent>false</model_dependent>
      <default_value></default_value>
      <choices>
        <choice>
          <value></value>
          <display_name></display_name>
        </choice>
        <choice>
          <value>Fixed (1)</value>
          <display_name>Fixed (1)</display_name>
        </choice>
        <choice>
          <value>Wall Area, Above-Grade, Conditioned (ft^2)</value>
          <display_name>Wall Area, Above-Grade, Conditioned (ft^2)</display_name>
        </choice>
        <choice>
          <value>Wall Area, Above-Grade, Exterior (ft^2)</value>
          <display_name>Wall Area, Above-Grade, Exterior (ft^2)</display_name>
        </choice>
        <choice>
          <value>Wall Area, Below-Grade (ft^2)</value>
          <display_name>Wall Area, Below-Grade (ft^2)</display_name>
        </choice>
        <choice>
          <value>Floor Area, Conditioned (ft^2)</value>
          <display_name>Floor Area, Conditioned (ft^2)</display_name>
        </choice>
        <choice>
          <value>Floor Area, Conditioned * Infiltration Reduction (ft^2 * Delta ACH50)</value>
          <display_name>Floor Area, Conditioned * Infiltration Reduction (ft^2 * Delta ACH50)</display_name>
        </choice>
        <choice>
          <value>Floor Area, Lighting (ft^2)</value>
          <display_name>Floor Area, Lighting (ft^2)</display_name>
        </choice>
        <choice>
          <value>Floor Area, Attic (ft^2)</value>
          <display_name>Floor Area, Attic (ft^2)</display_name>
        </choice>
        <choice>
          <value>Floor Area, Attic * Insulation Increase (ft^2 * Delta R-value)</value>
          <display_name>Floor Area, Attic * Insulation Increase (ft^2 * Delta R-value)</display_name>
        </choice>
        <choice>
          <value>Roof Area (ft^2)</value>
          <display_name>Roof Area (ft^2)</display_name>
        </choice>
        <choice>
          <value>Window Area (ft^2)</value>
          <display_name>Window Area (ft^2)</display_name>
        </choice>
        <choice>
          <value>Door Area (ft^2)</value>
          <display_name>Door Area (ft^2)</display_name>
        </choice>
        <choice>
          <value>Duct Unconditioned Surface Area (ft^2)</value>
          <display_name>Duct Unconditioned Surface Area (ft^2)</display_name>
        </choice>
        <choice>
          <value>Rim Joist Area, Above-Grade, Exterior (ft^2)</value>
          <display_name>Rim Joist Area, Above-Grade, Exterior (ft^2)</display_name>
        </choice>
        <choice>
          <value>Slab Perimeter, Exposed, Conditioned (ft)</value>
          <display_name>Slab Perimeter, Exposed, Conditioned (ft)</display_name>
        </choice>
        <choice>
          <value>Size, Heating System Primary (kBtu/h)</value>
          <display_name>Size, Heating System Primary (kBtu/h)</display_name>
        </choice>
        <choice>
          <value>Size, Heating System Secondary (kBtu/h)</value>
          <display_name>Size, Heating System Secondary (kBtu/h)</display_name>
        </choice>
        <choice>
          <value>Size, Cooling System Primary (kBtu/h)</value>
          <display_name>Size, Cooling System Primary (kBtu/h)</display_name>
        </choice>
        <choice>
          <value>Size, Heat Pump Backup Primary (kBtu/h)</value>
          <display_name>Size, Heat Pump Backup Primary (kBtu/h)</display_name>
        </choice>
        <choice>
          <value>Size, Water Heater (gal)</value>
          <display_name>Size, Water Heater (gal)</display_name>
        </choice>
        <choice>
          <value>Flow Rate, Mechanical Ventilation (cfm)</value>
          <display_name>Flow Rate, Mechanical Ventilation (cfm)</display_name>
        </choice>
      </choices>
    </argument>
    <argument>
      <name>option_11_cost_2_value</name>
      <display_name>Option 11 Cost 2 Value</display_name>
      <description>Total option 11 cost is the sum of all: (Cost N Value) x (Cost N Multiplier).</description>
      <type>Double</type>
      <units>$</units>
      <required>false</required>
      <model_dependent>false</model_dependent>
    </argument>
    <argument>
      <name>option_11_cost_2_multiplier</name>
      <display_name>Option 11 Cost 2 Multiplier</display_name>
      <description>Total option 11 cost is the sum of all: (Cost N Value) x (Cost N Multiplier).</description>
      <type>Choice</type>
      <required>false</required>
      <model_dependent>false</model_dependent>
      <default_value></default_value>
      <choices>
        <choice>
          <value></value>
          <display_name></display_name>
        </choice>
        <choice>
          <value>Fixed (1)</value>
          <display_name>Fixed (1)</display_name>
        </choice>
        <choice>
          <value>Wall Area, Above-Grade, Conditioned (ft^2)</value>
          <display_name>Wall Area, Above-Grade, Conditioned (ft^2)</display_name>
        </choice>
        <choice>
          <value>Wall Area, Above-Grade, Exterior (ft^2)</value>
          <display_name>Wall Area, Above-Grade, Exterior (ft^2)</display_name>
        </choice>
        <choice>
          <value>Wall Area, Below-Grade (ft^2)</value>
          <display_name>Wall Area, Below-Grade (ft^2)</display_name>
        </choice>
        <choice>
          <value>Floor Area, Conditioned (ft^2)</value>
          <display_name>Floor Area, Conditioned (ft^2)</display_name>
        </choice>
        <choice>
          <value>Floor Area, Conditioned * Infiltration Reduction (ft^2 * Delta ACH50)</value>
          <display_name>Floor Area, Conditioned * Infiltration Reduction (ft^2 * Delta ACH50)</display_name>
        </choice>
        <choice>
          <value>Floor Area, Lighting (ft^2)</value>
          <display_name>Floor Area, Lighting (ft^2)</display_name>
        </choice>
        <choice>
          <value>Floor Area, Attic (ft^2)</value>
          <display_name>Floor Area, Attic (ft^2)</display_name>
        </choice>
        <choice>
          <value>Floor Area, Attic * Insulation Increase (ft^2 * Delta R-value)</value>
          <display_name>Floor Area, Attic * Insulation Increase (ft^2 * Delta R-value)</display_name>
        </choice>
        <choice>
          <value>Roof Area (ft^2)</value>
          <display_name>Roof Area (ft^2)</display_name>
        </choice>
        <choice>
          <value>Window Area (ft^2)</value>
          <display_name>Window Area (ft^2)</display_name>
        </choice>
        <choice>
          <value>Door Area (ft^2)</value>
          <display_name>Door Area (ft^2)</display_name>
        </choice>
        <choice>
          <value>Duct Unconditioned Surface Area (ft^2)</value>
          <display_name>Duct Unconditioned Surface Area (ft^2)</display_name>
        </choice>
        <choice>
          <value>Rim Joist Area, Above-Grade, Exterior (ft^2)</value>
          <display_name>Rim Joist Area, Above-Grade, Exterior (ft^2)</display_name>
        </choice>
        <choice>
          <value>Slab Perimeter, Exposed, Conditioned (ft)</value>
          <display_name>Slab Perimeter, Exposed, Conditioned (ft)</display_name>
        </choice>
        <choice>
          <value>Size, Heating System Primary (kBtu/h)</value>
          <display_name>Size, Heating System Primary (kBtu/h)</display_name>
        </choice>
        <choice>
          <value>Size, Heating System Secondary (kBtu/h)</value>
          <display_name>Size, Heating System Secondary (kBtu/h)</display_name>
        </choice>
        <choice>
          <value>Size, Cooling System Primary (kBtu/h)</value>
          <display_name>Size, Cooling System Primary (kBtu/h)</display_name>
        </choice>
        <choice>
          <value>Size, Heat Pump Backup Primary (kBtu/h)</value>
          <display_name>Size, Heat Pump Backup Primary (kBtu/h)</display_name>
        </choice>
        <choice>
          <value>Size, Water Heater (gal)</value>
          <display_name>Size, Water Heater (gal)</display_name>
        </choice>
        <choice>
          <value>Flow Rate, Mechanical Ventilation (cfm)</value>
          <display_name>Flow Rate, Mechanical Ventilation (cfm)</display_name>
        </choice>
      </choices>
    </argument>
    <argument>
      <name>option_11_lifetime</name>
      <display_name>Option 11 Lifetime</display_name>
      <description>The option lifetime.</description>
      <type>Double</type>
      <units>years</units>
      <required>false</required>
      <model_dependent>false</model_dependent>
    </argument>
    <argument>
      <name>option_12</name>
      <display_name>Option 12</display_name>
      <description>Specify the parameter|option as found in resources\options_lookup.tsv.</description>
      <type>String</type>
      <required>false</required>
      <model_dependent>false</model_dependent>
    </argument>
    <argument>
      <name>option_12_apply_logic</name>
      <display_name>Option 12 Apply Logic</display_name>
      <description>Logic that specifies if the Option 12 upgrade will apply based on the existing building's options. Specify one or more parameter|option as found in resources\options_lookup.tsv. When multiple are included, they must be separated by '||' for OR and '&amp;&amp;' for AND, and using parentheses as appropriate. Prefix an option with '!' for not.</description>
      <type>String</type>
      <required>false</required>
      <model_dependent>false</model_dependent>
    </argument>
    <argument>
      <name>option_12_cost_1_value</name>
      <display_name>Option 12 Cost 1 Value</display_name>
      <description>Total option 12 cost is the sum of all: (Cost N Value) x (Cost N Multiplier).</description>
      <type>Double</type>
      <units>$</units>
      <required>false</required>
      <model_dependent>false</model_dependent>
    </argument>
    <argument>
      <name>option_12_cost_1_multiplier</name>
      <display_name>Option 12 Cost 1 Multiplier</display_name>
      <description>Total option 12 cost is the sum of all: (Cost N Value) x (Cost N Multiplier).</description>
      <type>Choice</type>
      <required>false</required>
      <model_dependent>false</model_dependent>
      <default_value></default_value>
      <choices>
        <choice>
          <value></value>
          <display_name></display_name>
        </choice>
        <choice>
          <value>Fixed (1)</value>
          <display_name>Fixed (1)</display_name>
        </choice>
        <choice>
          <value>Wall Area, Above-Grade, Conditioned (ft^2)</value>
          <display_name>Wall Area, Above-Grade, Conditioned (ft^2)</display_name>
        </choice>
        <choice>
          <value>Wall Area, Above-Grade, Exterior (ft^2)</value>
          <display_name>Wall Area, Above-Grade, Exterior (ft^2)</display_name>
        </choice>
        <choice>
          <value>Wall Area, Below-Grade (ft^2)</value>
          <display_name>Wall Area, Below-Grade (ft^2)</display_name>
        </choice>
        <choice>
          <value>Floor Area, Conditioned (ft^2)</value>
          <display_name>Floor Area, Conditioned (ft^2)</display_name>
        </choice>
        <choice>
          <value>Floor Area, Conditioned * Infiltration Reduction (ft^2 * Delta ACH50)</value>
          <display_name>Floor Area, Conditioned * Infiltration Reduction (ft^2 * Delta ACH50)</display_name>
        </choice>
        <choice>
          <value>Floor Area, Lighting (ft^2)</value>
          <display_name>Floor Area, Lighting (ft^2)</display_name>
        </choice>
        <choice>
          <value>Floor Area, Attic (ft^2)</value>
          <display_name>Floor Area, Attic (ft^2)</display_name>
        </choice>
        <choice>
          <value>Floor Area, Attic * Insulation Increase (ft^2 * Delta R-value)</value>
          <display_name>Floor Area, Attic * Insulation Increase (ft^2 * Delta R-value)</display_name>
        </choice>
        <choice>
          <value>Roof Area (ft^2)</value>
          <display_name>Roof Area (ft^2)</display_name>
        </choice>
        <choice>
          <value>Window Area (ft^2)</value>
          <display_name>Window Area (ft^2)</display_name>
        </choice>
        <choice>
          <value>Door Area (ft^2)</value>
          <display_name>Door Area (ft^2)</display_name>
        </choice>
        <choice>
          <value>Duct Unconditioned Surface Area (ft^2)</value>
          <display_name>Duct Unconditioned Surface Area (ft^2)</display_name>
        </choice>
        <choice>
          <value>Rim Joist Area, Above-Grade, Exterior (ft^2)</value>
          <display_name>Rim Joist Area, Above-Grade, Exterior (ft^2)</display_name>
        </choice>
        <choice>
          <value>Slab Perimeter, Exposed, Conditioned (ft)</value>
          <display_name>Slab Perimeter, Exposed, Conditioned (ft)</display_name>
        </choice>
        <choice>
          <value>Size, Heating System Primary (kBtu/h)</value>
          <display_name>Size, Heating System Primary (kBtu/h)</display_name>
        </choice>
        <choice>
          <value>Size, Heating System Secondary (kBtu/h)</value>
          <display_name>Size, Heating System Secondary (kBtu/h)</display_name>
        </choice>
        <choice>
          <value>Size, Cooling System Primary (kBtu/h)</value>
          <display_name>Size, Cooling System Primary (kBtu/h)</display_name>
        </choice>
        <choice>
          <value>Size, Heat Pump Backup Primary (kBtu/h)</value>
          <display_name>Size, Heat Pump Backup Primary (kBtu/h)</display_name>
        </choice>
        <choice>
          <value>Size, Water Heater (gal)</value>
          <display_name>Size, Water Heater (gal)</display_name>
        </choice>
        <choice>
          <value>Flow Rate, Mechanical Ventilation (cfm)</value>
          <display_name>Flow Rate, Mechanical Ventilation (cfm)</display_name>
        </choice>
      </choices>
    </argument>
    <argument>
      <name>option_12_cost_2_value</name>
      <display_name>Option 12 Cost 2 Value</display_name>
      <description>Total option 12 cost is the sum of all: (Cost N Value) x (Cost N Multiplier).</description>
      <type>Double</type>
      <units>$</units>
      <required>false</required>
      <model_dependent>false</model_dependent>
    </argument>
    <argument>
      <name>option_12_cost_2_multiplier</name>
      <display_name>Option 12 Cost 2 Multiplier</display_name>
      <description>Total option 12 cost is the sum of all: (Cost N Value) x (Cost N Multiplier).</description>
      <type>Choice</type>
      <required>false</required>
      <model_dependent>false</model_dependent>
      <default_value></default_value>
      <choices>
        <choice>
          <value></value>
          <display_name></display_name>
        </choice>
        <choice>
          <value>Fixed (1)</value>
          <display_name>Fixed (1)</display_name>
        </choice>
        <choice>
          <value>Wall Area, Above-Grade, Conditioned (ft^2)</value>
          <display_name>Wall Area, Above-Grade, Conditioned (ft^2)</display_name>
        </choice>
        <choice>
          <value>Wall Area, Above-Grade, Exterior (ft^2)</value>
          <display_name>Wall Area, Above-Grade, Exterior (ft^2)</display_name>
        </choice>
        <choice>
          <value>Wall Area, Below-Grade (ft^2)</value>
          <display_name>Wall Area, Below-Grade (ft^2)</display_name>
        </choice>
        <choice>
          <value>Floor Area, Conditioned (ft^2)</value>
          <display_name>Floor Area, Conditioned (ft^2)</display_name>
        </choice>
        <choice>
          <value>Floor Area, Conditioned * Infiltration Reduction (ft^2 * Delta ACH50)</value>
          <display_name>Floor Area, Conditioned * Infiltration Reduction (ft^2 * Delta ACH50)</display_name>
        </choice>
        <choice>
          <value>Floor Area, Lighting (ft^2)</value>
          <display_name>Floor Area, Lighting (ft^2)</display_name>
        </choice>
        <choice>
          <value>Floor Area, Attic (ft^2)</value>
          <display_name>Floor Area, Attic (ft^2)</display_name>
        </choice>
        <choice>
          <value>Floor Area, Attic * Insulation Increase (ft^2 * Delta R-value)</value>
          <display_name>Floor Area, Attic * Insulation Increase (ft^2 * Delta R-value)</display_name>
        </choice>
        <choice>
          <value>Roof Area (ft^2)</value>
          <display_name>Roof Area (ft^2)</display_name>
        </choice>
        <choice>
          <value>Window Area (ft^2)</value>
          <display_name>Window Area (ft^2)</display_name>
        </choice>
        <choice>
          <value>Door Area (ft^2)</value>
          <display_name>Door Area (ft^2)</display_name>
        </choice>
        <choice>
          <value>Duct Unconditioned Surface Area (ft^2)</value>
          <display_name>Duct Unconditioned Surface Area (ft^2)</display_name>
        </choice>
        <choice>
          <value>Rim Joist Area, Above-Grade, Exterior (ft^2)</value>
          <display_name>Rim Joist Area, Above-Grade, Exterior (ft^2)</display_name>
        </choice>
        <choice>
          <value>Slab Perimeter, Exposed, Conditioned (ft)</value>
          <display_name>Slab Perimeter, Exposed, Conditioned (ft)</display_name>
        </choice>
        <choice>
          <value>Size, Heating System Primary (kBtu/h)</value>
          <display_name>Size, Heating System Primary (kBtu/h)</display_name>
        </choice>
        <choice>
          <value>Size, Heating System Secondary (kBtu/h)</value>
          <display_name>Size, Heating System Secondary (kBtu/h)</display_name>
        </choice>
        <choice>
          <value>Size, Cooling System Primary (kBtu/h)</value>
          <display_name>Size, Cooling System Primary (kBtu/h)</display_name>
        </choice>
        <choice>
          <value>Size, Heat Pump Backup Primary (kBtu/h)</value>
          <display_name>Size, Heat Pump Backup Primary (kBtu/h)</display_name>
        </choice>
        <choice>
          <value>Size, Water Heater (gal)</value>
          <display_name>Size, Water Heater (gal)</display_name>
        </choice>
        <choice>
          <value>Flow Rate, Mechanical Ventilation (cfm)</value>
          <display_name>Flow Rate, Mechanical Ventilation (cfm)</display_name>
        </choice>
      </choices>
    </argument>
    <argument>
      <name>option_12_lifetime</name>
      <display_name>Option 12 Lifetime</display_name>
      <description>The option lifetime.</description>
      <type>Double</type>
      <units>years</units>
      <required>false</required>
      <model_dependent>false</model_dependent>
    </argument>
    <argument>
      <name>option_13</name>
      <display_name>Option 13</display_name>
      <description>Specify the parameter|option as found in resources\options_lookup.tsv.</description>
      <type>String</type>
      <required>false</required>
      <model_dependent>false</model_dependent>
    </argument>
    <argument>
      <name>option_13_apply_logic</name>
      <display_name>Option 13 Apply Logic</display_name>
      <description>Logic that specifies if the Option 13 upgrade will apply based on the existing building's options. Specify one or more parameter|option as found in resources\options_lookup.tsv. When multiple are included, they must be separated by '||' for OR and '&amp;&amp;' for AND, and using parentheses as appropriate. Prefix an option with '!' for not.</description>
      <type>String</type>
      <required>false</required>
      <model_dependent>false</model_dependent>
    </argument>
    <argument>
      <name>option_13_cost_1_value</name>
      <display_name>Option 13 Cost 1 Value</display_name>
      <description>Total option 13 cost is the sum of all: (Cost N Value) x (Cost N Multiplier).</description>
      <type>Double</type>
      <units>$</units>
      <required>false</required>
      <model_dependent>false</model_dependent>
    </argument>
    <argument>
      <name>option_13_cost_1_multiplier</name>
      <display_name>Option 13 Cost 1 Multiplier</display_name>
      <description>Total option 13 cost is the sum of all: (Cost N Value) x (Cost N Multiplier).</description>
      <type>Choice</type>
      <required>false</required>
      <model_dependent>false</model_dependent>
      <default_value></default_value>
      <choices>
        <choice>
          <value></value>
          <display_name></display_name>
        </choice>
        <choice>
          <value>Fixed (1)</value>
          <display_name>Fixed (1)</display_name>
        </choice>
        <choice>
          <value>Wall Area, Above-Grade, Conditioned (ft^2)</value>
          <display_name>Wall Area, Above-Grade, Conditioned (ft^2)</display_name>
        </choice>
        <choice>
          <value>Wall Area, Above-Grade, Exterior (ft^2)</value>
          <display_name>Wall Area, Above-Grade, Exterior (ft^2)</display_name>
        </choice>
        <choice>
          <value>Wall Area, Below-Grade (ft^2)</value>
          <display_name>Wall Area, Below-Grade (ft^2)</display_name>
        </choice>
        <choice>
          <value>Floor Area, Conditioned (ft^2)</value>
          <display_name>Floor Area, Conditioned (ft^2)</display_name>
        </choice>
        <choice>
          <value>Floor Area, Conditioned * Infiltration Reduction (ft^2 * Delta ACH50)</value>
          <display_name>Floor Area, Conditioned * Infiltration Reduction (ft^2 * Delta ACH50)</display_name>
        </choice>
        <choice>
          <value>Floor Area, Lighting (ft^2)</value>
          <display_name>Floor Area, Lighting (ft^2)</display_name>
        </choice>
        <choice>
          <value>Floor Area, Attic (ft^2)</value>
          <display_name>Floor Area, Attic (ft^2)</display_name>
        </choice>
        <choice>
          <value>Floor Area, Attic * Insulation Increase (ft^2 * Delta R-value)</value>
          <display_name>Floor Area, Attic * Insulation Increase (ft^2 * Delta R-value)</display_name>
        </choice>
        <choice>
          <value>Roof Area (ft^2)</value>
          <display_name>Roof Area (ft^2)</display_name>
        </choice>
        <choice>
          <value>Window Area (ft^2)</value>
          <display_name>Window Area (ft^2)</display_name>
        </choice>
        <choice>
          <value>Door Area (ft^2)</value>
          <display_name>Door Area (ft^2)</display_name>
        </choice>
        <choice>
          <value>Duct Unconditioned Surface Area (ft^2)</value>
          <display_name>Duct Unconditioned Surface Area (ft^2)</display_name>
        </choice>
        <choice>
          <value>Rim Joist Area, Above-Grade, Exterior (ft^2)</value>
          <display_name>Rim Joist Area, Above-Grade, Exterior (ft^2)</display_name>
        </choice>
        <choice>
          <value>Slab Perimeter, Exposed, Conditioned (ft)</value>
          <display_name>Slab Perimeter, Exposed, Conditioned (ft)</display_name>
        </choice>
        <choice>
          <value>Size, Heating System Primary (kBtu/h)</value>
          <display_name>Size, Heating System Primary (kBtu/h)</display_name>
        </choice>
        <choice>
          <value>Size, Heating System Secondary (kBtu/h)</value>
          <display_name>Size, Heating System Secondary (kBtu/h)</display_name>
        </choice>
        <choice>
          <value>Size, Cooling System Primary (kBtu/h)</value>
          <display_name>Size, Cooling System Primary (kBtu/h)</display_name>
        </choice>
        <choice>
          <value>Size, Heat Pump Backup Primary (kBtu/h)</value>
          <display_name>Size, Heat Pump Backup Primary (kBtu/h)</display_name>
        </choice>
        <choice>
          <value>Size, Water Heater (gal)</value>
          <display_name>Size, Water Heater (gal)</display_name>
        </choice>
        <choice>
          <value>Flow Rate, Mechanical Ventilation (cfm)</value>
          <display_name>Flow Rate, Mechanical Ventilation (cfm)</display_name>
        </choice>
      </choices>
    </argument>
    <argument>
      <name>option_13_cost_2_value</name>
      <display_name>Option 13 Cost 2 Value</display_name>
      <description>Total option 13 cost is the sum of all: (Cost N Value) x (Cost N Multiplier).</description>
      <type>Double</type>
      <units>$</units>
      <required>false</required>
      <model_dependent>false</model_dependent>
    </argument>
    <argument>
      <name>option_13_cost_2_multiplier</name>
      <display_name>Option 13 Cost 2 Multiplier</display_name>
      <description>Total option 13 cost is the sum of all: (Cost N Value) x (Cost N Multiplier).</description>
      <type>Choice</type>
      <required>false</required>
      <model_dependent>false</model_dependent>
      <default_value></default_value>
      <choices>
        <choice>
          <value></value>
          <display_name></display_name>
        </choice>
        <choice>
          <value>Fixed (1)</value>
          <display_name>Fixed (1)</display_name>
        </choice>
        <choice>
          <value>Wall Area, Above-Grade, Conditioned (ft^2)</value>
          <display_name>Wall Area, Above-Grade, Conditioned (ft^2)</display_name>
        </choice>
        <choice>
          <value>Wall Area, Above-Grade, Exterior (ft^2)</value>
          <display_name>Wall Area, Above-Grade, Exterior (ft^2)</display_name>
        </choice>
        <choice>
          <value>Wall Area, Below-Grade (ft^2)</value>
          <display_name>Wall Area, Below-Grade (ft^2)</display_name>
        </choice>
        <choice>
          <value>Floor Area, Conditioned (ft^2)</value>
          <display_name>Floor Area, Conditioned (ft^2)</display_name>
        </choice>
        <choice>
          <value>Floor Area, Conditioned * Infiltration Reduction (ft^2 * Delta ACH50)</value>
          <display_name>Floor Area, Conditioned * Infiltration Reduction (ft^2 * Delta ACH50)</display_name>
        </choice>
        <choice>
          <value>Floor Area, Lighting (ft^2)</value>
          <display_name>Floor Area, Lighting (ft^2)</display_name>
        </choice>
        <choice>
          <value>Floor Area, Attic (ft^2)</value>
          <display_name>Floor Area, Attic (ft^2)</display_name>
        </choice>
        <choice>
          <value>Floor Area, Attic * Insulation Increase (ft^2 * Delta R-value)</value>
          <display_name>Floor Area, Attic * Insulation Increase (ft^2 * Delta R-value)</display_name>
        </choice>
        <choice>
          <value>Roof Area (ft^2)</value>
          <display_name>Roof Area (ft^2)</display_name>
        </choice>
        <choice>
          <value>Window Area (ft^2)</value>
          <display_name>Window Area (ft^2)</display_name>
        </choice>
        <choice>
          <value>Door Area (ft^2)</value>
          <display_name>Door Area (ft^2)</display_name>
        </choice>
        <choice>
          <value>Duct Unconditioned Surface Area (ft^2)</value>
          <display_name>Duct Unconditioned Surface Area (ft^2)</display_name>
        </choice>
        <choice>
          <value>Rim Joist Area, Above-Grade, Exterior (ft^2)</value>
          <display_name>Rim Joist Area, Above-Grade, Exterior (ft^2)</display_name>
        </choice>
        <choice>
          <value>Slab Perimeter, Exposed, Conditioned (ft)</value>
          <display_name>Slab Perimeter, Exposed, Conditioned (ft)</display_name>
        </choice>
        <choice>
          <value>Size, Heating System Primary (kBtu/h)</value>
          <display_name>Size, Heating System Primary (kBtu/h)</display_name>
        </choice>
        <choice>
          <value>Size, Heating System Secondary (kBtu/h)</value>
          <display_name>Size, Heating System Secondary (kBtu/h)</display_name>
        </choice>
        <choice>
          <value>Size, Cooling System Primary (kBtu/h)</value>
          <display_name>Size, Cooling System Primary (kBtu/h)</display_name>
        </choice>
        <choice>
          <value>Size, Heat Pump Backup Primary (kBtu/h)</value>
          <display_name>Size, Heat Pump Backup Primary (kBtu/h)</display_name>
        </choice>
        <choice>
          <value>Size, Water Heater (gal)</value>
          <display_name>Size, Water Heater (gal)</display_name>
        </choice>
        <choice>
          <value>Flow Rate, Mechanical Ventilation (cfm)</value>
          <display_name>Flow Rate, Mechanical Ventilation (cfm)</display_name>
        </choice>
      </choices>
    </argument>
    <argument>
      <name>option_13_lifetime</name>
      <display_name>Option 13 Lifetime</display_name>
      <description>The option lifetime.</description>
      <type>Double</type>
      <units>years</units>
      <required>false</required>
      <model_dependent>false</model_dependent>
    </argument>
    <argument>
      <name>option_14</name>
      <display_name>Option 14</display_name>
      <description>Specify the parameter|option as found in resources\options_lookup.tsv.</description>
      <type>String</type>
      <required>false</required>
      <model_dependent>false</model_dependent>
    </argument>
    <argument>
      <name>option_14_apply_logic</name>
      <display_name>Option 14 Apply Logic</display_name>
      <description>Logic that specifies if the Option 14 upgrade will apply based on the existing building's options. Specify one or more parameter|option as found in resources\options_lookup.tsv. When multiple are included, they must be separated by '||' for OR and '&amp;&amp;' for AND, and using parentheses as appropriate. Prefix an option with '!' for not.</description>
      <type>String</type>
      <required>false</required>
      <model_dependent>false</model_dependent>
    </argument>
    <argument>
      <name>option_14_cost_1_value</name>
      <display_name>Option 14 Cost 1 Value</display_name>
      <description>Total option 14 cost is the sum of all: (Cost N Value) x (Cost N Multiplier).</description>
      <type>Double</type>
      <units>$</units>
      <required>false</required>
      <model_dependent>false</model_dependent>
    </argument>
    <argument>
      <name>option_14_cost_1_multiplier</name>
      <display_name>Option 14 Cost 1 Multiplier</display_name>
      <description>Total option 14 cost is the sum of all: (Cost N Value) x (Cost N Multiplier).</description>
      <type>Choice</type>
      <required>false</required>
      <model_dependent>false</model_dependent>
      <default_value></default_value>
      <choices>
        <choice>
          <value></value>
          <display_name></display_name>
        </choice>
        <choice>
          <value>Fixed (1)</value>
          <display_name>Fixed (1)</display_name>
        </choice>
        <choice>
          <value>Wall Area, Above-Grade, Conditioned (ft^2)</value>
          <display_name>Wall Area, Above-Grade, Conditioned (ft^2)</display_name>
        </choice>
        <choice>
          <value>Wall Area, Above-Grade, Exterior (ft^2)</value>
          <display_name>Wall Area, Above-Grade, Exterior (ft^2)</display_name>
        </choice>
        <choice>
          <value>Wall Area, Below-Grade (ft^2)</value>
          <display_name>Wall Area, Below-Grade (ft^2)</display_name>
        </choice>
        <choice>
          <value>Floor Area, Conditioned (ft^2)</value>
          <display_name>Floor Area, Conditioned (ft^2)</display_name>
        </choice>
        <choice>
          <value>Floor Area, Conditioned * Infiltration Reduction (ft^2 * Delta ACH50)</value>
          <display_name>Floor Area, Conditioned * Infiltration Reduction (ft^2 * Delta ACH50)</display_name>
        </choice>
        <choice>
          <value>Floor Area, Lighting (ft^2)</value>
          <display_name>Floor Area, Lighting (ft^2)</display_name>
        </choice>
        <choice>
          <value>Floor Area, Attic (ft^2)</value>
          <display_name>Floor Area, Attic (ft^2)</display_name>
        </choice>
        <choice>
          <value>Floor Area, Attic * Insulation Increase (ft^2 * Delta R-value)</value>
          <display_name>Floor Area, Attic * Insulation Increase (ft^2 * Delta R-value)</display_name>
        </choice>
        <choice>
          <value>Roof Area (ft^2)</value>
          <display_name>Roof Area (ft^2)</display_name>
        </choice>
        <choice>
          <value>Window Area (ft^2)</value>
          <display_name>Window Area (ft^2)</display_name>
        </choice>
        <choice>
          <value>Door Area (ft^2)</value>
          <display_name>Door Area (ft^2)</display_name>
        </choice>
        <choice>
          <value>Duct Unconditioned Surface Area (ft^2)</value>
          <display_name>Duct Unconditioned Surface Area (ft^2)</display_name>
        </choice>
        <choice>
          <value>Rim Joist Area, Above-Grade, Exterior (ft^2)</value>
          <display_name>Rim Joist Area, Above-Grade, Exterior (ft^2)</display_name>
        </choice>
        <choice>
          <value>Slab Perimeter, Exposed, Conditioned (ft)</value>
          <display_name>Slab Perimeter, Exposed, Conditioned (ft)</display_name>
        </choice>
        <choice>
          <value>Size, Heating System Primary (kBtu/h)</value>
          <display_name>Size, Heating System Primary (kBtu/h)</display_name>
        </choice>
        <choice>
          <value>Size, Heating System Secondary (kBtu/h)</value>
          <display_name>Size, Heating System Secondary (kBtu/h)</display_name>
        </choice>
        <choice>
          <value>Size, Cooling System Primary (kBtu/h)</value>
          <display_name>Size, Cooling System Primary (kBtu/h)</display_name>
        </choice>
        <choice>
          <value>Size, Heat Pump Backup Primary (kBtu/h)</value>
          <display_name>Size, Heat Pump Backup Primary (kBtu/h)</display_name>
        </choice>
        <choice>
          <value>Size, Water Heater (gal)</value>
          <display_name>Size, Water Heater (gal)</display_name>
        </choice>
        <choice>
          <value>Flow Rate, Mechanical Ventilation (cfm)</value>
          <display_name>Flow Rate, Mechanical Ventilation (cfm)</display_name>
        </choice>
      </choices>
    </argument>
    <argument>
      <name>option_14_cost_2_value</name>
      <display_name>Option 14 Cost 2 Value</display_name>
      <description>Total option 14 cost is the sum of all: (Cost N Value) x (Cost N Multiplier).</description>
      <type>Double</type>
      <units>$</units>
      <required>false</required>
      <model_dependent>false</model_dependent>
    </argument>
    <argument>
      <name>option_14_cost_2_multiplier</name>
      <display_name>Option 14 Cost 2 Multiplier</display_name>
      <description>Total option 14 cost is the sum of all: (Cost N Value) x (Cost N Multiplier).</description>
      <type>Choice</type>
      <required>false</required>
      <model_dependent>false</model_dependent>
      <default_value></default_value>
      <choices>
        <choice>
          <value></value>
          <display_name></display_name>
        </choice>
        <choice>
          <value>Fixed (1)</value>
          <display_name>Fixed (1)</display_name>
        </choice>
        <choice>
          <value>Wall Area, Above-Grade, Conditioned (ft^2)</value>
          <display_name>Wall Area, Above-Grade, Conditioned (ft^2)</display_name>
        </choice>
        <choice>
          <value>Wall Area, Above-Grade, Exterior (ft^2)</value>
          <display_name>Wall Area, Above-Grade, Exterior (ft^2)</display_name>
        </choice>
        <choice>
          <value>Wall Area, Below-Grade (ft^2)</value>
          <display_name>Wall Area, Below-Grade (ft^2)</display_name>
        </choice>
        <choice>
          <value>Floor Area, Conditioned (ft^2)</value>
          <display_name>Floor Area, Conditioned (ft^2)</display_name>
        </choice>
        <choice>
          <value>Floor Area, Conditioned * Infiltration Reduction (ft^2 * Delta ACH50)</value>
          <display_name>Floor Area, Conditioned * Infiltration Reduction (ft^2 * Delta ACH50)</display_name>
        </choice>
        <choice>
          <value>Floor Area, Lighting (ft^2)</value>
          <display_name>Floor Area, Lighting (ft^2)</display_name>
        </choice>
        <choice>
          <value>Floor Area, Attic (ft^2)</value>
          <display_name>Floor Area, Attic (ft^2)</display_name>
        </choice>
        <choice>
          <value>Floor Area, Attic * Insulation Increase (ft^2 * Delta R-value)</value>
          <display_name>Floor Area, Attic * Insulation Increase (ft^2 * Delta R-value)</display_name>
        </choice>
        <choice>
          <value>Roof Area (ft^2)</value>
          <display_name>Roof Area (ft^2)</display_name>
        </choice>
        <choice>
          <value>Window Area (ft^2)</value>
          <display_name>Window Area (ft^2)</display_name>
        </choice>
        <choice>
          <value>Door Area (ft^2)</value>
          <display_name>Door Area (ft^2)</display_name>
        </choice>
        <choice>
          <value>Duct Unconditioned Surface Area (ft^2)</value>
          <display_name>Duct Unconditioned Surface Area (ft^2)</display_name>
        </choice>
        <choice>
          <value>Rim Joist Area, Above-Grade, Exterior (ft^2)</value>
          <display_name>Rim Joist Area, Above-Grade, Exterior (ft^2)</display_name>
        </choice>
        <choice>
          <value>Slab Perimeter, Exposed, Conditioned (ft)</value>
          <display_name>Slab Perimeter, Exposed, Conditioned (ft)</display_name>
        </choice>
        <choice>
          <value>Size, Heating System Primary (kBtu/h)</value>
          <display_name>Size, Heating System Primary (kBtu/h)</display_name>
        </choice>
        <choice>
          <value>Size, Heating System Secondary (kBtu/h)</value>
          <display_name>Size, Heating System Secondary (kBtu/h)</display_name>
        </choice>
        <choice>
          <value>Size, Cooling System Primary (kBtu/h)</value>
          <display_name>Size, Cooling System Primary (kBtu/h)</display_name>
        </choice>
        <choice>
          <value>Size, Heat Pump Backup Primary (kBtu/h)</value>
          <display_name>Size, Heat Pump Backup Primary (kBtu/h)</display_name>
        </choice>
        <choice>
          <value>Size, Water Heater (gal)</value>
          <display_name>Size, Water Heater (gal)</display_name>
        </choice>
        <choice>
          <value>Flow Rate, Mechanical Ventilation (cfm)</value>
          <display_name>Flow Rate, Mechanical Ventilation (cfm)</display_name>
        </choice>
      </choices>
    </argument>
    <argument>
      <name>option_14_lifetime</name>
      <display_name>Option 14 Lifetime</display_name>
      <description>The option lifetime.</description>
      <type>Double</type>
      <units>years</units>
      <required>false</required>
      <model_dependent>false</model_dependent>
    </argument>
    <argument>
      <name>option_15</name>
      <display_name>Option 15</display_name>
      <description>Specify the parameter|option as found in resources\options_lookup.tsv.</description>
      <type>String</type>
      <required>false</required>
      <model_dependent>false</model_dependent>
    </argument>
    <argument>
      <name>option_15_apply_logic</name>
      <display_name>Option 15 Apply Logic</display_name>
      <description>Logic that specifies if the Option 15 upgrade will apply based on the existing building's options. Specify one or more parameter|option as found in resources\options_lookup.tsv. When multiple are included, they must be separated by '||' for OR and '&amp;&amp;' for AND, and using parentheses as appropriate. Prefix an option with '!' for not.</description>
      <type>String</type>
      <required>false</required>
      <model_dependent>false</model_dependent>
    </argument>
    <argument>
      <name>option_15_cost_1_value</name>
      <display_name>Option 15 Cost 1 Value</display_name>
      <description>Total option 15 cost is the sum of all: (Cost N Value) x (Cost N Multiplier).</description>
      <type>Double</type>
      <units>$</units>
      <required>false</required>
      <model_dependent>false</model_dependent>
    </argument>
    <argument>
      <name>option_15_cost_1_multiplier</name>
      <display_name>Option 15 Cost 1 Multiplier</display_name>
      <description>Total option 15 cost is the sum of all: (Cost N Value) x (Cost N Multiplier).</description>
      <type>Choice</type>
      <required>false</required>
      <model_dependent>false</model_dependent>
      <default_value></default_value>
      <choices>
        <choice>
          <value></value>
          <display_name></display_name>
        </choice>
        <choice>
          <value>Fixed (1)</value>
          <display_name>Fixed (1)</display_name>
        </choice>
        <choice>
          <value>Wall Area, Above-Grade, Conditioned (ft^2)</value>
          <display_name>Wall Area, Above-Grade, Conditioned (ft^2)</display_name>
        </choice>
        <choice>
          <value>Wall Area, Above-Grade, Exterior (ft^2)</value>
          <display_name>Wall Area, Above-Grade, Exterior (ft^2)</display_name>
        </choice>
        <choice>
          <value>Wall Area, Below-Grade (ft^2)</value>
          <display_name>Wall Area, Below-Grade (ft^2)</display_name>
        </choice>
        <choice>
          <value>Floor Area, Conditioned (ft^2)</value>
          <display_name>Floor Area, Conditioned (ft^2)</display_name>
        </choice>
        <choice>
          <value>Floor Area, Conditioned * Infiltration Reduction (ft^2 * Delta ACH50)</value>
          <display_name>Floor Area, Conditioned * Infiltration Reduction (ft^2 * Delta ACH50)</display_name>
        </choice>
        <choice>
          <value>Floor Area, Lighting (ft^2)</value>
          <display_name>Floor Area, Lighting (ft^2)</display_name>
        </choice>
        <choice>
          <value>Floor Area, Attic (ft^2)</value>
          <display_name>Floor Area, Attic (ft^2)</display_name>
        </choice>
        <choice>
          <value>Floor Area, Attic * Insulation Increase (ft^2 * Delta R-value)</value>
          <display_name>Floor Area, Attic * Insulation Increase (ft^2 * Delta R-value)</display_name>
        </choice>
        <choice>
          <value>Roof Area (ft^2)</value>
          <display_name>Roof Area (ft^2)</display_name>
        </choice>
        <choice>
          <value>Window Area (ft^2)</value>
          <display_name>Window Area (ft^2)</display_name>
        </choice>
        <choice>
          <value>Door Area (ft^2)</value>
          <display_name>Door Area (ft^2)</display_name>
        </choice>
        <choice>
          <value>Duct Unconditioned Surface Area (ft^2)</value>
          <display_name>Duct Unconditioned Surface Area (ft^2)</display_name>
        </choice>
        <choice>
          <value>Rim Joist Area, Above-Grade, Exterior (ft^2)</value>
          <display_name>Rim Joist Area, Above-Grade, Exterior (ft^2)</display_name>
        </choice>
        <choice>
          <value>Slab Perimeter, Exposed, Conditioned (ft)</value>
          <display_name>Slab Perimeter, Exposed, Conditioned (ft)</display_name>
        </choice>
        <choice>
          <value>Size, Heating System Primary (kBtu/h)</value>
          <display_name>Size, Heating System Primary (kBtu/h)</display_name>
        </choice>
        <choice>
          <value>Size, Heating System Secondary (kBtu/h)</value>
          <display_name>Size, Heating System Secondary (kBtu/h)</display_name>
        </choice>
        <choice>
          <value>Size, Cooling System Primary (kBtu/h)</value>
          <display_name>Size, Cooling System Primary (kBtu/h)</display_name>
        </choice>
        <choice>
          <value>Size, Heat Pump Backup Primary (kBtu/h)</value>
          <display_name>Size, Heat Pump Backup Primary (kBtu/h)</display_name>
        </choice>
        <choice>
          <value>Size, Water Heater (gal)</value>
          <display_name>Size, Water Heater (gal)</display_name>
        </choice>
        <choice>
          <value>Flow Rate, Mechanical Ventilation (cfm)</value>
          <display_name>Flow Rate, Mechanical Ventilation (cfm)</display_name>
        </choice>
      </choices>
    </argument>
    <argument>
      <name>option_15_cost_2_value</name>
      <display_name>Option 15 Cost 2 Value</display_name>
      <description>Total option 15 cost is the sum of all: (Cost N Value) x (Cost N Multiplier).</description>
      <type>Double</type>
      <units>$</units>
      <required>false</required>
      <model_dependent>false</model_dependent>
    </argument>
    <argument>
      <name>option_15_cost_2_multiplier</name>
      <display_name>Option 15 Cost 2 Multiplier</display_name>
      <description>Total option 15 cost is the sum of all: (Cost N Value) x (Cost N Multiplier).</description>
      <type>Choice</type>
      <required>false</required>
      <model_dependent>false</model_dependent>
      <default_value></default_value>
      <choices>
        <choice>
          <value></value>
          <display_name></display_name>
        </choice>
        <choice>
          <value>Fixed (1)</value>
          <display_name>Fixed (1)</display_name>
        </choice>
        <choice>
          <value>Wall Area, Above-Grade, Conditioned (ft^2)</value>
          <display_name>Wall Area, Above-Grade, Conditioned (ft^2)</display_name>
        </choice>
        <choice>
          <value>Wall Area, Above-Grade, Exterior (ft^2)</value>
          <display_name>Wall Area, Above-Grade, Exterior (ft^2)</display_name>
        </choice>
        <choice>
          <value>Wall Area, Below-Grade (ft^2)</value>
          <display_name>Wall Area, Below-Grade (ft^2)</display_name>
        </choice>
        <choice>
          <value>Floor Area, Conditioned (ft^2)</value>
          <display_name>Floor Area, Conditioned (ft^2)</display_name>
        </choice>
        <choice>
          <value>Floor Area, Conditioned * Infiltration Reduction (ft^2 * Delta ACH50)</value>
          <display_name>Floor Area, Conditioned * Infiltration Reduction (ft^2 * Delta ACH50)</display_name>
        </choice>
        <choice>
          <value>Floor Area, Lighting (ft^2)</value>
          <display_name>Floor Area, Lighting (ft^2)</display_name>
        </choice>
        <choice>
          <value>Floor Area, Attic (ft^2)</value>
          <display_name>Floor Area, Attic (ft^2)</display_name>
        </choice>
        <choice>
          <value>Floor Area, Attic * Insulation Increase (ft^2 * Delta R-value)</value>
          <display_name>Floor Area, Attic * Insulation Increase (ft^2 * Delta R-value)</display_name>
        </choice>
        <choice>
          <value>Roof Area (ft^2)</value>
          <display_name>Roof Area (ft^2)</display_name>
        </choice>
        <choice>
          <value>Window Area (ft^2)</value>
          <display_name>Window Area (ft^2)</display_name>
        </choice>
        <choice>
          <value>Door Area (ft^2)</value>
          <display_name>Door Area (ft^2)</display_name>
        </choice>
        <choice>
          <value>Duct Unconditioned Surface Area (ft^2)</value>
          <display_name>Duct Unconditioned Surface Area (ft^2)</display_name>
        </choice>
        <choice>
          <value>Rim Joist Area, Above-Grade, Exterior (ft^2)</value>
          <display_name>Rim Joist Area, Above-Grade, Exterior (ft^2)</display_name>
        </choice>
        <choice>
          <value>Slab Perimeter, Exposed, Conditioned (ft)</value>
          <display_name>Slab Perimeter, Exposed, Conditioned (ft)</display_name>
        </choice>
        <choice>
          <value>Size, Heating System Primary (kBtu/h)</value>
          <display_name>Size, Heating System Primary (kBtu/h)</display_name>
        </choice>
        <choice>
          <value>Size, Heating System Secondary (kBtu/h)</value>
          <display_name>Size, Heating System Secondary (kBtu/h)</display_name>
        </choice>
        <choice>
          <value>Size, Cooling System Primary (kBtu/h)</value>
          <display_name>Size, Cooling System Primary (kBtu/h)</display_name>
        </choice>
        <choice>
          <value>Size, Heat Pump Backup Primary (kBtu/h)</value>
          <display_name>Size, Heat Pump Backup Primary (kBtu/h)</display_name>
        </choice>
        <choice>
          <value>Size, Water Heater (gal)</value>
          <display_name>Size, Water Heater (gal)</display_name>
        </choice>
        <choice>
          <value>Flow Rate, Mechanical Ventilation (cfm)</value>
          <display_name>Flow Rate, Mechanical Ventilation (cfm)</display_name>
        </choice>
      </choices>
    </argument>
    <argument>
      <name>option_15_lifetime</name>
      <display_name>Option 15 Lifetime</display_name>
      <description>The option lifetime.</description>
      <type>Double</type>
      <units>years</units>
      <required>false</required>
      <model_dependent>false</model_dependent>
    </argument>
    <argument>
      <name>option_16</name>
      <display_name>Option 16</display_name>
      <description>Specify the parameter|option as found in resources\options_lookup.tsv.</description>
      <type>String</type>
      <required>false</required>
      <model_dependent>false</model_dependent>
    </argument>
    <argument>
      <name>option_16_apply_logic</name>
      <display_name>Option 16 Apply Logic</display_name>
      <description>Logic that specifies if the Option 16 upgrade will apply based on the existing building's options. Specify one or more parameter|option as found in resources\options_lookup.tsv. When multiple are included, they must be separated by '||' for OR and '&amp;&amp;' for AND, and using parentheses as appropriate. Prefix an option with '!' for not.</description>
      <type>String</type>
      <required>false</required>
      <model_dependent>false</model_dependent>
    </argument>
    <argument>
      <name>option_16_cost_1_value</name>
      <display_name>Option 16 Cost 1 Value</display_name>
      <description>Total option 16 cost is the sum of all: (Cost N Value) x (Cost N Multiplier).</description>
      <type>Double</type>
      <units>$</units>
      <required>false</required>
      <model_dependent>false</model_dependent>
    </argument>
    <argument>
      <name>option_16_cost_1_multiplier</name>
      <display_name>Option 16 Cost 1 Multiplier</display_name>
      <description>Total option 16 cost is the sum of all: (Cost N Value) x (Cost N Multiplier).</description>
      <type>Choice</type>
      <required>false</required>
      <model_dependent>false</model_dependent>
      <default_value></default_value>
      <choices>
        <choice>
          <value></value>
          <display_name></display_name>
        </choice>
        <choice>
          <value>Fixed (1)</value>
          <display_name>Fixed (1)</display_name>
        </choice>
        <choice>
          <value>Wall Area, Above-Grade, Conditioned (ft^2)</value>
          <display_name>Wall Area, Above-Grade, Conditioned (ft^2)</display_name>
        </choice>
        <choice>
          <value>Wall Area, Above-Grade, Exterior (ft^2)</value>
          <display_name>Wall Area, Above-Grade, Exterior (ft^2)</display_name>
        </choice>
        <choice>
          <value>Wall Area, Below-Grade (ft^2)</value>
          <display_name>Wall Area, Below-Grade (ft^2)</display_name>
        </choice>
        <choice>
          <value>Floor Area, Conditioned (ft^2)</value>
          <display_name>Floor Area, Conditioned (ft^2)</display_name>
        </choice>
        <choice>
          <value>Floor Area, Conditioned * Infiltration Reduction (ft^2 * Delta ACH50)</value>
          <display_name>Floor Area, Conditioned * Infiltration Reduction (ft^2 * Delta ACH50)</display_name>
        </choice>
        <choice>
          <value>Floor Area, Lighting (ft^2)</value>
          <display_name>Floor Area, Lighting (ft^2)</display_name>
        </choice>
        <choice>
          <value>Floor Area, Attic (ft^2)</value>
          <display_name>Floor Area, Attic (ft^2)</display_name>
        </choice>
        <choice>
          <value>Floor Area, Attic * Insulation Increase (ft^2 * Delta R-value)</value>
          <display_name>Floor Area, Attic * Insulation Increase (ft^2 * Delta R-value)</display_name>
        </choice>
        <choice>
          <value>Roof Area (ft^2)</value>
          <display_name>Roof Area (ft^2)</display_name>
        </choice>
        <choice>
          <value>Window Area (ft^2)</value>
          <display_name>Window Area (ft^2)</display_name>
        </choice>
        <choice>
          <value>Door Area (ft^2)</value>
          <display_name>Door Area (ft^2)</display_name>
        </choice>
        <choice>
          <value>Duct Unconditioned Surface Area (ft^2)</value>
          <display_name>Duct Unconditioned Surface Area (ft^2)</display_name>
        </choice>
        <choice>
          <value>Rim Joist Area, Above-Grade, Exterior (ft^2)</value>
          <display_name>Rim Joist Area, Above-Grade, Exterior (ft^2)</display_name>
        </choice>
        <choice>
          <value>Slab Perimeter, Exposed, Conditioned (ft)</value>
          <display_name>Slab Perimeter, Exposed, Conditioned (ft)</display_name>
        </choice>
        <choice>
          <value>Size, Heating System Primary (kBtu/h)</value>
          <display_name>Size, Heating System Primary (kBtu/h)</display_name>
        </choice>
        <choice>
          <value>Size, Heating System Secondary (kBtu/h)</value>
          <display_name>Size, Heating System Secondary (kBtu/h)</display_name>
        </choice>
        <choice>
          <value>Size, Cooling System Primary (kBtu/h)</value>
          <display_name>Size, Cooling System Primary (kBtu/h)</display_name>
        </choice>
        <choice>
          <value>Size, Heat Pump Backup Primary (kBtu/h)</value>
          <display_name>Size, Heat Pump Backup Primary (kBtu/h)</display_name>
        </choice>
        <choice>
          <value>Size, Water Heater (gal)</value>
          <display_name>Size, Water Heater (gal)</display_name>
        </choice>
        <choice>
          <value>Flow Rate, Mechanical Ventilation (cfm)</value>
          <display_name>Flow Rate, Mechanical Ventilation (cfm)</display_name>
        </choice>
      </choices>
    </argument>
    <argument>
      <name>option_16_cost_2_value</name>
      <display_name>Option 16 Cost 2 Value</display_name>
      <description>Total option 16 cost is the sum of all: (Cost N Value) x (Cost N Multiplier).</description>
      <type>Double</type>
      <units>$</units>
      <required>false</required>
      <model_dependent>false</model_dependent>
    </argument>
    <argument>
      <name>option_16_cost_2_multiplier</name>
      <display_name>Option 16 Cost 2 Multiplier</display_name>
      <description>Total option 16 cost is the sum of all: (Cost N Value) x (Cost N Multiplier).</description>
      <type>Choice</type>
      <required>false</required>
      <model_dependent>false</model_dependent>
      <default_value></default_value>
      <choices>
        <choice>
          <value></value>
          <display_name></display_name>
        </choice>
        <choice>
          <value>Fixed (1)</value>
          <display_name>Fixed (1)</display_name>
        </choice>
        <choice>
          <value>Wall Area, Above-Grade, Conditioned (ft^2)</value>
          <display_name>Wall Area, Above-Grade, Conditioned (ft^2)</display_name>
        </choice>
        <choice>
          <value>Wall Area, Above-Grade, Exterior (ft^2)</value>
          <display_name>Wall Area, Above-Grade, Exterior (ft^2)</display_name>
        </choice>
        <choice>
          <value>Wall Area, Below-Grade (ft^2)</value>
          <display_name>Wall Area, Below-Grade (ft^2)</display_name>
        </choice>
        <choice>
          <value>Floor Area, Conditioned (ft^2)</value>
          <display_name>Floor Area, Conditioned (ft^2)</display_name>
        </choice>
        <choice>
          <value>Floor Area, Conditioned * Infiltration Reduction (ft^2 * Delta ACH50)</value>
          <display_name>Floor Area, Conditioned * Infiltration Reduction (ft^2 * Delta ACH50)</display_name>
        </choice>
        <choice>
          <value>Floor Area, Lighting (ft^2)</value>
          <display_name>Floor Area, Lighting (ft^2)</display_name>
        </choice>
        <choice>
          <value>Floor Area, Attic (ft^2)</value>
          <display_name>Floor Area, Attic (ft^2)</display_name>
        </choice>
        <choice>
          <value>Floor Area, Attic * Insulation Increase (ft^2 * Delta R-value)</value>
          <display_name>Floor Area, Attic * Insulation Increase (ft^2 * Delta R-value)</display_name>
        </choice>
        <choice>
          <value>Roof Area (ft^2)</value>
          <display_name>Roof Area (ft^2)</display_name>
        </choice>
        <choice>
          <value>Window Area (ft^2)</value>
          <display_name>Window Area (ft^2)</display_name>
        </choice>
        <choice>
          <value>Door Area (ft^2)</value>
          <display_name>Door Area (ft^2)</display_name>
        </choice>
        <choice>
          <value>Duct Unconditioned Surface Area (ft^2)</value>
          <display_name>Duct Unconditioned Surface Area (ft^2)</display_name>
        </choice>
        <choice>
          <value>Rim Joist Area, Above-Grade, Exterior (ft^2)</value>
          <display_name>Rim Joist Area, Above-Grade, Exterior (ft^2)</display_name>
        </choice>
        <choice>
          <value>Slab Perimeter, Exposed, Conditioned (ft)</value>
          <display_name>Slab Perimeter, Exposed, Conditioned (ft)</display_name>
        </choice>
        <choice>
          <value>Size, Heating System Primary (kBtu/h)</value>
          <display_name>Size, Heating System Primary (kBtu/h)</display_name>
        </choice>
        <choice>
          <value>Size, Heating System Secondary (kBtu/h)</value>
          <display_name>Size, Heating System Secondary (kBtu/h)</display_name>
        </choice>
        <choice>
          <value>Size, Cooling System Primary (kBtu/h)</value>
          <display_name>Size, Cooling System Primary (kBtu/h)</display_name>
        </choice>
        <choice>
          <value>Size, Heat Pump Backup Primary (kBtu/h)</value>
          <display_name>Size, Heat Pump Backup Primary (kBtu/h)</display_name>
        </choice>
        <choice>
          <value>Size, Water Heater (gal)</value>
          <display_name>Size, Water Heater (gal)</display_name>
        </choice>
        <choice>
          <value>Flow Rate, Mechanical Ventilation (cfm)</value>
          <display_name>Flow Rate, Mechanical Ventilation (cfm)</display_name>
        </choice>
      </choices>
    </argument>
    <argument>
      <name>option_16_lifetime</name>
      <display_name>Option 16 Lifetime</display_name>
      <description>The option lifetime.</description>
      <type>Double</type>
      <units>years</units>
      <required>false</required>
      <model_dependent>false</model_dependent>
    </argument>
    <argument>
      <name>option_17</name>
      <display_name>Option 17</display_name>
      <description>Specify the parameter|option as found in resources\options_lookup.tsv.</description>
      <type>String</type>
      <required>false</required>
      <model_dependent>false</model_dependent>
    </argument>
    <argument>
      <name>option_17_apply_logic</name>
      <display_name>Option 17 Apply Logic</display_name>
      <description>Logic that specifies if the Option 17 upgrade will apply based on the existing building's options. Specify one or more parameter|option as found in resources\options_lookup.tsv. When multiple are included, they must be separated by '||' for OR and '&amp;&amp;' for AND, and using parentheses as appropriate. Prefix an option with '!' for not.</description>
      <type>String</type>
      <required>false</required>
      <model_dependent>false</model_dependent>
    </argument>
    <argument>
      <name>option_17_cost_1_value</name>
      <display_name>Option 17 Cost 1 Value</display_name>
      <description>Total option 17 cost is the sum of all: (Cost N Value) x (Cost N Multiplier).</description>
      <type>Double</type>
      <units>$</units>
      <required>false</required>
      <model_dependent>false</model_dependent>
    </argument>
    <argument>
      <name>option_17_cost_1_multiplier</name>
      <display_name>Option 17 Cost 1 Multiplier</display_name>
      <description>Total option 17 cost is the sum of all: (Cost N Value) x (Cost N Multiplier).</description>
      <type>Choice</type>
      <required>false</required>
      <model_dependent>false</model_dependent>
      <default_value></default_value>
      <choices>
        <choice>
          <value></value>
          <display_name></display_name>
        </choice>
        <choice>
          <value>Fixed (1)</value>
          <display_name>Fixed (1)</display_name>
        </choice>
        <choice>
          <value>Wall Area, Above-Grade, Conditioned (ft^2)</value>
          <display_name>Wall Area, Above-Grade, Conditioned (ft^2)</display_name>
        </choice>
        <choice>
          <value>Wall Area, Above-Grade, Exterior (ft^2)</value>
          <display_name>Wall Area, Above-Grade, Exterior (ft^2)</display_name>
        </choice>
        <choice>
          <value>Wall Area, Below-Grade (ft^2)</value>
          <display_name>Wall Area, Below-Grade (ft^2)</display_name>
        </choice>
        <choice>
          <value>Floor Area, Conditioned (ft^2)</value>
          <display_name>Floor Area, Conditioned (ft^2)</display_name>
        </choice>
        <choice>
          <value>Floor Area, Conditioned * Infiltration Reduction (ft^2 * Delta ACH50)</value>
          <display_name>Floor Area, Conditioned * Infiltration Reduction (ft^2 * Delta ACH50)</display_name>
        </choice>
        <choice>
          <value>Floor Area, Lighting (ft^2)</value>
          <display_name>Floor Area, Lighting (ft^2)</display_name>
        </choice>
        <choice>
          <value>Floor Area, Attic (ft^2)</value>
          <display_name>Floor Area, Attic (ft^2)</display_name>
        </choice>
        <choice>
          <value>Floor Area, Attic * Insulation Increase (ft^2 * Delta R-value)</value>
          <display_name>Floor Area, Attic * Insulation Increase (ft^2 * Delta R-value)</display_name>
        </choice>
        <choice>
          <value>Roof Area (ft^2)</value>
          <display_name>Roof Area (ft^2)</display_name>
        </choice>
        <choice>
          <value>Window Area (ft^2)</value>
          <display_name>Window Area (ft^2)</display_name>
        </choice>
        <choice>
          <value>Door Area (ft^2)</value>
          <display_name>Door Area (ft^2)</display_name>
        </choice>
        <choice>
          <value>Duct Unconditioned Surface Area (ft^2)</value>
          <display_name>Duct Unconditioned Surface Area (ft^2)</display_name>
        </choice>
        <choice>
          <value>Rim Joist Area, Above-Grade, Exterior (ft^2)</value>
          <display_name>Rim Joist Area, Above-Grade, Exterior (ft^2)</display_name>
        </choice>
        <choice>
          <value>Slab Perimeter, Exposed, Conditioned (ft)</value>
          <display_name>Slab Perimeter, Exposed, Conditioned (ft)</display_name>
        </choice>
        <choice>
          <value>Size, Heating System Primary (kBtu/h)</value>
          <display_name>Size, Heating System Primary (kBtu/h)</display_name>
        </choice>
        <choice>
          <value>Size, Heating System Secondary (kBtu/h)</value>
          <display_name>Size, Heating System Secondary (kBtu/h)</display_name>
        </choice>
        <choice>
          <value>Size, Cooling System Primary (kBtu/h)</value>
          <display_name>Size, Cooling System Primary (kBtu/h)</display_name>
        </choice>
        <choice>
          <value>Size, Heat Pump Backup Primary (kBtu/h)</value>
          <display_name>Size, Heat Pump Backup Primary (kBtu/h)</display_name>
        </choice>
        <choice>
          <value>Size, Water Heater (gal)</value>
          <display_name>Size, Water Heater (gal)</display_name>
        </choice>
        <choice>
          <value>Flow Rate, Mechanical Ventilation (cfm)</value>
          <display_name>Flow Rate, Mechanical Ventilation (cfm)</display_name>
        </choice>
      </choices>
    </argument>
    <argument>
      <name>option_17_cost_2_value</name>
      <display_name>Option 17 Cost 2 Value</display_name>
      <description>Total option 17 cost is the sum of all: (Cost N Value) x (Cost N Multiplier).</description>
      <type>Double</type>
      <units>$</units>
      <required>false</required>
      <model_dependent>false</model_dependent>
    </argument>
    <argument>
      <name>option_17_cost_2_multiplier</name>
      <display_name>Option 17 Cost 2 Multiplier</display_name>
      <description>Total option 17 cost is the sum of all: (Cost N Value) x (Cost N Multiplier).</description>
      <type>Choice</type>
      <required>false</required>
      <model_dependent>false</model_dependent>
      <default_value></default_value>
      <choices>
        <choice>
          <value></value>
          <display_name></display_name>
        </choice>
        <choice>
          <value>Fixed (1)</value>
          <display_name>Fixed (1)</display_name>
        </choice>
        <choice>
          <value>Wall Area, Above-Grade, Conditioned (ft^2)</value>
          <display_name>Wall Area, Above-Grade, Conditioned (ft^2)</display_name>
        </choice>
        <choice>
          <value>Wall Area, Above-Grade, Exterior (ft^2)</value>
          <display_name>Wall Area, Above-Grade, Exterior (ft^2)</display_name>
        </choice>
        <choice>
          <value>Wall Area, Below-Grade (ft^2)</value>
          <display_name>Wall Area, Below-Grade (ft^2)</display_name>
        </choice>
        <choice>
          <value>Floor Area, Conditioned (ft^2)</value>
          <display_name>Floor Area, Conditioned (ft^2)</display_name>
        </choice>
        <choice>
          <value>Floor Area, Conditioned * Infiltration Reduction (ft^2 * Delta ACH50)</value>
          <display_name>Floor Area, Conditioned * Infiltration Reduction (ft^2 * Delta ACH50)</display_name>
        </choice>
        <choice>
          <value>Floor Area, Lighting (ft^2)</value>
          <display_name>Floor Area, Lighting (ft^2)</display_name>
        </choice>
        <choice>
          <value>Floor Area, Attic (ft^2)</value>
          <display_name>Floor Area, Attic (ft^2)</display_name>
        </choice>
        <choice>
          <value>Floor Area, Attic * Insulation Increase (ft^2 * Delta R-value)</value>
          <display_name>Floor Area, Attic * Insulation Increase (ft^2 * Delta R-value)</display_name>
        </choice>
        <choice>
          <value>Roof Area (ft^2)</value>
          <display_name>Roof Area (ft^2)</display_name>
        </choice>
        <choice>
          <value>Window Area (ft^2)</value>
          <display_name>Window Area (ft^2)</display_name>
        </choice>
        <choice>
          <value>Door Area (ft^2)</value>
          <display_name>Door Area (ft^2)</display_name>
        </choice>
        <choice>
          <value>Duct Unconditioned Surface Area (ft^2)</value>
          <display_name>Duct Unconditioned Surface Area (ft^2)</display_name>
        </choice>
        <choice>
          <value>Rim Joist Area, Above-Grade, Exterior (ft^2)</value>
          <display_name>Rim Joist Area, Above-Grade, Exterior (ft^2)</display_name>
        </choice>
        <choice>
          <value>Slab Perimeter, Exposed, Conditioned (ft)</value>
          <display_name>Slab Perimeter, Exposed, Conditioned (ft)</display_name>
        </choice>
        <choice>
          <value>Size, Heating System Primary (kBtu/h)</value>
          <display_name>Size, Heating System Primary (kBtu/h)</display_name>
        </choice>
        <choice>
          <value>Size, Heating System Secondary (kBtu/h)</value>
          <display_name>Size, Heating System Secondary (kBtu/h)</display_name>
        </choice>
        <choice>
          <value>Size, Cooling System Primary (kBtu/h)</value>
          <display_name>Size, Cooling System Primary (kBtu/h)</display_name>
        </choice>
        <choice>
          <value>Size, Heat Pump Backup Primary (kBtu/h)</value>
          <display_name>Size, Heat Pump Backup Primary (kBtu/h)</display_name>
        </choice>
        <choice>
          <value>Size, Water Heater (gal)</value>
          <display_name>Size, Water Heater (gal)</display_name>
        </choice>
        <choice>
          <value>Flow Rate, Mechanical Ventilation (cfm)</value>
          <display_name>Flow Rate, Mechanical Ventilation (cfm)</display_name>
        </choice>
      </choices>
    </argument>
    <argument>
      <name>option_17_lifetime</name>
      <display_name>Option 17 Lifetime</display_name>
      <description>The option lifetime.</description>
      <type>Double</type>
      <units>years</units>
      <required>false</required>
      <model_dependent>false</model_dependent>
    </argument>
    <argument>
      <name>option_18</name>
      <display_name>Option 18</display_name>
      <description>Specify the parameter|option as found in resources\options_lookup.tsv.</description>
      <type>String</type>
      <required>false</required>
      <model_dependent>false</model_dependent>
    </argument>
    <argument>
      <name>option_18_apply_logic</name>
      <display_name>Option 18 Apply Logic</display_name>
      <description>Logic that specifies if the Option 18 upgrade will apply based on the existing building's options. Specify one or more parameter|option as found in resources\options_lookup.tsv. When multiple are included, they must be separated by '||' for OR and '&amp;&amp;' for AND, and using parentheses as appropriate. Prefix an option with '!' for not.</description>
      <type>String</type>
      <required>false</required>
      <model_dependent>false</model_dependent>
    </argument>
    <argument>
      <name>option_18_cost_1_value</name>
      <display_name>Option 18 Cost 1 Value</display_name>
      <description>Total option 18 cost is the sum of all: (Cost N Value) x (Cost N Multiplier).</description>
      <type>Double</type>
      <units>$</units>
      <required>false</required>
      <model_dependent>false</model_dependent>
    </argument>
    <argument>
      <name>option_18_cost_1_multiplier</name>
      <display_name>Option 18 Cost 1 Multiplier</display_name>
      <description>Total option 18 cost is the sum of all: (Cost N Value) x (Cost N Multiplier).</description>
      <type>Choice</type>
      <required>false</required>
      <model_dependent>false</model_dependent>
      <default_value></default_value>
      <choices>
        <choice>
          <value></value>
          <display_name></display_name>
        </choice>
        <choice>
          <value>Fixed (1)</value>
          <display_name>Fixed (1)</display_name>
        </choice>
        <choice>
          <value>Wall Area, Above-Grade, Conditioned (ft^2)</value>
          <display_name>Wall Area, Above-Grade, Conditioned (ft^2)</display_name>
        </choice>
        <choice>
          <value>Wall Area, Above-Grade, Exterior (ft^2)</value>
          <display_name>Wall Area, Above-Grade, Exterior (ft^2)</display_name>
        </choice>
        <choice>
          <value>Wall Area, Below-Grade (ft^2)</value>
          <display_name>Wall Area, Below-Grade (ft^2)</display_name>
        </choice>
        <choice>
          <value>Floor Area, Conditioned (ft^2)</value>
          <display_name>Floor Area, Conditioned (ft^2)</display_name>
        </choice>
        <choice>
          <value>Floor Area, Conditioned * Infiltration Reduction (ft^2 * Delta ACH50)</value>
          <display_name>Floor Area, Conditioned * Infiltration Reduction (ft^2 * Delta ACH50)</display_name>
        </choice>
        <choice>
          <value>Floor Area, Lighting (ft^2)</value>
          <display_name>Floor Area, Lighting (ft^2)</display_name>
        </choice>
        <choice>
          <value>Floor Area, Attic (ft^2)</value>
          <display_name>Floor Area, Attic (ft^2)</display_name>
        </choice>
        <choice>
          <value>Floor Area, Attic * Insulation Increase (ft^2 * Delta R-value)</value>
          <display_name>Floor Area, Attic * Insulation Increase (ft^2 * Delta R-value)</display_name>
        </choice>
        <choice>
          <value>Roof Area (ft^2)</value>
          <display_name>Roof Area (ft^2)</display_name>
        </choice>
        <choice>
          <value>Window Area (ft^2)</value>
          <display_name>Window Area (ft^2)</display_name>
        </choice>
        <choice>
          <value>Door Area (ft^2)</value>
          <display_name>Door Area (ft^2)</display_name>
        </choice>
        <choice>
          <value>Duct Unconditioned Surface Area (ft^2)</value>
          <display_name>Duct Unconditioned Surface Area (ft^2)</display_name>
        </choice>
        <choice>
          <value>Rim Joist Area, Above-Grade, Exterior (ft^2)</value>
          <display_name>Rim Joist Area, Above-Grade, Exterior (ft^2)</display_name>
        </choice>
        <choice>
          <value>Slab Perimeter, Exposed, Conditioned (ft)</value>
          <display_name>Slab Perimeter, Exposed, Conditioned (ft)</display_name>
        </choice>
        <choice>
          <value>Size, Heating System Primary (kBtu/h)</value>
          <display_name>Size, Heating System Primary (kBtu/h)</display_name>
        </choice>
        <choice>
          <value>Size, Heating System Secondary (kBtu/h)</value>
          <display_name>Size, Heating System Secondary (kBtu/h)</display_name>
        </choice>
        <choice>
          <value>Size, Cooling System Primary (kBtu/h)</value>
          <display_name>Size, Cooling System Primary (kBtu/h)</display_name>
        </choice>
        <choice>
          <value>Size, Heat Pump Backup Primary (kBtu/h)</value>
          <display_name>Size, Heat Pump Backup Primary (kBtu/h)</display_name>
        </choice>
        <choice>
          <value>Size, Water Heater (gal)</value>
          <display_name>Size, Water Heater (gal)</display_name>
        </choice>
        <choice>
          <value>Flow Rate, Mechanical Ventilation (cfm)</value>
          <display_name>Flow Rate, Mechanical Ventilation (cfm)</display_name>
        </choice>
      </choices>
    </argument>
    <argument>
      <name>option_18_cost_2_value</name>
      <display_name>Option 18 Cost 2 Value</display_name>
      <description>Total option 18 cost is the sum of all: (Cost N Value) x (Cost N Multiplier).</description>
      <type>Double</type>
      <units>$</units>
      <required>false</required>
      <model_dependent>false</model_dependent>
    </argument>
    <argument>
      <name>option_18_cost_2_multiplier</name>
      <display_name>Option 18 Cost 2 Multiplier</display_name>
      <description>Total option 18 cost is the sum of all: (Cost N Value) x (Cost N Multiplier).</description>
      <type>Choice</type>
      <required>false</required>
      <model_dependent>false</model_dependent>
      <default_value></default_value>
      <choices>
        <choice>
          <value></value>
          <display_name></display_name>
        </choice>
        <choice>
          <value>Fixed (1)</value>
          <display_name>Fixed (1)</display_name>
        </choice>
        <choice>
          <value>Wall Area, Above-Grade, Conditioned (ft^2)</value>
          <display_name>Wall Area, Above-Grade, Conditioned (ft^2)</display_name>
        </choice>
        <choice>
          <value>Wall Area, Above-Grade, Exterior (ft^2)</value>
          <display_name>Wall Area, Above-Grade, Exterior (ft^2)</display_name>
        </choice>
        <choice>
          <value>Wall Area, Below-Grade (ft^2)</value>
          <display_name>Wall Area, Below-Grade (ft^2)</display_name>
        </choice>
        <choice>
          <value>Floor Area, Conditioned (ft^2)</value>
          <display_name>Floor Area, Conditioned (ft^2)</display_name>
        </choice>
        <choice>
          <value>Floor Area, Conditioned * Infiltration Reduction (ft^2 * Delta ACH50)</value>
          <display_name>Floor Area, Conditioned * Infiltration Reduction (ft^2 * Delta ACH50)</display_name>
        </choice>
        <choice>
          <value>Floor Area, Lighting (ft^2)</value>
          <display_name>Floor Area, Lighting (ft^2)</display_name>
        </choice>
        <choice>
          <value>Floor Area, Attic (ft^2)</value>
          <display_name>Floor Area, Attic (ft^2)</display_name>
        </choice>
        <choice>
          <value>Floor Area, Attic * Insulation Increase (ft^2 * Delta R-value)</value>
          <display_name>Floor Area, Attic * Insulation Increase (ft^2 * Delta R-value)</display_name>
        </choice>
        <choice>
          <value>Roof Area (ft^2)</value>
          <display_name>Roof Area (ft^2)</display_name>
        </choice>
        <choice>
          <value>Window Area (ft^2)</value>
          <display_name>Window Area (ft^2)</display_name>
        </choice>
        <choice>
          <value>Door Area (ft^2)</value>
          <display_name>Door Area (ft^2)</display_name>
        </choice>
        <choice>
          <value>Duct Unconditioned Surface Area (ft^2)</value>
          <display_name>Duct Unconditioned Surface Area (ft^2)</display_name>
        </choice>
        <choice>
          <value>Rim Joist Area, Above-Grade, Exterior (ft^2)</value>
          <display_name>Rim Joist Area, Above-Grade, Exterior (ft^2)</display_name>
        </choice>
        <choice>
          <value>Slab Perimeter, Exposed, Conditioned (ft)</value>
          <display_name>Slab Perimeter, Exposed, Conditioned (ft)</display_name>
        </choice>
        <choice>
          <value>Size, Heating System Primary (kBtu/h)</value>
          <display_name>Size, Heating System Primary (kBtu/h)</display_name>
        </choice>
        <choice>
          <value>Size, Heating System Secondary (kBtu/h)</value>
          <display_name>Size, Heating System Secondary (kBtu/h)</display_name>
        </choice>
        <choice>
          <value>Size, Cooling System Primary (kBtu/h)</value>
          <display_name>Size, Cooling System Primary (kBtu/h)</display_name>
        </choice>
        <choice>
          <value>Size, Heat Pump Backup Primary (kBtu/h)</value>
          <display_name>Size, Heat Pump Backup Primary (kBtu/h)</display_name>
        </choice>
        <choice>
          <value>Size, Water Heater (gal)</value>
          <display_name>Size, Water Heater (gal)</display_name>
        </choice>
        <choice>
          <value>Flow Rate, Mechanical Ventilation (cfm)</value>
          <display_name>Flow Rate, Mechanical Ventilation (cfm)</display_name>
        </choice>
      </choices>
    </argument>
    <argument>
      <name>option_18_lifetime</name>
      <display_name>Option 18 Lifetime</display_name>
      <description>The option lifetime.</description>
      <type>Double</type>
      <units>years</units>
      <required>false</required>
      <model_dependent>false</model_dependent>
    </argument>
    <argument>
      <name>option_19</name>
      <display_name>Option 19</display_name>
      <description>Specify the parameter|option as found in resources\options_lookup.tsv.</description>
      <type>String</type>
      <required>false</required>
      <model_dependent>false</model_dependent>
    </argument>
    <argument>
      <name>option_19_apply_logic</name>
      <display_name>Option 19 Apply Logic</display_name>
      <description>Logic that specifies if the Option 19 upgrade will apply based on the existing building's options. Specify one or more parameter|option as found in resources\options_lookup.tsv. When multiple are included, they must be separated by '||' for OR and '&amp;&amp;' for AND, and using parentheses as appropriate. Prefix an option with '!' for not.</description>
      <type>String</type>
      <required>false</required>
      <model_dependent>false</model_dependent>
    </argument>
    <argument>
      <name>option_19_cost_1_value</name>
      <display_name>Option 19 Cost 1 Value</display_name>
      <description>Total option 19 cost is the sum of all: (Cost N Value) x (Cost N Multiplier).</description>
      <type>Double</type>
      <units>$</units>
      <required>false</required>
      <model_dependent>false</model_dependent>
    </argument>
    <argument>
      <name>option_19_cost_1_multiplier</name>
      <display_name>Option 19 Cost 1 Multiplier</display_name>
      <description>Total option 19 cost is the sum of all: (Cost N Value) x (Cost N Multiplier).</description>
      <type>Choice</type>
      <required>false</required>
      <model_dependent>false</model_dependent>
      <default_value></default_value>
      <choices>
        <choice>
          <value></value>
          <display_name></display_name>
        </choice>
        <choice>
          <value>Fixed (1)</value>
          <display_name>Fixed (1)</display_name>
        </choice>
        <choice>
          <value>Wall Area, Above-Grade, Conditioned (ft^2)</value>
          <display_name>Wall Area, Above-Grade, Conditioned (ft^2)</display_name>
        </choice>
        <choice>
          <value>Wall Area, Above-Grade, Exterior (ft^2)</value>
          <display_name>Wall Area, Above-Grade, Exterior (ft^2)</display_name>
        </choice>
        <choice>
          <value>Wall Area, Below-Grade (ft^2)</value>
          <display_name>Wall Area, Below-Grade (ft^2)</display_name>
        </choice>
        <choice>
          <value>Floor Area, Conditioned (ft^2)</value>
          <display_name>Floor Area, Conditioned (ft^2)</display_name>
        </choice>
        <choice>
          <value>Floor Area, Conditioned * Infiltration Reduction (ft^2 * Delta ACH50)</value>
          <display_name>Floor Area, Conditioned * Infiltration Reduction (ft^2 * Delta ACH50)</display_name>
        </choice>
        <choice>
          <value>Floor Area, Lighting (ft^2)</value>
          <display_name>Floor Area, Lighting (ft^2)</display_name>
        </choice>
        <choice>
          <value>Floor Area, Attic (ft^2)</value>
          <display_name>Floor Area, Attic (ft^2)</display_name>
        </choice>
        <choice>
          <value>Floor Area, Attic * Insulation Increase (ft^2 * Delta R-value)</value>
          <display_name>Floor Area, Attic * Insulation Increase (ft^2 * Delta R-value)</display_name>
        </choice>
        <choice>
          <value>Roof Area (ft^2)</value>
          <display_name>Roof Area (ft^2)</display_name>
        </choice>
        <choice>
          <value>Window Area (ft^2)</value>
          <display_name>Window Area (ft^2)</display_name>
        </choice>
        <choice>
          <value>Door Area (ft^2)</value>
          <display_name>Door Area (ft^2)</display_name>
        </choice>
        <choice>
          <value>Duct Unconditioned Surface Area (ft^2)</value>
          <display_name>Duct Unconditioned Surface Area (ft^2)</display_name>
        </choice>
        <choice>
          <value>Rim Joist Area, Above-Grade, Exterior (ft^2)</value>
          <display_name>Rim Joist Area, Above-Grade, Exterior (ft^2)</display_name>
        </choice>
        <choice>
          <value>Slab Perimeter, Exposed, Conditioned (ft)</value>
          <display_name>Slab Perimeter, Exposed, Conditioned (ft)</display_name>
        </choice>
        <choice>
          <value>Size, Heating System Primary (kBtu/h)</value>
          <display_name>Size, Heating System Primary (kBtu/h)</display_name>
        </choice>
        <choice>
          <value>Size, Heating System Secondary (kBtu/h)</value>
          <display_name>Size, Heating System Secondary (kBtu/h)</display_name>
        </choice>
        <choice>
          <value>Size, Cooling System Primary (kBtu/h)</value>
          <display_name>Size, Cooling System Primary (kBtu/h)</display_name>
        </choice>
        <choice>
          <value>Size, Heat Pump Backup Primary (kBtu/h)</value>
          <display_name>Size, Heat Pump Backup Primary (kBtu/h)</display_name>
        </choice>
        <choice>
          <value>Size, Water Heater (gal)</value>
          <display_name>Size, Water Heater (gal)</display_name>
        </choice>
        <choice>
          <value>Flow Rate, Mechanical Ventilation (cfm)</value>
          <display_name>Flow Rate, Mechanical Ventilation (cfm)</display_name>
        </choice>
      </choices>
    </argument>
    <argument>
      <name>option_19_cost_2_value</name>
      <display_name>Option 19 Cost 2 Value</display_name>
      <description>Total option 19 cost is the sum of all: (Cost N Value) x (Cost N Multiplier).</description>
      <type>Double</type>
      <units>$</units>
      <required>false</required>
      <model_dependent>false</model_dependent>
    </argument>
    <argument>
      <name>option_19_cost_2_multiplier</name>
      <display_name>Option 19 Cost 2 Multiplier</display_name>
      <description>Total option 19 cost is the sum of all: (Cost N Value) x (Cost N Multiplier).</description>
      <type>Choice</type>
      <required>false</required>
      <model_dependent>false</model_dependent>
      <default_value></default_value>
      <choices>
        <choice>
          <value></value>
          <display_name></display_name>
        </choice>
        <choice>
          <value>Fixed (1)</value>
          <display_name>Fixed (1)</display_name>
        </choice>
        <choice>
          <value>Wall Area, Above-Grade, Conditioned (ft^2)</value>
          <display_name>Wall Area, Above-Grade, Conditioned (ft^2)</display_name>
        </choice>
        <choice>
          <value>Wall Area, Above-Grade, Exterior (ft^2)</value>
          <display_name>Wall Area, Above-Grade, Exterior (ft^2)</display_name>
        </choice>
        <choice>
          <value>Wall Area, Below-Grade (ft^2)</value>
          <display_name>Wall Area, Below-Grade (ft^2)</display_name>
        </choice>
        <choice>
          <value>Floor Area, Conditioned (ft^2)</value>
          <display_name>Floor Area, Conditioned (ft^2)</display_name>
        </choice>
        <choice>
          <value>Floor Area, Conditioned * Infiltration Reduction (ft^2 * Delta ACH50)</value>
          <display_name>Floor Area, Conditioned * Infiltration Reduction (ft^2 * Delta ACH50)</display_name>
        </choice>
        <choice>
          <value>Floor Area, Lighting (ft^2)</value>
          <display_name>Floor Area, Lighting (ft^2)</display_name>
        </choice>
        <choice>
          <value>Floor Area, Attic (ft^2)</value>
          <display_name>Floor Area, Attic (ft^2)</display_name>
        </choice>
        <choice>
          <value>Floor Area, Attic * Insulation Increase (ft^2 * Delta R-value)</value>
          <display_name>Floor Area, Attic * Insulation Increase (ft^2 * Delta R-value)</display_name>
        </choice>
        <choice>
          <value>Roof Area (ft^2)</value>
          <display_name>Roof Area (ft^2)</display_name>
        </choice>
        <choice>
          <value>Window Area (ft^2)</value>
          <display_name>Window Area (ft^2)</display_name>
        </choice>
        <choice>
          <value>Door Area (ft^2)</value>
          <display_name>Door Area (ft^2)</display_name>
        </choice>
        <choice>
          <value>Duct Unconditioned Surface Area (ft^2)</value>
          <display_name>Duct Unconditioned Surface Area (ft^2)</display_name>
        </choice>
        <choice>
          <value>Rim Joist Area, Above-Grade, Exterior (ft^2)</value>
          <display_name>Rim Joist Area, Above-Grade, Exterior (ft^2)</display_name>
        </choice>
        <choice>
          <value>Slab Perimeter, Exposed, Conditioned (ft)</value>
          <display_name>Slab Perimeter, Exposed, Conditioned (ft)</display_name>
        </choice>
        <choice>
          <value>Size, Heating System Primary (kBtu/h)</value>
          <display_name>Size, Heating System Primary (kBtu/h)</display_name>
        </choice>
        <choice>
          <value>Size, Heating System Secondary (kBtu/h)</value>
          <display_name>Size, Heating System Secondary (kBtu/h)</display_name>
        </choice>
        <choice>
          <value>Size, Cooling System Primary (kBtu/h)</value>
          <display_name>Size, Cooling System Primary (kBtu/h)</display_name>
        </choice>
        <choice>
          <value>Size, Heat Pump Backup Primary (kBtu/h)</value>
          <display_name>Size, Heat Pump Backup Primary (kBtu/h)</display_name>
        </choice>
        <choice>
          <value>Size, Water Heater (gal)</value>
          <display_name>Size, Water Heater (gal)</display_name>
        </choice>
        <choice>
          <value>Flow Rate, Mechanical Ventilation (cfm)</value>
          <display_name>Flow Rate, Mechanical Ventilation (cfm)</display_name>
        </choice>
      </choices>
    </argument>
    <argument>
      <name>option_19_lifetime</name>
      <display_name>Option 19 Lifetime</display_name>
      <description>The option lifetime.</description>
      <type>Double</type>
      <units>years</units>
      <required>false</required>
      <model_dependent>false</model_dependent>
    </argument>
    <argument>
      <name>option_20</name>
      <display_name>Option 20</display_name>
      <description>Specify the parameter|option as found in resources\options_lookup.tsv.</description>
      <type>String</type>
      <required>false</required>
      <model_dependent>false</model_dependent>
    </argument>
    <argument>
      <name>option_20_apply_logic</name>
      <display_name>Option 20 Apply Logic</display_name>
      <description>Logic that specifies if the Option 20 upgrade will apply based on the existing building's options. Specify one or more parameter|option as found in resources\options_lookup.tsv. When multiple are included, they must be separated by '||' for OR and '&amp;&amp;' for AND, and using parentheses as appropriate. Prefix an option with '!' for not.</description>
      <type>String</type>
      <required>false</required>
      <model_dependent>false</model_dependent>
    </argument>
    <argument>
      <name>option_20_cost_1_value</name>
      <display_name>Option 20 Cost 1 Value</display_name>
      <description>Total option 20 cost is the sum of all: (Cost N Value) x (Cost N Multiplier).</description>
      <type>Double</type>
      <units>$</units>
      <required>false</required>
      <model_dependent>false</model_dependent>
    </argument>
    <argument>
      <name>option_20_cost_1_multiplier</name>
      <display_name>Option 20 Cost 1 Multiplier</display_name>
      <description>Total option 20 cost is the sum of all: (Cost N Value) x (Cost N Multiplier).</description>
      <type>Choice</type>
      <required>false</required>
      <model_dependent>false</model_dependent>
      <default_value></default_value>
      <choices>
        <choice>
          <value></value>
          <display_name></display_name>
        </choice>
        <choice>
          <value>Fixed (1)</value>
          <display_name>Fixed (1)</display_name>
        </choice>
        <choice>
          <value>Wall Area, Above-Grade, Conditioned (ft^2)</value>
          <display_name>Wall Area, Above-Grade, Conditioned (ft^2)</display_name>
        </choice>
        <choice>
          <value>Wall Area, Above-Grade, Exterior (ft^2)</value>
          <display_name>Wall Area, Above-Grade, Exterior (ft^2)</display_name>
        </choice>
        <choice>
          <value>Wall Area, Below-Grade (ft^2)</value>
          <display_name>Wall Area, Below-Grade (ft^2)</display_name>
        </choice>
        <choice>
          <value>Floor Area, Conditioned (ft^2)</value>
          <display_name>Floor Area, Conditioned (ft^2)</display_name>
        </choice>
        <choice>
          <value>Floor Area, Conditioned * Infiltration Reduction (ft^2 * Delta ACH50)</value>
          <display_name>Floor Area, Conditioned * Infiltration Reduction (ft^2 * Delta ACH50)</display_name>
        </choice>
        <choice>
          <value>Floor Area, Lighting (ft^2)</value>
          <display_name>Floor Area, Lighting (ft^2)</display_name>
        </choice>
        <choice>
          <value>Floor Area, Attic (ft^2)</value>
          <display_name>Floor Area, Attic (ft^2)</display_name>
        </choice>
        <choice>
          <value>Floor Area, Attic * Insulation Increase (ft^2 * Delta R-value)</value>
          <display_name>Floor Area, Attic * Insulation Increase (ft^2 * Delta R-value)</display_name>
        </choice>
        <choice>
          <value>Roof Area (ft^2)</value>
          <display_name>Roof Area (ft^2)</display_name>
        </choice>
        <choice>
          <value>Window Area (ft^2)</value>
          <display_name>Window Area (ft^2)</display_name>
        </choice>
        <choice>
          <value>Door Area (ft^2)</value>
          <display_name>Door Area (ft^2)</display_name>
        </choice>
        <choice>
          <value>Duct Unconditioned Surface Area (ft^2)</value>
          <display_name>Duct Unconditioned Surface Area (ft^2)</display_name>
        </choice>
        <choice>
          <value>Rim Joist Area, Above-Grade, Exterior (ft^2)</value>
          <display_name>Rim Joist Area, Above-Grade, Exterior (ft^2)</display_name>
        </choice>
        <choice>
          <value>Slab Perimeter, Exposed, Conditioned (ft)</value>
          <display_name>Slab Perimeter, Exposed, Conditioned (ft)</display_name>
        </choice>
        <choice>
          <value>Size, Heating System Primary (kBtu/h)</value>
          <display_name>Size, Heating System Primary (kBtu/h)</display_name>
        </choice>
        <choice>
          <value>Size, Heating System Secondary (kBtu/h)</value>
          <display_name>Size, Heating System Secondary (kBtu/h)</display_name>
        </choice>
        <choice>
          <value>Size, Cooling System Primary (kBtu/h)</value>
          <display_name>Size, Cooling System Primary (kBtu/h)</display_name>
        </choice>
        <choice>
          <value>Size, Heat Pump Backup Primary (kBtu/h)</value>
          <display_name>Size, Heat Pump Backup Primary (kBtu/h)</display_name>
        </choice>
        <choice>
          <value>Size, Water Heater (gal)</value>
          <display_name>Size, Water Heater (gal)</display_name>
        </choice>
        <choice>
          <value>Flow Rate, Mechanical Ventilation (cfm)</value>
          <display_name>Flow Rate, Mechanical Ventilation (cfm)</display_name>
        </choice>
      </choices>
    </argument>
    <argument>
      <name>option_20_cost_2_value</name>
      <display_name>Option 20 Cost 2 Value</display_name>
      <description>Total option 20 cost is the sum of all: (Cost N Value) x (Cost N Multiplier).</description>
      <type>Double</type>
      <units>$</units>
      <required>false</required>
      <model_dependent>false</model_dependent>
    </argument>
    <argument>
      <name>option_20_cost_2_multiplier</name>
      <display_name>Option 20 Cost 2 Multiplier</display_name>
      <description>Total option 20 cost is the sum of all: (Cost N Value) x (Cost N Multiplier).</description>
      <type>Choice</type>
      <required>false</required>
      <model_dependent>false</model_dependent>
      <default_value></default_value>
      <choices>
        <choice>
          <value></value>
          <display_name></display_name>
        </choice>
        <choice>
          <value>Fixed (1)</value>
          <display_name>Fixed (1)</display_name>
        </choice>
        <choice>
          <value>Wall Area, Above-Grade, Conditioned (ft^2)</value>
          <display_name>Wall Area, Above-Grade, Conditioned (ft^2)</display_name>
        </choice>
        <choice>
          <value>Wall Area, Above-Grade, Exterior (ft^2)</value>
          <display_name>Wall Area, Above-Grade, Exterior (ft^2)</display_name>
        </choice>
        <choice>
          <value>Wall Area, Below-Grade (ft^2)</value>
          <display_name>Wall Area, Below-Grade (ft^2)</display_name>
        </choice>
        <choice>
          <value>Floor Area, Conditioned (ft^2)</value>
          <display_name>Floor Area, Conditioned (ft^2)</display_name>
        </choice>
        <choice>
          <value>Floor Area, Conditioned * Infiltration Reduction (ft^2 * Delta ACH50)</value>
          <display_name>Floor Area, Conditioned * Infiltration Reduction (ft^2 * Delta ACH50)</display_name>
        </choice>
        <choice>
          <value>Floor Area, Lighting (ft^2)</value>
          <display_name>Floor Area, Lighting (ft^2)</display_name>
        </choice>
        <choice>
          <value>Floor Area, Attic (ft^2)</value>
          <display_name>Floor Area, Attic (ft^2)</display_name>
        </choice>
        <choice>
          <value>Floor Area, Attic * Insulation Increase (ft^2 * Delta R-value)</value>
          <display_name>Floor Area, Attic * Insulation Increase (ft^2 * Delta R-value)</display_name>
        </choice>
        <choice>
          <value>Roof Area (ft^2)</value>
          <display_name>Roof Area (ft^2)</display_name>
        </choice>
        <choice>
          <value>Window Area (ft^2)</value>
          <display_name>Window Area (ft^2)</display_name>
        </choice>
        <choice>
          <value>Door Area (ft^2)</value>
          <display_name>Door Area (ft^2)</display_name>
        </choice>
        <choice>
          <value>Duct Unconditioned Surface Area (ft^2)</value>
          <display_name>Duct Unconditioned Surface Area (ft^2)</display_name>
        </choice>
        <choice>
          <value>Rim Joist Area, Above-Grade, Exterior (ft^2)</value>
          <display_name>Rim Joist Area, Above-Grade, Exterior (ft^2)</display_name>
        </choice>
        <choice>
          <value>Slab Perimeter, Exposed, Conditioned (ft)</value>
          <display_name>Slab Perimeter, Exposed, Conditioned (ft)</display_name>
        </choice>
        <choice>
          <value>Size, Heating System Primary (kBtu/h)</value>
          <display_name>Size, Heating System Primary (kBtu/h)</display_name>
        </choice>
        <choice>
          <value>Size, Heating System Secondary (kBtu/h)</value>
          <display_name>Size, Heating System Secondary (kBtu/h)</display_name>
        </choice>
        <choice>
          <value>Size, Cooling System Primary (kBtu/h)</value>
          <display_name>Size, Cooling System Primary (kBtu/h)</display_name>
        </choice>
        <choice>
          <value>Size, Heat Pump Backup Primary (kBtu/h)</value>
          <display_name>Size, Heat Pump Backup Primary (kBtu/h)</display_name>
        </choice>
        <choice>
          <value>Size, Water Heater (gal)</value>
          <display_name>Size, Water Heater (gal)</display_name>
        </choice>
        <choice>
          <value>Flow Rate, Mechanical Ventilation (cfm)</value>
          <display_name>Flow Rate, Mechanical Ventilation (cfm)</display_name>
        </choice>
      </choices>
    </argument>
    <argument>
      <name>option_20_lifetime</name>
      <display_name>Option 20 Lifetime</display_name>
      <description>The option lifetime.</description>
      <type>Double</type>
      <units>years</units>
      <required>false</required>
      <model_dependent>false</model_dependent>
    </argument>
    <argument>
      <name>option_21</name>
      <display_name>Option 21</display_name>
      <description>Specify the parameter|option as found in resources\options_lookup.tsv.</description>
      <type>String</type>
      <required>false</required>
      <model_dependent>false</model_dependent>
    </argument>
    <argument>
      <name>option_21_apply_logic</name>
      <display_name>Option 21 Apply Logic</display_name>
      <description>Logic that specifies if the Option 21 upgrade will apply based on the existing building's options. Specify one or more parameter|option as found in resources\options_lookup.tsv. When multiple are included, they must be separated by '||' for OR and '&amp;&amp;' for AND, and using parentheses as appropriate. Prefix an option with '!' for not.</description>
      <type>String</type>
      <required>false</required>
      <model_dependent>false</model_dependent>
    </argument>
    <argument>
      <name>option_21_cost_1_value</name>
      <display_name>Option 21 Cost 1 Value</display_name>
      <description>Total option 21 cost is the sum of all: (Cost N Value) x (Cost N Multiplier).</description>
      <type>Double</type>
      <units>$</units>
      <required>false</required>
      <model_dependent>false</model_dependent>
    </argument>
    <argument>
      <name>option_21_cost_1_multiplier</name>
      <display_name>Option 21 Cost 1 Multiplier</display_name>
      <description>Total option 21 cost is the sum of all: (Cost N Value) x (Cost N Multiplier).</description>
      <type>Choice</type>
      <required>false</required>
      <model_dependent>false</model_dependent>
      <default_value></default_value>
      <choices>
        <choice>
          <value></value>
          <display_name></display_name>
        </choice>
        <choice>
          <value>Fixed (1)</value>
          <display_name>Fixed (1)</display_name>
        </choice>
        <choice>
          <value>Wall Area, Above-Grade, Conditioned (ft^2)</value>
          <display_name>Wall Area, Above-Grade, Conditioned (ft^2)</display_name>
        </choice>
        <choice>
          <value>Wall Area, Above-Grade, Exterior (ft^2)</value>
          <display_name>Wall Area, Above-Grade, Exterior (ft^2)</display_name>
        </choice>
        <choice>
          <value>Wall Area, Below-Grade (ft^2)</value>
          <display_name>Wall Area, Below-Grade (ft^2)</display_name>
        </choice>
        <choice>
          <value>Floor Area, Conditioned (ft^2)</value>
          <display_name>Floor Area, Conditioned (ft^2)</display_name>
        </choice>
        <choice>
          <value>Floor Area, Conditioned * Infiltration Reduction (ft^2 * Delta ACH50)</value>
          <display_name>Floor Area, Conditioned * Infiltration Reduction (ft^2 * Delta ACH50)</display_name>
        </choice>
        <choice>
          <value>Floor Area, Lighting (ft^2)</value>
          <display_name>Floor Area, Lighting (ft^2)</display_name>
        </choice>
        <choice>
          <value>Floor Area, Attic (ft^2)</value>
          <display_name>Floor Area, Attic (ft^2)</display_name>
        </choice>
        <choice>
          <value>Floor Area, Attic * Insulation Increase (ft^2 * Delta R-value)</value>
          <display_name>Floor Area, Attic * Insulation Increase (ft^2 * Delta R-value)</display_name>
        </choice>
        <choice>
          <value>Roof Area (ft^2)</value>
          <display_name>Roof Area (ft^2)</display_name>
        </choice>
        <choice>
          <value>Window Area (ft^2)</value>
          <display_name>Window Area (ft^2)</display_name>
        </choice>
        <choice>
          <value>Door Area (ft^2)</value>
          <display_name>Door Area (ft^2)</display_name>
        </choice>
        <choice>
          <value>Duct Unconditioned Surface Area (ft^2)</value>
          <display_name>Duct Unconditioned Surface Area (ft^2)</display_name>
        </choice>
        <choice>
          <value>Rim Joist Area, Above-Grade, Exterior (ft^2)</value>
          <display_name>Rim Joist Area, Above-Grade, Exterior (ft^2)</display_name>
        </choice>
        <choice>
          <value>Slab Perimeter, Exposed, Conditioned (ft)</value>
          <display_name>Slab Perimeter, Exposed, Conditioned (ft)</display_name>
        </choice>
        <choice>
          <value>Size, Heating System Primary (kBtu/h)</value>
          <display_name>Size, Heating System Primary (kBtu/h)</display_name>
        </choice>
        <choice>
          <value>Size, Heating System Secondary (kBtu/h)</value>
          <display_name>Size, Heating System Secondary (kBtu/h)</display_name>
        </choice>
        <choice>
          <value>Size, Cooling System Primary (kBtu/h)</value>
          <display_name>Size, Cooling System Primary (kBtu/h)</display_name>
        </choice>
        <choice>
          <value>Size, Heat Pump Backup Primary (kBtu/h)</value>
          <display_name>Size, Heat Pump Backup Primary (kBtu/h)</display_name>
        </choice>
        <choice>
          <value>Size, Water Heater (gal)</value>
          <display_name>Size, Water Heater (gal)</display_name>
        </choice>
        <choice>
          <value>Flow Rate, Mechanical Ventilation (cfm)</value>
          <display_name>Flow Rate, Mechanical Ventilation (cfm)</display_name>
        </choice>
      </choices>
    </argument>
    <argument>
      <name>option_21_cost_2_value</name>
      <display_name>Option 21 Cost 2 Value</display_name>
      <description>Total option 21 cost is the sum of all: (Cost N Value) x (Cost N Multiplier).</description>
      <type>Double</type>
      <units>$</units>
      <required>false</required>
      <model_dependent>false</model_dependent>
    </argument>
    <argument>
      <name>option_21_cost_2_multiplier</name>
      <display_name>Option 21 Cost 2 Multiplier</display_name>
      <description>Total option 21 cost is the sum of all: (Cost N Value) x (Cost N Multiplier).</description>
      <type>Choice</type>
      <required>false</required>
      <model_dependent>false</model_dependent>
      <default_value></default_value>
      <choices>
        <choice>
          <value></value>
          <display_name></display_name>
        </choice>
        <choice>
          <value>Fixed (1)</value>
          <display_name>Fixed (1)</display_name>
        </choice>
        <choice>
          <value>Wall Area, Above-Grade, Conditioned (ft^2)</value>
          <display_name>Wall Area, Above-Grade, Conditioned (ft^2)</display_name>
        </choice>
        <choice>
          <value>Wall Area, Above-Grade, Exterior (ft^2)</value>
          <display_name>Wall Area, Above-Grade, Exterior (ft^2)</display_name>
        </choice>
        <choice>
          <value>Wall Area, Below-Grade (ft^2)</value>
          <display_name>Wall Area, Below-Grade (ft^2)</display_name>
        </choice>
        <choice>
          <value>Floor Area, Conditioned (ft^2)</value>
          <display_name>Floor Area, Conditioned (ft^2)</display_name>
        </choice>
        <choice>
          <value>Floor Area, Conditioned * Infiltration Reduction (ft^2 * Delta ACH50)</value>
          <display_name>Floor Area, Conditioned * Infiltration Reduction (ft^2 * Delta ACH50)</display_name>
        </choice>
        <choice>
          <value>Floor Area, Lighting (ft^2)</value>
          <display_name>Floor Area, Lighting (ft^2)</display_name>
        </choice>
        <choice>
          <value>Floor Area, Attic (ft^2)</value>
          <display_name>Floor Area, Attic (ft^2)</display_name>
        </choice>
        <choice>
          <value>Floor Area, Attic * Insulation Increase (ft^2 * Delta R-value)</value>
          <display_name>Floor Area, Attic * Insulation Increase (ft^2 * Delta R-value)</display_name>
        </choice>
        <choice>
          <value>Roof Area (ft^2)</value>
          <display_name>Roof Area (ft^2)</display_name>
        </choice>
        <choice>
          <value>Window Area (ft^2)</value>
          <display_name>Window Area (ft^2)</display_name>
        </choice>
        <choice>
          <value>Door Area (ft^2)</value>
          <display_name>Door Area (ft^2)</display_name>
        </choice>
        <choice>
          <value>Duct Unconditioned Surface Area (ft^2)</value>
          <display_name>Duct Unconditioned Surface Area (ft^2)</display_name>
        </choice>
        <choice>
          <value>Rim Joist Area, Above-Grade, Exterior (ft^2)</value>
          <display_name>Rim Joist Area, Above-Grade, Exterior (ft^2)</display_name>
        </choice>
        <choice>
          <value>Slab Perimeter, Exposed, Conditioned (ft)</value>
          <display_name>Slab Perimeter, Exposed, Conditioned (ft)</display_name>
        </choice>
        <choice>
          <value>Size, Heating System Primary (kBtu/h)</value>
          <display_name>Size, Heating System Primary (kBtu/h)</display_name>
        </choice>
        <choice>
          <value>Size, Heating System Secondary (kBtu/h)</value>
          <display_name>Size, Heating System Secondary (kBtu/h)</display_name>
        </choice>
        <choice>
          <value>Size, Cooling System Primary (kBtu/h)</value>
          <display_name>Size, Cooling System Primary (kBtu/h)</display_name>
        </choice>
        <choice>
          <value>Size, Heat Pump Backup Primary (kBtu/h)</value>
          <display_name>Size, Heat Pump Backup Primary (kBtu/h)</display_name>
        </choice>
        <choice>
          <value>Size, Water Heater (gal)</value>
          <display_name>Size, Water Heater (gal)</display_name>
        </choice>
        <choice>
          <value>Flow Rate, Mechanical Ventilation (cfm)</value>
          <display_name>Flow Rate, Mechanical Ventilation (cfm)</display_name>
        </choice>
      </choices>
    </argument>
    <argument>
      <name>option_21_lifetime</name>
      <display_name>Option 21 Lifetime</display_name>
      <description>The option lifetime.</description>
      <type>Double</type>
      <units>years</units>
      <required>false</required>
      <model_dependent>false</model_dependent>
    </argument>
    <argument>
      <name>option_22</name>
      <display_name>Option 22</display_name>
      <description>Specify the parameter|option as found in resources\options_lookup.tsv.</description>
      <type>String</type>
      <required>false</required>
      <model_dependent>false</model_dependent>
    </argument>
    <argument>
      <name>option_22_apply_logic</name>
      <display_name>Option 22 Apply Logic</display_name>
      <description>Logic that specifies if the Option 22 upgrade will apply based on the existing building's options. Specify one or more parameter|option as found in resources\options_lookup.tsv. When multiple are included, they must be separated by '||' for OR and '&amp;&amp;' for AND, and using parentheses as appropriate. Prefix an option with '!' for not.</description>
      <type>String</type>
      <required>false</required>
      <model_dependent>false</model_dependent>
    </argument>
    <argument>
      <name>option_22_cost_1_value</name>
      <display_name>Option 22 Cost 1 Value</display_name>
      <description>Total option 22 cost is the sum of all: (Cost N Value) x (Cost N Multiplier).</description>
      <type>Double</type>
      <units>$</units>
      <required>false</required>
      <model_dependent>false</model_dependent>
    </argument>
    <argument>
      <name>option_22_cost_1_multiplier</name>
      <display_name>Option 22 Cost 1 Multiplier</display_name>
      <description>Total option 22 cost is the sum of all: (Cost N Value) x (Cost N Multiplier).</description>
      <type>Choice</type>
      <required>false</required>
      <model_dependent>false</model_dependent>
      <default_value></default_value>
      <choices>
        <choice>
          <value></value>
          <display_name></display_name>
        </choice>
        <choice>
          <value>Fixed (1)</value>
          <display_name>Fixed (1)</display_name>
        </choice>
        <choice>
          <value>Wall Area, Above-Grade, Conditioned (ft^2)</value>
          <display_name>Wall Area, Above-Grade, Conditioned (ft^2)</display_name>
        </choice>
        <choice>
          <value>Wall Area, Above-Grade, Exterior (ft^2)</value>
          <display_name>Wall Area, Above-Grade, Exterior (ft^2)</display_name>
        </choice>
        <choice>
          <value>Wall Area, Below-Grade (ft^2)</value>
          <display_name>Wall Area, Below-Grade (ft^2)</display_name>
        </choice>
        <choice>
          <value>Floor Area, Conditioned (ft^2)</value>
          <display_name>Floor Area, Conditioned (ft^2)</display_name>
        </choice>
        <choice>
          <value>Floor Area, Conditioned * Infiltration Reduction (ft^2 * Delta ACH50)</value>
          <display_name>Floor Area, Conditioned * Infiltration Reduction (ft^2 * Delta ACH50)</display_name>
        </choice>
        <choice>
          <value>Floor Area, Lighting (ft^2)</value>
          <display_name>Floor Area, Lighting (ft^2)</display_name>
        </choice>
        <choice>
          <value>Floor Area, Attic (ft^2)</value>
          <display_name>Floor Area, Attic (ft^2)</display_name>
        </choice>
        <choice>
          <value>Floor Area, Attic * Insulation Increase (ft^2 * Delta R-value)</value>
          <display_name>Floor Area, Attic * Insulation Increase (ft^2 * Delta R-value)</display_name>
        </choice>
        <choice>
          <value>Roof Area (ft^2)</value>
          <display_name>Roof Area (ft^2)</display_name>
        </choice>
        <choice>
          <value>Window Area (ft^2)</value>
          <display_name>Window Area (ft^2)</display_name>
        </choice>
        <choice>
          <value>Door Area (ft^2)</value>
          <display_name>Door Area (ft^2)</display_name>
        </choice>
        <choice>
          <value>Duct Unconditioned Surface Area (ft^2)</value>
          <display_name>Duct Unconditioned Surface Area (ft^2)</display_name>
        </choice>
        <choice>
          <value>Rim Joist Area, Above-Grade, Exterior (ft^2)</value>
          <display_name>Rim Joist Area, Above-Grade, Exterior (ft^2)</display_name>
        </choice>
        <choice>
          <value>Slab Perimeter, Exposed, Conditioned (ft)</value>
          <display_name>Slab Perimeter, Exposed, Conditioned (ft)</display_name>
        </choice>
        <choice>
          <value>Size, Heating System Primary (kBtu/h)</value>
          <display_name>Size, Heating System Primary (kBtu/h)</display_name>
        </choice>
        <choice>
          <value>Size, Heating System Secondary (kBtu/h)</value>
          <display_name>Size, Heating System Secondary (kBtu/h)</display_name>
        </choice>
        <choice>
          <value>Size, Cooling System Primary (kBtu/h)</value>
          <display_name>Size, Cooling System Primary (kBtu/h)</display_name>
        </choice>
        <choice>
          <value>Size, Heat Pump Backup Primary (kBtu/h)</value>
          <display_name>Size, Heat Pump Backup Primary (kBtu/h)</display_name>
        </choice>
        <choice>
          <value>Size, Water Heater (gal)</value>
          <display_name>Size, Water Heater (gal)</display_name>
        </choice>
        <choice>
          <value>Flow Rate, Mechanical Ventilation (cfm)</value>
          <display_name>Flow Rate, Mechanical Ventilation (cfm)</display_name>
        </choice>
      </choices>
    </argument>
    <argument>
      <name>option_22_cost_2_value</name>
      <display_name>Option 22 Cost 2 Value</display_name>
      <description>Total option 22 cost is the sum of all: (Cost N Value) x (Cost N Multiplier).</description>
      <type>Double</type>
      <units>$</units>
      <required>false</required>
      <model_dependent>false</model_dependent>
    </argument>
    <argument>
      <name>option_22_cost_2_multiplier</name>
      <display_name>Option 22 Cost 2 Multiplier</display_name>
      <description>Total option 22 cost is the sum of all: (Cost N Value) x (Cost N Multiplier).</description>
      <type>Choice</type>
      <required>false</required>
      <model_dependent>false</model_dependent>
      <default_value></default_value>
      <choices>
        <choice>
          <value></value>
          <display_name></display_name>
        </choice>
        <choice>
          <value>Fixed (1)</value>
          <display_name>Fixed (1)</display_name>
        </choice>
        <choice>
          <value>Wall Area, Above-Grade, Conditioned (ft^2)</value>
          <display_name>Wall Area, Above-Grade, Conditioned (ft^2)</display_name>
        </choice>
        <choice>
          <value>Wall Area, Above-Grade, Exterior (ft^2)</value>
          <display_name>Wall Area, Above-Grade, Exterior (ft^2)</display_name>
        </choice>
        <choice>
          <value>Wall Area, Below-Grade (ft^2)</value>
          <display_name>Wall Area, Below-Grade (ft^2)</display_name>
        </choice>
        <choice>
          <value>Floor Area, Conditioned (ft^2)</value>
          <display_name>Floor Area, Conditioned (ft^2)</display_name>
        </choice>
        <choice>
          <value>Floor Area, Conditioned * Infiltration Reduction (ft^2 * Delta ACH50)</value>
          <display_name>Floor Area, Conditioned * Infiltration Reduction (ft^2 * Delta ACH50)</display_name>
        </choice>
        <choice>
          <value>Floor Area, Lighting (ft^2)</value>
          <display_name>Floor Area, Lighting (ft^2)</display_name>
        </choice>
        <choice>
          <value>Floor Area, Attic (ft^2)</value>
          <display_name>Floor Area, Attic (ft^2)</display_name>
        </choice>
        <choice>
          <value>Floor Area, Attic * Insulation Increase (ft^2 * Delta R-value)</value>
          <display_name>Floor Area, Attic * Insulation Increase (ft^2 * Delta R-value)</display_name>
        </choice>
        <choice>
          <value>Roof Area (ft^2)</value>
          <display_name>Roof Area (ft^2)</display_name>
        </choice>
        <choice>
          <value>Window Area (ft^2)</value>
          <display_name>Window Area (ft^2)</display_name>
        </choice>
        <choice>
          <value>Door Area (ft^2)</value>
          <display_name>Door Area (ft^2)</display_name>
        </choice>
        <choice>
          <value>Duct Unconditioned Surface Area (ft^2)</value>
          <display_name>Duct Unconditioned Surface Area (ft^2)</display_name>
        </choice>
        <choice>
          <value>Rim Joist Area, Above-Grade, Exterior (ft^2)</value>
          <display_name>Rim Joist Area, Above-Grade, Exterior (ft^2)</display_name>
        </choice>
        <choice>
          <value>Slab Perimeter, Exposed, Conditioned (ft)</value>
          <display_name>Slab Perimeter, Exposed, Conditioned (ft)</display_name>
        </choice>
        <choice>
          <value>Size, Heating System Primary (kBtu/h)</value>
          <display_name>Size, Heating System Primary (kBtu/h)</display_name>
        </choice>
        <choice>
          <value>Size, Heating System Secondary (kBtu/h)</value>
          <display_name>Size, Heating System Secondary (kBtu/h)</display_name>
        </choice>
        <choice>
          <value>Size, Cooling System Primary (kBtu/h)</value>
          <display_name>Size, Cooling System Primary (kBtu/h)</display_name>
        </choice>
        <choice>
          <value>Size, Heat Pump Backup Primary (kBtu/h)</value>
          <display_name>Size, Heat Pump Backup Primary (kBtu/h)</display_name>
        </choice>
        <choice>
          <value>Size, Water Heater (gal)</value>
          <display_name>Size, Water Heater (gal)</display_name>
        </choice>
        <choice>
          <value>Flow Rate, Mechanical Ventilation (cfm)</value>
          <display_name>Flow Rate, Mechanical Ventilation (cfm)</display_name>
        </choice>
      </choices>
    </argument>
    <argument>
      <name>option_22_lifetime</name>
      <display_name>Option 22 Lifetime</display_name>
      <description>The option lifetime.</description>
      <type>Double</type>
      <units>years</units>
      <required>false</required>
      <model_dependent>false</model_dependent>
    </argument>
    <argument>
      <name>option_23</name>
      <display_name>Option 23</display_name>
      <description>Specify the parameter|option as found in resources\options_lookup.tsv.</description>
      <type>String</type>
      <required>false</required>
      <model_dependent>false</model_dependent>
    </argument>
    <argument>
      <name>option_23_apply_logic</name>
      <display_name>Option 23 Apply Logic</display_name>
      <description>Logic that specifies if the Option 23 upgrade will apply based on the existing building's options. Specify one or more parameter|option as found in resources\options_lookup.tsv. When multiple are included, they must be separated by '||' for OR and '&amp;&amp;' for AND, and using parentheses as appropriate. Prefix an option with '!' for not.</description>
      <type>String</type>
      <required>false</required>
      <model_dependent>false</model_dependent>
    </argument>
    <argument>
      <name>option_23_cost_1_value</name>
      <display_name>Option 23 Cost 1 Value</display_name>
      <description>Total option 23 cost is the sum of all: (Cost N Value) x (Cost N Multiplier).</description>
      <type>Double</type>
      <units>$</units>
      <required>false</required>
      <model_dependent>false</model_dependent>
    </argument>
    <argument>
      <name>option_23_cost_1_multiplier</name>
      <display_name>Option 23 Cost 1 Multiplier</display_name>
      <description>Total option 23 cost is the sum of all: (Cost N Value) x (Cost N Multiplier).</description>
      <type>Choice</type>
      <required>false</required>
      <model_dependent>false</model_dependent>
      <default_value></default_value>
      <choices>
        <choice>
          <value></value>
          <display_name></display_name>
        </choice>
        <choice>
          <value>Fixed (1)</value>
          <display_name>Fixed (1)</display_name>
        </choice>
        <choice>
          <value>Wall Area, Above-Grade, Conditioned (ft^2)</value>
          <display_name>Wall Area, Above-Grade, Conditioned (ft^2)</display_name>
        </choice>
        <choice>
          <value>Wall Area, Above-Grade, Exterior (ft^2)</value>
          <display_name>Wall Area, Above-Grade, Exterior (ft^2)</display_name>
        </choice>
        <choice>
          <value>Wall Area, Below-Grade (ft^2)</value>
          <display_name>Wall Area, Below-Grade (ft^2)</display_name>
        </choice>
        <choice>
          <value>Floor Area, Conditioned (ft^2)</value>
          <display_name>Floor Area, Conditioned (ft^2)</display_name>
        </choice>
        <choice>
          <value>Floor Area, Conditioned * Infiltration Reduction (ft^2 * Delta ACH50)</value>
          <display_name>Floor Area, Conditioned * Infiltration Reduction (ft^2 * Delta ACH50)</display_name>
        </choice>
        <choice>
          <value>Floor Area, Lighting (ft^2)</value>
          <display_name>Floor Area, Lighting (ft^2)</display_name>
        </choice>
        <choice>
          <value>Floor Area, Attic (ft^2)</value>
          <display_name>Floor Area, Attic (ft^2)</display_name>
        </choice>
        <choice>
          <value>Floor Area, Attic * Insulation Increase (ft^2 * Delta R-value)</value>
          <display_name>Floor Area, Attic * Insulation Increase (ft^2 * Delta R-value)</display_name>
        </choice>
        <choice>
          <value>Roof Area (ft^2)</value>
          <display_name>Roof Area (ft^2)</display_name>
        </choice>
        <choice>
          <value>Window Area (ft^2)</value>
          <display_name>Window Area (ft^2)</display_name>
        </choice>
        <choice>
          <value>Door Area (ft^2)</value>
          <display_name>Door Area (ft^2)</display_name>
        </choice>
        <choice>
          <value>Duct Unconditioned Surface Area (ft^2)</value>
          <display_name>Duct Unconditioned Surface Area (ft^2)</display_name>
        </choice>
        <choice>
          <value>Rim Joist Area, Above-Grade, Exterior (ft^2)</value>
          <display_name>Rim Joist Area, Above-Grade, Exterior (ft^2)</display_name>
        </choice>
        <choice>
          <value>Slab Perimeter, Exposed, Conditioned (ft)</value>
          <display_name>Slab Perimeter, Exposed, Conditioned (ft)</display_name>
        </choice>
        <choice>
          <value>Size, Heating System Primary (kBtu/h)</value>
          <display_name>Size, Heating System Primary (kBtu/h)</display_name>
        </choice>
        <choice>
          <value>Size, Heating System Secondary (kBtu/h)</value>
          <display_name>Size, Heating System Secondary (kBtu/h)</display_name>
        </choice>
        <choice>
          <value>Size, Cooling System Primary (kBtu/h)</value>
          <display_name>Size, Cooling System Primary (kBtu/h)</display_name>
        </choice>
        <choice>
          <value>Size, Heat Pump Backup Primary (kBtu/h)</value>
          <display_name>Size, Heat Pump Backup Primary (kBtu/h)</display_name>
        </choice>
        <choice>
          <value>Size, Water Heater (gal)</value>
          <display_name>Size, Water Heater (gal)</display_name>
        </choice>
        <choice>
          <value>Flow Rate, Mechanical Ventilation (cfm)</value>
          <display_name>Flow Rate, Mechanical Ventilation (cfm)</display_name>
        </choice>
      </choices>
    </argument>
    <argument>
      <name>option_23_cost_2_value</name>
      <display_name>Option 23 Cost 2 Value</display_name>
      <description>Total option 23 cost is the sum of all: (Cost N Value) x (Cost N Multiplier).</description>
      <type>Double</type>
      <units>$</units>
      <required>false</required>
      <model_dependent>false</model_dependent>
    </argument>
    <argument>
      <name>option_23_cost_2_multiplier</name>
      <display_name>Option 23 Cost 2 Multiplier</display_name>
      <description>Total option 23 cost is the sum of all: (Cost N Value) x (Cost N Multiplier).</description>
      <type>Choice</type>
      <required>false</required>
      <model_dependent>false</model_dependent>
      <default_value></default_value>
      <choices>
        <choice>
          <value></value>
          <display_name></display_name>
        </choice>
        <choice>
          <value>Fixed (1)</value>
          <display_name>Fixed (1)</display_name>
        </choice>
        <choice>
          <value>Wall Area, Above-Grade, Conditioned (ft^2)</value>
          <display_name>Wall Area, Above-Grade, Conditioned (ft^2)</display_name>
        </choice>
        <choice>
          <value>Wall Area, Above-Grade, Exterior (ft^2)</value>
          <display_name>Wall Area, Above-Grade, Exterior (ft^2)</display_name>
        </choice>
        <choice>
          <value>Wall Area, Below-Grade (ft^2)</value>
          <display_name>Wall Area, Below-Grade (ft^2)</display_name>
        </choice>
        <choice>
          <value>Floor Area, Conditioned (ft^2)</value>
          <display_name>Floor Area, Conditioned (ft^2)</display_name>
        </choice>
        <choice>
          <value>Floor Area, Conditioned * Infiltration Reduction (ft^2 * Delta ACH50)</value>
          <display_name>Floor Area, Conditioned * Infiltration Reduction (ft^2 * Delta ACH50)</display_name>
        </choice>
        <choice>
          <value>Floor Area, Lighting (ft^2)</value>
          <display_name>Floor Area, Lighting (ft^2)</display_name>
        </choice>
        <choice>
          <value>Floor Area, Attic (ft^2)</value>
          <display_name>Floor Area, Attic (ft^2)</display_name>
        </choice>
        <choice>
          <value>Floor Area, Attic * Insulation Increase (ft^2 * Delta R-value)</value>
          <display_name>Floor Area, Attic * Insulation Increase (ft^2 * Delta R-value)</display_name>
        </choice>
        <choice>
          <value>Roof Area (ft^2)</value>
          <display_name>Roof Area (ft^2)</display_name>
        </choice>
        <choice>
          <value>Window Area (ft^2)</value>
          <display_name>Window Area (ft^2)</display_name>
        </choice>
        <choice>
          <value>Door Area (ft^2)</value>
          <display_name>Door Area (ft^2)</display_name>
        </choice>
        <choice>
          <value>Duct Unconditioned Surface Area (ft^2)</value>
          <display_name>Duct Unconditioned Surface Area (ft^2)</display_name>
        </choice>
        <choice>
          <value>Rim Joist Area, Above-Grade, Exterior (ft^2)</value>
          <display_name>Rim Joist Area, Above-Grade, Exterior (ft^2)</display_name>
        </choice>
        <choice>
          <value>Slab Perimeter, Exposed, Conditioned (ft)</value>
          <display_name>Slab Perimeter, Exposed, Conditioned (ft)</display_name>
        </choice>
        <choice>
          <value>Size, Heating System Primary (kBtu/h)</value>
          <display_name>Size, Heating System Primary (kBtu/h)</display_name>
        </choice>
        <choice>
          <value>Size, Heating System Secondary (kBtu/h)</value>
          <display_name>Size, Heating System Secondary (kBtu/h)</display_name>
        </choice>
        <choice>
          <value>Size, Cooling System Primary (kBtu/h)</value>
          <display_name>Size, Cooling System Primary (kBtu/h)</display_name>
        </choice>
        <choice>
          <value>Size, Heat Pump Backup Primary (kBtu/h)</value>
          <display_name>Size, Heat Pump Backup Primary (kBtu/h)</display_name>
        </choice>
        <choice>
          <value>Size, Water Heater (gal)</value>
          <display_name>Size, Water Heater (gal)</display_name>
        </choice>
        <choice>
          <value>Flow Rate, Mechanical Ventilation (cfm)</value>
          <display_name>Flow Rate, Mechanical Ventilation (cfm)</display_name>
        </choice>
      </choices>
    </argument>
    <argument>
      <name>option_23_lifetime</name>
      <display_name>Option 23 Lifetime</display_name>
      <description>The option lifetime.</description>
      <type>Double</type>
      <units>years</units>
      <required>false</required>
      <model_dependent>false</model_dependent>
    </argument>
    <argument>
      <name>option_24</name>
      <display_name>Option 24</display_name>
      <description>Specify the parameter|option as found in resources\options_lookup.tsv.</description>
      <type>String</type>
      <required>false</required>
      <model_dependent>false</model_dependent>
    </argument>
    <argument>
      <name>option_24_apply_logic</name>
      <display_name>Option 24 Apply Logic</display_name>
      <description>Logic that specifies if the Option 24 upgrade will apply based on the existing building's options. Specify one or more parameter|option as found in resources\options_lookup.tsv. When multiple are included, they must be separated by '||' for OR and '&amp;&amp;' for AND, and using parentheses as appropriate. Prefix an option with '!' for not.</description>
      <type>String</type>
      <required>false</required>
      <model_dependent>false</model_dependent>
    </argument>
    <argument>
      <name>option_24_cost_1_value</name>
      <display_name>Option 24 Cost 1 Value</display_name>
      <description>Total option 24 cost is the sum of all: (Cost N Value) x (Cost N Multiplier).</description>
      <type>Double</type>
      <units>$</units>
      <required>false</required>
      <model_dependent>false</model_dependent>
    </argument>
    <argument>
      <name>option_24_cost_1_multiplier</name>
      <display_name>Option 24 Cost 1 Multiplier</display_name>
      <description>Total option 24 cost is the sum of all: (Cost N Value) x (Cost N Multiplier).</description>
      <type>Choice</type>
      <required>false</required>
      <model_dependent>false</model_dependent>
      <default_value></default_value>
      <choices>
        <choice>
          <value></value>
          <display_name></display_name>
        </choice>
        <choice>
          <value>Fixed (1)</value>
          <display_name>Fixed (1)</display_name>
        </choice>
        <choice>
          <value>Wall Area, Above-Grade, Conditioned (ft^2)</value>
          <display_name>Wall Area, Above-Grade, Conditioned (ft^2)</display_name>
        </choice>
        <choice>
          <value>Wall Area, Above-Grade, Exterior (ft^2)</value>
          <display_name>Wall Area, Above-Grade, Exterior (ft^2)</display_name>
        </choice>
        <choice>
          <value>Wall Area, Below-Grade (ft^2)</value>
          <display_name>Wall Area, Below-Grade (ft^2)</display_name>
        </choice>
        <choice>
          <value>Floor Area, Conditioned (ft^2)</value>
          <display_name>Floor Area, Conditioned (ft^2)</display_name>
        </choice>
        <choice>
          <value>Floor Area, Conditioned * Infiltration Reduction (ft^2 * Delta ACH50)</value>
          <display_name>Floor Area, Conditioned * Infiltration Reduction (ft^2 * Delta ACH50)</display_name>
        </choice>
        <choice>
          <value>Floor Area, Lighting (ft^2)</value>
          <display_name>Floor Area, Lighting (ft^2)</display_name>
        </choice>
        <choice>
          <value>Floor Area, Attic (ft^2)</value>
          <display_name>Floor Area, Attic (ft^2)</display_name>
        </choice>
        <choice>
          <value>Floor Area, Attic * Insulation Increase (ft^2 * Delta R-value)</value>
          <display_name>Floor Area, Attic * Insulation Increase (ft^2 * Delta R-value)</display_name>
        </choice>
        <choice>
          <value>Roof Area (ft^2)</value>
          <display_name>Roof Area (ft^2)</display_name>
        </choice>
        <choice>
          <value>Window Area (ft^2)</value>
          <display_name>Window Area (ft^2)</display_name>
        </choice>
        <choice>
          <value>Door Area (ft^2)</value>
          <display_name>Door Area (ft^2)</display_name>
        </choice>
        <choice>
          <value>Duct Unconditioned Surface Area (ft^2)</value>
          <display_name>Duct Unconditioned Surface Area (ft^2)</display_name>
        </choice>
        <choice>
          <value>Rim Joist Area, Above-Grade, Exterior (ft^2)</value>
          <display_name>Rim Joist Area, Above-Grade, Exterior (ft^2)</display_name>
        </choice>
        <choice>
          <value>Slab Perimeter, Exposed, Conditioned (ft)</value>
          <display_name>Slab Perimeter, Exposed, Conditioned (ft)</display_name>
        </choice>
        <choice>
          <value>Size, Heating System Primary (kBtu/h)</value>
          <display_name>Size, Heating System Primary (kBtu/h)</display_name>
        </choice>
        <choice>
          <value>Size, Heating System Secondary (kBtu/h)</value>
          <display_name>Size, Heating System Secondary (kBtu/h)</display_name>
        </choice>
        <choice>
          <value>Size, Cooling System Primary (kBtu/h)</value>
          <display_name>Size, Cooling System Primary (kBtu/h)</display_name>
        </choice>
        <choice>
          <value>Size, Heat Pump Backup Primary (kBtu/h)</value>
          <display_name>Size, Heat Pump Backup Primary (kBtu/h)</display_name>
        </choice>
        <choice>
          <value>Size, Water Heater (gal)</value>
          <display_name>Size, Water Heater (gal)</display_name>
        </choice>
        <choice>
          <value>Flow Rate, Mechanical Ventilation (cfm)</value>
          <display_name>Flow Rate, Mechanical Ventilation (cfm)</display_name>
        </choice>
      </choices>
    </argument>
    <argument>
      <name>option_24_cost_2_value</name>
      <display_name>Option 24 Cost 2 Value</display_name>
      <description>Total option 24 cost is the sum of all: (Cost N Value) x (Cost N Multiplier).</description>
      <type>Double</type>
      <units>$</units>
      <required>false</required>
      <model_dependent>false</model_dependent>
    </argument>
    <argument>
      <name>option_24_cost_2_multiplier</name>
      <display_name>Option 24 Cost 2 Multiplier</display_name>
      <description>Total option 24 cost is the sum of all: (Cost N Value) x (Cost N Multiplier).</description>
      <type>Choice</type>
      <required>false</required>
      <model_dependent>false</model_dependent>
      <default_value></default_value>
      <choices>
        <choice>
          <value></value>
          <display_name></display_name>
        </choice>
        <choice>
          <value>Fixed (1)</value>
          <display_name>Fixed (1)</display_name>
        </choice>
        <choice>
          <value>Wall Area, Above-Grade, Conditioned (ft^2)</value>
          <display_name>Wall Area, Above-Grade, Conditioned (ft^2)</display_name>
        </choice>
        <choice>
          <value>Wall Area, Above-Grade, Exterior (ft^2)</value>
          <display_name>Wall Area, Above-Grade, Exterior (ft^2)</display_name>
        </choice>
        <choice>
          <value>Wall Area, Below-Grade (ft^2)</value>
          <display_name>Wall Area, Below-Grade (ft^2)</display_name>
        </choice>
        <choice>
          <value>Floor Area, Conditioned (ft^2)</value>
          <display_name>Floor Area, Conditioned (ft^2)</display_name>
        </choice>
        <choice>
          <value>Floor Area, Conditioned * Infiltration Reduction (ft^2 * Delta ACH50)</value>
          <display_name>Floor Area, Conditioned * Infiltration Reduction (ft^2 * Delta ACH50)</display_name>
        </choice>
        <choice>
          <value>Floor Area, Lighting (ft^2)</value>
          <display_name>Floor Area, Lighting (ft^2)</display_name>
        </choice>
        <choice>
          <value>Floor Area, Attic (ft^2)</value>
          <display_name>Floor Area, Attic (ft^2)</display_name>
        </choice>
        <choice>
          <value>Floor Area, Attic * Insulation Increase (ft^2 * Delta R-value)</value>
          <display_name>Floor Area, Attic * Insulation Increase (ft^2 * Delta R-value)</display_name>
        </choice>
        <choice>
          <value>Roof Area (ft^2)</value>
          <display_name>Roof Area (ft^2)</display_name>
        </choice>
        <choice>
          <value>Window Area (ft^2)</value>
          <display_name>Window Area (ft^2)</display_name>
        </choice>
        <choice>
          <value>Door Area (ft^2)</value>
          <display_name>Door Area (ft^2)</display_name>
        </choice>
        <choice>
          <value>Duct Unconditioned Surface Area (ft^2)</value>
          <display_name>Duct Unconditioned Surface Area (ft^2)</display_name>
        </choice>
        <choice>
          <value>Rim Joist Area, Above-Grade, Exterior (ft^2)</value>
          <display_name>Rim Joist Area, Above-Grade, Exterior (ft^2)</display_name>
        </choice>
        <choice>
          <value>Slab Perimeter, Exposed, Conditioned (ft)</value>
          <display_name>Slab Perimeter, Exposed, Conditioned (ft)</display_name>
        </choice>
        <choice>
          <value>Size, Heating System Primary (kBtu/h)</value>
          <display_name>Size, Heating System Primary (kBtu/h)</display_name>
        </choice>
        <choice>
          <value>Size, Heating System Secondary (kBtu/h)</value>
          <display_name>Size, Heating System Secondary (kBtu/h)</display_name>
        </choice>
        <choice>
          <value>Size, Cooling System Primary (kBtu/h)</value>
          <display_name>Size, Cooling System Primary (kBtu/h)</display_name>
        </choice>
        <choice>
          <value>Size, Heat Pump Backup Primary (kBtu/h)</value>
          <display_name>Size, Heat Pump Backup Primary (kBtu/h)</display_name>
        </choice>
        <choice>
          <value>Size, Water Heater (gal)</value>
          <display_name>Size, Water Heater (gal)</display_name>
        </choice>
        <choice>
          <value>Flow Rate, Mechanical Ventilation (cfm)</value>
          <display_name>Flow Rate, Mechanical Ventilation (cfm)</display_name>
        </choice>
      </choices>
    </argument>
    <argument>
      <name>option_24_lifetime</name>
      <display_name>Option 24 Lifetime</display_name>
      <description>The option lifetime.</description>
      <type>Double</type>
      <units>years</units>
      <required>false</required>
      <model_dependent>false</model_dependent>
    </argument>
    <argument>
      <name>option_25</name>
      <display_name>Option 25</display_name>
      <description>Specify the parameter|option as found in resources\options_lookup.tsv.</description>
      <type>String</type>
      <required>false</required>
      <model_dependent>false</model_dependent>
    </argument>
    <argument>
      <name>option_25_apply_logic</name>
      <display_name>Option 25 Apply Logic</display_name>
      <description>Logic that specifies if the Option 25 upgrade will apply based on the existing building's options. Specify one or more parameter|option as found in resources\options_lookup.tsv. When multiple are included, they must be separated by '||' for OR and '&amp;&amp;' for AND, and using parentheses as appropriate. Prefix an option with '!' for not.</description>
      <type>String</type>
      <required>false</required>
      <model_dependent>false</model_dependent>
    </argument>
    <argument>
      <name>option_25_cost_1_value</name>
      <display_name>Option 25 Cost 1 Value</display_name>
      <description>Total option 25 cost is the sum of all: (Cost N Value) x (Cost N Multiplier).</description>
      <type>Double</type>
      <units>$</units>
      <required>false</required>
      <model_dependent>false</model_dependent>
    </argument>
    <argument>
      <name>option_25_cost_1_multiplier</name>
      <display_name>Option 25 Cost 1 Multiplier</display_name>
      <description>Total option 25 cost is the sum of all: (Cost N Value) x (Cost N Multiplier).</description>
      <type>Choice</type>
      <required>false</required>
      <model_dependent>false</model_dependent>
      <default_value></default_value>
      <choices>
        <choice>
          <value></value>
          <display_name></display_name>
        </choice>
        <choice>
          <value>Fixed (1)</value>
          <display_name>Fixed (1)</display_name>
        </choice>
        <choice>
          <value>Wall Area, Above-Grade, Conditioned (ft^2)</value>
          <display_name>Wall Area, Above-Grade, Conditioned (ft^2)</display_name>
        </choice>
        <choice>
          <value>Wall Area, Above-Grade, Exterior (ft^2)</value>
          <display_name>Wall Area, Above-Grade, Exterior (ft^2)</display_name>
        </choice>
        <choice>
          <value>Wall Area, Below-Grade (ft^2)</value>
          <display_name>Wall Area, Below-Grade (ft^2)</display_name>
        </choice>
        <choice>
          <value>Floor Area, Conditioned (ft^2)</value>
          <display_name>Floor Area, Conditioned (ft^2)</display_name>
        </choice>
        <choice>
          <value>Floor Area, Conditioned * Infiltration Reduction (ft^2 * Delta ACH50)</value>
          <display_name>Floor Area, Conditioned * Infiltration Reduction (ft^2 * Delta ACH50)</display_name>
        </choice>
        <choice>
          <value>Floor Area, Lighting (ft^2)</value>
          <display_name>Floor Area, Lighting (ft^2)</display_name>
        </choice>
        <choice>
          <value>Floor Area, Attic (ft^2)</value>
          <display_name>Floor Area, Attic (ft^2)</display_name>
        </choice>
        <choice>
          <value>Floor Area, Attic * Insulation Increase (ft^2 * Delta R-value)</value>
          <display_name>Floor Area, Attic * Insulation Increase (ft^2 * Delta R-value)</display_name>
        </choice>
        <choice>
          <value>Roof Area (ft^2)</value>
          <display_name>Roof Area (ft^2)</display_name>
        </choice>
        <choice>
          <value>Window Area (ft^2)</value>
          <display_name>Window Area (ft^2)</display_name>
        </choice>
        <choice>
          <value>Door Area (ft^2)</value>
          <display_name>Door Area (ft^2)</display_name>
        </choice>
        <choice>
          <value>Duct Unconditioned Surface Area (ft^2)</value>
          <display_name>Duct Unconditioned Surface Area (ft^2)</display_name>
        </choice>
        <choice>
          <value>Rim Joist Area, Above-Grade, Exterior (ft^2)</value>
          <display_name>Rim Joist Area, Above-Grade, Exterior (ft^2)</display_name>
        </choice>
        <choice>
          <value>Slab Perimeter, Exposed, Conditioned (ft)</value>
          <display_name>Slab Perimeter, Exposed, Conditioned (ft)</display_name>
        </choice>
        <choice>
          <value>Size, Heating System Primary (kBtu/h)</value>
          <display_name>Size, Heating System Primary (kBtu/h)</display_name>
        </choice>
        <choice>
          <value>Size, Heating System Secondary (kBtu/h)</value>
          <display_name>Size, Heating System Secondary (kBtu/h)</display_name>
        </choice>
        <choice>
          <value>Size, Cooling System Primary (kBtu/h)</value>
          <display_name>Size, Cooling System Primary (kBtu/h)</display_name>
        </choice>
        <choice>
          <value>Size, Heat Pump Backup Primary (kBtu/h)</value>
          <display_name>Size, Heat Pump Backup Primary (kBtu/h)</display_name>
        </choice>
        <choice>
          <value>Size, Water Heater (gal)</value>
          <display_name>Size, Water Heater (gal)</display_name>
        </choice>
        <choice>
          <value>Flow Rate, Mechanical Ventilation (cfm)</value>
          <display_name>Flow Rate, Mechanical Ventilation (cfm)</display_name>
        </choice>
      </choices>
    </argument>
    <argument>
      <name>option_25_cost_2_value</name>
      <display_name>Option 25 Cost 2 Value</display_name>
      <description>Total option 25 cost is the sum of all: (Cost N Value) x (Cost N Multiplier).</description>
      <type>Double</type>
      <units>$</units>
      <required>false</required>
      <model_dependent>false</model_dependent>
    </argument>
    <argument>
      <name>option_25_cost_2_multiplier</name>
      <display_name>Option 25 Cost 2 Multiplier</display_name>
      <description>Total option 25 cost is the sum of all: (Cost N Value) x (Cost N Multiplier).</description>
      <type>Choice</type>
      <required>false</required>
      <model_dependent>false</model_dependent>
      <default_value></default_value>
      <choices>
        <choice>
          <value></value>
          <display_name></display_name>
        </choice>
        <choice>
          <value>Fixed (1)</value>
          <display_name>Fixed (1)</display_name>
        </choice>
        <choice>
          <value>Wall Area, Above-Grade, Conditioned (ft^2)</value>
          <display_name>Wall Area, Above-Grade, Conditioned (ft^2)</display_name>
        </choice>
        <choice>
          <value>Wall Area, Above-Grade, Exterior (ft^2)</value>
          <display_name>Wall Area, Above-Grade, Exterior (ft^2)</display_name>
        </choice>
        <choice>
          <value>Wall Area, Below-Grade (ft^2)</value>
          <display_name>Wall Area, Below-Grade (ft^2)</display_name>
        </choice>
        <choice>
          <value>Floor Area, Conditioned (ft^2)</value>
          <display_name>Floor Area, Conditioned (ft^2)</display_name>
        </choice>
        <choice>
          <value>Floor Area, Conditioned * Infiltration Reduction (ft^2 * Delta ACH50)</value>
          <display_name>Floor Area, Conditioned * Infiltration Reduction (ft^2 * Delta ACH50)</display_name>
        </choice>
        <choice>
          <value>Floor Area, Lighting (ft^2)</value>
          <display_name>Floor Area, Lighting (ft^2)</display_name>
        </choice>
        <choice>
          <value>Floor Area, Attic (ft^2)</value>
          <display_name>Floor Area, Attic (ft^2)</display_name>
        </choice>
        <choice>
          <value>Floor Area, Attic * Insulation Increase (ft^2 * Delta R-value)</value>
          <display_name>Floor Area, Attic * Insulation Increase (ft^2 * Delta R-value)</display_name>
        </choice>
        <choice>
          <value>Roof Area (ft^2)</value>
          <display_name>Roof Area (ft^2)</display_name>
        </choice>
        <choice>
          <value>Window Area (ft^2)</value>
          <display_name>Window Area (ft^2)</display_name>
        </choice>
        <choice>
          <value>Door Area (ft^2)</value>
          <display_name>Door Area (ft^2)</display_name>
        </choice>
        <choice>
          <value>Duct Unconditioned Surface Area (ft^2)</value>
          <display_name>Duct Unconditioned Surface Area (ft^2)</display_name>
        </choice>
        <choice>
          <value>Rim Joist Area, Above-Grade, Exterior (ft^2)</value>
          <display_name>Rim Joist Area, Above-Grade, Exterior (ft^2)</display_name>
        </choice>
        <choice>
          <value>Slab Perimeter, Exposed, Conditioned (ft)</value>
          <display_name>Slab Perimeter, Exposed, Conditioned (ft)</display_name>
        </choice>
        <choice>
          <value>Size, Heating System Primary (kBtu/h)</value>
          <display_name>Size, Heating System Primary (kBtu/h)</display_name>
        </choice>
        <choice>
          <value>Size, Heating System Secondary (kBtu/h)</value>
          <display_name>Size, Heating System Secondary (kBtu/h)</display_name>
        </choice>
        <choice>
          <value>Size, Cooling System Primary (kBtu/h)</value>
          <display_name>Size, Cooling System Primary (kBtu/h)</display_name>
        </choice>
        <choice>
          <value>Size, Heat Pump Backup Primary (kBtu/h)</value>
          <display_name>Size, Heat Pump Backup Primary (kBtu/h)</display_name>
        </choice>
        <choice>
          <value>Size, Water Heater (gal)</value>
          <display_name>Size, Water Heater (gal)</display_name>
        </choice>
        <choice>
          <value>Flow Rate, Mechanical Ventilation (cfm)</value>
          <display_name>Flow Rate, Mechanical Ventilation (cfm)</display_name>
        </choice>
      </choices>
    </argument>
    <argument>
      <name>option_25_lifetime</name>
      <display_name>Option 25 Lifetime</display_name>
      <description>The option lifetime.</description>
      <type>Double</type>
      <units>years</units>
      <required>false</required>
      <model_dependent>false</model_dependent>
    </argument>
    <argument>
      <name>package_apply_logic</name>
      <display_name>Package Apply Logic</display_name>
      <description>Logic that specifies if the entire package upgrade (all options) will apply based on the existing building's options. Specify one or more parameter|option as found in resources\options_lookup.tsv. When multiple are included, they must be separated by '||' for OR and '&amp;&amp;' for AND, and using parentheses as appropriate. Prefix an option with '!' for not.</description>
      <type>String</type>
      <required>false</required>
      <model_dependent>false</model_dependent>
    </argument>
    <argument>
      <name>run_measure</name>
      <display_name>Run Measure</display_name>
      <description>integer argument to run measure [1 is run, 0 is no run]</description>
      <type>Integer</type>
      <required>true</required>
      <model_dependent>false</model_dependent>
      <default_value>1</default_value>
    </argument>
  </arguments>
  <outputs />
  <provenances />
  <tags>
    <tag>Whole Building.Space Types</tag>
  </tags>
  <attributes>
    <attribute>
      <name>Intended Software Tool</name>
      <value>Apply Measure Now</value>
      <datatype>string</datatype>
    </attribute>
    <attribute>
      <name>Intended Software Tool</name>
      <value>OpenStudio Application</value>
      <datatype>string</datatype>
    </attribute>
    <attribute>
      <name>Intended Software Tool</name>
      <value>Parametric Analysis Tool</value>
      <datatype>string</datatype>
    </attribute>
    <attribute>
      <name>Intended Software Tool</name>
      <value>Apply Measure Now</value>
      <datatype>string</datatype>
    </attribute>
    <attribute>
      <name>Intended Software Tool</name>
      <value>OpenStudio Application</value>
      <datatype>string</datatype>
    </attribute>
    <attribute>
      <name>Intended Software Tool</name>
      <value>Parametric Analysis Tool</value>
      <datatype>string</datatype>
    </attribute>
    <attribute>
      <name>Measure Type</name>
      <value>ModelMeasure</value>
      <datatype>string</datatype>
    </attribute>
    <attribute>
      <name>Intended Software Tool</name>
      <value>Apply Measure Now</value>
      <datatype>string</datatype>
    </attribute>
    <attribute>
      <name>Intended Software Tool</name>
      <value>OpenStudio Application</value>
      <datatype>string</datatype>
    </attribute>
    <attribute>
      <name>Intended Software Tool</name>
      <value>Parametric Analysis Tool</value>
      <datatype>string</datatype>
    </attribute>
  </attributes>
  <files>
    <file>
<<<<<<< HEAD
      <filename>constants.rb</filename>
      <filetype>rb</filetype>
      <usage_type>resource</usage_type>
      <checksum>2E3D6979</checksum>
=======
      <filename>apply_upgrade_test.rb</filename>
      <filetype>rb</filetype>
      <usage_type>test</usage_type>
      <checksum>AB34ACD3</checksum>
    </file>
    <file>
      <filename>constants.rb</filename>
      <filetype>rb</filetype>
      <usage_type>resource</usage_type>
      <checksum>4BECBD22</checksum>
>>>>>>> a8c776ac
    </file>
    <file>
      <version>
        <software_program>OpenStudio</software_program>
        <identifier>1.9.0</identifier>
        <min_compatible>1.9.0</min_compatible>
      </version>
      <filename>measure.rb</filename>
      <filetype>rb</filetype>
      <usage_type>script</usage_type>
      <checksum>1E9B154A</checksum>
    </file>
    <file>
      <filename>apply_upgrade_test.rb</filename>
      <filetype>rb</filetype>
      <usage_type>test</usage_type>
      <checksum>FE04C88B</checksum>
    </file>
  </files>
</measure><|MERGE_RESOLUTION|>--- conflicted
+++ resolved
@@ -3,13 +3,8 @@
   <schema_version>3.0</schema_version>
   <name>apply_upgrade</name>
   <uid>33f1654c-f734-43d1-b35d-9d2856e41b5a</uid>
-<<<<<<< HEAD
-  <version_id>5593f1e8-7686-41d6-83d3-2db9cfdbe207</version_id>
-  <version_modified>20220404T201119Z</version_modified>
-=======
-  <version_id>b5a63021-c371-4574-ab55-b11f76dc33af</version_id>
-  <version_modified>20220328T220036Z</version_modified>
->>>>>>> a8c776ac
+  <version_id>e9cc8de4-4e6e-48e0-ac07-0882dd764aa9</version_id>
+  <version_modified>20220406T191333Z</version_modified>
   <xml_checksum>9339BE01</xml_checksum>
   <class_name>ApplyUpgrade</class_name>
   <display_name>Apply Upgrade</display_name>
@@ -6127,23 +6122,10 @@
   </attributes>
   <files>
     <file>
-<<<<<<< HEAD
-      <filename>constants.rb</filename>
-      <filetype>rb</filetype>
-      <usage_type>resource</usage_type>
-      <checksum>2E3D6979</checksum>
-=======
-      <filename>apply_upgrade_test.rb</filename>
-      <filetype>rb</filetype>
-      <usage_type>test</usage_type>
-      <checksum>AB34ACD3</checksum>
-    </file>
-    <file>
       <filename>constants.rb</filename>
       <filetype>rb</filetype>
       <usage_type>resource</usage_type>
       <checksum>4BECBD22</checksum>
->>>>>>> a8c776ac
     </file>
     <file>
       <version>
