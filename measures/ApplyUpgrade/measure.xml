<?xml version="1.0"?>
<measure>
  <schema_version>3.1</schema_version>
  <name>apply_upgrade</name>
  <uid>33f1654c-f734-43d1-b35d-9d2856e41b5a</uid>
<<<<<<< HEAD
  <version_id>fe8b0698-db17-45cf-bdd9-67b858390c9c</version_id>
  <version_modified>2023-06-08T17:12:03Z</version_modified>
=======
  <version_id>124b9613-198f-4e07-ae0e-7d37e9f65a35</version_id>
  <version_modified>2023-06-16T15:53:01Z</version_modified>
>>>>>>> da0d2314
  <xml_checksum>9339BE01</xml_checksum>
  <class_name>ApplyUpgrade</class_name>
  <display_name>Apply Upgrade</display_name>
  <description>Measure that applies an upgrade (one or more child measures) to a building model based on the specified logic.</description>
  <modeler_description>Determines if the upgrade should apply to a given building model. If so, calls one or more child measures with the appropriate arguments.</modeler_description>
  <arguments>
    <argument>
      <name>upgrade_name</name>
      <display_name>Upgrade Name</display_name>
      <description>User-specificed name that describes the upgrade.</description>
      <type>String</type>
      <required>true</required>
      <model_dependent>false</model_dependent>
      <default_value>My Upgrade</default_value>
    </argument>
    <argument>
      <name>option_1</name>
      <display_name>Option 1</display_name>
      <description>Specify the parameter|option as found in resources\options_lookup.tsv.</description>
      <type>String</type>
      <required>true</required>
      <model_dependent>false</model_dependent>
    </argument>
    <argument>
      <name>option_1_apply_logic</name>
      <display_name>Option 1 Apply Logic</display_name>
      <description>Logic that specifies if the Option 1 upgrade will apply based on the existing building's options. Specify one or more parameter|option as found in resources\options_lookup.tsv. When multiple are included, they must be separated by '||' for OR and '&amp;&amp;' for AND, and using parentheses as appropriate. Prefix an option with '!' for not.</description>
      <type>String</type>
      <required>false</required>
      <model_dependent>false</model_dependent>
    </argument>
    <argument>
      <name>option_1_cost_1_value</name>
      <display_name>Option 1 Cost 1 Value</display_name>
      <description>Total option 1 cost is the sum of all: (Cost N Value) x (Cost N Multiplier).</description>
      <type>Double</type>
      <units>$</units>
      <required>false</required>
      <model_dependent>false</model_dependent>
    </argument>
    <argument>
      <name>option_1_cost_1_multiplier</name>
      <display_name>Option 1 Cost 1 Multiplier</display_name>
      <description>Total option 1 cost is the sum of all: (Cost N Value) x (Cost N Multiplier).</description>
      <type>Choice</type>
      <required>false</required>
      <model_dependent>false</model_dependent>
      <default_value></default_value>
      <choices>
        <choice>
          <value></value>
          <display_name></display_name>
        </choice>
        <choice>
          <value>Fixed (1)</value>
          <display_name>Fixed (1)</display_name>
        </choice>
        <choice>
          <value>Wall Area, Above-Grade, Conditioned (ft^2)</value>
          <display_name>Wall Area, Above-Grade, Conditioned (ft^2)</display_name>
        </choice>
        <choice>
          <value>Wall Area, Above-Grade, Exterior (ft^2)</value>
          <display_name>Wall Area, Above-Grade, Exterior (ft^2)</display_name>
        </choice>
        <choice>
          <value>Wall Area, Below-Grade (ft^2)</value>
          <display_name>Wall Area, Below-Grade (ft^2)</display_name>
        </choice>
        <choice>
          <value>Floor Area, Conditioned (ft^2)</value>
          <display_name>Floor Area, Conditioned (ft^2)</display_name>
        </choice>
        <choice>
          <value>Floor Area, Conditioned * Infiltration Reduction (ft^2 * Delta ACH50)</value>
          <display_name>Floor Area, Conditioned * Infiltration Reduction (ft^2 * Delta ACH50)</display_name>
        </choice>
        <choice>
          <value>Floor Area, Lighting (ft^2)</value>
          <display_name>Floor Area, Lighting (ft^2)</display_name>
        </choice>
        <choice>
          <value>Floor Area, Foundation (ft^2)</value>
          <display_name>Floor Area, Foundation (ft^2)</display_name>
        </choice>
        <choice>
          <value>Floor Area, Attic (ft^2)</value>
          <display_name>Floor Area, Attic (ft^2)</display_name>
        </choice>
        <choice>
          <value>Floor Area, Attic * Insulation Increase (ft^2 * Delta R-value)</value>
          <display_name>Floor Area, Attic * Insulation Increase (ft^2 * Delta R-value)</display_name>
        </choice>
        <choice>
          <value>Roof Area (ft^2)</value>
          <display_name>Roof Area (ft^2)</display_name>
        </choice>
        <choice>
          <value>Window Area (ft^2)</value>
          <display_name>Window Area (ft^2)</display_name>
        </choice>
        <choice>
          <value>Door Area (ft^2)</value>
          <display_name>Door Area (ft^2)</display_name>
        </choice>
        <choice>
          <value>Duct Unconditioned Surface Area (ft^2)</value>
          <display_name>Duct Unconditioned Surface Area (ft^2)</display_name>
        </choice>
        <choice>
          <value>Rim Joist Area, Above-Grade, Exterior (ft^2)</value>
          <display_name>Rim Joist Area, Above-Grade, Exterior (ft^2)</display_name>
        </choice>
        <choice>
          <value>Slab Perimeter, Exposed, Conditioned (ft)</value>
          <display_name>Slab Perimeter, Exposed, Conditioned (ft)</display_name>
        </choice>
        <choice>
          <value>Size, Heating System Primary (kBtu/h)</value>
          <display_name>Size, Heating System Primary (kBtu/h)</display_name>
        </choice>
        <choice>
          <value>Size, Heating System Secondary (kBtu/h)</value>
          <display_name>Size, Heating System Secondary (kBtu/h)</display_name>
        </choice>
        <choice>
          <value>Size, Cooling System Primary (kBtu/h)</value>
          <display_name>Size, Cooling System Primary (kBtu/h)</display_name>
        </choice>
        <choice>
          <value>Size, Heat Pump Backup Primary (kBtu/h)</value>
          <display_name>Size, Heat Pump Backup Primary (kBtu/h)</display_name>
        </choice>
        <choice>
          <value>Size, Water Heater (gal)</value>
          <display_name>Size, Water Heater (gal)</display_name>
        </choice>
        <choice>
          <value>Flow Rate, Mechanical Ventilation (cfm)</value>
          <display_name>Flow Rate, Mechanical Ventilation (cfm)</display_name>
        </choice>
      </choices>
    </argument>
    <argument>
      <name>option_1_cost_2_value</name>
      <display_name>Option 1 Cost 2 Value</display_name>
      <description>Total option 1 cost is the sum of all: (Cost N Value) x (Cost N Multiplier).</description>
      <type>Double</type>
      <units>$</units>
      <required>false</required>
      <model_dependent>false</model_dependent>
    </argument>
    <argument>
      <name>option_1_cost_2_multiplier</name>
      <display_name>Option 1 Cost 2 Multiplier</display_name>
      <description>Total option 1 cost is the sum of all: (Cost N Value) x (Cost N Multiplier).</description>
      <type>Choice</type>
      <required>false</required>
      <model_dependent>false</model_dependent>
      <default_value></default_value>
      <choices>
        <choice>
          <value></value>
          <display_name></display_name>
        </choice>
        <choice>
          <value>Fixed (1)</value>
          <display_name>Fixed (1)</display_name>
        </choice>
        <choice>
          <value>Wall Area, Above-Grade, Conditioned (ft^2)</value>
          <display_name>Wall Area, Above-Grade, Conditioned (ft^2)</display_name>
        </choice>
        <choice>
          <value>Wall Area, Above-Grade, Exterior (ft^2)</value>
          <display_name>Wall Area, Above-Grade, Exterior (ft^2)</display_name>
        </choice>
        <choice>
          <value>Wall Area, Below-Grade (ft^2)</value>
          <display_name>Wall Area, Below-Grade (ft^2)</display_name>
        </choice>
        <choice>
          <value>Floor Area, Conditioned (ft^2)</value>
          <display_name>Floor Area, Conditioned (ft^2)</display_name>
        </choice>
        <choice>
          <value>Floor Area, Conditioned * Infiltration Reduction (ft^2 * Delta ACH50)</value>
          <display_name>Floor Area, Conditioned * Infiltration Reduction (ft^2 * Delta ACH50)</display_name>
        </choice>
        <choice>
          <value>Floor Area, Lighting (ft^2)</value>
          <display_name>Floor Area, Lighting (ft^2)</display_name>
        </choice>
        <choice>
          <value>Floor Area, Foundation (ft^2)</value>
          <display_name>Floor Area, Foundation (ft^2)</display_name>
        </choice>
        <choice>
          <value>Floor Area, Attic (ft^2)</value>
          <display_name>Floor Area, Attic (ft^2)</display_name>
        </choice>
        <choice>
          <value>Floor Area, Attic * Insulation Increase (ft^2 * Delta R-value)</value>
          <display_name>Floor Area, Attic * Insulation Increase (ft^2 * Delta R-value)</display_name>
        </choice>
        <choice>
          <value>Roof Area (ft^2)</value>
          <display_name>Roof Area (ft^2)</display_name>
        </choice>
        <choice>
          <value>Window Area (ft^2)</value>
          <display_name>Window Area (ft^2)</display_name>
        </choice>
        <choice>
          <value>Door Area (ft^2)</value>
          <display_name>Door Area (ft^2)</display_name>
        </choice>
        <choice>
          <value>Duct Unconditioned Surface Area (ft^2)</value>
          <display_name>Duct Unconditioned Surface Area (ft^2)</display_name>
        </choice>
        <choice>
          <value>Rim Joist Area, Above-Grade, Exterior (ft^2)</value>
          <display_name>Rim Joist Area, Above-Grade, Exterior (ft^2)</display_name>
        </choice>
        <choice>
          <value>Slab Perimeter, Exposed, Conditioned (ft)</value>
          <display_name>Slab Perimeter, Exposed, Conditioned (ft)</display_name>
        </choice>
        <choice>
          <value>Size, Heating System Primary (kBtu/h)</value>
          <display_name>Size, Heating System Primary (kBtu/h)</display_name>
        </choice>
        <choice>
          <value>Size, Heating System Secondary (kBtu/h)</value>
          <display_name>Size, Heating System Secondary (kBtu/h)</display_name>
        </choice>
        <choice>
          <value>Size, Cooling System Primary (kBtu/h)</value>
          <display_name>Size, Cooling System Primary (kBtu/h)</display_name>
        </choice>
        <choice>
          <value>Size, Heat Pump Backup Primary (kBtu/h)</value>
          <display_name>Size, Heat Pump Backup Primary (kBtu/h)</display_name>
        </choice>
        <choice>
          <value>Size, Water Heater (gal)</value>
          <display_name>Size, Water Heater (gal)</display_name>
        </choice>
        <choice>
          <value>Flow Rate, Mechanical Ventilation (cfm)</value>
          <display_name>Flow Rate, Mechanical Ventilation (cfm)</display_name>
        </choice>
      </choices>
    </argument>
    <argument>
      <name>option_1_lifetime</name>
      <display_name>Option 1 Lifetime</display_name>
      <description>The option lifetime.</description>
      <type>Double</type>
      <units>years</units>
      <required>false</required>
      <model_dependent>false</model_dependent>
    </argument>
    <argument>
      <name>option_2</name>
      <display_name>Option 2</display_name>
      <description>Specify the parameter|option as found in resources\options_lookup.tsv.</description>
      <type>String</type>
      <required>false</required>
      <model_dependent>false</model_dependent>
    </argument>
    <argument>
      <name>option_2_apply_logic</name>
      <display_name>Option 2 Apply Logic</display_name>
      <description>Logic that specifies if the Option 2 upgrade will apply based on the existing building's options. Specify one or more parameter|option as found in resources\options_lookup.tsv. When multiple are included, they must be separated by '||' for OR and '&amp;&amp;' for AND, and using parentheses as appropriate. Prefix an option with '!' for not.</description>
      <type>String</type>
      <required>false</required>
      <model_dependent>false</model_dependent>
    </argument>
    <argument>
      <name>option_2_cost_1_value</name>
      <display_name>Option 2 Cost 1 Value</display_name>
      <description>Total option 2 cost is the sum of all: (Cost N Value) x (Cost N Multiplier).</description>
      <type>Double</type>
      <units>$</units>
      <required>false</required>
      <model_dependent>false</model_dependent>
    </argument>
    <argument>
      <name>option_2_cost_1_multiplier</name>
      <display_name>Option 2 Cost 1 Multiplier</display_name>
      <description>Total option 2 cost is the sum of all: (Cost N Value) x (Cost N Multiplier).</description>
      <type>Choice</type>
      <required>false</required>
      <model_dependent>false</model_dependent>
      <default_value></default_value>
      <choices>
        <choice>
          <value></value>
          <display_name></display_name>
        </choice>
        <choice>
          <value>Fixed (1)</value>
          <display_name>Fixed (1)</display_name>
        </choice>
        <choice>
          <value>Wall Area, Above-Grade, Conditioned (ft^2)</value>
          <display_name>Wall Area, Above-Grade, Conditioned (ft^2)</display_name>
        </choice>
        <choice>
          <value>Wall Area, Above-Grade, Exterior (ft^2)</value>
          <display_name>Wall Area, Above-Grade, Exterior (ft^2)</display_name>
        </choice>
        <choice>
          <value>Wall Area, Below-Grade (ft^2)</value>
          <display_name>Wall Area, Below-Grade (ft^2)</display_name>
        </choice>
        <choice>
          <value>Floor Area, Conditioned (ft^2)</value>
          <display_name>Floor Area, Conditioned (ft^2)</display_name>
        </choice>
        <choice>
          <value>Floor Area, Conditioned * Infiltration Reduction (ft^2 * Delta ACH50)</value>
          <display_name>Floor Area, Conditioned * Infiltration Reduction (ft^2 * Delta ACH50)</display_name>
        </choice>
        <choice>
          <value>Floor Area, Lighting (ft^2)</value>
          <display_name>Floor Area, Lighting (ft^2)</display_name>
        </choice>
        <choice>
          <value>Floor Area, Foundation (ft^2)</value>
          <display_name>Floor Area, Foundation (ft^2)</display_name>
        </choice>
        <choice>
          <value>Floor Area, Attic (ft^2)</value>
          <display_name>Floor Area, Attic (ft^2)</display_name>
        </choice>
        <choice>
          <value>Floor Area, Attic * Insulation Increase (ft^2 * Delta R-value)</value>
          <display_name>Floor Area, Attic * Insulation Increase (ft^2 * Delta R-value)</display_name>
        </choice>
        <choice>
          <value>Roof Area (ft^2)</value>
          <display_name>Roof Area (ft^2)</display_name>
        </choice>
        <choice>
          <value>Window Area (ft^2)</value>
          <display_name>Window Area (ft^2)</display_name>
        </choice>
        <choice>
          <value>Door Area (ft^2)</value>
          <display_name>Door Area (ft^2)</display_name>
        </choice>
        <choice>
          <value>Duct Unconditioned Surface Area (ft^2)</value>
          <display_name>Duct Unconditioned Surface Area (ft^2)</display_name>
        </choice>
        <choice>
          <value>Rim Joist Area, Above-Grade, Exterior (ft^2)</value>
          <display_name>Rim Joist Area, Above-Grade, Exterior (ft^2)</display_name>
        </choice>
        <choice>
          <value>Slab Perimeter, Exposed, Conditioned (ft)</value>
          <display_name>Slab Perimeter, Exposed, Conditioned (ft)</display_name>
        </choice>
        <choice>
          <value>Size, Heating System Primary (kBtu/h)</value>
          <display_name>Size, Heating System Primary (kBtu/h)</display_name>
        </choice>
        <choice>
          <value>Size, Heating System Secondary (kBtu/h)</value>
          <display_name>Size, Heating System Secondary (kBtu/h)</display_name>
        </choice>
        <choice>
          <value>Size, Cooling System Primary (kBtu/h)</value>
          <display_name>Size, Cooling System Primary (kBtu/h)</display_name>
        </choice>
        <choice>
          <value>Size, Heat Pump Backup Primary (kBtu/h)</value>
          <display_name>Size, Heat Pump Backup Primary (kBtu/h)</display_name>
        </choice>
        <choice>
          <value>Size, Water Heater (gal)</value>
          <display_name>Size, Water Heater (gal)</display_name>
        </choice>
        <choice>
          <value>Flow Rate, Mechanical Ventilation (cfm)</value>
          <display_name>Flow Rate, Mechanical Ventilation (cfm)</display_name>
        </choice>
      </choices>
    </argument>
    <argument>
      <name>option_2_cost_2_value</name>
      <display_name>Option 2 Cost 2 Value</display_name>
      <description>Total option 2 cost is the sum of all: (Cost N Value) x (Cost N Multiplier).</description>
      <type>Double</type>
      <units>$</units>
      <required>false</required>
      <model_dependent>false</model_dependent>
    </argument>
    <argument>
      <name>option_2_cost_2_multiplier</name>
      <display_name>Option 2 Cost 2 Multiplier</display_name>
      <description>Total option 2 cost is the sum of all: (Cost N Value) x (Cost N Multiplier).</description>
      <type>Choice</type>
      <required>false</required>
      <model_dependent>false</model_dependent>
      <default_value></default_value>
      <choices>
        <choice>
          <value></value>
          <display_name></display_name>
        </choice>
        <choice>
          <value>Fixed (1)</value>
          <display_name>Fixed (1)</display_name>
        </choice>
        <choice>
          <value>Wall Area, Above-Grade, Conditioned (ft^2)</value>
          <display_name>Wall Area, Above-Grade, Conditioned (ft^2)</display_name>
        </choice>
        <choice>
          <value>Wall Area, Above-Grade, Exterior (ft^2)</value>
          <display_name>Wall Area, Above-Grade, Exterior (ft^2)</display_name>
        </choice>
        <choice>
          <value>Wall Area, Below-Grade (ft^2)</value>
          <display_name>Wall Area, Below-Grade (ft^2)</display_name>
        </choice>
        <choice>
          <value>Floor Area, Conditioned (ft^2)</value>
          <display_name>Floor Area, Conditioned (ft^2)</display_name>
        </choice>
        <choice>
          <value>Floor Area, Conditioned * Infiltration Reduction (ft^2 * Delta ACH50)</value>
          <display_name>Floor Area, Conditioned * Infiltration Reduction (ft^2 * Delta ACH50)</display_name>
        </choice>
        <choice>
          <value>Floor Area, Lighting (ft^2)</value>
          <display_name>Floor Area, Lighting (ft^2)</display_name>
        </choice>
        <choice>
          <value>Floor Area, Foundation (ft^2)</value>
          <display_name>Floor Area, Foundation (ft^2)</display_name>
        </choice>
        <choice>
          <value>Floor Area, Attic (ft^2)</value>
          <display_name>Floor Area, Attic (ft^2)</display_name>
        </choice>
        <choice>
          <value>Floor Area, Attic * Insulation Increase (ft^2 * Delta R-value)</value>
          <display_name>Floor Area, Attic * Insulation Increase (ft^2 * Delta R-value)</display_name>
        </choice>
        <choice>
          <value>Roof Area (ft^2)</value>
          <display_name>Roof Area (ft^2)</display_name>
        </choice>
        <choice>
          <value>Window Area (ft^2)</value>
          <display_name>Window Area (ft^2)</display_name>
        </choice>
        <choice>
          <value>Door Area (ft^2)</value>
          <display_name>Door Area (ft^2)</display_name>
        </choice>
        <choice>
          <value>Duct Unconditioned Surface Area (ft^2)</value>
          <display_name>Duct Unconditioned Surface Area (ft^2)</display_name>
        </choice>
        <choice>
          <value>Rim Joist Area, Above-Grade, Exterior (ft^2)</value>
          <display_name>Rim Joist Area, Above-Grade, Exterior (ft^2)</display_name>
        </choice>
        <choice>
          <value>Slab Perimeter, Exposed, Conditioned (ft)</value>
          <display_name>Slab Perimeter, Exposed, Conditioned (ft)</display_name>
        </choice>
        <choice>
          <value>Size, Heating System Primary (kBtu/h)</value>
          <display_name>Size, Heating System Primary (kBtu/h)</display_name>
        </choice>
        <choice>
          <value>Size, Heating System Secondary (kBtu/h)</value>
          <display_name>Size, Heating System Secondary (kBtu/h)</display_name>
        </choice>
        <choice>
          <value>Size, Cooling System Primary (kBtu/h)</value>
          <display_name>Size, Cooling System Primary (kBtu/h)</display_name>
        </choice>
        <choice>
          <value>Size, Heat Pump Backup Primary (kBtu/h)</value>
          <display_name>Size, Heat Pump Backup Primary (kBtu/h)</display_name>
        </choice>
        <choice>
          <value>Size, Water Heater (gal)</value>
          <display_name>Size, Water Heater (gal)</display_name>
        </choice>
        <choice>
          <value>Flow Rate, Mechanical Ventilation (cfm)</value>
          <display_name>Flow Rate, Mechanical Ventilation (cfm)</display_name>
        </choice>
      </choices>
    </argument>
    <argument>
      <name>option_2_lifetime</name>
      <display_name>Option 2 Lifetime</display_name>
      <description>The option lifetime.</description>
      <type>Double</type>
      <units>years</units>
      <required>false</required>
      <model_dependent>false</model_dependent>
    </argument>
    <argument>
      <name>option_3</name>
      <display_name>Option 3</display_name>
      <description>Specify the parameter|option as found in resources\options_lookup.tsv.</description>
      <type>String</type>
      <required>false</required>
      <model_dependent>false</model_dependent>
    </argument>
    <argument>
      <name>option_3_apply_logic</name>
      <display_name>Option 3 Apply Logic</display_name>
      <description>Logic that specifies if the Option 3 upgrade will apply based on the existing building's options. Specify one or more parameter|option as found in resources\options_lookup.tsv. When multiple are included, they must be separated by '||' for OR and '&amp;&amp;' for AND, and using parentheses as appropriate. Prefix an option with '!' for not.</description>
      <type>String</type>
      <required>false</required>
      <model_dependent>false</model_dependent>
    </argument>
    <argument>
      <name>option_3_cost_1_value</name>
      <display_name>Option 3 Cost 1 Value</display_name>
      <description>Total option 3 cost is the sum of all: (Cost N Value) x (Cost N Multiplier).</description>
      <type>Double</type>
      <units>$</units>
      <required>false</required>
      <model_dependent>false</model_dependent>
    </argument>
    <argument>
      <name>option_3_cost_1_multiplier</name>
      <display_name>Option 3 Cost 1 Multiplier</display_name>
      <description>Total option 3 cost is the sum of all: (Cost N Value) x (Cost N Multiplier).</description>
      <type>Choice</type>
      <required>false</required>
      <model_dependent>false</model_dependent>
      <default_value></default_value>
      <choices>
        <choice>
          <value></value>
          <display_name></display_name>
        </choice>
        <choice>
          <value>Fixed (1)</value>
          <display_name>Fixed (1)</display_name>
        </choice>
        <choice>
          <value>Wall Area, Above-Grade, Conditioned (ft^2)</value>
          <display_name>Wall Area, Above-Grade, Conditioned (ft^2)</display_name>
        </choice>
        <choice>
          <value>Wall Area, Above-Grade, Exterior (ft^2)</value>
          <display_name>Wall Area, Above-Grade, Exterior (ft^2)</display_name>
        </choice>
        <choice>
          <value>Wall Area, Below-Grade (ft^2)</value>
          <display_name>Wall Area, Below-Grade (ft^2)</display_name>
        </choice>
        <choice>
          <value>Floor Area, Conditioned (ft^2)</value>
          <display_name>Floor Area, Conditioned (ft^2)</display_name>
        </choice>
        <choice>
          <value>Floor Area, Conditioned * Infiltration Reduction (ft^2 * Delta ACH50)</value>
          <display_name>Floor Area, Conditioned * Infiltration Reduction (ft^2 * Delta ACH50)</display_name>
        </choice>
        <choice>
          <value>Floor Area, Lighting (ft^2)</value>
          <display_name>Floor Area, Lighting (ft^2)</display_name>
        </choice>
        <choice>
          <value>Floor Area, Foundation (ft^2)</value>
          <display_name>Floor Area, Foundation (ft^2)</display_name>
        </choice>
        <choice>
          <value>Floor Area, Attic (ft^2)</value>
          <display_name>Floor Area, Attic (ft^2)</display_name>
        </choice>
        <choice>
          <value>Floor Area, Attic * Insulation Increase (ft^2 * Delta R-value)</value>
          <display_name>Floor Area, Attic * Insulation Increase (ft^2 * Delta R-value)</display_name>
        </choice>
        <choice>
          <value>Roof Area (ft^2)</value>
          <display_name>Roof Area (ft^2)</display_name>
        </choice>
        <choice>
          <value>Window Area (ft^2)</value>
          <display_name>Window Area (ft^2)</display_name>
        </choice>
        <choice>
          <value>Door Area (ft^2)</value>
          <display_name>Door Area (ft^2)</display_name>
        </choice>
        <choice>
          <value>Duct Unconditioned Surface Area (ft^2)</value>
          <display_name>Duct Unconditioned Surface Area (ft^2)</display_name>
        </choice>
        <choice>
          <value>Rim Joist Area, Above-Grade, Exterior (ft^2)</value>
          <display_name>Rim Joist Area, Above-Grade, Exterior (ft^2)</display_name>
        </choice>
        <choice>
          <value>Slab Perimeter, Exposed, Conditioned (ft)</value>
          <display_name>Slab Perimeter, Exposed, Conditioned (ft)</display_name>
        </choice>
        <choice>
          <value>Size, Heating System Primary (kBtu/h)</value>
          <display_name>Size, Heating System Primary (kBtu/h)</display_name>
        </choice>
        <choice>
          <value>Size, Heating System Secondary (kBtu/h)</value>
          <display_name>Size, Heating System Secondary (kBtu/h)</display_name>
        </choice>
        <choice>
          <value>Size, Cooling System Primary (kBtu/h)</value>
          <display_name>Size, Cooling System Primary (kBtu/h)</display_name>
        </choice>
        <choice>
          <value>Size, Heat Pump Backup Primary (kBtu/h)</value>
          <display_name>Size, Heat Pump Backup Primary (kBtu/h)</display_name>
        </choice>
        <choice>
          <value>Size, Water Heater (gal)</value>
          <display_name>Size, Water Heater (gal)</display_name>
        </choice>
        <choice>
          <value>Flow Rate, Mechanical Ventilation (cfm)</value>
          <display_name>Flow Rate, Mechanical Ventilation (cfm)</display_name>
        </choice>
      </choices>
    </argument>
    <argument>
      <name>option_3_cost_2_value</name>
      <display_name>Option 3 Cost 2 Value</display_name>
      <description>Total option 3 cost is the sum of all: (Cost N Value) x (Cost N Multiplier).</description>
      <type>Double</type>
      <units>$</units>
      <required>false</required>
      <model_dependent>false</model_dependent>
    </argument>
    <argument>
      <name>option_3_cost_2_multiplier</name>
      <display_name>Option 3 Cost 2 Multiplier</display_name>
      <description>Total option 3 cost is the sum of all: (Cost N Value) x (Cost N Multiplier).</description>
      <type>Choice</type>
      <required>false</required>
      <model_dependent>false</model_dependent>
      <default_value></default_value>
      <choices>
        <choice>
          <value></value>
          <display_name></display_name>
        </choice>
        <choice>
          <value>Fixed (1)</value>
          <display_name>Fixed (1)</display_name>
        </choice>
        <choice>
          <value>Wall Area, Above-Grade, Conditioned (ft^2)</value>
          <display_name>Wall Area, Above-Grade, Conditioned (ft^2)</display_name>
        </choice>
        <choice>
          <value>Wall Area, Above-Grade, Exterior (ft^2)</value>
          <display_name>Wall Area, Above-Grade, Exterior (ft^2)</display_name>
        </choice>
        <choice>
          <value>Wall Area, Below-Grade (ft^2)</value>
          <display_name>Wall Area, Below-Grade (ft^2)</display_name>
        </choice>
        <choice>
          <value>Floor Area, Conditioned (ft^2)</value>
          <display_name>Floor Area, Conditioned (ft^2)</display_name>
        </choice>
        <choice>
          <value>Floor Area, Conditioned * Infiltration Reduction (ft^2 * Delta ACH50)</value>
          <display_name>Floor Area, Conditioned * Infiltration Reduction (ft^2 * Delta ACH50)</display_name>
        </choice>
        <choice>
          <value>Floor Area, Lighting (ft^2)</value>
          <display_name>Floor Area, Lighting (ft^2)</display_name>
        </choice>
        <choice>
          <value>Floor Area, Foundation (ft^2)</value>
          <display_name>Floor Area, Foundation (ft^2)</display_name>
        </choice>
        <choice>
          <value>Floor Area, Attic (ft^2)</value>
          <display_name>Floor Area, Attic (ft^2)</display_name>
        </choice>
        <choice>
          <value>Floor Area, Attic * Insulation Increase (ft^2 * Delta R-value)</value>
          <display_name>Floor Area, Attic * Insulation Increase (ft^2 * Delta R-value)</display_name>
        </choice>
        <choice>
          <value>Roof Area (ft^2)</value>
          <display_name>Roof Area (ft^2)</display_name>
        </choice>
        <choice>
          <value>Window Area (ft^2)</value>
          <display_name>Window Area (ft^2)</display_name>
        </choice>
        <choice>
          <value>Door Area (ft^2)</value>
          <display_name>Door Area (ft^2)</display_name>
        </choice>
        <choice>
          <value>Duct Unconditioned Surface Area (ft^2)</value>
          <display_name>Duct Unconditioned Surface Area (ft^2)</display_name>
        </choice>
        <choice>
          <value>Rim Joist Area, Above-Grade, Exterior (ft^2)</value>
          <display_name>Rim Joist Area, Above-Grade, Exterior (ft^2)</display_name>
        </choice>
        <choice>
          <value>Slab Perimeter, Exposed, Conditioned (ft)</value>
          <display_name>Slab Perimeter, Exposed, Conditioned (ft)</display_name>
        </choice>
        <choice>
          <value>Size, Heating System Primary (kBtu/h)</value>
          <display_name>Size, Heating System Primary (kBtu/h)</display_name>
        </choice>
        <choice>
          <value>Size, Heating System Secondary (kBtu/h)</value>
          <display_name>Size, Heating System Secondary (kBtu/h)</display_name>
        </choice>
        <choice>
          <value>Size, Cooling System Primary (kBtu/h)</value>
          <display_name>Size, Cooling System Primary (kBtu/h)</display_name>
        </choice>
        <choice>
          <value>Size, Heat Pump Backup Primary (kBtu/h)</value>
          <display_name>Size, Heat Pump Backup Primary (kBtu/h)</display_name>
        </choice>
        <choice>
          <value>Size, Water Heater (gal)</value>
          <display_name>Size, Water Heater (gal)</display_name>
        </choice>
        <choice>
          <value>Flow Rate, Mechanical Ventilation (cfm)</value>
          <display_name>Flow Rate, Mechanical Ventilation (cfm)</display_name>
        </choice>
      </choices>
    </argument>
    <argument>
      <name>option_3_lifetime</name>
      <display_name>Option 3 Lifetime</display_name>
      <description>The option lifetime.</description>
      <type>Double</type>
      <units>years</units>
      <required>false</required>
      <model_dependent>false</model_dependent>
    </argument>
    <argument>
      <name>option_4</name>
      <display_name>Option 4</display_name>
      <description>Specify the parameter|option as found in resources\options_lookup.tsv.</description>
      <type>String</type>
      <required>false</required>
      <model_dependent>false</model_dependent>
    </argument>
    <argument>
      <name>option_4_apply_logic</name>
      <display_name>Option 4 Apply Logic</display_name>
      <description>Logic that specifies if the Option 4 upgrade will apply based on the existing building's options. Specify one or more parameter|option as found in resources\options_lookup.tsv. When multiple are included, they must be separated by '||' for OR and '&amp;&amp;' for AND, and using parentheses as appropriate. Prefix an option with '!' for not.</description>
      <type>String</type>
      <required>false</required>
      <model_dependent>false</model_dependent>
    </argument>
    <argument>
      <name>option_4_cost_1_value</name>
      <display_name>Option 4 Cost 1 Value</display_name>
      <description>Total option 4 cost is the sum of all: (Cost N Value) x (Cost N Multiplier).</description>
      <type>Double</type>
      <units>$</units>
      <required>false</required>
      <model_dependent>false</model_dependent>
    </argument>
    <argument>
      <name>option_4_cost_1_multiplier</name>
      <display_name>Option 4 Cost 1 Multiplier</display_name>
      <description>Total option 4 cost is the sum of all: (Cost N Value) x (Cost N Multiplier).</description>
      <type>Choice</type>
      <required>false</required>
      <model_dependent>false</model_dependent>
      <default_value></default_value>
      <choices>
        <choice>
          <value></value>
          <display_name></display_name>
        </choice>
        <choice>
          <value>Fixed (1)</value>
          <display_name>Fixed (1)</display_name>
        </choice>
        <choice>
          <value>Wall Area, Above-Grade, Conditioned (ft^2)</value>
          <display_name>Wall Area, Above-Grade, Conditioned (ft^2)</display_name>
        </choice>
        <choice>
          <value>Wall Area, Above-Grade, Exterior (ft^2)</value>
          <display_name>Wall Area, Above-Grade, Exterior (ft^2)</display_name>
        </choice>
        <choice>
          <value>Wall Area, Below-Grade (ft^2)</value>
          <display_name>Wall Area, Below-Grade (ft^2)</display_name>
        </choice>
        <choice>
          <value>Floor Area, Conditioned (ft^2)</value>
          <display_name>Floor Area, Conditioned (ft^2)</display_name>
        </choice>
        <choice>
          <value>Floor Area, Conditioned * Infiltration Reduction (ft^2 * Delta ACH50)</value>
          <display_name>Floor Area, Conditioned * Infiltration Reduction (ft^2 * Delta ACH50)</display_name>
        </choice>
        <choice>
          <value>Floor Area, Lighting (ft^2)</value>
          <display_name>Floor Area, Lighting (ft^2)</display_name>
        </choice>
        <choice>
          <value>Floor Area, Foundation (ft^2)</value>
          <display_name>Floor Area, Foundation (ft^2)</display_name>
        </choice>
        <choice>
          <value>Floor Area, Attic (ft^2)</value>
          <display_name>Floor Area, Attic (ft^2)</display_name>
        </choice>
        <choice>
          <value>Floor Area, Attic * Insulation Increase (ft^2 * Delta R-value)</value>
          <display_name>Floor Area, Attic * Insulation Increase (ft^2 * Delta R-value)</display_name>
        </choice>
        <choice>
          <value>Roof Area (ft^2)</value>
          <display_name>Roof Area (ft^2)</display_name>
        </choice>
        <choice>
          <value>Window Area (ft^2)</value>
          <display_name>Window Area (ft^2)</display_name>
        </choice>
        <choice>
          <value>Door Area (ft^2)</value>
          <display_name>Door Area (ft^2)</display_name>
        </choice>
        <choice>
          <value>Duct Unconditioned Surface Area (ft^2)</value>
          <display_name>Duct Unconditioned Surface Area (ft^2)</display_name>
        </choice>
        <choice>
          <value>Rim Joist Area, Above-Grade, Exterior (ft^2)</value>
          <display_name>Rim Joist Area, Above-Grade, Exterior (ft^2)</display_name>
        </choice>
        <choice>
          <value>Slab Perimeter, Exposed, Conditioned (ft)</value>
          <display_name>Slab Perimeter, Exposed, Conditioned (ft)</display_name>
        </choice>
        <choice>
          <value>Size, Heating System Primary (kBtu/h)</value>
          <display_name>Size, Heating System Primary (kBtu/h)</display_name>
        </choice>
        <choice>
          <value>Size, Heating System Secondary (kBtu/h)</value>
          <display_name>Size, Heating System Secondary (kBtu/h)</display_name>
        </choice>
        <choice>
          <value>Size, Cooling System Primary (kBtu/h)</value>
          <display_name>Size, Cooling System Primary (kBtu/h)</display_name>
        </choice>
        <choice>
          <value>Size, Heat Pump Backup Primary (kBtu/h)</value>
          <display_name>Size, Heat Pump Backup Primary (kBtu/h)</display_name>
        </choice>
        <choice>
          <value>Size, Water Heater (gal)</value>
          <display_name>Size, Water Heater (gal)</display_name>
        </choice>
        <choice>
          <value>Flow Rate, Mechanical Ventilation (cfm)</value>
          <display_name>Flow Rate, Mechanical Ventilation (cfm)</display_name>
        </choice>
      </choices>
    </argument>
    <argument>
      <name>option_4_cost_2_value</name>
      <display_name>Option 4 Cost 2 Value</display_name>
      <description>Total option 4 cost is the sum of all: (Cost N Value) x (Cost N Multiplier).</description>
      <type>Double</type>
      <units>$</units>
      <required>false</required>
      <model_dependent>false</model_dependent>
    </argument>
    <argument>
      <name>option_4_cost_2_multiplier</name>
      <display_name>Option 4 Cost 2 Multiplier</display_name>
      <description>Total option 4 cost is the sum of all: (Cost N Value) x (Cost N Multiplier).</description>
      <type>Choice</type>
      <required>false</required>
      <model_dependent>false</model_dependent>
      <default_value></default_value>
      <choices>
        <choice>
          <value></value>
          <display_name></display_name>
        </choice>
        <choice>
          <value>Fixed (1)</value>
          <display_name>Fixed (1)</display_name>
        </choice>
        <choice>
          <value>Wall Area, Above-Grade, Conditioned (ft^2)</value>
          <display_name>Wall Area, Above-Grade, Conditioned (ft^2)</display_name>
        </choice>
        <choice>
          <value>Wall Area, Above-Grade, Exterior (ft^2)</value>
          <display_name>Wall Area, Above-Grade, Exterior (ft^2)</display_name>
        </choice>
        <choice>
          <value>Wall Area, Below-Grade (ft^2)</value>
          <display_name>Wall Area, Below-Grade (ft^2)</display_name>
        </choice>
        <choice>
          <value>Floor Area, Conditioned (ft^2)</value>
          <display_name>Floor Area, Conditioned (ft^2)</display_name>
        </choice>
        <choice>
          <value>Floor Area, Conditioned * Infiltration Reduction (ft^2 * Delta ACH50)</value>
          <display_name>Floor Area, Conditioned * Infiltration Reduction (ft^2 * Delta ACH50)</display_name>
        </choice>
        <choice>
          <value>Floor Area, Lighting (ft^2)</value>
          <display_name>Floor Area, Lighting (ft^2)</display_name>
        </choice>
        <choice>
          <value>Floor Area, Foundation (ft^2)</value>
          <display_name>Floor Area, Foundation (ft^2)</display_name>
        </choice>
        <choice>
          <value>Floor Area, Attic (ft^2)</value>
          <display_name>Floor Area, Attic (ft^2)</display_name>
        </choice>
        <choice>
          <value>Floor Area, Attic * Insulation Increase (ft^2 * Delta R-value)</value>
          <display_name>Floor Area, Attic * Insulation Increase (ft^2 * Delta R-value)</display_name>
        </choice>
        <choice>
          <value>Roof Area (ft^2)</value>
          <display_name>Roof Area (ft^2)</display_name>
        </choice>
        <choice>
          <value>Window Area (ft^2)</value>
          <display_name>Window Area (ft^2)</display_name>
        </choice>
        <choice>
          <value>Door Area (ft^2)</value>
          <display_name>Door Area (ft^2)</display_name>
        </choice>
        <choice>
          <value>Duct Unconditioned Surface Area (ft^2)</value>
          <display_name>Duct Unconditioned Surface Area (ft^2)</display_name>
        </choice>
        <choice>
          <value>Rim Joist Area, Above-Grade, Exterior (ft^2)</value>
          <display_name>Rim Joist Area, Above-Grade, Exterior (ft^2)</display_name>
        </choice>
        <choice>
          <value>Slab Perimeter, Exposed, Conditioned (ft)</value>
          <display_name>Slab Perimeter, Exposed, Conditioned (ft)</display_name>
        </choice>
        <choice>
          <value>Size, Heating System Primary (kBtu/h)</value>
          <display_name>Size, Heating System Primary (kBtu/h)</display_name>
        </choice>
        <choice>
          <value>Size, Heating System Secondary (kBtu/h)</value>
          <display_name>Size, Heating System Secondary (kBtu/h)</display_name>
        </choice>
        <choice>
          <value>Size, Cooling System Primary (kBtu/h)</value>
          <display_name>Size, Cooling System Primary (kBtu/h)</display_name>
        </choice>
        <choice>
          <value>Size, Heat Pump Backup Primary (kBtu/h)</value>
          <display_name>Size, Heat Pump Backup Primary (kBtu/h)</display_name>
        </choice>
        <choice>
          <value>Size, Water Heater (gal)</value>
          <display_name>Size, Water Heater (gal)</display_name>
        </choice>
        <choice>
          <value>Flow Rate, Mechanical Ventilation (cfm)</value>
          <display_name>Flow Rate, Mechanical Ventilation (cfm)</display_name>
        </choice>
      </choices>
    </argument>
    <argument>
      <name>option_4_lifetime</name>
      <display_name>Option 4 Lifetime</display_name>
      <description>The option lifetime.</description>
      <type>Double</type>
      <units>years</units>
      <required>false</required>
      <model_dependent>false</model_dependent>
    </argument>
    <argument>
      <name>option_5</name>
      <display_name>Option 5</display_name>
      <description>Specify the parameter|option as found in resources\options_lookup.tsv.</description>
      <type>String</type>
      <required>false</required>
      <model_dependent>false</model_dependent>
    </argument>
    <argument>
      <name>option_5_apply_logic</name>
      <display_name>Option 5 Apply Logic</display_name>
      <description>Logic that specifies if the Option 5 upgrade will apply based on the existing building's options. Specify one or more parameter|option as found in resources\options_lookup.tsv. When multiple are included, they must be separated by '||' for OR and '&amp;&amp;' for AND, and using parentheses as appropriate. Prefix an option with '!' for not.</description>
      <type>String</type>
      <required>false</required>
      <model_dependent>false</model_dependent>
    </argument>
    <argument>
      <name>option_5_cost_1_value</name>
      <display_name>Option 5 Cost 1 Value</display_name>
      <description>Total option 5 cost is the sum of all: (Cost N Value) x (Cost N Multiplier).</description>
      <type>Double</type>
      <units>$</units>
      <required>false</required>
      <model_dependent>false</model_dependent>
    </argument>
    <argument>
      <name>option_5_cost_1_multiplier</name>
      <display_name>Option 5 Cost 1 Multiplier</display_name>
      <description>Total option 5 cost is the sum of all: (Cost N Value) x (Cost N Multiplier).</description>
      <type>Choice</type>
      <required>false</required>
      <model_dependent>false</model_dependent>
      <default_value></default_value>
      <choices>
        <choice>
          <value></value>
          <display_name></display_name>
        </choice>
        <choice>
          <value>Fixed (1)</value>
          <display_name>Fixed (1)</display_name>
        </choice>
        <choice>
          <value>Wall Area, Above-Grade, Conditioned (ft^2)</value>
          <display_name>Wall Area, Above-Grade, Conditioned (ft^2)</display_name>
        </choice>
        <choice>
          <value>Wall Area, Above-Grade, Exterior (ft^2)</value>
          <display_name>Wall Area, Above-Grade, Exterior (ft^2)</display_name>
        </choice>
        <choice>
          <value>Wall Area, Below-Grade (ft^2)</value>
          <display_name>Wall Area, Below-Grade (ft^2)</display_name>
        </choice>
        <choice>
          <value>Floor Area, Conditioned (ft^2)</value>
          <display_name>Floor Area, Conditioned (ft^2)</display_name>
        </choice>
        <choice>
          <value>Floor Area, Conditioned * Infiltration Reduction (ft^2 * Delta ACH50)</value>
          <display_name>Floor Area, Conditioned * Infiltration Reduction (ft^2 * Delta ACH50)</display_name>
        </choice>
        <choice>
          <value>Floor Area, Lighting (ft^2)</value>
          <display_name>Floor Area, Lighting (ft^2)</display_name>
        </choice>
        <choice>
          <value>Floor Area, Foundation (ft^2)</value>
          <display_name>Floor Area, Foundation (ft^2)</display_name>
        </choice>
        <choice>
          <value>Floor Area, Attic (ft^2)</value>
          <display_name>Floor Area, Attic (ft^2)</display_name>
        </choice>
        <choice>
          <value>Floor Area, Attic * Insulation Increase (ft^2 * Delta R-value)</value>
          <display_name>Floor Area, Attic * Insulation Increase (ft^2 * Delta R-value)</display_name>
        </choice>
        <choice>
          <value>Roof Area (ft^2)</value>
          <display_name>Roof Area (ft^2)</display_name>
        </choice>
        <choice>
          <value>Window Area (ft^2)</value>
          <display_name>Window Area (ft^2)</display_name>
        </choice>
        <choice>
          <value>Door Area (ft^2)</value>
          <display_name>Door Area (ft^2)</display_name>
        </choice>
        <choice>
          <value>Duct Unconditioned Surface Area (ft^2)</value>
          <display_name>Duct Unconditioned Surface Area (ft^2)</display_name>
        </choice>
        <choice>
          <value>Rim Joist Area, Above-Grade, Exterior (ft^2)</value>
          <display_name>Rim Joist Area, Above-Grade, Exterior (ft^2)</display_name>
        </choice>
        <choice>
          <value>Slab Perimeter, Exposed, Conditioned (ft)</value>
          <display_name>Slab Perimeter, Exposed, Conditioned (ft)</display_name>
        </choice>
        <choice>
          <value>Size, Heating System Primary (kBtu/h)</value>
          <display_name>Size, Heating System Primary (kBtu/h)</display_name>
        </choice>
        <choice>
          <value>Size, Heating System Secondary (kBtu/h)</value>
          <display_name>Size, Heating System Secondary (kBtu/h)</display_name>
        </choice>
        <choice>
          <value>Size, Cooling System Primary (kBtu/h)</value>
          <display_name>Size, Cooling System Primary (kBtu/h)</display_name>
        </choice>
        <choice>
          <value>Size, Heat Pump Backup Primary (kBtu/h)</value>
          <display_name>Size, Heat Pump Backup Primary (kBtu/h)</display_name>
        </choice>
        <choice>
          <value>Size, Water Heater (gal)</value>
          <display_name>Size, Water Heater (gal)</display_name>
        </choice>
        <choice>
          <value>Flow Rate, Mechanical Ventilation (cfm)</value>
          <display_name>Flow Rate, Mechanical Ventilation (cfm)</display_name>
        </choice>
      </choices>
    </argument>
    <argument>
      <name>option_5_cost_2_value</name>
      <display_name>Option 5 Cost 2 Value</display_name>
      <description>Total option 5 cost is the sum of all: (Cost N Value) x (Cost N Multiplier).</description>
      <type>Double</type>
      <units>$</units>
      <required>false</required>
      <model_dependent>false</model_dependent>
    </argument>
    <argument>
      <name>option_5_cost_2_multiplier</name>
      <display_name>Option 5 Cost 2 Multiplier</display_name>
      <description>Total option 5 cost is the sum of all: (Cost N Value) x (Cost N Multiplier).</description>
      <type>Choice</type>
      <required>false</required>
      <model_dependent>false</model_dependent>
      <default_value></default_value>
      <choices>
        <choice>
          <value></value>
          <display_name></display_name>
        </choice>
        <choice>
          <value>Fixed (1)</value>
          <display_name>Fixed (1)</display_name>
        </choice>
        <choice>
          <value>Wall Area, Above-Grade, Conditioned (ft^2)</value>
          <display_name>Wall Area, Above-Grade, Conditioned (ft^2)</display_name>
        </choice>
        <choice>
          <value>Wall Area, Above-Grade, Exterior (ft^2)</value>
          <display_name>Wall Area, Above-Grade, Exterior (ft^2)</display_name>
        </choice>
        <choice>
          <value>Wall Area, Below-Grade (ft^2)</value>
          <display_name>Wall Area, Below-Grade (ft^2)</display_name>
        </choice>
        <choice>
          <value>Floor Area, Conditioned (ft^2)</value>
          <display_name>Floor Area, Conditioned (ft^2)</display_name>
        </choice>
        <choice>
          <value>Floor Area, Conditioned * Infiltration Reduction (ft^2 * Delta ACH50)</value>
          <display_name>Floor Area, Conditioned * Infiltration Reduction (ft^2 * Delta ACH50)</display_name>
        </choice>
        <choice>
          <value>Floor Area, Lighting (ft^2)</value>
          <display_name>Floor Area, Lighting (ft^2)</display_name>
        </choice>
        <choice>
          <value>Floor Area, Foundation (ft^2)</value>
          <display_name>Floor Area, Foundation (ft^2)</display_name>
        </choice>
        <choice>
          <value>Floor Area, Attic (ft^2)</value>
          <display_name>Floor Area, Attic (ft^2)</display_name>
        </choice>
        <choice>
          <value>Floor Area, Attic * Insulation Increase (ft^2 * Delta R-value)</value>
          <display_name>Floor Area, Attic * Insulation Increase (ft^2 * Delta R-value)</display_name>
        </choice>
        <choice>
          <value>Roof Area (ft^2)</value>
          <display_name>Roof Area (ft^2)</display_name>
        </choice>
        <choice>
          <value>Window Area (ft^2)</value>
          <display_name>Window Area (ft^2)</display_name>
        </choice>
        <choice>
          <value>Door Area (ft^2)</value>
          <display_name>Door Area (ft^2)</display_name>
        </choice>
        <choice>
          <value>Duct Unconditioned Surface Area (ft^2)</value>
          <display_name>Duct Unconditioned Surface Area (ft^2)</display_name>
        </choice>
        <choice>
          <value>Rim Joist Area, Above-Grade, Exterior (ft^2)</value>
          <display_name>Rim Joist Area, Above-Grade, Exterior (ft^2)</display_name>
        </choice>
        <choice>
          <value>Slab Perimeter, Exposed, Conditioned (ft)</value>
          <display_name>Slab Perimeter, Exposed, Conditioned (ft)</display_name>
        </choice>
        <choice>
          <value>Size, Heating System Primary (kBtu/h)</value>
          <display_name>Size, Heating System Primary (kBtu/h)</display_name>
        </choice>
        <choice>
          <value>Size, Heating System Secondary (kBtu/h)</value>
          <display_name>Size, Heating System Secondary (kBtu/h)</display_name>
        </choice>
        <choice>
          <value>Size, Cooling System Primary (kBtu/h)</value>
          <display_name>Size, Cooling System Primary (kBtu/h)</display_name>
        </choice>
        <choice>
          <value>Size, Heat Pump Backup Primary (kBtu/h)</value>
          <display_name>Size, Heat Pump Backup Primary (kBtu/h)</display_name>
        </choice>
        <choice>
          <value>Size, Water Heater (gal)</value>
          <display_name>Size, Water Heater (gal)</display_name>
        </choice>
        <choice>
          <value>Flow Rate, Mechanical Ventilation (cfm)</value>
          <display_name>Flow Rate, Mechanical Ventilation (cfm)</display_name>
        </choice>
      </choices>
    </argument>
    <argument>
      <name>option_5_lifetime</name>
      <display_name>Option 5 Lifetime</display_name>
      <description>The option lifetime.</description>
      <type>Double</type>
      <units>years</units>
      <required>false</required>
      <model_dependent>false</model_dependent>
    </argument>
    <argument>
      <name>option_6</name>
      <display_name>Option 6</display_name>
      <description>Specify the parameter|option as found in resources\options_lookup.tsv.</description>
      <type>String</type>
      <required>false</required>
      <model_dependent>false</model_dependent>
    </argument>
    <argument>
      <name>option_6_apply_logic</name>
      <display_name>Option 6 Apply Logic</display_name>
      <description>Logic that specifies if the Option 6 upgrade will apply based on the existing building's options. Specify one or more parameter|option as found in resources\options_lookup.tsv. When multiple are included, they must be separated by '||' for OR and '&amp;&amp;' for AND, and using parentheses as appropriate. Prefix an option with '!' for not.</description>
      <type>String</type>
      <required>false</required>
      <model_dependent>false</model_dependent>
    </argument>
    <argument>
      <name>option_6_cost_1_value</name>
      <display_name>Option 6 Cost 1 Value</display_name>
      <description>Total option 6 cost is the sum of all: (Cost N Value) x (Cost N Multiplier).</description>
      <type>Double</type>
      <units>$</units>
      <required>false</required>
      <model_dependent>false</model_dependent>
    </argument>
    <argument>
      <name>option_6_cost_1_multiplier</name>
      <display_name>Option 6 Cost 1 Multiplier</display_name>
      <description>Total option 6 cost is the sum of all: (Cost N Value) x (Cost N Multiplier).</description>
      <type>Choice</type>
      <required>false</required>
      <model_dependent>false</model_dependent>
      <default_value></default_value>
      <choices>
        <choice>
          <value></value>
          <display_name></display_name>
        </choice>
        <choice>
          <value>Fixed (1)</value>
          <display_name>Fixed (1)</display_name>
        </choice>
        <choice>
          <value>Wall Area, Above-Grade, Conditioned (ft^2)</value>
          <display_name>Wall Area, Above-Grade, Conditioned (ft^2)</display_name>
        </choice>
        <choice>
          <value>Wall Area, Above-Grade, Exterior (ft^2)</value>
          <display_name>Wall Area, Above-Grade, Exterior (ft^2)</display_name>
        </choice>
        <choice>
          <value>Wall Area, Below-Grade (ft^2)</value>
          <display_name>Wall Area, Below-Grade (ft^2)</display_name>
        </choice>
        <choice>
          <value>Floor Area, Conditioned (ft^2)</value>
          <display_name>Floor Area, Conditioned (ft^2)</display_name>
        </choice>
        <choice>
          <value>Floor Area, Conditioned * Infiltration Reduction (ft^2 * Delta ACH50)</value>
          <display_name>Floor Area, Conditioned * Infiltration Reduction (ft^2 * Delta ACH50)</display_name>
        </choice>
        <choice>
          <value>Floor Area, Lighting (ft^2)</value>
          <display_name>Floor Area, Lighting (ft^2)</display_name>
        </choice>
        <choice>
          <value>Floor Area, Foundation (ft^2)</value>
          <display_name>Floor Area, Foundation (ft^2)</display_name>
        </choice>
        <choice>
          <value>Floor Area, Attic (ft^2)</value>
          <display_name>Floor Area, Attic (ft^2)</display_name>
        </choice>
        <choice>
          <value>Floor Area, Attic * Insulation Increase (ft^2 * Delta R-value)</value>
          <display_name>Floor Area, Attic * Insulation Increase (ft^2 * Delta R-value)</display_name>
        </choice>
        <choice>
          <value>Roof Area (ft^2)</value>
          <display_name>Roof Area (ft^2)</display_name>
        </choice>
        <choice>
          <value>Window Area (ft^2)</value>
          <display_name>Window Area (ft^2)</display_name>
        </choice>
        <choice>
          <value>Door Area (ft^2)</value>
          <display_name>Door Area (ft^2)</display_name>
        </choice>
        <choice>
          <value>Duct Unconditioned Surface Area (ft^2)</value>
          <display_name>Duct Unconditioned Surface Area (ft^2)</display_name>
        </choice>
        <choice>
          <value>Rim Joist Area, Above-Grade, Exterior (ft^2)</value>
          <display_name>Rim Joist Area, Above-Grade, Exterior (ft^2)</display_name>
        </choice>
        <choice>
          <value>Slab Perimeter, Exposed, Conditioned (ft)</value>
          <display_name>Slab Perimeter, Exposed, Conditioned (ft)</display_name>
        </choice>
        <choice>
          <value>Size, Heating System Primary (kBtu/h)</value>
          <display_name>Size, Heating System Primary (kBtu/h)</display_name>
        </choice>
        <choice>
          <value>Size, Heating System Secondary (kBtu/h)</value>
          <display_name>Size, Heating System Secondary (kBtu/h)</display_name>
        </choice>
        <choice>
          <value>Size, Cooling System Primary (kBtu/h)</value>
          <display_name>Size, Cooling System Primary (kBtu/h)</display_name>
        </choice>
        <choice>
          <value>Size, Heat Pump Backup Primary (kBtu/h)</value>
          <display_name>Size, Heat Pump Backup Primary (kBtu/h)</display_name>
        </choice>
        <choice>
          <value>Size, Water Heater (gal)</value>
          <display_name>Size, Water Heater (gal)</display_name>
        </choice>
        <choice>
          <value>Flow Rate, Mechanical Ventilation (cfm)</value>
          <display_name>Flow Rate, Mechanical Ventilation (cfm)</display_name>
        </choice>
      </choices>
    </argument>
    <argument>
      <name>option_6_cost_2_value</name>
      <display_name>Option 6 Cost 2 Value</display_name>
      <description>Total option 6 cost is the sum of all: (Cost N Value) x (Cost N Multiplier).</description>
      <type>Double</type>
      <units>$</units>
      <required>false</required>
      <model_dependent>false</model_dependent>
    </argument>
    <argument>
      <name>option_6_cost_2_multiplier</name>
      <display_name>Option 6 Cost 2 Multiplier</display_name>
      <description>Total option 6 cost is the sum of all: (Cost N Value) x (Cost N Multiplier).</description>
      <type>Choice</type>
      <required>false</required>
      <model_dependent>false</model_dependent>
      <default_value></default_value>
      <choices>
        <choice>
          <value></value>
          <display_name></display_name>
        </choice>
        <choice>
          <value>Fixed (1)</value>
          <display_name>Fixed (1)</display_name>
        </choice>
        <choice>
          <value>Wall Area, Above-Grade, Conditioned (ft^2)</value>
          <display_name>Wall Area, Above-Grade, Conditioned (ft^2)</display_name>
        </choice>
        <choice>
          <value>Wall Area, Above-Grade, Exterior (ft^2)</value>
          <display_name>Wall Area, Above-Grade, Exterior (ft^2)</display_name>
        </choice>
        <choice>
          <value>Wall Area, Below-Grade (ft^2)</value>
          <display_name>Wall Area, Below-Grade (ft^2)</display_name>
        </choice>
        <choice>
          <value>Floor Area, Conditioned (ft^2)</value>
          <display_name>Floor Area, Conditioned (ft^2)</display_name>
        </choice>
        <choice>
          <value>Floor Area, Conditioned * Infiltration Reduction (ft^2 * Delta ACH50)</value>
          <display_name>Floor Area, Conditioned * Infiltration Reduction (ft^2 * Delta ACH50)</display_name>
        </choice>
        <choice>
          <value>Floor Area, Lighting (ft^2)</value>
          <display_name>Floor Area, Lighting (ft^2)</display_name>
        </choice>
        <choice>
          <value>Floor Area, Foundation (ft^2)</value>
          <display_name>Floor Area, Foundation (ft^2)</display_name>
        </choice>
        <choice>
          <value>Floor Area, Attic (ft^2)</value>
          <display_name>Floor Area, Attic (ft^2)</display_name>
        </choice>
        <choice>
          <value>Floor Area, Attic * Insulation Increase (ft^2 * Delta R-value)</value>
          <display_name>Floor Area, Attic * Insulation Increase (ft^2 * Delta R-value)</display_name>
        </choice>
        <choice>
          <value>Roof Area (ft^2)</value>
          <display_name>Roof Area (ft^2)</display_name>
        </choice>
        <choice>
          <value>Window Area (ft^2)</value>
          <display_name>Window Area (ft^2)</display_name>
        </choice>
        <choice>
          <value>Door Area (ft^2)</value>
          <display_name>Door Area (ft^2)</display_name>
        </choice>
        <choice>
          <value>Duct Unconditioned Surface Area (ft^2)</value>
          <display_name>Duct Unconditioned Surface Area (ft^2)</display_name>
        </choice>
        <choice>
          <value>Rim Joist Area, Above-Grade, Exterior (ft^2)</value>
          <display_name>Rim Joist Area, Above-Grade, Exterior (ft^2)</display_name>
        </choice>
        <choice>
          <value>Slab Perimeter, Exposed, Conditioned (ft)</value>
          <display_name>Slab Perimeter, Exposed, Conditioned (ft)</display_name>
        </choice>
        <choice>
          <value>Size, Heating System Primary (kBtu/h)</value>
          <display_name>Size, Heating System Primary (kBtu/h)</display_name>
        </choice>
        <choice>
          <value>Size, Heating System Secondary (kBtu/h)</value>
          <display_name>Size, Heating System Secondary (kBtu/h)</display_name>
        </choice>
        <choice>
          <value>Size, Cooling System Primary (kBtu/h)</value>
          <display_name>Size, Cooling System Primary (kBtu/h)</display_name>
        </choice>
        <choice>
          <value>Size, Heat Pump Backup Primary (kBtu/h)</value>
          <display_name>Size, Heat Pump Backup Primary (kBtu/h)</display_name>
        </choice>
        <choice>
          <value>Size, Water Heater (gal)</value>
          <display_name>Size, Water Heater (gal)</display_name>
        </choice>
        <choice>
          <value>Flow Rate, Mechanical Ventilation (cfm)</value>
          <display_name>Flow Rate, Mechanical Ventilation (cfm)</display_name>
        </choice>
      </choices>
    </argument>
    <argument>
      <name>option_6_lifetime</name>
      <display_name>Option 6 Lifetime</display_name>
      <description>The option lifetime.</description>
      <type>Double</type>
      <units>years</units>
      <required>false</required>
      <model_dependent>false</model_dependent>
    </argument>
    <argument>
      <name>option_7</name>
      <display_name>Option 7</display_name>
      <description>Specify the parameter|option as found in resources\options_lookup.tsv.</description>
      <type>String</type>
      <required>false</required>
      <model_dependent>false</model_dependent>
    </argument>
    <argument>
      <name>option_7_apply_logic</name>
      <display_name>Option 7 Apply Logic</display_name>
      <description>Logic that specifies if the Option 7 upgrade will apply based on the existing building's options. Specify one or more parameter|option as found in resources\options_lookup.tsv. When multiple are included, they must be separated by '||' for OR and '&amp;&amp;' for AND, and using parentheses as appropriate. Prefix an option with '!' for not.</description>
      <type>String</type>
      <required>false</required>
      <model_dependent>false</model_dependent>
    </argument>
    <argument>
      <name>option_7_cost_1_value</name>
      <display_name>Option 7 Cost 1 Value</display_name>
      <description>Total option 7 cost is the sum of all: (Cost N Value) x (Cost N Multiplier).</description>
      <type>Double</type>
      <units>$</units>
      <required>false</required>
      <model_dependent>false</model_dependent>
    </argument>
    <argument>
      <name>option_7_cost_1_multiplier</name>
      <display_name>Option 7 Cost 1 Multiplier</display_name>
      <description>Total option 7 cost is the sum of all: (Cost N Value) x (Cost N Multiplier).</description>
      <type>Choice</type>
      <required>false</required>
      <model_dependent>false</model_dependent>
      <default_value></default_value>
      <choices>
        <choice>
          <value></value>
          <display_name></display_name>
        </choice>
        <choice>
          <value>Fixed (1)</value>
          <display_name>Fixed (1)</display_name>
        </choice>
        <choice>
          <value>Wall Area, Above-Grade, Conditioned (ft^2)</value>
          <display_name>Wall Area, Above-Grade, Conditioned (ft^2)</display_name>
        </choice>
        <choice>
          <value>Wall Area, Above-Grade, Exterior (ft^2)</value>
          <display_name>Wall Area, Above-Grade, Exterior (ft^2)</display_name>
        </choice>
        <choice>
          <value>Wall Area, Below-Grade (ft^2)</value>
          <display_name>Wall Area, Below-Grade (ft^2)</display_name>
        </choice>
        <choice>
          <value>Floor Area, Conditioned (ft^2)</value>
          <display_name>Floor Area, Conditioned (ft^2)</display_name>
        </choice>
        <choice>
          <value>Floor Area, Conditioned * Infiltration Reduction (ft^2 * Delta ACH50)</value>
          <display_name>Floor Area, Conditioned * Infiltration Reduction (ft^2 * Delta ACH50)</display_name>
        </choice>
        <choice>
          <value>Floor Area, Lighting (ft^2)</value>
          <display_name>Floor Area, Lighting (ft^2)</display_name>
        </choice>
        <choice>
          <value>Floor Area, Foundation (ft^2)</value>
          <display_name>Floor Area, Foundation (ft^2)</display_name>
        </choice>
        <choice>
          <value>Floor Area, Attic (ft^2)</value>
          <display_name>Floor Area, Attic (ft^2)</display_name>
        </choice>
        <choice>
          <value>Floor Area, Attic * Insulation Increase (ft^2 * Delta R-value)</value>
          <display_name>Floor Area, Attic * Insulation Increase (ft^2 * Delta R-value)</display_name>
        </choice>
        <choice>
          <value>Roof Area (ft^2)</value>
          <display_name>Roof Area (ft^2)</display_name>
        </choice>
        <choice>
          <value>Window Area (ft^2)</value>
          <display_name>Window Area (ft^2)</display_name>
        </choice>
        <choice>
          <value>Door Area (ft^2)</value>
          <display_name>Door Area (ft^2)</display_name>
        </choice>
        <choice>
          <value>Duct Unconditioned Surface Area (ft^2)</value>
          <display_name>Duct Unconditioned Surface Area (ft^2)</display_name>
        </choice>
        <choice>
          <value>Rim Joist Area, Above-Grade, Exterior (ft^2)</value>
          <display_name>Rim Joist Area, Above-Grade, Exterior (ft^2)</display_name>
        </choice>
        <choice>
          <value>Slab Perimeter, Exposed, Conditioned (ft)</value>
          <display_name>Slab Perimeter, Exposed, Conditioned (ft)</display_name>
        </choice>
        <choice>
          <value>Size, Heating System Primary (kBtu/h)</value>
          <display_name>Size, Heating System Primary (kBtu/h)</display_name>
        </choice>
        <choice>
          <value>Size, Heating System Secondary (kBtu/h)</value>
          <display_name>Size, Heating System Secondary (kBtu/h)</display_name>
        </choice>
        <choice>
          <value>Size, Cooling System Primary (kBtu/h)</value>
          <display_name>Size, Cooling System Primary (kBtu/h)</display_name>
        </choice>
        <choice>
          <value>Size, Heat Pump Backup Primary (kBtu/h)</value>
          <display_name>Size, Heat Pump Backup Primary (kBtu/h)</display_name>
        </choice>
        <choice>
          <value>Size, Water Heater (gal)</value>
          <display_name>Size, Water Heater (gal)</display_name>
        </choice>
        <choice>
          <value>Flow Rate, Mechanical Ventilation (cfm)</value>
          <display_name>Flow Rate, Mechanical Ventilation (cfm)</display_name>
        </choice>
      </choices>
    </argument>
    <argument>
      <name>option_7_cost_2_value</name>
      <display_name>Option 7 Cost 2 Value</display_name>
      <description>Total option 7 cost is the sum of all: (Cost N Value) x (Cost N Multiplier).</description>
      <type>Double</type>
      <units>$</units>
      <required>false</required>
      <model_dependent>false</model_dependent>
    </argument>
    <argument>
      <name>option_7_cost_2_multiplier</name>
      <display_name>Option 7 Cost 2 Multiplier</display_name>
      <description>Total option 7 cost is the sum of all: (Cost N Value) x (Cost N Multiplier).</description>
      <type>Choice</type>
      <required>false</required>
      <model_dependent>false</model_dependent>
      <default_value></default_value>
      <choices>
        <choice>
          <value></value>
          <display_name></display_name>
        </choice>
        <choice>
          <value>Fixed (1)</value>
          <display_name>Fixed (1)</display_name>
        </choice>
        <choice>
          <value>Wall Area, Above-Grade, Conditioned (ft^2)</value>
          <display_name>Wall Area, Above-Grade, Conditioned (ft^2)</display_name>
        </choice>
        <choice>
          <value>Wall Area, Above-Grade, Exterior (ft^2)</value>
          <display_name>Wall Area, Above-Grade, Exterior (ft^2)</display_name>
        </choice>
        <choice>
          <value>Wall Area, Below-Grade (ft^2)</value>
          <display_name>Wall Area, Below-Grade (ft^2)</display_name>
        </choice>
        <choice>
          <value>Floor Area, Conditioned (ft^2)</value>
          <display_name>Floor Area, Conditioned (ft^2)</display_name>
        </choice>
        <choice>
          <value>Floor Area, Conditioned * Infiltration Reduction (ft^2 * Delta ACH50)</value>
          <display_name>Floor Area, Conditioned * Infiltration Reduction (ft^2 * Delta ACH50)</display_name>
        </choice>
        <choice>
          <value>Floor Area, Lighting (ft^2)</value>
          <display_name>Floor Area, Lighting (ft^2)</display_name>
        </choice>
        <choice>
          <value>Floor Area, Foundation (ft^2)</value>
          <display_name>Floor Area, Foundation (ft^2)</display_name>
        </choice>
        <choice>
          <value>Floor Area, Attic (ft^2)</value>
          <display_name>Floor Area, Attic (ft^2)</display_name>
        </choice>
        <choice>
          <value>Floor Area, Attic * Insulation Increase (ft^2 * Delta R-value)</value>
          <display_name>Floor Area, Attic * Insulation Increase (ft^2 * Delta R-value)</display_name>
        </choice>
        <choice>
          <value>Roof Area (ft^2)</value>
          <display_name>Roof Area (ft^2)</display_name>
        </choice>
        <choice>
          <value>Window Area (ft^2)</value>
          <display_name>Window Area (ft^2)</display_name>
        </choice>
        <choice>
          <value>Door Area (ft^2)</value>
          <display_name>Door Area (ft^2)</display_name>
        </choice>
        <choice>
          <value>Duct Unconditioned Surface Area (ft^2)</value>
          <display_name>Duct Unconditioned Surface Area (ft^2)</display_name>
        </choice>
        <choice>
          <value>Rim Joist Area, Above-Grade, Exterior (ft^2)</value>
          <display_name>Rim Joist Area, Above-Grade, Exterior (ft^2)</display_name>
        </choice>
        <choice>
          <value>Slab Perimeter, Exposed, Conditioned (ft)</value>
          <display_name>Slab Perimeter, Exposed, Conditioned (ft)</display_name>
        </choice>
        <choice>
          <value>Size, Heating System Primary (kBtu/h)</value>
          <display_name>Size, Heating System Primary (kBtu/h)</display_name>
        </choice>
        <choice>
          <value>Size, Heating System Secondary (kBtu/h)</value>
          <display_name>Size, Heating System Secondary (kBtu/h)</display_name>
        </choice>
        <choice>
          <value>Size, Cooling System Primary (kBtu/h)</value>
          <display_name>Size, Cooling System Primary (kBtu/h)</display_name>
        </choice>
        <choice>
          <value>Size, Heat Pump Backup Primary (kBtu/h)</value>
          <display_name>Size, Heat Pump Backup Primary (kBtu/h)</display_name>
        </choice>
        <choice>
          <value>Size, Water Heater (gal)</value>
          <display_name>Size, Water Heater (gal)</display_name>
        </choice>
        <choice>
          <value>Flow Rate, Mechanical Ventilation (cfm)</value>
          <display_name>Flow Rate, Mechanical Ventilation (cfm)</display_name>
        </choice>
      </choices>
    </argument>
    <argument>
      <name>option_7_lifetime</name>
      <display_name>Option 7 Lifetime</display_name>
      <description>The option lifetime.</description>
      <type>Double</type>
      <units>years</units>
      <required>false</required>
      <model_dependent>false</model_dependent>
    </argument>
    <argument>
      <name>option_8</name>
      <display_name>Option 8</display_name>
      <description>Specify the parameter|option as found in resources\options_lookup.tsv.</description>
      <type>String</type>
      <required>false</required>
      <model_dependent>false</model_dependent>
    </argument>
    <argument>
      <name>option_8_apply_logic</name>
      <display_name>Option 8 Apply Logic</display_name>
      <description>Logic that specifies if the Option 8 upgrade will apply based on the existing building's options. Specify one or more parameter|option as found in resources\options_lookup.tsv. When multiple are included, they must be separated by '||' for OR and '&amp;&amp;' for AND, and using parentheses as appropriate. Prefix an option with '!' for not.</description>
      <type>String</type>
      <required>false</required>
      <model_dependent>false</model_dependent>
    </argument>
    <argument>
      <name>option_8_cost_1_value</name>
      <display_name>Option 8 Cost 1 Value</display_name>
      <description>Total option 8 cost is the sum of all: (Cost N Value) x (Cost N Multiplier).</description>
      <type>Double</type>
      <units>$</units>
      <required>false</required>
      <model_dependent>false</model_dependent>
    </argument>
    <argument>
      <name>option_8_cost_1_multiplier</name>
      <display_name>Option 8 Cost 1 Multiplier</display_name>
      <description>Total option 8 cost is the sum of all: (Cost N Value) x (Cost N Multiplier).</description>
      <type>Choice</type>
      <required>false</required>
      <model_dependent>false</model_dependent>
      <default_value></default_value>
      <choices>
        <choice>
          <value></value>
          <display_name></display_name>
        </choice>
        <choice>
          <value>Fixed (1)</value>
          <display_name>Fixed (1)</display_name>
        </choice>
        <choice>
          <value>Wall Area, Above-Grade, Conditioned (ft^2)</value>
          <display_name>Wall Area, Above-Grade, Conditioned (ft^2)</display_name>
        </choice>
        <choice>
          <value>Wall Area, Above-Grade, Exterior (ft^2)</value>
          <display_name>Wall Area, Above-Grade, Exterior (ft^2)</display_name>
        </choice>
        <choice>
          <value>Wall Area, Below-Grade (ft^2)</value>
          <display_name>Wall Area, Below-Grade (ft^2)</display_name>
        </choice>
        <choice>
          <value>Floor Area, Conditioned (ft^2)</value>
          <display_name>Floor Area, Conditioned (ft^2)</display_name>
        </choice>
        <choice>
          <value>Floor Area, Conditioned * Infiltration Reduction (ft^2 * Delta ACH50)</value>
          <display_name>Floor Area, Conditioned * Infiltration Reduction (ft^2 * Delta ACH50)</display_name>
        </choice>
        <choice>
          <value>Floor Area, Lighting (ft^2)</value>
          <display_name>Floor Area, Lighting (ft^2)</display_name>
        </choice>
        <choice>
          <value>Floor Area, Foundation (ft^2)</value>
          <display_name>Floor Area, Foundation (ft^2)</display_name>
        </choice>
        <choice>
          <value>Floor Area, Attic (ft^2)</value>
          <display_name>Floor Area, Attic (ft^2)</display_name>
        </choice>
        <choice>
          <value>Floor Area, Attic * Insulation Increase (ft^2 * Delta R-value)</value>
          <display_name>Floor Area, Attic * Insulation Increase (ft^2 * Delta R-value)</display_name>
        </choice>
        <choice>
          <value>Roof Area (ft^2)</value>
          <display_name>Roof Area (ft^2)</display_name>
        </choice>
        <choice>
          <value>Window Area (ft^2)</value>
          <display_name>Window Area (ft^2)</display_name>
        </choice>
        <choice>
          <value>Door Area (ft^2)</value>
          <display_name>Door Area (ft^2)</display_name>
        </choice>
        <choice>
          <value>Duct Unconditioned Surface Area (ft^2)</value>
          <display_name>Duct Unconditioned Surface Area (ft^2)</display_name>
        </choice>
        <choice>
          <value>Rim Joist Area, Above-Grade, Exterior (ft^2)</value>
          <display_name>Rim Joist Area, Above-Grade, Exterior (ft^2)</display_name>
        </choice>
        <choice>
          <value>Slab Perimeter, Exposed, Conditioned (ft)</value>
          <display_name>Slab Perimeter, Exposed, Conditioned (ft)</display_name>
        </choice>
        <choice>
          <value>Size, Heating System Primary (kBtu/h)</value>
          <display_name>Size, Heating System Primary (kBtu/h)</display_name>
        </choice>
        <choice>
          <value>Size, Heating System Secondary (kBtu/h)</value>
          <display_name>Size, Heating System Secondary (kBtu/h)</display_name>
        </choice>
        <choice>
          <value>Size, Cooling System Primary (kBtu/h)</value>
          <display_name>Size, Cooling System Primary (kBtu/h)</display_name>
        </choice>
        <choice>
          <value>Size, Heat Pump Backup Primary (kBtu/h)</value>
          <display_name>Size, Heat Pump Backup Primary (kBtu/h)</display_name>
        </choice>
        <choice>
          <value>Size, Water Heater (gal)</value>
          <display_name>Size, Water Heater (gal)</display_name>
        </choice>
        <choice>
          <value>Flow Rate, Mechanical Ventilation (cfm)</value>
          <display_name>Flow Rate, Mechanical Ventilation (cfm)</display_name>
        </choice>
      </choices>
    </argument>
    <argument>
      <name>option_8_cost_2_value</name>
      <display_name>Option 8 Cost 2 Value</display_name>
      <description>Total option 8 cost is the sum of all: (Cost N Value) x (Cost N Multiplier).</description>
      <type>Double</type>
      <units>$</units>
      <required>false</required>
      <model_dependent>false</model_dependent>
    </argument>
    <argument>
      <name>option_8_cost_2_multiplier</name>
      <display_name>Option 8 Cost 2 Multiplier</display_name>
      <description>Total option 8 cost is the sum of all: (Cost N Value) x (Cost N Multiplier).</description>
      <type>Choice</type>
      <required>false</required>
      <model_dependent>false</model_dependent>
      <default_value></default_value>
      <choices>
        <choice>
          <value></value>
          <display_name></display_name>
        </choice>
        <choice>
          <value>Fixed (1)</value>
          <display_name>Fixed (1)</display_name>
        </choice>
        <choice>
          <value>Wall Area, Above-Grade, Conditioned (ft^2)</value>
          <display_name>Wall Area, Above-Grade, Conditioned (ft^2)</display_name>
        </choice>
        <choice>
          <value>Wall Area, Above-Grade, Exterior (ft^2)</value>
          <display_name>Wall Area, Above-Grade, Exterior (ft^2)</display_name>
        </choice>
        <choice>
          <value>Wall Area, Below-Grade (ft^2)</value>
          <display_name>Wall Area, Below-Grade (ft^2)</display_name>
        </choice>
        <choice>
          <value>Floor Area, Conditioned (ft^2)</value>
          <display_name>Floor Area, Conditioned (ft^2)</display_name>
        </choice>
        <choice>
          <value>Floor Area, Conditioned * Infiltration Reduction (ft^2 * Delta ACH50)</value>
          <display_name>Floor Area, Conditioned * Infiltration Reduction (ft^2 * Delta ACH50)</display_name>
        </choice>
        <choice>
          <value>Floor Area, Lighting (ft^2)</value>
          <display_name>Floor Area, Lighting (ft^2)</display_name>
        </choice>
        <choice>
          <value>Floor Area, Foundation (ft^2)</value>
          <display_name>Floor Area, Foundation (ft^2)</display_name>
        </choice>
        <choice>
          <value>Floor Area, Attic (ft^2)</value>
          <display_name>Floor Area, Attic (ft^2)</display_name>
        </choice>
        <choice>
          <value>Floor Area, Attic * Insulation Increase (ft^2 * Delta R-value)</value>
          <display_name>Floor Area, Attic * Insulation Increase (ft^2 * Delta R-value)</display_name>
        </choice>
        <choice>
          <value>Roof Area (ft^2)</value>
          <display_name>Roof Area (ft^2)</display_name>
        </choice>
        <choice>
          <value>Window Area (ft^2)</value>
          <display_name>Window Area (ft^2)</display_name>
        </choice>
        <choice>
          <value>Door Area (ft^2)</value>
          <display_name>Door Area (ft^2)</display_name>
        </choice>
        <choice>
          <value>Duct Unconditioned Surface Area (ft^2)</value>
          <display_name>Duct Unconditioned Surface Area (ft^2)</display_name>
        </choice>
        <choice>
          <value>Rim Joist Area, Above-Grade, Exterior (ft^2)</value>
          <display_name>Rim Joist Area, Above-Grade, Exterior (ft^2)</display_name>
        </choice>
        <choice>
          <value>Slab Perimeter, Exposed, Conditioned (ft)</value>
          <display_name>Slab Perimeter, Exposed, Conditioned (ft)</display_name>
        </choice>
        <choice>
          <value>Size, Heating System Primary (kBtu/h)</value>
          <display_name>Size, Heating System Primary (kBtu/h)</display_name>
        </choice>
        <choice>
          <value>Size, Heating System Secondary (kBtu/h)</value>
          <display_name>Size, Heating System Secondary (kBtu/h)</display_name>
        </choice>
        <choice>
          <value>Size, Cooling System Primary (kBtu/h)</value>
          <display_name>Size, Cooling System Primary (kBtu/h)</display_name>
        </choice>
        <choice>
          <value>Size, Heat Pump Backup Primary (kBtu/h)</value>
          <display_name>Size, Heat Pump Backup Primary (kBtu/h)</display_name>
        </choice>
        <choice>
          <value>Size, Water Heater (gal)</value>
          <display_name>Size, Water Heater (gal)</display_name>
        </choice>
        <choice>
          <value>Flow Rate, Mechanical Ventilation (cfm)</value>
          <display_name>Flow Rate, Mechanical Ventilation (cfm)</display_name>
        </choice>
      </choices>
    </argument>
    <argument>
      <name>option_8_lifetime</name>
      <display_name>Option 8 Lifetime</display_name>
      <description>The option lifetime.</description>
      <type>Double</type>
      <units>years</units>
      <required>false</required>
      <model_dependent>false</model_dependent>
    </argument>
    <argument>
      <name>option_9</name>
      <display_name>Option 9</display_name>
      <description>Specify the parameter|option as found in resources\options_lookup.tsv.</description>
      <type>String</type>
      <required>false</required>
      <model_dependent>false</model_dependent>
    </argument>
    <argument>
      <name>option_9_apply_logic</name>
      <display_name>Option 9 Apply Logic</display_name>
      <description>Logic that specifies if the Option 9 upgrade will apply based on the existing building's options. Specify one or more parameter|option as found in resources\options_lookup.tsv. When multiple are included, they must be separated by '||' for OR and '&amp;&amp;' for AND, and using parentheses as appropriate. Prefix an option with '!' for not.</description>
      <type>String</type>
      <required>false</required>
      <model_dependent>false</model_dependent>
    </argument>
    <argument>
      <name>option_9_cost_1_value</name>
      <display_name>Option 9 Cost 1 Value</display_name>
      <description>Total option 9 cost is the sum of all: (Cost N Value) x (Cost N Multiplier).</description>
      <type>Double</type>
      <units>$</units>
      <required>false</required>
      <model_dependent>false</model_dependent>
    </argument>
    <argument>
      <name>option_9_cost_1_multiplier</name>
      <display_name>Option 9 Cost 1 Multiplier</display_name>
      <description>Total option 9 cost is the sum of all: (Cost N Value) x (Cost N Multiplier).</description>
      <type>Choice</type>
      <required>false</required>
      <model_dependent>false</model_dependent>
      <default_value></default_value>
      <choices>
        <choice>
          <value></value>
          <display_name></display_name>
        </choice>
        <choice>
          <value>Fixed (1)</value>
          <display_name>Fixed (1)</display_name>
        </choice>
        <choice>
          <value>Wall Area, Above-Grade, Conditioned (ft^2)</value>
          <display_name>Wall Area, Above-Grade, Conditioned (ft^2)</display_name>
        </choice>
        <choice>
          <value>Wall Area, Above-Grade, Exterior (ft^2)</value>
          <display_name>Wall Area, Above-Grade, Exterior (ft^2)</display_name>
        </choice>
        <choice>
          <value>Wall Area, Below-Grade (ft^2)</value>
          <display_name>Wall Area, Below-Grade (ft^2)</display_name>
        </choice>
        <choice>
          <value>Floor Area, Conditioned (ft^2)</value>
          <display_name>Floor Area, Conditioned (ft^2)</display_name>
        </choice>
        <choice>
          <value>Floor Area, Conditioned * Infiltration Reduction (ft^2 * Delta ACH50)</value>
          <display_name>Floor Area, Conditioned * Infiltration Reduction (ft^2 * Delta ACH50)</display_name>
        </choice>
        <choice>
          <value>Floor Area, Lighting (ft^2)</value>
          <display_name>Floor Area, Lighting (ft^2)</display_name>
        </choice>
        <choice>
          <value>Floor Area, Foundation (ft^2)</value>
          <display_name>Floor Area, Foundation (ft^2)</display_name>
        </choice>
        <choice>
          <value>Floor Area, Attic (ft^2)</value>
          <display_name>Floor Area, Attic (ft^2)</display_name>
        </choice>
        <choice>
          <value>Floor Area, Attic * Insulation Increase (ft^2 * Delta R-value)</value>
          <display_name>Floor Area, Attic * Insulation Increase (ft^2 * Delta R-value)</display_name>
        </choice>
        <choice>
          <value>Roof Area (ft^2)</value>
          <display_name>Roof Area (ft^2)</display_name>
        </choice>
        <choice>
          <value>Window Area (ft^2)</value>
          <display_name>Window Area (ft^2)</display_name>
        </choice>
        <choice>
          <value>Door Area (ft^2)</value>
          <display_name>Door Area (ft^2)</display_name>
        </choice>
        <choice>
          <value>Duct Unconditioned Surface Area (ft^2)</value>
          <display_name>Duct Unconditioned Surface Area (ft^2)</display_name>
        </choice>
        <choice>
          <value>Rim Joist Area, Above-Grade, Exterior (ft^2)</value>
          <display_name>Rim Joist Area, Above-Grade, Exterior (ft^2)</display_name>
        </choice>
        <choice>
          <value>Slab Perimeter, Exposed, Conditioned (ft)</value>
          <display_name>Slab Perimeter, Exposed, Conditioned (ft)</display_name>
        </choice>
        <choice>
          <value>Size, Heating System Primary (kBtu/h)</value>
          <display_name>Size, Heating System Primary (kBtu/h)</display_name>
        </choice>
        <choice>
          <value>Size, Heating System Secondary (kBtu/h)</value>
          <display_name>Size, Heating System Secondary (kBtu/h)</display_name>
        </choice>
        <choice>
          <value>Size, Cooling System Primary (kBtu/h)</value>
          <display_name>Size, Cooling System Primary (kBtu/h)</display_name>
        </choice>
        <choice>
          <value>Size, Heat Pump Backup Primary (kBtu/h)</value>
          <display_name>Size, Heat Pump Backup Primary (kBtu/h)</display_name>
        </choice>
        <choice>
          <value>Size, Water Heater (gal)</value>
          <display_name>Size, Water Heater (gal)</display_name>
        </choice>
        <choice>
          <value>Flow Rate, Mechanical Ventilation (cfm)</value>
          <display_name>Flow Rate, Mechanical Ventilation (cfm)</display_name>
        </choice>
      </choices>
    </argument>
    <argument>
      <name>option_9_cost_2_value</name>
      <display_name>Option 9 Cost 2 Value</display_name>
      <description>Total option 9 cost is the sum of all: (Cost N Value) x (Cost N Multiplier).</description>
      <type>Double</type>
      <units>$</units>
      <required>false</required>
      <model_dependent>false</model_dependent>
    </argument>
    <argument>
      <name>option_9_cost_2_multiplier</name>
      <display_name>Option 9 Cost 2 Multiplier</display_name>
      <description>Total option 9 cost is the sum of all: (Cost N Value) x (Cost N Multiplier).</description>
      <type>Choice</type>
      <required>false</required>
      <model_dependent>false</model_dependent>
      <default_value></default_value>
      <choices>
        <choice>
          <value></value>
          <display_name></display_name>
        </choice>
        <choice>
          <value>Fixed (1)</value>
          <display_name>Fixed (1)</display_name>
        </choice>
        <choice>
          <value>Wall Area, Above-Grade, Conditioned (ft^2)</value>
          <display_name>Wall Area, Above-Grade, Conditioned (ft^2)</display_name>
        </choice>
        <choice>
          <value>Wall Area, Above-Grade, Exterior (ft^2)</value>
          <display_name>Wall Area, Above-Grade, Exterior (ft^2)</display_name>
        </choice>
        <choice>
          <value>Wall Area, Below-Grade (ft^2)</value>
          <display_name>Wall Area, Below-Grade (ft^2)</display_name>
        </choice>
        <choice>
          <value>Floor Area, Conditioned (ft^2)</value>
          <display_name>Floor Area, Conditioned (ft^2)</display_name>
        </choice>
        <choice>
          <value>Floor Area, Conditioned * Infiltration Reduction (ft^2 * Delta ACH50)</value>
          <display_name>Floor Area, Conditioned * Infiltration Reduction (ft^2 * Delta ACH50)</display_name>
        </choice>
        <choice>
          <value>Floor Area, Lighting (ft^2)</value>
          <display_name>Floor Area, Lighting (ft^2)</display_name>
        </choice>
        <choice>
          <value>Floor Area, Foundation (ft^2)</value>
          <display_name>Floor Area, Foundation (ft^2)</display_name>
        </choice>
        <choice>
          <value>Floor Area, Attic (ft^2)</value>
          <display_name>Floor Area, Attic (ft^2)</display_name>
        </choice>
        <choice>
          <value>Floor Area, Attic * Insulation Increase (ft^2 * Delta R-value)</value>
          <display_name>Floor Area, Attic * Insulation Increase (ft^2 * Delta R-value)</display_name>
        </choice>
        <choice>
          <value>Roof Area (ft^2)</value>
          <display_name>Roof Area (ft^2)</display_name>
        </choice>
        <choice>
          <value>Window Area (ft^2)</value>
          <display_name>Window Area (ft^2)</display_name>
        </choice>
        <choice>
          <value>Door Area (ft^2)</value>
          <display_name>Door Area (ft^2)</display_name>
        </choice>
        <choice>
          <value>Duct Unconditioned Surface Area (ft^2)</value>
          <display_name>Duct Unconditioned Surface Area (ft^2)</display_name>
        </choice>
        <choice>
          <value>Rim Joist Area, Above-Grade, Exterior (ft^2)</value>
          <display_name>Rim Joist Area, Above-Grade, Exterior (ft^2)</display_name>
        </choice>
        <choice>
          <value>Slab Perimeter, Exposed, Conditioned (ft)</value>
          <display_name>Slab Perimeter, Exposed, Conditioned (ft)</display_name>
        </choice>
        <choice>
          <value>Size, Heating System Primary (kBtu/h)</value>
          <display_name>Size, Heating System Primary (kBtu/h)</display_name>
        </choice>
        <choice>
          <value>Size, Heating System Secondary (kBtu/h)</value>
          <display_name>Size, Heating System Secondary (kBtu/h)</display_name>
        </choice>
        <choice>
          <value>Size, Cooling System Primary (kBtu/h)</value>
          <display_name>Size, Cooling System Primary (kBtu/h)</display_name>
        </choice>
        <choice>
          <value>Size, Heat Pump Backup Primary (kBtu/h)</value>
          <display_name>Size, Heat Pump Backup Primary (kBtu/h)</display_name>
        </choice>
        <choice>
          <value>Size, Water Heater (gal)</value>
          <display_name>Size, Water Heater (gal)</display_name>
        </choice>
        <choice>
          <value>Flow Rate, Mechanical Ventilation (cfm)</value>
          <display_name>Flow Rate, Mechanical Ventilation (cfm)</display_name>
        </choice>
      </choices>
    </argument>
    <argument>
      <name>option_9_lifetime</name>
      <display_name>Option 9 Lifetime</display_name>
      <description>The option lifetime.</description>
      <type>Double</type>
      <units>years</units>
      <required>false</required>
      <model_dependent>false</model_dependent>
    </argument>
    <argument>
      <name>option_10</name>
      <display_name>Option 10</display_name>
      <description>Specify the parameter|option as found in resources\options_lookup.tsv.</description>
      <type>String</type>
      <required>false</required>
      <model_dependent>false</model_dependent>
    </argument>
    <argument>
      <name>option_10_apply_logic</name>
      <display_name>Option 10 Apply Logic</display_name>
      <description>Logic that specifies if the Option 10 upgrade will apply based on the existing building's options. Specify one or more parameter|option as found in resources\options_lookup.tsv. When multiple are included, they must be separated by '||' for OR and '&amp;&amp;' for AND, and using parentheses as appropriate. Prefix an option with '!' for not.</description>
      <type>String</type>
      <required>false</required>
      <model_dependent>false</model_dependent>
    </argument>
    <argument>
      <name>option_10_cost_1_value</name>
      <display_name>Option 10 Cost 1 Value</display_name>
      <description>Total option 10 cost is the sum of all: (Cost N Value) x (Cost N Multiplier).</description>
      <type>Double</type>
      <units>$</units>
      <required>false</required>
      <model_dependent>false</model_dependent>
    </argument>
    <argument>
      <name>option_10_cost_1_multiplier</name>
      <display_name>Option 10 Cost 1 Multiplier</display_name>
      <description>Total option 10 cost is the sum of all: (Cost N Value) x (Cost N Multiplier).</description>
      <type>Choice</type>
      <required>false</required>
      <model_dependent>false</model_dependent>
      <default_value></default_value>
      <choices>
        <choice>
          <value></value>
          <display_name></display_name>
        </choice>
        <choice>
          <value>Fixed (1)</value>
          <display_name>Fixed (1)</display_name>
        </choice>
        <choice>
          <value>Wall Area, Above-Grade, Conditioned (ft^2)</value>
          <display_name>Wall Area, Above-Grade, Conditioned (ft^2)</display_name>
        </choice>
        <choice>
          <value>Wall Area, Above-Grade, Exterior (ft^2)</value>
          <display_name>Wall Area, Above-Grade, Exterior (ft^2)</display_name>
        </choice>
        <choice>
          <value>Wall Area, Below-Grade (ft^2)</value>
          <display_name>Wall Area, Below-Grade (ft^2)</display_name>
        </choice>
        <choice>
          <value>Floor Area, Conditioned (ft^2)</value>
          <display_name>Floor Area, Conditioned (ft^2)</display_name>
        </choice>
        <choice>
          <value>Floor Area, Conditioned * Infiltration Reduction (ft^2 * Delta ACH50)</value>
          <display_name>Floor Area, Conditioned * Infiltration Reduction (ft^2 * Delta ACH50)</display_name>
        </choice>
        <choice>
          <value>Floor Area, Lighting (ft^2)</value>
          <display_name>Floor Area, Lighting (ft^2)</display_name>
        </choice>
        <choice>
          <value>Floor Area, Foundation (ft^2)</value>
          <display_name>Floor Area, Foundation (ft^2)</display_name>
        </choice>
        <choice>
          <value>Floor Area, Attic (ft^2)</value>
          <display_name>Floor Area, Attic (ft^2)</display_name>
        </choice>
        <choice>
          <value>Floor Area, Attic * Insulation Increase (ft^2 * Delta R-value)</value>
          <display_name>Floor Area, Attic * Insulation Increase (ft^2 * Delta R-value)</display_name>
        </choice>
        <choice>
          <value>Roof Area (ft^2)</value>
          <display_name>Roof Area (ft^2)</display_name>
        </choice>
        <choice>
          <value>Window Area (ft^2)</value>
          <display_name>Window Area (ft^2)</display_name>
        </choice>
        <choice>
          <value>Door Area (ft^2)</value>
          <display_name>Door Area (ft^2)</display_name>
        </choice>
        <choice>
          <value>Duct Unconditioned Surface Area (ft^2)</value>
          <display_name>Duct Unconditioned Surface Area (ft^2)</display_name>
        </choice>
        <choice>
          <value>Rim Joist Area, Above-Grade, Exterior (ft^2)</value>
          <display_name>Rim Joist Area, Above-Grade, Exterior (ft^2)</display_name>
        </choice>
        <choice>
          <value>Slab Perimeter, Exposed, Conditioned (ft)</value>
          <display_name>Slab Perimeter, Exposed, Conditioned (ft)</display_name>
        </choice>
        <choice>
          <value>Size, Heating System Primary (kBtu/h)</value>
          <display_name>Size, Heating System Primary (kBtu/h)</display_name>
        </choice>
        <choice>
          <value>Size, Heating System Secondary (kBtu/h)</value>
          <display_name>Size, Heating System Secondary (kBtu/h)</display_name>
        </choice>
        <choice>
          <value>Size, Cooling System Primary (kBtu/h)</value>
          <display_name>Size, Cooling System Primary (kBtu/h)</display_name>
        </choice>
        <choice>
          <value>Size, Heat Pump Backup Primary (kBtu/h)</value>
          <display_name>Size, Heat Pump Backup Primary (kBtu/h)</display_name>
        </choice>
        <choice>
          <value>Size, Water Heater (gal)</value>
          <display_name>Size, Water Heater (gal)</display_name>
        </choice>
        <choice>
          <value>Flow Rate, Mechanical Ventilation (cfm)</value>
          <display_name>Flow Rate, Mechanical Ventilation (cfm)</display_name>
        </choice>
      </choices>
    </argument>
    <argument>
      <name>option_10_cost_2_value</name>
      <display_name>Option 10 Cost 2 Value</display_name>
      <description>Total option 10 cost is the sum of all: (Cost N Value) x (Cost N Multiplier).</description>
      <type>Double</type>
      <units>$</units>
      <required>false</required>
      <model_dependent>false</model_dependent>
    </argument>
    <argument>
      <name>option_10_cost_2_multiplier</name>
      <display_name>Option 10 Cost 2 Multiplier</display_name>
      <description>Total option 10 cost is the sum of all: (Cost N Value) x (Cost N Multiplier).</description>
      <type>Choice</type>
      <required>false</required>
      <model_dependent>false</model_dependent>
      <default_value></default_value>
      <choices>
        <choice>
          <value></value>
          <display_name></display_name>
        </choice>
        <choice>
          <value>Fixed (1)</value>
          <display_name>Fixed (1)</display_name>
        </choice>
        <choice>
          <value>Wall Area, Above-Grade, Conditioned (ft^2)</value>
          <display_name>Wall Area, Above-Grade, Conditioned (ft^2)</display_name>
        </choice>
        <choice>
          <value>Wall Area, Above-Grade, Exterior (ft^2)</value>
          <display_name>Wall Area, Above-Grade, Exterior (ft^2)</display_name>
        </choice>
        <choice>
          <value>Wall Area, Below-Grade (ft^2)</value>
          <display_name>Wall Area, Below-Grade (ft^2)</display_name>
        </choice>
        <choice>
          <value>Floor Area, Conditioned (ft^2)</value>
          <display_name>Floor Area, Conditioned (ft^2)</display_name>
        </choice>
        <choice>
          <value>Floor Area, Conditioned * Infiltration Reduction (ft^2 * Delta ACH50)</value>
          <display_name>Floor Area, Conditioned * Infiltration Reduction (ft^2 * Delta ACH50)</display_name>
        </choice>
        <choice>
          <value>Floor Area, Lighting (ft^2)</value>
          <display_name>Floor Area, Lighting (ft^2)</display_name>
        </choice>
        <choice>
          <value>Floor Area, Foundation (ft^2)</value>
          <display_name>Floor Area, Foundation (ft^2)</display_name>
        </choice>
        <choice>
          <value>Floor Area, Attic (ft^2)</value>
          <display_name>Floor Area, Attic (ft^2)</display_name>
        </choice>
        <choice>
          <value>Floor Area, Attic * Insulation Increase (ft^2 * Delta R-value)</value>
          <display_name>Floor Area, Attic * Insulation Increase (ft^2 * Delta R-value)</display_name>
        </choice>
        <choice>
          <value>Roof Area (ft^2)</value>
          <display_name>Roof Area (ft^2)</display_name>
        </choice>
        <choice>
          <value>Window Area (ft^2)</value>
          <display_name>Window Area (ft^2)</display_name>
        </choice>
        <choice>
          <value>Door Area (ft^2)</value>
          <display_name>Door Area (ft^2)</display_name>
        </choice>
        <choice>
          <value>Duct Unconditioned Surface Area (ft^2)</value>
          <display_name>Duct Unconditioned Surface Area (ft^2)</display_name>
        </choice>
        <choice>
          <value>Rim Joist Area, Above-Grade, Exterior (ft^2)</value>
          <display_name>Rim Joist Area, Above-Grade, Exterior (ft^2)</display_name>
        </choice>
        <choice>
          <value>Slab Perimeter, Exposed, Conditioned (ft)</value>
          <display_name>Slab Perimeter, Exposed, Conditioned (ft)</display_name>
        </choice>
        <choice>
          <value>Size, Heating System Primary (kBtu/h)</value>
          <display_name>Size, Heating System Primary (kBtu/h)</display_name>
        </choice>
        <choice>
          <value>Size, Heating System Secondary (kBtu/h)</value>
          <display_name>Size, Heating System Secondary (kBtu/h)</display_name>
        </choice>
        <choice>
          <value>Size, Cooling System Primary (kBtu/h)</value>
          <display_name>Size, Cooling System Primary (kBtu/h)</display_name>
        </choice>
        <choice>
          <value>Size, Heat Pump Backup Primary (kBtu/h)</value>
          <display_name>Size, Heat Pump Backup Primary (kBtu/h)</display_name>
        </choice>
        <choice>
          <value>Size, Water Heater (gal)</value>
          <display_name>Size, Water Heater (gal)</display_name>
        </choice>
        <choice>
          <value>Flow Rate, Mechanical Ventilation (cfm)</value>
          <display_name>Flow Rate, Mechanical Ventilation (cfm)</display_name>
        </choice>
      </choices>
    </argument>
    <argument>
      <name>option_10_lifetime</name>
      <display_name>Option 10 Lifetime</display_name>
      <description>The option lifetime.</description>
      <type>Double</type>
      <units>years</units>
      <required>false</required>
      <model_dependent>false</model_dependent>
    </argument>
    <argument>
      <name>option_11</name>
      <display_name>Option 11</display_name>
      <description>Specify the parameter|option as found in resources\options_lookup.tsv.</description>
      <type>String</type>
      <required>false</required>
      <model_dependent>false</model_dependent>
    </argument>
    <argument>
      <name>option_11_apply_logic</name>
      <display_name>Option 11 Apply Logic</display_name>
      <description>Logic that specifies if the Option 11 upgrade will apply based on the existing building's options. Specify one or more parameter|option as found in resources\options_lookup.tsv. When multiple are included, they must be separated by '||' for OR and '&amp;&amp;' for AND, and using parentheses as appropriate. Prefix an option with '!' for not.</description>
      <type>String</type>
      <required>false</required>
      <model_dependent>false</model_dependent>
    </argument>
    <argument>
      <name>option_11_cost_1_value</name>
      <display_name>Option 11 Cost 1 Value</display_name>
      <description>Total option 11 cost is the sum of all: (Cost N Value) x (Cost N Multiplier).</description>
      <type>Double</type>
      <units>$</units>
      <required>false</required>
      <model_dependent>false</model_dependent>
    </argument>
    <argument>
      <name>option_11_cost_1_multiplier</name>
      <display_name>Option 11 Cost 1 Multiplier</display_name>
      <description>Total option 11 cost is the sum of all: (Cost N Value) x (Cost N Multiplier).</description>
      <type>Choice</type>
      <required>false</required>
      <model_dependent>false</model_dependent>
      <default_value></default_value>
      <choices>
        <choice>
          <value></value>
          <display_name></display_name>
        </choice>
        <choice>
          <value>Fixed (1)</value>
          <display_name>Fixed (1)</display_name>
        </choice>
        <choice>
          <value>Wall Area, Above-Grade, Conditioned (ft^2)</value>
          <display_name>Wall Area, Above-Grade, Conditioned (ft^2)</display_name>
        </choice>
        <choice>
          <value>Wall Area, Above-Grade, Exterior (ft^2)</value>
          <display_name>Wall Area, Above-Grade, Exterior (ft^2)</display_name>
        </choice>
        <choice>
          <value>Wall Area, Below-Grade (ft^2)</value>
          <display_name>Wall Area, Below-Grade (ft^2)</display_name>
        </choice>
        <choice>
          <value>Floor Area, Conditioned (ft^2)</value>
          <display_name>Floor Area, Conditioned (ft^2)</display_name>
        </choice>
        <choice>
          <value>Floor Area, Conditioned * Infiltration Reduction (ft^2 * Delta ACH50)</value>
          <display_name>Floor Area, Conditioned * Infiltration Reduction (ft^2 * Delta ACH50)</display_name>
        </choice>
        <choice>
          <value>Floor Area, Lighting (ft^2)</value>
          <display_name>Floor Area, Lighting (ft^2)</display_name>
        </choice>
        <choice>
          <value>Floor Area, Foundation (ft^2)</value>
          <display_name>Floor Area, Foundation (ft^2)</display_name>
        </choice>
        <choice>
          <value>Floor Area, Attic (ft^2)</value>
          <display_name>Floor Area, Attic (ft^2)</display_name>
        </choice>
        <choice>
          <value>Floor Area, Attic * Insulation Increase (ft^2 * Delta R-value)</value>
          <display_name>Floor Area, Attic * Insulation Increase (ft^2 * Delta R-value)</display_name>
        </choice>
        <choice>
          <value>Roof Area (ft^2)</value>
          <display_name>Roof Area (ft^2)</display_name>
        </choice>
        <choice>
          <value>Window Area (ft^2)</value>
          <display_name>Window Area (ft^2)</display_name>
        </choice>
        <choice>
          <value>Door Area (ft^2)</value>
          <display_name>Door Area (ft^2)</display_name>
        </choice>
        <choice>
          <value>Duct Unconditioned Surface Area (ft^2)</value>
          <display_name>Duct Unconditioned Surface Area (ft^2)</display_name>
        </choice>
        <choice>
          <value>Rim Joist Area, Above-Grade, Exterior (ft^2)</value>
          <display_name>Rim Joist Area, Above-Grade, Exterior (ft^2)</display_name>
        </choice>
        <choice>
          <value>Slab Perimeter, Exposed, Conditioned (ft)</value>
          <display_name>Slab Perimeter, Exposed, Conditioned (ft)</display_name>
        </choice>
        <choice>
          <value>Size, Heating System Primary (kBtu/h)</value>
          <display_name>Size, Heating System Primary (kBtu/h)</display_name>
        </choice>
        <choice>
          <value>Size, Heating System Secondary (kBtu/h)</value>
          <display_name>Size, Heating System Secondary (kBtu/h)</display_name>
        </choice>
        <choice>
          <value>Size, Cooling System Primary (kBtu/h)</value>
          <display_name>Size, Cooling System Primary (kBtu/h)</display_name>
        </choice>
        <choice>
          <value>Size, Heat Pump Backup Primary (kBtu/h)</value>
          <display_name>Size, Heat Pump Backup Primary (kBtu/h)</display_name>
        </choice>
        <choice>
          <value>Size, Water Heater (gal)</value>
          <display_name>Size, Water Heater (gal)</display_name>
        </choice>
        <choice>
          <value>Flow Rate, Mechanical Ventilation (cfm)</value>
          <display_name>Flow Rate, Mechanical Ventilation (cfm)</display_name>
        </choice>
      </choices>
    </argument>
    <argument>
      <name>option_11_cost_2_value</name>
      <display_name>Option 11 Cost 2 Value</display_name>
      <description>Total option 11 cost is the sum of all: (Cost N Value) x (Cost N Multiplier).</description>
      <type>Double</type>
      <units>$</units>
      <required>false</required>
      <model_dependent>false</model_dependent>
    </argument>
    <argument>
      <name>option_11_cost_2_multiplier</name>
      <display_name>Option 11 Cost 2 Multiplier</display_name>
      <description>Total option 11 cost is the sum of all: (Cost N Value) x (Cost N Multiplier).</description>
      <type>Choice</type>
      <required>false</required>
      <model_dependent>false</model_dependent>
      <default_value></default_value>
      <choices>
        <choice>
          <value></value>
          <display_name></display_name>
        </choice>
        <choice>
          <value>Fixed (1)</value>
          <display_name>Fixed (1)</display_name>
        </choice>
        <choice>
          <value>Wall Area, Above-Grade, Conditioned (ft^2)</value>
          <display_name>Wall Area, Above-Grade, Conditioned (ft^2)</display_name>
        </choice>
        <choice>
          <value>Wall Area, Above-Grade, Exterior (ft^2)</value>
          <display_name>Wall Area, Above-Grade, Exterior (ft^2)</display_name>
        </choice>
        <choice>
          <value>Wall Area, Below-Grade (ft^2)</value>
          <display_name>Wall Area, Below-Grade (ft^2)</display_name>
        </choice>
        <choice>
          <value>Floor Area, Conditioned (ft^2)</value>
          <display_name>Floor Area, Conditioned (ft^2)</display_name>
        </choice>
        <choice>
          <value>Floor Area, Conditioned * Infiltration Reduction (ft^2 * Delta ACH50)</value>
          <display_name>Floor Area, Conditioned * Infiltration Reduction (ft^2 * Delta ACH50)</display_name>
        </choice>
        <choice>
          <value>Floor Area, Lighting (ft^2)</value>
          <display_name>Floor Area, Lighting (ft^2)</display_name>
        </choice>
        <choice>
          <value>Floor Area, Foundation (ft^2)</value>
          <display_name>Floor Area, Foundation (ft^2)</display_name>
        </choice>
        <choice>
          <value>Floor Area, Attic (ft^2)</value>
          <display_name>Floor Area, Attic (ft^2)</display_name>
        </choice>
        <choice>
          <value>Floor Area, Attic * Insulation Increase (ft^2 * Delta R-value)</value>
          <display_name>Floor Area, Attic * Insulation Increase (ft^2 * Delta R-value)</display_name>
        </choice>
        <choice>
          <value>Roof Area (ft^2)</value>
          <display_name>Roof Area (ft^2)</display_name>
        </choice>
        <choice>
          <value>Window Area (ft^2)</value>
          <display_name>Window Area (ft^2)</display_name>
        </choice>
        <choice>
          <value>Door Area (ft^2)</value>
          <display_name>Door Area (ft^2)</display_name>
        </choice>
        <choice>
          <value>Duct Unconditioned Surface Area (ft^2)</value>
          <display_name>Duct Unconditioned Surface Area (ft^2)</display_name>
        </choice>
        <choice>
          <value>Rim Joist Area, Above-Grade, Exterior (ft^2)</value>
          <display_name>Rim Joist Area, Above-Grade, Exterior (ft^2)</display_name>
        </choice>
        <choice>
          <value>Slab Perimeter, Exposed, Conditioned (ft)</value>
          <display_name>Slab Perimeter, Exposed, Conditioned (ft)</display_name>
        </choice>
        <choice>
          <value>Size, Heating System Primary (kBtu/h)</value>
          <display_name>Size, Heating System Primary (kBtu/h)</display_name>
        </choice>
        <choice>
          <value>Size, Heating System Secondary (kBtu/h)</value>
          <display_name>Size, Heating System Secondary (kBtu/h)</display_name>
        </choice>
        <choice>
          <value>Size, Cooling System Primary (kBtu/h)</value>
          <display_name>Size, Cooling System Primary (kBtu/h)</display_name>
        </choice>
        <choice>
          <value>Size, Heat Pump Backup Primary (kBtu/h)</value>
          <display_name>Size, Heat Pump Backup Primary (kBtu/h)</display_name>
        </choice>
        <choice>
          <value>Size, Water Heater (gal)</value>
          <display_name>Size, Water Heater (gal)</display_name>
        </choice>
        <choice>
          <value>Flow Rate, Mechanical Ventilation (cfm)</value>
          <display_name>Flow Rate, Mechanical Ventilation (cfm)</display_name>
        </choice>
      </choices>
    </argument>
    <argument>
      <name>option_11_lifetime</name>
      <display_name>Option 11 Lifetime</display_name>
      <description>The option lifetime.</description>
      <type>Double</type>
      <units>years</units>
      <required>false</required>
      <model_dependent>false</model_dependent>
    </argument>
    <argument>
      <name>option_12</name>
      <display_name>Option 12</display_name>
      <description>Specify the parameter|option as found in resources\options_lookup.tsv.</description>
      <type>String</type>
      <required>false</required>
      <model_dependent>false</model_dependent>
    </argument>
    <argument>
      <name>option_12_apply_logic</name>
      <display_name>Option 12 Apply Logic</display_name>
      <description>Logic that specifies if the Option 12 upgrade will apply based on the existing building's options. Specify one or more parameter|option as found in resources\options_lookup.tsv. When multiple are included, they must be separated by '||' for OR and '&amp;&amp;' for AND, and using parentheses as appropriate. Prefix an option with '!' for not.</description>
      <type>String</type>
      <required>false</required>
      <model_dependent>false</model_dependent>
    </argument>
    <argument>
      <name>option_12_cost_1_value</name>
      <display_name>Option 12 Cost 1 Value</display_name>
      <description>Total option 12 cost is the sum of all: (Cost N Value) x (Cost N Multiplier).</description>
      <type>Double</type>
      <units>$</units>
      <required>false</required>
      <model_dependent>false</model_dependent>
    </argument>
    <argument>
      <name>option_12_cost_1_multiplier</name>
      <display_name>Option 12 Cost 1 Multiplier</display_name>
      <description>Total option 12 cost is the sum of all: (Cost N Value) x (Cost N Multiplier).</description>
      <type>Choice</type>
      <required>false</required>
      <model_dependent>false</model_dependent>
      <default_value></default_value>
      <choices>
        <choice>
          <value></value>
          <display_name></display_name>
        </choice>
        <choice>
          <value>Fixed (1)</value>
          <display_name>Fixed (1)</display_name>
        </choice>
        <choice>
          <value>Wall Area, Above-Grade, Conditioned (ft^2)</value>
          <display_name>Wall Area, Above-Grade, Conditioned (ft^2)</display_name>
        </choice>
        <choice>
          <value>Wall Area, Above-Grade, Exterior (ft^2)</value>
          <display_name>Wall Area, Above-Grade, Exterior (ft^2)</display_name>
        </choice>
        <choice>
          <value>Wall Area, Below-Grade (ft^2)</value>
          <display_name>Wall Area, Below-Grade (ft^2)</display_name>
        </choice>
        <choice>
          <value>Floor Area, Conditioned (ft^2)</value>
          <display_name>Floor Area, Conditioned (ft^2)</display_name>
        </choice>
        <choice>
          <value>Floor Area, Conditioned * Infiltration Reduction (ft^2 * Delta ACH50)</value>
          <display_name>Floor Area, Conditioned * Infiltration Reduction (ft^2 * Delta ACH50)</display_name>
        </choice>
        <choice>
          <value>Floor Area, Lighting (ft^2)</value>
          <display_name>Floor Area, Lighting (ft^2)</display_name>
        </choice>
        <choice>
          <value>Floor Area, Foundation (ft^2)</value>
          <display_name>Floor Area, Foundation (ft^2)</display_name>
        </choice>
        <choice>
          <value>Floor Area, Attic (ft^2)</value>
          <display_name>Floor Area, Attic (ft^2)</display_name>
        </choice>
        <choice>
          <value>Floor Area, Attic * Insulation Increase (ft^2 * Delta R-value)</value>
          <display_name>Floor Area, Attic * Insulation Increase (ft^2 * Delta R-value)</display_name>
        </choice>
        <choice>
          <value>Roof Area (ft^2)</value>
          <display_name>Roof Area (ft^2)</display_name>
        </choice>
        <choice>
          <value>Window Area (ft^2)</value>
          <display_name>Window Area (ft^2)</display_name>
        </choice>
        <choice>
          <value>Door Area (ft^2)</value>
          <display_name>Door Area (ft^2)</display_name>
        </choice>
        <choice>
          <value>Duct Unconditioned Surface Area (ft^2)</value>
          <display_name>Duct Unconditioned Surface Area (ft^2)</display_name>
        </choice>
        <choice>
          <value>Rim Joist Area, Above-Grade, Exterior (ft^2)</value>
          <display_name>Rim Joist Area, Above-Grade, Exterior (ft^2)</display_name>
        </choice>
        <choice>
          <value>Slab Perimeter, Exposed, Conditioned (ft)</value>
          <display_name>Slab Perimeter, Exposed, Conditioned (ft)</display_name>
        </choice>
        <choice>
          <value>Size, Heating System Primary (kBtu/h)</value>
          <display_name>Size, Heating System Primary (kBtu/h)</display_name>
        </choice>
        <choice>
          <value>Size, Heating System Secondary (kBtu/h)</value>
          <display_name>Size, Heating System Secondary (kBtu/h)</display_name>
        </choice>
        <choice>
          <value>Size, Cooling System Primary (kBtu/h)</value>
          <display_name>Size, Cooling System Primary (kBtu/h)</display_name>
        </choice>
        <choice>
          <value>Size, Heat Pump Backup Primary (kBtu/h)</value>
          <display_name>Size, Heat Pump Backup Primary (kBtu/h)</display_name>
        </choice>
        <choice>
          <value>Size, Water Heater (gal)</value>
          <display_name>Size, Water Heater (gal)</display_name>
        </choice>
        <choice>
          <value>Flow Rate, Mechanical Ventilation (cfm)</value>
          <display_name>Flow Rate, Mechanical Ventilation (cfm)</display_name>
        </choice>
      </choices>
    </argument>
    <argument>
      <name>option_12_cost_2_value</name>
      <display_name>Option 12 Cost 2 Value</display_name>
      <description>Total option 12 cost is the sum of all: (Cost N Value) x (Cost N Multiplier).</description>
      <type>Double</type>
      <units>$</units>
      <required>false</required>
      <model_dependent>false</model_dependent>
    </argument>
    <argument>
      <name>option_12_cost_2_multiplier</name>
      <display_name>Option 12 Cost 2 Multiplier</display_name>
      <description>Total option 12 cost is the sum of all: (Cost N Value) x (Cost N Multiplier).</description>
      <type>Choice</type>
      <required>false</required>
      <model_dependent>false</model_dependent>
      <default_value></default_value>
      <choices>
        <choice>
          <value></value>
          <display_name></display_name>
        </choice>
        <choice>
          <value>Fixed (1)</value>
          <display_name>Fixed (1)</display_name>
        </choice>
        <choice>
          <value>Wall Area, Above-Grade, Conditioned (ft^2)</value>
          <display_name>Wall Area, Above-Grade, Conditioned (ft^2)</display_name>
        </choice>
        <choice>
          <value>Wall Area, Above-Grade, Exterior (ft^2)</value>
          <display_name>Wall Area, Above-Grade, Exterior (ft^2)</display_name>
        </choice>
        <choice>
          <value>Wall Area, Below-Grade (ft^2)</value>
          <display_name>Wall Area, Below-Grade (ft^2)</display_name>
        </choice>
        <choice>
          <value>Floor Area, Conditioned (ft^2)</value>
          <display_name>Floor Area, Conditioned (ft^2)</display_name>
        </choice>
        <choice>
          <value>Floor Area, Conditioned * Infiltration Reduction (ft^2 * Delta ACH50)</value>
          <display_name>Floor Area, Conditioned * Infiltration Reduction (ft^2 * Delta ACH50)</display_name>
        </choice>
        <choice>
          <value>Floor Area, Lighting (ft^2)</value>
          <display_name>Floor Area, Lighting (ft^2)</display_name>
        </choice>
        <choice>
          <value>Floor Area, Foundation (ft^2)</value>
          <display_name>Floor Area, Foundation (ft^2)</display_name>
        </choice>
        <choice>
          <value>Floor Area, Attic (ft^2)</value>
          <display_name>Floor Area, Attic (ft^2)</display_name>
        </choice>
        <choice>
          <value>Floor Area, Attic * Insulation Increase (ft^2 * Delta R-value)</value>
          <display_name>Floor Area, Attic * Insulation Increase (ft^2 * Delta R-value)</display_name>
        </choice>
        <choice>
          <value>Roof Area (ft^2)</value>
          <display_name>Roof Area (ft^2)</display_name>
        </choice>
        <choice>
          <value>Window Area (ft^2)</value>
          <display_name>Window Area (ft^2)</display_name>
        </choice>
        <choice>
          <value>Door Area (ft^2)</value>
          <display_name>Door Area (ft^2)</display_name>
        </choice>
        <choice>
          <value>Duct Unconditioned Surface Area (ft^2)</value>
          <display_name>Duct Unconditioned Surface Area (ft^2)</display_name>
        </choice>
        <choice>
          <value>Rim Joist Area, Above-Grade, Exterior (ft^2)</value>
          <display_name>Rim Joist Area, Above-Grade, Exterior (ft^2)</display_name>
        </choice>
        <choice>
          <value>Slab Perimeter, Exposed, Conditioned (ft)</value>
          <display_name>Slab Perimeter, Exposed, Conditioned (ft)</display_name>
        </choice>
        <choice>
          <value>Size, Heating System Primary (kBtu/h)</value>
          <display_name>Size, Heating System Primary (kBtu/h)</display_name>
        </choice>
        <choice>
          <value>Size, Heating System Secondary (kBtu/h)</value>
          <display_name>Size, Heating System Secondary (kBtu/h)</display_name>
        </choice>
        <choice>
          <value>Size, Cooling System Primary (kBtu/h)</value>
          <display_name>Size, Cooling System Primary (kBtu/h)</display_name>
        </choice>
        <choice>
          <value>Size, Heat Pump Backup Primary (kBtu/h)</value>
          <display_name>Size, Heat Pump Backup Primary (kBtu/h)</display_name>
        </choice>
        <choice>
          <value>Size, Water Heater (gal)</value>
          <display_name>Size, Water Heater (gal)</display_name>
        </choice>
        <choice>
          <value>Flow Rate, Mechanical Ventilation (cfm)</value>
          <display_name>Flow Rate, Mechanical Ventilation (cfm)</display_name>
        </choice>
      </choices>
    </argument>
    <argument>
      <name>option_12_lifetime</name>
      <display_name>Option 12 Lifetime</display_name>
      <description>The option lifetime.</description>
      <type>Double</type>
      <units>years</units>
      <required>false</required>
      <model_dependent>false</model_dependent>
    </argument>
    <argument>
      <name>option_13</name>
      <display_name>Option 13</display_name>
      <description>Specify the parameter|option as found in resources\options_lookup.tsv.</description>
      <type>String</type>
      <required>false</required>
      <model_dependent>false</model_dependent>
    </argument>
    <argument>
      <name>option_13_apply_logic</name>
      <display_name>Option 13 Apply Logic</display_name>
      <description>Logic that specifies if the Option 13 upgrade will apply based on the existing building's options. Specify one or more parameter|option as found in resources\options_lookup.tsv. When multiple are included, they must be separated by '||' for OR and '&amp;&amp;' for AND, and using parentheses as appropriate. Prefix an option with '!' for not.</description>
      <type>String</type>
      <required>false</required>
      <model_dependent>false</model_dependent>
    </argument>
    <argument>
      <name>option_13_cost_1_value</name>
      <display_name>Option 13 Cost 1 Value</display_name>
      <description>Total option 13 cost is the sum of all: (Cost N Value) x (Cost N Multiplier).</description>
      <type>Double</type>
      <units>$</units>
      <required>false</required>
      <model_dependent>false</model_dependent>
    </argument>
    <argument>
      <name>option_13_cost_1_multiplier</name>
      <display_name>Option 13 Cost 1 Multiplier</display_name>
      <description>Total option 13 cost is the sum of all: (Cost N Value) x (Cost N Multiplier).</description>
      <type>Choice</type>
      <required>false</required>
      <model_dependent>false</model_dependent>
      <default_value></default_value>
      <choices>
        <choice>
          <value></value>
          <display_name></display_name>
        </choice>
        <choice>
          <value>Fixed (1)</value>
          <display_name>Fixed (1)</display_name>
        </choice>
        <choice>
          <value>Wall Area, Above-Grade, Conditioned (ft^2)</value>
          <display_name>Wall Area, Above-Grade, Conditioned (ft^2)</display_name>
        </choice>
        <choice>
          <value>Wall Area, Above-Grade, Exterior (ft^2)</value>
          <display_name>Wall Area, Above-Grade, Exterior (ft^2)</display_name>
        </choice>
        <choice>
          <value>Wall Area, Below-Grade (ft^2)</value>
          <display_name>Wall Area, Below-Grade (ft^2)</display_name>
        </choice>
        <choice>
          <value>Floor Area, Conditioned (ft^2)</value>
          <display_name>Floor Area, Conditioned (ft^2)</display_name>
        </choice>
        <choice>
          <value>Floor Area, Conditioned * Infiltration Reduction (ft^2 * Delta ACH50)</value>
          <display_name>Floor Area, Conditioned * Infiltration Reduction (ft^2 * Delta ACH50)</display_name>
        </choice>
        <choice>
          <value>Floor Area, Lighting (ft^2)</value>
          <display_name>Floor Area, Lighting (ft^2)</display_name>
        </choice>
        <choice>
          <value>Floor Area, Foundation (ft^2)</value>
          <display_name>Floor Area, Foundation (ft^2)</display_name>
        </choice>
        <choice>
          <value>Floor Area, Attic (ft^2)</value>
          <display_name>Floor Area, Attic (ft^2)</display_name>
        </choice>
        <choice>
          <value>Floor Area, Attic * Insulation Increase (ft^2 * Delta R-value)</value>
          <display_name>Floor Area, Attic * Insulation Increase (ft^2 * Delta R-value)</display_name>
        </choice>
        <choice>
          <value>Roof Area (ft^2)</value>
          <display_name>Roof Area (ft^2)</display_name>
        </choice>
        <choice>
          <value>Window Area (ft^2)</value>
          <display_name>Window Area (ft^2)</display_name>
        </choice>
        <choice>
          <value>Door Area (ft^2)</value>
          <display_name>Door Area (ft^2)</display_name>
        </choice>
        <choice>
          <value>Duct Unconditioned Surface Area (ft^2)</value>
          <display_name>Duct Unconditioned Surface Area (ft^2)</display_name>
        </choice>
        <choice>
          <value>Rim Joist Area, Above-Grade, Exterior (ft^2)</value>
          <display_name>Rim Joist Area, Above-Grade, Exterior (ft^2)</display_name>
        </choice>
        <choice>
          <value>Slab Perimeter, Exposed, Conditioned (ft)</value>
          <display_name>Slab Perimeter, Exposed, Conditioned (ft)</display_name>
        </choice>
        <choice>
          <value>Size, Heating System Primary (kBtu/h)</value>
          <display_name>Size, Heating System Primary (kBtu/h)</display_name>
        </choice>
        <choice>
          <value>Size, Heating System Secondary (kBtu/h)</value>
          <display_name>Size, Heating System Secondary (kBtu/h)</display_name>
        </choice>
        <choice>
          <value>Size, Cooling System Primary (kBtu/h)</value>
          <display_name>Size, Cooling System Primary (kBtu/h)</display_name>
        </choice>
        <choice>
          <value>Size, Heat Pump Backup Primary (kBtu/h)</value>
          <display_name>Size, Heat Pump Backup Primary (kBtu/h)</display_name>
        </choice>
        <choice>
          <value>Size, Water Heater (gal)</value>
          <display_name>Size, Water Heater (gal)</display_name>
        </choice>
        <choice>
          <value>Flow Rate, Mechanical Ventilation (cfm)</value>
          <display_name>Flow Rate, Mechanical Ventilation (cfm)</display_name>
        </choice>
      </choices>
    </argument>
    <argument>
      <name>option_13_cost_2_value</name>
      <display_name>Option 13 Cost 2 Value</display_name>
      <description>Total option 13 cost is the sum of all: (Cost N Value) x (Cost N Multiplier).</description>
      <type>Double</type>
      <units>$</units>
      <required>false</required>
      <model_dependent>false</model_dependent>
    </argument>
    <argument>
      <name>option_13_cost_2_multiplier</name>
      <display_name>Option 13 Cost 2 Multiplier</display_name>
      <description>Total option 13 cost is the sum of all: (Cost N Value) x (Cost N Multiplier).</description>
      <type>Choice</type>
      <required>false</required>
      <model_dependent>false</model_dependent>
      <default_value></default_value>
      <choices>
        <choice>
          <value></value>
          <display_name></display_name>
        </choice>
        <choice>
          <value>Fixed (1)</value>
          <display_name>Fixed (1)</display_name>
        </choice>
        <choice>
          <value>Wall Area, Above-Grade, Conditioned (ft^2)</value>
          <display_name>Wall Area, Above-Grade, Conditioned (ft^2)</display_name>
        </choice>
        <choice>
          <value>Wall Area, Above-Grade, Exterior (ft^2)</value>
          <display_name>Wall Area, Above-Grade, Exterior (ft^2)</display_name>
        </choice>
        <choice>
          <value>Wall Area, Below-Grade (ft^2)</value>
          <display_name>Wall Area, Below-Grade (ft^2)</display_name>
        </choice>
        <choice>
          <value>Floor Area, Conditioned (ft^2)</value>
          <display_name>Floor Area, Conditioned (ft^2)</display_name>
        </choice>
        <choice>
          <value>Floor Area, Conditioned * Infiltration Reduction (ft^2 * Delta ACH50)</value>
          <display_name>Floor Area, Conditioned * Infiltration Reduction (ft^2 * Delta ACH50)</display_name>
        </choice>
        <choice>
          <value>Floor Area, Lighting (ft^2)</value>
          <display_name>Floor Area, Lighting (ft^2)</display_name>
        </choice>
        <choice>
          <value>Floor Area, Foundation (ft^2)</value>
          <display_name>Floor Area, Foundation (ft^2)</display_name>
        </choice>
        <choice>
          <value>Floor Area, Attic (ft^2)</value>
          <display_name>Floor Area, Attic (ft^2)</display_name>
        </choice>
        <choice>
          <value>Floor Area, Attic * Insulation Increase (ft^2 * Delta R-value)</value>
          <display_name>Floor Area, Attic * Insulation Increase (ft^2 * Delta R-value)</display_name>
        </choice>
        <choice>
          <value>Roof Area (ft^2)</value>
          <display_name>Roof Area (ft^2)</display_name>
        </choice>
        <choice>
          <value>Window Area (ft^2)</value>
          <display_name>Window Area (ft^2)</display_name>
        </choice>
        <choice>
          <value>Door Area (ft^2)</value>
          <display_name>Door Area (ft^2)</display_name>
        </choice>
        <choice>
          <value>Duct Unconditioned Surface Area (ft^2)</value>
          <display_name>Duct Unconditioned Surface Area (ft^2)</display_name>
        </choice>
        <choice>
          <value>Rim Joist Area, Above-Grade, Exterior (ft^2)</value>
          <display_name>Rim Joist Area, Above-Grade, Exterior (ft^2)</display_name>
        </choice>
        <choice>
          <value>Slab Perimeter, Exposed, Conditioned (ft)</value>
          <display_name>Slab Perimeter, Exposed, Conditioned (ft)</display_name>
        </choice>
        <choice>
          <value>Size, Heating System Primary (kBtu/h)</value>
          <display_name>Size, Heating System Primary (kBtu/h)</display_name>
        </choice>
        <choice>
          <value>Size, Heating System Secondary (kBtu/h)</value>
          <display_name>Size, Heating System Secondary (kBtu/h)</display_name>
        </choice>
        <choice>
          <value>Size, Cooling System Primary (kBtu/h)</value>
          <display_name>Size, Cooling System Primary (kBtu/h)</display_name>
        </choice>
        <choice>
          <value>Size, Heat Pump Backup Primary (kBtu/h)</value>
          <display_name>Size, Heat Pump Backup Primary (kBtu/h)</display_name>
        </choice>
        <choice>
          <value>Size, Water Heater (gal)</value>
          <display_name>Size, Water Heater (gal)</display_name>
        </choice>
        <choice>
          <value>Flow Rate, Mechanical Ventilation (cfm)</value>
          <display_name>Flow Rate, Mechanical Ventilation (cfm)</display_name>
        </choice>
      </choices>
    </argument>
    <argument>
      <name>option_13_lifetime</name>
      <display_name>Option 13 Lifetime</display_name>
      <description>The option lifetime.</description>
      <type>Double</type>
      <units>years</units>
      <required>false</required>
      <model_dependent>false</model_dependent>
    </argument>
    <argument>
      <name>option_14</name>
      <display_name>Option 14</display_name>
      <description>Specify the parameter|option as found in resources\options_lookup.tsv.</description>
      <type>String</type>
      <required>false</required>
      <model_dependent>false</model_dependent>
    </argument>
    <argument>
      <name>option_14_apply_logic</name>
      <display_name>Option 14 Apply Logic</display_name>
      <description>Logic that specifies if the Option 14 upgrade will apply based on the existing building's options. Specify one or more parameter|option as found in resources\options_lookup.tsv. When multiple are included, they must be separated by '||' for OR and '&amp;&amp;' for AND, and using parentheses as appropriate. Prefix an option with '!' for not.</description>
      <type>String</type>
      <required>false</required>
      <model_dependent>false</model_dependent>
    </argument>
    <argument>
      <name>option_14_cost_1_value</name>
      <display_name>Option 14 Cost 1 Value</display_name>
      <description>Total option 14 cost is the sum of all: (Cost N Value) x (Cost N Multiplier).</description>
      <type>Double</type>
      <units>$</units>
      <required>false</required>
      <model_dependent>false</model_dependent>
    </argument>
    <argument>
      <name>option_14_cost_1_multiplier</name>
      <display_name>Option 14 Cost 1 Multiplier</display_name>
      <description>Total option 14 cost is the sum of all: (Cost N Value) x (Cost N Multiplier).</description>
      <type>Choice</type>
      <required>false</required>
      <model_dependent>false</model_dependent>
      <default_value></default_value>
      <choices>
        <choice>
          <value></value>
          <display_name></display_name>
        </choice>
        <choice>
          <value>Fixed (1)</value>
          <display_name>Fixed (1)</display_name>
        </choice>
        <choice>
          <value>Wall Area, Above-Grade, Conditioned (ft^2)</value>
          <display_name>Wall Area, Above-Grade, Conditioned (ft^2)</display_name>
        </choice>
        <choice>
          <value>Wall Area, Above-Grade, Exterior (ft^2)</value>
          <display_name>Wall Area, Above-Grade, Exterior (ft^2)</display_name>
        </choice>
        <choice>
          <value>Wall Area, Below-Grade (ft^2)</value>
          <display_name>Wall Area, Below-Grade (ft^2)</display_name>
        </choice>
        <choice>
          <value>Floor Area, Conditioned (ft^2)</value>
          <display_name>Floor Area, Conditioned (ft^2)</display_name>
        </choice>
        <choice>
          <value>Floor Area, Conditioned * Infiltration Reduction (ft^2 * Delta ACH50)</value>
          <display_name>Floor Area, Conditioned * Infiltration Reduction (ft^2 * Delta ACH50)</display_name>
        </choice>
        <choice>
          <value>Floor Area, Lighting (ft^2)</value>
          <display_name>Floor Area, Lighting (ft^2)</display_name>
        </choice>
        <choice>
          <value>Floor Area, Foundation (ft^2)</value>
          <display_name>Floor Area, Foundation (ft^2)</display_name>
        </choice>
        <choice>
          <value>Floor Area, Attic (ft^2)</value>
          <display_name>Floor Area, Attic (ft^2)</display_name>
        </choice>
        <choice>
          <value>Floor Area, Attic * Insulation Increase (ft^2 * Delta R-value)</value>
          <display_name>Floor Area, Attic * Insulation Increase (ft^2 * Delta R-value)</display_name>
        </choice>
        <choice>
          <value>Roof Area (ft^2)</value>
          <display_name>Roof Area (ft^2)</display_name>
        </choice>
        <choice>
          <value>Window Area (ft^2)</value>
          <display_name>Window Area (ft^2)</display_name>
        </choice>
        <choice>
          <value>Door Area (ft^2)</value>
          <display_name>Door Area (ft^2)</display_name>
        </choice>
        <choice>
          <value>Duct Unconditioned Surface Area (ft^2)</value>
          <display_name>Duct Unconditioned Surface Area (ft^2)</display_name>
        </choice>
        <choice>
          <value>Rim Joist Area, Above-Grade, Exterior (ft^2)</value>
          <display_name>Rim Joist Area, Above-Grade, Exterior (ft^2)</display_name>
        </choice>
        <choice>
          <value>Slab Perimeter, Exposed, Conditioned (ft)</value>
          <display_name>Slab Perimeter, Exposed, Conditioned (ft)</display_name>
        </choice>
        <choice>
          <value>Size, Heating System Primary (kBtu/h)</value>
          <display_name>Size, Heating System Primary (kBtu/h)</display_name>
        </choice>
        <choice>
          <value>Size, Heating System Secondary (kBtu/h)</value>
          <display_name>Size, Heating System Secondary (kBtu/h)</display_name>
        </choice>
        <choice>
          <value>Size, Cooling System Primary (kBtu/h)</value>
          <display_name>Size, Cooling System Primary (kBtu/h)</display_name>
        </choice>
        <choice>
          <value>Size, Heat Pump Backup Primary (kBtu/h)</value>
          <display_name>Size, Heat Pump Backup Primary (kBtu/h)</display_name>
        </choice>
        <choice>
          <value>Size, Water Heater (gal)</value>
          <display_name>Size, Water Heater (gal)</display_name>
        </choice>
        <choice>
          <value>Flow Rate, Mechanical Ventilation (cfm)</value>
          <display_name>Flow Rate, Mechanical Ventilation (cfm)</display_name>
        </choice>
      </choices>
    </argument>
    <argument>
      <name>option_14_cost_2_value</name>
      <display_name>Option 14 Cost 2 Value</display_name>
      <description>Total option 14 cost is the sum of all: (Cost N Value) x (Cost N Multiplier).</description>
      <type>Double</type>
      <units>$</units>
      <required>false</required>
      <model_dependent>false</model_dependent>
    </argument>
    <argument>
      <name>option_14_cost_2_multiplier</name>
      <display_name>Option 14 Cost 2 Multiplier</display_name>
      <description>Total option 14 cost is the sum of all: (Cost N Value) x (Cost N Multiplier).</description>
      <type>Choice</type>
      <required>false</required>
      <model_dependent>false</model_dependent>
      <default_value></default_value>
      <choices>
        <choice>
          <value></value>
          <display_name></display_name>
        </choice>
        <choice>
          <value>Fixed (1)</value>
          <display_name>Fixed (1)</display_name>
        </choice>
        <choice>
          <value>Wall Area, Above-Grade, Conditioned (ft^2)</value>
          <display_name>Wall Area, Above-Grade, Conditioned (ft^2)</display_name>
        </choice>
        <choice>
          <value>Wall Area, Above-Grade, Exterior (ft^2)</value>
          <display_name>Wall Area, Above-Grade, Exterior (ft^2)</display_name>
        </choice>
        <choice>
          <value>Wall Area, Below-Grade (ft^2)</value>
          <display_name>Wall Area, Below-Grade (ft^2)</display_name>
        </choice>
        <choice>
          <value>Floor Area, Conditioned (ft^2)</value>
          <display_name>Floor Area, Conditioned (ft^2)</display_name>
        </choice>
        <choice>
          <value>Floor Area, Conditioned * Infiltration Reduction (ft^2 * Delta ACH50)</value>
          <display_name>Floor Area, Conditioned * Infiltration Reduction (ft^2 * Delta ACH50)</display_name>
        </choice>
        <choice>
          <value>Floor Area, Lighting (ft^2)</value>
          <display_name>Floor Area, Lighting (ft^2)</display_name>
        </choice>
        <choice>
          <value>Floor Area, Foundation (ft^2)</value>
          <display_name>Floor Area, Foundation (ft^2)</display_name>
        </choice>
        <choice>
          <value>Floor Area, Attic (ft^2)</value>
          <display_name>Floor Area, Attic (ft^2)</display_name>
        </choice>
        <choice>
          <value>Floor Area, Attic * Insulation Increase (ft^2 * Delta R-value)</value>
          <display_name>Floor Area, Attic * Insulation Increase (ft^2 * Delta R-value)</display_name>
        </choice>
        <choice>
          <value>Roof Area (ft^2)</value>
          <display_name>Roof Area (ft^2)</display_name>
        </choice>
        <choice>
          <value>Window Area (ft^2)</value>
          <display_name>Window Area (ft^2)</display_name>
        </choice>
        <choice>
          <value>Door Area (ft^2)</value>
          <display_name>Door Area (ft^2)</display_name>
        </choice>
        <choice>
          <value>Duct Unconditioned Surface Area (ft^2)</value>
          <display_name>Duct Unconditioned Surface Area (ft^2)</display_name>
        </choice>
        <choice>
          <value>Rim Joist Area, Above-Grade, Exterior (ft^2)</value>
          <display_name>Rim Joist Area, Above-Grade, Exterior (ft^2)</display_name>
        </choice>
        <choice>
          <value>Slab Perimeter, Exposed, Conditioned (ft)</value>
          <display_name>Slab Perimeter, Exposed, Conditioned (ft)</display_name>
        </choice>
        <choice>
          <value>Size, Heating System Primary (kBtu/h)</value>
          <display_name>Size, Heating System Primary (kBtu/h)</display_name>
        </choice>
        <choice>
          <value>Size, Heating System Secondary (kBtu/h)</value>
          <display_name>Size, Heating System Secondary (kBtu/h)</display_name>
        </choice>
        <choice>
          <value>Size, Cooling System Primary (kBtu/h)</value>
          <display_name>Size, Cooling System Primary (kBtu/h)</display_name>
        </choice>
        <choice>
          <value>Size, Heat Pump Backup Primary (kBtu/h)</value>
          <display_name>Size, Heat Pump Backup Primary (kBtu/h)</display_name>
        </choice>
        <choice>
          <value>Size, Water Heater (gal)</value>
          <display_name>Size, Water Heater (gal)</display_name>
        </choice>
        <choice>
          <value>Flow Rate, Mechanical Ventilation (cfm)</value>
          <display_name>Flow Rate, Mechanical Ventilation (cfm)</display_name>
        </choice>
      </choices>
    </argument>
    <argument>
      <name>option_14_lifetime</name>
      <display_name>Option 14 Lifetime</display_name>
      <description>The option lifetime.</description>
      <type>Double</type>
      <units>years</units>
      <required>false</required>
      <model_dependent>false</model_dependent>
    </argument>
    <argument>
      <name>option_15</name>
      <display_name>Option 15</display_name>
      <description>Specify the parameter|option as found in resources\options_lookup.tsv.</description>
      <type>String</type>
      <required>false</required>
      <model_dependent>false</model_dependent>
    </argument>
    <argument>
      <name>option_15_apply_logic</name>
      <display_name>Option 15 Apply Logic</display_name>
      <description>Logic that specifies if the Option 15 upgrade will apply based on the existing building's options. Specify one or more parameter|option as found in resources\options_lookup.tsv. When multiple are included, they must be separated by '||' for OR and '&amp;&amp;' for AND, and using parentheses as appropriate. Prefix an option with '!' for not.</description>
      <type>String</type>
      <required>false</required>
      <model_dependent>false</model_dependent>
    </argument>
    <argument>
      <name>option_15_cost_1_value</name>
      <display_name>Option 15 Cost 1 Value</display_name>
      <description>Total option 15 cost is the sum of all: (Cost N Value) x (Cost N Multiplier).</description>
      <type>Double</type>
      <units>$</units>
      <required>false</required>
      <model_dependent>false</model_dependent>
    </argument>
    <argument>
      <name>option_15_cost_1_multiplier</name>
      <display_name>Option 15 Cost 1 Multiplier</display_name>
      <description>Total option 15 cost is the sum of all: (Cost N Value) x (Cost N Multiplier).</description>
      <type>Choice</type>
      <required>false</required>
      <model_dependent>false</model_dependent>
      <default_value></default_value>
      <choices>
        <choice>
          <value></value>
          <display_name></display_name>
        </choice>
        <choice>
          <value>Fixed (1)</value>
          <display_name>Fixed (1)</display_name>
        </choice>
        <choice>
          <value>Wall Area, Above-Grade, Conditioned (ft^2)</value>
          <display_name>Wall Area, Above-Grade, Conditioned (ft^2)</display_name>
        </choice>
        <choice>
          <value>Wall Area, Above-Grade, Exterior (ft^2)</value>
          <display_name>Wall Area, Above-Grade, Exterior (ft^2)</display_name>
        </choice>
        <choice>
          <value>Wall Area, Below-Grade (ft^2)</value>
          <display_name>Wall Area, Below-Grade (ft^2)</display_name>
        </choice>
        <choice>
          <value>Floor Area, Conditioned (ft^2)</value>
          <display_name>Floor Area, Conditioned (ft^2)</display_name>
        </choice>
        <choice>
          <value>Floor Area, Conditioned * Infiltration Reduction (ft^2 * Delta ACH50)</value>
          <display_name>Floor Area, Conditioned * Infiltration Reduction (ft^2 * Delta ACH50)</display_name>
        </choice>
        <choice>
          <value>Floor Area, Lighting (ft^2)</value>
          <display_name>Floor Area, Lighting (ft^2)</display_name>
        </choice>
        <choice>
          <value>Floor Area, Foundation (ft^2)</value>
          <display_name>Floor Area, Foundation (ft^2)</display_name>
        </choice>
        <choice>
          <value>Floor Area, Attic (ft^2)</value>
          <display_name>Floor Area, Attic (ft^2)</display_name>
        </choice>
        <choice>
          <value>Floor Area, Attic * Insulation Increase (ft^2 * Delta R-value)</value>
          <display_name>Floor Area, Attic * Insulation Increase (ft^2 * Delta R-value)</display_name>
        </choice>
        <choice>
          <value>Roof Area (ft^2)</value>
          <display_name>Roof Area (ft^2)</display_name>
        </choice>
        <choice>
          <value>Window Area (ft^2)</value>
          <display_name>Window Area (ft^2)</display_name>
        </choice>
        <choice>
          <value>Door Area (ft^2)</value>
          <display_name>Door Area (ft^2)</display_name>
        </choice>
        <choice>
          <value>Duct Unconditioned Surface Area (ft^2)</value>
          <display_name>Duct Unconditioned Surface Area (ft^2)</display_name>
        </choice>
        <choice>
          <value>Rim Joist Area, Above-Grade, Exterior (ft^2)</value>
          <display_name>Rim Joist Area, Above-Grade, Exterior (ft^2)</display_name>
        </choice>
        <choice>
          <value>Slab Perimeter, Exposed, Conditioned (ft)</value>
          <display_name>Slab Perimeter, Exposed, Conditioned (ft)</display_name>
        </choice>
        <choice>
          <value>Size, Heating System Primary (kBtu/h)</value>
          <display_name>Size, Heating System Primary (kBtu/h)</display_name>
        </choice>
        <choice>
          <value>Size, Heating System Secondary (kBtu/h)</value>
          <display_name>Size, Heating System Secondary (kBtu/h)</display_name>
        </choice>
        <choice>
          <value>Size, Cooling System Primary (kBtu/h)</value>
          <display_name>Size, Cooling System Primary (kBtu/h)</display_name>
        </choice>
        <choice>
          <value>Size, Heat Pump Backup Primary (kBtu/h)</value>
          <display_name>Size, Heat Pump Backup Primary (kBtu/h)</display_name>
        </choice>
        <choice>
          <value>Size, Water Heater (gal)</value>
          <display_name>Size, Water Heater (gal)</display_name>
        </choice>
        <choice>
          <value>Flow Rate, Mechanical Ventilation (cfm)</value>
          <display_name>Flow Rate, Mechanical Ventilation (cfm)</display_name>
        </choice>
      </choices>
    </argument>
    <argument>
      <name>option_15_cost_2_value</name>
      <display_name>Option 15 Cost 2 Value</display_name>
      <description>Total option 15 cost is the sum of all: (Cost N Value) x (Cost N Multiplier).</description>
      <type>Double</type>
      <units>$</units>
      <required>false</required>
      <model_dependent>false</model_dependent>
    </argument>
    <argument>
      <name>option_15_cost_2_multiplier</name>
      <display_name>Option 15 Cost 2 Multiplier</display_name>
      <description>Total option 15 cost is the sum of all: (Cost N Value) x (Cost N Multiplier).</description>
      <type>Choice</type>
      <required>false</required>
      <model_dependent>false</model_dependent>
      <default_value></default_value>
      <choices>
        <choice>
          <value></value>
          <display_name></display_name>
        </choice>
        <choice>
          <value>Fixed (1)</value>
          <display_name>Fixed (1)</display_name>
        </choice>
        <choice>
          <value>Wall Area, Above-Grade, Conditioned (ft^2)</value>
          <display_name>Wall Area, Above-Grade, Conditioned (ft^2)</display_name>
        </choice>
        <choice>
          <value>Wall Area, Above-Grade, Exterior (ft^2)</value>
          <display_name>Wall Area, Above-Grade, Exterior (ft^2)</display_name>
        </choice>
        <choice>
          <value>Wall Area, Below-Grade (ft^2)</value>
          <display_name>Wall Area, Below-Grade (ft^2)</display_name>
        </choice>
        <choice>
          <value>Floor Area, Conditioned (ft^2)</value>
          <display_name>Floor Area, Conditioned (ft^2)</display_name>
        </choice>
        <choice>
          <value>Floor Area, Conditioned * Infiltration Reduction (ft^2 * Delta ACH50)</value>
          <display_name>Floor Area, Conditioned * Infiltration Reduction (ft^2 * Delta ACH50)</display_name>
        </choice>
        <choice>
          <value>Floor Area, Lighting (ft^2)</value>
          <display_name>Floor Area, Lighting (ft^2)</display_name>
        </choice>
        <choice>
          <value>Floor Area, Foundation (ft^2)</value>
          <display_name>Floor Area, Foundation (ft^2)</display_name>
        </choice>
        <choice>
          <value>Floor Area, Attic (ft^2)</value>
          <display_name>Floor Area, Attic (ft^2)</display_name>
        </choice>
        <choice>
          <value>Floor Area, Attic * Insulation Increase (ft^2 * Delta R-value)</value>
          <display_name>Floor Area, Attic * Insulation Increase (ft^2 * Delta R-value)</display_name>
        </choice>
        <choice>
          <value>Roof Area (ft^2)</value>
          <display_name>Roof Area (ft^2)</display_name>
        </choice>
        <choice>
          <value>Window Area (ft^2)</value>
          <display_name>Window Area (ft^2)</display_name>
        </choice>
        <choice>
          <value>Door Area (ft^2)</value>
          <display_name>Door Area (ft^2)</display_name>
        </choice>
        <choice>
          <value>Duct Unconditioned Surface Area (ft^2)</value>
          <display_name>Duct Unconditioned Surface Area (ft^2)</display_name>
        </choice>
        <choice>
          <value>Rim Joist Area, Above-Grade, Exterior (ft^2)</value>
          <display_name>Rim Joist Area, Above-Grade, Exterior (ft^2)</display_name>
        </choice>
        <choice>
          <value>Slab Perimeter, Exposed, Conditioned (ft)</value>
          <display_name>Slab Perimeter, Exposed, Conditioned (ft)</display_name>
        </choice>
        <choice>
          <value>Size, Heating System Primary (kBtu/h)</value>
          <display_name>Size, Heating System Primary (kBtu/h)</display_name>
        </choice>
        <choice>
          <value>Size, Heating System Secondary (kBtu/h)</value>
          <display_name>Size, Heating System Secondary (kBtu/h)</display_name>
        </choice>
        <choice>
          <value>Size, Cooling System Primary (kBtu/h)</value>
          <display_name>Size, Cooling System Primary (kBtu/h)</display_name>
        </choice>
        <choice>
          <value>Size, Heat Pump Backup Primary (kBtu/h)</value>
          <display_name>Size, Heat Pump Backup Primary (kBtu/h)</display_name>
        </choice>
        <choice>
          <value>Size, Water Heater (gal)</value>
          <display_name>Size, Water Heater (gal)</display_name>
        </choice>
        <choice>
          <value>Flow Rate, Mechanical Ventilation (cfm)</value>
          <display_name>Flow Rate, Mechanical Ventilation (cfm)</display_name>
        </choice>
      </choices>
    </argument>
    <argument>
      <name>option_15_lifetime</name>
      <display_name>Option 15 Lifetime</display_name>
      <description>The option lifetime.</description>
      <type>Double</type>
      <units>years</units>
      <required>false</required>
      <model_dependent>false</model_dependent>
    </argument>
    <argument>
      <name>option_16</name>
      <display_name>Option 16</display_name>
      <description>Specify the parameter|option as found in resources\options_lookup.tsv.</description>
      <type>String</type>
      <required>false</required>
      <model_dependent>false</model_dependent>
    </argument>
    <argument>
      <name>option_16_apply_logic</name>
      <display_name>Option 16 Apply Logic</display_name>
      <description>Logic that specifies if the Option 16 upgrade will apply based on the existing building's options. Specify one or more parameter|option as found in resources\options_lookup.tsv. When multiple are included, they must be separated by '||' for OR and '&amp;&amp;' for AND, and using parentheses as appropriate. Prefix an option with '!' for not.</description>
      <type>String</type>
      <required>false</required>
      <model_dependent>false</model_dependent>
    </argument>
    <argument>
      <name>option_16_cost_1_value</name>
      <display_name>Option 16 Cost 1 Value</display_name>
      <description>Total option 16 cost is the sum of all: (Cost N Value) x (Cost N Multiplier).</description>
      <type>Double</type>
      <units>$</units>
      <required>false</required>
      <model_dependent>false</model_dependent>
    </argument>
    <argument>
      <name>option_16_cost_1_multiplier</name>
      <display_name>Option 16 Cost 1 Multiplier</display_name>
      <description>Total option 16 cost is the sum of all: (Cost N Value) x (Cost N Multiplier).</description>
      <type>Choice</type>
      <required>false</required>
      <model_dependent>false</model_dependent>
      <default_value></default_value>
      <choices>
        <choice>
          <value></value>
          <display_name></display_name>
        </choice>
        <choice>
          <value>Fixed (1)</value>
          <display_name>Fixed (1)</display_name>
        </choice>
        <choice>
          <value>Wall Area, Above-Grade, Conditioned (ft^2)</value>
          <display_name>Wall Area, Above-Grade, Conditioned (ft^2)</display_name>
        </choice>
        <choice>
          <value>Wall Area, Above-Grade, Exterior (ft^2)</value>
          <display_name>Wall Area, Above-Grade, Exterior (ft^2)</display_name>
        </choice>
        <choice>
          <value>Wall Area, Below-Grade (ft^2)</value>
          <display_name>Wall Area, Below-Grade (ft^2)</display_name>
        </choice>
        <choice>
          <value>Floor Area, Conditioned (ft^2)</value>
          <display_name>Floor Area, Conditioned (ft^2)</display_name>
        </choice>
        <choice>
          <value>Floor Area, Conditioned * Infiltration Reduction (ft^2 * Delta ACH50)</value>
          <display_name>Floor Area, Conditioned * Infiltration Reduction (ft^2 * Delta ACH50)</display_name>
        </choice>
        <choice>
          <value>Floor Area, Lighting (ft^2)</value>
          <display_name>Floor Area, Lighting (ft^2)</display_name>
        </choice>
        <choice>
          <value>Floor Area, Foundation (ft^2)</value>
          <display_name>Floor Area, Foundation (ft^2)</display_name>
        </choice>
        <choice>
          <value>Floor Area, Attic (ft^2)</value>
          <display_name>Floor Area, Attic (ft^2)</display_name>
        </choice>
        <choice>
          <value>Floor Area, Attic * Insulation Increase (ft^2 * Delta R-value)</value>
          <display_name>Floor Area, Attic * Insulation Increase (ft^2 * Delta R-value)</display_name>
        </choice>
        <choice>
          <value>Roof Area (ft^2)</value>
          <display_name>Roof Area (ft^2)</display_name>
        </choice>
        <choice>
          <value>Window Area (ft^2)</value>
          <display_name>Window Area (ft^2)</display_name>
        </choice>
        <choice>
          <value>Door Area (ft^2)</value>
          <display_name>Door Area (ft^2)</display_name>
        </choice>
        <choice>
          <value>Duct Unconditioned Surface Area (ft^2)</value>
          <display_name>Duct Unconditioned Surface Area (ft^2)</display_name>
        </choice>
        <choice>
          <value>Rim Joist Area, Above-Grade, Exterior (ft^2)</value>
          <display_name>Rim Joist Area, Above-Grade, Exterior (ft^2)</display_name>
        </choice>
        <choice>
          <value>Slab Perimeter, Exposed, Conditioned (ft)</value>
          <display_name>Slab Perimeter, Exposed, Conditioned (ft)</display_name>
        </choice>
        <choice>
          <value>Size, Heating System Primary (kBtu/h)</value>
          <display_name>Size, Heating System Primary (kBtu/h)</display_name>
        </choice>
        <choice>
          <value>Size, Heating System Secondary (kBtu/h)</value>
          <display_name>Size, Heating System Secondary (kBtu/h)</display_name>
        </choice>
        <choice>
          <value>Size, Cooling System Primary (kBtu/h)</value>
          <display_name>Size, Cooling System Primary (kBtu/h)</display_name>
        </choice>
        <choice>
          <value>Size, Heat Pump Backup Primary (kBtu/h)</value>
          <display_name>Size, Heat Pump Backup Primary (kBtu/h)</display_name>
        </choice>
        <choice>
          <value>Size, Water Heater (gal)</value>
          <display_name>Size, Water Heater (gal)</display_name>
        </choice>
        <choice>
          <value>Flow Rate, Mechanical Ventilation (cfm)</value>
          <display_name>Flow Rate, Mechanical Ventilation (cfm)</display_name>
        </choice>
      </choices>
    </argument>
    <argument>
      <name>option_16_cost_2_value</name>
      <display_name>Option 16 Cost 2 Value</display_name>
      <description>Total option 16 cost is the sum of all: (Cost N Value) x (Cost N Multiplier).</description>
      <type>Double</type>
      <units>$</units>
      <required>false</required>
      <model_dependent>false</model_dependent>
    </argument>
    <argument>
      <name>option_16_cost_2_multiplier</name>
      <display_name>Option 16 Cost 2 Multiplier</display_name>
      <description>Total option 16 cost is the sum of all: (Cost N Value) x (Cost N Multiplier).</description>
      <type>Choice</type>
      <required>false</required>
      <model_dependent>false</model_dependent>
      <default_value></default_value>
      <choices>
        <choice>
          <value></value>
          <display_name></display_name>
        </choice>
        <choice>
          <value>Fixed (1)</value>
          <display_name>Fixed (1)</display_name>
        </choice>
        <choice>
          <value>Wall Area, Above-Grade, Conditioned (ft^2)</value>
          <display_name>Wall Area, Above-Grade, Conditioned (ft^2)</display_name>
        </choice>
        <choice>
          <value>Wall Area, Above-Grade, Exterior (ft^2)</value>
          <display_name>Wall Area, Above-Grade, Exterior (ft^2)</display_name>
        </choice>
        <choice>
          <value>Wall Area, Below-Grade (ft^2)</value>
          <display_name>Wall Area, Below-Grade (ft^2)</display_name>
        </choice>
        <choice>
          <value>Floor Area, Conditioned (ft^2)</value>
          <display_name>Floor Area, Conditioned (ft^2)</display_name>
        </choice>
        <choice>
          <value>Floor Area, Conditioned * Infiltration Reduction (ft^2 * Delta ACH50)</value>
          <display_name>Floor Area, Conditioned * Infiltration Reduction (ft^2 * Delta ACH50)</display_name>
        </choice>
        <choice>
          <value>Floor Area, Lighting (ft^2)</value>
          <display_name>Floor Area, Lighting (ft^2)</display_name>
        </choice>
        <choice>
          <value>Floor Area, Foundation (ft^2)</value>
          <display_name>Floor Area, Foundation (ft^2)</display_name>
        </choice>
        <choice>
          <value>Floor Area, Attic (ft^2)</value>
          <display_name>Floor Area, Attic (ft^2)</display_name>
        </choice>
        <choice>
          <value>Floor Area, Attic * Insulation Increase (ft^2 * Delta R-value)</value>
          <display_name>Floor Area, Attic * Insulation Increase (ft^2 * Delta R-value)</display_name>
        </choice>
        <choice>
          <value>Roof Area (ft^2)</value>
          <display_name>Roof Area (ft^2)</display_name>
        </choice>
        <choice>
          <value>Window Area (ft^2)</value>
          <display_name>Window Area (ft^2)</display_name>
        </choice>
        <choice>
          <value>Door Area (ft^2)</value>
          <display_name>Door Area (ft^2)</display_name>
        </choice>
        <choice>
          <value>Duct Unconditioned Surface Area (ft^2)</value>
          <display_name>Duct Unconditioned Surface Area (ft^2)</display_name>
        </choice>
        <choice>
          <value>Rim Joist Area, Above-Grade, Exterior (ft^2)</value>
          <display_name>Rim Joist Area, Above-Grade, Exterior (ft^2)</display_name>
        </choice>
        <choice>
          <value>Slab Perimeter, Exposed, Conditioned (ft)</value>
          <display_name>Slab Perimeter, Exposed, Conditioned (ft)</display_name>
        </choice>
        <choice>
          <value>Size, Heating System Primary (kBtu/h)</value>
          <display_name>Size, Heating System Primary (kBtu/h)</display_name>
        </choice>
        <choice>
          <value>Size, Heating System Secondary (kBtu/h)</value>
          <display_name>Size, Heating System Secondary (kBtu/h)</display_name>
        </choice>
        <choice>
          <value>Size, Cooling System Primary (kBtu/h)</value>
          <display_name>Size, Cooling System Primary (kBtu/h)</display_name>
        </choice>
        <choice>
          <value>Size, Heat Pump Backup Primary (kBtu/h)</value>
          <display_name>Size, Heat Pump Backup Primary (kBtu/h)</display_name>
        </choice>
        <choice>
          <value>Size, Water Heater (gal)</value>
          <display_name>Size, Water Heater (gal)</display_name>
        </choice>
        <choice>
          <value>Flow Rate, Mechanical Ventilation (cfm)</value>
          <display_name>Flow Rate, Mechanical Ventilation (cfm)</display_name>
        </choice>
      </choices>
    </argument>
    <argument>
      <name>option_16_lifetime</name>
      <display_name>Option 16 Lifetime</display_name>
      <description>The option lifetime.</description>
      <type>Double</type>
      <units>years</units>
      <required>false</required>
      <model_dependent>false</model_dependent>
    </argument>
    <argument>
      <name>option_17</name>
      <display_name>Option 17</display_name>
      <description>Specify the parameter|option as found in resources\options_lookup.tsv.</description>
      <type>String</type>
      <required>false</required>
      <model_dependent>false</model_dependent>
    </argument>
    <argument>
      <name>option_17_apply_logic</name>
      <display_name>Option 17 Apply Logic</display_name>
      <description>Logic that specifies if the Option 17 upgrade will apply based on the existing building's options. Specify one or more parameter|option as found in resources\options_lookup.tsv. When multiple are included, they must be separated by '||' for OR and '&amp;&amp;' for AND, and using parentheses as appropriate. Prefix an option with '!' for not.</description>
      <type>String</type>
      <required>false</required>
      <model_dependent>false</model_dependent>
    </argument>
    <argument>
      <name>option_17_cost_1_value</name>
      <display_name>Option 17 Cost 1 Value</display_name>
      <description>Total option 17 cost is the sum of all: (Cost N Value) x (Cost N Multiplier).</description>
      <type>Double</type>
      <units>$</units>
      <required>false</required>
      <model_dependent>false</model_dependent>
    </argument>
    <argument>
      <name>option_17_cost_1_multiplier</name>
      <display_name>Option 17 Cost 1 Multiplier</display_name>
      <description>Total option 17 cost is the sum of all: (Cost N Value) x (Cost N Multiplier).</description>
      <type>Choice</type>
      <required>false</required>
      <model_dependent>false</model_dependent>
      <default_value></default_value>
      <choices>
        <choice>
          <value></value>
          <display_name></display_name>
        </choice>
        <choice>
          <value>Fixed (1)</value>
          <display_name>Fixed (1)</display_name>
        </choice>
        <choice>
          <value>Wall Area, Above-Grade, Conditioned (ft^2)</value>
          <display_name>Wall Area, Above-Grade, Conditioned (ft^2)</display_name>
        </choice>
        <choice>
          <value>Wall Area, Above-Grade, Exterior (ft^2)</value>
          <display_name>Wall Area, Above-Grade, Exterior (ft^2)</display_name>
        </choice>
        <choice>
          <value>Wall Area, Below-Grade (ft^2)</value>
          <display_name>Wall Area, Below-Grade (ft^2)</display_name>
        </choice>
        <choice>
          <value>Floor Area, Conditioned (ft^2)</value>
          <display_name>Floor Area, Conditioned (ft^2)</display_name>
        </choice>
        <choice>
          <value>Floor Area, Conditioned * Infiltration Reduction (ft^2 * Delta ACH50)</value>
          <display_name>Floor Area, Conditioned * Infiltration Reduction (ft^2 * Delta ACH50)</display_name>
        </choice>
        <choice>
          <value>Floor Area, Lighting (ft^2)</value>
          <display_name>Floor Area, Lighting (ft^2)</display_name>
        </choice>
        <choice>
          <value>Floor Area, Foundation (ft^2)</value>
          <display_name>Floor Area, Foundation (ft^2)</display_name>
        </choice>
        <choice>
          <value>Floor Area, Attic (ft^2)</value>
          <display_name>Floor Area, Attic (ft^2)</display_name>
        </choice>
        <choice>
          <value>Floor Area, Attic * Insulation Increase (ft^2 * Delta R-value)</value>
          <display_name>Floor Area, Attic * Insulation Increase (ft^2 * Delta R-value)</display_name>
        </choice>
        <choice>
          <value>Roof Area (ft^2)</value>
          <display_name>Roof Area (ft^2)</display_name>
        </choice>
        <choice>
          <value>Window Area (ft^2)</value>
          <display_name>Window Area (ft^2)</display_name>
        </choice>
        <choice>
          <value>Door Area (ft^2)</value>
          <display_name>Door Area (ft^2)</display_name>
        </choice>
        <choice>
          <value>Duct Unconditioned Surface Area (ft^2)</value>
          <display_name>Duct Unconditioned Surface Area (ft^2)</display_name>
        </choice>
        <choice>
          <value>Rim Joist Area, Above-Grade, Exterior (ft^2)</value>
          <display_name>Rim Joist Area, Above-Grade, Exterior (ft^2)</display_name>
        </choice>
        <choice>
          <value>Slab Perimeter, Exposed, Conditioned (ft)</value>
          <display_name>Slab Perimeter, Exposed, Conditioned (ft)</display_name>
        </choice>
        <choice>
          <value>Size, Heating System Primary (kBtu/h)</value>
          <display_name>Size, Heating System Primary (kBtu/h)</display_name>
        </choice>
        <choice>
          <value>Size, Heating System Secondary (kBtu/h)</value>
          <display_name>Size, Heating System Secondary (kBtu/h)</display_name>
        </choice>
        <choice>
          <value>Size, Cooling System Primary (kBtu/h)</value>
          <display_name>Size, Cooling System Primary (kBtu/h)</display_name>
        </choice>
        <choice>
          <value>Size, Heat Pump Backup Primary (kBtu/h)</value>
          <display_name>Size, Heat Pump Backup Primary (kBtu/h)</display_name>
        </choice>
        <choice>
          <value>Size, Water Heater (gal)</value>
          <display_name>Size, Water Heater (gal)</display_name>
        </choice>
        <choice>
          <value>Flow Rate, Mechanical Ventilation (cfm)</value>
          <display_name>Flow Rate, Mechanical Ventilation (cfm)</display_name>
        </choice>
      </choices>
    </argument>
    <argument>
      <name>option_17_cost_2_value</name>
      <display_name>Option 17 Cost 2 Value</display_name>
      <description>Total option 17 cost is the sum of all: (Cost N Value) x (Cost N Multiplier).</description>
      <type>Double</type>
      <units>$</units>
      <required>false</required>
      <model_dependent>false</model_dependent>
    </argument>
    <argument>
      <name>option_17_cost_2_multiplier</name>
      <display_name>Option 17 Cost 2 Multiplier</display_name>
      <description>Total option 17 cost is the sum of all: (Cost N Value) x (Cost N Multiplier).</description>
      <type>Choice</type>
      <required>false</required>
      <model_dependent>false</model_dependent>
      <default_value></default_value>
      <choices>
        <choice>
          <value></value>
          <display_name></display_name>
        </choice>
        <choice>
          <value>Fixed (1)</value>
          <display_name>Fixed (1)</display_name>
        </choice>
        <choice>
          <value>Wall Area, Above-Grade, Conditioned (ft^2)</value>
          <display_name>Wall Area, Above-Grade, Conditioned (ft^2)</display_name>
        </choice>
        <choice>
          <value>Wall Area, Above-Grade, Exterior (ft^2)</value>
          <display_name>Wall Area, Above-Grade, Exterior (ft^2)</display_name>
        </choice>
        <choice>
          <value>Wall Area, Below-Grade (ft^2)</value>
          <display_name>Wall Area, Below-Grade (ft^2)</display_name>
        </choice>
        <choice>
          <value>Floor Area, Conditioned (ft^2)</value>
          <display_name>Floor Area, Conditioned (ft^2)</display_name>
        </choice>
        <choice>
          <value>Floor Area, Conditioned * Infiltration Reduction (ft^2 * Delta ACH50)</value>
          <display_name>Floor Area, Conditioned * Infiltration Reduction (ft^2 * Delta ACH50)</display_name>
        </choice>
        <choice>
          <value>Floor Area, Lighting (ft^2)</value>
          <display_name>Floor Area, Lighting (ft^2)</display_name>
        </choice>
        <choice>
          <value>Floor Area, Foundation (ft^2)</value>
          <display_name>Floor Area, Foundation (ft^2)</display_name>
        </choice>
        <choice>
          <value>Floor Area, Attic (ft^2)</value>
          <display_name>Floor Area, Attic (ft^2)</display_name>
        </choice>
        <choice>
          <value>Floor Area, Attic * Insulation Increase (ft^2 * Delta R-value)</value>
          <display_name>Floor Area, Attic * Insulation Increase (ft^2 * Delta R-value)</display_name>
        </choice>
        <choice>
          <value>Roof Area (ft^2)</value>
          <display_name>Roof Area (ft^2)</display_name>
        </choice>
        <choice>
          <value>Window Area (ft^2)</value>
          <display_name>Window Area (ft^2)</display_name>
        </choice>
        <choice>
          <value>Door Area (ft^2)</value>
          <display_name>Door Area (ft^2)</display_name>
        </choice>
        <choice>
          <value>Duct Unconditioned Surface Area (ft^2)</value>
          <display_name>Duct Unconditioned Surface Area (ft^2)</display_name>
        </choice>
        <choice>
          <value>Rim Joist Area, Above-Grade, Exterior (ft^2)</value>
          <display_name>Rim Joist Area, Above-Grade, Exterior (ft^2)</display_name>
        </choice>
        <choice>
          <value>Slab Perimeter, Exposed, Conditioned (ft)</value>
          <display_name>Slab Perimeter, Exposed, Conditioned (ft)</display_name>
        </choice>
        <choice>
          <value>Size, Heating System Primary (kBtu/h)</value>
          <display_name>Size, Heating System Primary (kBtu/h)</display_name>
        </choice>
        <choice>
          <value>Size, Heating System Secondary (kBtu/h)</value>
          <display_name>Size, Heating System Secondary (kBtu/h)</display_name>
        </choice>
        <choice>
          <value>Size, Cooling System Primary (kBtu/h)</value>
          <display_name>Size, Cooling System Primary (kBtu/h)</display_name>
        </choice>
        <choice>
          <value>Size, Heat Pump Backup Primary (kBtu/h)</value>
          <display_name>Size, Heat Pump Backup Primary (kBtu/h)</display_name>
        </choice>
        <choice>
          <value>Size, Water Heater (gal)</value>
          <display_name>Size, Water Heater (gal)</display_name>
        </choice>
        <choice>
          <value>Flow Rate, Mechanical Ventilation (cfm)</value>
          <display_name>Flow Rate, Mechanical Ventilation (cfm)</display_name>
        </choice>
      </choices>
    </argument>
    <argument>
      <name>option_17_lifetime</name>
      <display_name>Option 17 Lifetime</display_name>
      <description>The option lifetime.</description>
      <type>Double</type>
      <units>years</units>
      <required>false</required>
      <model_dependent>false</model_dependent>
    </argument>
    <argument>
      <name>option_18</name>
      <display_name>Option 18</display_name>
      <description>Specify the parameter|option as found in resources\options_lookup.tsv.</description>
      <type>String</type>
      <required>false</required>
      <model_dependent>false</model_dependent>
    </argument>
    <argument>
      <name>option_18_apply_logic</name>
      <display_name>Option 18 Apply Logic</display_name>
      <description>Logic that specifies if the Option 18 upgrade will apply based on the existing building's options. Specify one or more parameter|option as found in resources\options_lookup.tsv. When multiple are included, they must be separated by '||' for OR and '&amp;&amp;' for AND, and using parentheses as appropriate. Prefix an option with '!' for not.</description>
      <type>String</type>
      <required>false</required>
      <model_dependent>false</model_dependent>
    </argument>
    <argument>
      <name>option_18_cost_1_value</name>
      <display_name>Option 18 Cost 1 Value</display_name>
      <description>Total option 18 cost is the sum of all: (Cost N Value) x (Cost N Multiplier).</description>
      <type>Double</type>
      <units>$</units>
      <required>false</required>
      <model_dependent>false</model_dependent>
    </argument>
    <argument>
      <name>option_18_cost_1_multiplier</name>
      <display_name>Option 18 Cost 1 Multiplier</display_name>
      <description>Total option 18 cost is the sum of all: (Cost N Value) x (Cost N Multiplier).</description>
      <type>Choice</type>
      <required>false</required>
      <model_dependent>false</model_dependent>
      <default_value></default_value>
      <choices>
        <choice>
          <value></value>
          <display_name></display_name>
        </choice>
        <choice>
          <value>Fixed (1)</value>
          <display_name>Fixed (1)</display_name>
        </choice>
        <choice>
          <value>Wall Area, Above-Grade, Conditioned (ft^2)</value>
          <display_name>Wall Area, Above-Grade, Conditioned (ft^2)</display_name>
        </choice>
        <choice>
          <value>Wall Area, Above-Grade, Exterior (ft^2)</value>
          <display_name>Wall Area, Above-Grade, Exterior (ft^2)</display_name>
        </choice>
        <choice>
          <value>Wall Area, Below-Grade (ft^2)</value>
          <display_name>Wall Area, Below-Grade (ft^2)</display_name>
        </choice>
        <choice>
          <value>Floor Area, Conditioned (ft^2)</value>
          <display_name>Floor Area, Conditioned (ft^2)</display_name>
        </choice>
        <choice>
          <value>Floor Area, Conditioned * Infiltration Reduction (ft^2 * Delta ACH50)</value>
          <display_name>Floor Area, Conditioned * Infiltration Reduction (ft^2 * Delta ACH50)</display_name>
        </choice>
        <choice>
          <value>Floor Area, Lighting (ft^2)</value>
          <display_name>Floor Area, Lighting (ft^2)</display_name>
        </choice>
        <choice>
          <value>Floor Area, Foundation (ft^2)</value>
          <display_name>Floor Area, Foundation (ft^2)</display_name>
        </choice>
        <choice>
          <value>Floor Area, Attic (ft^2)</value>
          <display_name>Floor Area, Attic (ft^2)</display_name>
        </choice>
        <choice>
          <value>Floor Area, Attic * Insulation Increase (ft^2 * Delta R-value)</value>
          <display_name>Floor Area, Attic * Insulation Increase (ft^2 * Delta R-value)</display_name>
        </choice>
        <choice>
          <value>Roof Area (ft^2)</value>
          <display_name>Roof Area (ft^2)</display_name>
        </choice>
        <choice>
          <value>Window Area (ft^2)</value>
          <display_name>Window Area (ft^2)</display_name>
        </choice>
        <choice>
          <value>Door Area (ft^2)</value>
          <display_name>Door Area (ft^2)</display_name>
        </choice>
        <choice>
          <value>Duct Unconditioned Surface Area (ft^2)</value>
          <display_name>Duct Unconditioned Surface Area (ft^2)</display_name>
        </choice>
        <choice>
          <value>Rim Joist Area, Above-Grade, Exterior (ft^2)</value>
          <display_name>Rim Joist Area, Above-Grade, Exterior (ft^2)</display_name>
        </choice>
        <choice>
          <value>Slab Perimeter, Exposed, Conditioned (ft)</value>
          <display_name>Slab Perimeter, Exposed, Conditioned (ft)</display_name>
        </choice>
        <choice>
          <value>Size, Heating System Primary (kBtu/h)</value>
          <display_name>Size, Heating System Primary (kBtu/h)</display_name>
        </choice>
        <choice>
          <value>Size, Heating System Secondary (kBtu/h)</value>
          <display_name>Size, Heating System Secondary (kBtu/h)</display_name>
        </choice>
        <choice>
          <value>Size, Cooling System Primary (kBtu/h)</value>
          <display_name>Size, Cooling System Primary (kBtu/h)</display_name>
        </choice>
        <choice>
          <value>Size, Heat Pump Backup Primary (kBtu/h)</value>
          <display_name>Size, Heat Pump Backup Primary (kBtu/h)</display_name>
        </choice>
        <choice>
          <value>Size, Water Heater (gal)</value>
          <display_name>Size, Water Heater (gal)</display_name>
        </choice>
        <choice>
          <value>Flow Rate, Mechanical Ventilation (cfm)</value>
          <display_name>Flow Rate, Mechanical Ventilation (cfm)</display_name>
        </choice>
      </choices>
    </argument>
    <argument>
      <name>option_18_cost_2_value</name>
      <display_name>Option 18 Cost 2 Value</display_name>
      <description>Total option 18 cost is the sum of all: (Cost N Value) x (Cost N Multiplier).</description>
      <type>Double</type>
      <units>$</units>
      <required>false</required>
      <model_dependent>false</model_dependent>
    </argument>
    <argument>
      <name>option_18_cost_2_multiplier</name>
      <display_name>Option 18 Cost 2 Multiplier</display_name>
      <description>Total option 18 cost is the sum of all: (Cost N Value) x (Cost N Multiplier).</description>
      <type>Choice</type>
      <required>false</required>
      <model_dependent>false</model_dependent>
      <default_value></default_value>
      <choices>
        <choice>
          <value></value>
          <display_name></display_name>
        </choice>
        <choice>
          <value>Fixed (1)</value>
          <display_name>Fixed (1)</display_name>
        </choice>
        <choice>
          <value>Wall Area, Above-Grade, Conditioned (ft^2)</value>
          <display_name>Wall Area, Above-Grade, Conditioned (ft^2)</display_name>
        </choice>
        <choice>
          <value>Wall Area, Above-Grade, Exterior (ft^2)</value>
          <display_name>Wall Area, Above-Grade, Exterior (ft^2)</display_name>
        </choice>
        <choice>
          <value>Wall Area, Below-Grade (ft^2)</value>
          <display_name>Wall Area, Below-Grade (ft^2)</display_name>
        </choice>
        <choice>
          <value>Floor Area, Conditioned (ft^2)</value>
          <display_name>Floor Area, Conditioned (ft^2)</display_name>
        </choice>
        <choice>
          <value>Floor Area, Conditioned * Infiltration Reduction (ft^2 * Delta ACH50)</value>
          <display_name>Floor Area, Conditioned * Infiltration Reduction (ft^2 * Delta ACH50)</display_name>
        </choice>
        <choice>
          <value>Floor Area, Lighting (ft^2)</value>
          <display_name>Floor Area, Lighting (ft^2)</display_name>
        </choice>
        <choice>
          <value>Floor Area, Foundation (ft^2)</value>
          <display_name>Floor Area, Foundation (ft^2)</display_name>
        </choice>
        <choice>
          <value>Floor Area, Attic (ft^2)</value>
          <display_name>Floor Area, Attic (ft^2)</display_name>
        </choice>
        <choice>
          <value>Floor Area, Attic * Insulation Increase (ft^2 * Delta R-value)</value>
          <display_name>Floor Area, Attic * Insulation Increase (ft^2 * Delta R-value)</display_name>
        </choice>
        <choice>
          <value>Roof Area (ft^2)</value>
          <display_name>Roof Area (ft^2)</display_name>
        </choice>
        <choice>
          <value>Window Area (ft^2)</value>
          <display_name>Window Area (ft^2)</display_name>
        </choice>
        <choice>
          <value>Door Area (ft^2)</value>
          <display_name>Door Area (ft^2)</display_name>
        </choice>
        <choice>
          <value>Duct Unconditioned Surface Area (ft^2)</value>
          <display_name>Duct Unconditioned Surface Area (ft^2)</display_name>
        </choice>
        <choice>
          <value>Rim Joist Area, Above-Grade, Exterior (ft^2)</value>
          <display_name>Rim Joist Area, Above-Grade, Exterior (ft^2)</display_name>
        </choice>
        <choice>
          <value>Slab Perimeter, Exposed, Conditioned (ft)</value>
          <display_name>Slab Perimeter, Exposed, Conditioned (ft)</display_name>
        </choice>
        <choice>
          <value>Size, Heating System Primary (kBtu/h)</value>
          <display_name>Size, Heating System Primary (kBtu/h)</display_name>
        </choice>
        <choice>
          <value>Size, Heating System Secondary (kBtu/h)</value>
          <display_name>Size, Heating System Secondary (kBtu/h)</display_name>
        </choice>
        <choice>
          <value>Size, Cooling System Primary (kBtu/h)</value>
          <display_name>Size, Cooling System Primary (kBtu/h)</display_name>
        </choice>
        <choice>
          <value>Size, Heat Pump Backup Primary (kBtu/h)</value>
          <display_name>Size, Heat Pump Backup Primary (kBtu/h)</display_name>
        </choice>
        <choice>
          <value>Size, Water Heater (gal)</value>
          <display_name>Size, Water Heater (gal)</display_name>
        </choice>
        <choice>
          <value>Flow Rate, Mechanical Ventilation (cfm)</value>
          <display_name>Flow Rate, Mechanical Ventilation (cfm)</display_name>
        </choice>
      </choices>
    </argument>
    <argument>
      <name>option_18_lifetime</name>
      <display_name>Option 18 Lifetime</display_name>
      <description>The option lifetime.</description>
      <type>Double</type>
      <units>years</units>
      <required>false</required>
      <model_dependent>false</model_dependent>
    </argument>
    <argument>
      <name>option_19</name>
      <display_name>Option 19</display_name>
      <description>Specify the parameter|option as found in resources\options_lookup.tsv.</description>
      <type>String</type>
      <required>false</required>
      <model_dependent>false</model_dependent>
    </argument>
    <argument>
      <name>option_19_apply_logic</name>
      <display_name>Option 19 Apply Logic</display_name>
      <description>Logic that specifies if the Option 19 upgrade will apply based on the existing building's options. Specify one or more parameter|option as found in resources\options_lookup.tsv. When multiple are included, they must be separated by '||' for OR and '&amp;&amp;' for AND, and using parentheses as appropriate. Prefix an option with '!' for not.</description>
      <type>String</type>
      <required>false</required>
      <model_dependent>false</model_dependent>
    </argument>
    <argument>
      <name>option_19_cost_1_value</name>
      <display_name>Option 19 Cost 1 Value</display_name>
      <description>Total option 19 cost is the sum of all: (Cost N Value) x (Cost N Multiplier).</description>
      <type>Double</type>
      <units>$</units>
      <required>false</required>
      <model_dependent>false</model_dependent>
    </argument>
    <argument>
      <name>option_19_cost_1_multiplier</name>
      <display_name>Option 19 Cost 1 Multiplier</display_name>
      <description>Total option 19 cost is the sum of all: (Cost N Value) x (Cost N Multiplier).</description>
      <type>Choice</type>
      <required>false</required>
      <model_dependent>false</model_dependent>
      <default_value></default_value>
      <choices>
        <choice>
          <value></value>
          <display_name></display_name>
        </choice>
        <choice>
          <value>Fixed (1)</value>
          <display_name>Fixed (1)</display_name>
        </choice>
        <choice>
          <value>Wall Area, Above-Grade, Conditioned (ft^2)</value>
          <display_name>Wall Area, Above-Grade, Conditioned (ft^2)</display_name>
        </choice>
        <choice>
          <value>Wall Area, Above-Grade, Exterior (ft^2)</value>
          <display_name>Wall Area, Above-Grade, Exterior (ft^2)</display_name>
        </choice>
        <choice>
          <value>Wall Area, Below-Grade (ft^2)</value>
          <display_name>Wall Area, Below-Grade (ft^2)</display_name>
        </choice>
        <choice>
          <value>Floor Area, Conditioned (ft^2)</value>
          <display_name>Floor Area, Conditioned (ft^2)</display_name>
        </choice>
        <choice>
          <value>Floor Area, Conditioned * Infiltration Reduction (ft^2 * Delta ACH50)</value>
          <display_name>Floor Area, Conditioned * Infiltration Reduction (ft^2 * Delta ACH50)</display_name>
        </choice>
        <choice>
          <value>Floor Area, Lighting (ft^2)</value>
          <display_name>Floor Area, Lighting (ft^2)</display_name>
        </choice>
        <choice>
          <value>Floor Area, Foundation (ft^2)</value>
          <display_name>Floor Area, Foundation (ft^2)</display_name>
        </choice>
        <choice>
          <value>Floor Area, Attic (ft^2)</value>
          <display_name>Floor Area, Attic (ft^2)</display_name>
        </choice>
        <choice>
          <value>Floor Area, Attic * Insulation Increase (ft^2 * Delta R-value)</value>
          <display_name>Floor Area, Attic * Insulation Increase (ft^2 * Delta R-value)</display_name>
        </choice>
        <choice>
          <value>Roof Area (ft^2)</value>
          <display_name>Roof Area (ft^2)</display_name>
        </choice>
        <choice>
          <value>Window Area (ft^2)</value>
          <display_name>Window Area (ft^2)</display_name>
        </choice>
        <choice>
          <value>Door Area (ft^2)</value>
          <display_name>Door Area (ft^2)</display_name>
        </choice>
        <choice>
          <value>Duct Unconditioned Surface Area (ft^2)</value>
          <display_name>Duct Unconditioned Surface Area (ft^2)</display_name>
        </choice>
        <choice>
          <value>Rim Joist Area, Above-Grade, Exterior (ft^2)</value>
          <display_name>Rim Joist Area, Above-Grade, Exterior (ft^2)</display_name>
        </choice>
        <choice>
          <value>Slab Perimeter, Exposed, Conditioned (ft)</value>
          <display_name>Slab Perimeter, Exposed, Conditioned (ft)</display_name>
        </choice>
        <choice>
          <value>Size, Heating System Primary (kBtu/h)</value>
          <display_name>Size, Heating System Primary (kBtu/h)</display_name>
        </choice>
        <choice>
          <value>Size, Heating System Secondary (kBtu/h)</value>
          <display_name>Size, Heating System Secondary (kBtu/h)</display_name>
        </choice>
        <choice>
          <value>Size, Cooling System Primary (kBtu/h)</value>
          <display_name>Size, Cooling System Primary (kBtu/h)</display_name>
        </choice>
        <choice>
          <value>Size, Heat Pump Backup Primary (kBtu/h)</value>
          <display_name>Size, Heat Pump Backup Primary (kBtu/h)</display_name>
        </choice>
        <choice>
          <value>Size, Water Heater (gal)</value>
          <display_name>Size, Water Heater (gal)</display_name>
        </choice>
        <choice>
          <value>Flow Rate, Mechanical Ventilation (cfm)</value>
          <display_name>Flow Rate, Mechanical Ventilation (cfm)</display_name>
        </choice>
      </choices>
    </argument>
    <argument>
      <name>option_19_cost_2_value</name>
      <display_name>Option 19 Cost 2 Value</display_name>
      <description>Total option 19 cost is the sum of all: (Cost N Value) x (Cost N Multiplier).</description>
      <type>Double</type>
      <units>$</units>
      <required>false</required>
      <model_dependent>false</model_dependent>
    </argument>
    <argument>
      <name>option_19_cost_2_multiplier</name>
      <display_name>Option 19 Cost 2 Multiplier</display_name>
      <description>Total option 19 cost is the sum of all: (Cost N Value) x (Cost N Multiplier).</description>
      <type>Choice</type>
      <required>false</required>
      <model_dependent>false</model_dependent>
      <default_value></default_value>
      <choices>
        <choice>
          <value></value>
          <display_name></display_name>
        </choice>
        <choice>
          <value>Fixed (1)</value>
          <display_name>Fixed (1)</display_name>
        </choice>
        <choice>
          <value>Wall Area, Above-Grade, Conditioned (ft^2)</value>
          <display_name>Wall Area, Above-Grade, Conditioned (ft^2)</display_name>
        </choice>
        <choice>
          <value>Wall Area, Above-Grade, Exterior (ft^2)</value>
          <display_name>Wall Area, Above-Grade, Exterior (ft^2)</display_name>
        </choice>
        <choice>
          <value>Wall Area, Below-Grade (ft^2)</value>
          <display_name>Wall Area, Below-Grade (ft^2)</display_name>
        </choice>
        <choice>
          <value>Floor Area, Conditioned (ft^2)</value>
          <display_name>Floor Area, Conditioned (ft^2)</display_name>
        </choice>
        <choice>
          <value>Floor Area, Conditioned * Infiltration Reduction (ft^2 * Delta ACH50)</value>
          <display_name>Floor Area, Conditioned * Infiltration Reduction (ft^2 * Delta ACH50)</display_name>
        </choice>
        <choice>
          <value>Floor Area, Lighting (ft^2)</value>
          <display_name>Floor Area, Lighting (ft^2)</display_name>
        </choice>
        <choice>
          <value>Floor Area, Foundation (ft^2)</value>
          <display_name>Floor Area, Foundation (ft^2)</display_name>
        </choice>
        <choice>
          <value>Floor Area, Attic (ft^2)</value>
          <display_name>Floor Area, Attic (ft^2)</display_name>
        </choice>
        <choice>
          <value>Floor Area, Attic * Insulation Increase (ft^2 * Delta R-value)</value>
          <display_name>Floor Area, Attic * Insulation Increase (ft^2 * Delta R-value)</display_name>
        </choice>
        <choice>
          <value>Roof Area (ft^2)</value>
          <display_name>Roof Area (ft^2)</display_name>
        </choice>
        <choice>
          <value>Window Area (ft^2)</value>
          <display_name>Window Area (ft^2)</display_name>
        </choice>
        <choice>
          <value>Door Area (ft^2)</value>
          <display_name>Door Area (ft^2)</display_name>
        </choice>
        <choice>
          <value>Duct Unconditioned Surface Area (ft^2)</value>
          <display_name>Duct Unconditioned Surface Area (ft^2)</display_name>
        </choice>
        <choice>
          <value>Rim Joist Area, Above-Grade, Exterior (ft^2)</value>
          <display_name>Rim Joist Area, Above-Grade, Exterior (ft^2)</display_name>
        </choice>
        <choice>
          <value>Slab Perimeter, Exposed, Conditioned (ft)</value>
          <display_name>Slab Perimeter, Exposed, Conditioned (ft)</display_name>
        </choice>
        <choice>
          <value>Size, Heating System Primary (kBtu/h)</value>
          <display_name>Size, Heating System Primary (kBtu/h)</display_name>
        </choice>
        <choice>
          <value>Size, Heating System Secondary (kBtu/h)</value>
          <display_name>Size, Heating System Secondary (kBtu/h)</display_name>
        </choice>
        <choice>
          <value>Size, Cooling System Primary (kBtu/h)</value>
          <display_name>Size, Cooling System Primary (kBtu/h)</display_name>
        </choice>
        <choice>
          <value>Size, Heat Pump Backup Primary (kBtu/h)</value>
          <display_name>Size, Heat Pump Backup Primary (kBtu/h)</display_name>
        </choice>
        <choice>
          <value>Size, Water Heater (gal)</value>
          <display_name>Size, Water Heater (gal)</display_name>
        </choice>
        <choice>
          <value>Flow Rate, Mechanical Ventilation (cfm)</value>
          <display_name>Flow Rate, Mechanical Ventilation (cfm)</display_name>
        </choice>
      </choices>
    </argument>
    <argument>
      <name>option_19_lifetime</name>
      <display_name>Option 19 Lifetime</display_name>
      <description>The option lifetime.</description>
      <type>Double</type>
      <units>years</units>
      <required>false</required>
      <model_dependent>false</model_dependent>
    </argument>
    <argument>
      <name>option_20</name>
      <display_name>Option 20</display_name>
      <description>Specify the parameter|option as found in resources\options_lookup.tsv.</description>
      <type>String</type>
      <required>false</required>
      <model_dependent>false</model_dependent>
    </argument>
    <argument>
      <name>option_20_apply_logic</name>
      <display_name>Option 20 Apply Logic</display_name>
      <description>Logic that specifies if the Option 20 upgrade will apply based on the existing building's options. Specify one or more parameter|option as found in resources\options_lookup.tsv. When multiple are included, they must be separated by '||' for OR and '&amp;&amp;' for AND, and using parentheses as appropriate. Prefix an option with '!' for not.</description>
      <type>String</type>
      <required>false</required>
      <model_dependent>false</model_dependent>
    </argument>
    <argument>
      <name>option_20_cost_1_value</name>
      <display_name>Option 20 Cost 1 Value</display_name>
      <description>Total option 20 cost is the sum of all: (Cost N Value) x (Cost N Multiplier).</description>
      <type>Double</type>
      <units>$</units>
      <required>false</required>
      <model_dependent>false</model_dependent>
    </argument>
    <argument>
      <name>option_20_cost_1_multiplier</name>
      <display_name>Option 20 Cost 1 Multiplier</display_name>
      <description>Total option 20 cost is the sum of all: (Cost N Value) x (Cost N Multiplier).</description>
      <type>Choice</type>
      <required>false</required>
      <model_dependent>false</model_dependent>
      <default_value></default_value>
      <choices>
        <choice>
          <value></value>
          <display_name></display_name>
        </choice>
        <choice>
          <value>Fixed (1)</value>
          <display_name>Fixed (1)</display_name>
        </choice>
        <choice>
          <value>Wall Area, Above-Grade, Conditioned (ft^2)</value>
          <display_name>Wall Area, Above-Grade, Conditioned (ft^2)</display_name>
        </choice>
        <choice>
          <value>Wall Area, Above-Grade, Exterior (ft^2)</value>
          <display_name>Wall Area, Above-Grade, Exterior (ft^2)</display_name>
        </choice>
        <choice>
          <value>Wall Area, Below-Grade (ft^2)</value>
          <display_name>Wall Area, Below-Grade (ft^2)</display_name>
        </choice>
        <choice>
          <value>Floor Area, Conditioned (ft^2)</value>
          <display_name>Floor Area, Conditioned (ft^2)</display_name>
        </choice>
        <choice>
          <value>Floor Area, Conditioned * Infiltration Reduction (ft^2 * Delta ACH50)</value>
          <display_name>Floor Area, Conditioned * Infiltration Reduction (ft^2 * Delta ACH50)</display_name>
        </choice>
        <choice>
          <value>Floor Area, Lighting (ft^2)</value>
          <display_name>Floor Area, Lighting (ft^2)</display_name>
        </choice>
        <choice>
          <value>Floor Area, Foundation (ft^2)</value>
          <display_name>Floor Area, Foundation (ft^2)</display_name>
        </choice>
        <choice>
          <value>Floor Area, Attic (ft^2)</value>
          <display_name>Floor Area, Attic (ft^2)</display_name>
        </choice>
        <choice>
          <value>Floor Area, Attic * Insulation Increase (ft^2 * Delta R-value)</value>
          <display_name>Floor Area, Attic * Insulation Increase (ft^2 * Delta R-value)</display_name>
        </choice>
        <choice>
          <value>Roof Area (ft^2)</value>
          <display_name>Roof Area (ft^2)</display_name>
        </choice>
        <choice>
          <value>Window Area (ft^2)</value>
          <display_name>Window Area (ft^2)</display_name>
        </choice>
        <choice>
          <value>Door Area (ft^2)</value>
          <display_name>Door Area (ft^2)</display_name>
        </choice>
        <choice>
          <value>Duct Unconditioned Surface Area (ft^2)</value>
          <display_name>Duct Unconditioned Surface Area (ft^2)</display_name>
        </choice>
        <choice>
          <value>Rim Joist Area, Above-Grade, Exterior (ft^2)</value>
          <display_name>Rim Joist Area, Above-Grade, Exterior (ft^2)</display_name>
        </choice>
        <choice>
          <value>Slab Perimeter, Exposed, Conditioned (ft)</value>
          <display_name>Slab Perimeter, Exposed, Conditioned (ft)</display_name>
        </choice>
        <choice>
          <value>Size, Heating System Primary (kBtu/h)</value>
          <display_name>Size, Heating System Primary (kBtu/h)</display_name>
        </choice>
        <choice>
          <value>Size, Heating System Secondary (kBtu/h)</value>
          <display_name>Size, Heating System Secondary (kBtu/h)</display_name>
        </choice>
        <choice>
          <value>Size, Cooling System Primary (kBtu/h)</value>
          <display_name>Size, Cooling System Primary (kBtu/h)</display_name>
        </choice>
        <choice>
          <value>Size, Heat Pump Backup Primary (kBtu/h)</value>
          <display_name>Size, Heat Pump Backup Primary (kBtu/h)</display_name>
        </choice>
        <choice>
          <value>Size, Water Heater (gal)</value>
          <display_name>Size, Water Heater (gal)</display_name>
        </choice>
        <choice>
          <value>Flow Rate, Mechanical Ventilation (cfm)</value>
          <display_name>Flow Rate, Mechanical Ventilation (cfm)</display_name>
        </choice>
      </choices>
    </argument>
    <argument>
      <name>option_20_cost_2_value</name>
      <display_name>Option 20 Cost 2 Value</display_name>
      <description>Total option 20 cost is the sum of all: (Cost N Value) x (Cost N Multiplier).</description>
      <type>Double</type>
      <units>$</units>
      <required>false</required>
      <model_dependent>false</model_dependent>
    </argument>
    <argument>
      <name>option_20_cost_2_multiplier</name>
      <display_name>Option 20 Cost 2 Multiplier</display_name>
      <description>Total option 20 cost is the sum of all: (Cost N Value) x (Cost N Multiplier).</description>
      <type>Choice</type>
      <required>false</required>
      <model_dependent>false</model_dependent>
      <default_value></default_value>
      <choices>
        <choice>
          <value></value>
          <display_name></display_name>
        </choice>
        <choice>
          <value>Fixed (1)</value>
          <display_name>Fixed (1)</display_name>
        </choice>
        <choice>
          <value>Wall Area, Above-Grade, Conditioned (ft^2)</value>
          <display_name>Wall Area, Above-Grade, Conditioned (ft^2)</display_name>
        </choice>
        <choice>
          <value>Wall Area, Above-Grade, Exterior (ft^2)</value>
          <display_name>Wall Area, Above-Grade, Exterior (ft^2)</display_name>
        </choice>
        <choice>
          <value>Wall Area, Below-Grade (ft^2)</value>
          <display_name>Wall Area, Below-Grade (ft^2)</display_name>
        </choice>
        <choice>
          <value>Floor Area, Conditioned (ft^2)</value>
          <display_name>Floor Area, Conditioned (ft^2)</display_name>
        </choice>
        <choice>
          <value>Floor Area, Conditioned * Infiltration Reduction (ft^2 * Delta ACH50)</value>
          <display_name>Floor Area, Conditioned * Infiltration Reduction (ft^2 * Delta ACH50)</display_name>
        </choice>
        <choice>
          <value>Floor Area, Lighting (ft^2)</value>
          <display_name>Floor Area, Lighting (ft^2)</display_name>
        </choice>
        <choice>
          <value>Floor Area, Foundation (ft^2)</value>
          <display_name>Floor Area, Foundation (ft^2)</display_name>
        </choice>
        <choice>
          <value>Floor Area, Attic (ft^2)</value>
          <display_name>Floor Area, Attic (ft^2)</display_name>
        </choice>
        <choice>
          <value>Floor Area, Attic * Insulation Increase (ft^2 * Delta R-value)</value>
          <display_name>Floor Area, Attic * Insulation Increase (ft^2 * Delta R-value)</display_name>
        </choice>
        <choice>
          <value>Roof Area (ft^2)</value>
          <display_name>Roof Area (ft^2)</display_name>
        </choice>
        <choice>
          <value>Window Area (ft^2)</value>
          <display_name>Window Area (ft^2)</display_name>
        </choice>
        <choice>
          <value>Door Area (ft^2)</value>
          <display_name>Door Area (ft^2)</display_name>
        </choice>
        <choice>
          <value>Duct Unconditioned Surface Area (ft^2)</value>
          <display_name>Duct Unconditioned Surface Area (ft^2)</display_name>
        </choice>
        <choice>
          <value>Rim Joist Area, Above-Grade, Exterior (ft^2)</value>
          <display_name>Rim Joist Area, Above-Grade, Exterior (ft^2)</display_name>
        </choice>
        <choice>
          <value>Slab Perimeter, Exposed, Conditioned (ft)</value>
          <display_name>Slab Perimeter, Exposed, Conditioned (ft)</display_name>
        </choice>
        <choice>
          <value>Size, Heating System Primary (kBtu/h)</value>
          <display_name>Size, Heating System Primary (kBtu/h)</display_name>
        </choice>
        <choice>
          <value>Size, Heating System Secondary (kBtu/h)</value>
          <display_name>Size, Heating System Secondary (kBtu/h)</display_name>
        </choice>
        <choice>
          <value>Size, Cooling System Primary (kBtu/h)</value>
          <display_name>Size, Cooling System Primary (kBtu/h)</display_name>
        </choice>
        <choice>
          <value>Size, Heat Pump Backup Primary (kBtu/h)</value>
          <display_name>Size, Heat Pump Backup Primary (kBtu/h)</display_name>
        </choice>
        <choice>
          <value>Size, Water Heater (gal)</value>
          <display_name>Size, Water Heater (gal)</display_name>
        </choice>
        <choice>
          <value>Flow Rate, Mechanical Ventilation (cfm)</value>
          <display_name>Flow Rate, Mechanical Ventilation (cfm)</display_name>
        </choice>
      </choices>
    </argument>
    <argument>
      <name>option_20_lifetime</name>
      <display_name>Option 20 Lifetime</display_name>
      <description>The option lifetime.</description>
      <type>Double</type>
      <units>years</units>
      <required>false</required>
      <model_dependent>false</model_dependent>
    </argument>
    <argument>
      <name>option_21</name>
      <display_name>Option 21</display_name>
      <description>Specify the parameter|option as found in resources\options_lookup.tsv.</description>
      <type>String</type>
      <required>false</required>
      <model_dependent>false</model_dependent>
    </argument>
    <argument>
      <name>option_21_apply_logic</name>
      <display_name>Option 21 Apply Logic</display_name>
      <description>Logic that specifies if the Option 21 upgrade will apply based on the existing building's options. Specify one or more parameter|option as found in resources\options_lookup.tsv. When multiple are included, they must be separated by '||' for OR and '&amp;&amp;' for AND, and using parentheses as appropriate. Prefix an option with '!' for not.</description>
      <type>String</type>
      <required>false</required>
      <model_dependent>false</model_dependent>
    </argument>
    <argument>
      <name>option_21_cost_1_value</name>
      <display_name>Option 21 Cost 1 Value</display_name>
      <description>Total option 21 cost is the sum of all: (Cost N Value) x (Cost N Multiplier).</description>
      <type>Double</type>
      <units>$</units>
      <required>false</required>
      <model_dependent>false</model_dependent>
    </argument>
    <argument>
      <name>option_21_cost_1_multiplier</name>
      <display_name>Option 21 Cost 1 Multiplier</display_name>
      <description>Total option 21 cost is the sum of all: (Cost N Value) x (Cost N Multiplier).</description>
      <type>Choice</type>
      <required>false</required>
      <model_dependent>false</model_dependent>
      <default_value></default_value>
      <choices>
        <choice>
          <value></value>
          <display_name></display_name>
        </choice>
        <choice>
          <value>Fixed (1)</value>
          <display_name>Fixed (1)</display_name>
        </choice>
        <choice>
          <value>Wall Area, Above-Grade, Conditioned (ft^2)</value>
          <display_name>Wall Area, Above-Grade, Conditioned (ft^2)</display_name>
        </choice>
        <choice>
          <value>Wall Area, Above-Grade, Exterior (ft^2)</value>
          <display_name>Wall Area, Above-Grade, Exterior (ft^2)</display_name>
        </choice>
        <choice>
          <value>Wall Area, Below-Grade (ft^2)</value>
          <display_name>Wall Area, Below-Grade (ft^2)</display_name>
        </choice>
        <choice>
          <value>Floor Area, Conditioned (ft^2)</value>
          <display_name>Floor Area, Conditioned (ft^2)</display_name>
        </choice>
        <choice>
          <value>Floor Area, Conditioned * Infiltration Reduction (ft^2 * Delta ACH50)</value>
          <display_name>Floor Area, Conditioned * Infiltration Reduction (ft^2 * Delta ACH50)</display_name>
        </choice>
        <choice>
          <value>Floor Area, Lighting (ft^2)</value>
          <display_name>Floor Area, Lighting (ft^2)</display_name>
        </choice>
        <choice>
          <value>Floor Area, Foundation (ft^2)</value>
          <display_name>Floor Area, Foundation (ft^2)</display_name>
        </choice>
        <choice>
          <value>Floor Area, Attic (ft^2)</value>
          <display_name>Floor Area, Attic (ft^2)</display_name>
        </choice>
        <choice>
          <value>Floor Area, Attic * Insulation Increase (ft^2 * Delta R-value)</value>
          <display_name>Floor Area, Attic * Insulation Increase (ft^2 * Delta R-value)</display_name>
        </choice>
        <choice>
          <value>Roof Area (ft^2)</value>
          <display_name>Roof Area (ft^2)</display_name>
        </choice>
        <choice>
          <value>Window Area (ft^2)</value>
          <display_name>Window Area (ft^2)</display_name>
        </choice>
        <choice>
          <value>Door Area (ft^2)</value>
          <display_name>Door Area (ft^2)</display_name>
        </choice>
        <choice>
          <value>Duct Unconditioned Surface Area (ft^2)</value>
          <display_name>Duct Unconditioned Surface Area (ft^2)</display_name>
        </choice>
        <choice>
          <value>Rim Joist Area, Above-Grade, Exterior (ft^2)</value>
          <display_name>Rim Joist Area, Above-Grade, Exterior (ft^2)</display_name>
        </choice>
        <choice>
          <value>Slab Perimeter, Exposed, Conditioned (ft)</value>
          <display_name>Slab Perimeter, Exposed, Conditioned (ft)</display_name>
        </choice>
        <choice>
          <value>Size, Heating System Primary (kBtu/h)</value>
          <display_name>Size, Heating System Primary (kBtu/h)</display_name>
        </choice>
        <choice>
          <value>Size, Heating System Secondary (kBtu/h)</value>
          <display_name>Size, Heating System Secondary (kBtu/h)</display_name>
        </choice>
        <choice>
          <value>Size, Cooling System Primary (kBtu/h)</value>
          <display_name>Size, Cooling System Primary (kBtu/h)</display_name>
        </choice>
        <choice>
          <value>Size, Heat Pump Backup Primary (kBtu/h)</value>
          <display_name>Size, Heat Pump Backup Primary (kBtu/h)</display_name>
        </choice>
        <choice>
          <value>Size, Water Heater (gal)</value>
          <display_name>Size, Water Heater (gal)</display_name>
        </choice>
        <choice>
          <value>Flow Rate, Mechanical Ventilation (cfm)</value>
          <display_name>Flow Rate, Mechanical Ventilation (cfm)</display_name>
        </choice>
      </choices>
    </argument>
    <argument>
      <name>option_21_cost_2_value</name>
      <display_name>Option 21 Cost 2 Value</display_name>
      <description>Total option 21 cost is the sum of all: (Cost N Value) x (Cost N Multiplier).</description>
      <type>Double</type>
      <units>$</units>
      <required>false</required>
      <model_dependent>false</model_dependent>
    </argument>
    <argument>
      <name>option_21_cost_2_multiplier</name>
      <display_name>Option 21 Cost 2 Multiplier</display_name>
      <description>Total option 21 cost is the sum of all: (Cost N Value) x (Cost N Multiplier).</description>
      <type>Choice</type>
      <required>false</required>
      <model_dependent>false</model_dependent>
      <default_value></default_value>
      <choices>
        <choice>
          <value></value>
          <display_name></display_name>
        </choice>
        <choice>
          <value>Fixed (1)</value>
          <display_name>Fixed (1)</display_name>
        </choice>
        <choice>
          <value>Wall Area, Above-Grade, Conditioned (ft^2)</value>
          <display_name>Wall Area, Above-Grade, Conditioned (ft^2)</display_name>
        </choice>
        <choice>
          <value>Wall Area, Above-Grade, Exterior (ft^2)</value>
          <display_name>Wall Area, Above-Grade, Exterior (ft^2)</display_name>
        </choice>
        <choice>
          <value>Wall Area, Below-Grade (ft^2)</value>
          <display_name>Wall Area, Below-Grade (ft^2)</display_name>
        </choice>
        <choice>
          <value>Floor Area, Conditioned (ft^2)</value>
          <display_name>Floor Area, Conditioned (ft^2)</display_name>
        </choice>
        <choice>
          <value>Floor Area, Conditioned * Infiltration Reduction (ft^2 * Delta ACH50)</value>
          <display_name>Floor Area, Conditioned * Infiltration Reduction (ft^2 * Delta ACH50)</display_name>
        </choice>
        <choice>
          <value>Floor Area, Lighting (ft^2)</value>
          <display_name>Floor Area, Lighting (ft^2)</display_name>
        </choice>
        <choice>
          <value>Floor Area, Foundation (ft^2)</value>
          <display_name>Floor Area, Foundation (ft^2)</display_name>
        </choice>
        <choice>
          <value>Floor Area, Attic (ft^2)</value>
          <display_name>Floor Area, Attic (ft^2)</display_name>
        </choice>
        <choice>
          <value>Floor Area, Attic * Insulation Increase (ft^2 * Delta R-value)</value>
          <display_name>Floor Area, Attic * Insulation Increase (ft^2 * Delta R-value)</display_name>
        </choice>
        <choice>
          <value>Roof Area (ft^2)</value>
          <display_name>Roof Area (ft^2)</display_name>
        </choice>
        <choice>
          <value>Window Area (ft^2)</value>
          <display_name>Window Area (ft^2)</display_name>
        </choice>
        <choice>
          <value>Door Area (ft^2)</value>
          <display_name>Door Area (ft^2)</display_name>
        </choice>
        <choice>
          <value>Duct Unconditioned Surface Area (ft^2)</value>
          <display_name>Duct Unconditioned Surface Area (ft^2)</display_name>
        </choice>
        <choice>
          <value>Rim Joist Area, Above-Grade, Exterior (ft^2)</value>
          <display_name>Rim Joist Area, Above-Grade, Exterior (ft^2)</display_name>
        </choice>
        <choice>
          <value>Slab Perimeter, Exposed, Conditioned (ft)</value>
          <display_name>Slab Perimeter, Exposed, Conditioned (ft)</display_name>
        </choice>
        <choice>
          <value>Size, Heating System Primary (kBtu/h)</value>
          <display_name>Size, Heating System Primary (kBtu/h)</display_name>
        </choice>
        <choice>
          <value>Size, Heating System Secondary (kBtu/h)</value>
          <display_name>Size, Heating System Secondary (kBtu/h)</display_name>
        </choice>
        <choice>
          <value>Size, Cooling System Primary (kBtu/h)</value>
          <display_name>Size, Cooling System Primary (kBtu/h)</display_name>
        </choice>
        <choice>
          <value>Size, Heat Pump Backup Primary (kBtu/h)</value>
          <display_name>Size, Heat Pump Backup Primary (kBtu/h)</display_name>
        </choice>
        <choice>
          <value>Size, Water Heater (gal)</value>
          <display_name>Size, Water Heater (gal)</display_name>
        </choice>
        <choice>
          <value>Flow Rate, Mechanical Ventilation (cfm)</value>
          <display_name>Flow Rate, Mechanical Ventilation (cfm)</display_name>
        </choice>
      </choices>
    </argument>
    <argument>
      <name>option_21_lifetime</name>
      <display_name>Option 21 Lifetime</display_name>
      <description>The option lifetime.</description>
      <type>Double</type>
      <units>years</units>
      <required>false</required>
      <model_dependent>false</model_dependent>
    </argument>
    <argument>
      <name>option_22</name>
      <display_name>Option 22</display_name>
      <description>Specify the parameter|option as found in resources\options_lookup.tsv.</description>
      <type>String</type>
      <required>false</required>
      <model_dependent>false</model_dependent>
    </argument>
    <argument>
      <name>option_22_apply_logic</name>
      <display_name>Option 22 Apply Logic</display_name>
      <description>Logic that specifies if the Option 22 upgrade will apply based on the existing building's options. Specify one or more parameter|option as found in resources\options_lookup.tsv. When multiple are included, they must be separated by '||' for OR and '&amp;&amp;' for AND, and using parentheses as appropriate. Prefix an option with '!' for not.</description>
      <type>String</type>
      <required>false</required>
      <model_dependent>false</model_dependent>
    </argument>
    <argument>
      <name>option_22_cost_1_value</name>
      <display_name>Option 22 Cost 1 Value</display_name>
      <description>Total option 22 cost is the sum of all: (Cost N Value) x (Cost N Multiplier).</description>
      <type>Double</type>
      <units>$</units>
      <required>false</required>
      <model_dependent>false</model_dependent>
    </argument>
    <argument>
      <name>option_22_cost_1_multiplier</name>
      <display_name>Option 22 Cost 1 Multiplier</display_name>
      <description>Total option 22 cost is the sum of all: (Cost N Value) x (Cost N Multiplier).</description>
      <type>Choice</type>
      <required>false</required>
      <model_dependent>false</model_dependent>
      <default_value></default_value>
      <choices>
        <choice>
          <value></value>
          <display_name></display_name>
        </choice>
        <choice>
          <value>Fixed (1)</value>
          <display_name>Fixed (1)</display_name>
        </choice>
        <choice>
          <value>Wall Area, Above-Grade, Conditioned (ft^2)</value>
          <display_name>Wall Area, Above-Grade, Conditioned (ft^2)</display_name>
        </choice>
        <choice>
          <value>Wall Area, Above-Grade, Exterior (ft^2)</value>
          <display_name>Wall Area, Above-Grade, Exterior (ft^2)</display_name>
        </choice>
        <choice>
          <value>Wall Area, Below-Grade (ft^2)</value>
          <display_name>Wall Area, Below-Grade (ft^2)</display_name>
        </choice>
        <choice>
          <value>Floor Area, Conditioned (ft^2)</value>
          <display_name>Floor Area, Conditioned (ft^2)</display_name>
        </choice>
        <choice>
          <value>Floor Area, Conditioned * Infiltration Reduction (ft^2 * Delta ACH50)</value>
          <display_name>Floor Area, Conditioned * Infiltration Reduction (ft^2 * Delta ACH50)</display_name>
        </choice>
        <choice>
          <value>Floor Area, Lighting (ft^2)</value>
          <display_name>Floor Area, Lighting (ft^2)</display_name>
        </choice>
        <choice>
          <value>Floor Area, Foundation (ft^2)</value>
          <display_name>Floor Area, Foundation (ft^2)</display_name>
        </choice>
        <choice>
          <value>Floor Area, Attic (ft^2)</value>
          <display_name>Floor Area, Attic (ft^2)</display_name>
        </choice>
        <choice>
          <value>Floor Area, Attic * Insulation Increase (ft^2 * Delta R-value)</value>
          <display_name>Floor Area, Attic * Insulation Increase (ft^2 * Delta R-value)</display_name>
        </choice>
        <choice>
          <value>Roof Area (ft^2)</value>
          <display_name>Roof Area (ft^2)</display_name>
        </choice>
        <choice>
          <value>Window Area (ft^2)</value>
          <display_name>Window Area (ft^2)</display_name>
        </choice>
        <choice>
          <value>Door Area (ft^2)</value>
          <display_name>Door Area (ft^2)</display_name>
        </choice>
        <choice>
          <value>Duct Unconditioned Surface Area (ft^2)</value>
          <display_name>Duct Unconditioned Surface Area (ft^2)</display_name>
        </choice>
        <choice>
          <value>Rim Joist Area, Above-Grade, Exterior (ft^2)</value>
          <display_name>Rim Joist Area, Above-Grade, Exterior (ft^2)</display_name>
        </choice>
        <choice>
          <value>Slab Perimeter, Exposed, Conditioned (ft)</value>
          <display_name>Slab Perimeter, Exposed, Conditioned (ft)</display_name>
        </choice>
        <choice>
          <value>Size, Heating System Primary (kBtu/h)</value>
          <display_name>Size, Heating System Primary (kBtu/h)</display_name>
        </choice>
        <choice>
          <value>Size, Heating System Secondary (kBtu/h)</value>
          <display_name>Size, Heating System Secondary (kBtu/h)</display_name>
        </choice>
        <choice>
          <value>Size, Cooling System Primary (kBtu/h)</value>
          <display_name>Size, Cooling System Primary (kBtu/h)</display_name>
        </choice>
        <choice>
          <value>Size, Heat Pump Backup Primary (kBtu/h)</value>
          <display_name>Size, Heat Pump Backup Primary (kBtu/h)</display_name>
        </choice>
        <choice>
          <value>Size, Water Heater (gal)</value>
          <display_name>Size, Water Heater (gal)</display_name>
        </choice>
        <choice>
          <value>Flow Rate, Mechanical Ventilation (cfm)</value>
          <display_name>Flow Rate, Mechanical Ventilation (cfm)</display_name>
        </choice>
      </choices>
    </argument>
    <argument>
      <name>option_22_cost_2_value</name>
      <display_name>Option 22 Cost 2 Value</display_name>
      <description>Total option 22 cost is the sum of all: (Cost N Value) x (Cost N Multiplier).</description>
      <type>Double</type>
      <units>$</units>
      <required>false</required>
      <model_dependent>false</model_dependent>
    </argument>
    <argument>
      <name>option_22_cost_2_multiplier</name>
      <display_name>Option 22 Cost 2 Multiplier</display_name>
      <description>Total option 22 cost is the sum of all: (Cost N Value) x (Cost N Multiplier).</description>
      <type>Choice</type>
      <required>false</required>
      <model_dependent>false</model_dependent>
      <default_value></default_value>
      <choices>
        <choice>
          <value></value>
          <display_name></display_name>
        </choice>
        <choice>
          <value>Fixed (1)</value>
          <display_name>Fixed (1)</display_name>
        </choice>
        <choice>
          <value>Wall Area, Above-Grade, Conditioned (ft^2)</value>
          <display_name>Wall Area, Above-Grade, Conditioned (ft^2)</display_name>
        </choice>
        <choice>
          <value>Wall Area, Above-Grade, Exterior (ft^2)</value>
          <display_name>Wall Area, Above-Grade, Exterior (ft^2)</display_name>
        </choice>
        <choice>
          <value>Wall Area, Below-Grade (ft^2)</value>
          <display_name>Wall Area, Below-Grade (ft^2)</display_name>
        </choice>
        <choice>
          <value>Floor Area, Conditioned (ft^2)</value>
          <display_name>Floor Area, Conditioned (ft^2)</display_name>
        </choice>
        <choice>
          <value>Floor Area, Conditioned * Infiltration Reduction (ft^2 * Delta ACH50)</value>
          <display_name>Floor Area, Conditioned * Infiltration Reduction (ft^2 * Delta ACH50)</display_name>
        </choice>
        <choice>
          <value>Floor Area, Lighting (ft^2)</value>
          <display_name>Floor Area, Lighting (ft^2)</display_name>
        </choice>
        <choice>
          <value>Floor Area, Foundation (ft^2)</value>
          <display_name>Floor Area, Foundation (ft^2)</display_name>
        </choice>
        <choice>
          <value>Floor Area, Attic (ft^2)</value>
          <display_name>Floor Area, Attic (ft^2)</display_name>
        </choice>
        <choice>
          <value>Floor Area, Attic * Insulation Increase (ft^2 * Delta R-value)</value>
          <display_name>Floor Area, Attic * Insulation Increase (ft^2 * Delta R-value)</display_name>
        </choice>
        <choice>
          <value>Roof Area (ft^2)</value>
          <display_name>Roof Area (ft^2)</display_name>
        </choice>
        <choice>
          <value>Window Area (ft^2)</value>
          <display_name>Window Area (ft^2)</display_name>
        </choice>
        <choice>
          <value>Door Area (ft^2)</value>
          <display_name>Door Area (ft^2)</display_name>
        </choice>
        <choice>
          <value>Duct Unconditioned Surface Area (ft^2)</value>
          <display_name>Duct Unconditioned Surface Area (ft^2)</display_name>
        </choice>
        <choice>
          <value>Rim Joist Area, Above-Grade, Exterior (ft^2)</value>
          <display_name>Rim Joist Area, Above-Grade, Exterior (ft^2)</display_name>
        </choice>
        <choice>
          <value>Slab Perimeter, Exposed, Conditioned (ft)</value>
          <display_name>Slab Perimeter, Exposed, Conditioned (ft)</display_name>
        </choice>
        <choice>
          <value>Size, Heating System Primary (kBtu/h)</value>
          <display_name>Size, Heating System Primary (kBtu/h)</display_name>
        </choice>
        <choice>
          <value>Size, Heating System Secondary (kBtu/h)</value>
          <display_name>Size, Heating System Secondary (kBtu/h)</display_name>
        </choice>
        <choice>
          <value>Size, Cooling System Primary (kBtu/h)</value>
          <display_name>Size, Cooling System Primary (kBtu/h)</display_name>
        </choice>
        <choice>
          <value>Size, Heat Pump Backup Primary (kBtu/h)</value>
          <display_name>Size, Heat Pump Backup Primary (kBtu/h)</display_name>
        </choice>
        <choice>
          <value>Size, Water Heater (gal)</value>
          <display_name>Size, Water Heater (gal)</display_name>
        </choice>
        <choice>
          <value>Flow Rate, Mechanical Ventilation (cfm)</value>
          <display_name>Flow Rate, Mechanical Ventilation (cfm)</display_name>
        </choice>
      </choices>
    </argument>
    <argument>
      <name>option_22_lifetime</name>
      <display_name>Option 22 Lifetime</display_name>
      <description>The option lifetime.</description>
      <type>Double</type>
      <units>years</units>
      <required>false</required>
      <model_dependent>false</model_dependent>
    </argument>
    <argument>
      <name>option_23</name>
      <display_name>Option 23</display_name>
      <description>Specify the parameter|option as found in resources\options_lookup.tsv.</description>
      <type>String</type>
      <required>false</required>
      <model_dependent>false</model_dependent>
    </argument>
    <argument>
      <name>option_23_apply_logic</name>
      <display_name>Option 23 Apply Logic</display_name>
      <description>Logic that specifies if the Option 23 upgrade will apply based on the existing building's options. Specify one or more parameter|option as found in resources\options_lookup.tsv. When multiple are included, they must be separated by '||' for OR and '&amp;&amp;' for AND, and using parentheses as appropriate. Prefix an option with '!' for not.</description>
      <type>String</type>
      <required>false</required>
      <model_dependent>false</model_dependent>
    </argument>
    <argument>
      <name>option_23_cost_1_value</name>
      <display_name>Option 23 Cost 1 Value</display_name>
      <description>Total option 23 cost is the sum of all: (Cost N Value) x (Cost N Multiplier).</description>
      <type>Double</type>
      <units>$</units>
      <required>false</required>
      <model_dependent>false</model_dependent>
    </argument>
    <argument>
      <name>option_23_cost_1_multiplier</name>
      <display_name>Option 23 Cost 1 Multiplier</display_name>
      <description>Total option 23 cost is the sum of all: (Cost N Value) x (Cost N Multiplier).</description>
      <type>Choice</type>
      <required>false</required>
      <model_dependent>false</model_dependent>
      <default_value></default_value>
      <choices>
        <choice>
          <value></value>
          <display_name></display_name>
        </choice>
        <choice>
          <value>Fixed (1)</value>
          <display_name>Fixed (1)</display_name>
        </choice>
        <choice>
          <value>Wall Area, Above-Grade, Conditioned (ft^2)</value>
          <display_name>Wall Area, Above-Grade, Conditioned (ft^2)</display_name>
        </choice>
        <choice>
          <value>Wall Area, Above-Grade, Exterior (ft^2)</value>
          <display_name>Wall Area, Above-Grade, Exterior (ft^2)</display_name>
        </choice>
        <choice>
          <value>Wall Area, Below-Grade (ft^2)</value>
          <display_name>Wall Area, Below-Grade (ft^2)</display_name>
        </choice>
        <choice>
          <value>Floor Area, Conditioned (ft^2)</value>
          <display_name>Floor Area, Conditioned (ft^2)</display_name>
        </choice>
        <choice>
          <value>Floor Area, Conditioned * Infiltration Reduction (ft^2 * Delta ACH50)</value>
          <display_name>Floor Area, Conditioned * Infiltration Reduction (ft^2 * Delta ACH50)</display_name>
        </choice>
        <choice>
          <value>Floor Area, Lighting (ft^2)</value>
          <display_name>Floor Area, Lighting (ft^2)</display_name>
        </choice>
        <choice>
          <value>Floor Area, Foundation (ft^2)</value>
          <display_name>Floor Area, Foundation (ft^2)</display_name>
        </choice>
        <choice>
          <value>Floor Area, Attic (ft^2)</value>
          <display_name>Floor Area, Attic (ft^2)</display_name>
        </choice>
        <choice>
          <value>Floor Area, Attic * Insulation Increase (ft^2 * Delta R-value)</value>
          <display_name>Floor Area, Attic * Insulation Increase (ft^2 * Delta R-value)</display_name>
        </choice>
        <choice>
          <value>Roof Area (ft^2)</value>
          <display_name>Roof Area (ft^2)</display_name>
        </choice>
        <choice>
          <value>Window Area (ft^2)</value>
          <display_name>Window Area (ft^2)</display_name>
        </choice>
        <choice>
          <value>Door Area (ft^2)</value>
          <display_name>Door Area (ft^2)</display_name>
        </choice>
        <choice>
          <value>Duct Unconditioned Surface Area (ft^2)</value>
          <display_name>Duct Unconditioned Surface Area (ft^2)</display_name>
        </choice>
        <choice>
          <value>Rim Joist Area, Above-Grade, Exterior (ft^2)</value>
          <display_name>Rim Joist Area, Above-Grade, Exterior (ft^2)</display_name>
        </choice>
        <choice>
          <value>Slab Perimeter, Exposed, Conditioned (ft)</value>
          <display_name>Slab Perimeter, Exposed, Conditioned (ft)</display_name>
        </choice>
        <choice>
          <value>Size, Heating System Primary (kBtu/h)</value>
          <display_name>Size, Heating System Primary (kBtu/h)</display_name>
        </choice>
        <choice>
          <value>Size, Heating System Secondary (kBtu/h)</value>
          <display_name>Size, Heating System Secondary (kBtu/h)</display_name>
        </choice>
        <choice>
          <value>Size, Cooling System Primary (kBtu/h)</value>
          <display_name>Size, Cooling System Primary (kBtu/h)</display_name>
        </choice>
        <choice>
          <value>Size, Heat Pump Backup Primary (kBtu/h)</value>
          <display_name>Size, Heat Pump Backup Primary (kBtu/h)</display_name>
        </choice>
        <choice>
          <value>Size, Water Heater (gal)</value>
          <display_name>Size, Water Heater (gal)</display_name>
        </choice>
        <choice>
          <value>Flow Rate, Mechanical Ventilation (cfm)</value>
          <display_name>Flow Rate, Mechanical Ventilation (cfm)</display_name>
        </choice>
      </choices>
    </argument>
    <argument>
      <name>option_23_cost_2_value</name>
      <display_name>Option 23 Cost 2 Value</display_name>
      <description>Total option 23 cost is the sum of all: (Cost N Value) x (Cost N Multiplier).</description>
      <type>Double</type>
      <units>$</units>
      <required>false</required>
      <model_dependent>false</model_dependent>
    </argument>
    <argument>
      <name>option_23_cost_2_multiplier</name>
      <display_name>Option 23 Cost 2 Multiplier</display_name>
      <description>Total option 23 cost is the sum of all: (Cost N Value) x (Cost N Multiplier).</description>
      <type>Choice</type>
      <required>false</required>
      <model_dependent>false</model_dependent>
      <default_value></default_value>
      <choices>
        <choice>
          <value></value>
          <display_name></display_name>
        </choice>
        <choice>
          <value>Fixed (1)</value>
          <display_name>Fixed (1)</display_name>
        </choice>
        <choice>
          <value>Wall Area, Above-Grade, Conditioned (ft^2)</value>
          <display_name>Wall Area, Above-Grade, Conditioned (ft^2)</display_name>
        </choice>
        <choice>
          <value>Wall Area, Above-Grade, Exterior (ft^2)</value>
          <display_name>Wall Area, Above-Grade, Exterior (ft^2)</display_name>
        </choice>
        <choice>
          <value>Wall Area, Below-Grade (ft^2)</value>
          <display_name>Wall Area, Below-Grade (ft^2)</display_name>
        </choice>
        <choice>
          <value>Floor Area, Conditioned (ft^2)</value>
          <display_name>Floor Area, Conditioned (ft^2)</display_name>
        </choice>
        <choice>
          <value>Floor Area, Conditioned * Infiltration Reduction (ft^2 * Delta ACH50)</value>
          <display_name>Floor Area, Conditioned * Infiltration Reduction (ft^2 * Delta ACH50)</display_name>
        </choice>
        <choice>
          <value>Floor Area, Lighting (ft^2)</value>
          <display_name>Floor Area, Lighting (ft^2)</display_name>
        </choice>
        <choice>
          <value>Floor Area, Foundation (ft^2)</value>
          <display_name>Floor Area, Foundation (ft^2)</display_name>
        </choice>
        <choice>
          <value>Floor Area, Attic (ft^2)</value>
          <display_name>Floor Area, Attic (ft^2)</display_name>
        </choice>
        <choice>
          <value>Floor Area, Attic * Insulation Increase (ft^2 * Delta R-value)</value>
          <display_name>Floor Area, Attic * Insulation Increase (ft^2 * Delta R-value)</display_name>
        </choice>
        <choice>
          <value>Roof Area (ft^2)</value>
          <display_name>Roof Area (ft^2)</display_name>
        </choice>
        <choice>
          <value>Window Area (ft^2)</value>
          <display_name>Window Area (ft^2)</display_name>
        </choice>
        <choice>
          <value>Door Area (ft^2)</value>
          <display_name>Door Area (ft^2)</display_name>
        </choice>
        <choice>
          <value>Duct Unconditioned Surface Area (ft^2)</value>
          <display_name>Duct Unconditioned Surface Area (ft^2)</display_name>
        </choice>
        <choice>
          <value>Rim Joist Area, Above-Grade, Exterior (ft^2)</value>
          <display_name>Rim Joist Area, Above-Grade, Exterior (ft^2)</display_name>
        </choice>
        <choice>
          <value>Slab Perimeter, Exposed, Conditioned (ft)</value>
          <display_name>Slab Perimeter, Exposed, Conditioned (ft)</display_name>
        </choice>
        <choice>
          <value>Size, Heating System Primary (kBtu/h)</value>
          <display_name>Size, Heating System Primary (kBtu/h)</display_name>
        </choice>
        <choice>
          <value>Size, Heating System Secondary (kBtu/h)</value>
          <display_name>Size, Heating System Secondary (kBtu/h)</display_name>
        </choice>
        <choice>
          <value>Size, Cooling System Primary (kBtu/h)</value>
          <display_name>Size, Cooling System Primary (kBtu/h)</display_name>
        </choice>
        <choice>
          <value>Size, Heat Pump Backup Primary (kBtu/h)</value>
          <display_name>Size, Heat Pump Backup Primary (kBtu/h)</display_name>
        </choice>
        <choice>
          <value>Size, Water Heater (gal)</value>
          <display_name>Size, Water Heater (gal)</display_name>
        </choice>
        <choice>
          <value>Flow Rate, Mechanical Ventilation (cfm)</value>
          <display_name>Flow Rate, Mechanical Ventilation (cfm)</display_name>
        </choice>
      </choices>
    </argument>
    <argument>
      <name>option_23_lifetime</name>
      <display_name>Option 23 Lifetime</display_name>
      <description>The option lifetime.</description>
      <type>Double</type>
      <units>years</units>
      <required>false</required>
      <model_dependent>false</model_dependent>
    </argument>
    <argument>
      <name>option_24</name>
      <display_name>Option 24</display_name>
      <description>Specify the parameter|option as found in resources\options_lookup.tsv.</description>
      <type>String</type>
      <required>false</required>
      <model_dependent>false</model_dependent>
    </argument>
    <argument>
      <name>option_24_apply_logic</name>
      <display_name>Option 24 Apply Logic</display_name>
      <description>Logic that specifies if the Option 24 upgrade will apply based on the existing building's options. Specify one or more parameter|option as found in resources\options_lookup.tsv. When multiple are included, they must be separated by '||' for OR and '&amp;&amp;' for AND, and using parentheses as appropriate. Prefix an option with '!' for not.</description>
      <type>String</type>
      <required>false</required>
      <model_dependent>false</model_dependent>
    </argument>
    <argument>
      <name>option_24_cost_1_value</name>
      <display_name>Option 24 Cost 1 Value</display_name>
      <description>Total option 24 cost is the sum of all: (Cost N Value) x (Cost N Multiplier).</description>
      <type>Double</type>
      <units>$</units>
      <required>false</required>
      <model_dependent>false</model_dependent>
    </argument>
    <argument>
      <name>option_24_cost_1_multiplier</name>
      <display_name>Option 24 Cost 1 Multiplier</display_name>
      <description>Total option 24 cost is the sum of all: (Cost N Value) x (Cost N Multiplier).</description>
      <type>Choice</type>
      <required>false</required>
      <model_dependent>false</model_dependent>
      <default_value></default_value>
      <choices>
        <choice>
          <value></value>
          <display_name></display_name>
        </choice>
        <choice>
          <value>Fixed (1)</value>
          <display_name>Fixed (1)</display_name>
        </choice>
        <choice>
          <value>Wall Area, Above-Grade, Conditioned (ft^2)</value>
          <display_name>Wall Area, Above-Grade, Conditioned (ft^2)</display_name>
        </choice>
        <choice>
          <value>Wall Area, Above-Grade, Exterior (ft^2)</value>
          <display_name>Wall Area, Above-Grade, Exterior (ft^2)</display_name>
        </choice>
        <choice>
          <value>Wall Area, Below-Grade (ft^2)</value>
          <display_name>Wall Area, Below-Grade (ft^2)</display_name>
        </choice>
        <choice>
          <value>Floor Area, Conditioned (ft^2)</value>
          <display_name>Floor Area, Conditioned (ft^2)</display_name>
        </choice>
        <choice>
          <value>Floor Area, Conditioned * Infiltration Reduction (ft^2 * Delta ACH50)</value>
          <display_name>Floor Area, Conditioned * Infiltration Reduction (ft^2 * Delta ACH50)</display_name>
        </choice>
        <choice>
          <value>Floor Area, Lighting (ft^2)</value>
          <display_name>Floor Area, Lighting (ft^2)</display_name>
        </choice>
        <choice>
          <value>Floor Area, Foundation (ft^2)</value>
          <display_name>Floor Area, Foundation (ft^2)</display_name>
        </choice>
        <choice>
          <value>Floor Area, Attic (ft^2)</value>
          <display_name>Floor Area, Attic (ft^2)</display_name>
        </choice>
        <choice>
          <value>Floor Area, Attic * Insulation Increase (ft^2 * Delta R-value)</value>
          <display_name>Floor Area, Attic * Insulation Increase (ft^2 * Delta R-value)</display_name>
        </choice>
        <choice>
          <value>Roof Area (ft^2)</value>
          <display_name>Roof Area (ft^2)</display_name>
        </choice>
        <choice>
          <value>Window Area (ft^2)</value>
          <display_name>Window Area (ft^2)</display_name>
        </choice>
        <choice>
          <value>Door Area (ft^2)</value>
          <display_name>Door Area (ft^2)</display_name>
        </choice>
        <choice>
          <value>Duct Unconditioned Surface Area (ft^2)</value>
          <display_name>Duct Unconditioned Surface Area (ft^2)</display_name>
        </choice>
        <choice>
          <value>Rim Joist Area, Above-Grade, Exterior (ft^2)</value>
          <display_name>Rim Joist Area, Above-Grade, Exterior (ft^2)</display_name>
        </choice>
        <choice>
          <value>Slab Perimeter, Exposed, Conditioned (ft)</value>
          <display_name>Slab Perimeter, Exposed, Conditioned (ft)</display_name>
        </choice>
        <choice>
          <value>Size, Heating System Primary (kBtu/h)</value>
          <display_name>Size, Heating System Primary (kBtu/h)</display_name>
        </choice>
        <choice>
          <value>Size, Heating System Secondary (kBtu/h)</value>
          <display_name>Size, Heating System Secondary (kBtu/h)</display_name>
        </choice>
        <choice>
          <value>Size, Cooling System Primary (kBtu/h)</value>
          <display_name>Size, Cooling System Primary (kBtu/h)</display_name>
        </choice>
        <choice>
          <value>Size, Heat Pump Backup Primary (kBtu/h)</value>
          <display_name>Size, Heat Pump Backup Primary (kBtu/h)</display_name>
        </choice>
        <choice>
          <value>Size, Water Heater (gal)</value>
          <display_name>Size, Water Heater (gal)</display_name>
        </choice>
        <choice>
          <value>Flow Rate, Mechanical Ventilation (cfm)</value>
          <display_name>Flow Rate, Mechanical Ventilation (cfm)</display_name>
        </choice>
      </choices>
    </argument>
    <argument>
      <name>option_24_cost_2_value</name>
      <display_name>Option 24 Cost 2 Value</display_name>
      <description>Total option 24 cost is the sum of all: (Cost N Value) x (Cost N Multiplier).</description>
      <type>Double</type>
      <units>$</units>
      <required>false</required>
      <model_dependent>false</model_dependent>
    </argument>
    <argument>
      <name>option_24_cost_2_multiplier</name>
      <display_name>Option 24 Cost 2 Multiplier</display_name>
      <description>Total option 24 cost is the sum of all: (Cost N Value) x (Cost N Multiplier).</description>
      <type>Choice</type>
      <required>false</required>
      <model_dependent>false</model_dependent>
      <default_value></default_value>
      <choices>
        <choice>
          <value></value>
          <display_name></display_name>
        </choice>
        <choice>
          <value>Fixed (1)</value>
          <display_name>Fixed (1)</display_name>
        </choice>
        <choice>
          <value>Wall Area, Above-Grade, Conditioned (ft^2)</value>
          <display_name>Wall Area, Above-Grade, Conditioned (ft^2)</display_name>
        </choice>
        <choice>
          <value>Wall Area, Above-Grade, Exterior (ft^2)</value>
          <display_name>Wall Area, Above-Grade, Exterior (ft^2)</display_name>
        </choice>
        <choice>
          <value>Wall Area, Below-Grade (ft^2)</value>
          <display_name>Wall Area, Below-Grade (ft^2)</display_name>
        </choice>
        <choice>
          <value>Floor Area, Conditioned (ft^2)</value>
          <display_name>Floor Area, Conditioned (ft^2)</display_name>
        </choice>
        <choice>
          <value>Floor Area, Conditioned * Infiltration Reduction (ft^2 * Delta ACH50)</value>
          <display_name>Floor Area, Conditioned * Infiltration Reduction (ft^2 * Delta ACH50)</display_name>
        </choice>
        <choice>
          <value>Floor Area, Lighting (ft^2)</value>
          <display_name>Floor Area, Lighting (ft^2)</display_name>
        </choice>
        <choice>
          <value>Floor Area, Foundation (ft^2)</value>
          <display_name>Floor Area, Foundation (ft^2)</display_name>
        </choice>
        <choice>
          <value>Floor Area, Attic (ft^2)</value>
          <display_name>Floor Area, Attic (ft^2)</display_name>
        </choice>
        <choice>
          <value>Floor Area, Attic * Insulation Increase (ft^2 * Delta R-value)</value>
          <display_name>Floor Area, Attic * Insulation Increase (ft^2 * Delta R-value)</display_name>
        </choice>
        <choice>
          <value>Roof Area (ft^2)</value>
          <display_name>Roof Area (ft^2)</display_name>
        </choice>
        <choice>
          <value>Window Area (ft^2)</value>
          <display_name>Window Area (ft^2)</display_name>
        </choice>
        <choice>
          <value>Door Area (ft^2)</value>
          <display_name>Door Area (ft^2)</display_name>
        </choice>
        <choice>
          <value>Duct Unconditioned Surface Area (ft^2)</value>
          <display_name>Duct Unconditioned Surface Area (ft^2)</display_name>
        </choice>
        <choice>
          <value>Rim Joist Area, Above-Grade, Exterior (ft^2)</value>
          <display_name>Rim Joist Area, Above-Grade, Exterior (ft^2)</display_name>
        </choice>
        <choice>
          <value>Slab Perimeter, Exposed, Conditioned (ft)</value>
          <display_name>Slab Perimeter, Exposed, Conditioned (ft)</display_name>
        </choice>
        <choice>
          <value>Size, Heating System Primary (kBtu/h)</value>
          <display_name>Size, Heating System Primary (kBtu/h)</display_name>
        </choice>
        <choice>
          <value>Size, Heating System Secondary (kBtu/h)</value>
          <display_name>Size, Heating System Secondary (kBtu/h)</display_name>
        </choice>
        <choice>
          <value>Size, Cooling System Primary (kBtu/h)</value>
          <display_name>Size, Cooling System Primary (kBtu/h)</display_name>
        </choice>
        <choice>
          <value>Size, Heat Pump Backup Primary (kBtu/h)</value>
          <display_name>Size, Heat Pump Backup Primary (kBtu/h)</display_name>
        </choice>
        <choice>
          <value>Size, Water Heater (gal)</value>
          <display_name>Size, Water Heater (gal)</display_name>
        </choice>
        <choice>
          <value>Flow Rate, Mechanical Ventilation (cfm)</value>
          <display_name>Flow Rate, Mechanical Ventilation (cfm)</display_name>
        </choice>
      </choices>
    </argument>
    <argument>
      <name>option_24_lifetime</name>
      <display_name>Option 24 Lifetime</display_name>
      <description>The option lifetime.</description>
      <type>Double</type>
      <units>years</units>
      <required>false</required>
      <model_dependent>false</model_dependent>
    </argument>
    <argument>
      <name>option_25</name>
      <display_name>Option 25</display_name>
      <description>Specify the parameter|option as found in resources\options_lookup.tsv.</description>
      <type>String</type>
      <required>false</required>
      <model_dependent>false</model_dependent>
    </argument>
    <argument>
      <name>option_25_apply_logic</name>
      <display_name>Option 25 Apply Logic</display_name>
      <description>Logic that specifies if the Option 25 upgrade will apply based on the existing building's options. Specify one or more parameter|option as found in resources\options_lookup.tsv. When multiple are included, they must be separated by '||' for OR and '&amp;&amp;' for AND, and using parentheses as appropriate. Prefix an option with '!' for not.</description>
      <type>String</type>
      <required>false</required>
      <model_dependent>false</model_dependent>
    </argument>
    <argument>
      <name>option_25_cost_1_value</name>
      <display_name>Option 25 Cost 1 Value</display_name>
      <description>Total option 25 cost is the sum of all: (Cost N Value) x (Cost N Multiplier).</description>
      <type>Double</type>
      <units>$</units>
      <required>false</required>
      <model_dependent>false</model_dependent>
    </argument>
    <argument>
      <name>option_25_cost_1_multiplier</name>
      <display_name>Option 25 Cost 1 Multiplier</display_name>
      <description>Total option 25 cost is the sum of all: (Cost N Value) x (Cost N Multiplier).</description>
      <type>Choice</type>
      <required>false</required>
      <model_dependent>false</model_dependent>
      <default_value></default_value>
      <choices>
        <choice>
          <value></value>
          <display_name></display_name>
        </choice>
        <choice>
          <value>Fixed (1)</value>
          <display_name>Fixed (1)</display_name>
        </choice>
        <choice>
          <value>Wall Area, Above-Grade, Conditioned (ft^2)</value>
          <display_name>Wall Area, Above-Grade, Conditioned (ft^2)</display_name>
        </choice>
        <choice>
          <value>Wall Area, Above-Grade, Exterior (ft^2)</value>
          <display_name>Wall Area, Above-Grade, Exterior (ft^2)</display_name>
        </choice>
        <choice>
          <value>Wall Area, Below-Grade (ft^2)</value>
          <display_name>Wall Area, Below-Grade (ft^2)</display_name>
        </choice>
        <choice>
          <value>Floor Area, Conditioned (ft^2)</value>
          <display_name>Floor Area, Conditioned (ft^2)</display_name>
        </choice>
        <choice>
          <value>Floor Area, Conditioned * Infiltration Reduction (ft^2 * Delta ACH50)</value>
          <display_name>Floor Area, Conditioned * Infiltration Reduction (ft^2 * Delta ACH50)</display_name>
        </choice>
        <choice>
          <value>Floor Area, Lighting (ft^2)</value>
          <display_name>Floor Area, Lighting (ft^2)</display_name>
        </choice>
        <choice>
          <value>Floor Area, Foundation (ft^2)</value>
          <display_name>Floor Area, Foundation (ft^2)</display_name>
        </choice>
        <choice>
          <value>Floor Area, Attic (ft^2)</value>
          <display_name>Floor Area, Attic (ft^2)</display_name>
        </choice>
        <choice>
          <value>Floor Area, Attic * Insulation Increase (ft^2 * Delta R-value)</value>
          <display_name>Floor Area, Attic * Insulation Increase (ft^2 * Delta R-value)</display_name>
        </choice>
        <choice>
          <value>Roof Area (ft^2)</value>
          <display_name>Roof Area (ft^2)</display_name>
        </choice>
        <choice>
          <value>Window Area (ft^2)</value>
          <display_name>Window Area (ft^2)</display_name>
        </choice>
        <choice>
          <value>Door Area (ft^2)</value>
          <display_name>Door Area (ft^2)</display_name>
        </choice>
        <choice>
          <value>Duct Unconditioned Surface Area (ft^2)</value>
          <display_name>Duct Unconditioned Surface Area (ft^2)</display_name>
        </choice>
        <choice>
          <value>Rim Joist Area, Above-Grade, Exterior (ft^2)</value>
          <display_name>Rim Joist Area, Above-Grade, Exterior (ft^2)</display_name>
        </choice>
        <choice>
          <value>Slab Perimeter, Exposed, Conditioned (ft)</value>
          <display_name>Slab Perimeter, Exposed, Conditioned (ft)</display_name>
        </choice>
        <choice>
          <value>Size, Heating System Primary (kBtu/h)</value>
          <display_name>Size, Heating System Primary (kBtu/h)</display_name>
        </choice>
        <choice>
          <value>Size, Heating System Secondary (kBtu/h)</value>
          <display_name>Size, Heating System Secondary (kBtu/h)</display_name>
        </choice>
        <choice>
          <value>Size, Cooling System Primary (kBtu/h)</value>
          <display_name>Size, Cooling System Primary (kBtu/h)</display_name>
        </choice>
        <choice>
          <value>Size, Heat Pump Backup Primary (kBtu/h)</value>
          <display_name>Size, Heat Pump Backup Primary (kBtu/h)</display_name>
        </choice>
        <choice>
          <value>Size, Water Heater (gal)</value>
          <display_name>Size, Water Heater (gal)</display_name>
        </choice>
        <choice>
          <value>Flow Rate, Mechanical Ventilation (cfm)</value>
          <display_name>Flow Rate, Mechanical Ventilation (cfm)</display_name>
        </choice>
      </choices>
    </argument>
    <argument>
      <name>option_25_cost_2_value</name>
      <display_name>Option 25 Cost 2 Value</display_name>
      <description>Total option 25 cost is the sum of all: (Cost N Value) x (Cost N Multiplier).</description>
      <type>Double</type>
      <units>$</units>
      <required>false</required>
      <model_dependent>false</model_dependent>
    </argument>
    <argument>
      <name>option_25_cost_2_multiplier</name>
      <display_name>Option 25 Cost 2 Multiplier</display_name>
      <description>Total option 25 cost is the sum of all: (Cost N Value) x (Cost N Multiplier).</description>
      <type>Choice</type>
      <required>false</required>
      <model_dependent>false</model_dependent>
      <default_value></default_value>
      <choices>
        <choice>
          <value></value>
          <display_name></display_name>
        </choice>
        <choice>
          <value>Fixed (1)</value>
          <display_name>Fixed (1)</display_name>
        </choice>
        <choice>
          <value>Wall Area, Above-Grade, Conditioned (ft^2)</value>
          <display_name>Wall Area, Above-Grade, Conditioned (ft^2)</display_name>
        </choice>
        <choice>
          <value>Wall Area, Above-Grade, Exterior (ft^2)</value>
          <display_name>Wall Area, Above-Grade, Exterior (ft^2)</display_name>
        </choice>
        <choice>
          <value>Wall Area, Below-Grade (ft^2)</value>
          <display_name>Wall Area, Below-Grade (ft^2)</display_name>
        </choice>
        <choice>
          <value>Floor Area, Conditioned (ft^2)</value>
          <display_name>Floor Area, Conditioned (ft^2)</display_name>
        </choice>
        <choice>
          <value>Floor Area, Conditioned * Infiltration Reduction (ft^2 * Delta ACH50)</value>
          <display_name>Floor Area, Conditioned * Infiltration Reduction (ft^2 * Delta ACH50)</display_name>
        </choice>
        <choice>
          <value>Floor Area, Lighting (ft^2)</value>
          <display_name>Floor Area, Lighting (ft^2)</display_name>
        </choice>
        <choice>
          <value>Floor Area, Foundation (ft^2)</value>
          <display_name>Floor Area, Foundation (ft^2)</display_name>
        </choice>
        <choice>
          <value>Floor Area, Attic (ft^2)</value>
          <display_name>Floor Area, Attic (ft^2)</display_name>
        </choice>
        <choice>
          <value>Floor Area, Attic * Insulation Increase (ft^2 * Delta R-value)</value>
          <display_name>Floor Area, Attic * Insulation Increase (ft^2 * Delta R-value)</display_name>
        </choice>
        <choice>
          <value>Roof Area (ft^2)</value>
          <display_name>Roof Area (ft^2)</display_name>
        </choice>
        <choice>
          <value>Window Area (ft^2)</value>
          <display_name>Window Area (ft^2)</display_name>
        </choice>
        <choice>
          <value>Door Area (ft^2)</value>
          <display_name>Door Area (ft^2)</display_name>
        </choice>
        <choice>
          <value>Duct Unconditioned Surface Area (ft^2)</value>
          <display_name>Duct Unconditioned Surface Area (ft^2)</display_name>
        </choice>
        <choice>
          <value>Rim Joist Area, Above-Grade, Exterior (ft^2)</value>
          <display_name>Rim Joist Area, Above-Grade, Exterior (ft^2)</display_name>
        </choice>
        <choice>
          <value>Slab Perimeter, Exposed, Conditioned (ft)</value>
          <display_name>Slab Perimeter, Exposed, Conditioned (ft)</display_name>
        </choice>
        <choice>
          <value>Size, Heating System Primary (kBtu/h)</value>
          <display_name>Size, Heating System Primary (kBtu/h)</display_name>
        </choice>
        <choice>
          <value>Size, Heating System Secondary (kBtu/h)</value>
          <display_name>Size, Heating System Secondary (kBtu/h)</display_name>
        </choice>
        <choice>
          <value>Size, Cooling System Primary (kBtu/h)</value>
          <display_name>Size, Cooling System Primary (kBtu/h)</display_name>
        </choice>
        <choice>
          <value>Size, Heat Pump Backup Primary (kBtu/h)</value>
          <display_name>Size, Heat Pump Backup Primary (kBtu/h)</display_name>
        </choice>
        <choice>
          <value>Size, Water Heater (gal)</value>
          <display_name>Size, Water Heater (gal)</display_name>
        </choice>
        <choice>
          <value>Flow Rate, Mechanical Ventilation (cfm)</value>
          <display_name>Flow Rate, Mechanical Ventilation (cfm)</display_name>
        </choice>
      </choices>
    </argument>
    <argument>
      <name>option_25_lifetime</name>
      <display_name>Option 25 Lifetime</display_name>
      <description>The option lifetime.</description>
      <type>Double</type>
      <units>years</units>
      <required>false</required>
      <model_dependent>false</model_dependent>
    </argument>
    <argument>
      <name>package_apply_logic</name>
      <display_name>Package Apply Logic</display_name>
      <description>Logic that specifies if the entire package upgrade (all options) will apply based on the existing building's options. Specify one or more parameter|option as found in resources\options_lookup.tsv. When multiple are included, they must be separated by '||' for OR and '&amp;&amp;' for AND, and using parentheses as appropriate. Prefix an option with '!' for not.</description>
      <type>String</type>
      <required>false</required>
      <model_dependent>false</model_dependent>
    </argument>
    <argument>
      <name>run_measure</name>
      <display_name>Run Measure</display_name>
      <description>integer argument to run measure [1 is run, 0 is no run]</description>
      <type>Integer</type>
      <required>true</required>
      <model_dependent>false</model_dependent>
      <default_value>1</default_value>
    </argument>
  </arguments>
  <outputs />
  <provenances />
  <tags>
    <tag>Whole Building.Space Types</tag>
  </tags>
  <attributes>
    <attribute>
      <name>Intended Software Tool</name>
      <value>Apply Measure Now</value>
      <datatype>string</datatype>
    </attribute>
    <attribute>
      <name>Intended Software Tool</name>
      <value>OpenStudio Application</value>
      <datatype>string</datatype>
    </attribute>
    <attribute>
      <name>Intended Software Tool</name>
      <value>Parametric Analysis Tool</value>
      <datatype>string</datatype>
    </attribute>
    <attribute>
      <name>Intended Software Tool</name>
      <value>Apply Measure Now</value>
      <datatype>string</datatype>
    </attribute>
    <attribute>
      <name>Intended Software Tool</name>
      <value>OpenStudio Application</value>
      <datatype>string</datatype>
    </attribute>
    <attribute>
      <name>Intended Software Tool</name>
      <value>Parametric Analysis Tool</value>
      <datatype>string</datatype>
    </attribute>
    <attribute>
      <name>Measure Type</name>
      <value>ModelMeasure</value>
      <datatype>string</datatype>
    </attribute>
    <attribute>
      <name>Intended Software Tool</name>
      <value>Apply Measure Now</value>
      <datatype>string</datatype>
    </attribute>
    <attribute>
      <name>Intended Software Tool</name>
      <value>OpenStudio Application</value>
      <datatype>string</datatype>
    </attribute>
    <attribute>
      <name>Intended Software Tool</name>
      <value>Parametric Analysis Tool</value>
      <datatype>string</datatype>
    </attribute>
  </attributes>
  <files>
    <file>
      <version>
        <software_program>OpenStudio</software_program>
        <identifier>1.9.0</identifier>
        <min_compatible>1.9.0</min_compatible>
      </version>
      <filename>measure.rb</filename>
      <filetype>rb</filetype>
      <usage_type>script</usage_type>
<<<<<<< HEAD
      <checksum>2D15589F</checksum>
=======
      <checksum>0743C8DE</checksum>
>>>>>>> da0d2314
    </file>
    <file>
      <filename>constants.rb</filename>
      <filetype>rb</filetype>
      <usage_type>resource</usage_type>
      <checksum>F595D17B</checksum>
    </file>
    <file>
      <filename>apply_upgrade_test.rb</filename>
      <filetype>rb</filetype>
      <usage_type>test</usage_type>
      <checksum>2D9335D8</checksum>
    </file>
  </files>
</measure><|MERGE_RESOLUTION|>--- conflicted
+++ resolved
@@ -3,13 +3,8 @@
   <schema_version>3.1</schema_version>
   <name>apply_upgrade</name>
   <uid>33f1654c-f734-43d1-b35d-9d2856e41b5a</uid>
-<<<<<<< HEAD
-  <version_id>fe8b0698-db17-45cf-bdd9-67b858390c9c</version_id>
-  <version_modified>2023-06-08T17:12:03Z</version_modified>
-=======
-  <version_id>124b9613-198f-4e07-ae0e-7d37e9f65a35</version_id>
-  <version_modified>2023-06-16T15:53:01Z</version_modified>
->>>>>>> da0d2314
+  <version_id>4cd88775-2b76-44ad-b4cd-b411ea7a80ae</version_id>
+  <version_modified>2023-07-24T15:34:55Z</version_modified>
   <xml_checksum>9339BE01</xml_checksum>
   <class_name>ApplyUpgrade</class_name>
   <display_name>Apply Upgrade</display_name>
@@ -6335,11 +6330,7 @@
       <filename>measure.rb</filename>
       <filetype>rb</filetype>
       <usage_type>script</usage_type>
-<<<<<<< HEAD
-      <checksum>2D15589F</checksum>
-=======
-      <checksum>0743C8DE</checksum>
->>>>>>> da0d2314
+      <checksum>5F119E06</checksum>
     </file>
     <file>
       <filename>constants.rb</filename>
