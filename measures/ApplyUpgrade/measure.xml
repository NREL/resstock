<?xml version="1.0"?>
<measure>
  <schema_version>3.0</schema_version>
  <name>apply_upgrade</name>
  <uid>33f1654c-f734-43d1-b35d-9d2856e41b5a</uid>
<<<<<<< HEAD
  <version_id>c1ca83c2-964c-4f2d-a693-069a691692e4</version_id>
  <version_modified>20210729T221709Z</version_modified>
=======
  <version_id>d578f2d3-56d0-463d-be11-d72e4c61d3e3</version_id>
  <version_modified>20210730T143258Z</version_modified>
>>>>>>> ecc00d0a
  <xml_checksum>9339BE01</xml_checksum>
  <class_name>ApplyUpgrade</class_name>
  <display_name>Apply Upgrade</display_name>
  <description>Measure that applies an upgrade (one or more child measures) to a building model based on the specified logic.</description>
  <modeler_description>Determines if the upgrade should apply to a given building model. If so, calls one or more child measures with the appropriate arguments.</modeler_description>
  <arguments>
    <argument>
      <name>upgrade_name</name>
      <display_name>Upgrade Name</display_name>
      <description>User-specificed name that describes the upgrade.</description>
      <type>String</type>
      <required>true</required>
      <model_dependent>false</model_dependent>
      <default_value>My Upgrade</default_value>
    </argument>
    <argument>
      <name>option_1</name>
      <display_name>Option 1</display_name>
      <description>Specify the parameter|option as found in resources\options_lookup.tsv.</description>
      <type>String</type>
      <required>true</required>
      <model_dependent>false</model_dependent>
    </argument>
    <argument>
      <name>option_1_apply_logic</name>
      <display_name>Option 1 Apply Logic</display_name>
      <description>Logic that specifies if the Option 1 upgrade will apply based on the existing building's options. Specify one or more parameter|option as found in resources\options_lookup.tsv. When multiple are included, they must be separated by '||' for OR and '&amp;&amp;' for AND, and using parentheses as appropriate. Prefix an option with '!' for not.</description>
      <type>String</type>
      <required>false</required>
      <model_dependent>false</model_dependent>
    </argument>
    <argument>
      <name>option_1_cost_1_value</name>
      <display_name>Option 1 Cost 1 Value</display_name>
      <description>Total option 1 cost is the sum of all: (Cost N Value) x (Cost N Multiplier).</description>
      <type>Double</type>
      <units>$</units>
      <required>false</required>
      <model_dependent>false</model_dependent>
    </argument>
    <argument>
      <name>option_1_cost_1_multiplier</name>
      <display_name>Option 1 Cost 1 Multiplier</display_name>
      <description>Total option 1 cost is the sum of all: (Cost N Value) x (Cost N Multiplier).</description>
      <type>Choice</type>
      <required>false</required>
      <model_dependent>false</model_dependent>
      <default_value></default_value>
      <choices>
        <choice>
          <value></value>
          <display_name></display_name>
        </choice>
        <choice>
          <value>Fixed (1)</value>
          <display_name>Fixed (1)</display_name>
        </choice>
        <choice>
          <value>Wall Area, Above-Grade, Conditioned (ft^2)</value>
          <display_name>Wall Area, Above-Grade, Conditioned (ft^2)</display_name>
        </choice>
        <choice>
          <value>Wall Area, Above-Grade, Exterior (ft^2)</value>
          <display_name>Wall Area, Above-Grade, Exterior (ft^2)</display_name>
        </choice>
        <choice>
          <value>Wall Area, Below-Grade (ft^2)</value>
          <display_name>Wall Area, Below-Grade (ft^2)</display_name>
        </choice>
        <choice>
          <value>Floor Area, Conditioned (ft^2)</value>
          <display_name>Floor Area, Conditioned (ft^2)</display_name>
        </choice>
        <choice>
          <value>Floor Area, Attic (ft^2)</value>
          <display_name>Floor Area, Attic (ft^2)</display_name>
        </choice>
        <choice>
          <value>Floor Area, Lighting (ft^2)</value>
          <display_name>Floor Area, Lighting (ft^2)</display_name>
        </choice>
        <choice>
          <value>Roof Area (ft^2)</value>
          <display_name>Roof Area (ft^2)</display_name>
        </choice>
        <choice>
          <value>Window Area (ft^2)</value>
          <display_name>Window Area (ft^2)</display_name>
        </choice>
        <choice>
          <value>Door Area (ft^2)</value>
          <display_name>Door Area (ft^2)</display_name>
        </choice>
        <choice>
          <value>Duct Unconditioned Surface Area (ft^2)</value>
          <display_name>Duct Unconditioned Surface Area (ft^2)</display_name>
        </choice>
        <choice>
          <value>Size, Heating System (kBtu/h)</value>
          <display_name>Size, Heating System (kBtu/h)</display_name>
        </choice>
        <choice>
          <value>Size, Secondary Heating System (kBtu/h)</value>
          <display_name>Size, Secondary Heating System (kBtu/h)</display_name>
        </choice>
        <choice>
          <value>Size, Heat Pump Backup (kBtu/h)</value>
          <display_name>Size, Heat Pump Backup (kBtu/h)</display_name>
        </choice>
        <choice>
          <value>Size, Cooling System (kBtu/h)</value>
          <display_name>Size, Cooling System (kBtu/h)</display_name>
        </choice>
        <choice>
          <value>Size, Water Heater (gal)</value>
          <display_name>Size, Water Heater (gal)</display_name>
        </choice>
        <choice>
          <value>Flow Rate, Mechanical Ventilation (cfm)</value>
          <display_name>Flow Rate, Mechanical Ventilation (cfm)</display_name>
        </choice>
        <choice>
          <value>Slab Perimeter, Exposed, Conditioned (ft)</value>
          <display_name>Slab Perimeter, Exposed, Conditioned (ft)</display_name>
        </choice>
        <choice>
          <value>Rim Joist Area, Above-Grade, Exterior (ft^2)</value>
          <display_name>Rim Joist Area, Above-Grade, Exterior (ft^2)</display_name>
        </choice>
      </choices>
    </argument>
    <argument>
      <name>option_1_cost_2_value</name>
      <display_name>Option 1 Cost 2 Value</display_name>
      <description>Total option 1 cost is the sum of all: (Cost N Value) x (Cost N Multiplier).</description>
      <type>Double</type>
      <units>$</units>
      <required>false</required>
      <model_dependent>false</model_dependent>
    </argument>
    <argument>
      <name>option_1_cost_2_multiplier</name>
      <display_name>Option 1 Cost 2 Multiplier</display_name>
      <description>Total option 1 cost is the sum of all: (Cost N Value) x (Cost N Multiplier).</description>
      <type>Choice</type>
      <required>false</required>
      <model_dependent>false</model_dependent>
      <default_value></default_value>
      <choices>
        <choice>
          <value></value>
          <display_name></display_name>
        </choice>
        <choice>
          <value>Fixed (1)</value>
          <display_name>Fixed (1)</display_name>
        </choice>
        <choice>
          <value>Wall Area, Above-Grade, Conditioned (ft^2)</value>
          <display_name>Wall Area, Above-Grade, Conditioned (ft^2)</display_name>
        </choice>
        <choice>
          <value>Wall Area, Above-Grade, Exterior (ft^2)</value>
          <display_name>Wall Area, Above-Grade, Exterior (ft^2)</display_name>
        </choice>
        <choice>
          <value>Wall Area, Below-Grade (ft^2)</value>
          <display_name>Wall Area, Below-Grade (ft^2)</display_name>
        </choice>
        <choice>
          <value>Floor Area, Conditioned (ft^2)</value>
          <display_name>Floor Area, Conditioned (ft^2)</display_name>
        </choice>
        <choice>
          <value>Floor Area, Attic (ft^2)</value>
          <display_name>Floor Area, Attic (ft^2)</display_name>
        </choice>
        <choice>
          <value>Floor Area, Lighting (ft^2)</value>
          <display_name>Floor Area, Lighting (ft^2)</display_name>
        </choice>
        <choice>
          <value>Roof Area (ft^2)</value>
          <display_name>Roof Area (ft^2)</display_name>
        </choice>
        <choice>
          <value>Window Area (ft^2)</value>
          <display_name>Window Area (ft^2)</display_name>
        </choice>
        <choice>
          <value>Door Area (ft^2)</value>
          <display_name>Door Area (ft^2)</display_name>
        </choice>
        <choice>
          <value>Duct Unconditioned Surface Area (ft^2)</value>
          <display_name>Duct Unconditioned Surface Area (ft^2)</display_name>
        </choice>
        <choice>
          <value>Size, Heating System (kBtu/h)</value>
          <display_name>Size, Heating System (kBtu/h)</display_name>
        </choice>
        <choice>
          <value>Size, Secondary Heating System (kBtu/h)</value>
          <display_name>Size, Secondary Heating System (kBtu/h)</display_name>
        </choice>
        <choice>
          <value>Size, Heat Pump Backup (kBtu/h)</value>
          <display_name>Size, Heat Pump Backup (kBtu/h)</display_name>
        </choice>
        <choice>
          <value>Size, Cooling System (kBtu/h)</value>
          <display_name>Size, Cooling System (kBtu/h)</display_name>
        </choice>
        <choice>
          <value>Size, Water Heater (gal)</value>
          <display_name>Size, Water Heater (gal)</display_name>
        </choice>
        <choice>
          <value>Flow Rate, Mechanical Ventilation (cfm)</value>
          <display_name>Flow Rate, Mechanical Ventilation (cfm)</display_name>
        </choice>
        <choice>
          <value>Slab Perimeter, Exposed, Conditioned (ft)</value>
          <display_name>Slab Perimeter, Exposed, Conditioned (ft)</display_name>
        </choice>
        <choice>
          <value>Rim Joist Area, Above-Grade, Exterior (ft^2)</value>
          <display_name>Rim Joist Area, Above-Grade, Exterior (ft^2)</display_name>
        </choice>
      </choices>
    </argument>
    <argument>
      <name>option_1_lifetime</name>
      <display_name>Option 1 Lifetime</display_name>
      <description>The option lifetime.</description>
      <type>Double</type>
      <units>years</units>
      <required>false</required>
      <model_dependent>false</model_dependent>
    </argument>
    <argument>
      <name>option_2</name>
      <display_name>Option 2</display_name>
      <description>Specify the parameter|option as found in resources\options_lookup.tsv.</description>
      <type>String</type>
      <required>false</required>
      <model_dependent>false</model_dependent>
    </argument>
    <argument>
      <name>option_2_apply_logic</name>
      <display_name>Option 2 Apply Logic</display_name>
      <description>Logic that specifies if the Option 2 upgrade will apply based on the existing building's options. Specify one or more parameter|option as found in resources\options_lookup.tsv. When multiple are included, they must be separated by '||' for OR and '&amp;&amp;' for AND, and using parentheses as appropriate. Prefix an option with '!' for not.</description>
      <type>String</type>
      <required>false</required>
      <model_dependent>false</model_dependent>
    </argument>
    <argument>
      <name>option_2_cost_1_value</name>
      <display_name>Option 2 Cost 1 Value</display_name>
      <description>Total option 2 cost is the sum of all: (Cost N Value) x (Cost N Multiplier).</description>
      <type>Double</type>
      <units>$</units>
      <required>false</required>
      <model_dependent>false</model_dependent>
    </argument>
    <argument>
      <name>option_2_cost_1_multiplier</name>
      <display_name>Option 2 Cost 1 Multiplier</display_name>
      <description>Total option 2 cost is the sum of all: (Cost N Value) x (Cost N Multiplier).</description>
      <type>Choice</type>
      <required>false</required>
      <model_dependent>false</model_dependent>
      <default_value></default_value>
      <choices>
        <choice>
          <value></value>
          <display_name></display_name>
        </choice>
        <choice>
          <value>Fixed (1)</value>
          <display_name>Fixed (1)</display_name>
        </choice>
        <choice>
          <value>Wall Area, Above-Grade, Conditioned (ft^2)</value>
          <display_name>Wall Area, Above-Grade, Conditioned (ft^2)</display_name>
        </choice>
        <choice>
          <value>Wall Area, Above-Grade, Exterior (ft^2)</value>
          <display_name>Wall Area, Above-Grade, Exterior (ft^2)</display_name>
        </choice>
        <choice>
          <value>Wall Area, Below-Grade (ft^2)</value>
          <display_name>Wall Area, Below-Grade (ft^2)</display_name>
        </choice>
        <choice>
          <value>Floor Area, Conditioned (ft^2)</value>
          <display_name>Floor Area, Conditioned (ft^2)</display_name>
        </choice>
        <choice>
          <value>Floor Area, Attic (ft^2)</value>
          <display_name>Floor Area, Attic (ft^2)</display_name>
        </choice>
        <choice>
          <value>Floor Area, Lighting (ft^2)</value>
          <display_name>Floor Area, Lighting (ft^2)</display_name>
        </choice>
        <choice>
          <value>Roof Area (ft^2)</value>
          <display_name>Roof Area (ft^2)</display_name>
        </choice>
        <choice>
          <value>Window Area (ft^2)</value>
          <display_name>Window Area (ft^2)</display_name>
        </choice>
        <choice>
          <value>Door Area (ft^2)</value>
          <display_name>Door Area (ft^2)</display_name>
        </choice>
        <choice>
          <value>Duct Unconditioned Surface Area (ft^2)</value>
          <display_name>Duct Unconditioned Surface Area (ft^2)</display_name>
        </choice>
        <choice>
          <value>Size, Heating System (kBtu/h)</value>
          <display_name>Size, Heating System (kBtu/h)</display_name>
        </choice>
        <choice>
          <value>Size, Secondary Heating System (kBtu/h)</value>
          <display_name>Size, Secondary Heating System (kBtu/h)</display_name>
        </choice>
        <choice>
          <value>Size, Heat Pump Backup (kBtu/h)</value>
          <display_name>Size, Heat Pump Backup (kBtu/h)</display_name>
        </choice>
        <choice>
          <value>Size, Cooling System (kBtu/h)</value>
          <display_name>Size, Cooling System (kBtu/h)</display_name>
        </choice>
        <choice>
          <value>Size, Water Heater (gal)</value>
          <display_name>Size, Water Heater (gal)</display_name>
        </choice>
        <choice>
          <value>Flow Rate, Mechanical Ventilation (cfm)</value>
          <display_name>Flow Rate, Mechanical Ventilation (cfm)</display_name>
        </choice>
        <choice>
          <value>Slab Perimeter, Exposed, Conditioned (ft)</value>
          <display_name>Slab Perimeter, Exposed, Conditioned (ft)</display_name>
        </choice>
        <choice>
          <value>Rim Joist Area, Above-Grade, Exterior (ft^2)</value>
          <display_name>Rim Joist Area, Above-Grade, Exterior (ft^2)</display_name>
        </choice>
      </choices>
    </argument>
    <argument>
      <name>option_2_cost_2_value</name>
      <display_name>Option 2 Cost 2 Value</display_name>
      <description>Total option 2 cost is the sum of all: (Cost N Value) x (Cost N Multiplier).</description>
      <type>Double</type>
      <units>$</units>
      <required>false</required>
      <model_dependent>false</model_dependent>
    </argument>
    <argument>
      <name>option_2_cost_2_multiplier</name>
      <display_name>Option 2 Cost 2 Multiplier</display_name>
      <description>Total option 2 cost is the sum of all: (Cost N Value) x (Cost N Multiplier).</description>
      <type>Choice</type>
      <required>false</required>
      <model_dependent>false</model_dependent>
      <default_value></default_value>
      <choices>
        <choice>
          <value></value>
          <display_name></display_name>
        </choice>
        <choice>
          <value>Fixed (1)</value>
          <display_name>Fixed (1)</display_name>
        </choice>
        <choice>
          <value>Wall Area, Above-Grade, Conditioned (ft^2)</value>
          <display_name>Wall Area, Above-Grade, Conditioned (ft^2)</display_name>
        </choice>
        <choice>
          <value>Wall Area, Above-Grade, Exterior (ft^2)</value>
          <display_name>Wall Area, Above-Grade, Exterior (ft^2)</display_name>
        </choice>
        <choice>
          <value>Wall Area, Below-Grade (ft^2)</value>
          <display_name>Wall Area, Below-Grade (ft^2)</display_name>
        </choice>
        <choice>
          <value>Floor Area, Conditioned (ft^2)</value>
          <display_name>Floor Area, Conditioned (ft^2)</display_name>
        </choice>
        <choice>
          <value>Floor Area, Attic (ft^2)</value>
          <display_name>Floor Area, Attic (ft^2)</display_name>
        </choice>
        <choice>
          <value>Floor Area, Lighting (ft^2)</value>
          <display_name>Floor Area, Lighting (ft^2)</display_name>
        </choice>
        <choice>
          <value>Roof Area (ft^2)</value>
          <display_name>Roof Area (ft^2)</display_name>
        </choice>
        <choice>
          <value>Window Area (ft^2)</value>
          <display_name>Window Area (ft^2)</display_name>
        </choice>
        <choice>
          <value>Door Area (ft^2)</value>
          <display_name>Door Area (ft^2)</display_name>
        </choice>
        <choice>
          <value>Duct Unconditioned Surface Area (ft^2)</value>
          <display_name>Duct Unconditioned Surface Area (ft^2)</display_name>
        </choice>
        <choice>
          <value>Size, Heating System (kBtu/h)</value>
          <display_name>Size, Heating System (kBtu/h)</display_name>
        </choice>
        <choice>
          <value>Size, Secondary Heating System (kBtu/h)</value>
          <display_name>Size, Secondary Heating System (kBtu/h)</display_name>
        </choice>
        <choice>
          <value>Size, Heat Pump Backup (kBtu/h)</value>
          <display_name>Size, Heat Pump Backup (kBtu/h)</display_name>
        </choice>
        <choice>
          <value>Size, Cooling System (kBtu/h)</value>
          <display_name>Size, Cooling System (kBtu/h)</display_name>
        </choice>
        <choice>
          <value>Size, Water Heater (gal)</value>
          <display_name>Size, Water Heater (gal)</display_name>
        </choice>
        <choice>
          <value>Flow Rate, Mechanical Ventilation (cfm)</value>
          <display_name>Flow Rate, Mechanical Ventilation (cfm)</display_name>
        </choice>
        <choice>
          <value>Slab Perimeter, Exposed, Conditioned (ft)</value>
          <display_name>Slab Perimeter, Exposed, Conditioned (ft)</display_name>
        </choice>
        <choice>
          <value>Rim Joist Area, Above-Grade, Exterior (ft^2)</value>
          <display_name>Rim Joist Area, Above-Grade, Exterior (ft^2)</display_name>
        </choice>
      </choices>
    </argument>
    <argument>
      <name>option_2_lifetime</name>
      <display_name>Option 2 Lifetime</display_name>
      <description>The option lifetime.</description>
      <type>Double</type>
      <units>years</units>
      <required>false</required>
      <model_dependent>false</model_dependent>
    </argument>
    <argument>
      <name>option_3</name>
      <display_name>Option 3</display_name>
      <description>Specify the parameter|option as found in resources\options_lookup.tsv.</description>
      <type>String</type>
      <required>false</required>
      <model_dependent>false</model_dependent>
    </argument>
    <argument>
      <name>option_3_apply_logic</name>
      <display_name>Option 3 Apply Logic</display_name>
      <description>Logic that specifies if the Option 3 upgrade will apply based on the existing building's options. Specify one or more parameter|option as found in resources\options_lookup.tsv. When multiple are included, they must be separated by '||' for OR and '&amp;&amp;' for AND, and using parentheses as appropriate. Prefix an option with '!' for not.</description>
      <type>String</type>
      <required>false</required>
      <model_dependent>false</model_dependent>
    </argument>
    <argument>
      <name>option_3_cost_1_value</name>
      <display_name>Option 3 Cost 1 Value</display_name>
      <description>Total option 3 cost is the sum of all: (Cost N Value) x (Cost N Multiplier).</description>
      <type>Double</type>
      <units>$</units>
      <required>false</required>
      <model_dependent>false</model_dependent>
    </argument>
    <argument>
      <name>option_3_cost_1_multiplier</name>
      <display_name>Option 3 Cost 1 Multiplier</display_name>
      <description>Total option 3 cost is the sum of all: (Cost N Value) x (Cost N Multiplier).</description>
      <type>Choice</type>
      <required>false</required>
      <model_dependent>false</model_dependent>
      <default_value></default_value>
      <choices>
        <choice>
          <value></value>
          <display_name></display_name>
        </choice>
        <choice>
          <value>Fixed (1)</value>
          <display_name>Fixed (1)</display_name>
        </choice>
        <choice>
          <value>Wall Area, Above-Grade, Conditioned (ft^2)</value>
          <display_name>Wall Area, Above-Grade, Conditioned (ft^2)</display_name>
        </choice>
        <choice>
          <value>Wall Area, Above-Grade, Exterior (ft^2)</value>
          <display_name>Wall Area, Above-Grade, Exterior (ft^2)</display_name>
        </choice>
        <choice>
          <value>Wall Area, Below-Grade (ft^2)</value>
          <display_name>Wall Area, Below-Grade (ft^2)</display_name>
        </choice>
        <choice>
          <value>Floor Area, Conditioned (ft^2)</value>
          <display_name>Floor Area, Conditioned (ft^2)</display_name>
        </choice>
        <choice>
          <value>Floor Area, Attic (ft^2)</value>
          <display_name>Floor Area, Attic (ft^2)</display_name>
        </choice>
        <choice>
          <value>Floor Area, Lighting (ft^2)</value>
          <display_name>Floor Area, Lighting (ft^2)</display_name>
        </choice>
        <choice>
          <value>Roof Area (ft^2)</value>
          <display_name>Roof Area (ft^2)</display_name>
        </choice>
        <choice>
          <value>Window Area (ft^2)</value>
          <display_name>Window Area (ft^2)</display_name>
        </choice>
        <choice>
          <value>Door Area (ft^2)</value>
          <display_name>Door Area (ft^2)</display_name>
        </choice>
        <choice>
          <value>Duct Unconditioned Surface Area (ft^2)</value>
          <display_name>Duct Unconditioned Surface Area (ft^2)</display_name>
        </choice>
        <choice>
          <value>Size, Heating System (kBtu/h)</value>
          <display_name>Size, Heating System (kBtu/h)</display_name>
        </choice>
        <choice>
          <value>Size, Secondary Heating System (kBtu/h)</value>
          <display_name>Size, Secondary Heating System (kBtu/h)</display_name>
        </choice>
        <choice>
          <value>Size, Heat Pump Backup (kBtu/h)</value>
          <display_name>Size, Heat Pump Backup (kBtu/h)</display_name>
        </choice>
        <choice>
          <value>Size, Cooling System (kBtu/h)</value>
          <display_name>Size, Cooling System (kBtu/h)</display_name>
        </choice>
        <choice>
          <value>Size, Water Heater (gal)</value>
          <display_name>Size, Water Heater (gal)</display_name>
        </choice>
        <choice>
          <value>Flow Rate, Mechanical Ventilation (cfm)</value>
          <display_name>Flow Rate, Mechanical Ventilation (cfm)</display_name>
        </choice>
        <choice>
          <value>Slab Perimeter, Exposed, Conditioned (ft)</value>
          <display_name>Slab Perimeter, Exposed, Conditioned (ft)</display_name>
        </choice>
        <choice>
          <value>Rim Joist Area, Above-Grade, Exterior (ft^2)</value>
          <display_name>Rim Joist Area, Above-Grade, Exterior (ft^2)</display_name>
        </choice>
      </choices>
    </argument>
    <argument>
      <name>option_3_cost_2_value</name>
      <display_name>Option 3 Cost 2 Value</display_name>
      <description>Total option 3 cost is the sum of all: (Cost N Value) x (Cost N Multiplier).</description>
      <type>Double</type>
      <units>$</units>
      <required>false</required>
      <model_dependent>false</model_dependent>
    </argument>
    <argument>
      <name>option_3_cost_2_multiplier</name>
      <display_name>Option 3 Cost 2 Multiplier</display_name>
      <description>Total option 3 cost is the sum of all: (Cost N Value) x (Cost N Multiplier).</description>
      <type>Choice</type>
      <required>false</required>
      <model_dependent>false</model_dependent>
      <default_value></default_value>
      <choices>
        <choice>
          <value></value>
          <display_name></display_name>
        </choice>
        <choice>
          <value>Fixed (1)</value>
          <display_name>Fixed (1)</display_name>
        </choice>
        <choice>
          <value>Wall Area, Above-Grade, Conditioned (ft^2)</value>
          <display_name>Wall Area, Above-Grade, Conditioned (ft^2)</display_name>
        </choice>
        <choice>
          <value>Wall Area, Above-Grade, Exterior (ft^2)</value>
          <display_name>Wall Area, Above-Grade, Exterior (ft^2)</display_name>
        </choice>
        <choice>
          <value>Wall Area, Below-Grade (ft^2)</value>
          <display_name>Wall Area, Below-Grade (ft^2)</display_name>
        </choice>
        <choice>
          <value>Floor Area, Conditioned (ft^2)</value>
          <display_name>Floor Area, Conditioned (ft^2)</display_name>
        </choice>
        <choice>
          <value>Floor Area, Attic (ft^2)</value>
          <display_name>Floor Area, Attic (ft^2)</display_name>
        </choice>
        <choice>
          <value>Floor Area, Lighting (ft^2)</value>
          <display_name>Floor Area, Lighting (ft^2)</display_name>
        </choice>
        <choice>
          <value>Roof Area (ft^2)</value>
          <display_name>Roof Area (ft^2)</display_name>
        </choice>
        <choice>
          <value>Window Area (ft^2)</value>
          <display_name>Window Area (ft^2)</display_name>
        </choice>
        <choice>
          <value>Door Area (ft^2)</value>
          <display_name>Door Area (ft^2)</display_name>
        </choice>
        <choice>
          <value>Duct Unconditioned Surface Area (ft^2)</value>
          <display_name>Duct Unconditioned Surface Area (ft^2)</display_name>
        </choice>
        <choice>
          <value>Size, Heating System (kBtu/h)</value>
          <display_name>Size, Heating System (kBtu/h)</display_name>
        </choice>
        <choice>
          <value>Size, Secondary Heating System (kBtu/h)</value>
          <display_name>Size, Secondary Heating System (kBtu/h)</display_name>
        </choice>
        <choice>
          <value>Size, Heat Pump Backup (kBtu/h)</value>
          <display_name>Size, Heat Pump Backup (kBtu/h)</display_name>
        </choice>
        <choice>
          <value>Size, Cooling System (kBtu/h)</value>
          <display_name>Size, Cooling System (kBtu/h)</display_name>
        </choice>
        <choice>
          <value>Size, Water Heater (gal)</value>
          <display_name>Size, Water Heater (gal)</display_name>
        </choice>
        <choice>
          <value>Flow Rate, Mechanical Ventilation (cfm)</value>
          <display_name>Flow Rate, Mechanical Ventilation (cfm)</display_name>
        </choice>
        <choice>
          <value>Slab Perimeter, Exposed, Conditioned (ft)</value>
          <display_name>Slab Perimeter, Exposed, Conditioned (ft)</display_name>
        </choice>
        <choice>
          <value>Rim Joist Area, Above-Grade, Exterior (ft^2)</value>
          <display_name>Rim Joist Area, Above-Grade, Exterior (ft^2)</display_name>
        </choice>
      </choices>
    </argument>
    <argument>
      <name>option_3_lifetime</name>
      <display_name>Option 3 Lifetime</display_name>
      <description>The option lifetime.</description>
      <type>Double</type>
      <units>years</units>
      <required>false</required>
      <model_dependent>false</model_dependent>
    </argument>
    <argument>
      <name>option_4</name>
      <display_name>Option 4</display_name>
      <description>Specify the parameter|option as found in resources\options_lookup.tsv.</description>
      <type>String</type>
      <required>false</required>
      <model_dependent>false</model_dependent>
    </argument>
    <argument>
      <name>option_4_apply_logic</name>
      <display_name>Option 4 Apply Logic</display_name>
      <description>Logic that specifies if the Option 4 upgrade will apply based on the existing building's options. Specify one or more parameter|option as found in resources\options_lookup.tsv. When multiple are included, they must be separated by '||' for OR and '&amp;&amp;' for AND, and using parentheses as appropriate. Prefix an option with '!' for not.</description>
      <type>String</type>
      <required>false</required>
      <model_dependent>false</model_dependent>
    </argument>
    <argument>
      <name>option_4_cost_1_value</name>
      <display_name>Option 4 Cost 1 Value</display_name>
      <description>Total option 4 cost is the sum of all: (Cost N Value) x (Cost N Multiplier).</description>
      <type>Double</type>
      <units>$</units>
      <required>false</required>
      <model_dependent>false</model_dependent>
    </argument>
    <argument>
      <name>option_4_cost_1_multiplier</name>
      <display_name>Option 4 Cost 1 Multiplier</display_name>
      <description>Total option 4 cost is the sum of all: (Cost N Value) x (Cost N Multiplier).</description>
      <type>Choice</type>
      <required>false</required>
      <model_dependent>false</model_dependent>
      <default_value></default_value>
      <choices>
        <choice>
          <value></value>
          <display_name></display_name>
        </choice>
        <choice>
          <value>Fixed (1)</value>
          <display_name>Fixed (1)</display_name>
        </choice>
        <choice>
          <value>Wall Area, Above-Grade, Conditioned (ft^2)</value>
          <display_name>Wall Area, Above-Grade, Conditioned (ft^2)</display_name>
        </choice>
        <choice>
          <value>Wall Area, Above-Grade, Exterior (ft^2)</value>
          <display_name>Wall Area, Above-Grade, Exterior (ft^2)</display_name>
        </choice>
        <choice>
          <value>Wall Area, Below-Grade (ft^2)</value>
          <display_name>Wall Area, Below-Grade (ft^2)</display_name>
        </choice>
        <choice>
          <value>Floor Area, Conditioned (ft^2)</value>
          <display_name>Floor Area, Conditioned (ft^2)</display_name>
        </choice>
        <choice>
          <value>Floor Area, Attic (ft^2)</value>
          <display_name>Floor Area, Attic (ft^2)</display_name>
        </choice>
        <choice>
          <value>Floor Area, Lighting (ft^2)</value>
          <display_name>Floor Area, Lighting (ft^2)</display_name>
        </choice>
        <choice>
          <value>Roof Area (ft^2)</value>
          <display_name>Roof Area (ft^2)</display_name>
        </choice>
        <choice>
          <value>Window Area (ft^2)</value>
          <display_name>Window Area (ft^2)</display_name>
        </choice>
        <choice>
          <value>Door Area (ft^2)</value>
          <display_name>Door Area (ft^2)</display_name>
        </choice>
        <choice>
          <value>Duct Unconditioned Surface Area (ft^2)</value>
          <display_name>Duct Unconditioned Surface Area (ft^2)</display_name>
        </choice>
        <choice>
          <value>Size, Heating System (kBtu/h)</value>
          <display_name>Size, Heating System (kBtu/h)</display_name>
        </choice>
        <choice>
          <value>Size, Secondary Heating System (kBtu/h)</value>
          <display_name>Size, Secondary Heating System (kBtu/h)</display_name>
        </choice>
        <choice>
          <value>Size, Heat Pump Backup (kBtu/h)</value>
          <display_name>Size, Heat Pump Backup (kBtu/h)</display_name>
        </choice>
        <choice>
          <value>Size, Cooling System (kBtu/h)</value>
          <display_name>Size, Cooling System (kBtu/h)</display_name>
        </choice>
        <choice>
          <value>Size, Water Heater (gal)</value>
          <display_name>Size, Water Heater (gal)</display_name>
        </choice>
        <choice>
          <value>Flow Rate, Mechanical Ventilation (cfm)</value>
          <display_name>Flow Rate, Mechanical Ventilation (cfm)</display_name>
        </choice>
        <choice>
          <value>Slab Perimeter, Exposed, Conditioned (ft)</value>
          <display_name>Slab Perimeter, Exposed, Conditioned (ft)</display_name>
        </choice>
        <choice>
          <value>Rim Joist Area, Above-Grade, Exterior (ft^2)</value>
          <display_name>Rim Joist Area, Above-Grade, Exterior (ft^2)</display_name>
        </choice>
      </choices>
    </argument>
    <argument>
      <name>option_4_cost_2_value</name>
      <display_name>Option 4 Cost 2 Value</display_name>
      <description>Total option 4 cost is the sum of all: (Cost N Value) x (Cost N Multiplier).</description>
      <type>Double</type>
      <units>$</units>
      <required>false</required>
      <model_dependent>false</model_dependent>
    </argument>
    <argument>
      <name>option_4_cost_2_multiplier</name>
      <display_name>Option 4 Cost 2 Multiplier</display_name>
      <description>Total option 4 cost is the sum of all: (Cost N Value) x (Cost N Multiplier).</description>
      <type>Choice</type>
      <required>false</required>
      <model_dependent>false</model_dependent>
      <default_value></default_value>
      <choices>
        <choice>
          <value></value>
          <display_name></display_name>
        </choice>
        <choice>
          <value>Fixed (1)</value>
          <display_name>Fixed (1)</display_name>
        </choice>
        <choice>
          <value>Wall Area, Above-Grade, Conditioned (ft^2)</value>
          <display_name>Wall Area, Above-Grade, Conditioned (ft^2)</display_name>
        </choice>
        <choice>
          <value>Wall Area, Above-Grade, Exterior (ft^2)</value>
          <display_name>Wall Area, Above-Grade, Exterior (ft^2)</display_name>
        </choice>
        <choice>
          <value>Wall Area, Below-Grade (ft^2)</value>
          <display_name>Wall Area, Below-Grade (ft^2)</display_name>
        </choice>
        <choice>
          <value>Floor Area, Conditioned (ft^2)</value>
          <display_name>Floor Area, Conditioned (ft^2)</display_name>
        </choice>
        <choice>
          <value>Floor Area, Attic (ft^2)</value>
          <display_name>Floor Area, Attic (ft^2)</display_name>
        </choice>
        <choice>
          <value>Floor Area, Lighting (ft^2)</value>
          <display_name>Floor Area, Lighting (ft^2)</display_name>
        </choice>
        <choice>
          <value>Roof Area (ft^2)</value>
          <display_name>Roof Area (ft^2)</display_name>
        </choice>
        <choice>
          <value>Window Area (ft^2)</value>
          <display_name>Window Area (ft^2)</display_name>
        </choice>
        <choice>
          <value>Door Area (ft^2)</value>
          <display_name>Door Area (ft^2)</display_name>
        </choice>
        <choice>
          <value>Duct Unconditioned Surface Area (ft^2)</value>
          <display_name>Duct Unconditioned Surface Area (ft^2)</display_name>
        </choice>
        <choice>
          <value>Size, Heating System (kBtu/h)</value>
          <display_name>Size, Heating System (kBtu/h)</display_name>
        </choice>
        <choice>
          <value>Size, Secondary Heating System (kBtu/h)</value>
          <display_name>Size, Secondary Heating System (kBtu/h)</display_name>
        </choice>
        <choice>
          <value>Size, Heat Pump Backup (kBtu/h)</value>
          <display_name>Size, Heat Pump Backup (kBtu/h)</display_name>
        </choice>
        <choice>
          <value>Size, Cooling System (kBtu/h)</value>
          <display_name>Size, Cooling System (kBtu/h)</display_name>
        </choice>
        <choice>
          <value>Size, Water Heater (gal)</value>
          <display_name>Size, Water Heater (gal)</display_name>
        </choice>
        <choice>
          <value>Flow Rate, Mechanical Ventilation (cfm)</value>
          <display_name>Flow Rate, Mechanical Ventilation (cfm)</display_name>
        </choice>
        <choice>
          <value>Slab Perimeter, Exposed, Conditioned (ft)</value>
          <display_name>Slab Perimeter, Exposed, Conditioned (ft)</display_name>
        </choice>
        <choice>
          <value>Rim Joist Area, Above-Grade, Exterior (ft^2)</value>
          <display_name>Rim Joist Area, Above-Grade, Exterior (ft^2)</display_name>
        </choice>
      </choices>
    </argument>
    <argument>
      <name>option_4_lifetime</name>
      <display_name>Option 4 Lifetime</display_name>
      <description>The option lifetime.</description>
      <type>Double</type>
      <units>years</units>
      <required>false</required>
      <model_dependent>false</model_dependent>
    </argument>
    <argument>
      <name>option_5</name>
      <display_name>Option 5</display_name>
      <description>Specify the parameter|option as found in resources\options_lookup.tsv.</description>
      <type>String</type>
      <required>false</required>
      <model_dependent>false</model_dependent>
    </argument>
    <argument>
      <name>option_5_apply_logic</name>
      <display_name>Option 5 Apply Logic</display_name>
      <description>Logic that specifies if the Option 5 upgrade will apply based on the existing building's options. Specify one or more parameter|option as found in resources\options_lookup.tsv. When multiple are included, they must be separated by '||' for OR and '&amp;&amp;' for AND, and using parentheses as appropriate. Prefix an option with '!' for not.</description>
      <type>String</type>
      <required>false</required>
      <model_dependent>false</model_dependent>
    </argument>
    <argument>
      <name>option_5_cost_1_value</name>
      <display_name>Option 5 Cost 1 Value</display_name>
      <description>Total option 5 cost is the sum of all: (Cost N Value) x (Cost N Multiplier).</description>
      <type>Double</type>
      <units>$</units>
      <required>false</required>
      <model_dependent>false</model_dependent>
    </argument>
    <argument>
      <name>option_5_cost_1_multiplier</name>
      <display_name>Option 5 Cost 1 Multiplier</display_name>
      <description>Total option 5 cost is the sum of all: (Cost N Value) x (Cost N Multiplier).</description>
      <type>Choice</type>
      <required>false</required>
      <model_dependent>false</model_dependent>
      <default_value></default_value>
      <choices>
        <choice>
          <value></value>
          <display_name></display_name>
        </choice>
        <choice>
          <value>Fixed (1)</value>
          <display_name>Fixed (1)</display_name>
        </choice>
        <choice>
          <value>Wall Area, Above-Grade, Conditioned (ft^2)</value>
          <display_name>Wall Area, Above-Grade, Conditioned (ft^2)</display_name>
        </choice>
        <choice>
          <value>Wall Area, Above-Grade, Exterior (ft^2)</value>
          <display_name>Wall Area, Above-Grade, Exterior (ft^2)</display_name>
        </choice>
        <choice>
          <value>Wall Area, Below-Grade (ft^2)</value>
          <display_name>Wall Area, Below-Grade (ft^2)</display_name>
        </choice>
        <choice>
          <value>Floor Area, Conditioned (ft^2)</value>
          <display_name>Floor Area, Conditioned (ft^2)</display_name>
        </choice>
        <choice>
          <value>Floor Area, Attic (ft^2)</value>
          <display_name>Floor Area, Attic (ft^2)</display_name>
        </choice>
        <choice>
          <value>Floor Area, Lighting (ft^2)</value>
          <display_name>Floor Area, Lighting (ft^2)</display_name>
        </choice>
        <choice>
          <value>Roof Area (ft^2)</value>
          <display_name>Roof Area (ft^2)</display_name>
        </choice>
        <choice>
          <value>Window Area (ft^2)</value>
          <display_name>Window Area (ft^2)</display_name>
        </choice>
        <choice>
          <value>Door Area (ft^2)</value>
          <display_name>Door Area (ft^2)</display_name>
        </choice>
        <choice>
          <value>Duct Unconditioned Surface Area (ft^2)</value>
          <display_name>Duct Unconditioned Surface Area (ft^2)</display_name>
        </choice>
        <choice>
          <value>Size, Heating System (kBtu/h)</value>
          <display_name>Size, Heating System (kBtu/h)</display_name>
        </choice>
        <choice>
          <value>Size, Secondary Heating System (kBtu/h)</value>
          <display_name>Size, Secondary Heating System (kBtu/h)</display_name>
        </choice>
        <choice>
          <value>Size, Heat Pump Backup (kBtu/h)</value>
          <display_name>Size, Heat Pump Backup (kBtu/h)</display_name>
        </choice>
        <choice>
          <value>Size, Cooling System (kBtu/h)</value>
          <display_name>Size, Cooling System (kBtu/h)</display_name>
        </choice>
        <choice>
          <value>Size, Water Heater (gal)</value>
          <display_name>Size, Water Heater (gal)</display_name>
        </choice>
        <choice>
          <value>Flow Rate, Mechanical Ventilation (cfm)</value>
          <display_name>Flow Rate, Mechanical Ventilation (cfm)</display_name>
        </choice>
        <choice>
          <value>Slab Perimeter, Exposed, Conditioned (ft)</value>
          <display_name>Slab Perimeter, Exposed, Conditioned (ft)</display_name>
        </choice>
        <choice>
          <value>Rim Joist Area, Above-Grade, Exterior (ft^2)</value>
          <display_name>Rim Joist Area, Above-Grade, Exterior (ft^2)</display_name>
        </choice>
      </choices>
    </argument>
    <argument>
      <name>option_5_cost_2_value</name>
      <display_name>Option 5 Cost 2 Value</display_name>
      <description>Total option 5 cost is the sum of all: (Cost N Value) x (Cost N Multiplier).</description>
      <type>Double</type>
      <units>$</units>
      <required>false</required>
      <model_dependent>false</model_dependent>
    </argument>
    <argument>
      <name>option_5_cost_2_multiplier</name>
      <display_name>Option 5 Cost 2 Multiplier</display_name>
      <description>Total option 5 cost is the sum of all: (Cost N Value) x (Cost N Multiplier).</description>
      <type>Choice</type>
      <required>false</required>
      <model_dependent>false</model_dependent>
      <default_value></default_value>
      <choices>
        <choice>
          <value></value>
          <display_name></display_name>
        </choice>
        <choice>
          <value>Fixed (1)</value>
          <display_name>Fixed (1)</display_name>
        </choice>
        <choice>
          <value>Wall Area, Above-Grade, Conditioned (ft^2)</value>
          <display_name>Wall Area, Above-Grade, Conditioned (ft^2)</display_name>
        </choice>
        <choice>
          <value>Wall Area, Above-Grade, Exterior (ft^2)</value>
          <display_name>Wall Area, Above-Grade, Exterior (ft^2)</display_name>
        </choice>
        <choice>
          <value>Wall Area, Below-Grade (ft^2)</value>
          <display_name>Wall Area, Below-Grade (ft^2)</display_name>
        </choice>
        <choice>
          <value>Floor Area, Conditioned (ft^2)</value>
          <display_name>Floor Area, Conditioned (ft^2)</display_name>
        </choice>
        <choice>
          <value>Floor Area, Attic (ft^2)</value>
          <display_name>Floor Area, Attic (ft^2)</display_name>
        </choice>
        <choice>
          <value>Floor Area, Lighting (ft^2)</value>
          <display_name>Floor Area, Lighting (ft^2)</display_name>
        </choice>
        <choice>
          <value>Roof Area (ft^2)</value>
          <display_name>Roof Area (ft^2)</display_name>
        </choice>
        <choice>
          <value>Window Area (ft^2)</value>
          <display_name>Window Area (ft^2)</display_name>
        </choice>
        <choice>
          <value>Door Area (ft^2)</value>
          <display_name>Door Area (ft^2)</display_name>
        </choice>
        <choice>
          <value>Duct Unconditioned Surface Area (ft^2)</value>
          <display_name>Duct Unconditioned Surface Area (ft^2)</display_name>
        </choice>
        <choice>
          <value>Size, Heating System (kBtu/h)</value>
          <display_name>Size, Heating System (kBtu/h)</display_name>
        </choice>
        <choice>
          <value>Size, Secondary Heating System (kBtu/h)</value>
          <display_name>Size, Secondary Heating System (kBtu/h)</display_name>
        </choice>
        <choice>
          <value>Size, Heat Pump Backup (kBtu/h)</value>
          <display_name>Size, Heat Pump Backup (kBtu/h)</display_name>
        </choice>
        <choice>
          <value>Size, Cooling System (kBtu/h)</value>
          <display_name>Size, Cooling System (kBtu/h)</display_name>
        </choice>
        <choice>
          <value>Size, Water Heater (gal)</value>
          <display_name>Size, Water Heater (gal)</display_name>
        </choice>
        <choice>
          <value>Flow Rate, Mechanical Ventilation (cfm)</value>
          <display_name>Flow Rate, Mechanical Ventilation (cfm)</display_name>
        </choice>
        <choice>
          <value>Slab Perimeter, Exposed, Conditioned (ft)</value>
          <display_name>Slab Perimeter, Exposed, Conditioned (ft)</display_name>
        </choice>
        <choice>
          <value>Rim Joist Area, Above-Grade, Exterior (ft^2)</value>
          <display_name>Rim Joist Area, Above-Grade, Exterior (ft^2)</display_name>
        </choice>
      </choices>
    </argument>
    <argument>
      <name>option_5_lifetime</name>
      <display_name>Option 5 Lifetime</display_name>
      <description>The option lifetime.</description>
      <type>Double</type>
      <units>years</units>
      <required>false</required>
      <model_dependent>false</model_dependent>
    </argument>
    <argument>
      <name>option_6</name>
      <display_name>Option 6</display_name>
      <description>Specify the parameter|option as found in resources\options_lookup.tsv.</description>
      <type>String</type>
      <required>false</required>
      <model_dependent>false</model_dependent>
    </argument>
    <argument>
      <name>option_6_apply_logic</name>
      <display_name>Option 6 Apply Logic</display_name>
      <description>Logic that specifies if the Option 6 upgrade will apply based on the existing building's options. Specify one or more parameter|option as found in resources\options_lookup.tsv. When multiple are included, they must be separated by '||' for OR and '&amp;&amp;' for AND, and using parentheses as appropriate. Prefix an option with '!' for not.</description>
      <type>String</type>
      <required>false</required>
      <model_dependent>false</model_dependent>
    </argument>
    <argument>
      <name>option_6_cost_1_value</name>
      <display_name>Option 6 Cost 1 Value</display_name>
      <description>Total option 6 cost is the sum of all: (Cost N Value) x (Cost N Multiplier).</description>
      <type>Double</type>
      <units>$</units>
      <required>false</required>
      <model_dependent>false</model_dependent>
    </argument>
    <argument>
      <name>option_6_cost_1_multiplier</name>
      <display_name>Option 6 Cost 1 Multiplier</display_name>
      <description>Total option 6 cost is the sum of all: (Cost N Value) x (Cost N Multiplier).</description>
      <type>Choice</type>
      <required>false</required>
      <model_dependent>false</model_dependent>
      <default_value></default_value>
      <choices>
        <choice>
          <value></value>
          <display_name></display_name>
        </choice>
        <choice>
          <value>Fixed (1)</value>
          <display_name>Fixed (1)</display_name>
        </choice>
        <choice>
          <value>Wall Area, Above-Grade, Conditioned (ft^2)</value>
          <display_name>Wall Area, Above-Grade, Conditioned (ft^2)</display_name>
        </choice>
        <choice>
          <value>Wall Area, Above-Grade, Exterior (ft^2)</value>
          <display_name>Wall Area, Above-Grade, Exterior (ft^2)</display_name>
        </choice>
        <choice>
          <value>Wall Area, Below-Grade (ft^2)</value>
          <display_name>Wall Area, Below-Grade (ft^2)</display_name>
        </choice>
        <choice>
          <value>Floor Area, Conditioned (ft^2)</value>
          <display_name>Floor Area, Conditioned (ft^2)</display_name>
        </choice>
        <choice>
          <value>Floor Area, Attic (ft^2)</value>
          <display_name>Floor Area, Attic (ft^2)</display_name>
        </choice>
        <choice>
          <value>Floor Area, Lighting (ft^2)</value>
          <display_name>Floor Area, Lighting (ft^2)</display_name>
        </choice>
        <choice>
          <value>Roof Area (ft^2)</value>
          <display_name>Roof Area (ft^2)</display_name>
        </choice>
        <choice>
          <value>Window Area (ft^2)</value>
          <display_name>Window Area (ft^2)</display_name>
        </choice>
        <choice>
          <value>Door Area (ft^2)</value>
          <display_name>Door Area (ft^2)</display_name>
        </choice>
        <choice>
          <value>Duct Unconditioned Surface Area (ft^2)</value>
          <display_name>Duct Unconditioned Surface Area (ft^2)</display_name>
        </choice>
        <choice>
          <value>Size, Heating System (kBtu/h)</value>
          <display_name>Size, Heating System (kBtu/h)</display_name>
        </choice>
        <choice>
          <value>Size, Secondary Heating System (kBtu/h)</value>
          <display_name>Size, Secondary Heating System (kBtu/h)</display_name>
        </choice>
        <choice>
          <value>Size, Heat Pump Backup (kBtu/h)</value>
          <display_name>Size, Heat Pump Backup (kBtu/h)</display_name>
        </choice>
        <choice>
          <value>Size, Cooling System (kBtu/h)</value>
          <display_name>Size, Cooling System (kBtu/h)</display_name>
        </choice>
        <choice>
          <value>Size, Water Heater (gal)</value>
          <display_name>Size, Water Heater (gal)</display_name>
        </choice>
        <choice>
          <value>Flow Rate, Mechanical Ventilation (cfm)</value>
          <display_name>Flow Rate, Mechanical Ventilation (cfm)</display_name>
        </choice>
        <choice>
          <value>Slab Perimeter, Exposed, Conditioned (ft)</value>
          <display_name>Slab Perimeter, Exposed, Conditioned (ft)</display_name>
        </choice>
        <choice>
          <value>Rim Joist Area, Above-Grade, Exterior (ft^2)</value>
          <display_name>Rim Joist Area, Above-Grade, Exterior (ft^2)</display_name>
        </choice>
      </choices>
    </argument>
    <argument>
      <name>option_6_cost_2_value</name>
      <display_name>Option 6 Cost 2 Value</display_name>
      <description>Total option 6 cost is the sum of all: (Cost N Value) x (Cost N Multiplier).</description>
      <type>Double</type>
      <units>$</units>
      <required>false</required>
      <model_dependent>false</model_dependent>
    </argument>
    <argument>
      <name>option_6_cost_2_multiplier</name>
      <display_name>Option 6 Cost 2 Multiplier</display_name>
      <description>Total option 6 cost is the sum of all: (Cost N Value) x (Cost N Multiplier).</description>
      <type>Choice</type>
      <required>false</required>
      <model_dependent>false</model_dependent>
      <default_value></default_value>
      <choices>
        <choice>
          <value></value>
          <display_name></display_name>
        </choice>
        <choice>
          <value>Fixed (1)</value>
          <display_name>Fixed (1)</display_name>
        </choice>
        <choice>
          <value>Wall Area, Above-Grade, Conditioned (ft^2)</value>
          <display_name>Wall Area, Above-Grade, Conditioned (ft^2)</display_name>
        </choice>
        <choice>
          <value>Wall Area, Above-Grade, Exterior (ft^2)</value>
          <display_name>Wall Area, Above-Grade, Exterior (ft^2)</display_name>
        </choice>
        <choice>
          <value>Wall Area, Below-Grade (ft^2)</value>
          <display_name>Wall Area, Below-Grade (ft^2)</display_name>
        </choice>
        <choice>
          <value>Floor Area, Conditioned (ft^2)</value>
          <display_name>Floor Area, Conditioned (ft^2)</display_name>
        </choice>
        <choice>
          <value>Floor Area, Attic (ft^2)</value>
          <display_name>Floor Area, Attic (ft^2)</display_name>
        </choice>
        <choice>
          <value>Floor Area, Lighting (ft^2)</value>
          <display_name>Floor Area, Lighting (ft^2)</display_name>
        </choice>
        <choice>
          <value>Roof Area (ft^2)</value>
          <display_name>Roof Area (ft^2)</display_name>
        </choice>
        <choice>
          <value>Window Area (ft^2)</value>
          <display_name>Window Area (ft^2)</display_name>
        </choice>
        <choice>
          <value>Door Area (ft^2)</value>
          <display_name>Door Area (ft^2)</display_name>
        </choice>
        <choice>
          <value>Duct Unconditioned Surface Area (ft^2)</value>
          <display_name>Duct Unconditioned Surface Area (ft^2)</display_name>
        </choice>
        <choice>
          <value>Size, Heating System (kBtu/h)</value>
          <display_name>Size, Heating System (kBtu/h)</display_name>
        </choice>
        <choice>
          <value>Size, Secondary Heating System (kBtu/h)</value>
          <display_name>Size, Secondary Heating System (kBtu/h)</display_name>
        </choice>
        <choice>
          <value>Size, Heat Pump Backup (kBtu/h)</value>
          <display_name>Size, Heat Pump Backup (kBtu/h)</display_name>
        </choice>
        <choice>
          <value>Size, Cooling System (kBtu/h)</value>
          <display_name>Size, Cooling System (kBtu/h)</display_name>
        </choice>
        <choice>
          <value>Size, Water Heater (gal)</value>
          <display_name>Size, Water Heater (gal)</display_name>
        </choice>
        <choice>
          <value>Flow Rate, Mechanical Ventilation (cfm)</value>
          <display_name>Flow Rate, Mechanical Ventilation (cfm)</display_name>
        </choice>
        <choice>
          <value>Slab Perimeter, Exposed, Conditioned (ft)</value>
          <display_name>Slab Perimeter, Exposed, Conditioned (ft)</display_name>
        </choice>
        <choice>
          <value>Rim Joist Area, Above-Grade, Exterior (ft^2)</value>
          <display_name>Rim Joist Area, Above-Grade, Exterior (ft^2)</display_name>
        </choice>
      </choices>
    </argument>
    <argument>
      <name>option_6_lifetime</name>
      <display_name>Option 6 Lifetime</display_name>
      <description>The option lifetime.</description>
      <type>Double</type>
      <units>years</units>
      <required>false</required>
      <model_dependent>false</model_dependent>
    </argument>
    <argument>
      <name>option_7</name>
      <display_name>Option 7</display_name>
      <description>Specify the parameter|option as found in resources\options_lookup.tsv.</description>
      <type>String</type>
      <required>false</required>
      <model_dependent>false</model_dependent>
    </argument>
    <argument>
      <name>option_7_apply_logic</name>
      <display_name>Option 7 Apply Logic</display_name>
      <description>Logic that specifies if the Option 7 upgrade will apply based on the existing building's options. Specify one or more parameter|option as found in resources\options_lookup.tsv. When multiple are included, they must be separated by '||' for OR and '&amp;&amp;' for AND, and using parentheses as appropriate. Prefix an option with '!' for not.</description>
      <type>String</type>
      <required>false</required>
      <model_dependent>false</model_dependent>
    </argument>
    <argument>
      <name>option_7_cost_1_value</name>
      <display_name>Option 7 Cost 1 Value</display_name>
      <description>Total option 7 cost is the sum of all: (Cost N Value) x (Cost N Multiplier).</description>
      <type>Double</type>
      <units>$</units>
      <required>false</required>
      <model_dependent>false</model_dependent>
    </argument>
    <argument>
      <name>option_7_cost_1_multiplier</name>
      <display_name>Option 7 Cost 1 Multiplier</display_name>
      <description>Total option 7 cost is the sum of all: (Cost N Value) x (Cost N Multiplier).</description>
      <type>Choice</type>
      <required>false</required>
      <model_dependent>false</model_dependent>
      <default_value></default_value>
      <choices>
        <choice>
          <value></value>
          <display_name></display_name>
        </choice>
        <choice>
          <value>Fixed (1)</value>
          <display_name>Fixed (1)</display_name>
        </choice>
        <choice>
          <value>Wall Area, Above-Grade, Conditioned (ft^2)</value>
          <display_name>Wall Area, Above-Grade, Conditioned (ft^2)</display_name>
        </choice>
        <choice>
          <value>Wall Area, Above-Grade, Exterior (ft^2)</value>
          <display_name>Wall Area, Above-Grade, Exterior (ft^2)</display_name>
        </choice>
        <choice>
          <value>Wall Area, Below-Grade (ft^2)</value>
          <display_name>Wall Area, Below-Grade (ft^2)</display_name>
        </choice>
        <choice>
          <value>Floor Area, Conditioned (ft^2)</value>
          <display_name>Floor Area, Conditioned (ft^2)</display_name>
        </choice>
        <choice>
          <value>Floor Area, Attic (ft^2)</value>
          <display_name>Floor Area, Attic (ft^2)</display_name>
        </choice>
        <choice>
          <value>Floor Area, Lighting (ft^2)</value>
          <display_name>Floor Area, Lighting (ft^2)</display_name>
        </choice>
        <choice>
          <value>Roof Area (ft^2)</value>
          <display_name>Roof Area (ft^2)</display_name>
        </choice>
        <choice>
          <value>Window Area (ft^2)</value>
          <display_name>Window Area (ft^2)</display_name>
        </choice>
        <choice>
          <value>Door Area (ft^2)</value>
          <display_name>Door Area (ft^2)</display_name>
        </choice>
        <choice>
          <value>Duct Unconditioned Surface Area (ft^2)</value>
          <display_name>Duct Unconditioned Surface Area (ft^2)</display_name>
        </choice>
        <choice>
          <value>Size, Heating System (kBtu/h)</value>
          <display_name>Size, Heating System (kBtu/h)</display_name>
        </choice>
        <choice>
          <value>Size, Secondary Heating System (kBtu/h)</value>
          <display_name>Size, Secondary Heating System (kBtu/h)</display_name>
        </choice>
        <choice>
          <value>Size, Heat Pump Backup (kBtu/h)</value>
          <display_name>Size, Heat Pump Backup (kBtu/h)</display_name>
        </choice>
        <choice>
          <value>Size, Cooling System (kBtu/h)</value>
          <display_name>Size, Cooling System (kBtu/h)</display_name>
        </choice>
        <choice>
          <value>Size, Water Heater (gal)</value>
          <display_name>Size, Water Heater (gal)</display_name>
        </choice>
        <choice>
          <value>Flow Rate, Mechanical Ventilation (cfm)</value>
          <display_name>Flow Rate, Mechanical Ventilation (cfm)</display_name>
        </choice>
        <choice>
          <value>Slab Perimeter, Exposed, Conditioned (ft)</value>
          <display_name>Slab Perimeter, Exposed, Conditioned (ft)</display_name>
        </choice>
        <choice>
          <value>Rim Joist Area, Above-Grade, Exterior (ft^2)</value>
          <display_name>Rim Joist Area, Above-Grade, Exterior (ft^2)</display_name>
        </choice>
      </choices>
    </argument>
    <argument>
      <name>option_7_cost_2_value</name>
      <display_name>Option 7 Cost 2 Value</display_name>
      <description>Total option 7 cost is the sum of all: (Cost N Value) x (Cost N Multiplier).</description>
      <type>Double</type>
      <units>$</units>
      <required>false</required>
      <model_dependent>false</model_dependent>
    </argument>
    <argument>
      <name>option_7_cost_2_multiplier</name>
      <display_name>Option 7 Cost 2 Multiplier</display_name>
      <description>Total option 7 cost is the sum of all: (Cost N Value) x (Cost N Multiplier).</description>
      <type>Choice</type>
      <required>false</required>
      <model_dependent>false</model_dependent>
      <default_value></default_value>
      <choices>
        <choice>
          <value></value>
          <display_name></display_name>
        </choice>
        <choice>
          <value>Fixed (1)</value>
          <display_name>Fixed (1)</display_name>
        </choice>
        <choice>
          <value>Wall Area, Above-Grade, Conditioned (ft^2)</value>
          <display_name>Wall Area, Above-Grade, Conditioned (ft^2)</display_name>
        </choice>
        <choice>
          <value>Wall Area, Above-Grade, Exterior (ft^2)</value>
          <display_name>Wall Area, Above-Grade, Exterior (ft^2)</display_name>
        </choice>
        <choice>
          <value>Wall Area, Below-Grade (ft^2)</value>
          <display_name>Wall Area, Below-Grade (ft^2)</display_name>
        </choice>
        <choice>
          <value>Floor Area, Conditioned (ft^2)</value>
          <display_name>Floor Area, Conditioned (ft^2)</display_name>
        </choice>
        <choice>
          <value>Floor Area, Attic (ft^2)</value>
          <display_name>Floor Area, Attic (ft^2)</display_name>
        </choice>
        <choice>
          <value>Floor Area, Lighting (ft^2)</value>
          <display_name>Floor Area, Lighting (ft^2)</display_name>
        </choice>
        <choice>
          <value>Roof Area (ft^2)</value>
          <display_name>Roof Area (ft^2)</display_name>
        </choice>
        <choice>
          <value>Window Area (ft^2)</value>
          <display_name>Window Area (ft^2)</display_name>
        </choice>
        <choice>
          <value>Door Area (ft^2)</value>
          <display_name>Door Area (ft^2)</display_name>
        </choice>
        <choice>
          <value>Duct Unconditioned Surface Area (ft^2)</value>
          <display_name>Duct Unconditioned Surface Area (ft^2)</display_name>
        </choice>
        <choice>
          <value>Size, Heating System (kBtu/h)</value>
          <display_name>Size, Heating System (kBtu/h)</display_name>
        </choice>
        <choice>
          <value>Size, Secondary Heating System (kBtu/h)</value>
          <display_name>Size, Secondary Heating System (kBtu/h)</display_name>
        </choice>
        <choice>
          <value>Size, Heat Pump Backup (kBtu/h)</value>
          <display_name>Size, Heat Pump Backup (kBtu/h)</display_name>
        </choice>
        <choice>
          <value>Size, Cooling System (kBtu/h)</value>
          <display_name>Size, Cooling System (kBtu/h)</display_name>
        </choice>
        <choice>
          <value>Size, Water Heater (gal)</value>
          <display_name>Size, Water Heater (gal)</display_name>
        </choice>
        <choice>
          <value>Flow Rate, Mechanical Ventilation (cfm)</value>
          <display_name>Flow Rate, Mechanical Ventilation (cfm)</display_name>
        </choice>
        <choice>
          <value>Slab Perimeter, Exposed, Conditioned (ft)</value>
          <display_name>Slab Perimeter, Exposed, Conditioned (ft)</display_name>
        </choice>
        <choice>
          <value>Rim Joist Area, Above-Grade, Exterior (ft^2)</value>
          <display_name>Rim Joist Area, Above-Grade, Exterior (ft^2)</display_name>
        </choice>
      </choices>
    </argument>
    <argument>
      <name>option_7_lifetime</name>
      <display_name>Option 7 Lifetime</display_name>
      <description>The option lifetime.</description>
      <type>Double</type>
      <units>years</units>
      <required>false</required>
      <model_dependent>false</model_dependent>
    </argument>
    <argument>
      <name>option_8</name>
      <display_name>Option 8</display_name>
      <description>Specify the parameter|option as found in resources\options_lookup.tsv.</description>
      <type>String</type>
      <required>false</required>
      <model_dependent>false</model_dependent>
    </argument>
    <argument>
      <name>option_8_apply_logic</name>
      <display_name>Option 8 Apply Logic</display_name>
      <description>Logic that specifies if the Option 8 upgrade will apply based on the existing building's options. Specify one or more parameter|option as found in resources\options_lookup.tsv. When multiple are included, they must be separated by '||' for OR and '&amp;&amp;' for AND, and using parentheses as appropriate. Prefix an option with '!' for not.</description>
      <type>String</type>
      <required>false</required>
      <model_dependent>false</model_dependent>
    </argument>
    <argument>
      <name>option_8_cost_1_value</name>
      <display_name>Option 8 Cost 1 Value</display_name>
      <description>Total option 8 cost is the sum of all: (Cost N Value) x (Cost N Multiplier).</description>
      <type>Double</type>
      <units>$</units>
      <required>false</required>
      <model_dependent>false</model_dependent>
    </argument>
    <argument>
      <name>option_8_cost_1_multiplier</name>
      <display_name>Option 8 Cost 1 Multiplier</display_name>
      <description>Total option 8 cost is the sum of all: (Cost N Value) x (Cost N Multiplier).</description>
      <type>Choice</type>
      <required>false</required>
      <model_dependent>false</model_dependent>
      <default_value></default_value>
      <choices>
        <choice>
          <value></value>
          <display_name></display_name>
        </choice>
        <choice>
          <value>Fixed (1)</value>
          <display_name>Fixed (1)</display_name>
        </choice>
        <choice>
          <value>Wall Area, Above-Grade, Conditioned (ft^2)</value>
          <display_name>Wall Area, Above-Grade, Conditioned (ft^2)</display_name>
        </choice>
        <choice>
          <value>Wall Area, Above-Grade, Exterior (ft^2)</value>
          <display_name>Wall Area, Above-Grade, Exterior (ft^2)</display_name>
        </choice>
        <choice>
          <value>Wall Area, Below-Grade (ft^2)</value>
          <display_name>Wall Area, Below-Grade (ft^2)</display_name>
        </choice>
        <choice>
          <value>Floor Area, Conditioned (ft^2)</value>
          <display_name>Floor Area, Conditioned (ft^2)</display_name>
        </choice>
        <choice>
          <value>Floor Area, Attic (ft^2)</value>
          <display_name>Floor Area, Attic (ft^2)</display_name>
        </choice>
        <choice>
          <value>Floor Area, Lighting (ft^2)</value>
          <display_name>Floor Area, Lighting (ft^2)</display_name>
        </choice>
        <choice>
          <value>Roof Area (ft^2)</value>
          <display_name>Roof Area (ft^2)</display_name>
        </choice>
        <choice>
          <value>Window Area (ft^2)</value>
          <display_name>Window Area (ft^2)</display_name>
        </choice>
        <choice>
          <value>Door Area (ft^2)</value>
          <display_name>Door Area (ft^2)</display_name>
        </choice>
        <choice>
          <value>Duct Unconditioned Surface Area (ft^2)</value>
          <display_name>Duct Unconditioned Surface Area (ft^2)</display_name>
        </choice>
        <choice>
          <value>Size, Heating System (kBtu/h)</value>
          <display_name>Size, Heating System (kBtu/h)</display_name>
        </choice>
        <choice>
          <value>Size, Secondary Heating System (kBtu/h)</value>
          <display_name>Size, Secondary Heating System (kBtu/h)</display_name>
        </choice>
        <choice>
          <value>Size, Heat Pump Backup (kBtu/h)</value>
          <display_name>Size, Heat Pump Backup (kBtu/h)</display_name>
        </choice>
        <choice>
          <value>Size, Cooling System (kBtu/h)</value>
          <display_name>Size, Cooling System (kBtu/h)</display_name>
        </choice>
        <choice>
          <value>Size, Water Heater (gal)</value>
          <display_name>Size, Water Heater (gal)</display_name>
        </choice>
        <choice>
          <value>Flow Rate, Mechanical Ventilation (cfm)</value>
          <display_name>Flow Rate, Mechanical Ventilation (cfm)</display_name>
        </choice>
        <choice>
          <value>Slab Perimeter, Exposed, Conditioned (ft)</value>
          <display_name>Slab Perimeter, Exposed, Conditioned (ft)</display_name>
        </choice>
        <choice>
          <value>Rim Joist Area, Above-Grade, Exterior (ft^2)</value>
          <display_name>Rim Joist Area, Above-Grade, Exterior (ft^2)</display_name>
        </choice>
      </choices>
    </argument>
    <argument>
      <name>option_8_cost_2_value</name>
      <display_name>Option 8 Cost 2 Value</display_name>
      <description>Total option 8 cost is the sum of all: (Cost N Value) x (Cost N Multiplier).</description>
      <type>Double</type>
      <units>$</units>
      <required>false</required>
      <model_dependent>false</model_dependent>
    </argument>
    <argument>
      <name>option_8_cost_2_multiplier</name>
      <display_name>Option 8 Cost 2 Multiplier</display_name>
      <description>Total option 8 cost is the sum of all: (Cost N Value) x (Cost N Multiplier).</description>
      <type>Choice</type>
      <required>false</required>
      <model_dependent>false</model_dependent>
      <default_value></default_value>
      <choices>
        <choice>
          <value></value>
          <display_name></display_name>
        </choice>
        <choice>
          <value>Fixed (1)</value>
          <display_name>Fixed (1)</display_name>
        </choice>
        <choice>
          <value>Wall Area, Above-Grade, Conditioned (ft^2)</value>
          <display_name>Wall Area, Above-Grade, Conditioned (ft^2)</display_name>
        </choice>
        <choice>
          <value>Wall Area, Above-Grade, Exterior (ft^2)</value>
          <display_name>Wall Area, Above-Grade, Exterior (ft^2)</display_name>
        </choice>
        <choice>
          <value>Wall Area, Below-Grade (ft^2)</value>
          <display_name>Wall Area, Below-Grade (ft^2)</display_name>
        </choice>
        <choice>
          <value>Floor Area, Conditioned (ft^2)</value>
          <display_name>Floor Area, Conditioned (ft^2)</display_name>
        </choice>
        <choice>
          <value>Floor Area, Attic (ft^2)</value>
          <display_name>Floor Area, Attic (ft^2)</display_name>
        </choice>
        <choice>
          <value>Floor Area, Lighting (ft^2)</value>
          <display_name>Floor Area, Lighting (ft^2)</display_name>
        </choice>
        <choice>
          <value>Roof Area (ft^2)</value>
          <display_name>Roof Area (ft^2)</display_name>
        </choice>
        <choice>
          <value>Window Area (ft^2)</value>
          <display_name>Window Area (ft^2)</display_name>
        </choice>
        <choice>
          <value>Door Area (ft^2)</value>
          <display_name>Door Area (ft^2)</display_name>
        </choice>
        <choice>
          <value>Duct Unconditioned Surface Area (ft^2)</value>
          <display_name>Duct Unconditioned Surface Area (ft^2)</display_name>
        </choice>
        <choice>
          <value>Size, Heating System (kBtu/h)</value>
          <display_name>Size, Heating System (kBtu/h)</display_name>
        </choice>
        <choice>
          <value>Size, Secondary Heating System (kBtu/h)</value>
          <display_name>Size, Secondary Heating System (kBtu/h)</display_name>
        </choice>
        <choice>
          <value>Size, Heat Pump Backup (kBtu/h)</value>
          <display_name>Size, Heat Pump Backup (kBtu/h)</display_name>
        </choice>
        <choice>
          <value>Size, Cooling System (kBtu/h)</value>
          <display_name>Size, Cooling System (kBtu/h)</display_name>
        </choice>
        <choice>
          <value>Size, Water Heater (gal)</value>
          <display_name>Size, Water Heater (gal)</display_name>
        </choice>
        <choice>
          <value>Flow Rate, Mechanical Ventilation (cfm)</value>
          <display_name>Flow Rate, Mechanical Ventilation (cfm)</display_name>
        </choice>
        <choice>
          <value>Slab Perimeter, Exposed, Conditioned (ft)</value>
          <display_name>Slab Perimeter, Exposed, Conditioned (ft)</display_name>
        </choice>
        <choice>
          <value>Rim Joist Area, Above-Grade, Exterior (ft^2)</value>
          <display_name>Rim Joist Area, Above-Grade, Exterior (ft^2)</display_name>
        </choice>
      </choices>
    </argument>
    <argument>
      <name>option_8_lifetime</name>
      <display_name>Option 8 Lifetime</display_name>
      <description>The option lifetime.</description>
      <type>Double</type>
      <units>years</units>
      <required>false</required>
      <model_dependent>false</model_dependent>
    </argument>
    <argument>
      <name>option_9</name>
      <display_name>Option 9</display_name>
      <description>Specify the parameter|option as found in resources\options_lookup.tsv.</description>
      <type>String</type>
      <required>false</required>
      <model_dependent>false</model_dependent>
    </argument>
    <argument>
      <name>option_9_apply_logic</name>
      <display_name>Option 9 Apply Logic</display_name>
      <description>Logic that specifies if the Option 9 upgrade will apply based on the existing building's options. Specify one or more parameter|option as found in resources\options_lookup.tsv. When multiple are included, they must be separated by '||' for OR and '&amp;&amp;' for AND, and using parentheses as appropriate. Prefix an option with '!' for not.</description>
      <type>String</type>
      <required>false</required>
      <model_dependent>false</model_dependent>
    </argument>
    <argument>
      <name>option_9_cost_1_value</name>
      <display_name>Option 9 Cost 1 Value</display_name>
      <description>Total option 9 cost is the sum of all: (Cost N Value) x (Cost N Multiplier).</description>
      <type>Double</type>
      <units>$</units>
      <required>false</required>
      <model_dependent>false</model_dependent>
    </argument>
    <argument>
      <name>option_9_cost_1_multiplier</name>
      <display_name>Option 9 Cost 1 Multiplier</display_name>
      <description>Total option 9 cost is the sum of all: (Cost N Value) x (Cost N Multiplier).</description>
      <type>Choice</type>
      <required>false</required>
      <model_dependent>false</model_dependent>
      <default_value></default_value>
      <choices>
        <choice>
          <value></value>
          <display_name></display_name>
        </choice>
        <choice>
          <value>Fixed (1)</value>
          <display_name>Fixed (1)</display_name>
        </choice>
        <choice>
          <value>Wall Area, Above-Grade, Conditioned (ft^2)</value>
          <display_name>Wall Area, Above-Grade, Conditioned (ft^2)</display_name>
        </choice>
        <choice>
          <value>Wall Area, Above-Grade, Exterior (ft^2)</value>
          <display_name>Wall Area, Above-Grade, Exterior (ft^2)</display_name>
        </choice>
        <choice>
          <value>Wall Area, Below-Grade (ft^2)</value>
          <display_name>Wall Area, Below-Grade (ft^2)</display_name>
        </choice>
        <choice>
          <value>Floor Area, Conditioned (ft^2)</value>
          <display_name>Floor Area, Conditioned (ft^2)</display_name>
        </choice>
        <choice>
          <value>Floor Area, Attic (ft^2)</value>
          <display_name>Floor Area, Attic (ft^2)</display_name>
        </choice>
        <choice>
          <value>Floor Area, Lighting (ft^2)</value>
          <display_name>Floor Area, Lighting (ft^2)</display_name>
        </choice>
        <choice>
          <value>Roof Area (ft^2)</value>
          <display_name>Roof Area (ft^2)</display_name>
        </choice>
        <choice>
          <value>Window Area (ft^2)</value>
          <display_name>Window Area (ft^2)</display_name>
        </choice>
        <choice>
          <value>Door Area (ft^2)</value>
          <display_name>Door Area (ft^2)</display_name>
        </choice>
        <choice>
          <value>Duct Unconditioned Surface Area (ft^2)</value>
          <display_name>Duct Unconditioned Surface Area (ft^2)</display_name>
        </choice>
        <choice>
          <value>Size, Heating System (kBtu/h)</value>
          <display_name>Size, Heating System (kBtu/h)</display_name>
        </choice>
        <choice>
          <value>Size, Secondary Heating System (kBtu/h)</value>
          <display_name>Size, Secondary Heating System (kBtu/h)</display_name>
        </choice>
        <choice>
          <value>Size, Heat Pump Backup (kBtu/h)</value>
          <display_name>Size, Heat Pump Backup (kBtu/h)</display_name>
        </choice>
        <choice>
          <value>Size, Cooling System (kBtu/h)</value>
          <display_name>Size, Cooling System (kBtu/h)</display_name>
        </choice>
        <choice>
          <value>Size, Water Heater (gal)</value>
          <display_name>Size, Water Heater (gal)</display_name>
        </choice>
        <choice>
          <value>Flow Rate, Mechanical Ventilation (cfm)</value>
          <display_name>Flow Rate, Mechanical Ventilation (cfm)</display_name>
        </choice>
        <choice>
          <value>Slab Perimeter, Exposed, Conditioned (ft)</value>
          <display_name>Slab Perimeter, Exposed, Conditioned (ft)</display_name>
        </choice>
        <choice>
          <value>Rim Joist Area, Above-Grade, Exterior (ft^2)</value>
          <display_name>Rim Joist Area, Above-Grade, Exterior (ft^2)</display_name>
        </choice>
      </choices>
    </argument>
    <argument>
      <name>option_9_cost_2_value</name>
      <display_name>Option 9 Cost 2 Value</display_name>
      <description>Total option 9 cost is the sum of all: (Cost N Value) x (Cost N Multiplier).</description>
      <type>Double</type>
      <units>$</units>
      <required>false</required>
      <model_dependent>false</model_dependent>
    </argument>
    <argument>
      <name>option_9_cost_2_multiplier</name>
      <display_name>Option 9 Cost 2 Multiplier</display_name>
      <description>Total option 9 cost is the sum of all: (Cost N Value) x (Cost N Multiplier).</description>
      <type>Choice</type>
      <required>false</required>
      <model_dependent>false</model_dependent>
      <default_value></default_value>
      <choices>
        <choice>
          <value></value>
          <display_name></display_name>
        </choice>
        <choice>
          <value>Fixed (1)</value>
          <display_name>Fixed (1)</display_name>
        </choice>
        <choice>
          <value>Wall Area, Above-Grade, Conditioned (ft^2)</value>
          <display_name>Wall Area, Above-Grade, Conditioned (ft^2)</display_name>
        </choice>
        <choice>
          <value>Wall Area, Above-Grade, Exterior (ft^2)</value>
          <display_name>Wall Area, Above-Grade, Exterior (ft^2)</display_name>
        </choice>
        <choice>
          <value>Wall Area, Below-Grade (ft^2)</value>
          <display_name>Wall Area, Below-Grade (ft^2)</display_name>
        </choice>
        <choice>
          <value>Floor Area, Conditioned (ft^2)</value>
          <display_name>Floor Area, Conditioned (ft^2)</display_name>
        </choice>
        <choice>
          <value>Floor Area, Attic (ft^2)</value>
          <display_name>Floor Area, Attic (ft^2)</display_name>
        </choice>
        <choice>
          <value>Floor Area, Lighting (ft^2)</value>
          <display_name>Floor Area, Lighting (ft^2)</display_name>
        </choice>
        <choice>
          <value>Roof Area (ft^2)</value>
          <display_name>Roof Area (ft^2)</display_name>
        </choice>
        <choice>
          <value>Window Area (ft^2)</value>
          <display_name>Window Area (ft^2)</display_name>
        </choice>
        <choice>
          <value>Door Area (ft^2)</value>
          <display_name>Door Area (ft^2)</display_name>
        </choice>
        <choice>
          <value>Duct Unconditioned Surface Area (ft^2)</value>
          <display_name>Duct Unconditioned Surface Area (ft^2)</display_name>
        </choice>
        <choice>
          <value>Size, Heating System (kBtu/h)</value>
          <display_name>Size, Heating System (kBtu/h)</display_name>
        </choice>
        <choice>
          <value>Size, Secondary Heating System (kBtu/h)</value>
          <display_name>Size, Secondary Heating System (kBtu/h)</display_name>
        </choice>
        <choice>
          <value>Size, Heat Pump Backup (kBtu/h)</value>
          <display_name>Size, Heat Pump Backup (kBtu/h)</display_name>
        </choice>
        <choice>
          <value>Size, Cooling System (kBtu/h)</value>
          <display_name>Size, Cooling System (kBtu/h)</display_name>
        </choice>
        <choice>
          <value>Size, Water Heater (gal)</value>
          <display_name>Size, Water Heater (gal)</display_name>
        </choice>
        <choice>
          <value>Flow Rate, Mechanical Ventilation (cfm)</value>
          <display_name>Flow Rate, Mechanical Ventilation (cfm)</display_name>
        </choice>
        <choice>
          <value>Slab Perimeter, Exposed, Conditioned (ft)</value>
          <display_name>Slab Perimeter, Exposed, Conditioned (ft)</display_name>
        </choice>
        <choice>
          <value>Rim Joist Area, Above-Grade, Exterior (ft^2)</value>
          <display_name>Rim Joist Area, Above-Grade, Exterior (ft^2)</display_name>
        </choice>
      </choices>
    </argument>
    <argument>
      <name>option_9_lifetime</name>
      <display_name>Option 9 Lifetime</display_name>
      <description>The option lifetime.</description>
      <type>Double</type>
      <units>years</units>
      <required>false</required>
      <model_dependent>false</model_dependent>
    </argument>
    <argument>
      <name>option_10</name>
      <display_name>Option 10</display_name>
      <description>Specify the parameter|option as found in resources\options_lookup.tsv.</description>
      <type>String</type>
      <required>false</required>
      <model_dependent>false</model_dependent>
    </argument>
    <argument>
      <name>option_10_apply_logic</name>
      <display_name>Option 10 Apply Logic</display_name>
      <description>Logic that specifies if the Option 10 upgrade will apply based on the existing building's options. Specify one or more parameter|option as found in resources\options_lookup.tsv. When multiple are included, they must be separated by '||' for OR and '&amp;&amp;' for AND, and using parentheses as appropriate. Prefix an option with '!' for not.</description>
      <type>String</type>
      <required>false</required>
      <model_dependent>false</model_dependent>
    </argument>
    <argument>
      <name>option_10_cost_1_value</name>
      <display_name>Option 10 Cost 1 Value</display_name>
      <description>Total option 10 cost is the sum of all: (Cost N Value) x (Cost N Multiplier).</description>
      <type>Double</type>
      <units>$</units>
      <required>false</required>
      <model_dependent>false</model_dependent>
    </argument>
    <argument>
      <name>option_10_cost_1_multiplier</name>
      <display_name>Option 10 Cost 1 Multiplier</display_name>
      <description>Total option 10 cost is the sum of all: (Cost N Value) x (Cost N Multiplier).</description>
      <type>Choice</type>
      <required>false</required>
      <model_dependent>false</model_dependent>
      <default_value></default_value>
      <choices>
        <choice>
          <value></value>
          <display_name></display_name>
        </choice>
        <choice>
          <value>Fixed (1)</value>
          <display_name>Fixed (1)</display_name>
        </choice>
        <choice>
          <value>Wall Area, Above-Grade, Conditioned (ft^2)</value>
          <display_name>Wall Area, Above-Grade, Conditioned (ft^2)</display_name>
        </choice>
        <choice>
          <value>Wall Area, Above-Grade, Exterior (ft^2)</value>
          <display_name>Wall Area, Above-Grade, Exterior (ft^2)</display_name>
        </choice>
        <choice>
          <value>Wall Area, Below-Grade (ft^2)</value>
          <display_name>Wall Area, Below-Grade (ft^2)</display_name>
        </choice>
        <choice>
          <value>Floor Area, Conditioned (ft^2)</value>
          <display_name>Floor Area, Conditioned (ft^2)</display_name>
        </choice>
        <choice>
          <value>Floor Area, Attic (ft^2)</value>
          <display_name>Floor Area, Attic (ft^2)</display_name>
        </choice>
        <choice>
          <value>Floor Area, Lighting (ft^2)</value>
          <display_name>Floor Area, Lighting (ft^2)</display_name>
        </choice>
        <choice>
          <value>Roof Area (ft^2)</value>
          <display_name>Roof Area (ft^2)</display_name>
        </choice>
        <choice>
          <value>Window Area (ft^2)</value>
          <display_name>Window Area (ft^2)</display_name>
        </choice>
        <choice>
          <value>Door Area (ft^2)</value>
          <display_name>Door Area (ft^2)</display_name>
        </choice>
        <choice>
          <value>Duct Unconditioned Surface Area (ft^2)</value>
          <display_name>Duct Unconditioned Surface Area (ft^2)</display_name>
        </choice>
        <choice>
          <value>Size, Heating System (kBtu/h)</value>
          <display_name>Size, Heating System (kBtu/h)</display_name>
        </choice>
        <choice>
          <value>Size, Secondary Heating System (kBtu/h)</value>
          <display_name>Size, Secondary Heating System (kBtu/h)</display_name>
        </choice>
        <choice>
          <value>Size, Heat Pump Backup (kBtu/h)</value>
          <display_name>Size, Heat Pump Backup (kBtu/h)</display_name>
        </choice>
        <choice>
          <value>Size, Cooling System (kBtu/h)</value>
          <display_name>Size, Cooling System (kBtu/h)</display_name>
        </choice>
        <choice>
          <value>Size, Water Heater (gal)</value>
          <display_name>Size, Water Heater (gal)</display_name>
        </choice>
        <choice>
          <value>Flow Rate, Mechanical Ventilation (cfm)</value>
          <display_name>Flow Rate, Mechanical Ventilation (cfm)</display_name>
        </choice>
        <choice>
          <value>Slab Perimeter, Exposed, Conditioned (ft)</value>
          <display_name>Slab Perimeter, Exposed, Conditioned (ft)</display_name>
        </choice>
        <choice>
          <value>Rim Joist Area, Above-Grade, Exterior (ft^2)</value>
          <display_name>Rim Joist Area, Above-Grade, Exterior (ft^2)</display_name>
        </choice>
      </choices>
    </argument>
    <argument>
      <name>option_10_cost_2_value</name>
      <display_name>Option 10 Cost 2 Value</display_name>
      <description>Total option 10 cost is the sum of all: (Cost N Value) x (Cost N Multiplier).</description>
      <type>Double</type>
      <units>$</units>
      <required>false</required>
      <model_dependent>false</model_dependent>
    </argument>
    <argument>
      <name>option_10_cost_2_multiplier</name>
      <display_name>Option 10 Cost 2 Multiplier</display_name>
      <description>Total option 10 cost is the sum of all: (Cost N Value) x (Cost N Multiplier).</description>
      <type>Choice</type>
      <required>false</required>
      <model_dependent>false</model_dependent>
      <default_value></default_value>
      <choices>
        <choice>
          <value></value>
          <display_name></display_name>
        </choice>
        <choice>
          <value>Fixed (1)</value>
          <display_name>Fixed (1)</display_name>
        </choice>
        <choice>
          <value>Wall Area, Above-Grade, Conditioned (ft^2)</value>
          <display_name>Wall Area, Above-Grade, Conditioned (ft^2)</display_name>
        </choice>
        <choice>
          <value>Wall Area, Above-Grade, Exterior (ft^2)</value>
          <display_name>Wall Area, Above-Grade, Exterior (ft^2)</display_name>
        </choice>
        <choice>
          <value>Wall Area, Below-Grade (ft^2)</value>
          <display_name>Wall Area, Below-Grade (ft^2)</display_name>
        </choice>
        <choice>
          <value>Floor Area, Conditioned (ft^2)</value>
          <display_name>Floor Area, Conditioned (ft^2)</display_name>
        </choice>
        <choice>
          <value>Floor Area, Attic (ft^2)</value>
          <display_name>Floor Area, Attic (ft^2)</display_name>
        </choice>
        <choice>
          <value>Floor Area, Lighting (ft^2)</value>
          <display_name>Floor Area, Lighting (ft^2)</display_name>
        </choice>
        <choice>
          <value>Roof Area (ft^2)</value>
          <display_name>Roof Area (ft^2)</display_name>
        </choice>
        <choice>
          <value>Window Area (ft^2)</value>
          <display_name>Window Area (ft^2)</display_name>
        </choice>
        <choice>
          <value>Door Area (ft^2)</value>
          <display_name>Door Area (ft^2)</display_name>
        </choice>
        <choice>
          <value>Duct Unconditioned Surface Area (ft^2)</value>
          <display_name>Duct Unconditioned Surface Area (ft^2)</display_name>
        </choice>
        <choice>
          <value>Size, Heating System (kBtu/h)</value>
          <display_name>Size, Heating System (kBtu/h)</display_name>
        </choice>
        <choice>
          <value>Size, Secondary Heating System (kBtu/h)</value>
          <display_name>Size, Secondary Heating System (kBtu/h)</display_name>
        </choice>
        <choice>
          <value>Size, Heat Pump Backup (kBtu/h)</value>
          <display_name>Size, Heat Pump Backup (kBtu/h)</display_name>
        </choice>
        <choice>
          <value>Size, Cooling System (kBtu/h)</value>
          <display_name>Size, Cooling System (kBtu/h)</display_name>
        </choice>
        <choice>
          <value>Size, Water Heater (gal)</value>
          <display_name>Size, Water Heater (gal)</display_name>
        </choice>
        <choice>
          <value>Flow Rate, Mechanical Ventilation (cfm)</value>
          <display_name>Flow Rate, Mechanical Ventilation (cfm)</display_name>
        </choice>
        <choice>
          <value>Slab Perimeter, Exposed, Conditioned (ft)</value>
          <display_name>Slab Perimeter, Exposed, Conditioned (ft)</display_name>
        </choice>
        <choice>
          <value>Rim Joist Area, Above-Grade, Exterior (ft^2)</value>
          <display_name>Rim Joist Area, Above-Grade, Exterior (ft^2)</display_name>
        </choice>
      </choices>
    </argument>
    <argument>
      <name>option_10_lifetime</name>
      <display_name>Option 10 Lifetime</display_name>
      <description>The option lifetime.</description>
      <type>Double</type>
      <units>years</units>
      <required>false</required>
      <model_dependent>false</model_dependent>
    </argument>
    <argument>
      <name>option_11</name>
      <display_name>Option 11</display_name>
      <description>Specify the parameter|option as found in resources\options_lookup.tsv.</description>
      <type>String</type>
      <required>false</required>
      <model_dependent>false</model_dependent>
    </argument>
    <argument>
      <name>option_11_apply_logic</name>
      <display_name>Option 11 Apply Logic</display_name>
      <description>Logic that specifies if the Option 11 upgrade will apply based on the existing building's options. Specify one or more parameter|option as found in resources\options_lookup.tsv. When multiple are included, they must be separated by '||' for OR and '&amp;&amp;' for AND, and using parentheses as appropriate. Prefix an option with '!' for not.</description>
      <type>String</type>
      <required>false</required>
      <model_dependent>false</model_dependent>
    </argument>
    <argument>
      <name>option_11_cost_1_value</name>
      <display_name>Option 11 Cost 1 Value</display_name>
      <description>Total option 11 cost is the sum of all: (Cost N Value) x (Cost N Multiplier).</description>
      <type>Double</type>
      <units>$</units>
      <required>false</required>
      <model_dependent>false</model_dependent>
    </argument>
    <argument>
      <name>option_11_cost_1_multiplier</name>
      <display_name>Option 11 Cost 1 Multiplier</display_name>
      <description>Total option 11 cost is the sum of all: (Cost N Value) x (Cost N Multiplier).</description>
      <type>Choice</type>
      <required>false</required>
      <model_dependent>false</model_dependent>
      <default_value></default_value>
      <choices>
        <choice>
          <value></value>
          <display_name></display_name>
        </choice>
        <choice>
          <value>Fixed (1)</value>
          <display_name>Fixed (1)</display_name>
        </choice>
        <choice>
          <value>Wall Area, Above-Grade, Conditioned (ft^2)</value>
          <display_name>Wall Area, Above-Grade, Conditioned (ft^2)</display_name>
        </choice>
        <choice>
          <value>Wall Area, Above-Grade, Exterior (ft^2)</value>
          <display_name>Wall Area, Above-Grade, Exterior (ft^2)</display_name>
        </choice>
        <choice>
          <value>Wall Area, Below-Grade (ft^2)</value>
          <display_name>Wall Area, Below-Grade (ft^2)</display_name>
        </choice>
        <choice>
          <value>Floor Area, Conditioned (ft^2)</value>
          <display_name>Floor Area, Conditioned (ft^2)</display_name>
        </choice>
        <choice>
          <value>Floor Area, Attic (ft^2)</value>
          <display_name>Floor Area, Attic (ft^2)</display_name>
        </choice>
        <choice>
          <value>Floor Area, Lighting (ft^2)</value>
          <display_name>Floor Area, Lighting (ft^2)</display_name>
        </choice>
        <choice>
          <value>Roof Area (ft^2)</value>
          <display_name>Roof Area (ft^2)</display_name>
        </choice>
        <choice>
          <value>Window Area (ft^2)</value>
          <display_name>Window Area (ft^2)</display_name>
        </choice>
        <choice>
          <value>Door Area (ft^2)</value>
          <display_name>Door Area (ft^2)</display_name>
        </choice>
        <choice>
          <value>Duct Unconditioned Surface Area (ft^2)</value>
          <display_name>Duct Unconditioned Surface Area (ft^2)</display_name>
        </choice>
        <choice>
          <value>Size, Heating System (kBtu/h)</value>
          <display_name>Size, Heating System (kBtu/h)</display_name>
        </choice>
        <choice>
          <value>Size, Secondary Heating System (kBtu/h)</value>
          <display_name>Size, Secondary Heating System (kBtu/h)</display_name>
        </choice>
        <choice>
          <value>Size, Heat Pump Backup (kBtu/h)</value>
          <display_name>Size, Heat Pump Backup (kBtu/h)</display_name>
        </choice>
        <choice>
          <value>Size, Cooling System (kBtu/h)</value>
          <display_name>Size, Cooling System (kBtu/h)</display_name>
        </choice>
        <choice>
          <value>Size, Water Heater (gal)</value>
          <display_name>Size, Water Heater (gal)</display_name>
        </choice>
        <choice>
          <value>Flow Rate, Mechanical Ventilation (cfm)</value>
          <display_name>Flow Rate, Mechanical Ventilation (cfm)</display_name>
        </choice>
        <choice>
          <value>Slab Perimeter, Exposed, Conditioned (ft)</value>
          <display_name>Slab Perimeter, Exposed, Conditioned (ft)</display_name>
        </choice>
        <choice>
          <value>Rim Joist Area, Above-Grade, Exterior (ft^2)</value>
          <display_name>Rim Joist Area, Above-Grade, Exterior (ft^2)</display_name>
        </choice>
      </choices>
    </argument>
    <argument>
      <name>option_11_cost_2_value</name>
      <display_name>Option 11 Cost 2 Value</display_name>
      <description>Total option 11 cost is the sum of all: (Cost N Value) x (Cost N Multiplier).</description>
      <type>Double</type>
      <units>$</units>
      <required>false</required>
      <model_dependent>false</model_dependent>
    </argument>
    <argument>
      <name>option_11_cost_2_multiplier</name>
      <display_name>Option 11 Cost 2 Multiplier</display_name>
      <description>Total option 11 cost is the sum of all: (Cost N Value) x (Cost N Multiplier).</description>
      <type>Choice</type>
      <required>false</required>
      <model_dependent>false</model_dependent>
      <default_value></default_value>
      <choices>
        <choice>
          <value></value>
          <display_name></display_name>
        </choice>
        <choice>
          <value>Fixed (1)</value>
          <display_name>Fixed (1)</display_name>
        </choice>
        <choice>
          <value>Wall Area, Above-Grade, Conditioned (ft^2)</value>
          <display_name>Wall Area, Above-Grade, Conditioned (ft^2)</display_name>
        </choice>
        <choice>
          <value>Wall Area, Above-Grade, Exterior (ft^2)</value>
          <display_name>Wall Area, Above-Grade, Exterior (ft^2)</display_name>
        </choice>
        <choice>
          <value>Wall Area, Below-Grade (ft^2)</value>
          <display_name>Wall Area, Below-Grade (ft^2)</display_name>
        </choice>
        <choice>
          <value>Floor Area, Conditioned (ft^2)</value>
          <display_name>Floor Area, Conditioned (ft^2)</display_name>
        </choice>
        <choice>
          <value>Floor Area, Attic (ft^2)</value>
          <display_name>Floor Area, Attic (ft^2)</display_name>
        </choice>
        <choice>
          <value>Floor Area, Lighting (ft^2)</value>
          <display_name>Floor Area, Lighting (ft^2)</display_name>
        </choice>
        <choice>
          <value>Roof Area (ft^2)</value>
          <display_name>Roof Area (ft^2)</display_name>
        </choice>
        <choice>
          <value>Window Area (ft^2)</value>
          <display_name>Window Area (ft^2)</display_name>
        </choice>
        <choice>
          <value>Door Area (ft^2)</value>
          <display_name>Door Area (ft^2)</display_name>
        </choice>
        <choice>
          <value>Duct Unconditioned Surface Area (ft^2)</value>
          <display_name>Duct Unconditioned Surface Area (ft^2)</display_name>
        </choice>
        <choice>
          <value>Size, Heating System (kBtu/h)</value>
          <display_name>Size, Heating System (kBtu/h)</display_name>
        </choice>
        <choice>
          <value>Size, Secondary Heating System (kBtu/h)</value>
          <display_name>Size, Secondary Heating System (kBtu/h)</display_name>
        </choice>
        <choice>
          <value>Size, Heat Pump Backup (kBtu/h)</value>
          <display_name>Size, Heat Pump Backup (kBtu/h)</display_name>
        </choice>
        <choice>
          <value>Size, Cooling System (kBtu/h)</value>
          <display_name>Size, Cooling System (kBtu/h)</display_name>
        </choice>
        <choice>
          <value>Size, Water Heater (gal)</value>
          <display_name>Size, Water Heater (gal)</display_name>
        </choice>
        <choice>
          <value>Flow Rate, Mechanical Ventilation (cfm)</value>
          <display_name>Flow Rate, Mechanical Ventilation (cfm)</display_name>
        </choice>
        <choice>
          <value>Slab Perimeter, Exposed, Conditioned (ft)</value>
          <display_name>Slab Perimeter, Exposed, Conditioned (ft)</display_name>
        </choice>
        <choice>
          <value>Rim Joist Area, Above-Grade, Exterior (ft^2)</value>
          <display_name>Rim Joist Area, Above-Grade, Exterior (ft^2)</display_name>
        </choice>
      </choices>
    </argument>
    <argument>
      <name>option_11_lifetime</name>
      <display_name>Option 11 Lifetime</display_name>
      <description>The option lifetime.</description>
      <type>Double</type>
      <units>years</units>
      <required>false</required>
      <model_dependent>false</model_dependent>
    </argument>
    <argument>
      <name>option_12</name>
      <display_name>Option 12</display_name>
      <description>Specify the parameter|option as found in resources\options_lookup.tsv.</description>
      <type>String</type>
      <required>false</required>
      <model_dependent>false</model_dependent>
    </argument>
    <argument>
      <name>option_12_apply_logic</name>
      <display_name>Option 12 Apply Logic</display_name>
      <description>Logic that specifies if the Option 12 upgrade will apply based on the existing building's options. Specify one or more parameter|option as found in resources\options_lookup.tsv. When multiple are included, they must be separated by '||' for OR and '&amp;&amp;' for AND, and using parentheses as appropriate. Prefix an option with '!' for not.</description>
      <type>String</type>
      <required>false</required>
      <model_dependent>false</model_dependent>
    </argument>
    <argument>
      <name>option_12_cost_1_value</name>
      <display_name>Option 12 Cost 1 Value</display_name>
      <description>Total option 12 cost is the sum of all: (Cost N Value) x (Cost N Multiplier).</description>
      <type>Double</type>
      <units>$</units>
      <required>false</required>
      <model_dependent>false</model_dependent>
    </argument>
    <argument>
      <name>option_12_cost_1_multiplier</name>
      <display_name>Option 12 Cost 1 Multiplier</display_name>
      <description>Total option 12 cost is the sum of all: (Cost N Value) x (Cost N Multiplier).</description>
      <type>Choice</type>
      <required>false</required>
      <model_dependent>false</model_dependent>
      <default_value></default_value>
      <choices>
        <choice>
          <value></value>
          <display_name></display_name>
        </choice>
        <choice>
          <value>Fixed (1)</value>
          <display_name>Fixed (1)</display_name>
        </choice>
        <choice>
          <value>Wall Area, Above-Grade, Conditioned (ft^2)</value>
          <display_name>Wall Area, Above-Grade, Conditioned (ft^2)</display_name>
        </choice>
        <choice>
          <value>Wall Area, Above-Grade, Exterior (ft^2)</value>
          <display_name>Wall Area, Above-Grade, Exterior (ft^2)</display_name>
        </choice>
        <choice>
          <value>Wall Area, Below-Grade (ft^2)</value>
          <display_name>Wall Area, Below-Grade (ft^2)</display_name>
        </choice>
        <choice>
          <value>Floor Area, Conditioned (ft^2)</value>
          <display_name>Floor Area, Conditioned (ft^2)</display_name>
        </choice>
        <choice>
          <value>Floor Area, Attic (ft^2)</value>
          <display_name>Floor Area, Attic (ft^2)</display_name>
        </choice>
        <choice>
          <value>Floor Area, Lighting (ft^2)</value>
          <display_name>Floor Area, Lighting (ft^2)</display_name>
        </choice>
        <choice>
          <value>Roof Area (ft^2)</value>
          <display_name>Roof Area (ft^2)</display_name>
        </choice>
        <choice>
          <value>Window Area (ft^2)</value>
          <display_name>Window Area (ft^2)</display_name>
        </choice>
        <choice>
          <value>Door Area (ft^2)</value>
          <display_name>Door Area (ft^2)</display_name>
        </choice>
        <choice>
          <value>Duct Unconditioned Surface Area (ft^2)</value>
          <display_name>Duct Unconditioned Surface Area (ft^2)</display_name>
        </choice>
        <choice>
          <value>Size, Heating System (kBtu/h)</value>
          <display_name>Size, Heating System (kBtu/h)</display_name>
        </choice>
        <choice>
          <value>Size, Secondary Heating System (kBtu/h)</value>
          <display_name>Size, Secondary Heating System (kBtu/h)</display_name>
        </choice>
        <choice>
          <value>Size, Heat Pump Backup (kBtu/h)</value>
          <display_name>Size, Heat Pump Backup (kBtu/h)</display_name>
        </choice>
        <choice>
          <value>Size, Cooling System (kBtu/h)</value>
          <display_name>Size, Cooling System (kBtu/h)</display_name>
        </choice>
        <choice>
          <value>Size, Water Heater (gal)</value>
          <display_name>Size, Water Heater (gal)</display_name>
        </choice>
        <choice>
          <value>Flow Rate, Mechanical Ventilation (cfm)</value>
          <display_name>Flow Rate, Mechanical Ventilation (cfm)</display_name>
        </choice>
        <choice>
          <value>Slab Perimeter, Exposed, Conditioned (ft)</value>
          <display_name>Slab Perimeter, Exposed, Conditioned (ft)</display_name>
        </choice>
        <choice>
          <value>Rim Joist Area, Above-Grade, Exterior (ft^2)</value>
          <display_name>Rim Joist Area, Above-Grade, Exterior (ft^2)</display_name>
        </choice>
      </choices>
    </argument>
    <argument>
      <name>option_12_cost_2_value</name>
      <display_name>Option 12 Cost 2 Value</display_name>
      <description>Total option 12 cost is the sum of all: (Cost N Value) x (Cost N Multiplier).</description>
      <type>Double</type>
      <units>$</units>
      <required>false</required>
      <model_dependent>false</model_dependent>
    </argument>
    <argument>
      <name>option_12_cost_2_multiplier</name>
      <display_name>Option 12 Cost 2 Multiplier</display_name>
      <description>Total option 12 cost is the sum of all: (Cost N Value) x (Cost N Multiplier).</description>
      <type>Choice</type>
      <required>false</required>
      <model_dependent>false</model_dependent>
      <default_value></default_value>
      <choices>
        <choice>
          <value></value>
          <display_name></display_name>
        </choice>
        <choice>
          <value>Fixed (1)</value>
          <display_name>Fixed (1)</display_name>
        </choice>
        <choice>
          <value>Wall Area, Above-Grade, Conditioned (ft^2)</value>
          <display_name>Wall Area, Above-Grade, Conditioned (ft^2)</display_name>
        </choice>
        <choice>
          <value>Wall Area, Above-Grade, Exterior (ft^2)</value>
          <display_name>Wall Area, Above-Grade, Exterior (ft^2)</display_name>
        </choice>
        <choice>
          <value>Wall Area, Below-Grade (ft^2)</value>
          <display_name>Wall Area, Below-Grade (ft^2)</display_name>
        </choice>
        <choice>
          <value>Floor Area, Conditioned (ft^2)</value>
          <display_name>Floor Area, Conditioned (ft^2)</display_name>
        </choice>
        <choice>
          <value>Floor Area, Attic (ft^2)</value>
          <display_name>Floor Area, Attic (ft^2)</display_name>
        </choice>
        <choice>
          <value>Floor Area, Lighting (ft^2)</value>
          <display_name>Floor Area, Lighting (ft^2)</display_name>
        </choice>
        <choice>
          <value>Roof Area (ft^2)</value>
          <display_name>Roof Area (ft^2)</display_name>
        </choice>
        <choice>
          <value>Window Area (ft^2)</value>
          <display_name>Window Area (ft^2)</display_name>
        </choice>
        <choice>
          <value>Door Area (ft^2)</value>
          <display_name>Door Area (ft^2)</display_name>
        </choice>
        <choice>
          <value>Duct Unconditioned Surface Area (ft^2)</value>
          <display_name>Duct Unconditioned Surface Area (ft^2)</display_name>
        </choice>
        <choice>
          <value>Size, Heating System (kBtu/h)</value>
          <display_name>Size, Heating System (kBtu/h)</display_name>
        </choice>
        <choice>
          <value>Size, Secondary Heating System (kBtu/h)</value>
          <display_name>Size, Secondary Heating System (kBtu/h)</display_name>
        </choice>
        <choice>
          <value>Size, Heat Pump Backup (kBtu/h)</value>
          <display_name>Size, Heat Pump Backup (kBtu/h)</display_name>
        </choice>
        <choice>
          <value>Size, Cooling System (kBtu/h)</value>
          <display_name>Size, Cooling System (kBtu/h)</display_name>
        </choice>
        <choice>
          <value>Size, Water Heater (gal)</value>
          <display_name>Size, Water Heater (gal)</display_name>
        </choice>
        <choice>
          <value>Flow Rate, Mechanical Ventilation (cfm)</value>
          <display_name>Flow Rate, Mechanical Ventilation (cfm)</display_name>
        </choice>
        <choice>
          <value>Slab Perimeter, Exposed, Conditioned (ft)</value>
          <display_name>Slab Perimeter, Exposed, Conditioned (ft)</display_name>
        </choice>
        <choice>
          <value>Rim Joist Area, Above-Grade, Exterior (ft^2)</value>
          <display_name>Rim Joist Area, Above-Grade, Exterior (ft^2)</display_name>
        </choice>
      </choices>
    </argument>
    <argument>
      <name>option_12_lifetime</name>
      <display_name>Option 12 Lifetime</display_name>
      <description>The option lifetime.</description>
      <type>Double</type>
      <units>years</units>
      <required>false</required>
      <model_dependent>false</model_dependent>
    </argument>
    <argument>
      <name>option_13</name>
      <display_name>Option 13</display_name>
      <description>Specify the parameter|option as found in resources\options_lookup.tsv.</description>
      <type>String</type>
      <required>false</required>
      <model_dependent>false</model_dependent>
    </argument>
    <argument>
      <name>option_13_apply_logic</name>
      <display_name>Option 13 Apply Logic</display_name>
      <description>Logic that specifies if the Option 13 upgrade will apply based on the existing building's options. Specify one or more parameter|option as found in resources\options_lookup.tsv. When multiple are included, they must be separated by '||' for OR and '&amp;&amp;' for AND, and using parentheses as appropriate. Prefix an option with '!' for not.</description>
      <type>String</type>
      <required>false</required>
      <model_dependent>false</model_dependent>
    </argument>
    <argument>
      <name>option_13_cost_1_value</name>
      <display_name>Option 13 Cost 1 Value</display_name>
      <description>Total option 13 cost is the sum of all: (Cost N Value) x (Cost N Multiplier).</description>
      <type>Double</type>
      <units>$</units>
      <required>false</required>
      <model_dependent>false</model_dependent>
    </argument>
    <argument>
      <name>option_13_cost_1_multiplier</name>
      <display_name>Option 13 Cost 1 Multiplier</display_name>
      <description>Total option 13 cost is the sum of all: (Cost N Value) x (Cost N Multiplier).</description>
      <type>Choice</type>
      <required>false</required>
      <model_dependent>false</model_dependent>
      <default_value></default_value>
      <choices>
        <choice>
          <value></value>
          <display_name></display_name>
        </choice>
        <choice>
          <value>Fixed (1)</value>
          <display_name>Fixed (1)</display_name>
        </choice>
        <choice>
          <value>Wall Area, Above-Grade, Conditioned (ft^2)</value>
          <display_name>Wall Area, Above-Grade, Conditioned (ft^2)</display_name>
        </choice>
        <choice>
          <value>Wall Area, Above-Grade, Exterior (ft^2)</value>
          <display_name>Wall Area, Above-Grade, Exterior (ft^2)</display_name>
        </choice>
        <choice>
          <value>Wall Area, Below-Grade (ft^2)</value>
          <display_name>Wall Area, Below-Grade (ft^2)</display_name>
        </choice>
        <choice>
          <value>Floor Area, Conditioned (ft^2)</value>
          <display_name>Floor Area, Conditioned (ft^2)</display_name>
        </choice>
        <choice>
          <value>Floor Area, Attic (ft^2)</value>
          <display_name>Floor Area, Attic (ft^2)</display_name>
        </choice>
        <choice>
          <value>Floor Area, Lighting (ft^2)</value>
          <display_name>Floor Area, Lighting (ft^2)</display_name>
        </choice>
        <choice>
          <value>Roof Area (ft^2)</value>
          <display_name>Roof Area (ft^2)</display_name>
        </choice>
        <choice>
          <value>Window Area (ft^2)</value>
          <display_name>Window Area (ft^2)</display_name>
        </choice>
        <choice>
          <value>Door Area (ft^2)</value>
          <display_name>Door Area (ft^2)</display_name>
        </choice>
        <choice>
          <value>Duct Unconditioned Surface Area (ft^2)</value>
          <display_name>Duct Unconditioned Surface Area (ft^2)</display_name>
        </choice>
        <choice>
          <value>Size, Heating System (kBtu/h)</value>
          <display_name>Size, Heating System (kBtu/h)</display_name>
        </choice>
        <choice>
          <value>Size, Secondary Heating System (kBtu/h)</value>
          <display_name>Size, Secondary Heating System (kBtu/h)</display_name>
        </choice>
        <choice>
          <value>Size, Heat Pump Backup (kBtu/h)</value>
          <display_name>Size, Heat Pump Backup (kBtu/h)</display_name>
        </choice>
        <choice>
          <value>Size, Cooling System (kBtu/h)</value>
          <display_name>Size, Cooling System (kBtu/h)</display_name>
        </choice>
        <choice>
          <value>Size, Water Heater (gal)</value>
          <display_name>Size, Water Heater (gal)</display_name>
        </choice>
        <choice>
          <value>Flow Rate, Mechanical Ventilation (cfm)</value>
          <display_name>Flow Rate, Mechanical Ventilation (cfm)</display_name>
        </choice>
        <choice>
          <value>Slab Perimeter, Exposed, Conditioned (ft)</value>
          <display_name>Slab Perimeter, Exposed, Conditioned (ft)</display_name>
        </choice>
        <choice>
          <value>Rim Joist Area, Above-Grade, Exterior (ft^2)</value>
          <display_name>Rim Joist Area, Above-Grade, Exterior (ft^2)</display_name>
        </choice>
      </choices>
    </argument>
    <argument>
      <name>option_13_cost_2_value</name>
      <display_name>Option 13 Cost 2 Value</display_name>
      <description>Total option 13 cost is the sum of all: (Cost N Value) x (Cost N Multiplier).</description>
      <type>Double</type>
      <units>$</units>
      <required>false</required>
      <model_dependent>false</model_dependent>
    </argument>
    <argument>
      <name>option_13_cost_2_multiplier</name>
      <display_name>Option 13 Cost 2 Multiplier</display_name>
      <description>Total option 13 cost is the sum of all: (Cost N Value) x (Cost N Multiplier).</description>
      <type>Choice</type>
      <required>false</required>
      <model_dependent>false</model_dependent>
      <default_value></default_value>
      <choices>
        <choice>
          <value></value>
          <display_name></display_name>
        </choice>
        <choice>
          <value>Fixed (1)</value>
          <display_name>Fixed (1)</display_name>
        </choice>
        <choice>
          <value>Wall Area, Above-Grade, Conditioned (ft^2)</value>
          <display_name>Wall Area, Above-Grade, Conditioned (ft^2)</display_name>
        </choice>
        <choice>
          <value>Wall Area, Above-Grade, Exterior (ft^2)</value>
          <display_name>Wall Area, Above-Grade, Exterior (ft^2)</display_name>
        </choice>
        <choice>
          <value>Wall Area, Below-Grade (ft^2)</value>
          <display_name>Wall Area, Below-Grade (ft^2)</display_name>
        </choice>
        <choice>
          <value>Floor Area, Conditioned (ft^2)</value>
          <display_name>Floor Area, Conditioned (ft^2)</display_name>
        </choice>
        <choice>
          <value>Floor Area, Attic (ft^2)</value>
          <display_name>Floor Area, Attic (ft^2)</display_name>
        </choice>
        <choice>
          <value>Floor Area, Lighting (ft^2)</value>
          <display_name>Floor Area, Lighting (ft^2)</display_name>
        </choice>
        <choice>
          <value>Roof Area (ft^2)</value>
          <display_name>Roof Area (ft^2)</display_name>
        </choice>
        <choice>
          <value>Window Area (ft^2)</value>
          <display_name>Window Area (ft^2)</display_name>
        </choice>
        <choice>
          <value>Door Area (ft^2)</value>
          <display_name>Door Area (ft^2)</display_name>
        </choice>
        <choice>
          <value>Duct Unconditioned Surface Area (ft^2)</value>
          <display_name>Duct Unconditioned Surface Area (ft^2)</display_name>
        </choice>
        <choice>
          <value>Size, Heating System (kBtu/h)</value>
          <display_name>Size, Heating System (kBtu/h)</display_name>
        </choice>
        <choice>
          <value>Size, Secondary Heating System (kBtu/h)</value>
          <display_name>Size, Secondary Heating System (kBtu/h)</display_name>
        </choice>
        <choice>
          <value>Size, Heat Pump Backup (kBtu/h)</value>
          <display_name>Size, Heat Pump Backup (kBtu/h)</display_name>
        </choice>
        <choice>
          <value>Size, Cooling System (kBtu/h)</value>
          <display_name>Size, Cooling System (kBtu/h)</display_name>
        </choice>
        <choice>
          <value>Size, Water Heater (gal)</value>
          <display_name>Size, Water Heater (gal)</display_name>
        </choice>
        <choice>
          <value>Flow Rate, Mechanical Ventilation (cfm)</value>
          <display_name>Flow Rate, Mechanical Ventilation (cfm)</display_name>
        </choice>
        <choice>
          <value>Slab Perimeter, Exposed, Conditioned (ft)</value>
          <display_name>Slab Perimeter, Exposed, Conditioned (ft)</display_name>
        </choice>
        <choice>
          <value>Rim Joist Area, Above-Grade, Exterior (ft^2)</value>
          <display_name>Rim Joist Area, Above-Grade, Exterior (ft^2)</display_name>
        </choice>
      </choices>
    </argument>
    <argument>
      <name>option_13_lifetime</name>
      <display_name>Option 13 Lifetime</display_name>
      <description>The option lifetime.</description>
      <type>Double</type>
      <units>years</units>
      <required>false</required>
      <model_dependent>false</model_dependent>
    </argument>
    <argument>
      <name>option_14</name>
      <display_name>Option 14</display_name>
      <description>Specify the parameter|option as found in resources\options_lookup.tsv.</description>
      <type>String</type>
      <required>false</required>
      <model_dependent>false</model_dependent>
    </argument>
    <argument>
      <name>option_14_apply_logic</name>
      <display_name>Option 14 Apply Logic</display_name>
      <description>Logic that specifies if the Option 14 upgrade will apply based on the existing building's options. Specify one or more parameter|option as found in resources\options_lookup.tsv. When multiple are included, they must be separated by '||' for OR and '&amp;&amp;' for AND, and using parentheses as appropriate. Prefix an option with '!' for not.</description>
      <type>String</type>
      <required>false</required>
      <model_dependent>false</model_dependent>
    </argument>
    <argument>
      <name>option_14_cost_1_value</name>
      <display_name>Option 14 Cost 1 Value</display_name>
      <description>Total option 14 cost is the sum of all: (Cost N Value) x (Cost N Multiplier).</description>
      <type>Double</type>
      <units>$</units>
      <required>false</required>
      <model_dependent>false</model_dependent>
    </argument>
    <argument>
      <name>option_14_cost_1_multiplier</name>
      <display_name>Option 14 Cost 1 Multiplier</display_name>
      <description>Total option 14 cost is the sum of all: (Cost N Value) x (Cost N Multiplier).</description>
      <type>Choice</type>
      <required>false</required>
      <model_dependent>false</model_dependent>
      <default_value></default_value>
      <choices>
        <choice>
          <value></value>
          <display_name></display_name>
        </choice>
        <choice>
          <value>Fixed (1)</value>
          <display_name>Fixed (1)</display_name>
        </choice>
        <choice>
          <value>Wall Area, Above-Grade, Conditioned (ft^2)</value>
          <display_name>Wall Area, Above-Grade, Conditioned (ft^2)</display_name>
        </choice>
        <choice>
          <value>Wall Area, Above-Grade, Exterior (ft^2)</value>
          <display_name>Wall Area, Above-Grade, Exterior (ft^2)</display_name>
        </choice>
        <choice>
          <value>Wall Area, Below-Grade (ft^2)</value>
          <display_name>Wall Area, Below-Grade (ft^2)</display_name>
        </choice>
        <choice>
          <value>Floor Area, Conditioned (ft^2)</value>
          <display_name>Floor Area, Conditioned (ft^2)</display_name>
        </choice>
        <choice>
          <value>Floor Area, Attic (ft^2)</value>
          <display_name>Floor Area, Attic (ft^2)</display_name>
        </choice>
        <choice>
          <value>Floor Area, Lighting (ft^2)</value>
          <display_name>Floor Area, Lighting (ft^2)</display_name>
        </choice>
        <choice>
          <value>Roof Area (ft^2)</value>
          <display_name>Roof Area (ft^2)</display_name>
        </choice>
        <choice>
          <value>Window Area (ft^2)</value>
          <display_name>Window Area (ft^2)</display_name>
        </choice>
        <choice>
          <value>Door Area (ft^2)</value>
          <display_name>Door Area (ft^2)</display_name>
        </choice>
        <choice>
          <value>Duct Unconditioned Surface Area (ft^2)</value>
          <display_name>Duct Unconditioned Surface Area (ft^2)</display_name>
        </choice>
        <choice>
          <value>Size, Heating System (kBtu/h)</value>
          <display_name>Size, Heating System (kBtu/h)</display_name>
        </choice>
        <choice>
          <value>Size, Secondary Heating System (kBtu/h)</value>
          <display_name>Size, Secondary Heating System (kBtu/h)</display_name>
        </choice>
        <choice>
          <value>Size, Heat Pump Backup (kBtu/h)</value>
          <display_name>Size, Heat Pump Backup (kBtu/h)</display_name>
        </choice>
        <choice>
          <value>Size, Cooling System (kBtu/h)</value>
          <display_name>Size, Cooling System (kBtu/h)</display_name>
        </choice>
        <choice>
          <value>Size, Water Heater (gal)</value>
          <display_name>Size, Water Heater (gal)</display_name>
        </choice>
        <choice>
          <value>Flow Rate, Mechanical Ventilation (cfm)</value>
          <display_name>Flow Rate, Mechanical Ventilation (cfm)</display_name>
        </choice>
        <choice>
          <value>Slab Perimeter, Exposed, Conditioned (ft)</value>
          <display_name>Slab Perimeter, Exposed, Conditioned (ft)</display_name>
        </choice>
        <choice>
          <value>Rim Joist Area, Above-Grade, Exterior (ft^2)</value>
          <display_name>Rim Joist Area, Above-Grade, Exterior (ft^2)</display_name>
        </choice>
      </choices>
    </argument>
    <argument>
      <name>option_14_cost_2_value</name>
      <display_name>Option 14 Cost 2 Value</display_name>
      <description>Total option 14 cost is the sum of all: (Cost N Value) x (Cost N Multiplier).</description>
      <type>Double</type>
      <units>$</units>
      <required>false</required>
      <model_dependent>false</model_dependent>
    </argument>
    <argument>
      <name>option_14_cost_2_multiplier</name>
      <display_name>Option 14 Cost 2 Multiplier</display_name>
      <description>Total option 14 cost is the sum of all: (Cost N Value) x (Cost N Multiplier).</description>
      <type>Choice</type>
      <required>false</required>
      <model_dependent>false</model_dependent>
      <default_value></default_value>
      <choices>
        <choice>
          <value></value>
          <display_name></display_name>
        </choice>
        <choice>
          <value>Fixed (1)</value>
          <display_name>Fixed (1)</display_name>
        </choice>
        <choice>
          <value>Wall Area, Above-Grade, Conditioned (ft^2)</value>
          <display_name>Wall Area, Above-Grade, Conditioned (ft^2)</display_name>
        </choice>
        <choice>
          <value>Wall Area, Above-Grade, Exterior (ft^2)</value>
          <display_name>Wall Area, Above-Grade, Exterior (ft^2)</display_name>
        </choice>
        <choice>
          <value>Wall Area, Below-Grade (ft^2)</value>
          <display_name>Wall Area, Below-Grade (ft^2)</display_name>
        </choice>
        <choice>
          <value>Floor Area, Conditioned (ft^2)</value>
          <display_name>Floor Area, Conditioned (ft^2)</display_name>
        </choice>
        <choice>
          <value>Floor Area, Attic (ft^2)</value>
          <display_name>Floor Area, Attic (ft^2)</display_name>
        </choice>
        <choice>
          <value>Floor Area, Lighting (ft^2)</value>
          <display_name>Floor Area, Lighting (ft^2)</display_name>
        </choice>
        <choice>
          <value>Roof Area (ft^2)</value>
          <display_name>Roof Area (ft^2)</display_name>
        </choice>
        <choice>
          <value>Window Area (ft^2)</value>
          <display_name>Window Area (ft^2)</display_name>
        </choice>
        <choice>
          <value>Door Area (ft^2)</value>
          <display_name>Door Area (ft^2)</display_name>
        </choice>
        <choice>
          <value>Duct Unconditioned Surface Area (ft^2)</value>
          <display_name>Duct Unconditioned Surface Area (ft^2)</display_name>
        </choice>
        <choice>
          <value>Size, Heating System (kBtu/h)</value>
          <display_name>Size, Heating System (kBtu/h)</display_name>
        </choice>
        <choice>
          <value>Size, Secondary Heating System (kBtu/h)</value>
          <display_name>Size, Secondary Heating System (kBtu/h)</display_name>
        </choice>
        <choice>
          <value>Size, Heat Pump Backup (kBtu/h)</value>
          <display_name>Size, Heat Pump Backup (kBtu/h)</display_name>
        </choice>
        <choice>
          <value>Size, Cooling System (kBtu/h)</value>
          <display_name>Size, Cooling System (kBtu/h)</display_name>
        </choice>
        <choice>
          <value>Size, Water Heater (gal)</value>
          <display_name>Size, Water Heater (gal)</display_name>
        </choice>
        <choice>
          <value>Flow Rate, Mechanical Ventilation (cfm)</value>
          <display_name>Flow Rate, Mechanical Ventilation (cfm)</display_name>
        </choice>
        <choice>
          <value>Slab Perimeter, Exposed, Conditioned (ft)</value>
          <display_name>Slab Perimeter, Exposed, Conditioned (ft)</display_name>
        </choice>
        <choice>
          <value>Rim Joist Area, Above-Grade, Exterior (ft^2)</value>
          <display_name>Rim Joist Area, Above-Grade, Exterior (ft^2)</display_name>
        </choice>
      </choices>
    </argument>
    <argument>
      <name>option_14_lifetime</name>
      <display_name>Option 14 Lifetime</display_name>
      <description>The option lifetime.</description>
      <type>Double</type>
      <units>years</units>
      <required>false</required>
      <model_dependent>false</model_dependent>
    </argument>
    <argument>
      <name>option_15</name>
      <display_name>Option 15</display_name>
      <description>Specify the parameter|option as found in resources\options_lookup.tsv.</description>
      <type>String</type>
      <required>false</required>
      <model_dependent>false</model_dependent>
    </argument>
    <argument>
      <name>option_15_apply_logic</name>
      <display_name>Option 15 Apply Logic</display_name>
      <description>Logic that specifies if the Option 15 upgrade will apply based on the existing building's options. Specify one or more parameter|option as found in resources\options_lookup.tsv. When multiple are included, they must be separated by '||' for OR and '&amp;&amp;' for AND, and using parentheses as appropriate. Prefix an option with '!' for not.</description>
      <type>String</type>
      <required>false</required>
      <model_dependent>false</model_dependent>
    </argument>
    <argument>
      <name>option_15_cost_1_value</name>
      <display_name>Option 15 Cost 1 Value</display_name>
      <description>Total option 15 cost is the sum of all: (Cost N Value) x (Cost N Multiplier).</description>
      <type>Double</type>
      <units>$</units>
      <required>false</required>
      <model_dependent>false</model_dependent>
    </argument>
    <argument>
      <name>option_15_cost_1_multiplier</name>
      <display_name>Option 15 Cost 1 Multiplier</display_name>
      <description>Total option 15 cost is the sum of all: (Cost N Value) x (Cost N Multiplier).</description>
      <type>Choice</type>
      <required>false</required>
      <model_dependent>false</model_dependent>
      <default_value></default_value>
      <choices>
        <choice>
          <value></value>
          <display_name></display_name>
        </choice>
        <choice>
          <value>Fixed (1)</value>
          <display_name>Fixed (1)</display_name>
        </choice>
        <choice>
          <value>Wall Area, Above-Grade, Conditioned (ft^2)</value>
          <display_name>Wall Area, Above-Grade, Conditioned (ft^2)</display_name>
        </choice>
        <choice>
          <value>Wall Area, Above-Grade, Exterior (ft^2)</value>
          <display_name>Wall Area, Above-Grade, Exterior (ft^2)</display_name>
        </choice>
        <choice>
          <value>Wall Area, Below-Grade (ft^2)</value>
          <display_name>Wall Area, Below-Grade (ft^2)</display_name>
        </choice>
        <choice>
          <value>Floor Area, Conditioned (ft^2)</value>
          <display_name>Floor Area, Conditioned (ft^2)</display_name>
        </choice>
        <choice>
          <value>Floor Area, Attic (ft^2)</value>
          <display_name>Floor Area, Attic (ft^2)</display_name>
        </choice>
        <choice>
          <value>Floor Area, Lighting (ft^2)</value>
          <display_name>Floor Area, Lighting (ft^2)</display_name>
        </choice>
        <choice>
          <value>Roof Area (ft^2)</value>
          <display_name>Roof Area (ft^2)</display_name>
        </choice>
        <choice>
          <value>Window Area (ft^2)</value>
          <display_name>Window Area (ft^2)</display_name>
        </choice>
        <choice>
          <value>Door Area (ft^2)</value>
          <display_name>Door Area (ft^2)</display_name>
        </choice>
        <choice>
          <value>Duct Unconditioned Surface Area (ft^2)</value>
          <display_name>Duct Unconditioned Surface Area (ft^2)</display_name>
        </choice>
        <choice>
          <value>Size, Heating System (kBtu/h)</value>
          <display_name>Size, Heating System (kBtu/h)</display_name>
        </choice>
        <choice>
          <value>Size, Secondary Heating System (kBtu/h)</value>
          <display_name>Size, Secondary Heating System (kBtu/h)</display_name>
        </choice>
        <choice>
          <value>Size, Heat Pump Backup (kBtu/h)</value>
          <display_name>Size, Heat Pump Backup (kBtu/h)</display_name>
        </choice>
        <choice>
          <value>Size, Cooling System (kBtu/h)</value>
          <display_name>Size, Cooling System (kBtu/h)</display_name>
        </choice>
        <choice>
          <value>Size, Water Heater (gal)</value>
          <display_name>Size, Water Heater (gal)</display_name>
        </choice>
        <choice>
          <value>Flow Rate, Mechanical Ventilation (cfm)</value>
          <display_name>Flow Rate, Mechanical Ventilation (cfm)</display_name>
        </choice>
        <choice>
          <value>Slab Perimeter, Exposed, Conditioned (ft)</value>
          <display_name>Slab Perimeter, Exposed, Conditioned (ft)</display_name>
        </choice>
        <choice>
          <value>Rim Joist Area, Above-Grade, Exterior (ft^2)</value>
          <display_name>Rim Joist Area, Above-Grade, Exterior (ft^2)</display_name>
        </choice>
      </choices>
    </argument>
    <argument>
      <name>option_15_cost_2_value</name>
      <display_name>Option 15 Cost 2 Value</display_name>
      <description>Total option 15 cost is the sum of all: (Cost N Value) x (Cost N Multiplier).</description>
      <type>Double</type>
      <units>$</units>
      <required>false</required>
      <model_dependent>false</model_dependent>
    </argument>
    <argument>
      <name>option_15_cost_2_multiplier</name>
      <display_name>Option 15 Cost 2 Multiplier</display_name>
      <description>Total option 15 cost is the sum of all: (Cost N Value) x (Cost N Multiplier).</description>
      <type>Choice</type>
      <required>false</required>
      <model_dependent>false</model_dependent>
      <default_value></default_value>
      <choices>
        <choice>
          <value></value>
          <display_name></display_name>
        </choice>
        <choice>
          <value>Fixed (1)</value>
          <display_name>Fixed (1)</display_name>
        </choice>
        <choice>
          <value>Wall Area, Above-Grade, Conditioned (ft^2)</value>
          <display_name>Wall Area, Above-Grade, Conditioned (ft^2)</display_name>
        </choice>
        <choice>
          <value>Wall Area, Above-Grade, Exterior (ft^2)</value>
          <display_name>Wall Area, Above-Grade, Exterior (ft^2)</display_name>
        </choice>
        <choice>
          <value>Wall Area, Below-Grade (ft^2)</value>
          <display_name>Wall Area, Below-Grade (ft^2)</display_name>
        </choice>
        <choice>
          <value>Floor Area, Conditioned (ft^2)</value>
          <display_name>Floor Area, Conditioned (ft^2)</display_name>
        </choice>
        <choice>
          <value>Floor Area, Attic (ft^2)</value>
          <display_name>Floor Area, Attic (ft^2)</display_name>
        </choice>
        <choice>
          <value>Floor Area, Lighting (ft^2)</value>
          <display_name>Floor Area, Lighting (ft^2)</display_name>
        </choice>
        <choice>
          <value>Roof Area (ft^2)</value>
          <display_name>Roof Area (ft^2)</display_name>
        </choice>
        <choice>
          <value>Window Area (ft^2)</value>
          <display_name>Window Area (ft^2)</display_name>
        </choice>
        <choice>
          <value>Door Area (ft^2)</value>
          <display_name>Door Area (ft^2)</display_name>
        </choice>
        <choice>
          <value>Duct Unconditioned Surface Area (ft^2)</value>
          <display_name>Duct Unconditioned Surface Area (ft^2)</display_name>
        </choice>
        <choice>
          <value>Size, Heating System (kBtu/h)</value>
          <display_name>Size, Heating System (kBtu/h)</display_name>
        </choice>
        <choice>
          <value>Size, Secondary Heating System (kBtu/h)</value>
          <display_name>Size, Secondary Heating System (kBtu/h)</display_name>
        </choice>
        <choice>
          <value>Size, Heat Pump Backup (kBtu/h)</value>
          <display_name>Size, Heat Pump Backup (kBtu/h)</display_name>
        </choice>
        <choice>
          <value>Size, Cooling System (kBtu/h)</value>
          <display_name>Size, Cooling System (kBtu/h)</display_name>
        </choice>
        <choice>
          <value>Size, Water Heater (gal)</value>
          <display_name>Size, Water Heater (gal)</display_name>
        </choice>
        <choice>
          <value>Flow Rate, Mechanical Ventilation (cfm)</value>
          <display_name>Flow Rate, Mechanical Ventilation (cfm)</display_name>
        </choice>
        <choice>
          <value>Slab Perimeter, Exposed, Conditioned (ft)</value>
          <display_name>Slab Perimeter, Exposed, Conditioned (ft)</display_name>
        </choice>
        <choice>
          <value>Rim Joist Area, Above-Grade, Exterior (ft^2)</value>
          <display_name>Rim Joist Area, Above-Grade, Exterior (ft^2)</display_name>
        </choice>
      </choices>
    </argument>
    <argument>
      <name>option_15_lifetime</name>
      <display_name>Option 15 Lifetime</display_name>
      <description>The option lifetime.</description>
      <type>Double</type>
      <units>years</units>
      <required>false</required>
      <model_dependent>false</model_dependent>
    </argument>
    <argument>
      <name>option_16</name>
      <display_name>Option 16</display_name>
      <description>Specify the parameter|option as found in resources\options_lookup.tsv.</description>
      <type>String</type>
      <required>false</required>
      <model_dependent>false</model_dependent>
    </argument>
    <argument>
      <name>option_16_apply_logic</name>
      <display_name>Option 16 Apply Logic</display_name>
      <description>Logic that specifies if the Option 16 upgrade will apply based on the existing building's options. Specify one or more parameter|option as found in resources\options_lookup.tsv. When multiple are included, they must be separated by '||' for OR and '&amp;&amp;' for AND, and using parentheses as appropriate. Prefix an option with '!' for not.</description>
      <type>String</type>
      <required>false</required>
      <model_dependent>false</model_dependent>
    </argument>
    <argument>
      <name>option_16_cost_1_value</name>
      <display_name>Option 16 Cost 1 Value</display_name>
      <description>Total option 16 cost is the sum of all: (Cost N Value) x (Cost N Multiplier).</description>
      <type>Double</type>
      <units>$</units>
      <required>false</required>
      <model_dependent>false</model_dependent>
    </argument>
    <argument>
      <name>option_16_cost_1_multiplier</name>
      <display_name>Option 16 Cost 1 Multiplier</display_name>
      <description>Total option 16 cost is the sum of all: (Cost N Value) x (Cost N Multiplier).</description>
      <type>Choice</type>
      <required>false</required>
      <model_dependent>false</model_dependent>
      <default_value></default_value>
      <choices>
        <choice>
          <value></value>
          <display_name></display_name>
        </choice>
        <choice>
          <value>Fixed (1)</value>
          <display_name>Fixed (1)</display_name>
        </choice>
        <choice>
          <value>Wall Area, Above-Grade, Conditioned (ft^2)</value>
          <display_name>Wall Area, Above-Grade, Conditioned (ft^2)</display_name>
        </choice>
        <choice>
          <value>Wall Area, Above-Grade, Exterior (ft^2)</value>
          <display_name>Wall Area, Above-Grade, Exterior (ft^2)</display_name>
        </choice>
        <choice>
          <value>Wall Area, Below-Grade (ft^2)</value>
          <display_name>Wall Area, Below-Grade (ft^2)</display_name>
        </choice>
        <choice>
          <value>Floor Area, Conditioned (ft^2)</value>
          <display_name>Floor Area, Conditioned (ft^2)</display_name>
        </choice>
        <choice>
          <value>Floor Area, Attic (ft^2)</value>
          <display_name>Floor Area, Attic (ft^2)</display_name>
        </choice>
        <choice>
          <value>Floor Area, Lighting (ft^2)</value>
          <display_name>Floor Area, Lighting (ft^2)</display_name>
        </choice>
        <choice>
          <value>Roof Area (ft^2)</value>
          <display_name>Roof Area (ft^2)</display_name>
        </choice>
        <choice>
          <value>Window Area (ft^2)</value>
          <display_name>Window Area (ft^2)</display_name>
        </choice>
        <choice>
          <value>Door Area (ft^2)</value>
          <display_name>Door Area (ft^2)</display_name>
        </choice>
        <choice>
          <value>Duct Unconditioned Surface Area (ft^2)</value>
          <display_name>Duct Unconditioned Surface Area (ft^2)</display_name>
        </choice>
        <choice>
          <value>Size, Heating System (kBtu/h)</value>
          <display_name>Size, Heating System (kBtu/h)</display_name>
        </choice>
        <choice>
          <value>Size, Secondary Heating System (kBtu/h)</value>
          <display_name>Size, Secondary Heating System (kBtu/h)</display_name>
        </choice>
        <choice>
          <value>Size, Heat Pump Backup (kBtu/h)</value>
          <display_name>Size, Heat Pump Backup (kBtu/h)</display_name>
        </choice>
        <choice>
          <value>Size, Cooling System (kBtu/h)</value>
          <display_name>Size, Cooling System (kBtu/h)</display_name>
        </choice>
        <choice>
          <value>Size, Water Heater (gal)</value>
          <display_name>Size, Water Heater (gal)</display_name>
        </choice>
        <choice>
          <value>Flow Rate, Mechanical Ventilation (cfm)</value>
          <display_name>Flow Rate, Mechanical Ventilation (cfm)</display_name>
        </choice>
        <choice>
          <value>Slab Perimeter, Exposed, Conditioned (ft)</value>
          <display_name>Slab Perimeter, Exposed, Conditioned (ft)</display_name>
        </choice>
        <choice>
          <value>Rim Joist Area, Above-Grade, Exterior (ft^2)</value>
          <display_name>Rim Joist Area, Above-Grade, Exterior (ft^2)</display_name>
        </choice>
      </choices>
    </argument>
    <argument>
      <name>option_16_cost_2_value</name>
      <display_name>Option 16 Cost 2 Value</display_name>
      <description>Total option 16 cost is the sum of all: (Cost N Value) x (Cost N Multiplier).</description>
      <type>Double</type>
      <units>$</units>
      <required>false</required>
      <model_dependent>false</model_dependent>
    </argument>
    <argument>
      <name>option_16_cost_2_multiplier</name>
      <display_name>Option 16 Cost 2 Multiplier</display_name>
      <description>Total option 16 cost is the sum of all: (Cost N Value) x (Cost N Multiplier).</description>
      <type>Choice</type>
      <required>false</required>
      <model_dependent>false</model_dependent>
      <default_value></default_value>
      <choices>
        <choice>
          <value></value>
          <display_name></display_name>
        </choice>
        <choice>
          <value>Fixed (1)</value>
          <display_name>Fixed (1)</display_name>
        </choice>
        <choice>
          <value>Wall Area, Above-Grade, Conditioned (ft^2)</value>
          <display_name>Wall Area, Above-Grade, Conditioned (ft^2)</display_name>
        </choice>
        <choice>
          <value>Wall Area, Above-Grade, Exterior (ft^2)</value>
          <display_name>Wall Area, Above-Grade, Exterior (ft^2)</display_name>
        </choice>
        <choice>
          <value>Wall Area, Below-Grade (ft^2)</value>
          <display_name>Wall Area, Below-Grade (ft^2)</display_name>
        </choice>
        <choice>
          <value>Floor Area, Conditioned (ft^2)</value>
          <display_name>Floor Area, Conditioned (ft^2)</display_name>
        </choice>
        <choice>
          <value>Floor Area, Attic (ft^2)</value>
          <display_name>Floor Area, Attic (ft^2)</display_name>
        </choice>
        <choice>
          <value>Floor Area, Lighting (ft^2)</value>
          <display_name>Floor Area, Lighting (ft^2)</display_name>
        </choice>
        <choice>
          <value>Roof Area (ft^2)</value>
          <display_name>Roof Area (ft^2)</display_name>
        </choice>
        <choice>
          <value>Window Area (ft^2)</value>
          <display_name>Window Area (ft^2)</display_name>
        </choice>
        <choice>
          <value>Door Area (ft^2)</value>
          <display_name>Door Area (ft^2)</display_name>
        </choice>
        <choice>
          <value>Duct Unconditioned Surface Area (ft^2)</value>
          <display_name>Duct Unconditioned Surface Area (ft^2)</display_name>
        </choice>
        <choice>
          <value>Size, Heating System (kBtu/h)</value>
          <display_name>Size, Heating System (kBtu/h)</display_name>
        </choice>
        <choice>
          <value>Size, Secondary Heating System (kBtu/h)</value>
          <display_name>Size, Secondary Heating System (kBtu/h)</display_name>
        </choice>
        <choice>
          <value>Size, Heat Pump Backup (kBtu/h)</value>
          <display_name>Size, Heat Pump Backup (kBtu/h)</display_name>
        </choice>
        <choice>
          <value>Size, Cooling System (kBtu/h)</value>
          <display_name>Size, Cooling System (kBtu/h)</display_name>
        </choice>
        <choice>
          <value>Size, Water Heater (gal)</value>
          <display_name>Size, Water Heater (gal)</display_name>
        </choice>
        <choice>
          <value>Flow Rate, Mechanical Ventilation (cfm)</value>
          <display_name>Flow Rate, Mechanical Ventilation (cfm)</display_name>
        </choice>
        <choice>
          <value>Slab Perimeter, Exposed, Conditioned (ft)</value>
          <display_name>Slab Perimeter, Exposed, Conditioned (ft)</display_name>
        </choice>
        <choice>
          <value>Rim Joist Area, Above-Grade, Exterior (ft^2)</value>
          <display_name>Rim Joist Area, Above-Grade, Exterior (ft^2)</display_name>
        </choice>
      </choices>
    </argument>
    <argument>
      <name>option_16_lifetime</name>
      <display_name>Option 16 Lifetime</display_name>
      <description>The option lifetime.</description>
      <type>Double</type>
      <units>years</units>
      <required>false</required>
      <model_dependent>false</model_dependent>
    </argument>
    <argument>
      <name>option_17</name>
      <display_name>Option 17</display_name>
      <description>Specify the parameter|option as found in resources\options_lookup.tsv.</description>
      <type>String</type>
      <required>false</required>
      <model_dependent>false</model_dependent>
    </argument>
    <argument>
      <name>option_17_apply_logic</name>
      <display_name>Option 17 Apply Logic</display_name>
      <description>Logic that specifies if the Option 17 upgrade will apply based on the existing building's options. Specify one or more parameter|option as found in resources\options_lookup.tsv. When multiple are included, they must be separated by '||' for OR and '&amp;&amp;' for AND, and using parentheses as appropriate. Prefix an option with '!' for not.</description>
      <type>String</type>
      <required>false</required>
      <model_dependent>false</model_dependent>
    </argument>
    <argument>
      <name>option_17_cost_1_value</name>
      <display_name>Option 17 Cost 1 Value</display_name>
      <description>Total option 17 cost is the sum of all: (Cost N Value) x (Cost N Multiplier).</description>
      <type>Double</type>
      <units>$</units>
      <required>false</required>
      <model_dependent>false</model_dependent>
    </argument>
    <argument>
      <name>option_17_cost_1_multiplier</name>
      <display_name>Option 17 Cost 1 Multiplier</display_name>
      <description>Total option 17 cost is the sum of all: (Cost N Value) x (Cost N Multiplier).</description>
      <type>Choice</type>
      <required>false</required>
      <model_dependent>false</model_dependent>
      <default_value></default_value>
      <choices>
        <choice>
          <value></value>
          <display_name></display_name>
        </choice>
        <choice>
          <value>Fixed (1)</value>
          <display_name>Fixed (1)</display_name>
        </choice>
        <choice>
          <value>Wall Area, Above-Grade, Conditioned (ft^2)</value>
          <display_name>Wall Area, Above-Grade, Conditioned (ft^2)</display_name>
        </choice>
        <choice>
          <value>Wall Area, Above-Grade, Exterior (ft^2)</value>
          <display_name>Wall Area, Above-Grade, Exterior (ft^2)</display_name>
        </choice>
        <choice>
          <value>Wall Area, Below-Grade (ft^2)</value>
          <display_name>Wall Area, Below-Grade (ft^2)</display_name>
        </choice>
        <choice>
          <value>Floor Area, Conditioned (ft^2)</value>
          <display_name>Floor Area, Conditioned (ft^2)</display_name>
        </choice>
        <choice>
          <value>Floor Area, Attic (ft^2)</value>
          <display_name>Floor Area, Attic (ft^2)</display_name>
        </choice>
        <choice>
          <value>Floor Area, Lighting (ft^2)</value>
          <display_name>Floor Area, Lighting (ft^2)</display_name>
        </choice>
        <choice>
          <value>Roof Area (ft^2)</value>
          <display_name>Roof Area (ft^2)</display_name>
        </choice>
        <choice>
          <value>Window Area (ft^2)</value>
          <display_name>Window Area (ft^2)</display_name>
        </choice>
        <choice>
          <value>Door Area (ft^2)</value>
          <display_name>Door Area (ft^2)</display_name>
        </choice>
        <choice>
          <value>Duct Unconditioned Surface Area (ft^2)</value>
          <display_name>Duct Unconditioned Surface Area (ft^2)</display_name>
        </choice>
        <choice>
          <value>Size, Heating System (kBtu/h)</value>
          <display_name>Size, Heating System (kBtu/h)</display_name>
        </choice>
        <choice>
          <value>Size, Secondary Heating System (kBtu/h)</value>
          <display_name>Size, Secondary Heating System (kBtu/h)</display_name>
        </choice>
        <choice>
          <value>Size, Heat Pump Backup (kBtu/h)</value>
          <display_name>Size, Heat Pump Backup (kBtu/h)</display_name>
        </choice>
        <choice>
          <value>Size, Cooling System (kBtu/h)</value>
          <display_name>Size, Cooling System (kBtu/h)</display_name>
        </choice>
        <choice>
          <value>Size, Water Heater (gal)</value>
          <display_name>Size, Water Heater (gal)</display_name>
        </choice>
        <choice>
          <value>Flow Rate, Mechanical Ventilation (cfm)</value>
          <display_name>Flow Rate, Mechanical Ventilation (cfm)</display_name>
        </choice>
        <choice>
          <value>Slab Perimeter, Exposed, Conditioned (ft)</value>
          <display_name>Slab Perimeter, Exposed, Conditioned (ft)</display_name>
        </choice>
        <choice>
          <value>Rim Joist Area, Above-Grade, Exterior (ft^2)</value>
          <display_name>Rim Joist Area, Above-Grade, Exterior (ft^2)</display_name>
        </choice>
      </choices>
    </argument>
    <argument>
      <name>option_17_cost_2_value</name>
      <display_name>Option 17 Cost 2 Value</display_name>
      <description>Total option 17 cost is the sum of all: (Cost N Value) x (Cost N Multiplier).</description>
      <type>Double</type>
      <units>$</units>
      <required>false</required>
      <model_dependent>false</model_dependent>
    </argument>
    <argument>
      <name>option_17_cost_2_multiplier</name>
      <display_name>Option 17 Cost 2 Multiplier</display_name>
      <description>Total option 17 cost is the sum of all: (Cost N Value) x (Cost N Multiplier).</description>
      <type>Choice</type>
      <required>false</required>
      <model_dependent>false</model_dependent>
      <default_value></default_value>
      <choices>
        <choice>
          <value></value>
          <display_name></display_name>
        </choice>
        <choice>
          <value>Fixed (1)</value>
          <display_name>Fixed (1)</display_name>
        </choice>
        <choice>
          <value>Wall Area, Above-Grade, Conditioned (ft^2)</value>
          <display_name>Wall Area, Above-Grade, Conditioned (ft^2)</display_name>
        </choice>
        <choice>
          <value>Wall Area, Above-Grade, Exterior (ft^2)</value>
          <display_name>Wall Area, Above-Grade, Exterior (ft^2)</display_name>
        </choice>
        <choice>
          <value>Wall Area, Below-Grade (ft^2)</value>
          <display_name>Wall Area, Below-Grade (ft^2)</display_name>
        </choice>
        <choice>
          <value>Floor Area, Conditioned (ft^2)</value>
          <display_name>Floor Area, Conditioned (ft^2)</display_name>
        </choice>
        <choice>
          <value>Floor Area, Attic (ft^2)</value>
          <display_name>Floor Area, Attic (ft^2)</display_name>
        </choice>
        <choice>
          <value>Floor Area, Lighting (ft^2)</value>
          <display_name>Floor Area, Lighting (ft^2)</display_name>
        </choice>
        <choice>
          <value>Roof Area (ft^2)</value>
          <display_name>Roof Area (ft^2)</display_name>
        </choice>
        <choice>
          <value>Window Area (ft^2)</value>
          <display_name>Window Area (ft^2)</display_name>
        </choice>
        <choice>
          <value>Door Area (ft^2)</value>
          <display_name>Door Area (ft^2)</display_name>
        </choice>
        <choice>
          <value>Duct Unconditioned Surface Area (ft^2)</value>
          <display_name>Duct Unconditioned Surface Area (ft^2)</display_name>
        </choice>
        <choice>
          <value>Size, Heating System (kBtu/h)</value>
          <display_name>Size, Heating System (kBtu/h)</display_name>
        </choice>
        <choice>
          <value>Size, Secondary Heating System (kBtu/h)</value>
          <display_name>Size, Secondary Heating System (kBtu/h)</display_name>
        </choice>
        <choice>
          <value>Size, Heat Pump Backup (kBtu/h)</value>
          <display_name>Size, Heat Pump Backup (kBtu/h)</display_name>
        </choice>
        <choice>
          <value>Size, Cooling System (kBtu/h)</value>
          <display_name>Size, Cooling System (kBtu/h)</display_name>
        </choice>
        <choice>
          <value>Size, Water Heater (gal)</value>
          <display_name>Size, Water Heater (gal)</display_name>
        </choice>
        <choice>
          <value>Flow Rate, Mechanical Ventilation (cfm)</value>
          <display_name>Flow Rate, Mechanical Ventilation (cfm)</display_name>
        </choice>
        <choice>
          <value>Slab Perimeter, Exposed, Conditioned (ft)</value>
          <display_name>Slab Perimeter, Exposed, Conditioned (ft)</display_name>
        </choice>
        <choice>
          <value>Rim Joist Area, Above-Grade, Exterior (ft^2)</value>
          <display_name>Rim Joist Area, Above-Grade, Exterior (ft^2)</display_name>
        </choice>
      </choices>
    </argument>
    <argument>
      <name>option_17_lifetime</name>
      <display_name>Option 17 Lifetime</display_name>
      <description>The option lifetime.</description>
      <type>Double</type>
      <units>years</units>
      <required>false</required>
      <model_dependent>false</model_dependent>
    </argument>
    <argument>
      <name>option_18</name>
      <display_name>Option 18</display_name>
      <description>Specify the parameter|option as found in resources\options_lookup.tsv.</description>
      <type>String</type>
      <required>false</required>
      <model_dependent>false</model_dependent>
    </argument>
    <argument>
      <name>option_18_apply_logic</name>
      <display_name>Option 18 Apply Logic</display_name>
      <description>Logic that specifies if the Option 18 upgrade will apply based on the existing building's options. Specify one or more parameter|option as found in resources\options_lookup.tsv. When multiple are included, they must be separated by '||' for OR and '&amp;&amp;' for AND, and using parentheses as appropriate. Prefix an option with '!' for not.</description>
      <type>String</type>
      <required>false</required>
      <model_dependent>false</model_dependent>
    </argument>
    <argument>
      <name>option_18_cost_1_value</name>
      <display_name>Option 18 Cost 1 Value</display_name>
      <description>Total option 18 cost is the sum of all: (Cost N Value) x (Cost N Multiplier).</description>
      <type>Double</type>
      <units>$</units>
      <required>false</required>
      <model_dependent>false</model_dependent>
    </argument>
    <argument>
      <name>option_18_cost_1_multiplier</name>
      <display_name>Option 18 Cost 1 Multiplier</display_name>
      <description>Total option 18 cost is the sum of all: (Cost N Value) x (Cost N Multiplier).</description>
      <type>Choice</type>
      <required>false</required>
      <model_dependent>false</model_dependent>
      <default_value></default_value>
      <choices>
        <choice>
          <value></value>
          <display_name></display_name>
        </choice>
        <choice>
          <value>Fixed (1)</value>
          <display_name>Fixed (1)</display_name>
        </choice>
        <choice>
          <value>Wall Area, Above-Grade, Conditioned (ft^2)</value>
          <display_name>Wall Area, Above-Grade, Conditioned (ft^2)</display_name>
        </choice>
        <choice>
          <value>Wall Area, Above-Grade, Exterior (ft^2)</value>
          <display_name>Wall Area, Above-Grade, Exterior (ft^2)</display_name>
        </choice>
        <choice>
          <value>Wall Area, Below-Grade (ft^2)</value>
          <display_name>Wall Area, Below-Grade (ft^2)</display_name>
        </choice>
        <choice>
          <value>Floor Area, Conditioned (ft^2)</value>
          <display_name>Floor Area, Conditioned (ft^2)</display_name>
        </choice>
        <choice>
          <value>Floor Area, Attic (ft^2)</value>
          <display_name>Floor Area, Attic (ft^2)</display_name>
        </choice>
        <choice>
          <value>Floor Area, Lighting (ft^2)</value>
          <display_name>Floor Area, Lighting (ft^2)</display_name>
        </choice>
        <choice>
          <value>Roof Area (ft^2)</value>
          <display_name>Roof Area (ft^2)</display_name>
        </choice>
        <choice>
          <value>Window Area (ft^2)</value>
          <display_name>Window Area (ft^2)</display_name>
        </choice>
        <choice>
          <value>Door Area (ft^2)</value>
          <display_name>Door Area (ft^2)</display_name>
        </choice>
        <choice>
          <value>Duct Unconditioned Surface Area (ft^2)</value>
          <display_name>Duct Unconditioned Surface Area (ft^2)</display_name>
        </choice>
        <choice>
          <value>Size, Heating System (kBtu/h)</value>
          <display_name>Size, Heating System (kBtu/h)</display_name>
        </choice>
        <choice>
          <value>Size, Secondary Heating System (kBtu/h)</value>
          <display_name>Size, Secondary Heating System (kBtu/h)</display_name>
        </choice>
        <choice>
          <value>Size, Heat Pump Backup (kBtu/h)</value>
          <display_name>Size, Heat Pump Backup (kBtu/h)</display_name>
        </choice>
        <choice>
          <value>Size, Cooling System (kBtu/h)</value>
          <display_name>Size, Cooling System (kBtu/h)</display_name>
        </choice>
        <choice>
          <value>Size, Water Heater (gal)</value>
          <display_name>Size, Water Heater (gal)</display_name>
        </choice>
        <choice>
          <value>Flow Rate, Mechanical Ventilation (cfm)</value>
          <display_name>Flow Rate, Mechanical Ventilation (cfm)</display_name>
        </choice>
        <choice>
          <value>Slab Perimeter, Exposed, Conditioned (ft)</value>
          <display_name>Slab Perimeter, Exposed, Conditioned (ft)</display_name>
        </choice>
        <choice>
          <value>Rim Joist Area, Above-Grade, Exterior (ft^2)</value>
          <display_name>Rim Joist Area, Above-Grade, Exterior (ft^2)</display_name>
        </choice>
      </choices>
    </argument>
    <argument>
      <name>option_18_cost_2_value</name>
      <display_name>Option 18 Cost 2 Value</display_name>
      <description>Total option 18 cost is the sum of all: (Cost N Value) x (Cost N Multiplier).</description>
      <type>Double</type>
      <units>$</units>
      <required>false</required>
      <model_dependent>false</model_dependent>
    </argument>
    <argument>
      <name>option_18_cost_2_multiplier</name>
      <display_name>Option 18 Cost 2 Multiplier</display_name>
      <description>Total option 18 cost is the sum of all: (Cost N Value) x (Cost N Multiplier).</description>
      <type>Choice</type>
      <required>false</required>
      <model_dependent>false</model_dependent>
      <default_value></default_value>
      <choices>
        <choice>
          <value></value>
          <display_name></display_name>
        </choice>
        <choice>
          <value>Fixed (1)</value>
          <display_name>Fixed (1)</display_name>
        </choice>
        <choice>
          <value>Wall Area, Above-Grade, Conditioned (ft^2)</value>
          <display_name>Wall Area, Above-Grade, Conditioned (ft^2)</display_name>
        </choice>
        <choice>
          <value>Wall Area, Above-Grade, Exterior (ft^2)</value>
          <display_name>Wall Area, Above-Grade, Exterior (ft^2)</display_name>
        </choice>
        <choice>
          <value>Wall Area, Below-Grade (ft^2)</value>
          <display_name>Wall Area, Below-Grade (ft^2)</display_name>
        </choice>
        <choice>
          <value>Floor Area, Conditioned (ft^2)</value>
          <display_name>Floor Area, Conditioned (ft^2)</display_name>
        </choice>
        <choice>
          <value>Floor Area, Attic (ft^2)</value>
          <display_name>Floor Area, Attic (ft^2)</display_name>
        </choice>
        <choice>
          <value>Floor Area, Lighting (ft^2)</value>
          <display_name>Floor Area, Lighting (ft^2)</display_name>
        </choice>
        <choice>
          <value>Roof Area (ft^2)</value>
          <display_name>Roof Area (ft^2)</display_name>
        </choice>
        <choice>
          <value>Window Area (ft^2)</value>
          <display_name>Window Area (ft^2)</display_name>
        </choice>
        <choice>
          <value>Door Area (ft^2)</value>
          <display_name>Door Area (ft^2)</display_name>
        </choice>
        <choice>
          <value>Duct Unconditioned Surface Area (ft^2)</value>
          <display_name>Duct Unconditioned Surface Area (ft^2)</display_name>
        </choice>
        <choice>
          <value>Size, Heating System (kBtu/h)</value>
          <display_name>Size, Heating System (kBtu/h)</display_name>
        </choice>
        <choice>
          <value>Size, Secondary Heating System (kBtu/h)</value>
          <display_name>Size, Secondary Heating System (kBtu/h)</display_name>
        </choice>
        <choice>
          <value>Size, Heat Pump Backup (kBtu/h)</value>
          <display_name>Size, Heat Pump Backup (kBtu/h)</display_name>
        </choice>
        <choice>
          <value>Size, Cooling System (kBtu/h)</value>
          <display_name>Size, Cooling System (kBtu/h)</display_name>
        </choice>
        <choice>
          <value>Size, Water Heater (gal)</value>
          <display_name>Size, Water Heater (gal)</display_name>
        </choice>
        <choice>
          <value>Flow Rate, Mechanical Ventilation (cfm)</value>
          <display_name>Flow Rate, Mechanical Ventilation (cfm)</display_name>
        </choice>
        <choice>
          <value>Slab Perimeter, Exposed, Conditioned (ft)</value>
          <display_name>Slab Perimeter, Exposed, Conditioned (ft)</display_name>
        </choice>
        <choice>
          <value>Rim Joist Area, Above-Grade, Exterior (ft^2)</value>
          <display_name>Rim Joist Area, Above-Grade, Exterior (ft^2)</display_name>
        </choice>
      </choices>
    </argument>
    <argument>
      <name>option_18_lifetime</name>
      <display_name>Option 18 Lifetime</display_name>
      <description>The option lifetime.</description>
      <type>Double</type>
      <units>years</units>
      <required>false</required>
      <model_dependent>false</model_dependent>
    </argument>
    <argument>
      <name>option_19</name>
      <display_name>Option 19</display_name>
      <description>Specify the parameter|option as found in resources\options_lookup.tsv.</description>
      <type>String</type>
      <required>false</required>
      <model_dependent>false</model_dependent>
    </argument>
    <argument>
      <name>option_19_apply_logic</name>
      <display_name>Option 19 Apply Logic</display_name>
      <description>Logic that specifies if the Option 19 upgrade will apply based on the existing building's options. Specify one or more parameter|option as found in resources\options_lookup.tsv. When multiple are included, they must be separated by '||' for OR and '&amp;&amp;' for AND, and using parentheses as appropriate. Prefix an option with '!' for not.</description>
      <type>String</type>
      <required>false</required>
      <model_dependent>false</model_dependent>
    </argument>
    <argument>
      <name>option_19_cost_1_value</name>
      <display_name>Option 19 Cost 1 Value</display_name>
      <description>Total option 19 cost is the sum of all: (Cost N Value) x (Cost N Multiplier).</description>
      <type>Double</type>
      <units>$</units>
      <required>false</required>
      <model_dependent>false</model_dependent>
    </argument>
    <argument>
      <name>option_19_cost_1_multiplier</name>
      <display_name>Option 19 Cost 1 Multiplier</display_name>
      <description>Total option 19 cost is the sum of all: (Cost N Value) x (Cost N Multiplier).</description>
      <type>Choice</type>
      <required>false</required>
      <model_dependent>false</model_dependent>
      <default_value></default_value>
      <choices>
        <choice>
          <value></value>
          <display_name></display_name>
        </choice>
        <choice>
          <value>Fixed (1)</value>
          <display_name>Fixed (1)</display_name>
        </choice>
        <choice>
          <value>Wall Area, Above-Grade, Conditioned (ft^2)</value>
          <display_name>Wall Area, Above-Grade, Conditioned (ft^2)</display_name>
        </choice>
        <choice>
          <value>Wall Area, Above-Grade, Exterior (ft^2)</value>
          <display_name>Wall Area, Above-Grade, Exterior (ft^2)</display_name>
        </choice>
        <choice>
          <value>Wall Area, Below-Grade (ft^2)</value>
          <display_name>Wall Area, Below-Grade (ft^2)</display_name>
        </choice>
        <choice>
          <value>Floor Area, Conditioned (ft^2)</value>
          <display_name>Floor Area, Conditioned (ft^2)</display_name>
        </choice>
        <choice>
          <value>Floor Area, Attic (ft^2)</value>
          <display_name>Floor Area, Attic (ft^2)</display_name>
        </choice>
        <choice>
          <value>Floor Area, Lighting (ft^2)</value>
          <display_name>Floor Area, Lighting (ft^2)</display_name>
        </choice>
        <choice>
          <value>Roof Area (ft^2)</value>
          <display_name>Roof Area (ft^2)</display_name>
        </choice>
        <choice>
          <value>Window Area (ft^2)</value>
          <display_name>Window Area (ft^2)</display_name>
        </choice>
        <choice>
          <value>Door Area (ft^2)</value>
          <display_name>Door Area (ft^2)</display_name>
        </choice>
        <choice>
          <value>Duct Unconditioned Surface Area (ft^2)</value>
          <display_name>Duct Unconditioned Surface Area (ft^2)</display_name>
        </choice>
        <choice>
          <value>Size, Heating System (kBtu/h)</value>
          <display_name>Size, Heating System (kBtu/h)</display_name>
        </choice>
        <choice>
          <value>Size, Secondary Heating System (kBtu/h)</value>
          <display_name>Size, Secondary Heating System (kBtu/h)</display_name>
        </choice>
        <choice>
          <value>Size, Heat Pump Backup (kBtu/h)</value>
          <display_name>Size, Heat Pump Backup (kBtu/h)</display_name>
        </choice>
        <choice>
          <value>Size, Cooling System (kBtu/h)</value>
          <display_name>Size, Cooling System (kBtu/h)</display_name>
        </choice>
        <choice>
          <value>Size, Water Heater (gal)</value>
          <display_name>Size, Water Heater (gal)</display_name>
        </choice>
        <choice>
          <value>Flow Rate, Mechanical Ventilation (cfm)</value>
          <display_name>Flow Rate, Mechanical Ventilation (cfm)</display_name>
        </choice>
        <choice>
          <value>Slab Perimeter, Exposed, Conditioned (ft)</value>
          <display_name>Slab Perimeter, Exposed, Conditioned (ft)</display_name>
        </choice>
        <choice>
          <value>Rim Joist Area, Above-Grade, Exterior (ft^2)</value>
          <display_name>Rim Joist Area, Above-Grade, Exterior (ft^2)</display_name>
        </choice>
      </choices>
    </argument>
    <argument>
      <name>option_19_cost_2_value</name>
      <display_name>Option 19 Cost 2 Value</display_name>
      <description>Total option 19 cost is the sum of all: (Cost N Value) x (Cost N Multiplier).</description>
      <type>Double</type>
      <units>$</units>
      <required>false</required>
      <model_dependent>false</model_dependent>
    </argument>
    <argument>
      <name>option_19_cost_2_multiplier</name>
      <display_name>Option 19 Cost 2 Multiplier</display_name>
      <description>Total option 19 cost is the sum of all: (Cost N Value) x (Cost N Multiplier).</description>
      <type>Choice</type>
      <required>false</required>
      <model_dependent>false</model_dependent>
      <default_value></default_value>
      <choices>
        <choice>
          <value></value>
          <display_name></display_name>
        </choice>
        <choice>
          <value>Fixed (1)</value>
          <display_name>Fixed (1)</display_name>
        </choice>
        <choice>
          <value>Wall Area, Above-Grade, Conditioned (ft^2)</value>
          <display_name>Wall Area, Above-Grade, Conditioned (ft^2)</display_name>
        </choice>
        <choice>
          <value>Wall Area, Above-Grade, Exterior (ft^2)</value>
          <display_name>Wall Area, Above-Grade, Exterior (ft^2)</display_name>
        </choice>
        <choice>
          <value>Wall Area, Below-Grade (ft^2)</value>
          <display_name>Wall Area, Below-Grade (ft^2)</display_name>
        </choice>
        <choice>
          <value>Floor Area, Conditioned (ft^2)</value>
          <display_name>Floor Area, Conditioned (ft^2)</display_name>
        </choice>
        <choice>
          <value>Floor Area, Attic (ft^2)</value>
          <display_name>Floor Area, Attic (ft^2)</display_name>
        </choice>
        <choice>
          <value>Floor Area, Lighting (ft^2)</value>
          <display_name>Floor Area, Lighting (ft^2)</display_name>
        </choice>
        <choice>
          <value>Roof Area (ft^2)</value>
          <display_name>Roof Area (ft^2)</display_name>
        </choice>
        <choice>
          <value>Window Area (ft^2)</value>
          <display_name>Window Area (ft^2)</display_name>
        </choice>
        <choice>
          <value>Door Area (ft^2)</value>
          <display_name>Door Area (ft^2)</display_name>
        </choice>
        <choice>
          <value>Duct Unconditioned Surface Area (ft^2)</value>
          <display_name>Duct Unconditioned Surface Area (ft^2)</display_name>
        </choice>
        <choice>
          <value>Size, Heating System (kBtu/h)</value>
          <display_name>Size, Heating System (kBtu/h)</display_name>
        </choice>
        <choice>
          <value>Size, Secondary Heating System (kBtu/h)</value>
          <display_name>Size, Secondary Heating System (kBtu/h)</display_name>
        </choice>
        <choice>
          <value>Size, Heat Pump Backup (kBtu/h)</value>
          <display_name>Size, Heat Pump Backup (kBtu/h)</display_name>
        </choice>
        <choice>
          <value>Size, Cooling System (kBtu/h)</value>
          <display_name>Size, Cooling System (kBtu/h)</display_name>
        </choice>
        <choice>
          <value>Size, Water Heater (gal)</value>
          <display_name>Size, Water Heater (gal)</display_name>
        </choice>
        <choice>
          <value>Flow Rate, Mechanical Ventilation (cfm)</value>
          <display_name>Flow Rate, Mechanical Ventilation (cfm)</display_name>
        </choice>
        <choice>
          <value>Slab Perimeter, Exposed, Conditioned (ft)</value>
          <display_name>Slab Perimeter, Exposed, Conditioned (ft)</display_name>
        </choice>
        <choice>
          <value>Rim Joist Area, Above-Grade, Exterior (ft^2)</value>
          <display_name>Rim Joist Area, Above-Grade, Exterior (ft^2)</display_name>
        </choice>
      </choices>
    </argument>
    <argument>
      <name>option_19_lifetime</name>
      <display_name>Option 19 Lifetime</display_name>
      <description>The option lifetime.</description>
      <type>Double</type>
      <units>years</units>
      <required>false</required>
      <model_dependent>false</model_dependent>
    </argument>
    <argument>
      <name>option_20</name>
      <display_name>Option 20</display_name>
      <description>Specify the parameter|option as found in resources\options_lookup.tsv.</description>
      <type>String</type>
      <required>false</required>
      <model_dependent>false</model_dependent>
    </argument>
    <argument>
      <name>option_20_apply_logic</name>
      <display_name>Option 20 Apply Logic</display_name>
      <description>Logic that specifies if the Option 20 upgrade will apply based on the existing building's options. Specify one or more parameter|option as found in resources\options_lookup.tsv. When multiple are included, they must be separated by '||' for OR and '&amp;&amp;' for AND, and using parentheses as appropriate. Prefix an option with '!' for not.</description>
      <type>String</type>
      <required>false</required>
      <model_dependent>false</model_dependent>
    </argument>
    <argument>
      <name>option_20_cost_1_value</name>
      <display_name>Option 20 Cost 1 Value</display_name>
      <description>Total option 20 cost is the sum of all: (Cost N Value) x (Cost N Multiplier).</description>
      <type>Double</type>
      <units>$</units>
      <required>false</required>
      <model_dependent>false</model_dependent>
    </argument>
    <argument>
      <name>option_20_cost_1_multiplier</name>
      <display_name>Option 20 Cost 1 Multiplier</display_name>
      <description>Total option 20 cost is the sum of all: (Cost N Value) x (Cost N Multiplier).</description>
      <type>Choice</type>
      <required>false</required>
      <model_dependent>false</model_dependent>
      <default_value></default_value>
      <choices>
        <choice>
          <value></value>
          <display_name></display_name>
        </choice>
        <choice>
          <value>Fixed (1)</value>
          <display_name>Fixed (1)</display_name>
        </choice>
        <choice>
          <value>Wall Area, Above-Grade, Conditioned (ft^2)</value>
          <display_name>Wall Area, Above-Grade, Conditioned (ft^2)</display_name>
        </choice>
        <choice>
          <value>Wall Area, Above-Grade, Exterior (ft^2)</value>
          <display_name>Wall Area, Above-Grade, Exterior (ft^2)</display_name>
        </choice>
        <choice>
          <value>Wall Area, Below-Grade (ft^2)</value>
          <display_name>Wall Area, Below-Grade (ft^2)</display_name>
        </choice>
        <choice>
          <value>Floor Area, Conditioned (ft^2)</value>
          <display_name>Floor Area, Conditioned (ft^2)</display_name>
        </choice>
        <choice>
          <value>Floor Area, Attic (ft^2)</value>
          <display_name>Floor Area, Attic (ft^2)</display_name>
        </choice>
        <choice>
          <value>Floor Area, Lighting (ft^2)</value>
          <display_name>Floor Area, Lighting (ft^2)</display_name>
        </choice>
        <choice>
          <value>Roof Area (ft^2)</value>
          <display_name>Roof Area (ft^2)</display_name>
        </choice>
        <choice>
          <value>Window Area (ft^2)</value>
          <display_name>Window Area (ft^2)</display_name>
        </choice>
        <choice>
          <value>Door Area (ft^2)</value>
          <display_name>Door Area (ft^2)</display_name>
        </choice>
        <choice>
          <value>Duct Unconditioned Surface Area (ft^2)</value>
          <display_name>Duct Unconditioned Surface Area (ft^2)</display_name>
        </choice>
        <choice>
          <value>Size, Heating System (kBtu/h)</value>
          <display_name>Size, Heating System (kBtu/h)</display_name>
        </choice>
        <choice>
          <value>Size, Secondary Heating System (kBtu/h)</value>
          <display_name>Size, Secondary Heating System (kBtu/h)</display_name>
        </choice>
        <choice>
          <value>Size, Heat Pump Backup (kBtu/h)</value>
          <display_name>Size, Heat Pump Backup (kBtu/h)</display_name>
        </choice>
        <choice>
          <value>Size, Cooling System (kBtu/h)</value>
          <display_name>Size, Cooling System (kBtu/h)</display_name>
        </choice>
        <choice>
          <value>Size, Water Heater (gal)</value>
          <display_name>Size, Water Heater (gal)</display_name>
        </choice>
        <choice>
          <value>Flow Rate, Mechanical Ventilation (cfm)</value>
          <display_name>Flow Rate, Mechanical Ventilation (cfm)</display_name>
        </choice>
        <choice>
          <value>Slab Perimeter, Exposed, Conditioned (ft)</value>
          <display_name>Slab Perimeter, Exposed, Conditioned (ft)</display_name>
        </choice>
        <choice>
          <value>Rim Joist Area, Above-Grade, Exterior (ft^2)</value>
          <display_name>Rim Joist Area, Above-Grade, Exterior (ft^2)</display_name>
        </choice>
      </choices>
    </argument>
    <argument>
      <name>option_20_cost_2_value</name>
      <display_name>Option 20 Cost 2 Value</display_name>
      <description>Total option 20 cost is the sum of all: (Cost N Value) x (Cost N Multiplier).</description>
      <type>Double</type>
      <units>$</units>
      <required>false</required>
      <model_dependent>false</model_dependent>
    </argument>
    <argument>
      <name>option_20_cost_2_multiplier</name>
      <display_name>Option 20 Cost 2 Multiplier</display_name>
      <description>Total option 20 cost is the sum of all: (Cost N Value) x (Cost N Multiplier).</description>
      <type>Choice</type>
      <required>false</required>
      <model_dependent>false</model_dependent>
      <default_value></default_value>
      <choices>
        <choice>
          <value></value>
          <display_name></display_name>
        </choice>
        <choice>
          <value>Fixed (1)</value>
          <display_name>Fixed (1)</display_name>
        </choice>
        <choice>
          <value>Wall Area, Above-Grade, Conditioned (ft^2)</value>
          <display_name>Wall Area, Above-Grade, Conditioned (ft^2)</display_name>
        </choice>
        <choice>
          <value>Wall Area, Above-Grade, Exterior (ft^2)</value>
          <display_name>Wall Area, Above-Grade, Exterior (ft^2)</display_name>
        </choice>
        <choice>
          <value>Wall Area, Below-Grade (ft^2)</value>
          <display_name>Wall Area, Below-Grade (ft^2)</display_name>
        </choice>
        <choice>
          <value>Floor Area, Conditioned (ft^2)</value>
          <display_name>Floor Area, Conditioned (ft^2)</display_name>
        </choice>
        <choice>
          <value>Floor Area, Attic (ft^2)</value>
          <display_name>Floor Area, Attic (ft^2)</display_name>
        </choice>
        <choice>
          <value>Floor Area, Lighting (ft^2)</value>
          <display_name>Floor Area, Lighting (ft^2)</display_name>
        </choice>
        <choice>
          <value>Roof Area (ft^2)</value>
          <display_name>Roof Area (ft^2)</display_name>
        </choice>
        <choice>
          <value>Window Area (ft^2)</value>
          <display_name>Window Area (ft^2)</display_name>
        </choice>
        <choice>
          <value>Door Area (ft^2)</value>
          <display_name>Door Area (ft^2)</display_name>
        </choice>
        <choice>
          <value>Duct Unconditioned Surface Area (ft^2)</value>
          <display_name>Duct Unconditioned Surface Area (ft^2)</display_name>
        </choice>
        <choice>
          <value>Size, Heating System (kBtu/h)</value>
          <display_name>Size, Heating System (kBtu/h)</display_name>
        </choice>
        <choice>
          <value>Size, Secondary Heating System (kBtu/h)</value>
          <display_name>Size, Secondary Heating System (kBtu/h)</display_name>
        </choice>
        <choice>
          <value>Size, Heat Pump Backup (kBtu/h)</value>
          <display_name>Size, Heat Pump Backup (kBtu/h)</display_name>
        </choice>
        <choice>
          <value>Size, Cooling System (kBtu/h)</value>
          <display_name>Size, Cooling System (kBtu/h)</display_name>
        </choice>
        <choice>
          <value>Size, Water Heater (gal)</value>
          <display_name>Size, Water Heater (gal)</display_name>
        </choice>
        <choice>
          <value>Flow Rate, Mechanical Ventilation (cfm)</value>
          <display_name>Flow Rate, Mechanical Ventilation (cfm)</display_name>
        </choice>
        <choice>
          <value>Slab Perimeter, Exposed, Conditioned (ft)</value>
          <display_name>Slab Perimeter, Exposed, Conditioned (ft)</display_name>
        </choice>
        <choice>
          <value>Rim Joist Area, Above-Grade, Exterior (ft^2)</value>
          <display_name>Rim Joist Area, Above-Grade, Exterior (ft^2)</display_name>
        </choice>
      </choices>
    </argument>
    <argument>
      <name>option_20_lifetime</name>
      <display_name>Option 20 Lifetime</display_name>
      <description>The option lifetime.</description>
      <type>Double</type>
      <units>years</units>
      <required>false</required>
      <model_dependent>false</model_dependent>
    </argument>
    <argument>
      <name>option_21</name>
      <display_name>Option 21</display_name>
      <description>Specify the parameter|option as found in resources\options_lookup.tsv.</description>
      <type>String</type>
      <required>false</required>
      <model_dependent>false</model_dependent>
    </argument>
    <argument>
      <name>option_21_apply_logic</name>
      <display_name>Option 21 Apply Logic</display_name>
      <description>Logic that specifies if the Option 21 upgrade will apply based on the existing building's options. Specify one or more parameter|option as found in resources\options_lookup.tsv. When multiple are included, they must be separated by '||' for OR and '&amp;&amp;' for AND, and using parentheses as appropriate. Prefix an option with '!' for not.</description>
      <type>String</type>
      <required>false</required>
      <model_dependent>false</model_dependent>
    </argument>
    <argument>
      <name>option_21_cost_1_value</name>
      <display_name>Option 21 Cost 1 Value</display_name>
      <description>Total option 21 cost is the sum of all: (Cost N Value) x (Cost N Multiplier).</description>
      <type>Double</type>
      <units>$</units>
      <required>false</required>
      <model_dependent>false</model_dependent>
    </argument>
    <argument>
      <name>option_21_cost_1_multiplier</name>
      <display_name>Option 21 Cost 1 Multiplier</display_name>
      <description>Total option 21 cost is the sum of all: (Cost N Value) x (Cost N Multiplier).</description>
      <type>Choice</type>
      <required>false</required>
      <model_dependent>false</model_dependent>
      <default_value></default_value>
      <choices>
        <choice>
          <value></value>
          <display_name></display_name>
        </choice>
        <choice>
          <value>Fixed (1)</value>
          <display_name>Fixed (1)</display_name>
        </choice>
        <choice>
          <value>Wall Area, Above-Grade, Conditioned (ft^2)</value>
          <display_name>Wall Area, Above-Grade, Conditioned (ft^2)</display_name>
        </choice>
        <choice>
          <value>Wall Area, Above-Grade, Exterior (ft^2)</value>
          <display_name>Wall Area, Above-Grade, Exterior (ft^2)</display_name>
        </choice>
        <choice>
          <value>Wall Area, Below-Grade (ft^2)</value>
          <display_name>Wall Area, Below-Grade (ft^2)</display_name>
        </choice>
        <choice>
          <value>Floor Area, Conditioned (ft^2)</value>
          <display_name>Floor Area, Conditioned (ft^2)</display_name>
        </choice>
        <choice>
          <value>Floor Area, Attic (ft^2)</value>
          <display_name>Floor Area, Attic (ft^2)</display_name>
        </choice>
        <choice>
          <value>Floor Area, Lighting (ft^2)</value>
          <display_name>Floor Area, Lighting (ft^2)</display_name>
        </choice>
        <choice>
          <value>Roof Area (ft^2)</value>
          <display_name>Roof Area (ft^2)</display_name>
        </choice>
        <choice>
          <value>Window Area (ft^2)</value>
          <display_name>Window Area (ft^2)</display_name>
        </choice>
        <choice>
          <value>Door Area (ft^2)</value>
          <display_name>Door Area (ft^2)</display_name>
        </choice>
        <choice>
          <value>Duct Unconditioned Surface Area (ft^2)</value>
          <display_name>Duct Unconditioned Surface Area (ft^2)</display_name>
        </choice>
        <choice>
          <value>Size, Heating System (kBtu/h)</value>
          <display_name>Size, Heating System (kBtu/h)</display_name>
        </choice>
        <choice>
          <value>Size, Secondary Heating System (kBtu/h)</value>
          <display_name>Size, Secondary Heating System (kBtu/h)</display_name>
        </choice>
        <choice>
          <value>Size, Heat Pump Backup (kBtu/h)</value>
          <display_name>Size, Heat Pump Backup (kBtu/h)</display_name>
        </choice>
        <choice>
          <value>Size, Cooling System (kBtu/h)</value>
          <display_name>Size, Cooling System (kBtu/h)</display_name>
        </choice>
        <choice>
          <value>Size, Water Heater (gal)</value>
          <display_name>Size, Water Heater (gal)</display_name>
        </choice>
        <choice>
          <value>Flow Rate, Mechanical Ventilation (cfm)</value>
          <display_name>Flow Rate, Mechanical Ventilation (cfm)</display_name>
        </choice>
        <choice>
          <value>Slab Perimeter, Exposed, Conditioned (ft)</value>
          <display_name>Slab Perimeter, Exposed, Conditioned (ft)</display_name>
        </choice>
        <choice>
          <value>Rim Joist Area, Above-Grade, Exterior (ft^2)</value>
          <display_name>Rim Joist Area, Above-Grade, Exterior (ft^2)</display_name>
        </choice>
      </choices>
    </argument>
    <argument>
      <name>option_21_cost_2_value</name>
      <display_name>Option 21 Cost 2 Value</display_name>
      <description>Total option 21 cost is the sum of all: (Cost N Value) x (Cost N Multiplier).</description>
      <type>Double</type>
      <units>$</units>
      <required>false</required>
      <model_dependent>false</model_dependent>
    </argument>
    <argument>
      <name>option_21_cost_2_multiplier</name>
      <display_name>Option 21 Cost 2 Multiplier</display_name>
      <description>Total option 21 cost is the sum of all: (Cost N Value) x (Cost N Multiplier).</description>
      <type>Choice</type>
      <required>false</required>
      <model_dependent>false</model_dependent>
      <default_value></default_value>
      <choices>
        <choice>
          <value></value>
          <display_name></display_name>
        </choice>
        <choice>
          <value>Fixed (1)</value>
          <display_name>Fixed (1)</display_name>
        </choice>
        <choice>
          <value>Wall Area, Above-Grade, Conditioned (ft^2)</value>
          <display_name>Wall Area, Above-Grade, Conditioned (ft^2)</display_name>
        </choice>
        <choice>
          <value>Wall Area, Above-Grade, Exterior (ft^2)</value>
          <display_name>Wall Area, Above-Grade, Exterior (ft^2)</display_name>
        </choice>
        <choice>
          <value>Wall Area, Below-Grade (ft^2)</value>
          <display_name>Wall Area, Below-Grade (ft^2)</display_name>
        </choice>
        <choice>
          <value>Floor Area, Conditioned (ft^2)</value>
          <display_name>Floor Area, Conditioned (ft^2)</display_name>
        </choice>
        <choice>
          <value>Floor Area, Attic (ft^2)</value>
          <display_name>Floor Area, Attic (ft^2)</display_name>
        </choice>
        <choice>
          <value>Floor Area, Lighting (ft^2)</value>
          <display_name>Floor Area, Lighting (ft^2)</display_name>
        </choice>
        <choice>
          <value>Roof Area (ft^2)</value>
          <display_name>Roof Area (ft^2)</display_name>
        </choice>
        <choice>
          <value>Window Area (ft^2)</value>
          <display_name>Window Area (ft^2)</display_name>
        </choice>
        <choice>
          <value>Door Area (ft^2)</value>
          <display_name>Door Area (ft^2)</display_name>
        </choice>
        <choice>
          <value>Duct Unconditioned Surface Area (ft^2)</value>
          <display_name>Duct Unconditioned Surface Area (ft^2)</display_name>
        </choice>
        <choice>
          <value>Size, Heating System (kBtu/h)</value>
          <display_name>Size, Heating System (kBtu/h)</display_name>
        </choice>
        <choice>
          <value>Size, Secondary Heating System (kBtu/h)</value>
          <display_name>Size, Secondary Heating System (kBtu/h)</display_name>
        </choice>
        <choice>
          <value>Size, Heat Pump Backup (kBtu/h)</value>
          <display_name>Size, Heat Pump Backup (kBtu/h)</display_name>
        </choice>
        <choice>
          <value>Size, Cooling System (kBtu/h)</value>
          <display_name>Size, Cooling System (kBtu/h)</display_name>
        </choice>
        <choice>
          <value>Size, Water Heater (gal)</value>
          <display_name>Size, Water Heater (gal)</display_name>
        </choice>
        <choice>
          <value>Flow Rate, Mechanical Ventilation (cfm)</value>
          <display_name>Flow Rate, Mechanical Ventilation (cfm)</display_name>
        </choice>
        <choice>
          <value>Slab Perimeter, Exposed, Conditioned (ft)</value>
          <display_name>Slab Perimeter, Exposed, Conditioned (ft)</display_name>
        </choice>
        <choice>
          <value>Rim Joist Area, Above-Grade, Exterior (ft^2)</value>
          <display_name>Rim Joist Area, Above-Grade, Exterior (ft^2)</display_name>
        </choice>
      </choices>
    </argument>
    <argument>
      <name>option_21_lifetime</name>
      <display_name>Option 21 Lifetime</display_name>
      <description>The option lifetime.</description>
      <type>Double</type>
      <units>years</units>
      <required>false</required>
      <model_dependent>false</model_dependent>
    </argument>
    <argument>
      <name>option_22</name>
      <display_name>Option 22</display_name>
      <description>Specify the parameter|option as found in resources\options_lookup.tsv.</description>
      <type>String</type>
      <required>false</required>
      <model_dependent>false</model_dependent>
    </argument>
    <argument>
      <name>option_22_apply_logic</name>
      <display_name>Option 22 Apply Logic</display_name>
      <description>Logic that specifies if the Option 22 upgrade will apply based on the existing building's options. Specify one or more parameter|option as found in resources\options_lookup.tsv. When multiple are included, they must be separated by '||' for OR and '&amp;&amp;' for AND, and using parentheses as appropriate. Prefix an option with '!' for not.</description>
      <type>String</type>
      <required>false</required>
      <model_dependent>false</model_dependent>
    </argument>
    <argument>
      <name>option_22_cost_1_value</name>
      <display_name>Option 22 Cost 1 Value</display_name>
      <description>Total option 22 cost is the sum of all: (Cost N Value) x (Cost N Multiplier).</description>
      <type>Double</type>
      <units>$</units>
      <required>false</required>
      <model_dependent>false</model_dependent>
    </argument>
    <argument>
      <name>option_22_cost_1_multiplier</name>
      <display_name>Option 22 Cost 1 Multiplier</display_name>
      <description>Total option 22 cost is the sum of all: (Cost N Value) x (Cost N Multiplier).</description>
      <type>Choice</type>
      <required>false</required>
      <model_dependent>false</model_dependent>
      <default_value></default_value>
      <choices>
        <choice>
          <value></value>
          <display_name></display_name>
        </choice>
        <choice>
          <value>Fixed (1)</value>
          <display_name>Fixed (1)</display_name>
        </choice>
        <choice>
          <value>Wall Area, Above-Grade, Conditioned (ft^2)</value>
          <display_name>Wall Area, Above-Grade, Conditioned (ft^2)</display_name>
        </choice>
        <choice>
          <value>Wall Area, Above-Grade, Exterior (ft^2)</value>
          <display_name>Wall Area, Above-Grade, Exterior (ft^2)</display_name>
        </choice>
        <choice>
          <value>Wall Area, Below-Grade (ft^2)</value>
          <display_name>Wall Area, Below-Grade (ft^2)</display_name>
        </choice>
        <choice>
          <value>Floor Area, Conditioned (ft^2)</value>
          <display_name>Floor Area, Conditioned (ft^2)</display_name>
        </choice>
        <choice>
          <value>Floor Area, Attic (ft^2)</value>
          <display_name>Floor Area, Attic (ft^2)</display_name>
        </choice>
        <choice>
          <value>Floor Area, Lighting (ft^2)</value>
          <display_name>Floor Area, Lighting (ft^2)</display_name>
        </choice>
        <choice>
          <value>Roof Area (ft^2)</value>
          <display_name>Roof Area (ft^2)</display_name>
        </choice>
        <choice>
          <value>Window Area (ft^2)</value>
          <display_name>Window Area (ft^2)</display_name>
        </choice>
        <choice>
          <value>Door Area (ft^2)</value>
          <display_name>Door Area (ft^2)</display_name>
        </choice>
        <choice>
          <value>Duct Unconditioned Surface Area (ft^2)</value>
          <display_name>Duct Unconditioned Surface Area (ft^2)</display_name>
        </choice>
        <choice>
          <value>Size, Heating System (kBtu/h)</value>
          <display_name>Size, Heating System (kBtu/h)</display_name>
        </choice>
        <choice>
          <value>Size, Secondary Heating System (kBtu/h)</value>
          <display_name>Size, Secondary Heating System (kBtu/h)</display_name>
        </choice>
        <choice>
          <value>Size, Heat Pump Backup (kBtu/h)</value>
          <display_name>Size, Heat Pump Backup (kBtu/h)</display_name>
        </choice>
        <choice>
          <value>Size, Cooling System (kBtu/h)</value>
          <display_name>Size, Cooling System (kBtu/h)</display_name>
        </choice>
        <choice>
          <value>Size, Water Heater (gal)</value>
          <display_name>Size, Water Heater (gal)</display_name>
        </choice>
        <choice>
          <value>Flow Rate, Mechanical Ventilation (cfm)</value>
          <display_name>Flow Rate, Mechanical Ventilation (cfm)</display_name>
        </choice>
        <choice>
          <value>Slab Perimeter, Exposed, Conditioned (ft)</value>
          <display_name>Slab Perimeter, Exposed, Conditioned (ft)</display_name>
        </choice>
        <choice>
          <value>Rim Joist Area, Above-Grade, Exterior (ft^2)</value>
          <display_name>Rim Joist Area, Above-Grade, Exterior (ft^2)</display_name>
        </choice>
      </choices>
    </argument>
    <argument>
      <name>option_22_cost_2_value</name>
      <display_name>Option 22 Cost 2 Value</display_name>
      <description>Total option 22 cost is the sum of all: (Cost N Value) x (Cost N Multiplier).</description>
      <type>Double</type>
      <units>$</units>
      <required>false</required>
      <model_dependent>false</model_dependent>
    </argument>
    <argument>
      <name>option_22_cost_2_multiplier</name>
      <display_name>Option 22 Cost 2 Multiplier</display_name>
      <description>Total option 22 cost is the sum of all: (Cost N Value) x (Cost N Multiplier).</description>
      <type>Choice</type>
      <required>false</required>
      <model_dependent>false</model_dependent>
      <default_value></default_value>
      <choices>
        <choice>
          <value></value>
          <display_name></display_name>
        </choice>
        <choice>
          <value>Fixed (1)</value>
          <display_name>Fixed (1)</display_name>
        </choice>
        <choice>
          <value>Wall Area, Above-Grade, Conditioned (ft^2)</value>
          <display_name>Wall Area, Above-Grade, Conditioned (ft^2)</display_name>
        </choice>
        <choice>
          <value>Wall Area, Above-Grade, Exterior (ft^2)</value>
          <display_name>Wall Area, Above-Grade, Exterior (ft^2)</display_name>
        </choice>
        <choice>
          <value>Wall Area, Below-Grade (ft^2)</value>
          <display_name>Wall Area, Below-Grade (ft^2)</display_name>
        </choice>
        <choice>
          <value>Floor Area, Conditioned (ft^2)</value>
          <display_name>Floor Area, Conditioned (ft^2)</display_name>
        </choice>
        <choice>
          <value>Floor Area, Attic (ft^2)</value>
          <display_name>Floor Area, Attic (ft^2)</display_name>
        </choice>
        <choice>
          <value>Floor Area, Lighting (ft^2)</value>
          <display_name>Floor Area, Lighting (ft^2)</display_name>
        </choice>
        <choice>
          <value>Roof Area (ft^2)</value>
          <display_name>Roof Area (ft^2)</display_name>
        </choice>
        <choice>
          <value>Window Area (ft^2)</value>
          <display_name>Window Area (ft^2)</display_name>
        </choice>
        <choice>
          <value>Door Area (ft^2)</value>
          <display_name>Door Area (ft^2)</display_name>
        </choice>
        <choice>
          <value>Duct Unconditioned Surface Area (ft^2)</value>
          <display_name>Duct Unconditioned Surface Area (ft^2)</display_name>
        </choice>
        <choice>
          <value>Size, Heating System (kBtu/h)</value>
          <display_name>Size, Heating System (kBtu/h)</display_name>
        </choice>
        <choice>
          <value>Size, Secondary Heating System (kBtu/h)</value>
          <display_name>Size, Secondary Heating System (kBtu/h)</display_name>
        </choice>
        <choice>
          <value>Size, Heat Pump Backup (kBtu/h)</value>
          <display_name>Size, Heat Pump Backup (kBtu/h)</display_name>
        </choice>
        <choice>
          <value>Size, Cooling System (kBtu/h)</value>
          <display_name>Size, Cooling System (kBtu/h)</display_name>
        </choice>
        <choice>
          <value>Size, Water Heater (gal)</value>
          <display_name>Size, Water Heater (gal)</display_name>
        </choice>
        <choice>
          <value>Flow Rate, Mechanical Ventilation (cfm)</value>
          <display_name>Flow Rate, Mechanical Ventilation (cfm)</display_name>
        </choice>
        <choice>
          <value>Slab Perimeter, Exposed, Conditioned (ft)</value>
          <display_name>Slab Perimeter, Exposed, Conditioned (ft)</display_name>
        </choice>
        <choice>
          <value>Rim Joist Area, Above-Grade, Exterior (ft^2)</value>
          <display_name>Rim Joist Area, Above-Grade, Exterior (ft^2)</display_name>
        </choice>
      </choices>
    </argument>
    <argument>
      <name>option_22_lifetime</name>
      <display_name>Option 22 Lifetime</display_name>
      <description>The option lifetime.</description>
      <type>Double</type>
      <units>years</units>
      <required>false</required>
      <model_dependent>false</model_dependent>
    </argument>
    <argument>
      <name>option_23</name>
      <display_name>Option 23</display_name>
      <description>Specify the parameter|option as found in resources\options_lookup.tsv.</description>
      <type>String</type>
      <required>false</required>
      <model_dependent>false</model_dependent>
    </argument>
    <argument>
      <name>option_23_apply_logic</name>
      <display_name>Option 23 Apply Logic</display_name>
      <description>Logic that specifies if the Option 23 upgrade will apply based on the existing building's options. Specify one or more parameter|option as found in resources\options_lookup.tsv. When multiple are included, they must be separated by '||' for OR and '&amp;&amp;' for AND, and using parentheses as appropriate. Prefix an option with '!' for not.</description>
      <type>String</type>
      <required>false</required>
      <model_dependent>false</model_dependent>
    </argument>
    <argument>
      <name>option_23_cost_1_value</name>
      <display_name>Option 23 Cost 1 Value</display_name>
      <description>Total option 23 cost is the sum of all: (Cost N Value) x (Cost N Multiplier).</description>
      <type>Double</type>
      <units>$</units>
      <required>false</required>
      <model_dependent>false</model_dependent>
    </argument>
    <argument>
      <name>option_23_cost_1_multiplier</name>
      <display_name>Option 23 Cost 1 Multiplier</display_name>
      <description>Total option 23 cost is the sum of all: (Cost N Value) x (Cost N Multiplier).</description>
      <type>Choice</type>
      <required>false</required>
      <model_dependent>false</model_dependent>
      <default_value></default_value>
      <choices>
        <choice>
          <value></value>
          <display_name></display_name>
        </choice>
        <choice>
          <value>Fixed (1)</value>
          <display_name>Fixed (1)</display_name>
        </choice>
        <choice>
          <value>Wall Area, Above-Grade, Conditioned (ft^2)</value>
          <display_name>Wall Area, Above-Grade, Conditioned (ft^2)</display_name>
        </choice>
        <choice>
          <value>Wall Area, Above-Grade, Exterior (ft^2)</value>
          <display_name>Wall Area, Above-Grade, Exterior (ft^2)</display_name>
        </choice>
        <choice>
          <value>Wall Area, Below-Grade (ft^2)</value>
          <display_name>Wall Area, Below-Grade (ft^2)</display_name>
        </choice>
        <choice>
          <value>Floor Area, Conditioned (ft^2)</value>
          <display_name>Floor Area, Conditioned (ft^2)</display_name>
        </choice>
        <choice>
          <value>Floor Area, Attic (ft^2)</value>
          <display_name>Floor Area, Attic (ft^2)</display_name>
        </choice>
        <choice>
          <value>Floor Area, Lighting (ft^2)</value>
          <display_name>Floor Area, Lighting (ft^2)</display_name>
        </choice>
        <choice>
          <value>Roof Area (ft^2)</value>
          <display_name>Roof Area (ft^2)</display_name>
        </choice>
        <choice>
          <value>Window Area (ft^2)</value>
          <display_name>Window Area (ft^2)</display_name>
        </choice>
        <choice>
          <value>Door Area (ft^2)</value>
          <display_name>Door Area (ft^2)</display_name>
        </choice>
        <choice>
          <value>Duct Unconditioned Surface Area (ft^2)</value>
          <display_name>Duct Unconditioned Surface Area (ft^2)</display_name>
        </choice>
        <choice>
          <value>Size, Heating System (kBtu/h)</value>
          <display_name>Size, Heating System (kBtu/h)</display_name>
        </choice>
        <choice>
          <value>Size, Secondary Heating System (kBtu/h)</value>
          <display_name>Size, Secondary Heating System (kBtu/h)</display_name>
        </choice>
        <choice>
          <value>Size, Heat Pump Backup (kBtu/h)</value>
          <display_name>Size, Heat Pump Backup (kBtu/h)</display_name>
        </choice>
        <choice>
          <value>Size, Cooling System (kBtu/h)</value>
          <display_name>Size, Cooling System (kBtu/h)</display_name>
        </choice>
        <choice>
          <value>Size, Water Heater (gal)</value>
          <display_name>Size, Water Heater (gal)</display_name>
        </choice>
        <choice>
          <value>Flow Rate, Mechanical Ventilation (cfm)</value>
          <display_name>Flow Rate, Mechanical Ventilation (cfm)</display_name>
        </choice>
        <choice>
          <value>Slab Perimeter, Exposed, Conditioned (ft)</value>
          <display_name>Slab Perimeter, Exposed, Conditioned (ft)</display_name>
        </choice>
        <choice>
          <value>Rim Joist Area, Above-Grade, Exterior (ft^2)</value>
          <display_name>Rim Joist Area, Above-Grade, Exterior (ft^2)</display_name>
        </choice>
      </choices>
    </argument>
    <argument>
      <name>option_23_cost_2_value</name>
      <display_name>Option 23 Cost 2 Value</display_name>
      <description>Total option 23 cost is the sum of all: (Cost N Value) x (Cost N Multiplier).</description>
      <type>Double</type>
      <units>$</units>
      <required>false</required>
      <model_dependent>false</model_dependent>
    </argument>
    <argument>
      <name>option_23_cost_2_multiplier</name>
      <display_name>Option 23 Cost 2 Multiplier</display_name>
      <description>Total option 23 cost is the sum of all: (Cost N Value) x (Cost N Multiplier).</description>
      <type>Choice</type>
      <required>false</required>
      <model_dependent>false</model_dependent>
      <default_value></default_value>
      <choices>
        <choice>
          <value></value>
          <display_name></display_name>
        </choice>
        <choice>
          <value>Fixed (1)</value>
          <display_name>Fixed (1)</display_name>
        </choice>
        <choice>
          <value>Wall Area, Above-Grade, Conditioned (ft^2)</value>
          <display_name>Wall Area, Above-Grade, Conditioned (ft^2)</display_name>
        </choice>
        <choice>
          <value>Wall Area, Above-Grade, Exterior (ft^2)</value>
          <display_name>Wall Area, Above-Grade, Exterior (ft^2)</display_name>
        </choice>
        <choice>
          <value>Wall Area, Below-Grade (ft^2)</value>
          <display_name>Wall Area, Below-Grade (ft^2)</display_name>
        </choice>
        <choice>
          <value>Floor Area, Conditioned (ft^2)</value>
          <display_name>Floor Area, Conditioned (ft^2)</display_name>
        </choice>
        <choice>
          <value>Floor Area, Attic (ft^2)</value>
          <display_name>Floor Area, Attic (ft^2)</display_name>
        </choice>
        <choice>
          <value>Floor Area, Lighting (ft^2)</value>
          <display_name>Floor Area, Lighting (ft^2)</display_name>
        </choice>
        <choice>
          <value>Roof Area (ft^2)</value>
          <display_name>Roof Area (ft^2)</display_name>
        </choice>
        <choice>
          <value>Window Area (ft^2)</value>
          <display_name>Window Area (ft^2)</display_name>
        </choice>
        <choice>
          <value>Door Area (ft^2)</value>
          <display_name>Door Area (ft^2)</display_name>
        </choice>
        <choice>
          <value>Duct Unconditioned Surface Area (ft^2)</value>
          <display_name>Duct Unconditioned Surface Area (ft^2)</display_name>
        </choice>
        <choice>
          <value>Size, Heating System (kBtu/h)</value>
          <display_name>Size, Heating System (kBtu/h)</display_name>
        </choice>
        <choice>
          <value>Size, Secondary Heating System (kBtu/h)</value>
          <display_name>Size, Secondary Heating System (kBtu/h)</display_name>
        </choice>
        <choice>
          <value>Size, Heat Pump Backup (kBtu/h)</value>
          <display_name>Size, Heat Pump Backup (kBtu/h)</display_name>
        </choice>
        <choice>
          <value>Size, Cooling System (kBtu/h)</value>
          <display_name>Size, Cooling System (kBtu/h)</display_name>
        </choice>
        <choice>
          <value>Size, Water Heater (gal)</value>
          <display_name>Size, Water Heater (gal)</display_name>
        </choice>
        <choice>
          <value>Flow Rate, Mechanical Ventilation (cfm)</value>
          <display_name>Flow Rate, Mechanical Ventilation (cfm)</display_name>
        </choice>
        <choice>
          <value>Slab Perimeter, Exposed, Conditioned (ft)</value>
          <display_name>Slab Perimeter, Exposed, Conditioned (ft)</display_name>
        </choice>
        <choice>
          <value>Rim Joist Area, Above-Grade, Exterior (ft^2)</value>
          <display_name>Rim Joist Area, Above-Grade, Exterior (ft^2)</display_name>
        </choice>
      </choices>
    </argument>
    <argument>
      <name>option_23_lifetime</name>
      <display_name>Option 23 Lifetime</display_name>
      <description>The option lifetime.</description>
      <type>Double</type>
      <units>years</units>
      <required>false</required>
      <model_dependent>false</model_dependent>
    </argument>
    <argument>
      <name>option_24</name>
      <display_name>Option 24</display_name>
      <description>Specify the parameter|option as found in resources\options_lookup.tsv.</description>
      <type>String</type>
      <required>false</required>
      <model_dependent>false</model_dependent>
    </argument>
    <argument>
      <name>option_24_apply_logic</name>
      <display_name>Option 24 Apply Logic</display_name>
      <description>Logic that specifies if the Option 24 upgrade will apply based on the existing building's options. Specify one or more parameter|option as found in resources\options_lookup.tsv. When multiple are included, they must be separated by '||' for OR and '&amp;&amp;' for AND, and using parentheses as appropriate. Prefix an option with '!' for not.</description>
      <type>String</type>
      <required>false</required>
      <model_dependent>false</model_dependent>
    </argument>
    <argument>
      <name>option_24_cost_1_value</name>
      <display_name>Option 24 Cost 1 Value</display_name>
      <description>Total option 24 cost is the sum of all: (Cost N Value) x (Cost N Multiplier).</description>
      <type>Double</type>
      <units>$</units>
      <required>false</required>
      <model_dependent>false</model_dependent>
    </argument>
    <argument>
      <name>option_24_cost_1_multiplier</name>
      <display_name>Option 24 Cost 1 Multiplier</display_name>
      <description>Total option 24 cost is the sum of all: (Cost N Value) x (Cost N Multiplier).</description>
      <type>Choice</type>
      <required>false</required>
      <model_dependent>false</model_dependent>
      <default_value></default_value>
      <choices>
        <choice>
          <value></value>
          <display_name></display_name>
        </choice>
        <choice>
          <value>Fixed (1)</value>
          <display_name>Fixed (1)</display_name>
        </choice>
        <choice>
          <value>Wall Area, Above-Grade, Conditioned (ft^2)</value>
          <display_name>Wall Area, Above-Grade, Conditioned (ft^2)</display_name>
        </choice>
        <choice>
          <value>Wall Area, Above-Grade, Exterior (ft^2)</value>
          <display_name>Wall Area, Above-Grade, Exterior (ft^2)</display_name>
        </choice>
        <choice>
          <value>Wall Area, Below-Grade (ft^2)</value>
          <display_name>Wall Area, Below-Grade (ft^2)</display_name>
        </choice>
        <choice>
          <value>Floor Area, Conditioned (ft^2)</value>
          <display_name>Floor Area, Conditioned (ft^2)</display_name>
        </choice>
        <choice>
          <value>Floor Area, Attic (ft^2)</value>
          <display_name>Floor Area, Attic (ft^2)</display_name>
        </choice>
        <choice>
          <value>Floor Area, Lighting (ft^2)</value>
          <display_name>Floor Area, Lighting (ft^2)</display_name>
        </choice>
        <choice>
          <value>Roof Area (ft^2)</value>
          <display_name>Roof Area (ft^2)</display_name>
        </choice>
        <choice>
          <value>Window Area (ft^2)</value>
          <display_name>Window Area (ft^2)</display_name>
        </choice>
        <choice>
          <value>Door Area (ft^2)</value>
          <display_name>Door Area (ft^2)</display_name>
        </choice>
        <choice>
          <value>Duct Unconditioned Surface Area (ft^2)</value>
          <display_name>Duct Unconditioned Surface Area (ft^2)</display_name>
        </choice>
        <choice>
          <value>Size, Heating System (kBtu/h)</value>
          <display_name>Size, Heating System (kBtu/h)</display_name>
        </choice>
        <choice>
          <value>Size, Secondary Heating System (kBtu/h)</value>
          <display_name>Size, Secondary Heating System (kBtu/h)</display_name>
        </choice>
        <choice>
          <value>Size, Heat Pump Backup (kBtu/h)</value>
          <display_name>Size, Heat Pump Backup (kBtu/h)</display_name>
        </choice>
        <choice>
          <value>Size, Cooling System (kBtu/h)</value>
          <display_name>Size, Cooling System (kBtu/h)</display_name>
        </choice>
        <choice>
          <value>Size, Water Heater (gal)</value>
          <display_name>Size, Water Heater (gal)</display_name>
        </choice>
        <choice>
          <value>Flow Rate, Mechanical Ventilation (cfm)</value>
          <display_name>Flow Rate, Mechanical Ventilation (cfm)</display_name>
        </choice>
        <choice>
          <value>Slab Perimeter, Exposed, Conditioned (ft)</value>
          <display_name>Slab Perimeter, Exposed, Conditioned (ft)</display_name>
        </choice>
        <choice>
          <value>Rim Joist Area, Above-Grade, Exterior (ft^2)</value>
          <display_name>Rim Joist Area, Above-Grade, Exterior (ft^2)</display_name>
        </choice>
      </choices>
    </argument>
    <argument>
      <name>option_24_cost_2_value</name>
      <display_name>Option 24 Cost 2 Value</display_name>
      <description>Total option 24 cost is the sum of all: (Cost N Value) x (Cost N Multiplier).</description>
      <type>Double</type>
      <units>$</units>
      <required>false</required>
      <model_dependent>false</model_dependent>
    </argument>
    <argument>
      <name>option_24_cost_2_multiplier</name>
      <display_name>Option 24 Cost 2 Multiplier</display_name>
      <description>Total option 24 cost is the sum of all: (Cost N Value) x (Cost N Multiplier).</description>
      <type>Choice</type>
      <required>false</required>
      <model_dependent>false</model_dependent>
      <default_value></default_value>
      <choices>
        <choice>
          <value></value>
          <display_name></display_name>
        </choice>
        <choice>
          <value>Fixed (1)</value>
          <display_name>Fixed (1)</display_name>
        </choice>
        <choice>
          <value>Wall Area, Above-Grade, Conditioned (ft^2)</value>
          <display_name>Wall Area, Above-Grade, Conditioned (ft^2)</display_name>
        </choice>
        <choice>
          <value>Wall Area, Above-Grade, Exterior (ft^2)</value>
          <display_name>Wall Area, Above-Grade, Exterior (ft^2)</display_name>
        </choice>
        <choice>
          <value>Wall Area, Below-Grade (ft^2)</value>
          <display_name>Wall Area, Below-Grade (ft^2)</display_name>
        </choice>
        <choice>
          <value>Floor Area, Conditioned (ft^2)</value>
          <display_name>Floor Area, Conditioned (ft^2)</display_name>
        </choice>
        <choice>
          <value>Floor Area, Attic (ft^2)</value>
          <display_name>Floor Area, Attic (ft^2)</display_name>
        </choice>
        <choice>
          <value>Floor Area, Lighting (ft^2)</value>
          <display_name>Floor Area, Lighting (ft^2)</display_name>
        </choice>
        <choice>
          <value>Roof Area (ft^2)</value>
          <display_name>Roof Area (ft^2)</display_name>
        </choice>
        <choice>
          <value>Window Area (ft^2)</value>
          <display_name>Window Area (ft^2)</display_name>
        </choice>
        <choice>
          <value>Door Area (ft^2)</value>
          <display_name>Door Area (ft^2)</display_name>
        </choice>
        <choice>
          <value>Duct Unconditioned Surface Area (ft^2)</value>
          <display_name>Duct Unconditioned Surface Area (ft^2)</display_name>
        </choice>
        <choice>
          <value>Size, Heating System (kBtu/h)</value>
          <display_name>Size, Heating System (kBtu/h)</display_name>
        </choice>
        <choice>
          <value>Size, Secondary Heating System (kBtu/h)</value>
          <display_name>Size, Secondary Heating System (kBtu/h)</display_name>
        </choice>
        <choice>
          <value>Size, Heat Pump Backup (kBtu/h)</value>
          <display_name>Size, Heat Pump Backup (kBtu/h)</display_name>
        </choice>
        <choice>
          <value>Size, Cooling System (kBtu/h)</value>
          <display_name>Size, Cooling System (kBtu/h)</display_name>
        </choice>
        <choice>
          <value>Size, Water Heater (gal)</value>
          <display_name>Size, Water Heater (gal)</display_name>
        </choice>
        <choice>
          <value>Flow Rate, Mechanical Ventilation (cfm)</value>
          <display_name>Flow Rate, Mechanical Ventilation (cfm)</display_name>
        </choice>
        <choice>
          <value>Slab Perimeter, Exposed, Conditioned (ft)</value>
          <display_name>Slab Perimeter, Exposed, Conditioned (ft)</display_name>
        </choice>
        <choice>
          <value>Rim Joist Area, Above-Grade, Exterior (ft^2)</value>
          <display_name>Rim Joist Area, Above-Grade, Exterior (ft^2)</display_name>
        </choice>
      </choices>
    </argument>
    <argument>
      <name>option_24_lifetime</name>
      <display_name>Option 24 Lifetime</display_name>
      <description>The option lifetime.</description>
      <type>Double</type>
      <units>years</units>
      <required>false</required>
      <model_dependent>false</model_dependent>
    </argument>
    <argument>
      <name>option_25</name>
      <display_name>Option 25</display_name>
      <description>Specify the parameter|option as found in resources\options_lookup.tsv.</description>
      <type>String</type>
      <required>false</required>
      <model_dependent>false</model_dependent>
    </argument>
    <argument>
      <name>option_25_apply_logic</name>
      <display_name>Option 25 Apply Logic</display_name>
      <description>Logic that specifies if the Option 25 upgrade will apply based on the existing building's options. Specify one or more parameter|option as found in resources\options_lookup.tsv. When multiple are included, they must be separated by '||' for OR and '&amp;&amp;' for AND, and using parentheses as appropriate. Prefix an option with '!' for not.</description>
      <type>String</type>
      <required>false</required>
      <model_dependent>false</model_dependent>
    </argument>
    <argument>
      <name>option_25_cost_1_value</name>
      <display_name>Option 25 Cost 1 Value</display_name>
      <description>Total option 25 cost is the sum of all: (Cost N Value) x (Cost N Multiplier).</description>
      <type>Double</type>
      <units>$</units>
      <required>false</required>
      <model_dependent>false</model_dependent>
    </argument>
    <argument>
      <name>option_25_cost_1_multiplier</name>
      <display_name>Option 25 Cost 1 Multiplier</display_name>
      <description>Total option 25 cost is the sum of all: (Cost N Value) x (Cost N Multiplier).</description>
      <type>Choice</type>
      <required>false</required>
      <model_dependent>false</model_dependent>
      <default_value></default_value>
      <choices>
        <choice>
          <value></value>
          <display_name></display_name>
        </choice>
        <choice>
          <value>Fixed (1)</value>
          <display_name>Fixed (1)</display_name>
        </choice>
        <choice>
          <value>Wall Area, Above-Grade, Conditioned (ft^2)</value>
          <display_name>Wall Area, Above-Grade, Conditioned (ft^2)</display_name>
        </choice>
        <choice>
          <value>Wall Area, Above-Grade, Exterior (ft^2)</value>
          <display_name>Wall Area, Above-Grade, Exterior (ft^2)</display_name>
        </choice>
        <choice>
          <value>Wall Area, Below-Grade (ft^2)</value>
          <display_name>Wall Area, Below-Grade (ft^2)</display_name>
        </choice>
        <choice>
          <value>Floor Area, Conditioned (ft^2)</value>
          <display_name>Floor Area, Conditioned (ft^2)</display_name>
        </choice>
        <choice>
          <value>Floor Area, Attic (ft^2)</value>
          <display_name>Floor Area, Attic (ft^2)</display_name>
        </choice>
        <choice>
          <value>Floor Area, Lighting (ft^2)</value>
          <display_name>Floor Area, Lighting (ft^2)</display_name>
        </choice>
        <choice>
          <value>Roof Area (ft^2)</value>
          <display_name>Roof Area (ft^2)</display_name>
        </choice>
        <choice>
          <value>Window Area (ft^2)</value>
          <display_name>Window Area (ft^2)</display_name>
        </choice>
        <choice>
          <value>Door Area (ft^2)</value>
          <display_name>Door Area (ft^2)</display_name>
        </choice>
        <choice>
          <value>Duct Unconditioned Surface Area (ft^2)</value>
          <display_name>Duct Unconditioned Surface Area (ft^2)</display_name>
        </choice>
        <choice>
          <value>Size, Heating System (kBtu/h)</value>
          <display_name>Size, Heating System (kBtu/h)</display_name>
        </choice>
        <choice>
          <value>Size, Secondary Heating System (kBtu/h)</value>
          <display_name>Size, Secondary Heating System (kBtu/h)</display_name>
        </choice>
        <choice>
          <value>Size, Heat Pump Backup (kBtu/h)</value>
          <display_name>Size, Heat Pump Backup (kBtu/h)</display_name>
        </choice>
        <choice>
          <value>Size, Cooling System (kBtu/h)</value>
          <display_name>Size, Cooling System (kBtu/h)</display_name>
        </choice>
        <choice>
          <value>Size, Water Heater (gal)</value>
          <display_name>Size, Water Heater (gal)</display_name>
        </choice>
        <choice>
          <value>Flow Rate, Mechanical Ventilation (cfm)</value>
          <display_name>Flow Rate, Mechanical Ventilation (cfm)</display_name>
        </choice>
        <choice>
          <value>Slab Perimeter, Exposed, Conditioned (ft)</value>
          <display_name>Slab Perimeter, Exposed, Conditioned (ft)</display_name>
        </choice>
        <choice>
          <value>Rim Joist Area, Above-Grade, Exterior (ft^2)</value>
          <display_name>Rim Joist Area, Above-Grade, Exterior (ft^2)</display_name>
        </choice>
      </choices>
    </argument>
    <argument>
      <name>option_25_cost_2_value</name>
      <display_name>Option 25 Cost 2 Value</display_name>
      <description>Total option 25 cost is the sum of all: (Cost N Value) x (Cost N Multiplier).</description>
      <type>Double</type>
      <units>$</units>
      <required>false</required>
      <model_dependent>false</model_dependent>
    </argument>
    <argument>
      <name>option_25_cost_2_multiplier</name>
      <display_name>Option 25 Cost 2 Multiplier</display_name>
      <description>Total option 25 cost is the sum of all: (Cost N Value) x (Cost N Multiplier).</description>
      <type>Choice</type>
      <required>false</required>
      <model_dependent>false</model_dependent>
      <default_value></default_value>
      <choices>
        <choice>
          <value></value>
          <display_name></display_name>
        </choice>
        <choice>
          <value>Fixed (1)</value>
          <display_name>Fixed (1)</display_name>
        </choice>
        <choice>
          <value>Wall Area, Above-Grade, Conditioned (ft^2)</value>
          <display_name>Wall Area, Above-Grade, Conditioned (ft^2)</display_name>
        </choice>
        <choice>
          <value>Wall Area, Above-Grade, Exterior (ft^2)</value>
          <display_name>Wall Area, Above-Grade, Exterior (ft^2)</display_name>
        </choice>
        <choice>
          <value>Wall Area, Below-Grade (ft^2)</value>
          <display_name>Wall Area, Below-Grade (ft^2)</display_name>
        </choice>
        <choice>
          <value>Floor Area, Conditioned (ft^2)</value>
          <display_name>Floor Area, Conditioned (ft^2)</display_name>
        </choice>
        <choice>
          <value>Floor Area, Attic (ft^2)</value>
          <display_name>Floor Area, Attic (ft^2)</display_name>
        </choice>
        <choice>
          <value>Floor Area, Lighting (ft^2)</value>
          <display_name>Floor Area, Lighting (ft^2)</display_name>
        </choice>
        <choice>
          <value>Roof Area (ft^2)</value>
          <display_name>Roof Area (ft^2)</display_name>
        </choice>
        <choice>
          <value>Window Area (ft^2)</value>
          <display_name>Window Area (ft^2)</display_name>
        </choice>
        <choice>
          <value>Door Area (ft^2)</value>
          <display_name>Door Area (ft^2)</display_name>
        </choice>
        <choice>
          <value>Duct Unconditioned Surface Area (ft^2)</value>
          <display_name>Duct Unconditioned Surface Area (ft^2)</display_name>
        </choice>
        <choice>
          <value>Size, Heating System (kBtu/h)</value>
          <display_name>Size, Heating System (kBtu/h)</display_name>
        </choice>
        <choice>
          <value>Size, Secondary Heating System (kBtu/h)</value>
          <display_name>Size, Secondary Heating System (kBtu/h)</display_name>
        </choice>
        <choice>
          <value>Size, Heat Pump Backup (kBtu/h)</value>
          <display_name>Size, Heat Pump Backup (kBtu/h)</display_name>
        </choice>
        <choice>
          <value>Size, Cooling System (kBtu/h)</value>
          <display_name>Size, Cooling System (kBtu/h)</display_name>
        </choice>
        <choice>
          <value>Size, Water Heater (gal)</value>
          <display_name>Size, Water Heater (gal)</display_name>
        </choice>
        <choice>
          <value>Flow Rate, Mechanical Ventilation (cfm)</value>
          <display_name>Flow Rate, Mechanical Ventilation (cfm)</display_name>
        </choice>
        <choice>
          <value>Slab Perimeter, Exposed, Conditioned (ft)</value>
          <display_name>Slab Perimeter, Exposed, Conditioned (ft)</display_name>
        </choice>
        <choice>
          <value>Rim Joist Area, Above-Grade, Exterior (ft^2)</value>
          <display_name>Rim Joist Area, Above-Grade, Exterior (ft^2)</display_name>
        </choice>
      </choices>
    </argument>
    <argument>
      <name>option_25_lifetime</name>
      <display_name>Option 25 Lifetime</display_name>
      <description>The option lifetime.</description>
      <type>Double</type>
      <units>years</units>
      <required>false</required>
      <model_dependent>false</model_dependent>
    </argument>
    <argument>
      <name>package_apply_logic</name>
      <display_name>Package Apply Logic</display_name>
      <description>Logic that specifies if the entire package upgrade (all options) will apply based on the existing building's options. Specify one or more parameter|option as found in resources\options_lookup.tsv. When multiple are included, they must be separated by '||' for OR and '&amp;&amp;' for AND, and using parentheses as appropriate. Prefix an option with '!' for not.</description>
      <type>String</type>
      <required>false</required>
      <model_dependent>false</model_dependent>
    </argument>
    <argument>
      <name>run_measure</name>
      <display_name>Run Measure</display_name>
      <description>integer argument to run measure [1 is run, 0 is no run]</description>
      <type>Integer</type>
      <required>true</required>
      <model_dependent>false</model_dependent>
      <default_value>1</default_value>
    </argument>
  </arguments>
  <outputs />
  <provenances />
  <tags>
    <tag>Whole Building.Space Types</tag>
  </tags>
  <attributes>
    <attribute>
      <name>Intended Software Tool</name>
      <value>Apply Measure Now</value>
      <datatype>string</datatype>
    </attribute>
    <attribute>
      <name>Intended Software Tool</name>
      <value>OpenStudio Application</value>
      <datatype>string</datatype>
    </attribute>
    <attribute>
      <name>Intended Software Tool</name>
      <value>Parametric Analysis Tool</value>
      <datatype>string</datatype>
    </attribute>
    <attribute>
      <name>Intended Software Tool</name>
      <value>Apply Measure Now</value>
      <datatype>string</datatype>
    </attribute>
    <attribute>
      <name>Intended Software Tool</name>
      <value>OpenStudio Application</value>
      <datatype>string</datatype>
    </attribute>
    <attribute>
      <name>Intended Software Tool</name>
      <value>Parametric Analysis Tool</value>
      <datatype>string</datatype>
    </attribute>
    <attribute>
      <name>Measure Type</name>
      <value>ModelMeasure</value>
      <datatype>string</datatype>
    </attribute>
    <attribute>
      <name>Intended Software Tool</name>
      <value>Apply Measure Now</value>
      <datatype>string</datatype>
    </attribute>
    <attribute>
      <name>Intended Software Tool</name>
      <value>OpenStudio Application</value>
      <datatype>string</datatype>
    </attribute>
    <attribute>
      <name>Intended Software Tool</name>
      <value>Parametric Analysis Tool</value>
      <datatype>string</datatype>
    </attribute>
  </attributes>
  <files>
    <file>
      <filename>apply_upgrade_test.rb</filename>
      <filetype>rb</filetype>
      <usage_type>test</usage_type>
      <checksum>AC57678D</checksum>
    </file>
    <file>
      <filename>SFD_1story_FB_UA_GRG_MSHP_FuelTanklessWH.xml</filename>
      <filetype>xml</filetype>
      <usage_type>test</usage_type>
      <checksum>ECE6EFFD</checksum>
    </file>
    <file>
      <filename>SFD_1story_UB_UA_GRG_ACV_FuelFurnace_PortableHeater_HPWH.xml</filename>
      <filetype>xml</filetype>
      <usage_type>test</usage_type>
      <checksum>1502F0A6</checksum>
    </file>
    <file>
      <filename>constants.rb</filename>
      <filetype>rb</filetype>
      <usage_type>resource</usage_type>
      <checksum>A027F484</checksum>
    </file>
    <file>
      <version>
        <software_program>OpenStudio</software_program>
        <identifier>1.9.0</identifier>
        <min_compatible>1.9.0</min_compatible>
      </version>
      <filename>measure.rb</filename>
      <filetype>rb</filetype>
      <usage_type>script</usage_type>
<<<<<<< HEAD
      <checksum>B6B37324</checksum>
=======
      <checksum>A26EC785</checksum>
>>>>>>> ecc00d0a
    </file>
  </files>
</measure><|MERGE_RESOLUTION|>--- conflicted
+++ resolved
@@ -3,13 +3,8 @@
   <schema_version>3.0</schema_version>
   <name>apply_upgrade</name>
   <uid>33f1654c-f734-43d1-b35d-9d2856e41b5a</uid>
-<<<<<<< HEAD
-  <version_id>c1ca83c2-964c-4f2d-a693-069a691692e4</version_id>
-  <version_modified>20210729T221709Z</version_modified>
-=======
-  <version_id>d578f2d3-56d0-463d-be11-d72e4c61d3e3</version_id>
-  <version_modified>20210730T143258Z</version_modified>
->>>>>>> ecc00d0a
+  <version_id>024d362a-f801-4967-8f37-cad1fea98c4c</version_id>
+  <version_modified>20210730T182705Z</version_modified>
   <xml_checksum>9339BE01</xml_checksum>
   <class_name>ApplyUpgrade</class_name>
   <display_name>Apply Upgrade</display_name>
@@ -5727,6 +5722,17 @@
   </attributes>
   <files>
     <file>
+      <version>
+        <software_program>OpenStudio</software_program>
+        <identifier>1.9.0</identifier>
+        <min_compatible>1.9.0</min_compatible>
+      </version>
+      <filename>measure.rb</filename>
+      <filetype>rb</filetype>
+      <usage_type>script</usage_type>
+      <checksum>4DAB3EF7</checksum>
+    </file>
+    <file>
       <filename>apply_upgrade_test.rb</filename>
       <filetype>rb</filetype>
       <usage_type>test</usage_type>
@@ -5750,20 +5756,5 @@
       <usage_type>resource</usage_type>
       <checksum>A027F484</checksum>
     </file>
-    <file>
-      <version>
-        <software_program>OpenStudio</software_program>
-        <identifier>1.9.0</identifier>
-        <min_compatible>1.9.0</min_compatible>
-      </version>
-      <filename>measure.rb</filename>
-      <filetype>rb</filetype>
-      <usage_type>script</usage_type>
-<<<<<<< HEAD
-      <checksum>B6B37324</checksum>
-=======
-      <checksum>A26EC785</checksum>
->>>>>>> ecc00d0a
-    </file>
   </files>
 </measure>