--- conflicted
+++ resolved
@@ -3,13 +3,8 @@
   <schema_version>3.1</schema_version>
   <name>apply_upgrade</name>
   <uid>33f1654c-f734-43d1-b35d-9d2856e41b5a</uid>
-<<<<<<< HEAD
-  <version_id>45437d76-a764-4bc0-82d5-bbb6cbb7a243</version_id>
-  <version_modified>2024-07-18T21:11:34Z</version_modified>
-=======
-  <version_id>d19f6a58-0cef-4930-99fa-bc2253537cae</version_id>
-  <version_modified>2024-07-11T16:34:35Z</version_modified>
->>>>>>> cb335817
+  <version_id>ccaa8a57-ba75-46b5-acec-14378944aa67</version_id>
+  <version_modified>2024-07-25T21:06:22Z</version_modified>
   <xml_checksum>9339BE01</xml_checksum>
   <class_name>ApplyUpgrade</class_name>
   <display_name>Apply Upgrade</display_name>
@@ -7153,11 +7148,7 @@
       <filename>constants.rb</filename>
       <filetype>rb</filetype>
       <usage_type>resource</usage_type>
-<<<<<<< HEAD
-      <checksum>05C0FB3F</checksum>
-=======
-      <checksum>CAB8C33B</checksum>
->>>>>>> cb335817
+      <checksum>FE8C2295</checksum>
     </file>
     <file>
       <filename>apply_upgrade_test.rb</filename>
