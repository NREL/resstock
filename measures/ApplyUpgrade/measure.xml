<?xml version="1.0"?>
<measure>
  <schema_version>3.1</schema_version>
  <name>apply_upgrade</name>
  <uid>33f1654c-f734-43d1-b35d-9d2856e41b5a</uid>
<<<<<<< HEAD
  <version_id>a96d3a1a-9d53-4151-a4f0-3a5d1aa05395</version_id>
  <version_modified>2024-10-14T21:52:14Z</version_modified>
=======
  <version_id>bdafc4c0-e705-4aec-bcd1-4e662b31f968</version_id>
  <version_modified>2024-10-04T15:40:22Z</version_modified>
>>>>>>> f88cb14e
  <xml_checksum>9339BE01</xml_checksum>
  <class_name>ApplyUpgrade</class_name>
  <display_name>Apply Upgrade</display_name>
  <description>Measure that applies an upgrade (one or more child measures) to a building model based on the specified logic.</description>
  <modeler_description>Determines if the upgrade should apply to a given building model. If so, calls one or more child measures with the appropriate arguments.</modeler_description>
  <arguments>
    <argument>
      <name>upgrade_name</name>
      <display_name>Upgrade Name</display_name>
      <description>User-specificed name that describes the upgrade.</description>
      <type>String</type>
      <required>true</required>
      <model_dependent>false</model_dependent>
      <default_value>My Upgrade</default_value>
    </argument>
    <argument>
      <name>option_1</name>
      <display_name>Option 1</display_name>
      <description>Specify the parameter|option as found in resources\options_lookup.tsv.</description>
      <type>String</type>
      <required>true</required>
      <model_dependent>false</model_dependent>
    </argument>
    <argument>
      <name>option_1_apply_logic</name>
      <display_name>Option 1 Apply Logic</display_name>
      <description>Logic that specifies if the Option 1 upgrade will apply based on the existing building's options. Specify one or more parameter|option as found in resources\options_lookup.tsv. When multiple are included, they must be separated by '||' for OR and '&amp;&amp;' for AND, and using parentheses as appropriate. Prefix an option with '!' for not.</description>
      <type>String</type>
      <required>false</required>
      <model_dependent>false</model_dependent>
    </argument>
    <argument>
      <name>option_1_cost_1_value</name>
      <display_name>Option 1 Cost 1 Value</display_name>
      <description>Total option 1 cost is the sum of all: (Cost N Value) x (Cost N Multiplier).</description>
      <type>Double</type>
      <units>$</units>
      <required>false</required>
      <model_dependent>false</model_dependent>
    </argument>
    <argument>
      <name>option_1_cost_1_multiplier</name>
      <display_name>Option 1 Cost 1 Multiplier</display_name>
      <description>Total option 1 cost is the sum of all: (Cost N Value) x (Cost N Multiplier).</description>
      <type>Choice</type>
      <required>false</required>
      <model_dependent>false</model_dependent>
      <default_value></default_value>
      <choices>
        <choice>
          <value></value>
          <display_name></display_name>
        </choice>
        <choice>
          <value>Fixed (1)</value>
          <display_name>Fixed (1)</display_name>
        </choice>
        <choice>
          <value>Wall Area, Above-Grade, Conditioned (ft^2)</value>
          <display_name>Wall Area, Above-Grade, Conditioned (ft^2)</display_name>
        </choice>
        <choice>
          <value>Wall Area, Above-Grade, Exterior (ft^2)</value>
          <display_name>Wall Area, Above-Grade, Exterior (ft^2)</display_name>
        </choice>
        <choice>
          <value>Wall Area, Below-Grade (ft^2)</value>
          <display_name>Wall Area, Below-Grade (ft^2)</display_name>
        </choice>
        <choice>
          <value>Floor Area, Conditioned (ft^2)</value>
          <display_name>Floor Area, Conditioned (ft^2)</display_name>
        </choice>
        <choice>
          <value>Floor Area, Conditioned * Infiltration Reduction (ft^2 * Delta ACH50)</value>
          <display_name>Floor Area, Conditioned * Infiltration Reduction (ft^2 * Delta ACH50)</display_name>
        </choice>
        <choice>
          <value>Floor Area, Lighting (ft^2)</value>
          <display_name>Floor Area, Lighting (ft^2)</display_name>
        </choice>
        <choice>
          <value>Floor Area, Foundation (ft^2)</value>
          <display_name>Floor Area, Foundation (ft^2)</display_name>
        </choice>
        <choice>
          <value>Floor Area, Attic (ft^2)</value>
          <display_name>Floor Area, Attic (ft^2)</display_name>
        </choice>
        <choice>
          <value>Floor Area, Attic * Insulation Increase (ft^2 * Delta R-value)</value>
          <display_name>Floor Area, Attic * Insulation Increase (ft^2 * Delta R-value)</display_name>
        </choice>
        <choice>
          <value>Roof Area (ft^2)</value>
          <display_name>Roof Area (ft^2)</display_name>
        </choice>
        <choice>
          <value>Window Area (ft^2)</value>
          <display_name>Window Area (ft^2)</display_name>
        </choice>
        <choice>
          <value>Door Area (ft^2)</value>
          <display_name>Door Area (ft^2)</display_name>
        </choice>
        <choice>
          <value>Duct Unconditioned Surface Area (ft^2)</value>
          <display_name>Duct Unconditioned Surface Area (ft^2)</display_name>
        </choice>
        <choice>
          <value>Rim Joist Area, Above-Grade, Exterior (ft^2)</value>
          <display_name>Rim Joist Area, Above-Grade, Exterior (ft^2)</display_name>
        </choice>
        <choice>
          <value>Slab Perimeter, Exposed, Conditioned (ft)</value>
          <display_name>Slab Perimeter, Exposed, Conditioned (ft)</display_name>
        </choice>
        <choice>
          <value>Size, Heating System Primary (kBtu/h)</value>
          <display_name>Size, Heating System Primary (kBtu/h)</display_name>
        </choice>
        <choice>
          <value>Size, Heating System Secondary (kBtu/h)</value>
          <display_name>Size, Heating System Secondary (kBtu/h)</display_name>
        </choice>
        <choice>
          <value>Size, Cooling System Primary (kBtu/h)</value>
          <display_name>Size, Cooling System Primary (kBtu/h)</display_name>
        </choice>
        <choice>
          <value>Size, Heat Pump Backup Primary (kBtu/h)</value>
          <display_name>Size, Heat Pump Backup Primary (kBtu/h)</display_name>
        </choice>
        <choice>
          <value>Size, Water Heater (gal)</value>
          <display_name>Size, Water Heater (gal)</display_name>
        </choice>
        <choice>
          <value>Flow Rate, Mechanical Ventilation (cfm)</value>
          <display_name>Flow Rate, Mechanical Ventilation (cfm)</display_name>
        </choice>
      </choices>
    </argument>
    <argument>
      <name>option_1_cost_2_value</name>
      <display_name>Option 1 Cost 2 Value</display_name>
      <description>Total option 1 cost is the sum of all: (Cost N Value) x (Cost N Multiplier).</description>
      <type>Double</type>
      <units>$</units>
      <required>false</required>
      <model_dependent>false</model_dependent>
    </argument>
    <argument>
      <name>option_1_cost_2_multiplier</name>
      <display_name>Option 1 Cost 2 Multiplier</display_name>
      <description>Total option 1 cost is the sum of all: (Cost N Value) x (Cost N Multiplier).</description>
      <type>Choice</type>
      <required>false</required>
      <model_dependent>false</model_dependent>
      <default_value></default_value>
      <choices>
        <choice>
          <value></value>
          <display_name></display_name>
        </choice>
        <choice>
          <value>Fixed (1)</value>
          <display_name>Fixed (1)</display_name>
        </choice>
        <choice>
          <value>Wall Area, Above-Grade, Conditioned (ft^2)</value>
          <display_name>Wall Area, Above-Grade, Conditioned (ft^2)</display_name>
        </choice>
        <choice>
          <value>Wall Area, Above-Grade, Exterior (ft^2)</value>
          <display_name>Wall Area, Above-Grade, Exterior (ft^2)</display_name>
        </choice>
        <choice>
          <value>Wall Area, Below-Grade (ft^2)</value>
          <display_name>Wall Area, Below-Grade (ft^2)</display_name>
        </choice>
        <choice>
          <value>Floor Area, Conditioned (ft^2)</value>
          <display_name>Floor Area, Conditioned (ft^2)</display_name>
        </choice>
        <choice>
          <value>Floor Area, Conditioned * Infiltration Reduction (ft^2 * Delta ACH50)</value>
          <display_name>Floor Area, Conditioned * Infiltration Reduction (ft^2 * Delta ACH50)</display_name>
        </choice>
        <choice>
          <value>Floor Area, Lighting (ft^2)</value>
          <display_name>Floor Area, Lighting (ft^2)</display_name>
        </choice>
        <choice>
          <value>Floor Area, Foundation (ft^2)</value>
          <display_name>Floor Area, Foundation (ft^2)</display_name>
        </choice>
        <choice>
          <value>Floor Area, Attic (ft^2)</value>
          <display_name>Floor Area, Attic (ft^2)</display_name>
        </choice>
        <choice>
          <value>Floor Area, Attic * Insulation Increase (ft^2 * Delta R-value)</value>
          <display_name>Floor Area, Attic * Insulation Increase (ft^2 * Delta R-value)</display_name>
        </choice>
        <choice>
          <value>Roof Area (ft^2)</value>
          <display_name>Roof Area (ft^2)</display_name>
        </choice>
        <choice>
          <value>Window Area (ft^2)</value>
          <display_name>Window Area (ft^2)</display_name>
        </choice>
        <choice>
          <value>Door Area (ft^2)</value>
          <display_name>Door Area (ft^2)</display_name>
        </choice>
        <choice>
          <value>Duct Unconditioned Surface Area (ft^2)</value>
          <display_name>Duct Unconditioned Surface Area (ft^2)</display_name>
        </choice>
        <choice>
          <value>Rim Joist Area, Above-Grade, Exterior (ft^2)</value>
          <display_name>Rim Joist Area, Above-Grade, Exterior (ft^2)</display_name>
        </choice>
        <choice>
          <value>Slab Perimeter, Exposed, Conditioned (ft)</value>
          <display_name>Slab Perimeter, Exposed, Conditioned (ft)</display_name>
        </choice>
        <choice>
          <value>Size, Heating System Primary (kBtu/h)</value>
          <display_name>Size, Heating System Primary (kBtu/h)</display_name>
        </choice>
        <choice>
          <value>Size, Heating System Secondary (kBtu/h)</value>
          <display_name>Size, Heating System Secondary (kBtu/h)</display_name>
        </choice>
        <choice>
          <value>Size, Cooling System Primary (kBtu/h)</value>
          <display_name>Size, Cooling System Primary (kBtu/h)</display_name>
        </choice>
        <choice>
          <value>Size, Heat Pump Backup Primary (kBtu/h)</value>
          <display_name>Size, Heat Pump Backup Primary (kBtu/h)</display_name>
        </choice>
        <choice>
          <value>Size, Water Heater (gal)</value>
          <display_name>Size, Water Heater (gal)</display_name>
        </choice>
        <choice>
          <value>Flow Rate, Mechanical Ventilation (cfm)</value>
          <display_name>Flow Rate, Mechanical Ventilation (cfm)</display_name>
        </choice>
      </choices>
    </argument>
    <argument>
      <name>option_1_lifetime</name>
      <display_name>Option 1 Lifetime</display_name>
      <description>The option lifetime.</description>
      <type>Double</type>
      <units>years</units>
      <required>false</required>
      <model_dependent>false</model_dependent>
    </argument>
    <argument>
      <name>option_2</name>
      <display_name>Option 2</display_name>
      <description>Specify the parameter|option as found in resources\options_lookup.tsv.</description>
      <type>String</type>
      <required>false</required>
      <model_dependent>false</model_dependent>
    </argument>
    <argument>
      <name>option_2_apply_logic</name>
      <display_name>Option 2 Apply Logic</display_name>
      <description>Logic that specifies if the Option 2 upgrade will apply based on the existing building's options. Specify one or more parameter|option as found in resources\options_lookup.tsv. When multiple are included, they must be separated by '||' for OR and '&amp;&amp;' for AND, and using parentheses as appropriate. Prefix an option with '!' for not.</description>
      <type>String</type>
      <required>false</required>
      <model_dependent>false</model_dependent>
    </argument>
    <argument>
      <name>option_2_cost_1_value</name>
      <display_name>Option 2 Cost 1 Value</display_name>
      <description>Total option 2 cost is the sum of all: (Cost N Value) x (Cost N Multiplier).</description>
      <type>Double</type>
      <units>$</units>
      <required>false</required>
      <model_dependent>false</model_dependent>
    </argument>
    <argument>
      <name>option_2_cost_1_multiplier</name>
      <display_name>Option 2 Cost 1 Multiplier</display_name>
      <description>Total option 2 cost is the sum of all: (Cost N Value) x (Cost N Multiplier).</description>
      <type>Choice</type>
      <required>false</required>
      <model_dependent>false</model_dependent>
      <default_value></default_value>
      <choices>
        <choice>
          <value></value>
          <display_name></display_name>
        </choice>
        <choice>
          <value>Fixed (1)</value>
          <display_name>Fixed (1)</display_name>
        </choice>
        <choice>
          <value>Wall Area, Above-Grade, Conditioned (ft^2)</value>
          <display_name>Wall Area, Above-Grade, Conditioned (ft^2)</display_name>
        </choice>
        <choice>
          <value>Wall Area, Above-Grade, Exterior (ft^2)</value>
          <display_name>Wall Area, Above-Grade, Exterior (ft^2)</display_name>
        </choice>
        <choice>
          <value>Wall Area, Below-Grade (ft^2)</value>
          <display_name>Wall Area, Below-Grade (ft^2)</display_name>
        </choice>
        <choice>
          <value>Floor Area, Conditioned (ft^2)</value>
          <display_name>Floor Area, Conditioned (ft^2)</display_name>
        </choice>
        <choice>
          <value>Floor Area, Conditioned * Infiltration Reduction (ft^2 * Delta ACH50)</value>
          <display_name>Floor Area, Conditioned * Infiltration Reduction (ft^2 * Delta ACH50)</display_name>
        </choice>
        <choice>
          <value>Floor Area, Lighting (ft^2)</value>
          <display_name>Floor Area, Lighting (ft^2)</display_name>
        </choice>
        <choice>
          <value>Floor Area, Foundation (ft^2)</value>
          <display_name>Floor Area, Foundation (ft^2)</display_name>
        </choice>
        <choice>
          <value>Floor Area, Attic (ft^2)</value>
          <display_name>Floor Area, Attic (ft^2)</display_name>
        </choice>
        <choice>
          <value>Floor Area, Attic * Insulation Increase (ft^2 * Delta R-value)</value>
          <display_name>Floor Area, Attic * Insulation Increase (ft^2 * Delta R-value)</display_name>
        </choice>
        <choice>
          <value>Roof Area (ft^2)</value>
          <display_name>Roof Area (ft^2)</display_name>
        </choice>
        <choice>
          <value>Window Area (ft^2)</value>
          <display_name>Window Area (ft^2)</display_name>
        </choice>
        <choice>
          <value>Door Area (ft^2)</value>
          <display_name>Door Area (ft^2)</display_name>
        </choice>
        <choice>
          <value>Duct Unconditioned Surface Area (ft^2)</value>
          <display_name>Duct Unconditioned Surface Area (ft^2)</display_name>
        </choice>
        <choice>
          <value>Rim Joist Area, Above-Grade, Exterior (ft^2)</value>
          <display_name>Rim Joist Area, Above-Grade, Exterior (ft^2)</display_name>
        </choice>
        <choice>
          <value>Slab Perimeter, Exposed, Conditioned (ft)</value>
          <display_name>Slab Perimeter, Exposed, Conditioned (ft)</display_name>
        </choice>
        <choice>
          <value>Size, Heating System Primary (kBtu/h)</value>
          <display_name>Size, Heating System Primary (kBtu/h)</display_name>
        </choice>
        <choice>
          <value>Size, Heating System Secondary (kBtu/h)</value>
          <display_name>Size, Heating System Secondary (kBtu/h)</display_name>
        </choice>
        <choice>
          <value>Size, Cooling System Primary (kBtu/h)</value>
          <display_name>Size, Cooling System Primary (kBtu/h)</display_name>
        </choice>
        <choice>
          <value>Size, Heat Pump Backup Primary (kBtu/h)</value>
          <display_name>Size, Heat Pump Backup Primary (kBtu/h)</display_name>
        </choice>
        <choice>
          <value>Size, Water Heater (gal)</value>
          <display_name>Size, Water Heater (gal)</display_name>
        </choice>
        <choice>
          <value>Flow Rate, Mechanical Ventilation (cfm)</value>
          <display_name>Flow Rate, Mechanical Ventilation (cfm)</display_name>
        </choice>
      </choices>
    </argument>
    <argument>
      <name>option_2_cost_2_value</name>
      <display_name>Option 2 Cost 2 Value</display_name>
      <description>Total option 2 cost is the sum of all: (Cost N Value) x (Cost N Multiplier).</description>
      <type>Double</type>
      <units>$</units>
      <required>false</required>
      <model_dependent>false</model_dependent>
    </argument>
    <argument>
      <name>option_2_cost_2_multiplier</name>
      <display_name>Option 2 Cost 2 Multiplier</display_name>
      <description>Total option 2 cost is the sum of all: (Cost N Value) x (Cost N Multiplier).</description>
      <type>Choice</type>
      <required>false</required>
      <model_dependent>false</model_dependent>
      <default_value></default_value>
      <choices>
        <choice>
          <value></value>
          <display_name></display_name>
        </choice>
        <choice>
          <value>Fixed (1)</value>
          <display_name>Fixed (1)</display_name>
        </choice>
        <choice>
          <value>Wall Area, Above-Grade, Conditioned (ft^2)</value>
          <display_name>Wall Area, Above-Grade, Conditioned (ft^2)</display_name>
        </choice>
        <choice>
          <value>Wall Area, Above-Grade, Exterior (ft^2)</value>
          <display_name>Wall Area, Above-Grade, Exterior (ft^2)</display_name>
        </choice>
        <choice>
          <value>Wall Area, Below-Grade (ft^2)</value>
          <display_name>Wall Area, Below-Grade (ft^2)</display_name>
        </choice>
        <choice>
          <value>Floor Area, Conditioned (ft^2)</value>
          <display_name>Floor Area, Conditioned (ft^2)</display_name>
        </choice>
        <choice>
          <value>Floor Area, Conditioned * Infiltration Reduction (ft^2 * Delta ACH50)</value>
          <display_name>Floor Area, Conditioned * Infiltration Reduction (ft^2 * Delta ACH50)</display_name>
        </choice>
        <choice>
          <value>Floor Area, Lighting (ft^2)</value>
          <display_name>Floor Area, Lighting (ft^2)</display_name>
        </choice>
        <choice>
          <value>Floor Area, Foundation (ft^2)</value>
          <display_name>Floor Area, Foundation (ft^2)</display_name>
        </choice>
        <choice>
          <value>Floor Area, Attic (ft^2)</value>
          <display_name>Floor Area, Attic (ft^2)</display_name>
        </choice>
        <choice>
          <value>Floor Area, Attic * Insulation Increase (ft^2 * Delta R-value)</value>
          <display_name>Floor Area, Attic * Insulation Increase (ft^2 * Delta R-value)</display_name>
        </choice>
        <choice>
          <value>Roof Area (ft^2)</value>
          <display_name>Roof Area (ft^2)</display_name>
        </choice>
        <choice>
          <value>Window Area (ft^2)</value>
          <display_name>Window Area (ft^2)</display_name>
        </choice>
        <choice>
          <value>Door Area (ft^2)</value>
          <display_name>Door Area (ft^2)</display_name>
        </choice>
        <choice>
          <value>Duct Unconditioned Surface Area (ft^2)</value>
          <display_name>Duct Unconditioned Surface Area (ft^2)</display_name>
        </choice>
        <choice>
          <value>Rim Joist Area, Above-Grade, Exterior (ft^2)</value>
          <display_name>Rim Joist Area, Above-Grade, Exterior (ft^2)</display_name>
        </choice>
        <choice>
          <value>Slab Perimeter, Exposed, Conditioned (ft)</value>
          <display_name>Slab Perimeter, Exposed, Conditioned (ft)</display_name>
        </choice>
        <choice>
          <value>Size, Heating System Primary (kBtu/h)</value>
          <display_name>Size, Heating System Primary (kBtu/h)</display_name>
        </choice>
        <choice>
          <value>Size, Heating System Secondary (kBtu/h)</value>
          <display_name>Size, Heating System Secondary (kBtu/h)</display_name>
        </choice>
        <choice>
          <value>Size, Cooling System Primary (kBtu/h)</value>
          <display_name>Size, Cooling System Primary (kBtu/h)</display_name>
        </choice>
        <choice>
          <value>Size, Heat Pump Backup Primary (kBtu/h)</value>
          <display_name>Size, Heat Pump Backup Primary (kBtu/h)</display_name>
        </choice>
        <choice>
          <value>Size, Water Heater (gal)</value>
          <display_name>Size, Water Heater (gal)</display_name>
        </choice>
        <choice>
          <value>Flow Rate, Mechanical Ventilation (cfm)</value>
          <display_name>Flow Rate, Mechanical Ventilation (cfm)</display_name>
        </choice>
      </choices>
    </argument>
    <argument>
      <name>option_2_lifetime</name>
      <display_name>Option 2 Lifetime</display_name>
      <description>The option lifetime.</description>
      <type>Double</type>
      <units>years</units>
      <required>false</required>
      <model_dependent>false</model_dependent>
    </argument>
    <argument>
      <name>option_3</name>
      <display_name>Option 3</display_name>
      <description>Specify the parameter|option as found in resources\options_lookup.tsv.</description>
      <type>String</type>
      <required>false</required>
      <model_dependent>false</model_dependent>
    </argument>
    <argument>
      <name>option_3_apply_logic</name>
      <display_name>Option 3 Apply Logic</display_name>
      <description>Logic that specifies if the Option 3 upgrade will apply based on the existing building's options. Specify one or more parameter|option as found in resources\options_lookup.tsv. When multiple are included, they must be separated by '||' for OR and '&amp;&amp;' for AND, and using parentheses as appropriate. Prefix an option with '!' for not.</description>
      <type>String</type>
      <required>false</required>
      <model_dependent>false</model_dependent>
    </argument>
    <argument>
      <name>option_3_cost_1_value</name>
      <display_name>Option 3 Cost 1 Value</display_name>
      <description>Total option 3 cost is the sum of all: (Cost N Value) x (Cost N Multiplier).</description>
      <type>Double</type>
      <units>$</units>
      <required>false</required>
      <model_dependent>false</model_dependent>
    </argument>
    <argument>
      <name>option_3_cost_1_multiplier</name>
      <display_name>Option 3 Cost 1 Multiplier</display_name>
      <description>Total option 3 cost is the sum of all: (Cost N Value) x (Cost N Multiplier).</description>
      <type>Choice</type>
      <required>false</required>
      <model_dependent>false</model_dependent>
      <default_value></default_value>
      <choices>
        <choice>
          <value></value>
          <display_name></display_name>
        </choice>
        <choice>
          <value>Fixed (1)</value>
          <display_name>Fixed (1)</display_name>
        </choice>
        <choice>
          <value>Wall Area, Above-Grade, Conditioned (ft^2)</value>
          <display_name>Wall Area, Above-Grade, Conditioned (ft^2)</display_name>
        </choice>
        <choice>
          <value>Wall Area, Above-Grade, Exterior (ft^2)</value>
          <display_name>Wall Area, Above-Grade, Exterior (ft^2)</display_name>
        </choice>
        <choice>
          <value>Wall Area, Below-Grade (ft^2)</value>
          <display_name>Wall Area, Below-Grade (ft^2)</display_name>
        </choice>
        <choice>
          <value>Floor Area, Conditioned (ft^2)</value>
          <display_name>Floor Area, Conditioned (ft^2)</display_name>
        </choice>
        <choice>
          <value>Floor Area, Conditioned * Infiltration Reduction (ft^2 * Delta ACH50)</value>
          <display_name>Floor Area, Conditioned * Infiltration Reduction (ft^2 * Delta ACH50)</display_name>
        </choice>
        <choice>
          <value>Floor Area, Lighting (ft^2)</value>
          <display_name>Floor Area, Lighting (ft^2)</display_name>
        </choice>
        <choice>
          <value>Floor Area, Foundation (ft^2)</value>
          <display_name>Floor Area, Foundation (ft^2)</display_name>
        </choice>
        <choice>
          <value>Floor Area, Attic (ft^2)</value>
          <display_name>Floor Area, Attic (ft^2)</display_name>
        </choice>
        <choice>
          <value>Floor Area, Attic * Insulation Increase (ft^2 * Delta R-value)</value>
          <display_name>Floor Area, Attic * Insulation Increase (ft^2 * Delta R-value)</display_name>
        </choice>
        <choice>
          <value>Roof Area (ft^2)</value>
          <display_name>Roof Area (ft^2)</display_name>
        </choice>
        <choice>
          <value>Window Area (ft^2)</value>
          <display_name>Window Area (ft^2)</display_name>
        </choice>
        <choice>
          <value>Door Area (ft^2)</value>
          <display_name>Door Area (ft^2)</display_name>
        </choice>
        <choice>
          <value>Duct Unconditioned Surface Area (ft^2)</value>
          <display_name>Duct Unconditioned Surface Area (ft^2)</display_name>
        </choice>
        <choice>
          <value>Rim Joist Area, Above-Grade, Exterior (ft^2)</value>
          <display_name>Rim Joist Area, Above-Grade, Exterior (ft^2)</display_name>
        </choice>
        <choice>
          <value>Slab Perimeter, Exposed, Conditioned (ft)</value>
          <display_name>Slab Perimeter, Exposed, Conditioned (ft)</display_name>
        </choice>
        <choice>
          <value>Size, Heating System Primary (kBtu/h)</value>
          <display_name>Size, Heating System Primary (kBtu/h)</display_name>
        </choice>
        <choice>
          <value>Size, Heating System Secondary (kBtu/h)</value>
          <display_name>Size, Heating System Secondary (kBtu/h)</display_name>
        </choice>
        <choice>
          <value>Size, Cooling System Primary (kBtu/h)</value>
          <display_name>Size, Cooling System Primary (kBtu/h)</display_name>
        </choice>
        <choice>
          <value>Size, Heat Pump Backup Primary (kBtu/h)</value>
          <display_name>Size, Heat Pump Backup Primary (kBtu/h)</display_name>
        </choice>
        <choice>
          <value>Size, Water Heater (gal)</value>
          <display_name>Size, Water Heater (gal)</display_name>
        </choice>
        <choice>
          <value>Flow Rate, Mechanical Ventilation (cfm)</value>
          <display_name>Flow Rate, Mechanical Ventilation (cfm)</display_name>
        </choice>
      </choices>
    </argument>
    <argument>
      <name>option_3_cost_2_value</name>
      <display_name>Option 3 Cost 2 Value</display_name>
      <description>Total option 3 cost is the sum of all: (Cost N Value) x (Cost N Multiplier).</description>
      <type>Double</type>
      <units>$</units>
      <required>false</required>
      <model_dependent>false</model_dependent>
    </argument>
    <argument>
      <name>option_3_cost_2_multiplier</name>
      <display_name>Option 3 Cost 2 Multiplier</display_name>
      <description>Total option 3 cost is the sum of all: (Cost N Value) x (Cost N Multiplier).</description>
      <type>Choice</type>
      <required>false</required>
      <model_dependent>false</model_dependent>
      <default_value></default_value>
      <choices>
        <choice>
          <value></value>
          <display_name></display_name>
        </choice>
        <choice>
          <value>Fixed (1)</value>
          <display_name>Fixed (1)</display_name>
        </choice>
        <choice>
          <value>Wall Area, Above-Grade, Conditioned (ft^2)</value>
          <display_name>Wall Area, Above-Grade, Conditioned (ft^2)</display_name>
        </choice>
        <choice>
          <value>Wall Area, Above-Grade, Exterior (ft^2)</value>
          <display_name>Wall Area, Above-Grade, Exterior (ft^2)</display_name>
        </choice>
        <choice>
          <value>Wall Area, Below-Grade (ft^2)</value>
          <display_name>Wall Area, Below-Grade (ft^2)</display_name>
        </choice>
        <choice>
          <value>Floor Area, Conditioned (ft^2)</value>
          <display_name>Floor Area, Conditioned (ft^2)</display_name>
        </choice>
        <choice>
          <value>Floor Area, Conditioned * Infiltration Reduction (ft^2 * Delta ACH50)</value>
          <display_name>Floor Area, Conditioned * Infiltration Reduction (ft^2 * Delta ACH50)</display_name>
        </choice>
        <choice>
          <value>Floor Area, Lighting (ft^2)</value>
          <display_name>Floor Area, Lighting (ft^2)</display_name>
        </choice>
        <choice>
          <value>Floor Area, Foundation (ft^2)</value>
          <display_name>Floor Area, Foundation (ft^2)</display_name>
        </choice>
        <choice>
          <value>Floor Area, Attic (ft^2)</value>
          <display_name>Floor Area, Attic (ft^2)</display_name>
        </choice>
        <choice>
          <value>Floor Area, Attic * Insulation Increase (ft^2 * Delta R-value)</value>
          <display_name>Floor Area, Attic * Insulation Increase (ft^2 * Delta R-value)</display_name>
        </choice>
        <choice>
          <value>Roof Area (ft^2)</value>
          <display_name>Roof Area (ft^2)</display_name>
        </choice>
        <choice>
          <value>Window Area (ft^2)</value>
          <display_name>Window Area (ft^2)</display_name>
        </choice>
        <choice>
          <value>Door Area (ft^2)</value>
          <display_name>Door Area (ft^2)</display_name>
        </choice>
        <choice>
          <value>Duct Unconditioned Surface Area (ft^2)</value>
          <display_name>Duct Unconditioned Surface Area (ft^2)</display_name>
        </choice>
        <choice>
          <value>Rim Joist Area, Above-Grade, Exterior (ft^2)</value>
          <display_name>Rim Joist Area, Above-Grade, Exterior (ft^2)</display_name>
        </choice>
        <choice>
          <value>Slab Perimeter, Exposed, Conditioned (ft)</value>
          <display_name>Slab Perimeter, Exposed, Conditioned (ft)</display_name>
        </choice>
        <choice>
          <value>Size, Heating System Primary (kBtu/h)</value>
          <display_name>Size, Heating System Primary (kBtu/h)</display_name>
        </choice>
        <choice>
          <value>Size, Heating System Secondary (kBtu/h)</value>
          <display_name>Size, Heating System Secondary (kBtu/h)</display_name>
        </choice>
        <choice>
          <value>Size, Cooling System Primary (kBtu/h)</value>
          <display_name>Size, Cooling System Primary (kBtu/h)</display_name>
        </choice>
        <choice>
          <value>Size, Heat Pump Backup Primary (kBtu/h)</value>
          <display_name>Size, Heat Pump Backup Primary (kBtu/h)</display_name>
        </choice>
        <choice>
          <value>Size, Water Heater (gal)</value>
          <display_name>Size, Water Heater (gal)</display_name>
        </choice>
        <choice>
          <value>Flow Rate, Mechanical Ventilation (cfm)</value>
          <display_name>Flow Rate, Mechanical Ventilation (cfm)</display_name>
        </choice>
      </choices>
    </argument>
    <argument>
      <name>option_3_lifetime</name>
      <display_name>Option 3 Lifetime</display_name>
      <description>The option lifetime.</description>
      <type>Double</type>
      <units>years</units>
      <required>false</required>
      <model_dependent>false</model_dependent>
    </argument>
    <argument>
      <name>option_4</name>
      <display_name>Option 4</display_name>
      <description>Specify the parameter|option as found in resources\options_lookup.tsv.</description>
      <type>String</type>
      <required>false</required>
      <model_dependent>false</model_dependent>
    </argument>
    <argument>
      <name>option_4_apply_logic</name>
      <display_name>Option 4 Apply Logic</display_name>
      <description>Logic that specifies if the Option 4 upgrade will apply based on the existing building's options. Specify one or more parameter|option as found in resources\options_lookup.tsv. When multiple are included, they must be separated by '||' for OR and '&amp;&amp;' for AND, and using parentheses as appropriate. Prefix an option with '!' for not.</description>
      <type>String</type>
      <required>false</required>
      <model_dependent>false</model_dependent>
    </argument>
    <argument>
      <name>option_4_cost_1_value</name>
      <display_name>Option 4 Cost 1 Value</display_name>
      <description>Total option 4 cost is the sum of all: (Cost N Value) x (Cost N Multiplier).</description>
      <type>Double</type>
      <units>$</units>
      <required>false</required>
      <model_dependent>false</model_dependent>
    </argument>
    <argument>
      <name>option_4_cost_1_multiplier</name>
      <display_name>Option 4 Cost 1 Multiplier</display_name>
      <description>Total option 4 cost is the sum of all: (Cost N Value) x (Cost N Multiplier).</description>
      <type>Choice</type>
      <required>false</required>
      <model_dependent>false</model_dependent>
      <default_value></default_value>
      <choices>
        <choice>
          <value></value>
          <display_name></display_name>
        </choice>
        <choice>
          <value>Fixed (1)</value>
          <display_name>Fixed (1)</display_name>
        </choice>
        <choice>
          <value>Wall Area, Above-Grade, Conditioned (ft^2)</value>
          <display_name>Wall Area, Above-Grade, Conditioned (ft^2)</display_name>
        </choice>
        <choice>
          <value>Wall Area, Above-Grade, Exterior (ft^2)</value>
          <display_name>Wall Area, Above-Grade, Exterior (ft^2)</display_name>
        </choice>
        <choice>
          <value>Wall Area, Below-Grade (ft^2)</value>
          <display_name>Wall Area, Below-Grade (ft^2)</display_name>
        </choice>
        <choice>
          <value>Floor Area, Conditioned (ft^2)</value>
          <display_name>Floor Area, Conditioned (ft^2)</display_name>
        </choice>
        <choice>
          <value>Floor Area, Conditioned * Infiltration Reduction (ft^2 * Delta ACH50)</value>
          <display_name>Floor Area, Conditioned * Infiltration Reduction (ft^2 * Delta ACH50)</display_name>
        </choice>
        <choice>
          <value>Floor Area, Lighting (ft^2)</value>
          <display_name>Floor Area, Lighting (ft^2)</display_name>
        </choice>
        <choice>
          <value>Floor Area, Foundation (ft^2)</value>
          <display_name>Floor Area, Foundation (ft^2)</display_name>
        </choice>
        <choice>
          <value>Floor Area, Attic (ft^2)</value>
          <display_name>Floor Area, Attic (ft^2)</display_name>
        </choice>
        <choice>
          <value>Floor Area, Attic * Insulation Increase (ft^2 * Delta R-value)</value>
          <display_name>Floor Area, Attic * Insulation Increase (ft^2 * Delta R-value)</display_name>
        </choice>
        <choice>
          <value>Roof Area (ft^2)</value>
          <display_name>Roof Area (ft^2)</display_name>
        </choice>
        <choice>
          <value>Window Area (ft^2)</value>
          <display_name>Window Area (ft^2)</display_name>
        </choice>
        <choice>
          <value>Door Area (ft^2)</value>
          <display_name>Door Area (ft^2)</display_name>
        </choice>
        <choice>
          <value>Duct Unconditioned Surface Area (ft^2)</value>
          <display_name>Duct Unconditioned Surface Area (ft^2)</display_name>
        </choice>
        <choice>
          <value>Rim Joist Area, Above-Grade, Exterior (ft^2)</value>
          <display_name>Rim Joist Area, Above-Grade, Exterior (ft^2)</display_name>
        </choice>
        <choice>
          <value>Slab Perimeter, Exposed, Conditioned (ft)</value>
          <display_name>Slab Perimeter, Exposed, Conditioned (ft)</display_name>
        </choice>
        <choice>
          <value>Size, Heating System Primary (kBtu/h)</value>
          <display_name>Size, Heating System Primary (kBtu/h)</display_name>
        </choice>
        <choice>
          <value>Size, Heating System Secondary (kBtu/h)</value>
          <display_name>Size, Heating System Secondary (kBtu/h)</display_name>
        </choice>
        <choice>
          <value>Size, Cooling System Primary (kBtu/h)</value>
          <display_name>Size, Cooling System Primary (kBtu/h)</display_name>
        </choice>
        <choice>
          <value>Size, Heat Pump Backup Primary (kBtu/h)</value>
          <display_name>Size, Heat Pump Backup Primary (kBtu/h)</display_name>
        </choice>
        <choice>
          <value>Size, Water Heater (gal)</value>
          <display_name>Size, Water Heater (gal)</display_name>
        </choice>
        <choice>
          <value>Flow Rate, Mechanical Ventilation (cfm)</value>
          <display_name>Flow Rate, Mechanical Ventilation (cfm)</display_name>
        </choice>
      </choices>
    </argument>
    <argument>
      <name>option_4_cost_2_value</name>
      <display_name>Option 4 Cost 2 Value</display_name>
      <description>Total option 4 cost is the sum of all: (Cost N Value) x (Cost N Multiplier).</description>
      <type>Double</type>
      <units>$</units>
      <required>false</required>
      <model_dependent>false</model_dependent>
    </argument>
    <argument>
      <name>option_4_cost_2_multiplier</name>
      <display_name>Option 4 Cost 2 Multiplier</display_name>
      <description>Total option 4 cost is the sum of all: (Cost N Value) x (Cost N Multiplier).</description>
      <type>Choice</type>
      <required>false</required>
      <model_dependent>false</model_dependent>
      <default_value></default_value>
      <choices>
        <choice>
          <value></value>
          <display_name></display_name>
        </choice>
        <choice>
          <value>Fixed (1)</value>
          <display_name>Fixed (1)</display_name>
        </choice>
        <choice>
          <value>Wall Area, Above-Grade, Conditioned (ft^2)</value>
          <display_name>Wall Area, Above-Grade, Conditioned (ft^2)</display_name>
        </choice>
        <choice>
          <value>Wall Area, Above-Grade, Exterior (ft^2)</value>
          <display_name>Wall Area, Above-Grade, Exterior (ft^2)</display_name>
        </choice>
        <choice>
          <value>Wall Area, Below-Grade (ft^2)</value>
          <display_name>Wall Area, Below-Grade (ft^2)</display_name>
        </choice>
        <choice>
          <value>Floor Area, Conditioned (ft^2)</value>
          <display_name>Floor Area, Conditioned (ft^2)</display_name>
        </choice>
        <choice>
          <value>Floor Area, Conditioned * Infiltration Reduction (ft^2 * Delta ACH50)</value>
          <display_name>Floor Area, Conditioned * Infiltration Reduction (ft^2 * Delta ACH50)</display_name>
        </choice>
        <choice>
          <value>Floor Area, Lighting (ft^2)</value>
          <display_name>Floor Area, Lighting (ft^2)</display_name>
        </choice>
        <choice>
          <value>Floor Area, Foundation (ft^2)</value>
          <display_name>Floor Area, Foundation (ft^2)</display_name>
        </choice>
        <choice>
          <value>Floor Area, Attic (ft^2)</value>
          <display_name>Floor Area, Attic (ft^2)</display_name>
        </choice>
        <choice>
          <value>Floor Area, Attic * Insulation Increase (ft^2 * Delta R-value)</value>
          <display_name>Floor Area, Attic * Insulation Increase (ft^2 * Delta R-value)</display_name>
        </choice>
        <choice>
          <value>Roof Area (ft^2)</value>
          <display_name>Roof Area (ft^2)</display_name>
        </choice>
        <choice>
          <value>Window Area (ft^2)</value>
          <display_name>Window Area (ft^2)</display_name>
        </choice>
        <choice>
          <value>Door Area (ft^2)</value>
          <display_name>Door Area (ft^2)</display_name>
        </choice>
        <choice>
          <value>Duct Unconditioned Surface Area (ft^2)</value>
          <display_name>Duct Unconditioned Surface Area (ft^2)</display_name>
        </choice>
        <choice>
          <value>Rim Joist Area, Above-Grade, Exterior (ft^2)</value>
          <display_name>Rim Joist Area, Above-Grade, Exterior (ft^2)</display_name>
        </choice>
        <choice>
          <value>Slab Perimeter, Exposed, Conditioned (ft)</value>
          <display_name>Slab Perimeter, Exposed, Conditioned (ft)</display_name>
        </choice>
        <choice>
          <value>Size, Heating System Primary (kBtu/h)</value>
          <display_name>Size, Heating System Primary (kBtu/h)</display_name>
        </choice>
        <choice>
          <value>Size, Heating System Secondary (kBtu/h)</value>
          <display_name>Size, Heating System Secondary (kBtu/h)</display_name>
        </choice>
        <choice>
          <value>Size, Cooling System Primary (kBtu/h)</value>
          <display_name>Size, Cooling System Primary (kBtu/h)</display_name>
        </choice>
        <choice>
          <value>Size, Heat Pump Backup Primary (kBtu/h)</value>
          <display_name>Size, Heat Pump Backup Primary (kBtu/h)</display_name>
        </choice>
        <choice>
          <value>Size, Water Heater (gal)</value>
          <display_name>Size, Water Heater (gal)</display_name>
        </choice>
        <choice>
          <value>Flow Rate, Mechanical Ventilation (cfm)</value>
          <display_name>Flow Rate, Mechanical Ventilation (cfm)</display_name>
        </choice>
      </choices>
    </argument>
    <argument>
      <name>option_4_lifetime</name>
      <display_name>Option 4 Lifetime</display_name>
      <description>The option lifetime.</description>
      <type>Double</type>
      <units>years</units>
      <required>false</required>
      <model_dependent>false</model_dependent>
    </argument>
    <argument>
      <name>option_5</name>
      <display_name>Option 5</display_name>
      <description>Specify the parameter|option as found in resources\options_lookup.tsv.</description>
      <type>String</type>
      <required>false</required>
      <model_dependent>false</model_dependent>
    </argument>
    <argument>
      <name>option_5_apply_logic</name>
      <display_name>Option 5 Apply Logic</display_name>
      <description>Logic that specifies if the Option 5 upgrade will apply based on the existing building's options. Specify one or more parameter|option as found in resources\options_lookup.tsv. When multiple are included, they must be separated by '||' for OR and '&amp;&amp;' for AND, and using parentheses as appropriate. Prefix an option with '!' for not.</description>
      <type>String</type>
      <required>false</required>
      <model_dependent>false</model_dependent>
    </argument>
    <argument>
      <name>option_5_cost_1_value</name>
      <display_name>Option 5 Cost 1 Value</display_name>
      <description>Total option 5 cost is the sum of all: (Cost N Value) x (Cost N Multiplier).</description>
      <type>Double</type>
      <units>$</units>
      <required>false</required>
      <model_dependent>false</model_dependent>
    </argument>
    <argument>
      <name>option_5_cost_1_multiplier</name>
      <display_name>Option 5 Cost 1 Multiplier</display_name>
      <description>Total option 5 cost is the sum of all: (Cost N Value) x (Cost N Multiplier).</description>
      <type>Choice</type>
      <required>false</required>
      <model_dependent>false</model_dependent>
      <default_value></default_value>
      <choices>
        <choice>
          <value></value>
          <display_name></display_name>
        </choice>
        <choice>
          <value>Fixed (1)</value>
          <display_name>Fixed (1)</display_name>
        </choice>
        <choice>
          <value>Wall Area, Above-Grade, Conditioned (ft^2)</value>
          <display_name>Wall Area, Above-Grade, Conditioned (ft^2)</display_name>
        </choice>
        <choice>
          <value>Wall Area, Above-Grade, Exterior (ft^2)</value>
          <display_name>Wall Area, Above-Grade, Exterior (ft^2)</display_name>
        </choice>
        <choice>
          <value>Wall Area, Below-Grade (ft^2)</value>
          <display_name>Wall Area, Below-Grade (ft^2)</display_name>
        </choice>
        <choice>
          <value>Floor Area, Conditioned (ft^2)</value>
          <display_name>Floor Area, Conditioned (ft^2)</display_name>
        </choice>
        <choice>
          <value>Floor Area, Conditioned * Infiltration Reduction (ft^2 * Delta ACH50)</value>
          <display_name>Floor Area, Conditioned * Infiltration Reduction (ft^2 * Delta ACH50)</display_name>
        </choice>
        <choice>
          <value>Floor Area, Lighting (ft^2)</value>
          <display_name>Floor Area, Lighting (ft^2)</display_name>
        </choice>
        <choice>
          <value>Floor Area, Foundation (ft^2)</value>
          <display_name>Floor Area, Foundation (ft^2)</display_name>
        </choice>
        <choice>
          <value>Floor Area, Attic (ft^2)</value>
          <display_name>Floor Area, Attic (ft^2)</display_name>
        </choice>
        <choice>
          <value>Floor Area, Attic * Insulation Increase (ft^2 * Delta R-value)</value>
          <display_name>Floor Area, Attic * Insulation Increase (ft^2 * Delta R-value)</display_name>
        </choice>
        <choice>
          <value>Roof Area (ft^2)</value>
          <display_name>Roof Area (ft^2)</display_name>
        </choice>
        <choice>
          <value>Window Area (ft^2)</value>
          <display_name>Window Area (ft^2)</display_name>
        </choice>
        <choice>
          <value>Door Area (ft^2)</value>
          <display_name>Door Area (ft^2)</display_name>
        </choice>
        <choice>
          <value>Duct Unconditioned Surface Area (ft^2)</value>
          <display_name>Duct Unconditioned Surface Area (ft^2)</display_name>
        </choice>
        <choice>
          <value>Rim Joist Area, Above-Grade, Exterior (ft^2)</value>
          <display_name>Rim Joist Area, Above-Grade, Exterior (ft^2)</display_name>
        </choice>
        <choice>
          <value>Slab Perimeter, Exposed, Conditioned (ft)</value>
          <display_name>Slab Perimeter, Exposed, Conditioned (ft)</display_name>
        </choice>
        <choice>
          <value>Size, Heating System Primary (kBtu/h)</value>
          <display_name>Size, Heating System Primary (kBtu/h)</display_name>
        </choice>
        <choice>
          <value>Size, Heating System Secondary (kBtu/h)</value>
          <display_name>Size, Heating System Secondary (kBtu/h)</display_name>
        </choice>
        <choice>
          <value>Size, Cooling System Primary (kBtu/h)</value>
          <display_name>Size, Cooling System Primary (kBtu/h)</display_name>
        </choice>
        <choice>
          <value>Size, Heat Pump Backup Primary (kBtu/h)</value>
          <display_name>Size, Heat Pump Backup Primary (kBtu/h)</display_name>
        </choice>
        <choice>
          <value>Size, Water Heater (gal)</value>
          <display_name>Size, Water Heater (gal)</display_name>
        </choice>
        <choice>
          <value>Flow Rate, Mechanical Ventilation (cfm)</value>
          <display_name>Flow Rate, Mechanical Ventilation (cfm)</display_name>
        </choice>
      </choices>
    </argument>
    <argument>
      <name>option_5_cost_2_value</name>
      <display_name>Option 5 Cost 2 Value</display_name>
      <description>Total option 5 cost is the sum of all: (Cost N Value) x (Cost N Multiplier).</description>
      <type>Double</type>
      <units>$</units>
      <required>false</required>
      <model_dependent>false</model_dependent>
    </argument>
    <argument>
      <name>option_5_cost_2_multiplier</name>
      <display_name>Option 5 Cost 2 Multiplier</display_name>
      <description>Total option 5 cost is the sum of all: (Cost N Value) x (Cost N Multiplier).</description>
      <type>Choice</type>
      <required>false</required>
      <model_dependent>false</model_dependent>
      <default_value></default_value>
      <choices>
        <choice>
          <value></value>
          <display_name></display_name>
        </choice>
        <choice>
          <value>Fixed (1)</value>
          <display_name>Fixed (1)</display_name>
        </choice>
        <choice>
          <value>Wall Area, Above-Grade, Conditioned (ft^2)</value>
          <display_name>Wall Area, Above-Grade, Conditioned (ft^2)</display_name>
        </choice>
        <choice>
          <value>Wall Area, Above-Grade, Exterior (ft^2)</value>
          <display_name>Wall Area, Above-Grade, Exterior (ft^2)</display_name>
        </choice>
        <choice>
          <value>Wall Area, Below-Grade (ft^2)</value>
          <display_name>Wall Area, Below-Grade (ft^2)</display_name>
        </choice>
        <choice>
          <value>Floor Area, Conditioned (ft^2)</value>
          <display_name>Floor Area, Conditioned (ft^2)</display_name>
        </choice>
        <choice>
          <value>Floor Area, Conditioned * Infiltration Reduction (ft^2 * Delta ACH50)</value>
          <display_name>Floor Area, Conditioned * Infiltration Reduction (ft^2 * Delta ACH50)</display_name>
        </choice>
        <choice>
          <value>Floor Area, Lighting (ft^2)</value>
          <display_name>Floor Area, Lighting (ft^2)</display_name>
        </choice>
        <choice>
          <value>Floor Area, Foundation (ft^2)</value>
          <display_name>Floor Area, Foundation (ft^2)</display_name>
        </choice>
        <choice>
          <value>Floor Area, Attic (ft^2)</value>
          <display_name>Floor Area, Attic (ft^2)</display_name>
        </choice>
        <choice>
          <value>Floor Area, Attic * Insulation Increase (ft^2 * Delta R-value)</value>
          <display_name>Floor Area, Attic * Insulation Increase (ft^2 * Delta R-value)</display_name>
        </choice>
        <choice>
          <value>Roof Area (ft^2)</value>
          <display_name>Roof Area (ft^2)</display_name>
        </choice>
        <choice>
          <value>Window Area (ft^2)</value>
          <display_name>Window Area (ft^2)</display_name>
        </choice>
        <choice>
          <value>Door Area (ft^2)</value>
          <display_name>Door Area (ft^2)</display_name>
        </choice>
        <choice>
          <value>Duct Unconditioned Surface Area (ft^2)</value>
          <display_name>Duct Unconditioned Surface Area (ft^2)</display_name>
        </choice>
        <choice>
          <value>Rim Joist Area, Above-Grade, Exterior (ft^2)</value>
          <display_name>Rim Joist Area, Above-Grade, Exterior (ft^2)</display_name>
        </choice>
        <choice>
          <value>Slab Perimeter, Exposed, Conditioned (ft)</value>
          <display_name>Slab Perimeter, Exposed, Conditioned (ft)</display_name>
        </choice>
        <choice>
          <value>Size, Heating System Primary (kBtu/h)</value>
          <display_name>Size, Heating System Primary (kBtu/h)</display_name>
        </choice>
        <choice>
          <value>Size, Heating System Secondary (kBtu/h)</value>
          <display_name>Size, Heating System Secondary (kBtu/h)</display_name>
        </choice>
        <choice>
          <value>Size, Cooling System Primary (kBtu/h)</value>
          <display_name>Size, Cooling System Primary (kBtu/h)</display_name>
        </choice>
        <choice>
          <value>Size, Heat Pump Backup Primary (kBtu/h)</value>
          <display_name>Size, Heat Pump Backup Primary (kBtu/h)</display_name>
        </choice>
        <choice>
          <value>Size, Water Heater (gal)</value>
          <display_name>Size, Water Heater (gal)</display_name>
        </choice>
        <choice>
          <value>Flow Rate, Mechanical Ventilation (cfm)</value>
          <display_name>Flow Rate, Mechanical Ventilation (cfm)</display_name>
        </choice>
      </choices>
    </argument>
    <argument>
      <name>option_5_lifetime</name>
      <display_name>Option 5 Lifetime</display_name>
      <description>The option lifetime.</description>
      <type>Double</type>
      <units>years</units>
      <required>false</required>
      <model_dependent>false</model_dependent>
    </argument>
    <argument>
      <name>option_6</name>
      <display_name>Option 6</display_name>
      <description>Specify the parameter|option as found in resources\options_lookup.tsv.</description>
      <type>String</type>
      <required>false</required>
      <model_dependent>false</model_dependent>
    </argument>
    <argument>
      <name>option_6_apply_logic</name>
      <display_name>Option 6 Apply Logic</display_name>
      <description>Logic that specifies if the Option 6 upgrade will apply based on the existing building's options. Specify one or more parameter|option as found in resources\options_lookup.tsv. When multiple are included, they must be separated by '||' for OR and '&amp;&amp;' for AND, and using parentheses as appropriate. Prefix an option with '!' for not.</description>
      <type>String</type>
      <required>false</required>
      <model_dependent>false</model_dependent>
    </argument>
    <argument>
      <name>option_6_cost_1_value</name>
      <display_name>Option 6 Cost 1 Value</display_name>
      <description>Total option 6 cost is the sum of all: (Cost N Value) x (Cost N Multiplier).</description>
      <type>Double</type>
      <units>$</units>
      <required>false</required>
      <model_dependent>false</model_dependent>
    </argument>
    <argument>
      <name>option_6_cost_1_multiplier</name>
      <display_name>Option 6 Cost 1 Multiplier</display_name>
      <description>Total option 6 cost is the sum of all: (Cost N Value) x (Cost N Multiplier).</description>
      <type>Choice</type>
      <required>false</required>
      <model_dependent>false</model_dependent>
      <default_value></default_value>
      <choices>
        <choice>
          <value></value>
          <display_name></display_name>
        </choice>
        <choice>
          <value>Fixed (1)</value>
          <display_name>Fixed (1)</display_name>
        </choice>
        <choice>
          <value>Wall Area, Above-Grade, Conditioned (ft^2)</value>
          <display_name>Wall Area, Above-Grade, Conditioned (ft^2)</display_name>
        </choice>
        <choice>
          <value>Wall Area, Above-Grade, Exterior (ft^2)</value>
          <display_name>Wall Area, Above-Grade, Exterior (ft^2)</display_name>
        </choice>
        <choice>
          <value>Wall Area, Below-Grade (ft^2)</value>
          <display_name>Wall Area, Below-Grade (ft^2)</display_name>
        </choice>
        <choice>
          <value>Floor Area, Conditioned (ft^2)</value>
          <display_name>Floor Area, Conditioned (ft^2)</display_name>
        </choice>
        <choice>
          <value>Floor Area, Conditioned * Infiltration Reduction (ft^2 * Delta ACH50)</value>
          <display_name>Floor Area, Conditioned * Infiltration Reduction (ft^2 * Delta ACH50)</display_name>
        </choice>
        <choice>
          <value>Floor Area, Lighting (ft^2)</value>
          <display_name>Floor Area, Lighting (ft^2)</display_name>
        </choice>
        <choice>
          <value>Floor Area, Foundation (ft^2)</value>
          <display_name>Floor Area, Foundation (ft^2)</display_name>
        </choice>
        <choice>
          <value>Floor Area, Attic (ft^2)</value>
          <display_name>Floor Area, Attic (ft^2)</display_name>
        </choice>
        <choice>
          <value>Floor Area, Attic * Insulation Increase (ft^2 * Delta R-value)</value>
          <display_name>Floor Area, Attic * Insulation Increase (ft^2 * Delta R-value)</display_name>
        </choice>
        <choice>
          <value>Roof Area (ft^2)</value>
          <display_name>Roof Area (ft^2)</display_name>
        </choice>
        <choice>
          <value>Window Area (ft^2)</value>
          <display_name>Window Area (ft^2)</display_name>
        </choice>
        <choice>
          <value>Door Area (ft^2)</value>
          <display_name>Door Area (ft^2)</display_name>
        </choice>
        <choice>
          <value>Duct Unconditioned Surface Area (ft^2)</value>
          <display_name>Duct Unconditioned Surface Area (ft^2)</display_name>
        </choice>
        <choice>
          <value>Rim Joist Area, Above-Grade, Exterior (ft^2)</value>
          <display_name>Rim Joist Area, Above-Grade, Exterior (ft^2)</display_name>
        </choice>
        <choice>
          <value>Slab Perimeter, Exposed, Conditioned (ft)</value>
          <display_name>Slab Perimeter, Exposed, Conditioned (ft)</display_name>
        </choice>
        <choice>
          <value>Size, Heating System Primary (kBtu/h)</value>
          <display_name>Size, Heating System Primary (kBtu/h)</display_name>
        </choice>
        <choice>
          <value>Size, Heating System Secondary (kBtu/h)</value>
          <display_name>Size, Heating System Secondary (kBtu/h)</display_name>
        </choice>
        <choice>
          <value>Size, Cooling System Primary (kBtu/h)</value>
          <display_name>Size, Cooling System Primary (kBtu/h)</display_name>
        </choice>
        <choice>
          <value>Size, Heat Pump Backup Primary (kBtu/h)</value>
          <display_name>Size, Heat Pump Backup Primary (kBtu/h)</display_name>
        </choice>
        <choice>
          <value>Size, Water Heater (gal)</value>
          <display_name>Size, Water Heater (gal)</display_name>
        </choice>
        <choice>
          <value>Flow Rate, Mechanical Ventilation (cfm)</value>
          <display_name>Flow Rate, Mechanical Ventilation (cfm)</display_name>
        </choice>
      </choices>
    </argument>
    <argument>
      <name>option_6_cost_2_value</name>
      <display_name>Option 6 Cost 2 Value</display_name>
      <description>Total option 6 cost is the sum of all: (Cost N Value) x (Cost N Multiplier).</description>
      <type>Double</type>
      <units>$</units>
      <required>false</required>
      <model_dependent>false</model_dependent>
    </argument>
    <argument>
      <name>option_6_cost_2_multiplier</name>
      <display_name>Option 6 Cost 2 Multiplier</display_name>
      <description>Total option 6 cost is the sum of all: (Cost N Value) x (Cost N Multiplier).</description>
      <type>Choice</type>
      <required>false</required>
      <model_dependent>false</model_dependent>
      <default_value></default_value>
      <choices>
        <choice>
          <value></value>
          <display_name></display_name>
        </choice>
        <choice>
          <value>Fixed (1)</value>
          <display_name>Fixed (1)</display_name>
        </choice>
        <choice>
          <value>Wall Area, Above-Grade, Conditioned (ft^2)</value>
          <display_name>Wall Area, Above-Grade, Conditioned (ft^2)</display_name>
        </choice>
        <choice>
          <value>Wall Area, Above-Grade, Exterior (ft^2)</value>
          <display_name>Wall Area, Above-Grade, Exterior (ft^2)</display_name>
        </choice>
        <choice>
          <value>Wall Area, Below-Grade (ft^2)</value>
          <display_name>Wall Area, Below-Grade (ft^2)</display_name>
        </choice>
        <choice>
          <value>Floor Area, Conditioned (ft^2)</value>
          <display_name>Floor Area, Conditioned (ft^2)</display_name>
        </choice>
        <choice>
          <value>Floor Area, Conditioned * Infiltration Reduction (ft^2 * Delta ACH50)</value>
          <display_name>Floor Area, Conditioned * Infiltration Reduction (ft^2 * Delta ACH50)</display_name>
        </choice>
        <choice>
          <value>Floor Area, Lighting (ft^2)</value>
          <display_name>Floor Area, Lighting (ft^2)</display_name>
        </choice>
        <choice>
          <value>Floor Area, Foundation (ft^2)</value>
          <display_name>Floor Area, Foundation (ft^2)</display_name>
        </choice>
        <choice>
          <value>Floor Area, Attic (ft^2)</value>
          <display_name>Floor Area, Attic (ft^2)</display_name>
        </choice>
        <choice>
          <value>Floor Area, Attic * Insulation Increase (ft^2 * Delta R-value)</value>
          <display_name>Floor Area, Attic * Insulation Increase (ft^2 * Delta R-value)</display_name>
        </choice>
        <choice>
          <value>Roof Area (ft^2)</value>
          <display_name>Roof Area (ft^2)</display_name>
        </choice>
        <choice>
          <value>Window Area (ft^2)</value>
          <display_name>Window Area (ft^2)</display_name>
        </choice>
        <choice>
          <value>Door Area (ft^2)</value>
          <display_name>Door Area (ft^2)</display_name>
        </choice>
        <choice>
          <value>Duct Unconditioned Surface Area (ft^2)</value>
          <display_name>Duct Unconditioned Surface Area (ft^2)</display_name>
        </choice>
        <choice>
          <value>Rim Joist Area, Above-Grade, Exterior (ft^2)</value>
          <display_name>Rim Joist Area, Above-Grade, Exterior (ft^2)</display_name>
        </choice>
        <choice>
          <value>Slab Perimeter, Exposed, Conditioned (ft)</value>
          <display_name>Slab Perimeter, Exposed, Conditioned (ft)</display_name>
        </choice>
        <choice>
          <value>Size, Heating System Primary (kBtu/h)</value>
          <display_name>Size, Heating System Primary (kBtu/h)</display_name>
        </choice>
        <choice>
          <value>Size, Heating System Secondary (kBtu/h)</value>
          <display_name>Size, Heating System Secondary (kBtu/h)</display_name>
        </choice>
        <choice>
          <value>Size, Cooling System Primary (kBtu/h)</value>
          <display_name>Size, Cooling System Primary (kBtu/h)</display_name>
        </choice>
        <choice>
          <value>Size, Heat Pump Backup Primary (kBtu/h)</value>
          <display_name>Size, Heat Pump Backup Primary (kBtu/h)</display_name>
        </choice>
        <choice>
          <value>Size, Water Heater (gal)</value>
          <display_name>Size, Water Heater (gal)</display_name>
        </choice>
        <choice>
          <value>Flow Rate, Mechanical Ventilation (cfm)</value>
          <display_name>Flow Rate, Mechanical Ventilation (cfm)</display_name>
        </choice>
      </choices>
    </argument>
    <argument>
      <name>option_6_lifetime</name>
      <display_name>Option 6 Lifetime</display_name>
      <description>The option lifetime.</description>
      <type>Double</type>
      <units>years</units>
      <required>false</required>
      <model_dependent>false</model_dependent>
    </argument>
    <argument>
      <name>option_7</name>
      <display_name>Option 7</display_name>
      <description>Specify the parameter|option as found in resources\options_lookup.tsv.</description>
      <type>String</type>
      <required>false</required>
      <model_dependent>false</model_dependent>
    </argument>
    <argument>
      <name>option_7_apply_logic</name>
      <display_name>Option 7 Apply Logic</display_name>
      <description>Logic that specifies if the Option 7 upgrade will apply based on the existing building's options. Specify one or more parameter|option as found in resources\options_lookup.tsv. When multiple are included, they must be separated by '||' for OR and '&amp;&amp;' for AND, and using parentheses as appropriate. Prefix an option with '!' for not.</description>
      <type>String</type>
      <required>false</required>
      <model_dependent>false</model_dependent>
    </argument>
    <argument>
      <name>option_7_cost_1_value</name>
      <display_name>Option 7 Cost 1 Value</display_name>
      <description>Total option 7 cost is the sum of all: (Cost N Value) x (Cost N Multiplier).</description>
      <type>Double</type>
      <units>$</units>
      <required>false</required>
      <model_dependent>false</model_dependent>
    </argument>
    <argument>
      <name>option_7_cost_1_multiplier</name>
      <display_name>Option 7 Cost 1 Multiplier</display_name>
      <description>Total option 7 cost is the sum of all: (Cost N Value) x (Cost N Multiplier).</description>
      <type>Choice</type>
      <required>false</required>
      <model_dependent>false</model_dependent>
      <default_value></default_value>
      <choices>
        <choice>
          <value></value>
          <display_name></display_name>
        </choice>
        <choice>
          <value>Fixed (1)</value>
          <display_name>Fixed (1)</display_name>
        </choice>
        <choice>
          <value>Wall Area, Above-Grade, Conditioned (ft^2)</value>
          <display_name>Wall Area, Above-Grade, Conditioned (ft^2)</display_name>
        </choice>
        <choice>
          <value>Wall Area, Above-Grade, Exterior (ft^2)</value>
          <display_name>Wall Area, Above-Grade, Exterior (ft^2)</display_name>
        </choice>
        <choice>
          <value>Wall Area, Below-Grade (ft^2)</value>
          <display_name>Wall Area, Below-Grade (ft^2)</display_name>
        </choice>
        <choice>
          <value>Floor Area, Conditioned (ft^2)</value>
          <display_name>Floor Area, Conditioned (ft^2)</display_name>
        </choice>
        <choice>
          <value>Floor Area, Conditioned * Infiltration Reduction (ft^2 * Delta ACH50)</value>
          <display_name>Floor Area, Conditioned * Infiltration Reduction (ft^2 * Delta ACH50)</display_name>
        </choice>
        <choice>
          <value>Floor Area, Lighting (ft^2)</value>
          <display_name>Floor Area, Lighting (ft^2)</display_name>
        </choice>
        <choice>
          <value>Floor Area, Foundation (ft^2)</value>
          <display_name>Floor Area, Foundation (ft^2)</display_name>
        </choice>
        <choice>
          <value>Floor Area, Attic (ft^2)</value>
          <display_name>Floor Area, Attic (ft^2)</display_name>
        </choice>
        <choice>
          <value>Floor Area, Attic * Insulation Increase (ft^2 * Delta R-value)</value>
          <display_name>Floor Area, Attic * Insulation Increase (ft^2 * Delta R-value)</display_name>
        </choice>
        <choice>
          <value>Roof Area (ft^2)</value>
          <display_name>Roof Area (ft^2)</display_name>
        </choice>
        <choice>
          <value>Window Area (ft^2)</value>
          <display_name>Window Area (ft^2)</display_name>
        </choice>
        <choice>
          <value>Door Area (ft^2)</value>
          <display_name>Door Area (ft^2)</display_name>
        </choice>
        <choice>
          <value>Duct Unconditioned Surface Area (ft^2)</value>
          <display_name>Duct Unconditioned Surface Area (ft^2)</display_name>
        </choice>
        <choice>
          <value>Rim Joist Area, Above-Grade, Exterior (ft^2)</value>
          <display_name>Rim Joist Area, Above-Grade, Exterior (ft^2)</display_name>
        </choice>
        <choice>
          <value>Slab Perimeter, Exposed, Conditioned (ft)</value>
          <display_name>Slab Perimeter, Exposed, Conditioned (ft)</display_name>
        </choice>
        <choice>
          <value>Size, Heating System Primary (kBtu/h)</value>
          <display_name>Size, Heating System Primary (kBtu/h)</display_name>
        </choice>
        <choice>
          <value>Size, Heating System Secondary (kBtu/h)</value>
          <display_name>Size, Heating System Secondary (kBtu/h)</display_name>
        </choice>
        <choice>
          <value>Size, Cooling System Primary (kBtu/h)</value>
          <display_name>Size, Cooling System Primary (kBtu/h)</display_name>
        </choice>
        <choice>
          <value>Size, Heat Pump Backup Primary (kBtu/h)</value>
          <display_name>Size, Heat Pump Backup Primary (kBtu/h)</display_name>
        </choice>
        <choice>
          <value>Size, Water Heater (gal)</value>
          <display_name>Size, Water Heater (gal)</display_name>
        </choice>
        <choice>
          <value>Flow Rate, Mechanical Ventilation (cfm)</value>
          <display_name>Flow Rate, Mechanical Ventilation (cfm)</display_name>
        </choice>
      </choices>
    </argument>
    <argument>
      <name>option_7_cost_2_value</name>
      <display_name>Option 7 Cost 2 Value</display_name>
      <description>Total option 7 cost is the sum of all: (Cost N Value) x (Cost N Multiplier).</description>
      <type>Double</type>
      <units>$</units>
      <required>false</required>
      <model_dependent>false</model_dependent>
    </argument>
    <argument>
      <name>option_7_cost_2_multiplier</name>
      <display_name>Option 7 Cost 2 Multiplier</display_name>
      <description>Total option 7 cost is the sum of all: (Cost N Value) x (Cost N Multiplier).</description>
      <type>Choice</type>
      <required>false</required>
      <model_dependent>false</model_dependent>
      <default_value></default_value>
      <choices>
        <choice>
          <value></value>
          <display_name></display_name>
        </choice>
        <choice>
          <value>Fixed (1)</value>
          <display_name>Fixed (1)</display_name>
        </choice>
        <choice>
          <value>Wall Area, Above-Grade, Conditioned (ft^2)</value>
          <display_name>Wall Area, Above-Grade, Conditioned (ft^2)</display_name>
        </choice>
        <choice>
          <value>Wall Area, Above-Grade, Exterior (ft^2)</value>
          <display_name>Wall Area, Above-Grade, Exterior (ft^2)</display_name>
        </choice>
        <choice>
          <value>Wall Area, Below-Grade (ft^2)</value>
          <display_name>Wall Area, Below-Grade (ft^2)</display_name>
        </choice>
        <choice>
          <value>Floor Area, Conditioned (ft^2)</value>
          <display_name>Floor Area, Conditioned (ft^2)</display_name>
        </choice>
        <choice>
          <value>Floor Area, Conditioned * Infiltration Reduction (ft^2 * Delta ACH50)</value>
          <display_name>Floor Area, Conditioned * Infiltration Reduction (ft^2 * Delta ACH50)</display_name>
        </choice>
        <choice>
          <value>Floor Area, Lighting (ft^2)</value>
          <display_name>Floor Area, Lighting (ft^2)</display_name>
        </choice>
        <choice>
          <value>Floor Area, Foundation (ft^2)</value>
          <display_name>Floor Area, Foundation (ft^2)</display_name>
        </choice>
        <choice>
          <value>Floor Area, Attic (ft^2)</value>
          <display_name>Floor Area, Attic (ft^2)</display_name>
        </choice>
        <choice>
          <value>Floor Area, Attic * Insulation Increase (ft^2 * Delta R-value)</value>
          <display_name>Floor Area, Attic * Insulation Increase (ft^2 * Delta R-value)</display_name>
        </choice>
        <choice>
          <value>Roof Area (ft^2)</value>
          <display_name>Roof Area (ft^2)</display_name>
        </choice>
        <choice>
          <value>Window Area (ft^2)</value>
          <display_name>Window Area (ft^2)</display_name>
        </choice>
        <choice>
          <value>Door Area (ft^2)</value>
          <display_name>Door Area (ft^2)</display_name>
        </choice>
        <choice>
          <value>Duct Unconditioned Surface Area (ft^2)</value>
          <display_name>Duct Unconditioned Surface Area (ft^2)</display_name>
        </choice>
        <choice>
          <value>Rim Joist Area, Above-Grade, Exterior (ft^2)</value>
          <display_name>Rim Joist Area, Above-Grade, Exterior (ft^2)</display_name>
        </choice>
        <choice>
          <value>Slab Perimeter, Exposed, Conditioned (ft)</value>
          <display_name>Slab Perimeter, Exposed, Conditioned (ft)</display_name>
        </choice>
        <choice>
          <value>Size, Heating System Primary (kBtu/h)</value>
          <display_name>Size, Heating System Primary (kBtu/h)</display_name>
        </choice>
        <choice>
          <value>Size, Heating System Secondary (kBtu/h)</value>
          <display_name>Size, Heating System Secondary (kBtu/h)</display_name>
        </choice>
        <choice>
          <value>Size, Cooling System Primary (kBtu/h)</value>
          <display_name>Size, Cooling System Primary (kBtu/h)</display_name>
        </choice>
        <choice>
          <value>Size, Heat Pump Backup Primary (kBtu/h)</value>
          <display_name>Size, Heat Pump Backup Primary (kBtu/h)</display_name>
        </choice>
        <choice>
          <value>Size, Water Heater (gal)</value>
          <display_name>Size, Water Heater (gal)</display_name>
        </choice>
        <choice>
          <value>Flow Rate, Mechanical Ventilation (cfm)</value>
          <display_name>Flow Rate, Mechanical Ventilation (cfm)</display_name>
        </choice>
      </choices>
    </argument>
    <argument>
      <name>option_7_lifetime</name>
      <display_name>Option 7 Lifetime</display_name>
      <description>The option lifetime.</description>
      <type>Double</type>
      <units>years</units>
      <required>false</required>
      <model_dependent>false</model_dependent>
    </argument>
    <argument>
      <name>option_8</name>
      <display_name>Option 8</display_name>
      <description>Specify the parameter|option as found in resources\options_lookup.tsv.</description>
      <type>String</type>
      <required>false</required>
      <model_dependent>false</model_dependent>
    </argument>
    <argument>
      <name>option_8_apply_logic</name>
      <display_name>Option 8 Apply Logic</display_name>
      <description>Logic that specifies if the Option 8 upgrade will apply based on the existing building's options. Specify one or more parameter|option as found in resources\options_lookup.tsv. When multiple are included, they must be separated by '||' for OR and '&amp;&amp;' for AND, and using parentheses as appropriate. Prefix an option with '!' for not.</description>
      <type>String</type>
      <required>false</required>
      <model_dependent>false</model_dependent>
    </argument>
    <argument>
      <name>option_8_cost_1_value</name>
      <display_name>Option 8 Cost 1 Value</display_name>
      <description>Total option 8 cost is the sum of all: (Cost N Value) x (Cost N Multiplier).</description>
      <type>Double</type>
      <units>$</units>
      <required>false</required>
      <model_dependent>false</model_dependent>
    </argument>
    <argument>
      <name>option_8_cost_1_multiplier</name>
      <display_name>Option 8 Cost 1 Multiplier</display_name>
      <description>Total option 8 cost is the sum of all: (Cost N Value) x (Cost N Multiplier).</description>
      <type>Choice</type>
      <required>false</required>
      <model_dependent>false</model_dependent>
      <default_value></default_value>
      <choices>
        <choice>
          <value></value>
          <display_name></display_name>
        </choice>
        <choice>
          <value>Fixed (1)</value>
          <display_name>Fixed (1)</display_name>
        </choice>
        <choice>
          <value>Wall Area, Above-Grade, Conditioned (ft^2)</value>
          <display_name>Wall Area, Above-Grade, Conditioned (ft^2)</display_name>
        </choice>
        <choice>
          <value>Wall Area, Above-Grade, Exterior (ft^2)</value>
          <display_name>Wall Area, Above-Grade, Exterior (ft^2)</display_name>
        </choice>
        <choice>
          <value>Wall Area, Below-Grade (ft^2)</value>
          <display_name>Wall Area, Below-Grade (ft^2)</display_name>
        </choice>
        <choice>
          <value>Floor Area, Conditioned (ft^2)</value>
          <display_name>Floor Area, Conditioned (ft^2)</display_name>
        </choice>
        <choice>
          <value>Floor Area, Conditioned * Infiltration Reduction (ft^2 * Delta ACH50)</value>
          <display_name>Floor Area, Conditioned * Infiltration Reduction (ft^2 * Delta ACH50)</display_name>
        </choice>
        <choice>
          <value>Floor Area, Lighting (ft^2)</value>
          <display_name>Floor Area, Lighting (ft^2)</display_name>
        </choice>
        <choice>
          <value>Floor Area, Foundation (ft^2)</value>
          <display_name>Floor Area, Foundation (ft^2)</display_name>
        </choice>
        <choice>
          <value>Floor Area, Attic (ft^2)</value>
          <display_name>Floor Area, Attic (ft^2)</display_name>
        </choice>
        <choice>
          <value>Floor Area, Attic * Insulation Increase (ft^2 * Delta R-value)</value>
          <display_name>Floor Area, Attic * Insulation Increase (ft^2 * Delta R-value)</display_name>
        </choice>
        <choice>
          <value>Roof Area (ft^2)</value>
          <display_name>Roof Area (ft^2)</display_name>
        </choice>
        <choice>
          <value>Window Area (ft^2)</value>
          <display_name>Window Area (ft^2)</display_name>
        </choice>
        <choice>
          <value>Door Area (ft^2)</value>
          <display_name>Door Area (ft^2)</display_name>
        </choice>
        <choice>
          <value>Duct Unconditioned Surface Area (ft^2)</value>
          <display_name>Duct Unconditioned Surface Area (ft^2)</display_name>
        </choice>
        <choice>
          <value>Rim Joist Area, Above-Grade, Exterior (ft^2)</value>
          <display_name>Rim Joist Area, Above-Grade, Exterior (ft^2)</display_name>
        </choice>
        <choice>
          <value>Slab Perimeter, Exposed, Conditioned (ft)</value>
          <display_name>Slab Perimeter, Exposed, Conditioned (ft)</display_name>
        </choice>
        <choice>
          <value>Size, Heating System Primary (kBtu/h)</value>
          <display_name>Size, Heating System Primary (kBtu/h)</display_name>
        </choice>
        <choice>
          <value>Size, Heating System Secondary (kBtu/h)</value>
          <display_name>Size, Heating System Secondary (kBtu/h)</display_name>
        </choice>
        <choice>
          <value>Size, Cooling System Primary (kBtu/h)</value>
          <display_name>Size, Cooling System Primary (kBtu/h)</display_name>
        </choice>
        <choice>
          <value>Size, Heat Pump Backup Primary (kBtu/h)</value>
          <display_name>Size, Heat Pump Backup Primary (kBtu/h)</display_name>
        </choice>
        <choice>
          <value>Size, Water Heater (gal)</value>
          <display_name>Size, Water Heater (gal)</display_name>
        </choice>
        <choice>
          <value>Flow Rate, Mechanical Ventilation (cfm)</value>
          <display_name>Flow Rate, Mechanical Ventilation (cfm)</display_name>
        </choice>
      </choices>
    </argument>
    <argument>
      <name>option_8_cost_2_value</name>
      <display_name>Option 8 Cost 2 Value</display_name>
      <description>Total option 8 cost is the sum of all: (Cost N Value) x (Cost N Multiplier).</description>
      <type>Double</type>
      <units>$</units>
      <required>false</required>
      <model_dependent>false</model_dependent>
    </argument>
    <argument>
      <name>option_8_cost_2_multiplier</name>
      <display_name>Option 8 Cost 2 Multiplier</display_name>
      <description>Total option 8 cost is the sum of all: (Cost N Value) x (Cost N Multiplier).</description>
      <type>Choice</type>
      <required>false</required>
      <model_dependent>false</model_dependent>
      <default_value></default_value>
      <choices>
        <choice>
          <value></value>
          <display_name></display_name>
        </choice>
        <choice>
          <value>Fixed (1)</value>
          <display_name>Fixed (1)</display_name>
        </choice>
        <choice>
          <value>Wall Area, Above-Grade, Conditioned (ft^2)</value>
          <display_name>Wall Area, Above-Grade, Conditioned (ft^2)</display_name>
        </choice>
        <choice>
          <value>Wall Area, Above-Grade, Exterior (ft^2)</value>
          <display_name>Wall Area, Above-Grade, Exterior (ft^2)</display_name>
        </choice>
        <choice>
          <value>Wall Area, Below-Grade (ft^2)</value>
          <display_name>Wall Area, Below-Grade (ft^2)</display_name>
        </choice>
        <choice>
          <value>Floor Area, Conditioned (ft^2)</value>
          <display_name>Floor Area, Conditioned (ft^2)</display_name>
        </choice>
        <choice>
          <value>Floor Area, Conditioned * Infiltration Reduction (ft^2 * Delta ACH50)</value>
          <display_name>Floor Area, Conditioned * Infiltration Reduction (ft^2 * Delta ACH50)</display_name>
        </choice>
        <choice>
          <value>Floor Area, Lighting (ft^2)</value>
          <display_name>Floor Area, Lighting (ft^2)</display_name>
        </choice>
        <choice>
          <value>Floor Area, Foundation (ft^2)</value>
          <display_name>Floor Area, Foundation (ft^2)</display_name>
        </choice>
        <choice>
          <value>Floor Area, Attic (ft^2)</value>
          <display_name>Floor Area, Attic (ft^2)</display_name>
        </choice>
        <choice>
          <value>Floor Area, Attic * Insulation Increase (ft^2 * Delta R-value)</value>
          <display_name>Floor Area, Attic * Insulation Increase (ft^2 * Delta R-value)</display_name>
        </choice>
        <choice>
          <value>Roof Area (ft^2)</value>
          <display_name>Roof Area (ft^2)</display_name>
        </choice>
        <choice>
          <value>Window Area (ft^2)</value>
          <display_name>Window Area (ft^2)</display_name>
        </choice>
        <choice>
          <value>Door Area (ft^2)</value>
          <display_name>Door Area (ft^2)</display_name>
        </choice>
        <choice>
          <value>Duct Unconditioned Surface Area (ft^2)</value>
          <display_name>Duct Unconditioned Surface Area (ft^2)</display_name>
        </choice>
        <choice>
          <value>Rim Joist Area, Above-Grade, Exterior (ft^2)</value>
          <display_name>Rim Joist Area, Above-Grade, Exterior (ft^2)</display_name>
        </choice>
        <choice>
          <value>Slab Perimeter, Exposed, Conditioned (ft)</value>
          <display_name>Slab Perimeter, Exposed, Conditioned (ft)</display_name>
        </choice>
        <choice>
          <value>Size, Heating System Primary (kBtu/h)</value>
          <display_name>Size, Heating System Primary (kBtu/h)</display_name>
        </choice>
        <choice>
          <value>Size, Heating System Secondary (kBtu/h)</value>
          <display_name>Size, Heating System Secondary (kBtu/h)</display_name>
        </choice>
        <choice>
          <value>Size, Cooling System Primary (kBtu/h)</value>
          <display_name>Size, Cooling System Primary (kBtu/h)</display_name>
        </choice>
        <choice>
          <value>Size, Heat Pump Backup Primary (kBtu/h)</value>
          <display_name>Size, Heat Pump Backup Primary (kBtu/h)</display_name>
        </choice>
        <choice>
          <value>Size, Water Heater (gal)</value>
          <display_name>Size, Water Heater (gal)</display_name>
        </choice>
        <choice>
          <value>Flow Rate, Mechanical Ventilation (cfm)</value>
          <display_name>Flow Rate, Mechanical Ventilation (cfm)</display_name>
        </choice>
      </choices>
    </argument>
    <argument>
      <name>option_8_lifetime</name>
      <display_name>Option 8 Lifetime</display_name>
      <description>The option lifetime.</description>
      <type>Double</type>
      <units>years</units>
      <required>false</required>
      <model_dependent>false</model_dependent>
    </argument>
    <argument>
      <name>option_9</name>
      <display_name>Option 9</display_name>
      <description>Specify the parameter|option as found in resources\options_lookup.tsv.</description>
      <type>String</type>
      <required>false</required>
      <model_dependent>false</model_dependent>
    </argument>
    <argument>
      <name>option_9_apply_logic</name>
      <display_name>Option 9 Apply Logic</display_name>
      <description>Logic that specifies if the Option 9 upgrade will apply based on the existing building's options. Specify one or more parameter|option as found in resources\options_lookup.tsv. When multiple are included, they must be separated by '||' for OR and '&amp;&amp;' for AND, and using parentheses as appropriate. Prefix an option with '!' for not.</description>
      <type>String</type>
      <required>false</required>
      <model_dependent>false</model_dependent>
    </argument>
    <argument>
      <name>option_9_cost_1_value</name>
      <display_name>Option 9 Cost 1 Value</display_name>
      <description>Total option 9 cost is the sum of all: (Cost N Value) x (Cost N Multiplier).</description>
      <type>Double</type>
      <units>$</units>
      <required>false</required>
      <model_dependent>false</model_dependent>
    </argument>
    <argument>
      <name>option_9_cost_1_multiplier</name>
      <display_name>Option 9 Cost 1 Multiplier</display_name>
      <description>Total option 9 cost is the sum of all: (Cost N Value) x (Cost N Multiplier).</description>
      <type>Choice</type>
      <required>false</required>
      <model_dependent>false</model_dependent>
      <default_value></default_value>
      <choices>
        <choice>
          <value></value>
          <display_name></display_name>
        </choice>
        <choice>
          <value>Fixed (1)</value>
          <display_name>Fixed (1)</display_name>
        </choice>
        <choice>
          <value>Wall Area, Above-Grade, Conditioned (ft^2)</value>
          <display_name>Wall Area, Above-Grade, Conditioned (ft^2)</display_name>
        </choice>
        <choice>
          <value>Wall Area, Above-Grade, Exterior (ft^2)</value>
          <display_name>Wall Area, Above-Grade, Exterior (ft^2)</display_name>
        </choice>
        <choice>
          <value>Wall Area, Below-Grade (ft^2)</value>
          <display_name>Wall Area, Below-Grade (ft^2)</display_name>
        </choice>
        <choice>
          <value>Floor Area, Conditioned (ft^2)</value>
          <display_name>Floor Area, Conditioned (ft^2)</display_name>
        </choice>
        <choice>
          <value>Floor Area, Conditioned * Infiltration Reduction (ft^2 * Delta ACH50)</value>
          <display_name>Floor Area, Conditioned * Infiltration Reduction (ft^2 * Delta ACH50)</display_name>
        </choice>
        <choice>
          <value>Floor Area, Lighting (ft^2)</value>
          <display_name>Floor Area, Lighting (ft^2)</display_name>
        </choice>
        <choice>
          <value>Floor Area, Foundation (ft^2)</value>
          <display_name>Floor Area, Foundation (ft^2)</display_name>
        </choice>
        <choice>
          <value>Floor Area, Attic (ft^2)</value>
          <display_name>Floor Area, Attic (ft^2)</display_name>
        </choice>
        <choice>
          <value>Floor Area, Attic * Insulation Increase (ft^2 * Delta R-value)</value>
          <display_name>Floor Area, Attic * Insulation Increase (ft^2 * Delta R-value)</display_name>
        </choice>
        <choice>
          <value>Roof Area (ft^2)</value>
          <display_name>Roof Area (ft^2)</display_name>
        </choice>
        <choice>
          <value>Window Area (ft^2)</value>
          <display_name>Window Area (ft^2)</display_name>
        </choice>
        <choice>
          <value>Door Area (ft^2)</value>
          <display_name>Door Area (ft^2)</display_name>
        </choice>
        <choice>
          <value>Duct Unconditioned Surface Area (ft^2)</value>
          <display_name>Duct Unconditioned Surface Area (ft^2)</display_name>
        </choice>
        <choice>
          <value>Rim Joist Area, Above-Grade, Exterior (ft^2)</value>
          <display_name>Rim Joist Area, Above-Grade, Exterior (ft^2)</display_name>
        </choice>
        <choice>
          <value>Slab Perimeter, Exposed, Conditioned (ft)</value>
          <display_name>Slab Perimeter, Exposed, Conditioned (ft)</display_name>
        </choice>
        <choice>
          <value>Size, Heating System Primary (kBtu/h)</value>
          <display_name>Size, Heating System Primary (kBtu/h)</display_name>
        </choice>
        <choice>
          <value>Size, Heating System Secondary (kBtu/h)</value>
          <display_name>Size, Heating System Secondary (kBtu/h)</display_name>
        </choice>
        <choice>
          <value>Size, Cooling System Primary (kBtu/h)</value>
          <display_name>Size, Cooling System Primary (kBtu/h)</display_name>
        </choice>
        <choice>
          <value>Size, Heat Pump Backup Primary (kBtu/h)</value>
          <display_name>Size, Heat Pump Backup Primary (kBtu/h)</display_name>
        </choice>
        <choice>
          <value>Size, Water Heater (gal)</value>
          <display_name>Size, Water Heater (gal)</display_name>
        </choice>
        <choice>
          <value>Flow Rate, Mechanical Ventilation (cfm)</value>
          <display_name>Flow Rate, Mechanical Ventilation (cfm)</display_name>
        </choice>
      </choices>
    </argument>
    <argument>
      <name>option_9_cost_2_value</name>
      <display_name>Option 9 Cost 2 Value</display_name>
      <description>Total option 9 cost is the sum of all: (Cost N Value) x (Cost N Multiplier).</description>
      <type>Double</type>
      <units>$</units>
      <required>false</required>
      <model_dependent>false</model_dependent>
    </argument>
    <argument>
      <name>option_9_cost_2_multiplier</name>
      <display_name>Option 9 Cost 2 Multiplier</display_name>
      <description>Total option 9 cost is the sum of all: (Cost N Value) x (Cost N Multiplier).</description>
      <type>Choice</type>
      <required>false</required>
      <model_dependent>false</model_dependent>
      <default_value></default_value>
      <choices>
        <choice>
          <value></value>
          <display_name></display_name>
        </choice>
        <choice>
          <value>Fixed (1)</value>
          <display_name>Fixed (1)</display_name>
        </choice>
        <choice>
          <value>Wall Area, Above-Grade, Conditioned (ft^2)</value>
          <display_name>Wall Area, Above-Grade, Conditioned (ft^2)</display_name>
        </choice>
        <choice>
          <value>Wall Area, Above-Grade, Exterior (ft^2)</value>
          <display_name>Wall Area, Above-Grade, Exterior (ft^2)</display_name>
        </choice>
        <choice>
          <value>Wall Area, Below-Grade (ft^2)</value>
          <display_name>Wall Area, Below-Grade (ft^2)</display_name>
        </choice>
        <choice>
          <value>Floor Area, Conditioned (ft^2)</value>
          <display_name>Floor Area, Conditioned (ft^2)</display_name>
        </choice>
        <choice>
          <value>Floor Area, Conditioned * Infiltration Reduction (ft^2 * Delta ACH50)</value>
          <display_name>Floor Area, Conditioned * Infiltration Reduction (ft^2 * Delta ACH50)</display_name>
        </choice>
        <choice>
          <value>Floor Area, Lighting (ft^2)</value>
          <display_name>Floor Area, Lighting (ft^2)</display_name>
        </choice>
        <choice>
          <value>Floor Area, Foundation (ft^2)</value>
          <display_name>Floor Area, Foundation (ft^2)</display_name>
        </choice>
        <choice>
          <value>Floor Area, Attic (ft^2)</value>
          <display_name>Floor Area, Attic (ft^2)</display_name>
        </choice>
        <choice>
          <value>Floor Area, Attic * Insulation Increase (ft^2 * Delta R-value)</value>
          <display_name>Floor Area, Attic * Insulation Increase (ft^2 * Delta R-value)</display_name>
        </choice>
        <choice>
          <value>Roof Area (ft^2)</value>
          <display_name>Roof Area (ft^2)</display_name>
        </choice>
        <choice>
          <value>Window Area (ft^2)</value>
          <display_name>Window Area (ft^2)</display_name>
        </choice>
        <choice>
          <value>Door Area (ft^2)</value>
          <display_name>Door Area (ft^2)</display_name>
        </choice>
        <choice>
          <value>Duct Unconditioned Surface Area (ft^2)</value>
          <display_name>Duct Unconditioned Surface Area (ft^2)</display_name>
        </choice>
        <choice>
          <value>Rim Joist Area, Above-Grade, Exterior (ft^2)</value>
          <display_name>Rim Joist Area, Above-Grade, Exterior (ft^2)</display_name>
        </choice>
        <choice>
          <value>Slab Perimeter, Exposed, Conditioned (ft)</value>
          <display_name>Slab Perimeter, Exposed, Conditioned (ft)</display_name>
        </choice>
        <choice>
          <value>Size, Heating System Primary (kBtu/h)</value>
          <display_name>Size, Heating System Primary (kBtu/h)</display_name>
        </choice>
        <choice>
          <value>Size, Heating System Secondary (kBtu/h)</value>
          <display_name>Size, Heating System Secondary (kBtu/h)</display_name>
        </choice>
        <choice>
          <value>Size, Cooling System Primary (kBtu/h)</value>
          <display_name>Size, Cooling System Primary (kBtu/h)</display_name>
        </choice>
        <choice>
          <value>Size, Heat Pump Backup Primary (kBtu/h)</value>
          <display_name>Size, Heat Pump Backup Primary (kBtu/h)</display_name>
        </choice>
        <choice>
          <value>Size, Water Heater (gal)</value>
          <display_name>Size, Water Heater (gal)</display_name>
        </choice>
        <choice>
          <value>Flow Rate, Mechanical Ventilation (cfm)</value>
          <display_name>Flow Rate, Mechanical Ventilation (cfm)</display_name>
        </choice>
      </choices>
    </argument>
    <argument>
      <name>option_9_lifetime</name>
      <display_name>Option 9 Lifetime</display_name>
      <description>The option lifetime.</description>
      <type>Double</type>
      <units>years</units>
      <required>false</required>
      <model_dependent>false</model_dependent>
    </argument>
    <argument>
      <name>option_10</name>
      <display_name>Option 10</display_name>
      <description>Specify the parameter|option as found in resources\options_lookup.tsv.</description>
      <type>String</type>
      <required>false</required>
      <model_dependent>false</model_dependent>
    </argument>
    <argument>
      <name>option_10_apply_logic</name>
      <display_name>Option 10 Apply Logic</display_name>
      <description>Logic that specifies if the Option 10 upgrade will apply based on the existing building's options. Specify one or more parameter|option as found in resources\options_lookup.tsv. When multiple are included, they must be separated by '||' for OR and '&amp;&amp;' for AND, and using parentheses as appropriate. Prefix an option with '!' for not.</description>
      <type>String</type>
      <required>false</required>
      <model_dependent>false</model_dependent>
    </argument>
    <argument>
      <name>option_10_cost_1_value</name>
      <display_name>Option 10 Cost 1 Value</display_name>
      <description>Total option 10 cost is the sum of all: (Cost N Value) x (Cost N Multiplier).</description>
      <type>Double</type>
      <units>$</units>
      <required>false</required>
      <model_dependent>false</model_dependent>
    </argument>
    <argument>
      <name>option_10_cost_1_multiplier</name>
      <display_name>Option 10 Cost 1 Multiplier</display_name>
      <description>Total option 10 cost is the sum of all: (Cost N Value) x (Cost N Multiplier).</description>
      <type>Choice</type>
      <required>false</required>
      <model_dependent>false</model_dependent>
      <default_value></default_value>
      <choices>
        <choice>
          <value></value>
          <display_name></display_name>
        </choice>
        <choice>
          <value>Fixed (1)</value>
          <display_name>Fixed (1)</display_name>
        </choice>
        <choice>
          <value>Wall Area, Above-Grade, Conditioned (ft^2)</value>
          <display_name>Wall Area, Above-Grade, Conditioned (ft^2)</display_name>
        </choice>
        <choice>
          <value>Wall Area, Above-Grade, Exterior (ft^2)</value>
          <display_name>Wall Area, Above-Grade, Exterior (ft^2)</display_name>
        </choice>
        <choice>
          <value>Wall Area, Below-Grade (ft^2)</value>
          <display_name>Wall Area, Below-Grade (ft^2)</display_name>
        </choice>
        <choice>
          <value>Floor Area, Conditioned (ft^2)</value>
          <display_name>Floor Area, Conditioned (ft^2)</display_name>
        </choice>
        <choice>
          <value>Floor Area, Conditioned * Infiltration Reduction (ft^2 * Delta ACH50)</value>
          <display_name>Floor Area, Conditioned * Infiltration Reduction (ft^2 * Delta ACH50)</display_name>
        </choice>
        <choice>
          <value>Floor Area, Lighting (ft^2)</value>
          <display_name>Floor Area, Lighting (ft^2)</display_name>
        </choice>
        <choice>
          <value>Floor Area, Foundation (ft^2)</value>
          <display_name>Floor Area, Foundation (ft^2)</display_name>
        </choice>
        <choice>
          <value>Floor Area, Attic (ft^2)</value>
          <display_name>Floor Area, Attic (ft^2)</display_name>
        </choice>
        <choice>
          <value>Floor Area, Attic * Insulation Increase (ft^2 * Delta R-value)</value>
          <display_name>Floor Area, Attic * Insulation Increase (ft^2 * Delta R-value)</display_name>
        </choice>
        <choice>
          <value>Roof Area (ft^2)</value>
          <display_name>Roof Area (ft^2)</display_name>
        </choice>
        <choice>
          <value>Window Area (ft^2)</value>
          <display_name>Window Area (ft^2)</display_name>
        </choice>
        <choice>
          <value>Door Area (ft^2)</value>
          <display_name>Door Area (ft^2)</display_name>
        </choice>
        <choice>
          <value>Duct Unconditioned Surface Area (ft^2)</value>
          <display_name>Duct Unconditioned Surface Area (ft^2)</display_name>
        </choice>
        <choice>
          <value>Rim Joist Area, Above-Grade, Exterior (ft^2)</value>
          <display_name>Rim Joist Area, Above-Grade, Exterior (ft^2)</display_name>
        </choice>
        <choice>
          <value>Slab Perimeter, Exposed, Conditioned (ft)</value>
          <display_name>Slab Perimeter, Exposed, Conditioned (ft)</display_name>
        </choice>
        <choice>
          <value>Size, Heating System Primary (kBtu/h)</value>
          <display_name>Size, Heating System Primary (kBtu/h)</display_name>
        </choice>
        <choice>
          <value>Size, Heating System Secondary (kBtu/h)</value>
          <display_name>Size, Heating System Secondary (kBtu/h)</display_name>
        </choice>
        <choice>
          <value>Size, Cooling System Primary (kBtu/h)</value>
          <display_name>Size, Cooling System Primary (kBtu/h)</display_name>
        </choice>
        <choice>
          <value>Size, Heat Pump Backup Primary (kBtu/h)</value>
          <display_name>Size, Heat Pump Backup Primary (kBtu/h)</display_name>
        </choice>
        <choice>
          <value>Size, Water Heater (gal)</value>
          <display_name>Size, Water Heater (gal)</display_name>
        </choice>
        <choice>
          <value>Flow Rate, Mechanical Ventilation (cfm)</value>
          <display_name>Flow Rate, Mechanical Ventilation (cfm)</display_name>
        </choice>
      </choices>
    </argument>
    <argument>
      <name>option_10_cost_2_value</name>
      <display_name>Option 10 Cost 2 Value</display_name>
      <description>Total option 10 cost is the sum of all: (Cost N Value) x (Cost N Multiplier).</description>
      <type>Double</type>
      <units>$</units>
      <required>false</required>
      <model_dependent>false</model_dependent>
    </argument>
    <argument>
      <name>option_10_cost_2_multiplier</name>
      <display_name>Option 10 Cost 2 Multiplier</display_name>
      <description>Total option 10 cost is the sum of all: (Cost N Value) x (Cost N Multiplier).</description>
      <type>Choice</type>
      <required>false</required>
      <model_dependent>false</model_dependent>
      <default_value></default_value>
      <choices>
        <choice>
          <value></value>
          <display_name></display_name>
        </choice>
        <choice>
          <value>Fixed (1)</value>
          <display_name>Fixed (1)</display_name>
        </choice>
        <choice>
          <value>Wall Area, Above-Grade, Conditioned (ft^2)</value>
          <display_name>Wall Area, Above-Grade, Conditioned (ft^2)</display_name>
        </choice>
        <choice>
          <value>Wall Area, Above-Grade, Exterior (ft^2)</value>
          <display_name>Wall Area, Above-Grade, Exterior (ft^2)</display_name>
        </choice>
        <choice>
          <value>Wall Area, Below-Grade (ft^2)</value>
          <display_name>Wall Area, Below-Grade (ft^2)</display_name>
        </choice>
        <choice>
          <value>Floor Area, Conditioned (ft^2)</value>
          <display_name>Floor Area, Conditioned (ft^2)</display_name>
        </choice>
        <choice>
          <value>Floor Area, Conditioned * Infiltration Reduction (ft^2 * Delta ACH50)</value>
          <display_name>Floor Area, Conditioned * Infiltration Reduction (ft^2 * Delta ACH50)</display_name>
        </choice>
        <choice>
          <value>Floor Area, Lighting (ft^2)</value>
          <display_name>Floor Area, Lighting (ft^2)</display_name>
        </choice>
        <choice>
          <value>Floor Area, Foundation (ft^2)</value>
          <display_name>Floor Area, Foundation (ft^2)</display_name>
        </choice>
        <choice>
          <value>Floor Area, Attic (ft^2)</value>
          <display_name>Floor Area, Attic (ft^2)</display_name>
        </choice>
        <choice>
          <value>Floor Area, Attic * Insulation Increase (ft^2 * Delta R-value)</value>
          <display_name>Floor Area, Attic * Insulation Increase (ft^2 * Delta R-value)</display_name>
        </choice>
        <choice>
          <value>Roof Area (ft^2)</value>
          <display_name>Roof Area (ft^2)</display_name>
        </choice>
        <choice>
          <value>Window Area (ft^2)</value>
          <display_name>Window Area (ft^2)</display_name>
        </choice>
        <choice>
          <value>Door Area (ft^2)</value>
          <display_name>Door Area (ft^2)</display_name>
        </choice>
        <choice>
          <value>Duct Unconditioned Surface Area (ft^2)</value>
          <display_name>Duct Unconditioned Surface Area (ft^2)</display_name>
        </choice>
        <choice>
          <value>Rim Joist Area, Above-Grade, Exterior (ft^2)</value>
          <display_name>Rim Joist Area, Above-Grade, Exterior (ft^2)</display_name>
        </choice>
        <choice>
          <value>Slab Perimeter, Exposed, Conditioned (ft)</value>
          <display_name>Slab Perimeter, Exposed, Conditioned (ft)</display_name>
        </choice>
        <choice>
          <value>Size, Heating System Primary (kBtu/h)</value>
          <display_name>Size, Heating System Primary (kBtu/h)</display_name>
        </choice>
        <choice>
          <value>Size, Heating System Secondary (kBtu/h)</value>
          <display_name>Size, Heating System Secondary (kBtu/h)</display_name>
        </choice>
        <choice>
          <value>Size, Cooling System Primary (kBtu/h)</value>
          <display_name>Size, Cooling System Primary (kBtu/h)</display_name>
        </choice>
        <choice>
          <value>Size, Heat Pump Backup Primary (kBtu/h)</value>
          <display_name>Size, Heat Pump Backup Primary (kBtu/h)</display_name>
        </choice>
        <choice>
          <value>Size, Water Heater (gal)</value>
          <display_name>Size, Water Heater (gal)</display_name>
        </choice>
        <choice>
          <value>Flow Rate, Mechanical Ventilation (cfm)</value>
          <display_name>Flow Rate, Mechanical Ventilation (cfm)</display_name>
        </choice>
      </choices>
    </argument>
    <argument>
      <name>option_10_lifetime</name>
      <display_name>Option 10 Lifetime</display_name>
      <description>The option lifetime.</description>
      <type>Double</type>
      <units>years</units>
      <required>false</required>
      <model_dependent>false</model_dependent>
    </argument>
    <argument>
      <name>option_11</name>
      <display_name>Option 11</display_name>
      <description>Specify the parameter|option as found in resources\options_lookup.tsv.</description>
      <type>String</type>
      <required>false</required>
      <model_dependent>false</model_dependent>
    </argument>
    <argument>
      <name>option_11_apply_logic</name>
      <display_name>Option 11 Apply Logic</display_name>
      <description>Logic that specifies if the Option 11 upgrade will apply based on the existing building's options. Specify one or more parameter|option as found in resources\options_lookup.tsv. When multiple are included, they must be separated by '||' for OR and '&amp;&amp;' for AND, and using parentheses as appropriate. Prefix an option with '!' for not.</description>
      <type>String</type>
      <required>false</required>
      <model_dependent>false</model_dependent>
    </argument>
    <argument>
      <name>option_11_cost_1_value</name>
      <display_name>Option 11 Cost 1 Value</display_name>
      <description>Total option 11 cost is the sum of all: (Cost N Value) x (Cost N Multiplier).</description>
      <type>Double</type>
      <units>$</units>
      <required>false</required>
      <model_dependent>false</model_dependent>
    </argument>
    <argument>
      <name>option_11_cost_1_multiplier</name>
      <display_name>Option 11 Cost 1 Multiplier</display_name>
      <description>Total option 11 cost is the sum of all: (Cost N Value) x (Cost N Multiplier).</description>
      <type>Choice</type>
      <required>false</required>
      <model_dependent>false</model_dependent>
      <default_value></default_value>
      <choices>
        <choice>
          <value></value>
          <display_name></display_name>
        </choice>
        <choice>
          <value>Fixed (1)</value>
          <display_name>Fixed (1)</display_name>
        </choice>
        <choice>
          <value>Wall Area, Above-Grade, Conditioned (ft^2)</value>
          <display_name>Wall Area, Above-Grade, Conditioned (ft^2)</display_name>
        </choice>
        <choice>
          <value>Wall Area, Above-Grade, Exterior (ft^2)</value>
          <display_name>Wall Area, Above-Grade, Exterior (ft^2)</display_name>
        </choice>
        <choice>
          <value>Wall Area, Below-Grade (ft^2)</value>
          <display_name>Wall Area, Below-Grade (ft^2)</display_name>
        </choice>
        <choice>
          <value>Floor Area, Conditioned (ft^2)</value>
          <display_name>Floor Area, Conditioned (ft^2)</display_name>
        </choice>
        <choice>
          <value>Floor Area, Conditioned * Infiltration Reduction (ft^2 * Delta ACH50)</value>
          <display_name>Floor Area, Conditioned * Infiltration Reduction (ft^2 * Delta ACH50)</display_name>
        </choice>
        <choice>
          <value>Floor Area, Lighting (ft^2)</value>
          <display_name>Floor Area, Lighting (ft^2)</display_name>
        </choice>
        <choice>
          <value>Floor Area, Foundation (ft^2)</value>
          <display_name>Floor Area, Foundation (ft^2)</display_name>
        </choice>
        <choice>
          <value>Floor Area, Attic (ft^2)</value>
          <display_name>Floor Area, Attic (ft^2)</display_name>
        </choice>
        <choice>
          <value>Floor Area, Attic * Insulation Increase (ft^2 * Delta R-value)</value>
          <display_name>Floor Area, Attic * Insulation Increase (ft^2 * Delta R-value)</display_name>
        </choice>
        <choice>
          <value>Roof Area (ft^2)</value>
          <display_name>Roof Area (ft^2)</display_name>
        </choice>
        <choice>
          <value>Window Area (ft^2)</value>
          <display_name>Window Area (ft^2)</display_name>
        </choice>
        <choice>
          <value>Door Area (ft^2)</value>
          <display_name>Door Area (ft^2)</display_name>
        </choice>
        <choice>
          <value>Duct Unconditioned Surface Area (ft^2)</value>
          <display_name>Duct Unconditioned Surface Area (ft^2)</display_name>
        </choice>
        <choice>
          <value>Rim Joist Area, Above-Grade, Exterior (ft^2)</value>
          <display_name>Rim Joist Area, Above-Grade, Exterior (ft^2)</display_name>
        </choice>
        <choice>
          <value>Slab Perimeter, Exposed, Conditioned (ft)</value>
          <display_name>Slab Perimeter, Exposed, Conditioned (ft)</display_name>
        </choice>
        <choice>
          <value>Size, Heating System Primary (kBtu/h)</value>
          <display_name>Size, Heating System Primary (kBtu/h)</display_name>
        </choice>
        <choice>
          <value>Size, Heating System Secondary (kBtu/h)</value>
          <display_name>Size, Heating System Secondary (kBtu/h)</display_name>
        </choice>
        <choice>
          <value>Size, Cooling System Primary (kBtu/h)</value>
          <display_name>Size, Cooling System Primary (kBtu/h)</display_name>
        </choice>
        <choice>
          <value>Size, Heat Pump Backup Primary (kBtu/h)</value>
          <display_name>Size, Heat Pump Backup Primary (kBtu/h)</display_name>
        </choice>
        <choice>
          <value>Size, Water Heater (gal)</value>
          <display_name>Size, Water Heater (gal)</display_name>
        </choice>
        <choice>
          <value>Flow Rate, Mechanical Ventilation (cfm)</value>
          <display_name>Flow Rate, Mechanical Ventilation (cfm)</display_name>
        </choice>
      </choices>
    </argument>
    <argument>
      <name>option_11_cost_2_value</name>
      <display_name>Option 11 Cost 2 Value</display_name>
      <description>Total option 11 cost is the sum of all: (Cost N Value) x (Cost N Multiplier).</description>
      <type>Double</type>
      <units>$</units>
      <required>false</required>
      <model_dependent>false</model_dependent>
    </argument>
    <argument>
      <name>option_11_cost_2_multiplier</name>
      <display_name>Option 11 Cost 2 Multiplier</display_name>
      <description>Total option 11 cost is the sum of all: (Cost N Value) x (Cost N Multiplier).</description>
      <type>Choice</type>
      <required>false</required>
      <model_dependent>false</model_dependent>
      <default_value></default_value>
      <choices>
        <choice>
          <value></value>
          <display_name></display_name>
        </choice>
        <choice>
          <value>Fixed (1)</value>
          <display_name>Fixed (1)</display_name>
        </choice>
        <choice>
          <value>Wall Area, Above-Grade, Conditioned (ft^2)</value>
          <display_name>Wall Area, Above-Grade, Conditioned (ft^2)</display_name>
        </choice>
        <choice>
          <value>Wall Area, Above-Grade, Exterior (ft^2)</value>
          <display_name>Wall Area, Above-Grade, Exterior (ft^2)</display_name>
        </choice>
        <choice>
          <value>Wall Area, Below-Grade (ft^2)</value>
          <display_name>Wall Area, Below-Grade (ft^2)</display_name>
        </choice>
        <choice>
          <value>Floor Area, Conditioned (ft^2)</value>
          <display_name>Floor Area, Conditioned (ft^2)</display_name>
        </choice>
        <choice>
          <value>Floor Area, Conditioned * Infiltration Reduction (ft^2 * Delta ACH50)</value>
          <display_name>Floor Area, Conditioned * Infiltration Reduction (ft^2 * Delta ACH50)</display_name>
        </choice>
        <choice>
          <value>Floor Area, Lighting (ft^2)</value>
          <display_name>Floor Area, Lighting (ft^2)</display_name>
        </choice>
        <choice>
          <value>Floor Area, Foundation (ft^2)</value>
          <display_name>Floor Area, Foundation (ft^2)</display_name>
        </choice>
        <choice>
          <value>Floor Area, Attic (ft^2)</value>
          <display_name>Floor Area, Attic (ft^2)</display_name>
        </choice>
        <choice>
          <value>Floor Area, Attic * Insulation Increase (ft^2 * Delta R-value)</value>
          <display_name>Floor Area, Attic * Insulation Increase (ft^2 * Delta R-value)</display_name>
        </choice>
        <choice>
          <value>Roof Area (ft^2)</value>
          <display_name>Roof Area (ft^2)</display_name>
        </choice>
        <choice>
          <value>Window Area (ft^2)</value>
          <display_name>Window Area (ft^2)</display_name>
        </choice>
        <choice>
          <value>Door Area (ft^2)</value>
          <display_name>Door Area (ft^2)</display_name>
        </choice>
        <choice>
          <value>Duct Unconditioned Surface Area (ft^2)</value>
          <display_name>Duct Unconditioned Surface Area (ft^2)</display_name>
        </choice>
        <choice>
          <value>Rim Joist Area, Above-Grade, Exterior (ft^2)</value>
          <display_name>Rim Joist Area, Above-Grade, Exterior (ft^2)</display_name>
        </choice>
        <choice>
          <value>Slab Perimeter, Exposed, Conditioned (ft)</value>
          <display_name>Slab Perimeter, Exposed, Conditioned (ft)</display_name>
        </choice>
        <choice>
          <value>Size, Heating System Primary (kBtu/h)</value>
          <display_name>Size, Heating System Primary (kBtu/h)</display_name>
        </choice>
        <choice>
          <value>Size, Heating System Secondary (kBtu/h)</value>
          <display_name>Size, Heating System Secondary (kBtu/h)</display_name>
        </choice>
        <choice>
          <value>Size, Cooling System Primary (kBtu/h)</value>
          <display_name>Size, Cooling System Primary (kBtu/h)</display_name>
        </choice>
        <choice>
          <value>Size, Heat Pump Backup Primary (kBtu/h)</value>
          <display_name>Size, Heat Pump Backup Primary (kBtu/h)</display_name>
        </choice>
        <choice>
          <value>Size, Water Heater (gal)</value>
          <display_name>Size, Water Heater (gal)</display_name>
        </choice>
        <choice>
          <value>Flow Rate, Mechanical Ventilation (cfm)</value>
          <display_name>Flow Rate, Mechanical Ventilation (cfm)</display_name>
        </choice>
      </choices>
    </argument>
    <argument>
      <name>option_11_lifetime</name>
      <display_name>Option 11 Lifetime</display_name>
      <description>The option lifetime.</description>
      <type>Double</type>
      <units>years</units>
      <required>false</required>
      <model_dependent>false</model_dependent>
    </argument>
    <argument>
      <name>option_12</name>
      <display_name>Option 12</display_name>
      <description>Specify the parameter|option as found in resources\options_lookup.tsv.</description>
      <type>String</type>
      <required>false</required>
      <model_dependent>false</model_dependent>
    </argument>
    <argument>
      <name>option_12_apply_logic</name>
      <display_name>Option 12 Apply Logic</display_name>
      <description>Logic that specifies if the Option 12 upgrade will apply based on the existing building's options. Specify one or more parameter|option as found in resources\options_lookup.tsv. When multiple are included, they must be separated by '||' for OR and '&amp;&amp;' for AND, and using parentheses as appropriate. Prefix an option with '!' for not.</description>
      <type>String</type>
      <required>false</required>
      <model_dependent>false</model_dependent>
    </argument>
    <argument>
      <name>option_12_cost_1_value</name>
      <display_name>Option 12 Cost 1 Value</display_name>
      <description>Total option 12 cost is the sum of all: (Cost N Value) x (Cost N Multiplier).</description>
      <type>Double</type>
      <units>$</units>
      <required>false</required>
      <model_dependent>false</model_dependent>
    </argument>
    <argument>
      <name>option_12_cost_1_multiplier</name>
      <display_name>Option 12 Cost 1 Multiplier</display_name>
      <description>Total option 12 cost is the sum of all: (Cost N Value) x (Cost N Multiplier).</description>
      <type>Choice</type>
      <required>false</required>
      <model_dependent>false</model_dependent>
      <default_value></default_value>
      <choices>
        <choice>
          <value></value>
          <display_name></display_name>
        </choice>
        <choice>
          <value>Fixed (1)</value>
          <display_name>Fixed (1)</display_name>
        </choice>
        <choice>
          <value>Wall Area, Above-Grade, Conditioned (ft^2)</value>
          <display_name>Wall Area, Above-Grade, Conditioned (ft^2)</display_name>
        </choice>
        <choice>
          <value>Wall Area, Above-Grade, Exterior (ft^2)</value>
          <display_name>Wall Area, Above-Grade, Exterior (ft^2)</display_name>
        </choice>
        <choice>
          <value>Wall Area, Below-Grade (ft^2)</value>
          <display_name>Wall Area, Below-Grade (ft^2)</display_name>
        </choice>
        <choice>
          <value>Floor Area, Conditioned (ft^2)</value>
          <display_name>Floor Area, Conditioned (ft^2)</display_name>
        </choice>
        <choice>
          <value>Floor Area, Conditioned * Infiltration Reduction (ft^2 * Delta ACH50)</value>
          <display_name>Floor Area, Conditioned * Infiltration Reduction (ft^2 * Delta ACH50)</display_name>
        </choice>
        <choice>
          <value>Floor Area, Lighting (ft^2)</value>
          <display_name>Floor Area, Lighting (ft^2)</display_name>
        </choice>
        <choice>
          <value>Floor Area, Foundation (ft^2)</value>
          <display_name>Floor Area, Foundation (ft^2)</display_name>
        </choice>
        <choice>
          <value>Floor Area, Attic (ft^2)</value>
          <display_name>Floor Area, Attic (ft^2)</display_name>
        </choice>
        <choice>
          <value>Floor Area, Attic * Insulation Increase (ft^2 * Delta R-value)</value>
          <display_name>Floor Area, Attic * Insulation Increase (ft^2 * Delta R-value)</display_name>
        </choice>
        <choice>
          <value>Roof Area (ft^2)</value>
          <display_name>Roof Area (ft^2)</display_name>
        </choice>
        <choice>
          <value>Window Area (ft^2)</value>
          <display_name>Window Area (ft^2)</display_name>
        </choice>
        <choice>
          <value>Door Area (ft^2)</value>
          <display_name>Door Area (ft^2)</display_name>
        </choice>
        <choice>
          <value>Duct Unconditioned Surface Area (ft^2)</value>
          <display_name>Duct Unconditioned Surface Area (ft^2)</display_name>
        </choice>
        <choice>
          <value>Rim Joist Area, Above-Grade, Exterior (ft^2)</value>
          <display_name>Rim Joist Area, Above-Grade, Exterior (ft^2)</display_name>
        </choice>
        <choice>
          <value>Slab Perimeter, Exposed, Conditioned (ft)</value>
          <display_name>Slab Perimeter, Exposed, Conditioned (ft)</display_name>
        </choice>
        <choice>
          <value>Size, Heating System Primary (kBtu/h)</value>
          <display_name>Size, Heating System Primary (kBtu/h)</display_name>
        </choice>
        <choice>
          <value>Size, Heating System Secondary (kBtu/h)</value>
          <display_name>Size, Heating System Secondary (kBtu/h)</display_name>
        </choice>
        <choice>
          <value>Size, Cooling System Primary (kBtu/h)</value>
          <display_name>Size, Cooling System Primary (kBtu/h)</display_name>
        </choice>
        <choice>
          <value>Size, Heat Pump Backup Primary (kBtu/h)</value>
          <display_name>Size, Heat Pump Backup Primary (kBtu/h)</display_name>
        </choice>
        <choice>
          <value>Size, Water Heater (gal)</value>
          <display_name>Size, Water Heater (gal)</display_name>
        </choice>
        <choice>
          <value>Flow Rate, Mechanical Ventilation (cfm)</value>
          <display_name>Flow Rate, Mechanical Ventilation (cfm)</display_name>
        </choice>
      </choices>
    </argument>
    <argument>
      <name>option_12_cost_2_value</name>
      <display_name>Option 12 Cost 2 Value</display_name>
      <description>Total option 12 cost is the sum of all: (Cost N Value) x (Cost N Multiplier).</description>
      <type>Double</type>
      <units>$</units>
      <required>false</required>
      <model_dependent>false</model_dependent>
    </argument>
    <argument>
      <name>option_12_cost_2_multiplier</name>
      <display_name>Option 12 Cost 2 Multiplier</display_name>
      <description>Total option 12 cost is the sum of all: (Cost N Value) x (Cost N Multiplier).</description>
      <type>Choice</type>
      <required>false</required>
      <model_dependent>false</model_dependent>
      <default_value></default_value>
      <choices>
        <choice>
          <value></value>
          <display_name></display_name>
        </choice>
        <choice>
          <value>Fixed (1)</value>
          <display_name>Fixed (1)</display_name>
        </choice>
        <choice>
          <value>Wall Area, Above-Grade, Conditioned (ft^2)</value>
          <display_name>Wall Area, Above-Grade, Conditioned (ft^2)</display_name>
        </choice>
        <choice>
          <value>Wall Area, Above-Grade, Exterior (ft^2)</value>
          <display_name>Wall Area, Above-Grade, Exterior (ft^2)</display_name>
        </choice>
        <choice>
          <value>Wall Area, Below-Grade (ft^2)</value>
          <display_name>Wall Area, Below-Grade (ft^2)</display_name>
        </choice>
        <choice>
          <value>Floor Area, Conditioned (ft^2)</value>
          <display_name>Floor Area, Conditioned (ft^2)</display_name>
        </choice>
        <choice>
          <value>Floor Area, Conditioned * Infiltration Reduction (ft^2 * Delta ACH50)</value>
          <display_name>Floor Area, Conditioned * Infiltration Reduction (ft^2 * Delta ACH50)</display_name>
        </choice>
        <choice>
          <value>Floor Area, Lighting (ft^2)</value>
          <display_name>Floor Area, Lighting (ft^2)</display_name>
        </choice>
        <choice>
          <value>Floor Area, Foundation (ft^2)</value>
          <display_name>Floor Area, Foundation (ft^2)</display_name>
        </choice>
        <choice>
          <value>Floor Area, Attic (ft^2)</value>
          <display_name>Floor Area, Attic (ft^2)</display_name>
        </choice>
        <choice>
          <value>Floor Area, Attic * Insulation Increase (ft^2 * Delta R-value)</value>
          <display_name>Floor Area, Attic * Insulation Increase (ft^2 * Delta R-value)</display_name>
        </choice>
        <choice>
          <value>Roof Area (ft^2)</value>
          <display_name>Roof Area (ft^2)</display_name>
        </choice>
        <choice>
          <value>Window Area (ft^2)</value>
          <display_name>Window Area (ft^2)</display_name>
        </choice>
        <choice>
          <value>Door Area (ft^2)</value>
          <display_name>Door Area (ft^2)</display_name>
        </choice>
        <choice>
          <value>Duct Unconditioned Surface Area (ft^2)</value>
          <display_name>Duct Unconditioned Surface Area (ft^2)</display_name>
        </choice>
        <choice>
          <value>Rim Joist Area, Above-Grade, Exterior (ft^2)</value>
          <display_name>Rim Joist Area, Above-Grade, Exterior (ft^2)</display_name>
        </choice>
        <choice>
          <value>Slab Perimeter, Exposed, Conditioned (ft)</value>
          <display_name>Slab Perimeter, Exposed, Conditioned (ft)</display_name>
        </choice>
        <choice>
          <value>Size, Heating System Primary (kBtu/h)</value>
          <display_name>Size, Heating System Primary (kBtu/h)</display_name>
        </choice>
        <choice>
          <value>Size, Heating System Secondary (kBtu/h)</value>
          <display_name>Size, Heating System Secondary (kBtu/h)</display_name>
        </choice>
        <choice>
          <value>Size, Cooling System Primary (kBtu/h)</value>
          <display_name>Size, Cooling System Primary (kBtu/h)</display_name>
        </choice>
        <choice>
          <value>Size, Heat Pump Backup Primary (kBtu/h)</value>
          <display_name>Size, Heat Pump Backup Primary (kBtu/h)</display_name>
        </choice>
        <choice>
          <value>Size, Water Heater (gal)</value>
          <display_name>Size, Water Heater (gal)</display_name>
        </choice>
        <choice>
          <value>Flow Rate, Mechanical Ventilation (cfm)</value>
          <display_name>Flow Rate, Mechanical Ventilation (cfm)</display_name>
        </choice>
      </choices>
    </argument>
    <argument>
      <name>option_12_lifetime</name>
      <display_name>Option 12 Lifetime</display_name>
      <description>The option lifetime.</description>
      <type>Double</type>
      <units>years</units>
      <required>false</required>
      <model_dependent>false</model_dependent>
    </argument>
    <argument>
      <name>option_13</name>
      <display_name>Option 13</display_name>
      <description>Specify the parameter|option as found in resources\options_lookup.tsv.</description>
      <type>String</type>
      <required>false</required>
      <model_dependent>false</model_dependent>
    </argument>
    <argument>
      <name>option_13_apply_logic</name>
      <display_name>Option 13 Apply Logic</display_name>
      <description>Logic that specifies if the Option 13 upgrade will apply based on the existing building's options. Specify one or more parameter|option as found in resources\options_lookup.tsv. When multiple are included, they must be separated by '||' for OR and '&amp;&amp;' for AND, and using parentheses as appropriate. Prefix an option with '!' for not.</description>
      <type>String</type>
      <required>false</required>
      <model_dependent>false</model_dependent>
    </argument>
    <argument>
      <name>option_13_cost_1_value</name>
      <display_name>Option 13 Cost 1 Value</display_name>
      <description>Total option 13 cost is the sum of all: (Cost N Value) x (Cost N Multiplier).</description>
      <type>Double</type>
      <units>$</units>
      <required>false</required>
      <model_dependent>false</model_dependent>
    </argument>
    <argument>
      <name>option_13_cost_1_multiplier</name>
      <display_name>Option 13 Cost 1 Multiplier</display_name>
      <description>Total option 13 cost is the sum of all: (Cost N Value) x (Cost N Multiplier).</description>
      <type>Choice</type>
      <required>false</required>
      <model_dependent>false</model_dependent>
      <default_value></default_value>
      <choices>
        <choice>
          <value></value>
          <display_name></display_name>
        </choice>
        <choice>
          <value>Fixed (1)</value>
          <display_name>Fixed (1)</display_name>
        </choice>
        <choice>
          <value>Wall Area, Above-Grade, Conditioned (ft^2)</value>
          <display_name>Wall Area, Above-Grade, Conditioned (ft^2)</display_name>
        </choice>
        <choice>
          <value>Wall Area, Above-Grade, Exterior (ft^2)</value>
          <display_name>Wall Area, Above-Grade, Exterior (ft^2)</display_name>
        </choice>
        <choice>
          <value>Wall Area, Below-Grade (ft^2)</value>
          <display_name>Wall Area, Below-Grade (ft^2)</display_name>
        </choice>
        <choice>
          <value>Floor Area, Conditioned (ft^2)</value>
          <display_name>Floor Area, Conditioned (ft^2)</display_name>
        </choice>
        <choice>
          <value>Floor Area, Conditioned * Infiltration Reduction (ft^2 * Delta ACH50)</value>
          <display_name>Floor Area, Conditioned * Infiltration Reduction (ft^2 * Delta ACH50)</display_name>
        </choice>
        <choice>
          <value>Floor Area, Lighting (ft^2)</value>
          <display_name>Floor Area, Lighting (ft^2)</display_name>
        </choice>
        <choice>
          <value>Floor Area, Foundation (ft^2)</value>
          <display_name>Floor Area, Foundation (ft^2)</display_name>
        </choice>
        <choice>
          <value>Floor Area, Attic (ft^2)</value>
          <display_name>Floor Area, Attic (ft^2)</display_name>
        </choice>
        <choice>
          <value>Floor Area, Attic * Insulation Increase (ft^2 * Delta R-value)</value>
          <display_name>Floor Area, Attic * Insulation Increase (ft^2 * Delta R-value)</display_name>
        </choice>
        <choice>
          <value>Roof Area (ft^2)</value>
          <display_name>Roof Area (ft^2)</display_name>
        </choice>
        <choice>
          <value>Window Area (ft^2)</value>
          <display_name>Window Area (ft^2)</display_name>
        </choice>
        <choice>
          <value>Door Area (ft^2)</value>
          <display_name>Door Area (ft^2)</display_name>
        </choice>
        <choice>
          <value>Duct Unconditioned Surface Area (ft^2)</value>
          <display_name>Duct Unconditioned Surface Area (ft^2)</display_name>
        </choice>
        <choice>
          <value>Rim Joist Area, Above-Grade, Exterior (ft^2)</value>
          <display_name>Rim Joist Area, Above-Grade, Exterior (ft^2)</display_name>
        </choice>
        <choice>
          <value>Slab Perimeter, Exposed, Conditioned (ft)</value>
          <display_name>Slab Perimeter, Exposed, Conditioned (ft)</display_name>
        </choice>
        <choice>
          <value>Size, Heating System Primary (kBtu/h)</value>
          <display_name>Size, Heating System Primary (kBtu/h)</display_name>
        </choice>
        <choice>
          <value>Size, Heating System Secondary (kBtu/h)</value>
          <display_name>Size, Heating System Secondary (kBtu/h)</display_name>
        </choice>
        <choice>
          <value>Size, Cooling System Primary (kBtu/h)</value>
          <display_name>Size, Cooling System Primary (kBtu/h)</display_name>
        </choice>
        <choice>
          <value>Size, Heat Pump Backup Primary (kBtu/h)</value>
          <display_name>Size, Heat Pump Backup Primary (kBtu/h)</display_name>
        </choice>
        <choice>
          <value>Size, Water Heater (gal)</value>
          <display_name>Size, Water Heater (gal)</display_name>
        </choice>
        <choice>
          <value>Flow Rate, Mechanical Ventilation (cfm)</value>
          <display_name>Flow Rate, Mechanical Ventilation (cfm)</display_name>
        </choice>
      </choices>
    </argument>
    <argument>
      <name>option_13_cost_2_value</name>
      <display_name>Option 13 Cost 2 Value</display_name>
      <description>Total option 13 cost is the sum of all: (Cost N Value) x (Cost N Multiplier).</description>
      <type>Double</type>
      <units>$</units>
      <required>false</required>
      <model_dependent>false</model_dependent>
    </argument>
    <argument>
      <name>option_13_cost_2_multiplier</name>
      <display_name>Option 13 Cost 2 Multiplier</display_name>
      <description>Total option 13 cost is the sum of all: (Cost N Value) x (Cost N Multiplier).</description>
      <type>Choice</type>
      <required>false</required>
      <model_dependent>false</model_dependent>
      <default_value></default_value>
      <choices>
        <choice>
          <value></value>
          <display_name></display_name>
        </choice>
        <choice>
          <value>Fixed (1)</value>
          <display_name>Fixed (1)</display_name>
        </choice>
        <choice>
          <value>Wall Area, Above-Grade, Conditioned (ft^2)</value>
          <display_name>Wall Area, Above-Grade, Conditioned (ft^2)</display_name>
        </choice>
        <choice>
          <value>Wall Area, Above-Grade, Exterior (ft^2)</value>
          <display_name>Wall Area, Above-Grade, Exterior (ft^2)</display_name>
        </choice>
        <choice>
          <value>Wall Area, Below-Grade (ft^2)</value>
          <display_name>Wall Area, Below-Grade (ft^2)</display_name>
        </choice>
        <choice>
          <value>Floor Area, Conditioned (ft^2)</value>
          <display_name>Floor Area, Conditioned (ft^2)</display_name>
        </choice>
        <choice>
          <value>Floor Area, Conditioned * Infiltration Reduction (ft^2 * Delta ACH50)</value>
          <display_name>Floor Area, Conditioned * Infiltration Reduction (ft^2 * Delta ACH50)</display_name>
        </choice>
        <choice>
          <value>Floor Area, Lighting (ft^2)</value>
          <display_name>Floor Area, Lighting (ft^2)</display_name>
        </choice>
        <choice>
          <value>Floor Area, Foundation (ft^2)</value>
          <display_name>Floor Area, Foundation (ft^2)</display_name>
        </choice>
        <choice>
          <value>Floor Area, Attic (ft^2)</value>
          <display_name>Floor Area, Attic (ft^2)</display_name>
        </choice>
        <choice>
          <value>Floor Area, Attic * Insulation Increase (ft^2 * Delta R-value)</value>
          <display_name>Floor Area, Attic * Insulation Increase (ft^2 * Delta R-value)</display_name>
        </choice>
        <choice>
          <value>Roof Area (ft^2)</value>
          <display_name>Roof Area (ft^2)</display_name>
        </choice>
        <choice>
          <value>Window Area (ft^2)</value>
          <display_name>Window Area (ft^2)</display_name>
        </choice>
        <choice>
          <value>Door Area (ft^2)</value>
          <display_name>Door Area (ft^2)</display_name>
        </choice>
        <choice>
          <value>Duct Unconditioned Surface Area (ft^2)</value>
          <display_name>Duct Unconditioned Surface Area (ft^2)</display_name>
        </choice>
        <choice>
          <value>Rim Joist Area, Above-Grade, Exterior (ft^2)</value>
          <display_name>Rim Joist Area, Above-Grade, Exterior (ft^2)</display_name>
        </choice>
        <choice>
          <value>Slab Perimeter, Exposed, Conditioned (ft)</value>
          <display_name>Slab Perimeter, Exposed, Conditioned (ft)</display_name>
        </choice>
        <choice>
          <value>Size, Heating System Primary (kBtu/h)</value>
          <display_name>Size, Heating System Primary (kBtu/h)</display_name>
        </choice>
        <choice>
          <value>Size, Heating System Secondary (kBtu/h)</value>
          <display_name>Size, Heating System Secondary (kBtu/h)</display_name>
        </choice>
        <choice>
          <value>Size, Cooling System Primary (kBtu/h)</value>
          <display_name>Size, Cooling System Primary (kBtu/h)</display_name>
        </choice>
        <choice>
          <value>Size, Heat Pump Backup Primary (kBtu/h)</value>
          <display_name>Size, Heat Pump Backup Primary (kBtu/h)</display_name>
        </choice>
        <choice>
          <value>Size, Water Heater (gal)</value>
          <display_name>Size, Water Heater (gal)</display_name>
        </choice>
        <choice>
          <value>Flow Rate, Mechanical Ventilation (cfm)</value>
          <display_name>Flow Rate, Mechanical Ventilation (cfm)</display_name>
        </choice>
      </choices>
    </argument>
    <argument>
      <name>option_13_lifetime</name>
      <display_name>Option 13 Lifetime</display_name>
      <description>The option lifetime.</description>
      <type>Double</type>
      <units>years</units>
      <required>false</required>
      <model_dependent>false</model_dependent>
    </argument>
    <argument>
      <name>option_14</name>
      <display_name>Option 14</display_name>
      <description>Specify the parameter|option as found in resources\options_lookup.tsv.</description>
      <type>String</type>
      <required>false</required>
      <model_dependent>false</model_dependent>
    </argument>
    <argument>
      <name>option_14_apply_logic</name>
      <display_name>Option 14 Apply Logic</display_name>
      <description>Logic that specifies if the Option 14 upgrade will apply based on the existing building's options. Specify one or more parameter|option as found in resources\options_lookup.tsv. When multiple are included, they must be separated by '||' for OR and '&amp;&amp;' for AND, and using parentheses as appropriate. Prefix an option with '!' for not.</description>
      <type>String</type>
      <required>false</required>
      <model_dependent>false</model_dependent>
    </argument>
    <argument>
      <name>option_14_cost_1_value</name>
      <display_name>Option 14 Cost 1 Value</display_name>
      <description>Total option 14 cost is the sum of all: (Cost N Value) x (Cost N Multiplier).</description>
      <type>Double</type>
      <units>$</units>
      <required>false</required>
      <model_dependent>false</model_dependent>
    </argument>
    <argument>
      <name>option_14_cost_1_multiplier</name>
      <display_name>Option 14 Cost 1 Multiplier</display_name>
      <description>Total option 14 cost is the sum of all: (Cost N Value) x (Cost N Multiplier).</description>
      <type>Choice</type>
      <required>false</required>
      <model_dependent>false</model_dependent>
      <default_value></default_value>
      <choices>
        <choice>
          <value></value>
          <display_name></display_name>
        </choice>
        <choice>
          <value>Fixed (1)</value>
          <display_name>Fixed (1)</display_name>
        </choice>
        <choice>
          <value>Wall Area, Above-Grade, Conditioned (ft^2)</value>
          <display_name>Wall Area, Above-Grade, Conditioned (ft^2)</display_name>
        </choice>
        <choice>
          <value>Wall Area, Above-Grade, Exterior (ft^2)</value>
          <display_name>Wall Area, Above-Grade, Exterior (ft^2)</display_name>
        </choice>
        <choice>
          <value>Wall Area, Below-Grade (ft^2)</value>
          <display_name>Wall Area, Below-Grade (ft^2)</display_name>
        </choice>
        <choice>
          <value>Floor Area, Conditioned (ft^2)</value>
          <display_name>Floor Area, Conditioned (ft^2)</display_name>
        </choice>
        <choice>
          <value>Floor Area, Conditioned * Infiltration Reduction (ft^2 * Delta ACH50)</value>
          <display_name>Floor Area, Conditioned * Infiltration Reduction (ft^2 * Delta ACH50)</display_name>
        </choice>
        <choice>
          <value>Floor Area, Lighting (ft^2)</value>
          <display_name>Floor Area, Lighting (ft^2)</display_name>
        </choice>
        <choice>
          <value>Floor Area, Foundation (ft^2)</value>
          <display_name>Floor Area, Foundation (ft^2)</display_name>
        </choice>
        <choice>
          <value>Floor Area, Attic (ft^2)</value>
          <display_name>Floor Area, Attic (ft^2)</display_name>
        </choice>
        <choice>
          <value>Floor Area, Attic * Insulation Increase (ft^2 * Delta R-value)</value>
          <display_name>Floor Area, Attic * Insulation Increase (ft^2 * Delta R-value)</display_name>
        </choice>
        <choice>
          <value>Roof Area (ft^2)</value>
          <display_name>Roof Area (ft^2)</display_name>
        </choice>
        <choice>
          <value>Window Area (ft^2)</value>
          <display_name>Window Area (ft^2)</display_name>
        </choice>
        <choice>
          <value>Door Area (ft^2)</value>
          <display_name>Door Area (ft^2)</display_name>
        </choice>
        <choice>
          <value>Duct Unconditioned Surface Area (ft^2)</value>
          <display_name>Duct Unconditioned Surface Area (ft^2)</display_name>
        </choice>
        <choice>
          <value>Rim Joist Area, Above-Grade, Exterior (ft^2)</value>
          <display_name>Rim Joist Area, Above-Grade, Exterior (ft^2)</display_name>
        </choice>
        <choice>
          <value>Slab Perimeter, Exposed, Conditioned (ft)</value>
          <display_name>Slab Perimeter, Exposed, Conditioned (ft)</display_name>
        </choice>
        <choice>
          <value>Size, Heating System Primary (kBtu/h)</value>
          <display_name>Size, Heating System Primary (kBtu/h)</display_name>
        </choice>
        <choice>
          <value>Size, Heating System Secondary (kBtu/h)</value>
          <display_name>Size, Heating System Secondary (kBtu/h)</display_name>
        </choice>
        <choice>
          <value>Size, Cooling System Primary (kBtu/h)</value>
          <display_name>Size, Cooling System Primary (kBtu/h)</display_name>
        </choice>
        <choice>
          <value>Size, Heat Pump Backup Primary (kBtu/h)</value>
          <display_name>Size, Heat Pump Backup Primary (kBtu/h)</display_name>
        </choice>
        <choice>
          <value>Size, Water Heater (gal)</value>
          <display_name>Size, Water Heater (gal)</display_name>
        </choice>
        <choice>
          <value>Flow Rate, Mechanical Ventilation (cfm)</value>
          <display_name>Flow Rate, Mechanical Ventilation (cfm)</display_name>
        </choice>
      </choices>
    </argument>
    <argument>
      <name>option_14_cost_2_value</name>
      <display_name>Option 14 Cost 2 Value</display_name>
      <description>Total option 14 cost is the sum of all: (Cost N Value) x (Cost N Multiplier).</description>
      <type>Double</type>
      <units>$</units>
      <required>false</required>
      <model_dependent>false</model_dependent>
    </argument>
    <argument>
      <name>option_14_cost_2_multiplier</name>
      <display_name>Option 14 Cost 2 Multiplier</display_name>
      <description>Total option 14 cost is the sum of all: (Cost N Value) x (Cost N Multiplier).</description>
      <type>Choice</type>
      <required>false</required>
      <model_dependent>false</model_dependent>
      <default_value></default_value>
      <choices>
        <choice>
          <value></value>
          <display_name></display_name>
        </choice>
        <choice>
          <value>Fixed (1)</value>
          <display_name>Fixed (1)</display_name>
        </choice>
        <choice>
          <value>Wall Area, Above-Grade, Conditioned (ft^2)</value>
          <display_name>Wall Area, Above-Grade, Conditioned (ft^2)</display_name>
        </choice>
        <choice>
          <value>Wall Area, Above-Grade, Exterior (ft^2)</value>
          <display_name>Wall Area, Above-Grade, Exterior (ft^2)</display_name>
        </choice>
        <choice>
          <value>Wall Area, Below-Grade (ft^2)</value>
          <display_name>Wall Area, Below-Grade (ft^2)</display_name>
        </choice>
        <choice>
          <value>Floor Area, Conditioned (ft^2)</value>
          <display_name>Floor Area, Conditioned (ft^2)</display_name>
        </choice>
        <choice>
          <value>Floor Area, Conditioned * Infiltration Reduction (ft^2 * Delta ACH50)</value>
          <display_name>Floor Area, Conditioned * Infiltration Reduction (ft^2 * Delta ACH50)</display_name>
        </choice>
        <choice>
          <value>Floor Area, Lighting (ft^2)</value>
          <display_name>Floor Area, Lighting (ft^2)</display_name>
        </choice>
        <choice>
          <value>Floor Area, Foundation (ft^2)</value>
          <display_name>Floor Area, Foundation (ft^2)</display_name>
        </choice>
        <choice>
          <value>Floor Area, Attic (ft^2)</value>
          <display_name>Floor Area, Attic (ft^2)</display_name>
        </choice>
        <choice>
          <value>Floor Area, Attic * Insulation Increase (ft^2 * Delta R-value)</value>
          <display_name>Floor Area, Attic * Insulation Increase (ft^2 * Delta R-value)</display_name>
        </choice>
        <choice>
          <value>Roof Area (ft^2)</value>
          <display_name>Roof Area (ft^2)</display_name>
        </choice>
        <choice>
          <value>Window Area (ft^2)</value>
          <display_name>Window Area (ft^2)</display_name>
        </choice>
        <choice>
          <value>Door Area (ft^2)</value>
          <display_name>Door Area (ft^2)</display_name>
        </choice>
        <choice>
          <value>Duct Unconditioned Surface Area (ft^2)</value>
          <display_name>Duct Unconditioned Surface Area (ft^2)</display_name>
        </choice>
        <choice>
          <value>Rim Joist Area, Above-Grade, Exterior (ft^2)</value>
          <display_name>Rim Joist Area, Above-Grade, Exterior (ft^2)</display_name>
        </choice>
        <choice>
          <value>Slab Perimeter, Exposed, Conditioned (ft)</value>
          <display_name>Slab Perimeter, Exposed, Conditioned (ft)</display_name>
        </choice>
        <choice>
          <value>Size, Heating System Primary (kBtu/h)</value>
          <display_name>Size, Heating System Primary (kBtu/h)</display_name>
        </choice>
        <choice>
          <value>Size, Heating System Secondary (kBtu/h)</value>
          <display_name>Size, Heating System Secondary (kBtu/h)</display_name>
        </choice>
        <choice>
          <value>Size, Cooling System Primary (kBtu/h)</value>
          <display_name>Size, Cooling System Primary (kBtu/h)</display_name>
        </choice>
        <choice>
          <value>Size, Heat Pump Backup Primary (kBtu/h)</value>
          <display_name>Size, Heat Pump Backup Primary (kBtu/h)</display_name>
        </choice>
        <choice>
          <value>Size, Water Heater (gal)</value>
          <display_name>Size, Water Heater (gal)</display_name>
        </choice>
        <choice>
          <value>Flow Rate, Mechanical Ventilation (cfm)</value>
          <display_name>Flow Rate, Mechanical Ventilation (cfm)</display_name>
        </choice>
      </choices>
    </argument>
    <argument>
      <name>option_14_lifetime</name>
      <display_name>Option 14 Lifetime</display_name>
      <description>The option lifetime.</description>
      <type>Double</type>
      <units>years</units>
      <required>false</required>
      <model_dependent>false</model_dependent>
    </argument>
    <argument>
      <name>option_15</name>
      <display_name>Option 15</display_name>
      <description>Specify the parameter|option as found in resources\options_lookup.tsv.</description>
      <type>String</type>
      <required>false</required>
      <model_dependent>false</model_dependent>
    </argument>
    <argument>
      <name>option_15_apply_logic</name>
      <display_name>Option 15 Apply Logic</display_name>
      <description>Logic that specifies if the Option 15 upgrade will apply based on the existing building's options. Specify one or more parameter|option as found in resources\options_lookup.tsv. When multiple are included, they must be separated by '||' for OR and '&amp;&amp;' for AND, and using parentheses as appropriate. Prefix an option with '!' for not.</description>
      <type>String</type>
      <required>false</required>
      <model_dependent>false</model_dependent>
    </argument>
    <argument>
      <name>option_15_cost_1_value</name>
      <display_name>Option 15 Cost 1 Value</display_name>
      <description>Total option 15 cost is the sum of all: (Cost N Value) x (Cost N Multiplier).</description>
      <type>Double</type>
      <units>$</units>
      <required>false</required>
      <model_dependent>false</model_dependent>
    </argument>
    <argument>
      <name>option_15_cost_1_multiplier</name>
      <display_name>Option 15 Cost 1 Multiplier</display_name>
      <description>Total option 15 cost is the sum of all: (Cost N Value) x (Cost N Multiplier).</description>
      <type>Choice</type>
      <required>false</required>
      <model_dependent>false</model_dependent>
      <default_value></default_value>
      <choices>
        <choice>
          <value></value>
          <display_name></display_name>
        </choice>
        <choice>
          <value>Fixed (1)</value>
          <display_name>Fixed (1)</display_name>
        </choice>
        <choice>
          <value>Wall Area, Above-Grade, Conditioned (ft^2)</value>
          <display_name>Wall Area, Above-Grade, Conditioned (ft^2)</display_name>
        </choice>
        <choice>
          <value>Wall Area, Above-Grade, Exterior (ft^2)</value>
          <display_name>Wall Area, Above-Grade, Exterior (ft^2)</display_name>
        </choice>
        <choice>
          <value>Wall Area, Below-Grade (ft^2)</value>
          <display_name>Wall Area, Below-Grade (ft^2)</display_name>
        </choice>
        <choice>
          <value>Floor Area, Conditioned (ft^2)</value>
          <display_name>Floor Area, Conditioned (ft^2)</display_name>
        </choice>
        <choice>
          <value>Floor Area, Conditioned * Infiltration Reduction (ft^2 * Delta ACH50)</value>
          <display_name>Floor Area, Conditioned * Infiltration Reduction (ft^2 * Delta ACH50)</display_name>
        </choice>
        <choice>
          <value>Floor Area, Lighting (ft^2)</value>
          <display_name>Floor Area, Lighting (ft^2)</display_name>
        </choice>
        <choice>
          <value>Floor Area, Foundation (ft^2)</value>
          <display_name>Floor Area, Foundation (ft^2)</display_name>
        </choice>
        <choice>
          <value>Floor Area, Attic (ft^2)</value>
          <display_name>Floor Area, Attic (ft^2)</display_name>
        </choice>
        <choice>
          <value>Floor Area, Attic * Insulation Increase (ft^2 * Delta R-value)</value>
          <display_name>Floor Area, Attic * Insulation Increase (ft^2 * Delta R-value)</display_name>
        </choice>
        <choice>
          <value>Roof Area (ft^2)</value>
          <display_name>Roof Area (ft^2)</display_name>
        </choice>
        <choice>
          <value>Window Area (ft^2)</value>
          <display_name>Window Area (ft^2)</display_name>
        </choice>
        <choice>
          <value>Door Area (ft^2)</value>
          <display_name>Door Area (ft^2)</display_name>
        </choice>
        <choice>
          <value>Duct Unconditioned Surface Area (ft^2)</value>
          <display_name>Duct Unconditioned Surface Area (ft^2)</display_name>
        </choice>
        <choice>
          <value>Rim Joist Area, Above-Grade, Exterior (ft^2)</value>
          <display_name>Rim Joist Area, Above-Grade, Exterior (ft^2)</display_name>
        </choice>
        <choice>
          <value>Slab Perimeter, Exposed, Conditioned (ft)</value>
          <display_name>Slab Perimeter, Exposed, Conditioned (ft)</display_name>
        </choice>
        <choice>
          <value>Size, Heating System Primary (kBtu/h)</value>
          <display_name>Size, Heating System Primary (kBtu/h)</display_name>
        </choice>
        <choice>
          <value>Size, Heating System Secondary (kBtu/h)</value>
          <display_name>Size, Heating System Secondary (kBtu/h)</display_name>
        </choice>
        <choice>
          <value>Size, Cooling System Primary (kBtu/h)</value>
          <display_name>Size, Cooling System Primary (kBtu/h)</display_name>
        </choice>
        <choice>
          <value>Size, Heat Pump Backup Primary (kBtu/h)</value>
          <display_name>Size, Heat Pump Backup Primary (kBtu/h)</display_name>
        </choice>
        <choice>
          <value>Size, Water Heater (gal)</value>
          <display_name>Size, Water Heater (gal)</display_name>
        </choice>
        <choice>
          <value>Flow Rate, Mechanical Ventilation (cfm)</value>
          <display_name>Flow Rate, Mechanical Ventilation (cfm)</display_name>
        </choice>
      </choices>
    </argument>
    <argument>
      <name>option_15_cost_2_value</name>
      <display_name>Option 15 Cost 2 Value</display_name>
      <description>Total option 15 cost is the sum of all: (Cost N Value) x (Cost N Multiplier).</description>
      <type>Double</type>
      <units>$</units>
      <required>false</required>
      <model_dependent>false</model_dependent>
    </argument>
    <argument>
      <name>option_15_cost_2_multiplier</name>
      <display_name>Option 15 Cost 2 Multiplier</display_name>
      <description>Total option 15 cost is the sum of all: (Cost N Value) x (Cost N Multiplier).</description>
      <type>Choice</type>
      <required>false</required>
      <model_dependent>false</model_dependent>
      <default_value></default_value>
      <choices>
        <choice>
          <value></value>
          <display_name></display_name>
        </choice>
        <choice>
          <value>Fixed (1)</value>
          <display_name>Fixed (1)</display_name>
        </choice>
        <choice>
          <value>Wall Area, Above-Grade, Conditioned (ft^2)</value>
          <display_name>Wall Area, Above-Grade, Conditioned (ft^2)</display_name>
        </choice>
        <choice>
          <value>Wall Area, Above-Grade, Exterior (ft^2)</value>
          <display_name>Wall Area, Above-Grade, Exterior (ft^2)</display_name>
        </choice>
        <choice>
          <value>Wall Area, Below-Grade (ft^2)</value>
          <display_name>Wall Area, Below-Grade (ft^2)</display_name>
        </choice>
        <choice>
          <value>Floor Area, Conditioned (ft^2)</value>
          <display_name>Floor Area, Conditioned (ft^2)</display_name>
        </choice>
        <choice>
          <value>Floor Area, Conditioned * Infiltration Reduction (ft^2 * Delta ACH50)</value>
          <display_name>Floor Area, Conditioned * Infiltration Reduction (ft^2 * Delta ACH50)</display_name>
        </choice>
        <choice>
          <value>Floor Area, Lighting (ft^2)</value>
          <display_name>Floor Area, Lighting (ft^2)</display_name>
        </choice>
        <choice>
          <value>Floor Area, Foundation (ft^2)</value>
          <display_name>Floor Area, Foundation (ft^2)</display_name>
        </choice>
        <choice>
          <value>Floor Area, Attic (ft^2)</value>
          <display_name>Floor Area, Attic (ft^2)</display_name>
        </choice>
        <choice>
          <value>Floor Area, Attic * Insulation Increase (ft^2 * Delta R-value)</value>
          <display_name>Floor Area, Attic * Insulation Increase (ft^2 * Delta R-value)</display_name>
        </choice>
        <choice>
          <value>Roof Area (ft^2)</value>
          <display_name>Roof Area (ft^2)</display_name>
        </choice>
        <choice>
          <value>Window Area (ft^2)</value>
          <display_name>Window Area (ft^2)</display_name>
        </choice>
        <choice>
          <value>Door Area (ft^2)</value>
          <display_name>Door Area (ft^2)</display_name>
        </choice>
        <choice>
          <value>Duct Unconditioned Surface Area (ft^2)</value>
          <display_name>Duct Unconditioned Surface Area (ft^2)</display_name>
        </choice>
        <choice>
          <value>Rim Joist Area, Above-Grade, Exterior (ft^2)</value>
          <display_name>Rim Joist Area, Above-Grade, Exterior (ft^2)</display_name>
        </choice>
        <choice>
          <value>Slab Perimeter, Exposed, Conditioned (ft)</value>
          <display_name>Slab Perimeter, Exposed, Conditioned (ft)</display_name>
        </choice>
        <choice>
          <value>Size, Heating System Primary (kBtu/h)</value>
          <display_name>Size, Heating System Primary (kBtu/h)</display_name>
        </choice>
        <choice>
          <value>Size, Heating System Secondary (kBtu/h)</value>
          <display_name>Size, Heating System Secondary (kBtu/h)</display_name>
        </choice>
        <choice>
          <value>Size, Cooling System Primary (kBtu/h)</value>
          <display_name>Size, Cooling System Primary (kBtu/h)</display_name>
        </choice>
        <choice>
          <value>Size, Heat Pump Backup Primary (kBtu/h)</value>
          <display_name>Size, Heat Pump Backup Primary (kBtu/h)</display_name>
        </choice>
        <choice>
          <value>Size, Water Heater (gal)</value>
          <display_name>Size, Water Heater (gal)</display_name>
        </choice>
        <choice>
          <value>Flow Rate, Mechanical Ventilation (cfm)</value>
          <display_name>Flow Rate, Mechanical Ventilation (cfm)</display_name>
        </choice>
      </choices>
    </argument>
    <argument>
      <name>option_15_lifetime</name>
      <display_name>Option 15 Lifetime</display_name>
      <description>The option lifetime.</description>
      <type>Double</type>
      <units>years</units>
      <required>false</required>
      <model_dependent>false</model_dependent>
    </argument>
    <argument>
      <name>option_16</name>
      <display_name>Option 16</display_name>
      <description>Specify the parameter|option as found in resources\options_lookup.tsv.</description>
      <type>String</type>
      <required>false</required>
      <model_dependent>false</model_dependent>
    </argument>
    <argument>
      <name>option_16_apply_logic</name>
      <display_name>Option 16 Apply Logic</display_name>
      <description>Logic that specifies if the Option 16 upgrade will apply based on the existing building's options. Specify one or more parameter|option as found in resources\options_lookup.tsv. When multiple are included, they must be separated by '||' for OR and '&amp;&amp;' for AND, and using parentheses as appropriate. Prefix an option with '!' for not.</description>
      <type>String</type>
      <required>false</required>
      <model_dependent>false</model_dependent>
    </argument>
    <argument>
      <name>option_16_cost_1_value</name>
      <display_name>Option 16 Cost 1 Value</display_name>
      <description>Total option 16 cost is the sum of all: (Cost N Value) x (Cost N Multiplier).</description>
      <type>Double</type>
      <units>$</units>
      <required>false</required>
      <model_dependent>false</model_dependent>
    </argument>
    <argument>
      <name>option_16_cost_1_multiplier</name>
      <display_name>Option 16 Cost 1 Multiplier</display_name>
      <description>Total option 16 cost is the sum of all: (Cost N Value) x (Cost N Multiplier).</description>
      <type>Choice</type>
      <required>false</required>
      <model_dependent>false</model_dependent>
      <default_value></default_value>
      <choices>
        <choice>
          <value></value>
          <display_name></display_name>
        </choice>
        <choice>
          <value>Fixed (1)</value>
          <display_name>Fixed (1)</display_name>
        </choice>
        <choice>
          <value>Wall Area, Above-Grade, Conditioned (ft^2)</value>
          <display_name>Wall Area, Above-Grade, Conditioned (ft^2)</display_name>
        </choice>
        <choice>
          <value>Wall Area, Above-Grade, Exterior (ft^2)</value>
          <display_name>Wall Area, Above-Grade, Exterior (ft^2)</display_name>
        </choice>
        <choice>
          <value>Wall Area, Below-Grade (ft^2)</value>
          <display_name>Wall Area, Below-Grade (ft^2)</display_name>
        </choice>
        <choice>
          <value>Floor Area, Conditioned (ft^2)</value>
          <display_name>Floor Area, Conditioned (ft^2)</display_name>
        </choice>
        <choice>
          <value>Floor Area, Conditioned * Infiltration Reduction (ft^2 * Delta ACH50)</value>
          <display_name>Floor Area, Conditioned * Infiltration Reduction (ft^2 * Delta ACH50)</display_name>
        </choice>
        <choice>
          <value>Floor Area, Lighting (ft^2)</value>
          <display_name>Floor Area, Lighting (ft^2)</display_name>
        </choice>
        <choice>
          <value>Floor Area, Foundation (ft^2)</value>
          <display_name>Floor Area, Foundation (ft^2)</display_name>
        </choice>
        <choice>
          <value>Floor Area, Attic (ft^2)</value>
          <display_name>Floor Area, Attic (ft^2)</display_name>
        </choice>
        <choice>
          <value>Floor Area, Attic * Insulation Increase (ft^2 * Delta R-value)</value>
          <display_name>Floor Area, Attic * Insulation Increase (ft^2 * Delta R-value)</display_name>
        </choice>
        <choice>
          <value>Roof Area (ft^2)</value>
          <display_name>Roof Area (ft^2)</display_name>
        </choice>
        <choice>
          <value>Window Area (ft^2)</value>
          <display_name>Window Area (ft^2)</display_name>
        </choice>
        <choice>
          <value>Door Area (ft^2)</value>
          <display_name>Door Area (ft^2)</display_name>
        </choice>
        <choice>
          <value>Duct Unconditioned Surface Area (ft^2)</value>
          <display_name>Duct Unconditioned Surface Area (ft^2)</display_name>
        </choice>
        <choice>
          <value>Rim Joist Area, Above-Grade, Exterior (ft^2)</value>
          <display_name>Rim Joist Area, Above-Grade, Exterior (ft^2)</display_name>
        </choice>
        <choice>
          <value>Slab Perimeter, Exposed, Conditioned (ft)</value>
          <display_name>Slab Perimeter, Exposed, Conditioned (ft)</display_name>
        </choice>
        <choice>
          <value>Size, Heating System Primary (kBtu/h)</value>
          <display_name>Size, Heating System Primary (kBtu/h)</display_name>
        </choice>
        <choice>
          <value>Size, Heating System Secondary (kBtu/h)</value>
          <display_name>Size, Heating System Secondary (kBtu/h)</display_name>
        </choice>
        <choice>
          <value>Size, Cooling System Primary (kBtu/h)</value>
          <display_name>Size, Cooling System Primary (kBtu/h)</display_name>
        </choice>
        <choice>
          <value>Size, Heat Pump Backup Primary (kBtu/h)</value>
          <display_name>Size, Heat Pump Backup Primary (kBtu/h)</display_name>
        </choice>
        <choice>
          <value>Size, Water Heater (gal)</value>
          <display_name>Size, Water Heater (gal)</display_name>
        </choice>
        <choice>
          <value>Flow Rate, Mechanical Ventilation (cfm)</value>
          <display_name>Flow Rate, Mechanical Ventilation (cfm)</display_name>
        </choice>
      </choices>
    </argument>
    <argument>
      <name>option_16_cost_2_value</name>
      <display_name>Option 16 Cost 2 Value</display_name>
      <description>Total option 16 cost is the sum of all: (Cost N Value) x (Cost N Multiplier).</description>
      <type>Double</type>
      <units>$</units>
      <required>false</required>
      <model_dependent>false</model_dependent>
    </argument>
    <argument>
      <name>option_16_cost_2_multiplier</name>
      <display_name>Option 16 Cost 2 Multiplier</display_name>
      <description>Total option 16 cost is the sum of all: (Cost N Value) x (Cost N Multiplier).</description>
      <type>Choice</type>
      <required>false</required>
      <model_dependent>false</model_dependent>
      <default_value></default_value>
      <choices>
        <choice>
          <value></value>
          <display_name></display_name>
        </choice>
        <choice>
          <value>Fixed (1)</value>
          <display_name>Fixed (1)</display_name>
        </choice>
        <choice>
          <value>Wall Area, Above-Grade, Conditioned (ft^2)</value>
          <display_name>Wall Area, Above-Grade, Conditioned (ft^2)</display_name>
        </choice>
        <choice>
          <value>Wall Area, Above-Grade, Exterior (ft^2)</value>
          <display_name>Wall Area, Above-Grade, Exterior (ft^2)</display_name>
        </choice>
        <choice>
          <value>Wall Area, Below-Grade (ft^2)</value>
          <display_name>Wall Area, Below-Grade (ft^2)</display_name>
        </choice>
        <choice>
          <value>Floor Area, Conditioned (ft^2)</value>
          <display_name>Floor Area, Conditioned (ft^2)</display_name>
        </choice>
        <choice>
          <value>Floor Area, Conditioned * Infiltration Reduction (ft^2 * Delta ACH50)</value>
          <display_name>Floor Area, Conditioned * Infiltration Reduction (ft^2 * Delta ACH50)</display_name>
        </choice>
        <choice>
          <value>Floor Area, Lighting (ft^2)</value>
          <display_name>Floor Area, Lighting (ft^2)</display_name>
        </choice>
        <choice>
          <value>Floor Area, Foundation (ft^2)</value>
          <display_name>Floor Area, Foundation (ft^2)</display_name>
        </choice>
        <choice>
          <value>Floor Area, Attic (ft^2)</value>
          <display_name>Floor Area, Attic (ft^2)</display_name>
        </choice>
        <choice>
          <value>Floor Area, Attic * Insulation Increase (ft^2 * Delta R-value)</value>
          <display_name>Floor Area, Attic * Insulation Increase (ft^2 * Delta R-value)</display_name>
        </choice>
        <choice>
          <value>Roof Area (ft^2)</value>
          <display_name>Roof Area (ft^2)</display_name>
        </choice>
        <choice>
          <value>Window Area (ft^2)</value>
          <display_name>Window Area (ft^2)</display_name>
        </choice>
        <choice>
          <value>Door Area (ft^2)</value>
          <display_name>Door Area (ft^2)</display_name>
        </choice>
        <choice>
          <value>Duct Unconditioned Surface Area (ft^2)</value>
          <display_name>Duct Unconditioned Surface Area (ft^2)</display_name>
        </choice>
        <choice>
          <value>Rim Joist Area, Above-Grade, Exterior (ft^2)</value>
          <display_name>Rim Joist Area, Above-Grade, Exterior (ft^2)</display_name>
        </choice>
        <choice>
          <value>Slab Perimeter, Exposed, Conditioned (ft)</value>
          <display_name>Slab Perimeter, Exposed, Conditioned (ft)</display_name>
        </choice>
        <choice>
          <value>Size, Heating System Primary (kBtu/h)</value>
          <display_name>Size, Heating System Primary (kBtu/h)</display_name>
        </choice>
        <choice>
          <value>Size, Heating System Secondary (kBtu/h)</value>
          <display_name>Size, Heating System Secondary (kBtu/h)</display_name>
        </choice>
        <choice>
          <value>Size, Cooling System Primary (kBtu/h)</value>
          <display_name>Size, Cooling System Primary (kBtu/h)</display_name>
        </choice>
        <choice>
          <value>Size, Heat Pump Backup Primary (kBtu/h)</value>
          <display_name>Size, Heat Pump Backup Primary (kBtu/h)</display_name>
        </choice>
        <choice>
          <value>Size, Water Heater (gal)</value>
          <display_name>Size, Water Heater (gal)</display_name>
        </choice>
        <choice>
          <value>Flow Rate, Mechanical Ventilation (cfm)</value>
          <display_name>Flow Rate, Mechanical Ventilation (cfm)</display_name>
        </choice>
      </choices>
    </argument>
    <argument>
      <name>option_16_lifetime</name>
      <display_name>Option 16 Lifetime</display_name>
      <description>The option lifetime.</description>
      <type>Double</type>
      <units>years</units>
      <required>false</required>
      <model_dependent>false</model_dependent>
    </argument>
    <argument>
      <name>option_17</name>
      <display_name>Option 17</display_name>
      <description>Specify the parameter|option as found in resources\options_lookup.tsv.</description>
      <type>String</type>
      <required>false</required>
      <model_dependent>false</model_dependent>
    </argument>
    <argument>
      <name>option_17_apply_logic</name>
      <display_name>Option 17 Apply Logic</display_name>
      <description>Logic that specifies if the Option 17 upgrade will apply based on the existing building's options. Specify one or more parameter|option as found in resources\options_lookup.tsv. When multiple are included, they must be separated by '||' for OR and '&amp;&amp;' for AND, and using parentheses as appropriate. Prefix an option with '!' for not.</description>
      <type>String</type>
      <required>false</required>
      <model_dependent>false</model_dependent>
    </argument>
    <argument>
      <name>option_17_cost_1_value</name>
      <display_name>Option 17 Cost 1 Value</display_name>
      <description>Total option 17 cost is the sum of all: (Cost N Value) x (Cost N Multiplier).</description>
      <type>Double</type>
      <units>$</units>
      <required>false</required>
      <model_dependent>false</model_dependent>
    </argument>
    <argument>
      <name>option_17_cost_1_multiplier</name>
      <display_name>Option 17 Cost 1 Multiplier</display_name>
      <description>Total option 17 cost is the sum of all: (Cost N Value) x (Cost N Multiplier).</description>
      <type>Choice</type>
      <required>false</required>
      <model_dependent>false</model_dependent>
      <default_value></default_value>
      <choices>
        <choice>
          <value></value>
          <display_name></display_name>
        </choice>
        <choice>
          <value>Fixed (1)</value>
          <display_name>Fixed (1)</display_name>
        </choice>
        <choice>
          <value>Wall Area, Above-Grade, Conditioned (ft^2)</value>
          <display_name>Wall Area, Above-Grade, Conditioned (ft^2)</display_name>
        </choice>
        <choice>
          <value>Wall Area, Above-Grade, Exterior (ft^2)</value>
          <display_name>Wall Area, Above-Grade, Exterior (ft^2)</display_name>
        </choice>
        <choice>
          <value>Wall Area, Below-Grade (ft^2)</value>
          <display_name>Wall Area, Below-Grade (ft^2)</display_name>
        </choice>
        <choice>
          <value>Floor Area, Conditioned (ft^2)</value>
          <display_name>Floor Area, Conditioned (ft^2)</display_name>
        </choice>
        <choice>
          <value>Floor Area, Conditioned * Infiltration Reduction (ft^2 * Delta ACH50)</value>
          <display_name>Floor Area, Conditioned * Infiltration Reduction (ft^2 * Delta ACH50)</display_name>
        </choice>
        <choice>
          <value>Floor Area, Lighting (ft^2)</value>
          <display_name>Floor Area, Lighting (ft^2)</display_name>
        </choice>
        <choice>
          <value>Floor Area, Foundation (ft^2)</value>
          <display_name>Floor Area, Foundation (ft^2)</display_name>
        </choice>
        <choice>
          <value>Floor Area, Attic (ft^2)</value>
          <display_name>Floor Area, Attic (ft^2)</display_name>
        </choice>
        <choice>
          <value>Floor Area, Attic * Insulation Increase (ft^2 * Delta R-value)</value>
          <display_name>Floor Area, Attic * Insulation Increase (ft^2 * Delta R-value)</display_name>
        </choice>
        <choice>
          <value>Roof Area (ft^2)</value>
          <display_name>Roof Area (ft^2)</display_name>
        </choice>
        <choice>
          <value>Window Area (ft^2)</value>
          <display_name>Window Area (ft^2)</display_name>
        </choice>
        <choice>
          <value>Door Area (ft^2)</value>
          <display_name>Door Area (ft^2)</display_name>
        </choice>
        <choice>
          <value>Duct Unconditioned Surface Area (ft^2)</value>
          <display_name>Duct Unconditioned Surface Area (ft^2)</display_name>
        </choice>
        <choice>
          <value>Rim Joist Area, Above-Grade, Exterior (ft^2)</value>
          <display_name>Rim Joist Area, Above-Grade, Exterior (ft^2)</display_name>
        </choice>
        <choice>
          <value>Slab Perimeter, Exposed, Conditioned (ft)</value>
          <display_name>Slab Perimeter, Exposed, Conditioned (ft)</display_name>
        </choice>
        <choice>
          <value>Size, Heating System Primary (kBtu/h)</value>
          <display_name>Size, Heating System Primary (kBtu/h)</display_name>
        </choice>
        <choice>
          <value>Size, Heating System Secondary (kBtu/h)</value>
          <display_name>Size, Heating System Secondary (kBtu/h)</display_name>
        </choice>
        <choice>
          <value>Size, Cooling System Primary (kBtu/h)</value>
          <display_name>Size, Cooling System Primary (kBtu/h)</display_name>
        </choice>
        <choice>
          <value>Size, Heat Pump Backup Primary (kBtu/h)</value>
          <display_name>Size, Heat Pump Backup Primary (kBtu/h)</display_name>
        </choice>
        <choice>
          <value>Size, Water Heater (gal)</value>
          <display_name>Size, Water Heater (gal)</display_name>
        </choice>
        <choice>
          <value>Flow Rate, Mechanical Ventilation (cfm)</value>
          <display_name>Flow Rate, Mechanical Ventilation (cfm)</display_name>
        </choice>
      </choices>
    </argument>
    <argument>
      <name>option_17_cost_2_value</name>
      <display_name>Option 17 Cost 2 Value</display_name>
      <description>Total option 17 cost is the sum of all: (Cost N Value) x (Cost N Multiplier).</description>
      <type>Double</type>
      <units>$</units>
      <required>false</required>
      <model_dependent>false</model_dependent>
    </argument>
    <argument>
      <name>option_17_cost_2_multiplier</name>
      <display_name>Option 17 Cost 2 Multiplier</display_name>
      <description>Total option 17 cost is the sum of all: (Cost N Value) x (Cost N Multiplier).</description>
      <type>Choice</type>
      <required>false</required>
      <model_dependent>false</model_dependent>
      <default_value></default_value>
      <choices>
        <choice>
          <value></value>
          <display_name></display_name>
        </choice>
        <choice>
          <value>Fixed (1)</value>
          <display_name>Fixed (1)</display_name>
        </choice>
        <choice>
          <value>Wall Area, Above-Grade, Conditioned (ft^2)</value>
          <display_name>Wall Area, Above-Grade, Conditioned (ft^2)</display_name>
        </choice>
        <choice>
          <value>Wall Area, Above-Grade, Exterior (ft^2)</value>
          <display_name>Wall Area, Above-Grade, Exterior (ft^2)</display_name>
        </choice>
        <choice>
          <value>Wall Area, Below-Grade (ft^2)</value>
          <display_name>Wall Area, Below-Grade (ft^2)</display_name>
        </choice>
        <choice>
          <value>Floor Area, Conditioned (ft^2)</value>
          <display_name>Floor Area, Conditioned (ft^2)</display_name>
        </choice>
        <choice>
          <value>Floor Area, Conditioned * Infiltration Reduction (ft^2 * Delta ACH50)</value>
          <display_name>Floor Area, Conditioned * Infiltration Reduction (ft^2 * Delta ACH50)</display_name>
        </choice>
        <choice>
          <value>Floor Area, Lighting (ft^2)</value>
          <display_name>Floor Area, Lighting (ft^2)</display_name>
        </choice>
        <choice>
          <value>Floor Area, Foundation (ft^2)</value>
          <display_name>Floor Area, Foundation (ft^2)</display_name>
        </choice>
        <choice>
          <value>Floor Area, Attic (ft^2)</value>
          <display_name>Floor Area, Attic (ft^2)</display_name>
        </choice>
        <choice>
          <value>Floor Area, Attic * Insulation Increase (ft^2 * Delta R-value)</value>
          <display_name>Floor Area, Attic * Insulation Increase (ft^2 * Delta R-value)</display_name>
        </choice>
        <choice>
          <value>Roof Area (ft^2)</value>
          <display_name>Roof Area (ft^2)</display_name>
        </choice>
        <choice>
          <value>Window Area (ft^2)</value>
          <display_name>Window Area (ft^2)</display_name>
        </choice>
        <choice>
          <value>Door Area (ft^2)</value>
          <display_name>Door Area (ft^2)</display_name>
        </choice>
        <choice>
          <value>Duct Unconditioned Surface Area (ft^2)</value>
          <display_name>Duct Unconditioned Surface Area (ft^2)</display_name>
        </choice>
        <choice>
          <value>Rim Joist Area, Above-Grade, Exterior (ft^2)</value>
          <display_name>Rim Joist Area, Above-Grade, Exterior (ft^2)</display_name>
        </choice>
        <choice>
          <value>Slab Perimeter, Exposed, Conditioned (ft)</value>
          <display_name>Slab Perimeter, Exposed, Conditioned (ft)</display_name>
        </choice>
        <choice>
          <value>Size, Heating System Primary (kBtu/h)</value>
          <display_name>Size, Heating System Primary (kBtu/h)</display_name>
        </choice>
        <choice>
          <value>Size, Heating System Secondary (kBtu/h)</value>
          <display_name>Size, Heating System Secondary (kBtu/h)</display_name>
        </choice>
        <choice>
          <value>Size, Cooling System Primary (kBtu/h)</value>
          <display_name>Size, Cooling System Primary (kBtu/h)</display_name>
        </choice>
        <choice>
          <value>Size, Heat Pump Backup Primary (kBtu/h)</value>
          <display_name>Size, Heat Pump Backup Primary (kBtu/h)</display_name>
        </choice>
        <choice>
          <value>Size, Water Heater (gal)</value>
          <display_name>Size, Water Heater (gal)</display_name>
        </choice>
        <choice>
          <value>Flow Rate, Mechanical Ventilation (cfm)</value>
          <display_name>Flow Rate, Mechanical Ventilation (cfm)</display_name>
        </choice>
      </choices>
    </argument>
    <argument>
      <name>option_17_lifetime</name>
      <display_name>Option 17 Lifetime</display_name>
      <description>The option lifetime.</description>
      <type>Double</type>
      <units>years</units>
      <required>false</required>
      <model_dependent>false</model_dependent>
    </argument>
    <argument>
      <name>option_18</name>
      <display_name>Option 18</display_name>
      <description>Specify the parameter|option as found in resources\options_lookup.tsv.</description>
      <type>String</type>
      <required>false</required>
      <model_dependent>false</model_dependent>
    </argument>
    <argument>
      <name>option_18_apply_logic</name>
      <display_name>Option 18 Apply Logic</display_name>
      <description>Logic that specifies if the Option 18 upgrade will apply based on the existing building's options. Specify one or more parameter|option as found in resources\options_lookup.tsv. When multiple are included, they must be separated by '||' for OR and '&amp;&amp;' for AND, and using parentheses as appropriate. Prefix an option with '!' for not.</description>
      <type>String</type>
      <required>false</required>
      <model_dependent>false</model_dependent>
    </argument>
    <argument>
      <name>option_18_cost_1_value</name>
      <display_name>Option 18 Cost 1 Value</display_name>
      <description>Total option 18 cost is the sum of all: (Cost N Value) x (Cost N Multiplier).</description>
      <type>Double</type>
      <units>$</units>
      <required>false</required>
      <model_dependent>false</model_dependent>
    </argument>
    <argument>
      <name>option_18_cost_1_multiplier</name>
      <display_name>Option 18 Cost 1 Multiplier</display_name>
      <description>Total option 18 cost is the sum of all: (Cost N Value) x (Cost N Multiplier).</description>
      <type>Choice</type>
      <required>false</required>
      <model_dependent>false</model_dependent>
      <default_value></default_value>
      <choices>
        <choice>
          <value></value>
          <display_name></display_name>
        </choice>
        <choice>
          <value>Fixed (1)</value>
          <display_name>Fixed (1)</display_name>
        </choice>
        <choice>
          <value>Wall Area, Above-Grade, Conditioned (ft^2)</value>
          <display_name>Wall Area, Above-Grade, Conditioned (ft^2)</display_name>
        </choice>
        <choice>
          <value>Wall Area, Above-Grade, Exterior (ft^2)</value>
          <display_name>Wall Area, Above-Grade, Exterior (ft^2)</display_name>
        </choice>
        <choice>
          <value>Wall Area, Below-Grade (ft^2)</value>
          <display_name>Wall Area, Below-Grade (ft^2)</display_name>
        </choice>
        <choice>
          <value>Floor Area, Conditioned (ft^2)</value>
          <display_name>Floor Area, Conditioned (ft^2)</display_name>
        </choice>
        <choice>
          <value>Floor Area, Conditioned * Infiltration Reduction (ft^2 * Delta ACH50)</value>
          <display_name>Floor Area, Conditioned * Infiltration Reduction (ft^2 * Delta ACH50)</display_name>
        </choice>
        <choice>
          <value>Floor Area, Lighting (ft^2)</value>
          <display_name>Floor Area, Lighting (ft^2)</display_name>
        </choice>
        <choice>
          <value>Floor Area, Foundation (ft^2)</value>
          <display_name>Floor Area, Foundation (ft^2)</display_name>
        </choice>
        <choice>
          <value>Floor Area, Attic (ft^2)</value>
          <display_name>Floor Area, Attic (ft^2)</display_name>
        </choice>
        <choice>
          <value>Floor Area, Attic * Insulation Increase (ft^2 * Delta R-value)</value>
          <display_name>Floor Area, Attic * Insulation Increase (ft^2 * Delta R-value)</display_name>
        </choice>
        <choice>
          <value>Roof Area (ft^2)</value>
          <display_name>Roof Area (ft^2)</display_name>
        </choice>
        <choice>
          <value>Window Area (ft^2)</value>
          <display_name>Window Area (ft^2)</display_name>
        </choice>
        <choice>
          <value>Door Area (ft^2)</value>
          <display_name>Door Area (ft^2)</display_name>
        </choice>
        <choice>
          <value>Duct Unconditioned Surface Area (ft^2)</value>
          <display_name>Duct Unconditioned Surface Area (ft^2)</display_name>
        </choice>
        <choice>
          <value>Rim Joist Area, Above-Grade, Exterior (ft^2)</value>
          <display_name>Rim Joist Area, Above-Grade, Exterior (ft^2)</display_name>
        </choice>
        <choice>
          <value>Slab Perimeter, Exposed, Conditioned (ft)</value>
          <display_name>Slab Perimeter, Exposed, Conditioned (ft)</display_name>
        </choice>
        <choice>
          <value>Size, Heating System Primary (kBtu/h)</value>
          <display_name>Size, Heating System Primary (kBtu/h)</display_name>
        </choice>
        <choice>
          <value>Size, Heating System Secondary (kBtu/h)</value>
          <display_name>Size, Heating System Secondary (kBtu/h)</display_name>
        </choice>
        <choice>
          <value>Size, Cooling System Primary (kBtu/h)</value>
          <display_name>Size, Cooling System Primary (kBtu/h)</display_name>
        </choice>
        <choice>
          <value>Size, Heat Pump Backup Primary (kBtu/h)</value>
          <display_name>Size, Heat Pump Backup Primary (kBtu/h)</display_name>
        </choice>
        <choice>
          <value>Size, Water Heater (gal)</value>
          <display_name>Size, Water Heater (gal)</display_name>
        </choice>
        <choice>
          <value>Flow Rate, Mechanical Ventilation (cfm)</value>
          <display_name>Flow Rate, Mechanical Ventilation (cfm)</display_name>
        </choice>
      </choices>
    </argument>
    <argument>
      <name>option_18_cost_2_value</name>
      <display_name>Option 18 Cost 2 Value</display_name>
      <description>Total option 18 cost is the sum of all: (Cost N Value) x (Cost N Multiplier).</description>
      <type>Double</type>
      <units>$</units>
      <required>false</required>
      <model_dependent>false</model_dependent>
    </argument>
    <argument>
      <name>option_18_cost_2_multiplier</name>
      <display_name>Option 18 Cost 2 Multiplier</display_name>
      <description>Total option 18 cost is the sum of all: (Cost N Value) x (Cost N Multiplier).</description>
      <type>Choice</type>
      <required>false</required>
      <model_dependent>false</model_dependent>
      <default_value></default_value>
      <choices>
        <choice>
          <value></value>
          <display_name></display_name>
        </choice>
        <choice>
          <value>Fixed (1)</value>
          <display_name>Fixed (1)</display_name>
        </choice>
        <choice>
          <value>Wall Area, Above-Grade, Conditioned (ft^2)</value>
          <display_name>Wall Area, Above-Grade, Conditioned (ft^2)</display_name>
        </choice>
        <choice>
          <value>Wall Area, Above-Grade, Exterior (ft^2)</value>
          <display_name>Wall Area, Above-Grade, Exterior (ft^2)</display_name>
        </choice>
        <choice>
          <value>Wall Area, Below-Grade (ft^2)</value>
          <display_name>Wall Area, Below-Grade (ft^2)</display_name>
        </choice>
        <choice>
          <value>Floor Area, Conditioned (ft^2)</value>
          <display_name>Floor Area, Conditioned (ft^2)</display_name>
        </choice>
        <choice>
          <value>Floor Area, Conditioned * Infiltration Reduction (ft^2 * Delta ACH50)</value>
          <display_name>Floor Area, Conditioned * Infiltration Reduction (ft^2 * Delta ACH50)</display_name>
        </choice>
        <choice>
          <value>Floor Area, Lighting (ft^2)</value>
          <display_name>Floor Area, Lighting (ft^2)</display_name>
        </choice>
        <choice>
          <value>Floor Area, Foundation (ft^2)</value>
          <display_name>Floor Area, Foundation (ft^2)</display_name>
        </choice>
        <choice>
          <value>Floor Area, Attic (ft^2)</value>
          <display_name>Floor Area, Attic (ft^2)</display_name>
        </choice>
        <choice>
          <value>Floor Area, Attic * Insulation Increase (ft^2 * Delta R-value)</value>
          <display_name>Floor Area, Attic * Insulation Increase (ft^2 * Delta R-value)</display_name>
        </choice>
        <choice>
          <value>Roof Area (ft^2)</value>
          <display_name>Roof Area (ft^2)</display_name>
        </choice>
        <choice>
          <value>Window Area (ft^2)</value>
          <display_name>Window Area (ft^2)</display_name>
        </choice>
        <choice>
          <value>Door Area (ft^2)</value>
          <display_name>Door Area (ft^2)</display_name>
        </choice>
        <choice>
          <value>Duct Unconditioned Surface Area (ft^2)</value>
          <display_name>Duct Unconditioned Surface Area (ft^2)</display_name>
        </choice>
        <choice>
          <value>Rim Joist Area, Above-Grade, Exterior (ft^2)</value>
          <display_name>Rim Joist Area, Above-Grade, Exterior (ft^2)</display_name>
        </choice>
        <choice>
          <value>Slab Perimeter, Exposed, Conditioned (ft)</value>
          <display_name>Slab Perimeter, Exposed, Conditioned (ft)</display_name>
        </choice>
        <choice>
          <value>Size, Heating System Primary (kBtu/h)</value>
          <display_name>Size, Heating System Primary (kBtu/h)</display_name>
        </choice>
        <choice>
          <value>Size, Heating System Secondary (kBtu/h)</value>
          <display_name>Size, Heating System Secondary (kBtu/h)</display_name>
        </choice>
        <choice>
          <value>Size, Cooling System Primary (kBtu/h)</value>
          <display_name>Size, Cooling System Primary (kBtu/h)</display_name>
        </choice>
        <choice>
          <value>Size, Heat Pump Backup Primary (kBtu/h)</value>
          <display_name>Size, Heat Pump Backup Primary (kBtu/h)</display_name>
        </choice>
        <choice>
          <value>Size, Water Heater (gal)</value>
          <display_name>Size, Water Heater (gal)</display_name>
        </choice>
        <choice>
          <value>Flow Rate, Mechanical Ventilation (cfm)</value>
          <display_name>Flow Rate, Mechanical Ventilation (cfm)</display_name>
        </choice>
      </choices>
    </argument>
    <argument>
      <name>option_18_lifetime</name>
      <display_name>Option 18 Lifetime</display_name>
      <description>The option lifetime.</description>
      <type>Double</type>
      <units>years</units>
      <required>false</required>
      <model_dependent>false</model_dependent>
    </argument>
    <argument>
      <name>option_19</name>
      <display_name>Option 19</display_name>
      <description>Specify the parameter|option as found in resources\options_lookup.tsv.</description>
      <type>String</type>
      <required>false</required>
      <model_dependent>false</model_dependent>
    </argument>
    <argument>
      <name>option_19_apply_logic</name>
      <display_name>Option 19 Apply Logic</display_name>
      <description>Logic that specifies if the Option 19 upgrade will apply based on the existing building's options. Specify one or more parameter|option as found in resources\options_lookup.tsv. When multiple are included, they must be separated by '||' for OR and '&amp;&amp;' for AND, and using parentheses as appropriate. Prefix an option with '!' for not.</description>
      <type>String</type>
      <required>false</required>
      <model_dependent>false</model_dependent>
    </argument>
    <argument>
      <name>option_19_cost_1_value</name>
      <display_name>Option 19 Cost 1 Value</display_name>
      <description>Total option 19 cost is the sum of all: (Cost N Value) x (Cost N Multiplier).</description>
      <type>Double</type>
      <units>$</units>
      <required>false</required>
      <model_dependent>false</model_dependent>
    </argument>
    <argument>
      <name>option_19_cost_1_multiplier</name>
      <display_name>Option 19 Cost 1 Multiplier</display_name>
      <description>Total option 19 cost is the sum of all: (Cost N Value) x (Cost N Multiplier).</description>
      <type>Choice</type>
      <required>false</required>
      <model_dependent>false</model_dependent>
      <default_value></default_value>
      <choices>
        <choice>
          <value></value>
          <display_name></display_name>
        </choice>
        <choice>
          <value>Fixed (1)</value>
          <display_name>Fixed (1)</display_name>
        </choice>
        <choice>
          <value>Wall Area, Above-Grade, Conditioned (ft^2)</value>
          <display_name>Wall Area, Above-Grade, Conditioned (ft^2)</display_name>
        </choice>
        <choice>
          <value>Wall Area, Above-Grade, Exterior (ft^2)</value>
          <display_name>Wall Area, Above-Grade, Exterior (ft^2)</display_name>
        </choice>
        <choice>
          <value>Wall Area, Below-Grade (ft^2)</value>
          <display_name>Wall Area, Below-Grade (ft^2)</display_name>
        </choice>
        <choice>
          <value>Floor Area, Conditioned (ft^2)</value>
          <display_name>Floor Area, Conditioned (ft^2)</display_name>
        </choice>
        <choice>
          <value>Floor Area, Conditioned * Infiltration Reduction (ft^2 * Delta ACH50)</value>
          <display_name>Floor Area, Conditioned * Infiltration Reduction (ft^2 * Delta ACH50)</display_name>
        </choice>
        <choice>
          <value>Floor Area, Lighting (ft^2)</value>
          <display_name>Floor Area, Lighting (ft^2)</display_name>
        </choice>
        <choice>
          <value>Floor Area, Foundation (ft^2)</value>
          <display_name>Floor Area, Foundation (ft^2)</display_name>
        </choice>
        <choice>
          <value>Floor Area, Attic (ft^2)</value>
          <display_name>Floor Area, Attic (ft^2)</display_name>
        </choice>
        <choice>
          <value>Floor Area, Attic * Insulation Increase (ft^2 * Delta R-value)</value>
          <display_name>Floor Area, Attic * Insulation Increase (ft^2 * Delta R-value)</display_name>
        </choice>
        <choice>
          <value>Roof Area (ft^2)</value>
          <display_name>Roof Area (ft^2)</display_name>
        </choice>
        <choice>
          <value>Window Area (ft^2)</value>
          <display_name>Window Area (ft^2)</display_name>
        </choice>
        <choice>
          <value>Door Area (ft^2)</value>
          <display_name>Door Area (ft^2)</display_name>
        </choice>
        <choice>
          <value>Duct Unconditioned Surface Area (ft^2)</value>
          <display_name>Duct Unconditioned Surface Area (ft^2)</display_name>
        </choice>
        <choice>
          <value>Rim Joist Area, Above-Grade, Exterior (ft^2)</value>
          <display_name>Rim Joist Area, Above-Grade, Exterior (ft^2)</display_name>
        </choice>
        <choice>
          <value>Slab Perimeter, Exposed, Conditioned (ft)</value>
          <display_name>Slab Perimeter, Exposed, Conditioned (ft)</display_name>
        </choice>
        <choice>
          <value>Size, Heating System Primary (kBtu/h)</value>
          <display_name>Size, Heating System Primary (kBtu/h)</display_name>
        </choice>
        <choice>
          <value>Size, Heating System Secondary (kBtu/h)</value>
          <display_name>Size, Heating System Secondary (kBtu/h)</display_name>
        </choice>
        <choice>
          <value>Size, Cooling System Primary (kBtu/h)</value>
          <display_name>Size, Cooling System Primary (kBtu/h)</display_name>
        </choice>
        <choice>
          <value>Size, Heat Pump Backup Primary (kBtu/h)</value>
          <display_name>Size, Heat Pump Backup Primary (kBtu/h)</display_name>
        </choice>
        <choice>
          <value>Size, Water Heater (gal)</value>
          <display_name>Size, Water Heater (gal)</display_name>
        </choice>
        <choice>
          <value>Flow Rate, Mechanical Ventilation (cfm)</value>
          <display_name>Flow Rate, Mechanical Ventilation (cfm)</display_name>
        </choice>
      </choices>
    </argument>
    <argument>
      <name>option_19_cost_2_value</name>
      <display_name>Option 19 Cost 2 Value</display_name>
      <description>Total option 19 cost is the sum of all: (Cost N Value) x (Cost N Multiplier).</description>
      <type>Double</type>
      <units>$</units>
      <required>false</required>
      <model_dependent>false</model_dependent>
    </argument>
    <argument>
      <name>option_19_cost_2_multiplier</name>
      <display_name>Option 19 Cost 2 Multiplier</display_name>
      <description>Total option 19 cost is the sum of all: (Cost N Value) x (Cost N Multiplier).</description>
      <type>Choice</type>
      <required>false</required>
      <model_dependent>false</model_dependent>
      <default_value></default_value>
      <choices>
        <choice>
          <value></value>
          <display_name></display_name>
        </choice>
        <choice>
          <value>Fixed (1)</value>
          <display_name>Fixed (1)</display_name>
        </choice>
        <choice>
          <value>Wall Area, Above-Grade, Conditioned (ft^2)</value>
          <display_name>Wall Area, Above-Grade, Conditioned (ft^2)</display_name>
        </choice>
        <choice>
          <value>Wall Area, Above-Grade, Exterior (ft^2)</value>
          <display_name>Wall Area, Above-Grade, Exterior (ft^2)</display_name>
        </choice>
        <choice>
          <value>Wall Area, Below-Grade (ft^2)</value>
          <display_name>Wall Area, Below-Grade (ft^2)</display_name>
        </choice>
        <choice>
          <value>Floor Area, Conditioned (ft^2)</value>
          <display_name>Floor Area, Conditioned (ft^2)</display_name>
        </choice>
        <choice>
          <value>Floor Area, Conditioned * Infiltration Reduction (ft^2 * Delta ACH50)</value>
          <display_name>Floor Area, Conditioned * Infiltration Reduction (ft^2 * Delta ACH50)</display_name>
        </choice>
        <choice>
          <value>Floor Area, Lighting (ft^2)</value>
          <display_name>Floor Area, Lighting (ft^2)</display_name>
        </choice>
        <choice>
          <value>Floor Area, Foundation (ft^2)</value>
          <display_name>Floor Area, Foundation (ft^2)</display_name>
        </choice>
        <choice>
          <value>Floor Area, Attic (ft^2)</value>
          <display_name>Floor Area, Attic (ft^2)</display_name>
        </choice>
        <choice>
          <value>Floor Area, Attic * Insulation Increase (ft^2 * Delta R-value)</value>
          <display_name>Floor Area, Attic * Insulation Increase (ft^2 * Delta R-value)</display_name>
        </choice>
        <choice>
          <value>Roof Area (ft^2)</value>
          <display_name>Roof Area (ft^2)</display_name>
        </choice>
        <choice>
          <value>Window Area (ft^2)</value>
          <display_name>Window Area (ft^2)</display_name>
        </choice>
        <choice>
          <value>Door Area (ft^2)</value>
          <display_name>Door Area (ft^2)</display_name>
        </choice>
        <choice>
          <value>Duct Unconditioned Surface Area (ft^2)</value>
          <display_name>Duct Unconditioned Surface Area (ft^2)</display_name>
        </choice>
        <choice>
          <value>Rim Joist Area, Above-Grade, Exterior (ft^2)</value>
          <display_name>Rim Joist Area, Above-Grade, Exterior (ft^2)</display_name>
        </choice>
        <choice>
          <value>Slab Perimeter, Exposed, Conditioned (ft)</value>
          <display_name>Slab Perimeter, Exposed, Conditioned (ft)</display_name>
        </choice>
        <choice>
          <value>Size, Heating System Primary (kBtu/h)</value>
          <display_name>Size, Heating System Primary (kBtu/h)</display_name>
        </choice>
        <choice>
          <value>Size, Heating System Secondary (kBtu/h)</value>
          <display_name>Size, Heating System Secondary (kBtu/h)</display_name>
        </choice>
        <choice>
          <value>Size, Cooling System Primary (kBtu/h)</value>
          <display_name>Size, Cooling System Primary (kBtu/h)</display_name>
        </choice>
        <choice>
          <value>Size, Heat Pump Backup Primary (kBtu/h)</value>
          <display_name>Size, Heat Pump Backup Primary (kBtu/h)</display_name>
        </choice>
        <choice>
          <value>Size, Water Heater (gal)</value>
          <display_name>Size, Water Heater (gal)</display_name>
        </choice>
        <choice>
          <value>Flow Rate, Mechanical Ventilation (cfm)</value>
          <display_name>Flow Rate, Mechanical Ventilation (cfm)</display_name>
        </choice>
      </choices>
    </argument>
    <argument>
      <name>option_19_lifetime</name>
      <display_name>Option 19 Lifetime</display_name>
      <description>The option lifetime.</description>
      <type>Double</type>
      <units>years</units>
      <required>false</required>
      <model_dependent>false</model_dependent>
    </argument>
    <argument>
      <name>option_20</name>
      <display_name>Option 20</display_name>
      <description>Specify the parameter|option as found in resources\options_lookup.tsv.</description>
      <type>String</type>
      <required>false</required>
      <model_dependent>false</model_dependent>
    </argument>
    <argument>
      <name>option_20_apply_logic</name>
      <display_name>Option 20 Apply Logic</display_name>
      <description>Logic that specifies if the Option 20 upgrade will apply based on the existing building's options. Specify one or more parameter|option as found in resources\options_lookup.tsv. When multiple are included, they must be separated by '||' for OR and '&amp;&amp;' for AND, and using parentheses as appropriate. Prefix an option with '!' for not.</description>
      <type>String</type>
      <required>false</required>
      <model_dependent>false</model_dependent>
    </argument>
    <argument>
      <name>option_20_cost_1_value</name>
      <display_name>Option 20 Cost 1 Value</display_name>
      <description>Total option 20 cost is the sum of all: (Cost N Value) x (Cost N Multiplier).</description>
      <type>Double</type>
      <units>$</units>
      <required>false</required>
      <model_dependent>false</model_dependent>
    </argument>
    <argument>
      <name>option_20_cost_1_multiplier</name>
      <display_name>Option 20 Cost 1 Multiplier</display_name>
      <description>Total option 20 cost is the sum of all: (Cost N Value) x (Cost N Multiplier).</description>
      <type>Choice</type>
      <required>false</required>
      <model_dependent>false</model_dependent>
      <default_value></default_value>
      <choices>
        <choice>
          <value></value>
          <display_name></display_name>
        </choice>
        <choice>
          <value>Fixed (1)</value>
          <display_name>Fixed (1)</display_name>
        </choice>
        <choice>
          <value>Wall Area, Above-Grade, Conditioned (ft^2)</value>
          <display_name>Wall Area, Above-Grade, Conditioned (ft^2)</display_name>
        </choice>
        <choice>
          <value>Wall Area, Above-Grade, Exterior (ft^2)</value>
          <display_name>Wall Area, Above-Grade, Exterior (ft^2)</display_name>
        </choice>
        <choice>
          <value>Wall Area, Below-Grade (ft^2)</value>
          <display_name>Wall Area, Below-Grade (ft^2)</display_name>
        </choice>
        <choice>
          <value>Floor Area, Conditioned (ft^2)</value>
          <display_name>Floor Area, Conditioned (ft^2)</display_name>
        </choice>
        <choice>
          <value>Floor Area, Conditioned * Infiltration Reduction (ft^2 * Delta ACH50)</value>
          <display_name>Floor Area, Conditioned * Infiltration Reduction (ft^2 * Delta ACH50)</display_name>
        </choice>
        <choice>
          <value>Floor Area, Lighting (ft^2)</value>
          <display_name>Floor Area, Lighting (ft^2)</display_name>
        </choice>
        <choice>
          <value>Floor Area, Foundation (ft^2)</value>
          <display_name>Floor Area, Foundation (ft^2)</display_name>
        </choice>
        <choice>
          <value>Floor Area, Attic (ft^2)</value>
          <display_name>Floor Area, Attic (ft^2)</display_name>
        </choice>
        <choice>
          <value>Floor Area, Attic * Insulation Increase (ft^2 * Delta R-value)</value>
          <display_name>Floor Area, Attic * Insulation Increase (ft^2 * Delta R-value)</display_name>
        </choice>
        <choice>
          <value>Roof Area (ft^2)</value>
          <display_name>Roof Area (ft^2)</display_name>
        </choice>
        <choice>
          <value>Window Area (ft^2)</value>
          <display_name>Window Area (ft^2)</display_name>
        </choice>
        <choice>
          <value>Door Area (ft^2)</value>
          <display_name>Door Area (ft^2)</display_name>
        </choice>
        <choice>
          <value>Duct Unconditioned Surface Area (ft^2)</value>
          <display_name>Duct Unconditioned Surface Area (ft^2)</display_name>
        </choice>
        <choice>
          <value>Rim Joist Area, Above-Grade, Exterior (ft^2)</value>
          <display_name>Rim Joist Area, Above-Grade, Exterior (ft^2)</display_name>
        </choice>
        <choice>
          <value>Slab Perimeter, Exposed, Conditioned (ft)</value>
          <display_name>Slab Perimeter, Exposed, Conditioned (ft)</display_name>
        </choice>
        <choice>
          <value>Size, Heating System Primary (kBtu/h)</value>
          <display_name>Size, Heating System Primary (kBtu/h)</display_name>
        </choice>
        <choice>
          <value>Size, Heating System Secondary (kBtu/h)</value>
          <display_name>Size, Heating System Secondary (kBtu/h)</display_name>
        </choice>
        <choice>
          <value>Size, Cooling System Primary (kBtu/h)</value>
          <display_name>Size, Cooling System Primary (kBtu/h)</display_name>
        </choice>
        <choice>
          <value>Size, Heat Pump Backup Primary (kBtu/h)</value>
          <display_name>Size, Heat Pump Backup Primary (kBtu/h)</display_name>
        </choice>
        <choice>
          <value>Size, Water Heater (gal)</value>
          <display_name>Size, Water Heater (gal)</display_name>
        </choice>
        <choice>
          <value>Flow Rate, Mechanical Ventilation (cfm)</value>
          <display_name>Flow Rate, Mechanical Ventilation (cfm)</display_name>
        </choice>
      </choices>
    </argument>
    <argument>
      <name>option_20_cost_2_value</name>
      <display_name>Option 20 Cost 2 Value</display_name>
      <description>Total option 20 cost is the sum of all: (Cost N Value) x (Cost N Multiplier).</description>
      <type>Double</type>
      <units>$</units>
      <required>false</required>
      <model_dependent>false</model_dependent>
    </argument>
    <argument>
      <name>option_20_cost_2_multiplier</name>
      <display_name>Option 20 Cost 2 Multiplier</display_name>
      <description>Total option 20 cost is the sum of all: (Cost N Value) x (Cost N Multiplier).</description>
      <type>Choice</type>
      <required>false</required>
      <model_dependent>false</model_dependent>
      <default_value></default_value>
      <choices>
        <choice>
          <value></value>
          <display_name></display_name>
        </choice>
        <choice>
          <value>Fixed (1)</value>
          <display_name>Fixed (1)</display_name>
        </choice>
        <choice>
          <value>Wall Area, Above-Grade, Conditioned (ft^2)</value>
          <display_name>Wall Area, Above-Grade, Conditioned (ft^2)</display_name>
        </choice>
        <choice>
          <value>Wall Area, Above-Grade, Exterior (ft^2)</value>
          <display_name>Wall Area, Above-Grade, Exterior (ft^2)</display_name>
        </choice>
        <choice>
          <value>Wall Area, Below-Grade (ft^2)</value>
          <display_name>Wall Area, Below-Grade (ft^2)</display_name>
        </choice>
        <choice>
          <value>Floor Area, Conditioned (ft^2)</value>
          <display_name>Floor Area, Conditioned (ft^2)</display_name>
        </choice>
        <choice>
          <value>Floor Area, Conditioned * Infiltration Reduction (ft^2 * Delta ACH50)</value>
          <display_name>Floor Area, Conditioned * Infiltration Reduction (ft^2 * Delta ACH50)</display_name>
        </choice>
        <choice>
          <value>Floor Area, Lighting (ft^2)</value>
          <display_name>Floor Area, Lighting (ft^2)</display_name>
        </choice>
        <choice>
          <value>Floor Area, Foundation (ft^2)</value>
          <display_name>Floor Area, Foundation (ft^2)</display_name>
        </choice>
        <choice>
          <value>Floor Area, Attic (ft^2)</value>
          <display_name>Floor Area, Attic (ft^2)</display_name>
        </choice>
        <choice>
          <value>Floor Area, Attic * Insulation Increase (ft^2 * Delta R-value)</value>
          <display_name>Floor Area, Attic * Insulation Increase (ft^2 * Delta R-value)</display_name>
        </choice>
        <choice>
          <value>Roof Area (ft^2)</value>
          <display_name>Roof Area (ft^2)</display_name>
        </choice>
        <choice>
          <value>Window Area (ft^2)</value>
          <display_name>Window Area (ft^2)</display_name>
        </choice>
        <choice>
          <value>Door Area (ft^2)</value>
          <display_name>Door Area (ft^2)</display_name>
        </choice>
        <choice>
          <value>Duct Unconditioned Surface Area (ft^2)</value>
          <display_name>Duct Unconditioned Surface Area (ft^2)</display_name>
        </choice>
        <choice>
          <value>Rim Joist Area, Above-Grade, Exterior (ft^2)</value>
          <display_name>Rim Joist Area, Above-Grade, Exterior (ft^2)</display_name>
        </choice>
        <choice>
          <value>Slab Perimeter, Exposed, Conditioned (ft)</value>
          <display_name>Slab Perimeter, Exposed, Conditioned (ft)</display_name>
        </choice>
        <choice>
          <value>Size, Heating System Primary (kBtu/h)</value>
          <display_name>Size, Heating System Primary (kBtu/h)</display_name>
        </choice>
        <choice>
          <value>Size, Heating System Secondary (kBtu/h)</value>
          <display_name>Size, Heating System Secondary (kBtu/h)</display_name>
        </choice>
        <choice>
          <value>Size, Cooling System Primary (kBtu/h)</value>
          <display_name>Size, Cooling System Primary (kBtu/h)</display_name>
        </choice>
        <choice>
          <value>Size, Heat Pump Backup Primary (kBtu/h)</value>
          <display_name>Size, Heat Pump Backup Primary (kBtu/h)</display_name>
        </choice>
        <choice>
          <value>Size, Water Heater (gal)</value>
          <display_name>Size, Water Heater (gal)</display_name>
        </choice>
        <choice>
          <value>Flow Rate, Mechanical Ventilation (cfm)</value>
          <display_name>Flow Rate, Mechanical Ventilation (cfm)</display_name>
        </choice>
      </choices>
    </argument>
    <argument>
      <name>option_20_lifetime</name>
      <display_name>Option 20 Lifetime</display_name>
      <description>The option lifetime.</description>
      <type>Double</type>
      <units>years</units>
      <required>false</required>
      <model_dependent>false</model_dependent>
    </argument>
    <argument>
      <name>option_21</name>
      <display_name>Option 21</display_name>
      <description>Specify the parameter|option as found in resources\options_lookup.tsv.</description>
      <type>String</type>
      <required>false</required>
      <model_dependent>false</model_dependent>
    </argument>
    <argument>
      <name>option_21_apply_logic</name>
      <display_name>Option 21 Apply Logic</display_name>
      <description>Logic that specifies if the Option 21 upgrade will apply based on the existing building's options. Specify one or more parameter|option as found in resources\options_lookup.tsv. When multiple are included, they must be separated by '||' for OR and '&amp;&amp;' for AND, and using parentheses as appropriate. Prefix an option with '!' for not.</description>
      <type>String</type>
      <required>false</required>
      <model_dependent>false</model_dependent>
    </argument>
    <argument>
      <name>option_21_cost_1_value</name>
      <display_name>Option 21 Cost 1 Value</display_name>
      <description>Total option 21 cost is the sum of all: (Cost N Value) x (Cost N Multiplier).</description>
      <type>Double</type>
      <units>$</units>
      <required>false</required>
      <model_dependent>false</model_dependent>
    </argument>
    <argument>
      <name>option_21_cost_1_multiplier</name>
      <display_name>Option 21 Cost 1 Multiplier</display_name>
      <description>Total option 21 cost is the sum of all: (Cost N Value) x (Cost N Multiplier).</description>
      <type>Choice</type>
      <required>false</required>
      <model_dependent>false</model_dependent>
      <default_value></default_value>
      <choices>
        <choice>
          <value></value>
          <display_name></display_name>
        </choice>
        <choice>
          <value>Fixed (1)</value>
          <display_name>Fixed (1)</display_name>
        </choice>
        <choice>
          <value>Wall Area, Above-Grade, Conditioned (ft^2)</value>
          <display_name>Wall Area, Above-Grade, Conditioned (ft^2)</display_name>
        </choice>
        <choice>
          <value>Wall Area, Above-Grade, Exterior (ft^2)</value>
          <display_name>Wall Area, Above-Grade, Exterior (ft^2)</display_name>
        </choice>
        <choice>
          <value>Wall Area, Below-Grade (ft^2)</value>
          <display_name>Wall Area, Below-Grade (ft^2)</display_name>
        </choice>
        <choice>
          <value>Floor Area, Conditioned (ft^2)</value>
          <display_name>Floor Area, Conditioned (ft^2)</display_name>
        </choice>
        <choice>
          <value>Floor Area, Conditioned * Infiltration Reduction (ft^2 * Delta ACH50)</value>
          <display_name>Floor Area, Conditioned * Infiltration Reduction (ft^2 * Delta ACH50)</display_name>
        </choice>
        <choice>
          <value>Floor Area, Lighting (ft^2)</value>
          <display_name>Floor Area, Lighting (ft^2)</display_name>
        </choice>
        <choice>
          <value>Floor Area, Foundation (ft^2)</value>
          <display_name>Floor Area, Foundation (ft^2)</display_name>
        </choice>
        <choice>
          <value>Floor Area, Attic (ft^2)</value>
          <display_name>Floor Area, Attic (ft^2)</display_name>
        </choice>
        <choice>
          <value>Floor Area, Attic * Insulation Increase (ft^2 * Delta R-value)</value>
          <display_name>Floor Area, Attic * Insulation Increase (ft^2 * Delta R-value)</display_name>
        </choice>
        <choice>
          <value>Roof Area (ft^2)</value>
          <display_name>Roof Area (ft^2)</display_name>
        </choice>
        <choice>
          <value>Window Area (ft^2)</value>
          <display_name>Window Area (ft^2)</display_name>
        </choice>
        <choice>
          <value>Door Area (ft^2)</value>
          <display_name>Door Area (ft^2)</display_name>
        </choice>
        <choice>
          <value>Duct Unconditioned Surface Area (ft^2)</value>
          <display_name>Duct Unconditioned Surface Area (ft^2)</display_name>
        </choice>
        <choice>
          <value>Rim Joist Area, Above-Grade, Exterior (ft^2)</value>
          <display_name>Rim Joist Area, Above-Grade, Exterior (ft^2)</display_name>
        </choice>
        <choice>
          <value>Slab Perimeter, Exposed, Conditioned (ft)</value>
          <display_name>Slab Perimeter, Exposed, Conditioned (ft)</display_name>
        </choice>
        <choice>
          <value>Size, Heating System Primary (kBtu/h)</value>
          <display_name>Size, Heating System Primary (kBtu/h)</display_name>
        </choice>
        <choice>
          <value>Size, Heating System Secondary (kBtu/h)</value>
          <display_name>Size, Heating System Secondary (kBtu/h)</display_name>
        </choice>
        <choice>
          <value>Size, Cooling System Primary (kBtu/h)</value>
          <display_name>Size, Cooling System Primary (kBtu/h)</display_name>
        </choice>
        <choice>
          <value>Size, Heat Pump Backup Primary (kBtu/h)</value>
          <display_name>Size, Heat Pump Backup Primary (kBtu/h)</display_name>
        </choice>
        <choice>
          <value>Size, Water Heater (gal)</value>
          <display_name>Size, Water Heater (gal)</display_name>
        </choice>
        <choice>
          <value>Flow Rate, Mechanical Ventilation (cfm)</value>
          <display_name>Flow Rate, Mechanical Ventilation (cfm)</display_name>
        </choice>
      </choices>
    </argument>
    <argument>
      <name>option_21_cost_2_value</name>
      <display_name>Option 21 Cost 2 Value</display_name>
      <description>Total option 21 cost is the sum of all: (Cost N Value) x (Cost N Multiplier).</description>
      <type>Double</type>
      <units>$</units>
      <required>false</required>
      <model_dependent>false</model_dependent>
    </argument>
    <argument>
      <name>option_21_cost_2_multiplier</name>
      <display_name>Option 21 Cost 2 Multiplier</display_name>
      <description>Total option 21 cost is the sum of all: (Cost N Value) x (Cost N Multiplier).</description>
      <type>Choice</type>
      <required>false</required>
      <model_dependent>false</model_dependent>
      <default_value></default_value>
      <choices>
        <choice>
          <value></value>
          <display_name></display_name>
        </choice>
        <choice>
          <value>Fixed (1)</value>
          <display_name>Fixed (1)</display_name>
        </choice>
        <choice>
          <value>Wall Area, Above-Grade, Conditioned (ft^2)</value>
          <display_name>Wall Area, Above-Grade, Conditioned (ft^2)</display_name>
        </choice>
        <choice>
          <value>Wall Area, Above-Grade, Exterior (ft^2)</value>
          <display_name>Wall Area, Above-Grade, Exterior (ft^2)</display_name>
        </choice>
        <choice>
          <value>Wall Area, Below-Grade (ft^2)</value>
          <display_name>Wall Area, Below-Grade (ft^2)</display_name>
        </choice>
        <choice>
          <value>Floor Area, Conditioned (ft^2)</value>
          <display_name>Floor Area, Conditioned (ft^2)</display_name>
        </choice>
        <choice>
          <value>Floor Area, Conditioned * Infiltration Reduction (ft^2 * Delta ACH50)</value>
          <display_name>Floor Area, Conditioned * Infiltration Reduction (ft^2 * Delta ACH50)</display_name>
        </choice>
        <choice>
          <value>Floor Area, Lighting (ft^2)</value>
          <display_name>Floor Area, Lighting (ft^2)</display_name>
        </choice>
        <choice>
          <value>Floor Area, Foundation (ft^2)</value>
          <display_name>Floor Area, Foundation (ft^2)</display_name>
        </choice>
        <choice>
          <value>Floor Area, Attic (ft^2)</value>
          <display_name>Floor Area, Attic (ft^2)</display_name>
        </choice>
        <choice>
          <value>Floor Area, Attic * Insulation Increase (ft^2 * Delta R-value)</value>
          <display_name>Floor Area, Attic * Insulation Increase (ft^2 * Delta R-value)</display_name>
        </choice>
        <choice>
          <value>Roof Area (ft^2)</value>
          <display_name>Roof Area (ft^2)</display_name>
        </choice>
        <choice>
          <value>Window Area (ft^2)</value>
          <display_name>Window Area (ft^2)</display_name>
        </choice>
        <choice>
          <value>Door Area (ft^2)</value>
          <display_name>Door Area (ft^2)</display_name>
        </choice>
        <choice>
          <value>Duct Unconditioned Surface Area (ft^2)</value>
          <display_name>Duct Unconditioned Surface Area (ft^2)</display_name>
        </choice>
        <choice>
          <value>Rim Joist Area, Above-Grade, Exterior (ft^2)</value>
          <display_name>Rim Joist Area, Above-Grade, Exterior (ft^2)</display_name>
        </choice>
        <choice>
          <value>Slab Perimeter, Exposed, Conditioned (ft)</value>
          <display_name>Slab Perimeter, Exposed, Conditioned (ft)</display_name>
        </choice>
        <choice>
          <value>Size, Heating System Primary (kBtu/h)</value>
          <display_name>Size, Heating System Primary (kBtu/h)</display_name>
        </choice>
        <choice>
          <value>Size, Heating System Secondary (kBtu/h)</value>
          <display_name>Size, Heating System Secondary (kBtu/h)</display_name>
        </choice>
        <choice>
          <value>Size, Cooling System Primary (kBtu/h)</value>
          <display_name>Size, Cooling System Primary (kBtu/h)</display_name>
        </choice>
        <choice>
          <value>Size, Heat Pump Backup Primary (kBtu/h)</value>
          <display_name>Size, Heat Pump Backup Primary (kBtu/h)</display_name>
        </choice>
        <choice>
          <value>Size, Water Heater (gal)</value>
          <display_name>Size, Water Heater (gal)</display_name>
        </choice>
        <choice>
          <value>Flow Rate, Mechanical Ventilation (cfm)</value>
          <display_name>Flow Rate, Mechanical Ventilation (cfm)</display_name>
        </choice>
      </choices>
    </argument>
    <argument>
      <name>option_21_lifetime</name>
      <display_name>Option 21 Lifetime</display_name>
      <description>The option lifetime.</description>
      <type>Double</type>
      <units>years</units>
      <required>false</required>
      <model_dependent>false</model_dependent>
    </argument>
    <argument>
      <name>option_22</name>
      <display_name>Option 22</display_name>
      <description>Specify the parameter|option as found in resources\options_lookup.tsv.</description>
      <type>String</type>
      <required>false</required>
      <model_dependent>false</model_dependent>
    </argument>
    <argument>
      <name>option_22_apply_logic</name>
      <display_name>Option 22 Apply Logic</display_name>
      <description>Logic that specifies if the Option 22 upgrade will apply based on the existing building's options. Specify one or more parameter|option as found in resources\options_lookup.tsv. When multiple are included, they must be separated by '||' for OR and '&amp;&amp;' for AND, and using parentheses as appropriate. Prefix an option with '!' for not.</description>
      <type>String</type>
      <required>false</required>
      <model_dependent>false</model_dependent>
    </argument>
    <argument>
      <name>option_22_cost_1_value</name>
      <display_name>Option 22 Cost 1 Value</display_name>
      <description>Total option 22 cost is the sum of all: (Cost N Value) x (Cost N Multiplier).</description>
      <type>Double</type>
      <units>$</units>
      <required>false</required>
      <model_dependent>false</model_dependent>
    </argument>
    <argument>
      <name>option_22_cost_1_multiplier</name>
      <display_name>Option 22 Cost 1 Multiplier</display_name>
      <description>Total option 22 cost is the sum of all: (Cost N Value) x (Cost N Multiplier).</description>
      <type>Choice</type>
      <required>false</required>
      <model_dependent>false</model_dependent>
      <default_value></default_value>
      <choices>
        <choice>
          <value></value>
          <display_name></display_name>
        </choice>
        <choice>
          <value>Fixed (1)</value>
          <display_name>Fixed (1)</display_name>
        </choice>
        <choice>
          <value>Wall Area, Above-Grade, Conditioned (ft^2)</value>
          <display_name>Wall Area, Above-Grade, Conditioned (ft^2)</display_name>
        </choice>
        <choice>
          <value>Wall Area, Above-Grade, Exterior (ft^2)</value>
          <display_name>Wall Area, Above-Grade, Exterior (ft^2)</display_name>
        </choice>
        <choice>
          <value>Wall Area, Below-Grade (ft^2)</value>
          <display_name>Wall Area, Below-Grade (ft^2)</display_name>
        </choice>
        <choice>
          <value>Floor Area, Conditioned (ft^2)</value>
          <display_name>Floor Area, Conditioned (ft^2)</display_name>
        </choice>
        <choice>
          <value>Floor Area, Conditioned * Infiltration Reduction (ft^2 * Delta ACH50)</value>
          <display_name>Floor Area, Conditioned * Infiltration Reduction (ft^2 * Delta ACH50)</display_name>
        </choice>
        <choice>
          <value>Floor Area, Lighting (ft^2)</value>
          <display_name>Floor Area, Lighting (ft^2)</display_name>
        </choice>
        <choice>
          <value>Floor Area, Foundation (ft^2)</value>
          <display_name>Floor Area, Foundation (ft^2)</display_name>
        </choice>
        <choice>
          <value>Floor Area, Attic (ft^2)</value>
          <display_name>Floor Area, Attic (ft^2)</display_name>
        </choice>
        <choice>
          <value>Floor Area, Attic * Insulation Increase (ft^2 * Delta R-value)</value>
          <display_name>Floor Area, Attic * Insulation Increase (ft^2 * Delta R-value)</display_name>
        </choice>
        <choice>
          <value>Roof Area (ft^2)</value>
          <display_name>Roof Area (ft^2)</display_name>
        </choice>
        <choice>
          <value>Window Area (ft^2)</value>
          <display_name>Window Area (ft^2)</display_name>
        </choice>
        <choice>
          <value>Door Area (ft^2)</value>
          <display_name>Door Area (ft^2)</display_name>
        </choice>
        <choice>
          <value>Duct Unconditioned Surface Area (ft^2)</value>
          <display_name>Duct Unconditioned Surface Area (ft^2)</display_name>
        </choice>
        <choice>
          <value>Rim Joist Area, Above-Grade, Exterior (ft^2)</value>
          <display_name>Rim Joist Area, Above-Grade, Exterior (ft^2)</display_name>
        </choice>
        <choice>
          <value>Slab Perimeter, Exposed, Conditioned (ft)</value>
          <display_name>Slab Perimeter, Exposed, Conditioned (ft)</display_name>
        </choice>
        <choice>
          <value>Size, Heating System Primary (kBtu/h)</value>
          <display_name>Size, Heating System Primary (kBtu/h)</display_name>
        </choice>
        <choice>
          <value>Size, Heating System Secondary (kBtu/h)</value>
          <display_name>Size, Heating System Secondary (kBtu/h)</display_name>
        </choice>
        <choice>
          <value>Size, Cooling System Primary (kBtu/h)</value>
          <display_name>Size, Cooling System Primary (kBtu/h)</display_name>
        </choice>
        <choice>
          <value>Size, Heat Pump Backup Primary (kBtu/h)</value>
          <display_name>Size, Heat Pump Backup Primary (kBtu/h)</display_name>
        </choice>
        <choice>
          <value>Size, Water Heater (gal)</value>
          <display_name>Size, Water Heater (gal)</display_name>
        </choice>
        <choice>
          <value>Flow Rate, Mechanical Ventilation (cfm)</value>
          <display_name>Flow Rate, Mechanical Ventilation (cfm)</display_name>
        </choice>
      </choices>
    </argument>
    <argument>
      <name>option_22_cost_2_value</name>
      <display_name>Option 22 Cost 2 Value</display_name>
      <description>Total option 22 cost is the sum of all: (Cost N Value) x (Cost N Multiplier).</description>
      <type>Double</type>
      <units>$</units>
      <required>false</required>
      <model_dependent>false</model_dependent>
    </argument>
    <argument>
      <name>option_22_cost_2_multiplier</name>
      <display_name>Option 22 Cost 2 Multiplier</display_name>
      <description>Total option 22 cost is the sum of all: (Cost N Value) x (Cost N Multiplier).</description>
      <type>Choice</type>
      <required>false</required>
      <model_dependent>false</model_dependent>
      <default_value></default_value>
      <choices>
        <choice>
          <value></value>
          <display_name></display_name>
        </choice>
        <choice>
          <value>Fixed (1)</value>
          <display_name>Fixed (1)</display_name>
        </choice>
        <choice>
          <value>Wall Area, Above-Grade, Conditioned (ft^2)</value>
          <display_name>Wall Area, Above-Grade, Conditioned (ft^2)</display_name>
        </choice>
        <choice>
          <value>Wall Area, Above-Grade, Exterior (ft^2)</value>
          <display_name>Wall Area, Above-Grade, Exterior (ft^2)</display_name>
        </choice>
        <choice>
          <value>Wall Area, Below-Grade (ft^2)</value>
          <display_name>Wall Area, Below-Grade (ft^2)</display_name>
        </choice>
        <choice>
          <value>Floor Area, Conditioned (ft^2)</value>
          <display_name>Floor Area, Conditioned (ft^2)</display_name>
        </choice>
        <choice>
          <value>Floor Area, Conditioned * Infiltration Reduction (ft^2 * Delta ACH50)</value>
          <display_name>Floor Area, Conditioned * Infiltration Reduction (ft^2 * Delta ACH50)</display_name>
        </choice>
        <choice>
          <value>Floor Area, Lighting (ft^2)</value>
          <display_name>Floor Area, Lighting (ft^2)</display_name>
        </choice>
        <choice>
          <value>Floor Area, Foundation (ft^2)</value>
          <display_name>Floor Area, Foundation (ft^2)</display_name>
        </choice>
        <choice>
          <value>Floor Area, Attic (ft^2)</value>
          <display_name>Floor Area, Attic (ft^2)</display_name>
        </choice>
        <choice>
          <value>Floor Area, Attic * Insulation Increase (ft^2 * Delta R-value)</value>
          <display_name>Floor Area, Attic * Insulation Increase (ft^2 * Delta R-value)</display_name>
        </choice>
        <choice>
          <value>Roof Area (ft^2)</value>
          <display_name>Roof Area (ft^2)</display_name>
        </choice>
        <choice>
          <value>Window Area (ft^2)</value>
          <display_name>Window Area (ft^2)</display_name>
        </choice>
        <choice>
          <value>Door Area (ft^2)</value>
          <display_name>Door Area (ft^2)</display_name>
        </choice>
        <choice>
          <value>Duct Unconditioned Surface Area (ft^2)</value>
          <display_name>Duct Unconditioned Surface Area (ft^2)</display_name>
        </choice>
        <choice>
          <value>Rim Joist Area, Above-Grade, Exterior (ft^2)</value>
          <display_name>Rim Joist Area, Above-Grade, Exterior (ft^2)</display_name>
        </choice>
        <choice>
          <value>Slab Perimeter, Exposed, Conditioned (ft)</value>
          <display_name>Slab Perimeter, Exposed, Conditioned (ft)</display_name>
        </choice>
        <choice>
          <value>Size, Heating System Primary (kBtu/h)</value>
          <display_name>Size, Heating System Primary (kBtu/h)</display_name>
        </choice>
        <choice>
          <value>Size, Heating System Secondary (kBtu/h)</value>
          <display_name>Size, Heating System Secondary (kBtu/h)</display_name>
        </choice>
        <choice>
          <value>Size, Cooling System Primary (kBtu/h)</value>
          <display_name>Size, Cooling System Primary (kBtu/h)</display_name>
        </choice>
        <choice>
          <value>Size, Heat Pump Backup Primary (kBtu/h)</value>
          <display_name>Size, Heat Pump Backup Primary (kBtu/h)</display_name>
        </choice>
        <choice>
          <value>Size, Water Heater (gal)</value>
          <display_name>Size, Water Heater (gal)</display_name>
        </choice>
        <choice>
          <value>Flow Rate, Mechanical Ventilation (cfm)</value>
          <display_name>Flow Rate, Mechanical Ventilation (cfm)</display_name>
        </choice>
      </choices>
    </argument>
    <argument>
      <name>option_22_lifetime</name>
      <display_name>Option 22 Lifetime</display_name>
      <description>The option lifetime.</description>
      <type>Double</type>
      <units>years</units>
      <required>false</required>
      <model_dependent>false</model_dependent>
    </argument>
    <argument>
      <name>option_23</name>
      <display_name>Option 23</display_name>
      <description>Specify the parameter|option as found in resources\options_lookup.tsv.</description>
      <type>String</type>
      <required>false</required>
      <model_dependent>false</model_dependent>
    </argument>
    <argument>
      <name>option_23_apply_logic</name>
      <display_name>Option 23 Apply Logic</display_name>
      <description>Logic that specifies if the Option 23 upgrade will apply based on the existing building's options. Specify one or more parameter|option as found in resources\options_lookup.tsv. When multiple are included, they must be separated by '||' for OR and '&amp;&amp;' for AND, and using parentheses as appropriate. Prefix an option with '!' for not.</description>
      <type>String</type>
      <required>false</required>
      <model_dependent>false</model_dependent>
    </argument>
    <argument>
      <name>option_23_cost_1_value</name>
      <display_name>Option 23 Cost 1 Value</display_name>
      <description>Total option 23 cost is the sum of all: (Cost N Value) x (Cost N Multiplier).</description>
      <type>Double</type>
      <units>$</units>
      <required>false</required>
      <model_dependent>false</model_dependent>
    </argument>
    <argument>
      <name>option_23_cost_1_multiplier</name>
      <display_name>Option 23 Cost 1 Multiplier</display_name>
      <description>Total option 23 cost is the sum of all: (Cost N Value) x (Cost N Multiplier).</description>
      <type>Choice</type>
      <required>false</required>
      <model_dependent>false</model_dependent>
      <default_value></default_value>
      <choices>
        <choice>
          <value></value>
          <display_name></display_name>
        </choice>
        <choice>
          <value>Fixed (1)</value>
          <display_name>Fixed (1)</display_name>
        </choice>
        <choice>
          <value>Wall Area, Above-Grade, Conditioned (ft^2)</value>
          <display_name>Wall Area, Above-Grade, Conditioned (ft^2)</display_name>
        </choice>
        <choice>
          <value>Wall Area, Above-Grade, Exterior (ft^2)</value>
          <display_name>Wall Area, Above-Grade, Exterior (ft^2)</display_name>
        </choice>
        <choice>
          <value>Wall Area, Below-Grade (ft^2)</value>
          <display_name>Wall Area, Below-Grade (ft^2)</display_name>
        </choice>
        <choice>
          <value>Floor Area, Conditioned (ft^2)</value>
          <display_name>Floor Area, Conditioned (ft^2)</display_name>
        </choice>
        <choice>
          <value>Floor Area, Conditioned * Infiltration Reduction (ft^2 * Delta ACH50)</value>
          <display_name>Floor Area, Conditioned * Infiltration Reduction (ft^2 * Delta ACH50)</display_name>
        </choice>
        <choice>
          <value>Floor Area, Lighting (ft^2)</value>
          <display_name>Floor Area, Lighting (ft^2)</display_name>
        </choice>
        <choice>
          <value>Floor Area, Foundation (ft^2)</value>
          <display_name>Floor Area, Foundation (ft^2)</display_name>
        </choice>
        <choice>
          <value>Floor Area, Attic (ft^2)</value>
          <display_name>Floor Area, Attic (ft^2)</display_name>
        </choice>
        <choice>
          <value>Floor Area, Attic * Insulation Increase (ft^2 * Delta R-value)</value>
          <display_name>Floor Area, Attic * Insulation Increase (ft^2 * Delta R-value)</display_name>
        </choice>
        <choice>
          <value>Roof Area (ft^2)</value>
          <display_name>Roof Area (ft^2)</display_name>
        </choice>
        <choice>
          <value>Window Area (ft^2)</value>
          <display_name>Window Area (ft^2)</display_name>
        </choice>
        <choice>
          <value>Door Area (ft^2)</value>
          <display_name>Door Area (ft^2)</display_name>
        </choice>
        <choice>
          <value>Duct Unconditioned Surface Area (ft^2)</value>
          <display_name>Duct Unconditioned Surface Area (ft^2)</display_name>
        </choice>
        <choice>
          <value>Rim Joist Area, Above-Grade, Exterior (ft^2)</value>
          <display_name>Rim Joist Area, Above-Grade, Exterior (ft^2)</display_name>
        </choice>
        <choice>
          <value>Slab Perimeter, Exposed, Conditioned (ft)</value>
          <display_name>Slab Perimeter, Exposed, Conditioned (ft)</display_name>
        </choice>
        <choice>
          <value>Size, Heating System Primary (kBtu/h)</value>
          <display_name>Size, Heating System Primary (kBtu/h)</display_name>
        </choice>
        <choice>
          <value>Size, Heating System Secondary (kBtu/h)</value>
          <display_name>Size, Heating System Secondary (kBtu/h)</display_name>
        </choice>
        <choice>
          <value>Size, Cooling System Primary (kBtu/h)</value>
          <display_name>Size, Cooling System Primary (kBtu/h)</display_name>
        </choice>
        <choice>
          <value>Size, Heat Pump Backup Primary (kBtu/h)</value>
          <display_name>Size, Heat Pump Backup Primary (kBtu/h)</display_name>
        </choice>
        <choice>
          <value>Size, Water Heater (gal)</value>
          <display_name>Size, Water Heater (gal)</display_name>
        </choice>
        <choice>
          <value>Flow Rate, Mechanical Ventilation (cfm)</value>
          <display_name>Flow Rate, Mechanical Ventilation (cfm)</display_name>
        </choice>
      </choices>
    </argument>
    <argument>
      <name>option_23_cost_2_value</name>
      <display_name>Option 23 Cost 2 Value</display_name>
      <description>Total option 23 cost is the sum of all: (Cost N Value) x (Cost N Multiplier).</description>
      <type>Double</type>
      <units>$</units>
      <required>false</required>
      <model_dependent>false</model_dependent>
    </argument>
    <argument>
      <name>option_23_cost_2_multiplier</name>
      <display_name>Option 23 Cost 2 Multiplier</display_name>
      <description>Total option 23 cost is the sum of all: (Cost N Value) x (Cost N Multiplier).</description>
      <type>Choice</type>
      <required>false</required>
      <model_dependent>false</model_dependent>
      <default_value></default_value>
      <choices>
        <choice>
          <value></value>
          <display_name></display_name>
        </choice>
        <choice>
          <value>Fixed (1)</value>
          <display_name>Fixed (1)</display_name>
        </choice>
        <choice>
          <value>Wall Area, Above-Grade, Conditioned (ft^2)</value>
          <display_name>Wall Area, Above-Grade, Conditioned (ft^2)</display_name>
        </choice>
        <choice>
          <value>Wall Area, Above-Grade, Exterior (ft^2)</value>
          <display_name>Wall Area, Above-Grade, Exterior (ft^2)</display_name>
        </choice>
        <choice>
          <value>Wall Area, Below-Grade (ft^2)</value>
          <display_name>Wall Area, Below-Grade (ft^2)</display_name>
        </choice>
        <choice>
          <value>Floor Area, Conditioned (ft^2)</value>
          <display_name>Floor Area, Conditioned (ft^2)</display_name>
        </choice>
        <choice>
          <value>Floor Area, Conditioned * Infiltration Reduction (ft^2 * Delta ACH50)</value>
          <display_name>Floor Area, Conditioned * Infiltration Reduction (ft^2 * Delta ACH50)</display_name>
        </choice>
        <choice>
          <value>Floor Area, Lighting (ft^2)</value>
          <display_name>Floor Area, Lighting (ft^2)</display_name>
        </choice>
        <choice>
          <value>Floor Area, Foundation (ft^2)</value>
          <display_name>Floor Area, Foundation (ft^2)</display_name>
        </choice>
        <choice>
          <value>Floor Area, Attic (ft^2)</value>
          <display_name>Floor Area, Attic (ft^2)</display_name>
        </choice>
        <choice>
          <value>Floor Area, Attic * Insulation Increase (ft^2 * Delta R-value)</value>
          <display_name>Floor Area, Attic * Insulation Increase (ft^2 * Delta R-value)</display_name>
        </choice>
        <choice>
          <value>Roof Area (ft^2)</value>
          <display_name>Roof Area (ft^2)</display_name>
        </choice>
        <choice>
          <value>Window Area (ft^2)</value>
          <display_name>Window Area (ft^2)</display_name>
        </choice>
        <choice>
          <value>Door Area (ft^2)</value>
          <display_name>Door Area (ft^2)</display_name>
        </choice>
        <choice>
          <value>Duct Unconditioned Surface Area (ft^2)</value>
          <display_name>Duct Unconditioned Surface Area (ft^2)</display_name>
        </choice>
        <choice>
          <value>Rim Joist Area, Above-Grade, Exterior (ft^2)</value>
          <display_name>Rim Joist Area, Above-Grade, Exterior (ft^2)</display_name>
        </choice>
        <choice>
          <value>Slab Perimeter, Exposed, Conditioned (ft)</value>
          <display_name>Slab Perimeter, Exposed, Conditioned (ft)</display_name>
        </choice>
        <choice>
          <value>Size, Heating System Primary (kBtu/h)</value>
          <display_name>Size, Heating System Primary (kBtu/h)</display_name>
        </choice>
        <choice>
          <value>Size, Heating System Secondary (kBtu/h)</value>
          <display_name>Size, Heating System Secondary (kBtu/h)</display_name>
        </choice>
        <choice>
          <value>Size, Cooling System Primary (kBtu/h)</value>
          <display_name>Size, Cooling System Primary (kBtu/h)</display_name>
        </choice>
        <choice>
          <value>Size, Heat Pump Backup Primary (kBtu/h)</value>
          <display_name>Size, Heat Pump Backup Primary (kBtu/h)</display_name>
        </choice>
        <choice>
          <value>Size, Water Heater (gal)</value>
          <display_name>Size, Water Heater (gal)</display_name>
        </choice>
        <choice>
          <value>Flow Rate, Mechanical Ventilation (cfm)</value>
          <display_name>Flow Rate, Mechanical Ventilation (cfm)</display_name>
        </choice>
      </choices>
    </argument>
    <argument>
      <name>option_23_lifetime</name>
      <display_name>Option 23 Lifetime</display_name>
      <description>The option lifetime.</description>
      <type>Double</type>
      <units>years</units>
      <required>false</required>
      <model_dependent>false</model_dependent>
    </argument>
    <argument>
      <name>option_24</name>
      <display_name>Option 24</display_name>
      <description>Specify the parameter|option as found in resources\options_lookup.tsv.</description>
      <type>String</type>
      <required>false</required>
      <model_dependent>false</model_dependent>
    </argument>
    <argument>
      <name>option_24_apply_logic</name>
      <display_name>Option 24 Apply Logic</display_name>
      <description>Logic that specifies if the Option 24 upgrade will apply based on the existing building's options. Specify one or more parameter|option as found in resources\options_lookup.tsv. When multiple are included, they must be separated by '||' for OR and '&amp;&amp;' for AND, and using parentheses as appropriate. Prefix an option with '!' for not.</description>
      <type>String</type>
      <required>false</required>
      <model_dependent>false</model_dependent>
    </argument>
    <argument>
      <name>option_24_cost_1_value</name>
      <display_name>Option 24 Cost 1 Value</display_name>
      <description>Total option 24 cost is the sum of all: (Cost N Value) x (Cost N Multiplier).</description>
      <type>Double</type>
      <units>$</units>
      <required>false</required>
      <model_dependent>false</model_dependent>
    </argument>
    <argument>
      <name>option_24_cost_1_multiplier</name>
      <display_name>Option 24 Cost 1 Multiplier</display_name>
      <description>Total option 24 cost is the sum of all: (Cost N Value) x (Cost N Multiplier).</description>
      <type>Choice</type>
      <required>false</required>
      <model_dependent>false</model_dependent>
      <default_value></default_value>
      <choices>
        <choice>
          <value></value>
          <display_name></display_name>
        </choice>
        <choice>
          <value>Fixed (1)</value>
          <display_name>Fixed (1)</display_name>
        </choice>
        <choice>
          <value>Wall Area, Above-Grade, Conditioned (ft^2)</value>
          <display_name>Wall Area, Above-Grade, Conditioned (ft^2)</display_name>
        </choice>
        <choice>
          <value>Wall Area, Above-Grade, Exterior (ft^2)</value>
          <display_name>Wall Area, Above-Grade, Exterior (ft^2)</display_name>
        </choice>
        <choice>
          <value>Wall Area, Below-Grade (ft^2)</value>
          <display_name>Wall Area, Below-Grade (ft^2)</display_name>
        </choice>
        <choice>
          <value>Floor Area, Conditioned (ft^2)</value>
          <display_name>Floor Area, Conditioned (ft^2)</display_name>
        </choice>
        <choice>
          <value>Floor Area, Conditioned * Infiltration Reduction (ft^2 * Delta ACH50)</value>
          <display_name>Floor Area, Conditioned * Infiltration Reduction (ft^2 * Delta ACH50)</display_name>
        </choice>
        <choice>
          <value>Floor Area, Lighting (ft^2)</value>
          <display_name>Floor Area, Lighting (ft^2)</display_name>
        </choice>
        <choice>
          <value>Floor Area, Foundation (ft^2)</value>
          <display_name>Floor Area, Foundation (ft^2)</display_name>
        </choice>
        <choice>
          <value>Floor Area, Attic (ft^2)</value>
          <display_name>Floor Area, Attic (ft^2)</display_name>
        </choice>
        <choice>
          <value>Floor Area, Attic * Insulation Increase (ft^2 * Delta R-value)</value>
          <display_name>Floor Area, Attic * Insulation Increase (ft^2 * Delta R-value)</display_name>
        </choice>
        <choice>
          <value>Roof Area (ft^2)</value>
          <display_name>Roof Area (ft^2)</display_name>
        </choice>
        <choice>
          <value>Window Area (ft^2)</value>
          <display_name>Window Area (ft^2)</display_name>
        </choice>
        <choice>
          <value>Door Area (ft^2)</value>
          <display_name>Door Area (ft^2)</display_name>
        </choice>
        <choice>
          <value>Duct Unconditioned Surface Area (ft^2)</value>
          <display_name>Duct Unconditioned Surface Area (ft^2)</display_name>
        </choice>
        <choice>
          <value>Rim Joist Area, Above-Grade, Exterior (ft^2)</value>
          <display_name>Rim Joist Area, Above-Grade, Exterior (ft^2)</display_name>
        </choice>
        <choice>
          <value>Slab Perimeter, Exposed, Conditioned (ft)</value>
          <display_name>Slab Perimeter, Exposed, Conditioned (ft)</display_name>
        </choice>
        <choice>
          <value>Size, Heating System Primary (kBtu/h)</value>
          <display_name>Size, Heating System Primary (kBtu/h)</display_name>
        </choice>
        <choice>
          <value>Size, Heating System Secondary (kBtu/h)</value>
          <display_name>Size, Heating System Secondary (kBtu/h)</display_name>
        </choice>
        <choice>
          <value>Size, Cooling System Primary (kBtu/h)</value>
          <display_name>Size, Cooling System Primary (kBtu/h)</display_name>
        </choice>
        <choice>
          <value>Size, Heat Pump Backup Primary (kBtu/h)</value>
          <display_name>Size, Heat Pump Backup Primary (kBtu/h)</display_name>
        </choice>
        <choice>
          <value>Size, Water Heater (gal)</value>
          <display_name>Size, Water Heater (gal)</display_name>
        </choice>
        <choice>
          <value>Flow Rate, Mechanical Ventilation (cfm)</value>
          <display_name>Flow Rate, Mechanical Ventilation (cfm)</display_name>
        </choice>
      </choices>
    </argument>
    <argument>
      <name>option_24_cost_2_value</name>
      <display_name>Option 24 Cost 2 Value</display_name>
      <description>Total option 24 cost is the sum of all: (Cost N Value) x (Cost N Multiplier).</description>
      <type>Double</type>
      <units>$</units>
      <required>false</required>
      <model_dependent>false</model_dependent>
    </argument>
    <argument>
      <name>option_24_cost_2_multiplier</name>
      <display_name>Option 24 Cost 2 Multiplier</display_name>
      <description>Total option 24 cost is the sum of all: (Cost N Value) x (Cost N Multiplier).</description>
      <type>Choice</type>
      <required>false</required>
      <model_dependent>false</model_dependent>
      <default_value></default_value>
      <choices>
        <choice>
          <value></value>
          <display_name></display_name>
        </choice>
        <choice>
          <value>Fixed (1)</value>
          <display_name>Fixed (1)</display_name>
        </choice>
        <choice>
          <value>Wall Area, Above-Grade, Conditioned (ft^2)</value>
          <display_name>Wall Area, Above-Grade, Conditioned (ft^2)</display_name>
        </choice>
        <choice>
          <value>Wall Area, Above-Grade, Exterior (ft^2)</value>
          <display_name>Wall Area, Above-Grade, Exterior (ft^2)</display_name>
        </choice>
        <choice>
          <value>Wall Area, Below-Grade (ft^2)</value>
          <display_name>Wall Area, Below-Grade (ft^2)</display_name>
        </choice>
        <choice>
          <value>Floor Area, Conditioned (ft^2)</value>
          <display_name>Floor Area, Conditioned (ft^2)</display_name>
        </choice>
        <choice>
          <value>Floor Area, Conditioned * Infiltration Reduction (ft^2 * Delta ACH50)</value>
          <display_name>Floor Area, Conditioned * Infiltration Reduction (ft^2 * Delta ACH50)</display_name>
        </choice>
        <choice>
          <value>Floor Area, Lighting (ft^2)</value>
          <display_name>Floor Area, Lighting (ft^2)</display_name>
        </choice>
        <choice>
          <value>Floor Area, Foundation (ft^2)</value>
          <display_name>Floor Area, Foundation (ft^2)</display_name>
        </choice>
        <choice>
          <value>Floor Area, Attic (ft^2)</value>
          <display_name>Floor Area, Attic (ft^2)</display_name>
        </choice>
        <choice>
          <value>Floor Area, Attic * Insulation Increase (ft^2 * Delta R-value)</value>
          <display_name>Floor Area, Attic * Insulation Increase (ft^2 * Delta R-value)</display_name>
        </choice>
        <choice>
          <value>Roof Area (ft^2)</value>
          <display_name>Roof Area (ft^2)</display_name>
        </choice>
        <choice>
          <value>Window Area (ft^2)</value>
          <display_name>Window Area (ft^2)</display_name>
        </choice>
        <choice>
          <value>Door Area (ft^2)</value>
          <display_name>Door Area (ft^2)</display_name>
        </choice>
        <choice>
          <value>Duct Unconditioned Surface Area (ft^2)</value>
          <display_name>Duct Unconditioned Surface Area (ft^2)</display_name>
        </choice>
        <choice>
          <value>Rim Joist Area, Above-Grade, Exterior (ft^2)</value>
          <display_name>Rim Joist Area, Above-Grade, Exterior (ft^2)</display_name>
        </choice>
        <choice>
          <value>Slab Perimeter, Exposed, Conditioned (ft)</value>
          <display_name>Slab Perimeter, Exposed, Conditioned (ft)</display_name>
        </choice>
        <choice>
          <value>Size, Heating System Primary (kBtu/h)</value>
          <display_name>Size, Heating System Primary (kBtu/h)</display_name>
        </choice>
        <choice>
          <value>Size, Heating System Secondary (kBtu/h)</value>
          <display_name>Size, Heating System Secondary (kBtu/h)</display_name>
        </choice>
        <choice>
          <value>Size, Cooling System Primary (kBtu/h)</value>
          <display_name>Size, Cooling System Primary (kBtu/h)</display_name>
        </choice>
        <choice>
          <value>Size, Heat Pump Backup Primary (kBtu/h)</value>
          <display_name>Size, Heat Pump Backup Primary (kBtu/h)</display_name>
        </choice>
        <choice>
          <value>Size, Water Heater (gal)</value>
          <display_name>Size, Water Heater (gal)</display_name>
        </choice>
        <choice>
          <value>Flow Rate, Mechanical Ventilation (cfm)</value>
          <display_name>Flow Rate, Mechanical Ventilation (cfm)</display_name>
        </choice>
      </choices>
    </argument>
    <argument>
      <name>option_24_lifetime</name>
      <display_name>Option 24 Lifetime</display_name>
      <description>The option lifetime.</description>
      <type>Double</type>
      <units>years</units>
      <required>false</required>
      <model_dependent>false</model_dependent>
    </argument>
    <argument>
      <name>option_25</name>
      <display_name>Option 25</display_name>
      <description>Specify the parameter|option as found in resources\options_lookup.tsv.</description>
      <type>String</type>
      <required>false</required>
      <model_dependent>false</model_dependent>
    </argument>
    <argument>
      <name>option_25_apply_logic</name>
      <display_name>Option 25 Apply Logic</display_name>
      <description>Logic that specifies if the Option 25 upgrade will apply based on the existing building's options. Specify one or more parameter|option as found in resources\options_lookup.tsv. When multiple are included, they must be separated by '||' for OR and '&amp;&amp;' for AND, and using parentheses as appropriate. Prefix an option with '!' for not.</description>
      <type>String</type>
      <required>false</required>
      <model_dependent>false</model_dependent>
    </argument>
    <argument>
      <name>option_25_cost_1_value</name>
      <display_name>Option 25 Cost 1 Value</display_name>
      <description>Total option 25 cost is the sum of all: (Cost N Value) x (Cost N Multiplier).</description>
      <type>Double</type>
      <units>$</units>
      <required>false</required>
      <model_dependent>false</model_dependent>
    </argument>
    <argument>
      <name>option_25_cost_1_multiplier</name>
      <display_name>Option 25 Cost 1 Multiplier</display_name>
      <description>Total option 25 cost is the sum of all: (Cost N Value) x (Cost N Multiplier).</description>
      <type>Choice</type>
      <required>false</required>
      <model_dependent>false</model_dependent>
      <default_value></default_value>
      <choices>
        <choice>
          <value></value>
          <display_name></display_name>
        </choice>
        <choice>
          <value>Fixed (1)</value>
          <display_name>Fixed (1)</display_name>
        </choice>
        <choice>
          <value>Wall Area, Above-Grade, Conditioned (ft^2)</value>
          <display_name>Wall Area, Above-Grade, Conditioned (ft^2)</display_name>
        </choice>
        <choice>
          <value>Wall Area, Above-Grade, Exterior (ft^2)</value>
          <display_name>Wall Area, Above-Grade, Exterior (ft^2)</display_name>
        </choice>
        <choice>
          <value>Wall Area, Below-Grade (ft^2)</value>
          <display_name>Wall Area, Below-Grade (ft^2)</display_name>
        </choice>
        <choice>
          <value>Floor Area, Conditioned (ft^2)</value>
          <display_name>Floor Area, Conditioned (ft^2)</display_name>
        </choice>
        <choice>
          <value>Floor Area, Conditioned * Infiltration Reduction (ft^2 * Delta ACH50)</value>
          <display_name>Floor Area, Conditioned * Infiltration Reduction (ft^2 * Delta ACH50)</display_name>
        </choice>
        <choice>
          <value>Floor Area, Lighting (ft^2)</value>
          <display_name>Floor Area, Lighting (ft^2)</display_name>
        </choice>
        <choice>
          <value>Floor Area, Foundation (ft^2)</value>
          <display_name>Floor Area, Foundation (ft^2)</display_name>
        </choice>
        <choice>
          <value>Floor Area, Attic (ft^2)</value>
          <display_name>Floor Area, Attic (ft^2)</display_name>
        </choice>
        <choice>
          <value>Floor Area, Attic * Insulation Increase (ft^2 * Delta R-value)</value>
          <display_name>Floor Area, Attic * Insulation Increase (ft^2 * Delta R-value)</display_name>
        </choice>
        <choice>
          <value>Roof Area (ft^2)</value>
          <display_name>Roof Area (ft^2)</display_name>
        </choice>
        <choice>
          <value>Window Area (ft^2)</value>
          <display_name>Window Area (ft^2)</display_name>
        </choice>
        <choice>
          <value>Door Area (ft^2)</value>
          <display_name>Door Area (ft^2)</display_name>
        </choice>
        <choice>
          <value>Duct Unconditioned Surface Area (ft^2)</value>
          <display_name>Duct Unconditioned Surface Area (ft^2)</display_name>
        </choice>
        <choice>
          <value>Rim Joist Area, Above-Grade, Exterior (ft^2)</value>
          <display_name>Rim Joist Area, Above-Grade, Exterior (ft^2)</display_name>
        </choice>
        <choice>
          <value>Slab Perimeter, Exposed, Conditioned (ft)</value>
          <display_name>Slab Perimeter, Exposed, Conditioned (ft)</display_name>
        </choice>
        <choice>
          <value>Size, Heating System Primary (kBtu/h)</value>
          <display_name>Size, Heating System Primary (kBtu/h)</display_name>
        </choice>
        <choice>
          <value>Size, Heating System Secondary (kBtu/h)</value>
          <display_name>Size, Heating System Secondary (kBtu/h)</display_name>
        </choice>
        <choice>
          <value>Size, Cooling System Primary (kBtu/h)</value>
          <display_name>Size, Cooling System Primary (kBtu/h)</display_name>
        </choice>
        <choice>
          <value>Size, Heat Pump Backup Primary (kBtu/h)</value>
          <display_name>Size, Heat Pump Backup Primary (kBtu/h)</display_name>
        </choice>
        <choice>
          <value>Size, Water Heater (gal)</value>
          <display_name>Size, Water Heater (gal)</display_name>
        </choice>
        <choice>
          <value>Flow Rate, Mechanical Ventilation (cfm)</value>
          <display_name>Flow Rate, Mechanical Ventilation (cfm)</display_name>
        </choice>
      </choices>
    </argument>
    <argument>
      <name>option_25_cost_2_value</name>
      <display_name>Option 25 Cost 2 Value</display_name>
      <description>Total option 25 cost is the sum of all: (Cost N Value) x (Cost N Multiplier).</description>
      <type>Double</type>
      <units>$</units>
      <required>false</required>
      <model_dependent>false</model_dependent>
    </argument>
    <argument>
      <name>option_25_cost_2_multiplier</name>
      <display_name>Option 25 Cost 2 Multiplier</display_name>
      <description>Total option 25 cost is the sum of all: (Cost N Value) x (Cost N Multiplier).</description>
      <type>Choice</type>
      <required>false</required>
      <model_dependent>false</model_dependent>
      <default_value></default_value>
      <choices>
        <choice>
          <value></value>
          <display_name></display_name>
        </choice>
        <choice>
          <value>Fixed (1)</value>
          <display_name>Fixed (1)</display_name>
        </choice>
        <choice>
          <value>Wall Area, Above-Grade, Conditioned (ft^2)</value>
          <display_name>Wall Area, Above-Grade, Conditioned (ft^2)</display_name>
        </choice>
        <choice>
          <value>Wall Area, Above-Grade, Exterior (ft^2)</value>
          <display_name>Wall Area, Above-Grade, Exterior (ft^2)</display_name>
        </choice>
        <choice>
          <value>Wall Area, Below-Grade (ft^2)</value>
          <display_name>Wall Area, Below-Grade (ft^2)</display_name>
        </choice>
        <choice>
          <value>Floor Area, Conditioned (ft^2)</value>
          <display_name>Floor Area, Conditioned (ft^2)</display_name>
        </choice>
        <choice>
          <value>Floor Area, Conditioned * Infiltration Reduction (ft^2 * Delta ACH50)</value>
          <display_name>Floor Area, Conditioned * Infiltration Reduction (ft^2 * Delta ACH50)</display_name>
        </choice>
        <choice>
          <value>Floor Area, Lighting (ft^2)</value>
          <display_name>Floor Area, Lighting (ft^2)</display_name>
        </choice>
        <choice>
          <value>Floor Area, Foundation (ft^2)</value>
          <display_name>Floor Area, Foundation (ft^2)</display_name>
        </choice>
        <choice>
          <value>Floor Area, Attic (ft^2)</value>
          <display_name>Floor Area, Attic (ft^2)</display_name>
        </choice>
        <choice>
          <value>Floor Area, Attic * Insulation Increase (ft^2 * Delta R-value)</value>
          <display_name>Floor Area, Attic * Insulation Increase (ft^2 * Delta R-value)</display_name>
        </choice>
        <choice>
          <value>Roof Area (ft^2)</value>
          <display_name>Roof Area (ft^2)</display_name>
        </choice>
        <choice>
          <value>Window Area (ft^2)</value>
          <display_name>Window Area (ft^2)</display_name>
        </choice>
        <choice>
          <value>Door Area (ft^2)</value>
          <display_name>Door Area (ft^2)</display_name>
        </choice>
        <choice>
          <value>Duct Unconditioned Surface Area (ft^2)</value>
          <display_name>Duct Unconditioned Surface Area (ft^2)</display_name>
        </choice>
        <choice>
          <value>Rim Joist Area, Above-Grade, Exterior (ft^2)</value>
          <display_name>Rim Joist Area, Above-Grade, Exterior (ft^2)</display_name>
        </choice>
        <choice>
          <value>Slab Perimeter, Exposed, Conditioned (ft)</value>
          <display_name>Slab Perimeter, Exposed, Conditioned (ft)</display_name>
        </choice>
        <choice>
          <value>Size, Heating System Primary (kBtu/h)</value>
          <display_name>Size, Heating System Primary (kBtu/h)</display_name>
        </choice>
        <choice>
          <value>Size, Heating System Secondary (kBtu/h)</value>
          <display_name>Size, Heating System Secondary (kBtu/h)</display_name>
        </choice>
        <choice>
          <value>Size, Cooling System Primary (kBtu/h)</value>
          <display_name>Size, Cooling System Primary (kBtu/h)</display_name>
        </choice>
        <choice>
          <value>Size, Heat Pump Backup Primary (kBtu/h)</value>
          <display_name>Size, Heat Pump Backup Primary (kBtu/h)</display_name>
        </choice>
        <choice>
          <value>Size, Water Heater (gal)</value>
          <display_name>Size, Water Heater (gal)</display_name>
        </choice>
        <choice>
          <value>Flow Rate, Mechanical Ventilation (cfm)</value>
          <display_name>Flow Rate, Mechanical Ventilation (cfm)</display_name>
        </choice>
      </choices>
    </argument>
    <argument>
      <name>option_25_lifetime</name>
      <display_name>Option 25 Lifetime</display_name>
      <description>The option lifetime.</description>
      <type>Double</type>
      <units>years</units>
      <required>false</required>
      <model_dependent>false</model_dependent>
    </argument>
    <argument>
      <name>package_apply_logic</name>
      <display_name>Package Apply Logic</display_name>
      <description>Logic that specifies if the entire package upgrade (all options) will apply based on the existing building's options. Specify one or more parameter|option as found in resources\options_lookup.tsv. When multiple are included, they must be separated by '||' for OR and '&amp;&amp;' for AND, and using parentheses as appropriate. Prefix an option with '!' for not.</description>
      <type>String</type>
      <required>false</required>
      <model_dependent>false</model_dependent>
    </argument>
    <argument>
      <name>run_measure</name>
      <display_name>Run Measure</display_name>
      <description>integer argument to run measure [1 is run, 0 is no run]</description>
      <type>Integer</type>
      <required>true</required>
      <model_dependent>false</model_dependent>
      <default_value>1</default_value>
    </argument>
  </arguments>
  <outputs />
  <provenances />
  <tags>
    <tag>Whole Building.Space Types</tag>
  </tags>
  <attributes>
    <attribute>
      <name>Intended Software Tool</name>
      <value>Apply Measure Now</value>
      <datatype>string</datatype>
    </attribute>
    <attribute>
      <name>Intended Software Tool</name>
      <value>OpenStudio Application</value>
      <datatype>string</datatype>
    </attribute>
    <attribute>
      <name>Intended Software Tool</name>
      <value>Parametric Analysis Tool</value>
      <datatype>string</datatype>
    </attribute>
    <attribute>
      <name>Intended Software Tool</name>
      <value>Apply Measure Now</value>
      <datatype>string</datatype>
    </attribute>
    <attribute>
      <name>Intended Software Tool</name>
      <value>OpenStudio Application</value>
      <datatype>string</datatype>
    </attribute>
    <attribute>
      <name>Intended Software Tool</name>
      <value>Parametric Analysis Tool</value>
      <datatype>string</datatype>
    </attribute>
    <attribute>
      <name>Measure Type</name>
      <value>ModelMeasure</value>
      <datatype>string</datatype>
    </attribute>
    <attribute>
      <name>Intended Software Tool</name>
      <value>Apply Measure Now</value>
      <datatype>string</datatype>
    </attribute>
    <attribute>
      <name>Intended Software Tool</name>
      <value>OpenStudio Application</value>
      <datatype>string</datatype>
    </attribute>
    <attribute>
      <name>Intended Software Tool</name>
      <value>Parametric Analysis Tool</value>
      <datatype>string</datatype>
    </attribute>
  </attributes>
  <files>
    <file>
      <filename>README.md</filename>
      <filetype>md</filetype>
      <usage_type>readme</usage_type>
      <checksum>DBE96A53</checksum>
    </file>
    <file>
      <filename>README.md.erb</filename>
      <filetype>erb</filetype>
      <usage_type>readmeerb</usage_type>
      <checksum>513F28E9</checksum>
    </file>
    <file>
      <version>
        <software_program>OpenStudio</software_program>
        <identifier>1.9.0</identifier>
        <min_compatible>1.9.0</min_compatible>
      </version>
      <filename>measure.rb</filename>
      <filetype>rb</filetype>
      <usage_type>script</usage_type>
<<<<<<< HEAD
      <checksum>06F005A1</checksum>
=======
      <checksum>F73DDD7C</checksum>
>>>>>>> f88cb14e
    </file>
    <file>
      <filename>constants.rb</filename>
      <filetype>rb</filetype>
      <usage_type>resource</usage_type>
      <checksum>77E4EC32</checksum>
    </file>
    <file>
      <filename>apply_upgrade_test.rb</filename>
      <filetype>rb</filetype>
      <usage_type>test</usage_type>
      <checksum>108FF5AA</checksum>
    </file>
  </files>
</measure><|MERGE_RESOLUTION|>--- conflicted
+++ resolved
@@ -3,13 +3,8 @@
   <schema_version>3.1</schema_version>
   <name>apply_upgrade</name>
   <uid>33f1654c-f734-43d1-b35d-9d2856e41b5a</uid>
-<<<<<<< HEAD
-  <version_id>a96d3a1a-9d53-4151-a4f0-3a5d1aa05395</version_id>
-  <version_modified>2024-10-14T21:52:14Z</version_modified>
-=======
   <version_id>bdafc4c0-e705-4aec-bcd1-4e662b31f968</version_id>
   <version_modified>2024-10-04T15:40:22Z</version_modified>
->>>>>>> f88cb14e
   <xml_checksum>9339BE01</xml_checksum>
   <class_name>ApplyUpgrade</class_name>
   <display_name>Apply Upgrade</display_name>
@@ -6347,11 +6342,7 @@
       <filename>measure.rb</filename>
       <filetype>rb</filetype>
       <usage_type>script</usage_type>
-<<<<<<< HEAD
-      <checksum>06F005A1</checksum>
-=======
       <checksum>F73DDD7C</checksum>
->>>>>>> f88cb14e
     </file>
     <file>
       <filename>constants.rb</filename>
