--- conflicted
+++ resolved
@@ -3,13 +3,8 @@
   <schema_version>3.0</schema_version>
   <name>apply_upgrade</name>
   <uid>33f1654c-f734-43d1-b35d-9d2856e41b5a</uid>
-<<<<<<< HEAD
-  <version_id>767e2881-e7f8-4dc0-8e9f-20bcf2565e20</version_id>
-  <version_modified>20220415T204412Z</version_modified>
-=======
-  <version_id>01098650-3593-47e7-8c31-6b5479d38713</version_id>
-  <version_modified>20220413T002258Z</version_modified>
->>>>>>> 51fc64dd
+  <version_id>98dd359d-f39c-43fc-aa77-d187df434c1d</version_id>
+  <version_modified>20220415T205354Z</version_modified>
   <xml_checksum>9339BE01</xml_checksum>
   <class_name>ApplyUpgrade</class_name>
   <display_name>Apply Upgrade</display_name>
@@ -6327,26 +6322,12 @@
   </attributes>
   <files>
     <file>
-<<<<<<< HEAD
-=======
       <filename>constants.rb</filename>
       <filetype>rb</filetype>
       <usage_type>resource</usage_type>
       <checksum>F595D17B</checksum>
     </file>
     <file>
-      <version>
-        <software_program>OpenStudio</software_program>
-        <identifier>1.9.0</identifier>
-        <min_compatible>1.9.0</min_compatible>
-      </version>
-      <filename>measure.rb</filename>
-      <filetype>rb</filetype>
-      <usage_type>script</usage_type>
-      <checksum>D5419FA8</checksum>
-    </file>
-    <file>
->>>>>>> 51fc64dd
       <filename>apply_upgrade_test.rb</filename>
       <filetype>rb</filetype>
       <usage_type>test</usage_type>
@@ -6361,7 +6342,7 @@
       <filename>measure.rb</filename>
       <filetype>rb</filetype>
       <usage_type>script</usage_type>
-      <checksum>DE19A41A</checksum>
+      <checksum>C596A915</checksum>
     </file>
   </files>
 </measure>