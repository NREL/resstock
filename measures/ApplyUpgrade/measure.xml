--- conflicted
+++ resolved
@@ -3,13 +3,8 @@
   <schema_version>3.1</schema_version>
   <name>apply_upgrade</name>
   <uid>33f1654c-f734-43d1-b35d-9d2856e41b5a</uid>
-<<<<<<< HEAD
-  <version_id>1b1cd9ae-b656-4d3f-98c7-d8b3aa26f0eb</version_id>
-  <version_modified>2024-02-13T19:57:06Z</version_modified>
-=======
-  <version_id>ad613c0c-616a-45ba-91ae-b6f668bf22ff</version_id>
-  <version_modified>2024-03-04T19:39:04Z</version_modified>
->>>>>>> c0cf5de8
+  <version_id>8a1057ee-58bf-4917-a588-81b80a837a25</version_id>
+  <version_modified>2024-04-09T17:09:58Z</version_modified>
   <xml_checksum>9339BE01</xml_checksum>
   <class_name>ApplyUpgrade</class_name>
   <display_name>Apply Upgrade</display_name>
@@ -6747,11 +6742,7 @@
       <filename>measure.rb</filename>
       <filetype>rb</filetype>
       <usage_type>script</usage_type>
-<<<<<<< HEAD
-      <checksum>1604E313</checksum>
-=======
-      <checksum>38834A95</checksum>
->>>>>>> c0cf5de8
+      <checksum>4AAF7696</checksum>
     </file>
     <file>
       <filename>constants.rb</filename>
