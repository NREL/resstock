--- conflicted
+++ resolved
@@ -3,13 +3,8 @@
   <schema_version>3.0</schema_version>
   <name>apply_upgrade</name>
   <uid>33f1654c-f734-43d1-b35d-9d2856e41b5a</uid>
-<<<<<<< HEAD
-  <version_id>a6aa1167-8879-4f6f-a86f-faeb3b773014</version_id>
-  <version_modified>20220425T173911Z</version_modified>
-=======
-  <version_id>f77ca0ec-0fd6-470a-846c-d931dacefc6b</version_id>
-  <version_modified>20220418T185605Z</version_modified>
->>>>>>> 937a2052
+  <version_id>0bb5c840-0504-4ba0-af1a-fe6569742f44</version_id>
+  <version_modified>20220510T204121Z</version_modified>
   <xml_checksum>9339BE01</xml_checksum>
   <class_name>ApplyUpgrade</class_name>
   <display_name>Apply Upgrade</display_name>
@@ -6347,11 +6342,7 @@
       <filename>measure.rb</filename>
       <filetype>rb</filetype>
       <usage_type>script</usage_type>
-<<<<<<< HEAD
-      <checksum>22A89480</checksum>
-=======
-      <checksum>FE2A7E54</checksum>
->>>>>>> 937a2052
+      <checksum>EFF22E82</checksum>
     </file>
   </files>
 </measure>