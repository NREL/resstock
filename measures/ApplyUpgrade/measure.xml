<?xml version="1.0"?>
<measure>
  <schema_version>3.1</schema_version>
  <name>apply_upgrade</name>
  <uid>33f1654c-f734-43d1-b35d-9d2856e41b5a</uid>
<<<<<<< HEAD
  <version_id>95c61d72-9e4a-41ca-b2e3-050ac81f90d5</version_id>
  <version_modified>2024-08-22T14:52:42Z</version_modified>
=======
  <version_id>b91c0208-64bb-4701-9d12-63aab2c716ce</version_id>
  <version_modified>2024-08-28T22:34:42Z</version_modified>
>>>>>>> 968fbfc5
  <xml_checksum>9339BE01</xml_checksum>
  <class_name>ApplyUpgrade</class_name>
  <display_name>Apply Upgrade</display_name>
  <description>Measure that applies an upgrade (one or more child measures) to a building model based on the specified logic.</description>
  <modeler_description>Determines if the upgrade should apply to a given building model. If so, calls one or more child measures with the appropriate arguments.</modeler_description>
  <arguments>
    <argument>
      <name>upgrade_name</name>
      <display_name>Upgrade Name</display_name>
      <description>User-specificed name that describes the upgrade.</description>
      <type>String</type>
      <required>true</required>
      <model_dependent>false</model_dependent>
      <default_value>My Upgrade</default_value>
    </argument>
    <argument>
      <name>option_1</name>
      <display_name>Option 1</display_name>
      <description>Specify the parameter|option as found in resources\options_lookup.tsv.</description>
      <type>String</type>
      <required>true</required>
      <model_dependent>false</model_dependent>
    </argument>
    <argument>
      <name>option_1_apply_logic</name>
      <display_name>Option 1 Apply Logic</display_name>
      <description>Logic that specifies if the Option 1 upgrade will apply based on the existing building's options. Specify one or more parameter|option as found in resources\options_lookup.tsv. When multiple are included, they must be separated by '||' for OR and '&amp;&amp;' for AND, and using parentheses as appropriate. Prefix an option with '!' for not.</description>
      <type>String</type>
      <required>false</required>
      <model_dependent>false</model_dependent>
    </argument>
    <argument>
      <name>option_1_cost_1_value</name>
      <display_name>Option 1 Cost 1 Value</display_name>
      <description>Total option 1 cost is the sum of all: (Cost N Value) x (Cost N Multiplier).</description>
      <type>Double</type>
      <units>$</units>
      <required>false</required>
      <model_dependent>false</model_dependent>
    </argument>
    <argument>
      <name>option_1_cost_1_multiplier</name>
      <display_name>Option 1 Cost 1 Multiplier</display_name>
      <description>Total option 1 cost is the sum of all: (Cost N Value) x (Cost N Multiplier).</description>
      <type>Choice</type>
      <required>false</required>
      <model_dependent>false</model_dependent>
      <default_value></default_value>
      <choices>
        <choice>
          <value></value>
          <display_name></display_name>
        </choice>
        <choice>
          <value>Fixed (1)</value>
          <display_name>Fixed (1)</display_name>
        </choice>
        <choice>
          <value>Wall Area, Above-Grade, Conditioned (ft^2)</value>
          <display_name>Wall Area, Above-Grade, Conditioned (ft^2)</display_name>
        </choice>
        <choice>
          <value>Wall Area, Above-Grade, Exterior (ft^2)</value>
          <display_name>Wall Area, Above-Grade, Exterior (ft^2)</display_name>
        </choice>
        <choice>
          <value>Wall Area, Below-Grade (ft^2)</value>
          <display_name>Wall Area, Below-Grade (ft^2)</display_name>
        </choice>
        <choice>
          <value>Floor Area, Conditioned (ft^2)</value>
          <display_name>Floor Area, Conditioned (ft^2)</display_name>
        </choice>
        <choice>
          <value>Floor Area, Conditioned * Infiltration Reduction (ft^2 * Delta ACH50)</value>
          <display_name>Floor Area, Conditioned * Infiltration Reduction (ft^2 * Delta ACH50)</display_name>
        </choice>
        <choice>
          <value>Floor Area, Lighting (ft^2)</value>
          <display_name>Floor Area, Lighting (ft^2)</display_name>
        </choice>
        <choice>
          <value>Floor Area, Foundation (ft^2)</value>
          <display_name>Floor Area, Foundation (ft^2)</display_name>
        </choice>
        <choice>
          <value>Floor Area, Attic (ft^2)</value>
          <display_name>Floor Area, Attic (ft^2)</display_name>
        </choice>
        <choice>
          <value>Floor Area, Attic * Insulation Increase (ft^2 * Delta R-value)</value>
          <display_name>Floor Area, Attic * Insulation Increase (ft^2 * Delta R-value)</display_name>
        </choice>
        <choice>
          <value>Roof Area (ft^2)</value>
          <display_name>Roof Area (ft^2)</display_name>
        </choice>
        <choice>
          <value>Window Area (ft^2)</value>
          <display_name>Window Area (ft^2)</display_name>
        </choice>
        <choice>
          <value>Door Area (ft^2)</value>
          <display_name>Door Area (ft^2)</display_name>
        </choice>
        <choice>
          <value>Duct Unconditioned Surface Area (ft^2)</value>
          <display_name>Duct Unconditioned Surface Area (ft^2)</display_name>
        </choice>
        <choice>
          <value>Rim Joist Area, Above-Grade, Exterior (ft^2)</value>
          <display_name>Rim Joist Area, Above-Grade, Exterior (ft^2)</display_name>
        </choice>
        <choice>
          <value>Slab Perimeter, Exposed, Conditioned (ft)</value>
          <display_name>Slab Perimeter, Exposed, Conditioned (ft)</display_name>
        </choice>
        <choice>
          <value>Size, Heating System Primary (kBtu/h)</value>
          <display_name>Size, Heating System Primary (kBtu/h)</display_name>
        </choice>
        <choice>
          <value>Size, Heating System Secondary (kBtu/h)</value>
          <display_name>Size, Heating System Secondary (kBtu/h)</display_name>
        </choice>
        <choice>
          <value>Size, Cooling System Primary (kBtu/h)</value>
          <display_name>Size, Cooling System Primary (kBtu/h)</display_name>
        </choice>
        <choice>
          <value>Size, Heat Pump Backup Primary (kBtu/h)</value>
          <display_name>Size, Heat Pump Backup Primary (kBtu/h)</display_name>
        </choice>
        <choice>
          <value>Size, Water Heater (gal)</value>
          <display_name>Size, Water Heater (gal)</display_name>
        </choice>
        <choice>
          <value>Flow Rate, Mechanical Ventilation (cfm)</value>
          <display_name>Flow Rate, Mechanical Ventilation (cfm)</display_name>
        </choice>
      </choices>
    </argument>
    <argument>
      <name>option_1_cost_2_value</name>
      <display_name>Option 1 Cost 2 Value</display_name>
      <description>Total option 1 cost is the sum of all: (Cost N Value) x (Cost N Multiplier).</description>
      <type>Double</type>
      <units>$</units>
      <required>false</required>
      <model_dependent>false</model_dependent>
    </argument>
    <argument>
      <name>option_1_cost_2_multiplier</name>
      <display_name>Option 1 Cost 2 Multiplier</display_name>
      <description>Total option 1 cost is the sum of all: (Cost N Value) x (Cost N Multiplier).</description>
      <type>Choice</type>
      <required>false</required>
      <model_dependent>false</model_dependent>
      <default_value></default_value>
      <choices>
        <choice>
          <value></value>
          <display_name></display_name>
        </choice>
        <choice>
          <value>Fixed (1)</value>
          <display_name>Fixed (1)</display_name>
        </choice>
        <choice>
          <value>Wall Area, Above-Grade, Conditioned (ft^2)</value>
          <display_name>Wall Area, Above-Grade, Conditioned (ft^2)</display_name>
        </choice>
        <choice>
          <value>Wall Area, Above-Grade, Exterior (ft^2)</value>
          <display_name>Wall Area, Above-Grade, Exterior (ft^2)</display_name>
        </choice>
        <choice>
          <value>Wall Area, Below-Grade (ft^2)</value>
          <display_name>Wall Area, Below-Grade (ft^2)</display_name>
        </choice>
        <choice>
          <value>Floor Area, Conditioned (ft^2)</value>
          <display_name>Floor Area, Conditioned (ft^2)</display_name>
        </choice>
        <choice>
          <value>Floor Area, Conditioned * Infiltration Reduction (ft^2 * Delta ACH50)</value>
          <display_name>Floor Area, Conditioned * Infiltration Reduction (ft^2 * Delta ACH50)</display_name>
        </choice>
        <choice>
          <value>Floor Area, Lighting (ft^2)</value>
          <display_name>Floor Area, Lighting (ft^2)</display_name>
        </choice>
        <choice>
          <value>Floor Area, Foundation (ft^2)</value>
          <display_name>Floor Area, Foundation (ft^2)</display_name>
        </choice>
        <choice>
          <value>Floor Area, Attic (ft^2)</value>
          <display_name>Floor Area, Attic (ft^2)</display_name>
        </choice>
        <choice>
          <value>Floor Area, Attic * Insulation Increase (ft^2 * Delta R-value)</value>
          <display_name>Floor Area, Attic * Insulation Increase (ft^2 * Delta R-value)</display_name>
        </choice>
        <choice>
          <value>Roof Area (ft^2)</value>
          <display_name>Roof Area (ft^2)</display_name>
        </choice>
        <choice>
          <value>Window Area (ft^2)</value>
          <display_name>Window Area (ft^2)</display_name>
        </choice>
        <choice>
          <value>Door Area (ft^2)</value>
          <display_name>Door Area (ft^2)</display_name>
        </choice>
        <choice>
          <value>Duct Unconditioned Surface Area (ft^2)</value>
          <display_name>Duct Unconditioned Surface Area (ft^2)</display_name>
        </choice>
        <choice>
          <value>Rim Joist Area, Above-Grade, Exterior (ft^2)</value>
          <display_name>Rim Joist Area, Above-Grade, Exterior (ft^2)</display_name>
        </choice>
        <choice>
          <value>Slab Perimeter, Exposed, Conditioned (ft)</value>
          <display_name>Slab Perimeter, Exposed, Conditioned (ft)</display_name>
        </choice>
        <choice>
          <value>Size, Heating System Primary (kBtu/h)</value>
          <display_name>Size, Heating System Primary (kBtu/h)</display_name>
        </choice>
        <choice>
          <value>Size, Heating System Secondary (kBtu/h)</value>
          <display_name>Size, Heating System Secondary (kBtu/h)</display_name>
        </choice>
        <choice>
          <value>Size, Cooling System Primary (kBtu/h)</value>
          <display_name>Size, Cooling System Primary (kBtu/h)</display_name>
        </choice>
        <choice>
          <value>Size, Heat Pump Backup Primary (kBtu/h)</value>
          <display_name>Size, Heat Pump Backup Primary (kBtu/h)</display_name>
        </choice>
        <choice>
          <value>Size, Water Heater (gal)</value>
          <display_name>Size, Water Heater (gal)</display_name>
        </choice>
        <choice>
          <value>Flow Rate, Mechanical Ventilation (cfm)</value>
          <display_name>Flow Rate, Mechanical Ventilation (cfm)</display_name>
        </choice>
      </choices>
    </argument>
    <argument>
      <name>option_1_lifetime</name>
      <display_name>Option 1 Lifetime</display_name>
      <description>The option lifetime.</description>
      <type>Double</type>
      <units>years</units>
      <required>false</required>
      <model_dependent>false</model_dependent>
    </argument>
    <argument>
      <name>option_2</name>
      <display_name>Option 2</display_name>
      <description>Specify the parameter|option as found in resources\options_lookup.tsv.</description>
      <type>String</type>
      <required>false</required>
      <model_dependent>false</model_dependent>
    </argument>
    <argument>
      <name>option_2_apply_logic</name>
      <display_name>Option 2 Apply Logic</display_name>
      <description>Logic that specifies if the Option 2 upgrade will apply based on the existing building's options. Specify one or more parameter|option as found in resources\options_lookup.tsv. When multiple are included, they must be separated by '||' for OR and '&amp;&amp;' for AND, and using parentheses as appropriate. Prefix an option with '!' for not.</description>
      <type>String</type>
      <required>false</required>
      <model_dependent>false</model_dependent>
    </argument>
    <argument>
      <name>option_2_cost_1_value</name>
      <display_name>Option 2 Cost 1 Value</display_name>
      <description>Total option 2 cost is the sum of all: (Cost N Value) x (Cost N Multiplier).</description>
      <type>Double</type>
      <units>$</units>
      <required>false</required>
      <model_dependent>false</model_dependent>
    </argument>
    <argument>
      <name>option_2_cost_1_multiplier</name>
      <display_name>Option 2 Cost 1 Multiplier</display_name>
      <description>Total option 2 cost is the sum of all: (Cost N Value) x (Cost N Multiplier).</description>
      <type>Choice</type>
      <required>false</required>
      <model_dependent>false</model_dependent>
      <default_value></default_value>
      <choices>
        <choice>
          <value></value>
          <display_name></display_name>
        </choice>
        <choice>
          <value>Fixed (1)</value>
          <display_name>Fixed (1)</display_name>
        </choice>
        <choice>
          <value>Wall Area, Above-Grade, Conditioned (ft^2)</value>
          <display_name>Wall Area, Above-Grade, Conditioned (ft^2)</display_name>
        </choice>
        <choice>
          <value>Wall Area, Above-Grade, Exterior (ft^2)</value>
          <display_name>Wall Area, Above-Grade, Exterior (ft^2)</display_name>
        </choice>
        <choice>
          <value>Wall Area, Below-Grade (ft^2)</value>
          <display_name>Wall Area, Below-Grade (ft^2)</display_name>
        </choice>
        <choice>
          <value>Floor Area, Conditioned (ft^2)</value>
          <display_name>Floor Area, Conditioned (ft^2)</display_name>
        </choice>
        <choice>
          <value>Floor Area, Conditioned * Infiltration Reduction (ft^2 * Delta ACH50)</value>
          <display_name>Floor Area, Conditioned * Infiltration Reduction (ft^2 * Delta ACH50)</display_name>
        </choice>
        <choice>
          <value>Floor Area, Lighting (ft^2)</value>
          <display_name>Floor Area, Lighting (ft^2)</display_name>
        </choice>
        <choice>
          <value>Floor Area, Foundation (ft^2)</value>
          <display_name>Floor Area, Foundation (ft^2)</display_name>
        </choice>
        <choice>
          <value>Floor Area, Attic (ft^2)</value>
          <display_name>Floor Area, Attic (ft^2)</display_name>
        </choice>
        <choice>
          <value>Floor Area, Attic * Insulation Increase (ft^2 * Delta R-value)</value>
          <display_name>Floor Area, Attic * Insulation Increase (ft^2 * Delta R-value)</display_name>
        </choice>
        <choice>
          <value>Roof Area (ft^2)</value>
          <display_name>Roof Area (ft^2)</display_name>
        </choice>
        <choice>
          <value>Window Area (ft^2)</value>
          <display_name>Window Area (ft^2)</display_name>
        </choice>
        <choice>
          <value>Door Area (ft^2)</value>
          <display_name>Door Area (ft^2)</display_name>
        </choice>
        <choice>
          <value>Duct Unconditioned Surface Area (ft^2)</value>
          <display_name>Duct Unconditioned Surface Area (ft^2)</display_name>
        </choice>
        <choice>
          <value>Rim Joist Area, Above-Grade, Exterior (ft^2)</value>
          <display_name>Rim Joist Area, Above-Grade, Exterior (ft^2)</display_name>
        </choice>
        <choice>
          <value>Slab Perimeter, Exposed, Conditioned (ft)</value>
          <display_name>Slab Perimeter, Exposed, Conditioned (ft)</display_name>
        </choice>
        <choice>
          <value>Size, Heating System Primary (kBtu/h)</value>
          <display_name>Size, Heating System Primary (kBtu/h)</display_name>
        </choice>
        <choice>
          <value>Size, Heating System Secondary (kBtu/h)</value>
          <display_name>Size, Heating System Secondary (kBtu/h)</display_name>
        </choice>
        <choice>
          <value>Size, Cooling System Primary (kBtu/h)</value>
          <display_name>Size, Cooling System Primary (kBtu/h)</display_name>
        </choice>
        <choice>
          <value>Size, Heat Pump Backup Primary (kBtu/h)</value>
          <display_name>Size, Heat Pump Backup Primary (kBtu/h)</display_name>
        </choice>
        <choice>
          <value>Size, Water Heater (gal)</value>
          <display_name>Size, Water Heater (gal)</display_name>
        </choice>
        <choice>
          <value>Flow Rate, Mechanical Ventilation (cfm)</value>
          <display_name>Flow Rate, Mechanical Ventilation (cfm)</display_name>
        </choice>
      </choices>
    </argument>
    <argument>
      <name>option_2_cost_2_value</name>
      <display_name>Option 2 Cost 2 Value</display_name>
      <description>Total option 2 cost is the sum of all: (Cost N Value) x (Cost N Multiplier).</description>
      <type>Double</type>
      <units>$</units>
      <required>false</required>
      <model_dependent>false</model_dependent>
    </argument>
    <argument>
      <name>option_2_cost_2_multiplier</name>
      <display_name>Option 2 Cost 2 Multiplier</display_name>
      <description>Total option 2 cost is the sum of all: (Cost N Value) x (Cost N Multiplier).</description>
      <type>Choice</type>
      <required>false</required>
      <model_dependent>false</model_dependent>
      <default_value></default_value>
      <choices>
        <choice>
          <value></value>
          <display_name></display_name>
        </choice>
        <choice>
          <value>Fixed (1)</value>
          <display_name>Fixed (1)</display_name>
        </choice>
        <choice>
          <value>Wall Area, Above-Grade, Conditioned (ft^2)</value>
          <display_name>Wall Area, Above-Grade, Conditioned (ft^2)</display_name>
        </choice>
        <choice>
          <value>Wall Area, Above-Grade, Exterior (ft^2)</value>
          <display_name>Wall Area, Above-Grade, Exterior (ft^2)</display_name>
        </choice>
        <choice>
          <value>Wall Area, Below-Grade (ft^2)</value>
          <display_name>Wall Area, Below-Grade (ft^2)</display_name>
        </choice>
        <choice>
          <value>Floor Area, Conditioned (ft^2)</value>
          <display_name>Floor Area, Conditioned (ft^2)</display_name>
        </choice>
        <choice>
          <value>Floor Area, Conditioned * Infiltration Reduction (ft^2 * Delta ACH50)</value>
          <display_name>Floor Area, Conditioned * Infiltration Reduction (ft^2 * Delta ACH50)</display_name>
        </choice>
        <choice>
          <value>Floor Area, Lighting (ft^2)</value>
          <display_name>Floor Area, Lighting (ft^2)</display_name>
        </choice>
        <choice>
          <value>Floor Area, Foundation (ft^2)</value>
          <display_name>Floor Area, Foundation (ft^2)</display_name>
        </choice>
        <choice>
          <value>Floor Area, Attic (ft^2)</value>
          <display_name>Floor Area, Attic (ft^2)</display_name>
        </choice>
        <choice>
          <value>Floor Area, Attic * Insulation Increase (ft^2 * Delta R-value)</value>
          <display_name>Floor Area, Attic * Insulation Increase (ft^2 * Delta R-value)</display_name>
        </choice>
        <choice>
          <value>Roof Area (ft^2)</value>
          <display_name>Roof Area (ft^2)</display_name>
        </choice>
        <choice>
          <value>Window Area (ft^2)</value>
          <display_name>Window Area (ft^2)</display_name>
        </choice>
        <choice>
          <value>Door Area (ft^2)</value>
          <display_name>Door Area (ft^2)</display_name>
        </choice>
        <choice>
          <value>Duct Unconditioned Surface Area (ft^2)</value>
          <display_name>Duct Unconditioned Surface Area (ft^2)</display_name>
        </choice>
        <choice>
          <value>Rim Joist Area, Above-Grade, Exterior (ft^2)</value>
          <display_name>Rim Joist Area, Above-Grade, Exterior (ft^2)</display_name>
        </choice>
        <choice>
          <value>Slab Perimeter, Exposed, Conditioned (ft)</value>
          <display_name>Slab Perimeter, Exposed, Conditioned (ft)</display_name>
        </choice>
        <choice>
          <value>Size, Heating System Primary (kBtu/h)</value>
          <display_name>Size, Heating System Primary (kBtu/h)</display_name>
        </choice>
        <choice>
          <value>Size, Heating System Secondary (kBtu/h)</value>
          <display_name>Size, Heating System Secondary (kBtu/h)</display_name>
        </choice>
        <choice>
          <value>Size, Cooling System Primary (kBtu/h)</value>
          <display_name>Size, Cooling System Primary (kBtu/h)</display_name>
        </choice>
        <choice>
          <value>Size, Heat Pump Backup Primary (kBtu/h)</value>
          <display_name>Size, Heat Pump Backup Primary (kBtu/h)</display_name>
        </choice>
        <choice>
          <value>Size, Water Heater (gal)</value>
          <display_name>Size, Water Heater (gal)</display_name>
        </choice>
        <choice>
          <value>Flow Rate, Mechanical Ventilation (cfm)</value>
          <display_name>Flow Rate, Mechanical Ventilation (cfm)</display_name>
        </choice>
      </choices>
    </argument>
    <argument>
      <name>option_2_lifetime</name>
      <display_name>Option 2 Lifetime</display_name>
      <description>The option lifetime.</description>
      <type>Double</type>
      <units>years</units>
      <required>false</required>
      <model_dependent>false</model_dependent>
    </argument>
    <argument>
      <name>option_3</name>
      <display_name>Option 3</display_name>
      <description>Specify the parameter|option as found in resources\options_lookup.tsv.</description>
      <type>String</type>
      <required>false</required>
      <model_dependent>false</model_dependent>
    </argument>
    <argument>
      <name>option_3_apply_logic</name>
      <display_name>Option 3 Apply Logic</display_name>
      <description>Logic that specifies if the Option 3 upgrade will apply based on the existing building's options. Specify one or more parameter|option as found in resources\options_lookup.tsv. When multiple are included, they must be separated by '||' for OR and '&amp;&amp;' for AND, and using parentheses as appropriate. Prefix an option with '!' for not.</description>
      <type>String</type>
      <required>false</required>
      <model_dependent>false</model_dependent>
    </argument>
    <argument>
      <name>option_3_cost_1_value</name>
      <display_name>Option 3 Cost 1 Value</display_name>
      <description>Total option 3 cost is the sum of all: (Cost N Value) x (Cost N Multiplier).</description>
      <type>Double</type>
      <units>$</units>
      <required>false</required>
      <model_dependent>false</model_dependent>
    </argument>
    <argument>
      <name>option_3_cost_1_multiplier</name>
      <display_name>Option 3 Cost 1 Multiplier</display_name>
      <description>Total option 3 cost is the sum of all: (Cost N Value) x (Cost N Multiplier).</description>
      <type>Choice</type>
      <required>false</required>
      <model_dependent>false</model_dependent>
      <default_value></default_value>
      <choices>
        <choice>
          <value></value>
          <display_name></display_name>
        </choice>
        <choice>
          <value>Fixed (1)</value>
          <display_name>Fixed (1)</display_name>
        </choice>
        <choice>
          <value>Wall Area, Above-Grade, Conditioned (ft^2)</value>
          <display_name>Wall Area, Above-Grade, Conditioned (ft^2)</display_name>
        </choice>
        <choice>
          <value>Wall Area, Above-Grade, Exterior (ft^2)</value>
          <display_name>Wall Area, Above-Grade, Exterior (ft^2)</display_name>
        </choice>
        <choice>
          <value>Wall Area, Below-Grade (ft^2)</value>
          <display_name>Wall Area, Below-Grade (ft^2)</display_name>
        </choice>
        <choice>
          <value>Floor Area, Conditioned (ft^2)</value>
          <display_name>Floor Area, Conditioned (ft^2)</display_name>
        </choice>
        <choice>
          <value>Floor Area, Conditioned * Infiltration Reduction (ft^2 * Delta ACH50)</value>
          <display_name>Floor Area, Conditioned * Infiltration Reduction (ft^2 * Delta ACH50)</display_name>
        </choice>
        <choice>
          <value>Floor Area, Lighting (ft^2)</value>
          <display_name>Floor Area, Lighting (ft^2)</display_name>
        </choice>
        <choice>
          <value>Floor Area, Foundation (ft^2)</value>
          <display_name>Floor Area, Foundation (ft^2)</display_name>
        </choice>
        <choice>
          <value>Floor Area, Attic (ft^2)</value>
          <display_name>Floor Area, Attic (ft^2)</display_name>
        </choice>
        <choice>
          <value>Floor Area, Attic * Insulation Increase (ft^2 * Delta R-value)</value>
          <display_name>Floor Area, Attic * Insulation Increase (ft^2 * Delta R-value)</display_name>
        </choice>
        <choice>
          <value>Roof Area (ft^2)</value>
          <display_name>Roof Area (ft^2)</display_name>
        </choice>
        <choice>
          <value>Window Area (ft^2)</value>
          <display_name>Window Area (ft^2)</display_name>
        </choice>
        <choice>
          <value>Door Area (ft^2)</value>
          <display_name>Door Area (ft^2)</display_name>
        </choice>
        <choice>
          <value>Duct Unconditioned Surface Area (ft^2)</value>
          <display_name>Duct Unconditioned Surface Area (ft^2)</display_name>
        </choice>
        <choice>
          <value>Rim Joist Area, Above-Grade, Exterior (ft^2)</value>
          <display_name>Rim Joist Area, Above-Grade, Exterior (ft^2)</display_name>
        </choice>
        <choice>
          <value>Slab Perimeter, Exposed, Conditioned (ft)</value>
          <display_name>Slab Perimeter, Exposed, Conditioned (ft)</display_name>
        </choice>
        <choice>
          <value>Size, Heating System Primary (kBtu/h)</value>
          <display_name>Size, Heating System Primary (kBtu/h)</display_name>
        </choice>
        <choice>
          <value>Size, Heating System Secondary (kBtu/h)</value>
          <display_name>Size, Heating System Secondary (kBtu/h)</display_name>
        </choice>
        <choice>
          <value>Size, Cooling System Primary (kBtu/h)</value>
          <display_name>Size, Cooling System Primary (kBtu/h)</display_name>
        </choice>
        <choice>
          <value>Size, Heat Pump Backup Primary (kBtu/h)</value>
          <display_name>Size, Heat Pump Backup Primary (kBtu/h)</display_name>
        </choice>
        <choice>
          <value>Size, Water Heater (gal)</value>
          <display_name>Size, Water Heater (gal)</display_name>
        </choice>
        <choice>
          <value>Flow Rate, Mechanical Ventilation (cfm)</value>
          <display_name>Flow Rate, Mechanical Ventilation (cfm)</display_name>
        </choice>
      </choices>
    </argument>
    <argument>
      <name>option_3_cost_2_value</name>
      <display_name>Option 3 Cost 2 Value</display_name>
      <description>Total option 3 cost is the sum of all: (Cost N Value) x (Cost N Multiplier).</description>
      <type>Double</type>
      <units>$</units>
      <required>false</required>
      <model_dependent>false</model_dependent>
    </argument>
    <argument>
      <name>option_3_cost_2_multiplier</name>
      <display_name>Option 3 Cost 2 Multiplier</display_name>
      <description>Total option 3 cost is the sum of all: (Cost N Value) x (Cost N Multiplier).</description>
      <type>Choice</type>
      <required>false</required>
      <model_dependent>false</model_dependent>
      <default_value></default_value>
      <choices>
        <choice>
          <value></value>
          <display_name></display_name>
        </choice>
        <choice>
          <value>Fixed (1)</value>
          <display_name>Fixed (1)</display_name>
        </choice>
        <choice>
          <value>Wall Area, Above-Grade, Conditioned (ft^2)</value>
          <display_name>Wall Area, Above-Grade, Conditioned (ft^2)</display_name>
        </choice>
        <choice>
          <value>Wall Area, Above-Grade, Exterior (ft^2)</value>
          <display_name>Wall Area, Above-Grade, Exterior (ft^2)</display_name>
        </choice>
        <choice>
          <value>Wall Area, Below-Grade (ft^2)</value>
          <display_name>Wall Area, Below-Grade (ft^2)</display_name>
        </choice>
        <choice>
          <value>Floor Area, Conditioned (ft^2)</value>
          <display_name>Floor Area, Conditioned (ft^2)</display_name>
        </choice>
        <choice>
          <value>Floor Area, Conditioned * Infiltration Reduction (ft^2 * Delta ACH50)</value>
          <display_name>Floor Area, Conditioned * Infiltration Reduction (ft^2 * Delta ACH50)</display_name>
        </choice>
        <choice>
          <value>Floor Area, Lighting (ft^2)</value>
          <display_name>Floor Area, Lighting (ft^2)</display_name>
        </choice>
        <choice>
          <value>Floor Area, Foundation (ft^2)</value>
          <display_name>Floor Area, Foundation (ft^2)</display_name>
        </choice>
        <choice>
          <value>Floor Area, Attic (ft^2)</value>
          <display_name>Floor Area, Attic (ft^2)</display_name>
        </choice>
        <choice>
          <value>Floor Area, Attic * Insulation Increase (ft^2 * Delta R-value)</value>
          <display_name>Floor Area, Attic * Insulation Increase (ft^2 * Delta R-value)</display_name>
        </choice>
        <choice>
          <value>Roof Area (ft^2)</value>
          <display_name>Roof Area (ft^2)</display_name>
        </choice>
        <choice>
          <value>Window Area (ft^2)</value>
          <display_name>Window Area (ft^2)</display_name>
        </choice>
        <choice>
          <value>Door Area (ft^2)</value>
          <display_name>Door Area (ft^2)</display_name>
        </choice>
        <choice>
          <value>Duct Unconditioned Surface Area (ft^2)</value>
          <display_name>Duct Unconditioned Surface Area (ft^2)</display_name>
        </choice>
        <choice>
          <value>Rim Joist Area, Above-Grade, Exterior (ft^2)</value>
          <display_name>Rim Joist Area, Above-Grade, Exterior (ft^2)</display_name>
        </choice>
        <choice>
          <value>Slab Perimeter, Exposed, Conditioned (ft)</value>
          <display_name>Slab Perimeter, Exposed, Conditioned (ft)</display_name>
        </choice>
        <choice>
          <value>Size, Heating System Primary (kBtu/h)</value>
          <display_name>Size, Heating System Primary (kBtu/h)</display_name>
        </choice>
        <choice>
          <value>Size, Heating System Secondary (kBtu/h)</value>
          <display_name>Size, Heating System Secondary (kBtu/h)</display_name>
        </choice>
        <choice>
          <value>Size, Cooling System Primary (kBtu/h)</value>
          <display_name>Size, Cooling System Primary (kBtu/h)</display_name>
        </choice>
        <choice>
          <value>Size, Heat Pump Backup Primary (kBtu/h)</value>
          <display_name>Size, Heat Pump Backup Primary (kBtu/h)</display_name>
        </choice>
        <choice>
          <value>Size, Water Heater (gal)</value>
          <display_name>Size, Water Heater (gal)</display_name>
        </choice>
        <choice>
          <value>Flow Rate, Mechanical Ventilation (cfm)</value>
          <display_name>Flow Rate, Mechanical Ventilation (cfm)</display_name>
        </choice>
      </choices>
    </argument>
    <argument>
      <name>option_3_lifetime</name>
      <display_name>Option 3 Lifetime</display_name>
      <description>The option lifetime.</description>
      <type>Double</type>
      <units>years</units>
      <required>false</required>
      <model_dependent>false</model_dependent>
    </argument>
    <argument>
      <name>option_4</name>
      <display_name>Option 4</display_name>
      <description>Specify the parameter|option as found in resources\options_lookup.tsv.</description>
      <type>String</type>
      <required>false</required>
      <model_dependent>false</model_dependent>
    </argument>
    <argument>
      <name>option_4_apply_logic</name>
      <display_name>Option 4 Apply Logic</display_name>
      <description>Logic that specifies if the Option 4 upgrade will apply based on the existing building's options. Specify one or more parameter|option as found in resources\options_lookup.tsv. When multiple are included, they must be separated by '||' for OR and '&amp;&amp;' for AND, and using parentheses as appropriate. Prefix an option with '!' for not.</description>
      <type>String</type>
      <required>false</required>
      <model_dependent>false</model_dependent>
    </argument>
    <argument>
      <name>option_4_cost_1_value</name>
      <display_name>Option 4 Cost 1 Value</display_name>
      <description>Total option 4 cost is the sum of all: (Cost N Value) x (Cost N Multiplier).</description>
      <type>Double</type>
      <units>$</units>
      <required>false</required>
      <model_dependent>false</model_dependent>
    </argument>
    <argument>
      <name>option_4_cost_1_multiplier</name>
      <display_name>Option 4 Cost 1 Multiplier</display_name>
      <description>Total option 4 cost is the sum of all: (Cost N Value) x (Cost N Multiplier).</description>
      <type>Choice</type>
      <required>false</required>
      <model_dependent>false</model_dependent>
      <default_value></default_value>
      <choices>
        <choice>
          <value></value>
          <display_name></display_name>
        </choice>
        <choice>
          <value>Fixed (1)</value>
          <display_name>Fixed (1)</display_name>
        </choice>
        <choice>
          <value>Wall Area, Above-Grade, Conditioned (ft^2)</value>
          <display_name>Wall Area, Above-Grade, Conditioned (ft^2)</display_name>
        </choice>
        <choice>
          <value>Wall Area, Above-Grade, Exterior (ft^2)</value>
          <display_name>Wall Area, Above-Grade, Exterior (ft^2)</display_name>
        </choice>
        <choice>
          <value>Wall Area, Below-Grade (ft^2)</value>
          <display_name>Wall Area, Below-Grade (ft^2)</display_name>
        </choice>
        <choice>
          <value>Floor Area, Conditioned (ft^2)</value>
          <display_name>Floor Area, Conditioned (ft^2)</display_name>
        </choice>
        <choice>
          <value>Floor Area, Conditioned * Infiltration Reduction (ft^2 * Delta ACH50)</value>
          <display_name>Floor Area, Conditioned * Infiltration Reduction (ft^2 * Delta ACH50)</display_name>
        </choice>
        <choice>
          <value>Floor Area, Lighting (ft^2)</value>
          <display_name>Floor Area, Lighting (ft^2)</display_name>
        </choice>
        <choice>
          <value>Floor Area, Foundation (ft^2)</value>
          <display_name>Floor Area, Foundation (ft^2)</display_name>
        </choice>
        <choice>
          <value>Floor Area, Attic (ft^2)</value>
          <display_name>Floor Area, Attic (ft^2)</display_name>
        </choice>
        <choice>
          <value>Floor Area, Attic * Insulation Increase (ft^2 * Delta R-value)</value>
          <display_name>Floor Area, Attic * Insulation Increase (ft^2 * Delta R-value)</display_name>
        </choice>
        <choice>
          <value>Roof Area (ft^2)</value>
          <display_name>Roof Area (ft^2)</display_name>
        </choice>
        <choice>
          <value>Window Area (ft^2)</value>
          <display_name>Window Area (ft^2)</display_name>
        </choice>
        <choice>
          <value>Door Area (ft^2)</value>
          <display_name>Door Area (ft^2)</display_name>
        </choice>
        <choice>
          <value>Duct Unconditioned Surface Area (ft^2)</value>
          <display_name>Duct Unconditioned Surface Area (ft^2)</display_name>
        </choice>
        <choice>
          <value>Rim Joist Area, Above-Grade, Exterior (ft^2)</value>
          <display_name>Rim Joist Area, Above-Grade, Exterior (ft^2)</display_name>
        </choice>
        <choice>
          <value>Slab Perimeter, Exposed, Conditioned (ft)</value>
          <display_name>Slab Perimeter, Exposed, Conditioned (ft)</display_name>
        </choice>
        <choice>
          <value>Size, Heating System Primary (kBtu/h)</value>
          <display_name>Size, Heating System Primary (kBtu/h)</display_name>
        </choice>
        <choice>
          <value>Size, Heating System Secondary (kBtu/h)</value>
          <display_name>Size, Heating System Secondary (kBtu/h)</display_name>
        </choice>
        <choice>
          <value>Size, Cooling System Primary (kBtu/h)</value>
          <display_name>Size, Cooling System Primary (kBtu/h)</display_name>
        </choice>
        <choice>
          <value>Size, Heat Pump Backup Primary (kBtu/h)</value>
          <display_name>Size, Heat Pump Backup Primary (kBtu/h)</display_name>
        </choice>
        <choice>
          <value>Size, Water Heater (gal)</value>
          <display_name>Size, Water Heater (gal)</display_name>
        </choice>
        <choice>
          <value>Flow Rate, Mechanical Ventilation (cfm)</value>
          <display_name>Flow Rate, Mechanical Ventilation (cfm)</display_name>
        </choice>
      </choices>
    </argument>
    <argument>
      <name>option_4_cost_2_value</name>
      <display_name>Option 4 Cost 2 Value</display_name>
      <description>Total option 4 cost is the sum of all: (Cost N Value) x (Cost N Multiplier).</description>
      <type>Double</type>
      <units>$</units>
      <required>false</required>
      <model_dependent>false</model_dependent>
    </argument>
    <argument>
      <name>option_4_cost_2_multiplier</name>
      <display_name>Option 4 Cost 2 Multiplier</display_name>
      <description>Total option 4 cost is the sum of all: (Cost N Value) x (Cost N Multiplier).</description>
      <type>Choice</type>
      <required>false</required>
      <model_dependent>false</model_dependent>
      <default_value></default_value>
      <choices>
        <choice>
          <value></value>
          <display_name></display_name>
        </choice>
        <choice>
          <value>Fixed (1)</value>
          <display_name>Fixed (1)</display_name>
        </choice>
        <choice>
          <value>Wall Area, Above-Grade, Conditioned (ft^2)</value>
          <display_name>Wall Area, Above-Grade, Conditioned (ft^2)</display_name>
        </choice>
        <choice>
          <value>Wall Area, Above-Grade, Exterior (ft^2)</value>
          <display_name>Wall Area, Above-Grade, Exterior (ft^2)</display_name>
        </choice>
        <choice>
          <value>Wall Area, Below-Grade (ft^2)</value>
          <display_name>Wall Area, Below-Grade (ft^2)</display_name>
        </choice>
        <choice>
          <value>Floor Area, Conditioned (ft^2)</value>
          <display_name>Floor Area, Conditioned (ft^2)</display_name>
        </choice>
        <choice>
          <value>Floor Area, Conditioned * Infiltration Reduction (ft^2 * Delta ACH50)</value>
          <display_name>Floor Area, Conditioned * Infiltration Reduction (ft^2 * Delta ACH50)</display_name>
        </choice>
        <choice>
          <value>Floor Area, Lighting (ft^2)</value>
          <display_name>Floor Area, Lighting (ft^2)</display_name>
        </choice>
        <choice>
          <value>Floor Area, Foundation (ft^2)</value>
          <display_name>Floor Area, Foundation (ft^2)</display_name>
        </choice>
        <choice>
          <value>Floor Area, Attic (ft^2)</value>
          <display_name>Floor Area, Attic (ft^2)</display_name>
        </choice>
        <choice>
          <value>Floor Area, Attic * Insulation Increase (ft^2 * Delta R-value)</value>
          <display_name>Floor Area, Attic * Insulation Increase (ft^2 * Delta R-value)</display_name>
        </choice>
        <choice>
          <value>Roof Area (ft^2)</value>
          <display_name>Roof Area (ft^2)</display_name>
        </choice>
        <choice>
          <value>Window Area (ft^2)</value>
          <display_name>Window Area (ft^2)</display_name>
        </choice>
        <choice>
          <value>Door Area (ft^2)</value>
          <display_name>Door Area (ft^2)</display_name>
        </choice>
        <choice>
          <value>Duct Unconditioned Surface Area (ft^2)</value>
          <display_name>Duct Unconditioned Surface Area (ft^2)</display_name>
        </choice>
        <choice>
          <value>Rim Joist Area, Above-Grade, Exterior (ft^2)</value>
          <display_name>Rim Joist Area, Above-Grade, Exterior (ft^2)</display_name>
        </choice>
        <choice>
          <value>Slab Perimeter, Exposed, Conditioned (ft)</value>
          <display_name>Slab Perimeter, Exposed, Conditioned (ft)</display_name>
        </choice>
        <choice>
          <value>Size, Heating System Primary (kBtu/h)</value>
          <display_name>Size, Heating System Primary (kBtu/h)</display_name>
        </choice>
        <choice>
          <value>Size, Heating System Secondary (kBtu/h)</value>
          <display_name>Size, Heating System Secondary (kBtu/h)</display_name>
        </choice>
        <choice>
          <value>Size, Cooling System Primary (kBtu/h)</value>
          <display_name>Size, Cooling System Primary (kBtu/h)</display_name>
        </choice>
        <choice>
          <value>Size, Heat Pump Backup Primary (kBtu/h)</value>
          <display_name>Size, Heat Pump Backup Primary (kBtu/h)</display_name>
        </choice>
        <choice>
          <value>Size, Water Heater (gal)</value>
          <display_name>Size, Water Heater (gal)</display_name>
        </choice>
        <choice>
          <value>Flow Rate, Mechanical Ventilation (cfm)</value>
          <display_name>Flow Rate, Mechanical Ventilation (cfm)</display_name>
        </choice>
      </choices>
    </argument>
    <argument>
      <name>option_4_lifetime</name>
      <display_name>Option 4 Lifetime</display_name>
      <description>The option lifetime.</description>
      <type>Double</type>
      <units>years</units>
      <required>false</required>
      <model_dependent>false</model_dependent>
    </argument>
    <argument>
      <name>option_5</name>
      <display_name>Option 5</display_name>
      <description>Specify the parameter|option as found in resources\options_lookup.tsv.</description>
      <type>String</type>
      <required>false</required>
      <model_dependent>false</model_dependent>
    </argument>
    <argument>
      <name>option_5_apply_logic</name>
      <display_name>Option 5 Apply Logic</display_name>
      <description>Logic that specifies if the Option 5 upgrade will apply based on the existing building's options. Specify one or more parameter|option as found in resources\options_lookup.tsv. When multiple are included, they must be separated by '||' for OR and '&amp;&amp;' for AND, and using parentheses as appropriate. Prefix an option with '!' for not.</description>
      <type>String</type>
      <required>false</required>
      <model_dependent>false</model_dependent>
    </argument>
    <argument>
      <name>option_5_cost_1_value</name>
      <display_name>Option 5 Cost 1 Value</display_name>
      <description>Total option 5 cost is the sum of all: (Cost N Value) x (Cost N Multiplier).</description>
      <type>Double</type>
      <units>$</units>
      <required>false</required>
      <model_dependent>false</model_dependent>
    </argument>
    <argument>
      <name>option_5_cost_1_multiplier</name>
      <display_name>Option 5 Cost 1 Multiplier</display_name>
      <description>Total option 5 cost is the sum of all: (Cost N Value) x (Cost N Multiplier).</description>
      <type>Choice</type>
      <required>false</required>
      <model_dependent>false</model_dependent>
      <default_value></default_value>
      <choices>
        <choice>
          <value></value>
          <display_name></display_name>
        </choice>
        <choice>
          <value>Fixed (1)</value>
          <display_name>Fixed (1)</display_name>
        </choice>
        <choice>
          <value>Wall Area, Above-Grade, Conditioned (ft^2)</value>
          <display_name>Wall Area, Above-Grade, Conditioned (ft^2)</display_name>
        </choice>
        <choice>
          <value>Wall Area, Above-Grade, Exterior (ft^2)</value>
          <display_name>Wall Area, Above-Grade, Exterior (ft^2)</display_name>
        </choice>
        <choice>
          <value>Wall Area, Below-Grade (ft^2)</value>
          <display_name>Wall Area, Below-Grade (ft^2)</display_name>
        </choice>
        <choice>
          <value>Floor Area, Conditioned (ft^2)</value>
          <display_name>Floor Area, Conditioned (ft^2)</display_name>
        </choice>
        <choice>
          <value>Floor Area, Conditioned * Infiltration Reduction (ft^2 * Delta ACH50)</value>
          <display_name>Floor Area, Conditioned * Infiltration Reduction (ft^2 * Delta ACH50)</display_name>
        </choice>
        <choice>
          <value>Floor Area, Lighting (ft^2)</value>
          <display_name>Floor Area, Lighting (ft^2)</display_name>
        </choice>
        <choice>
          <value>Floor Area, Foundation (ft^2)</value>
          <display_name>Floor Area, Foundation (ft^2)</display_name>
        </choice>
        <choice>
          <value>Floor Area, Attic (ft^2)</value>
          <display_name>Floor Area, Attic (ft^2)</display_name>
        </choice>
        <choice>
          <value>Floor Area, Attic * Insulation Increase (ft^2 * Delta R-value)</value>
          <display_name>Floor Area, Attic * Insulation Increase (ft^2 * Delta R-value)</display_name>
        </choice>
        <choice>
          <value>Roof Area (ft^2)</value>
          <display_name>Roof Area (ft^2)</display_name>
        </choice>
        <choice>
          <value>Window Area (ft^2)</value>
          <display_name>Window Area (ft^2)</display_name>
        </choice>
        <choice>
          <value>Door Area (ft^2)</value>
          <display_name>Door Area (ft^2)</display_name>
        </choice>
        <choice>
          <value>Duct Unconditioned Surface Area (ft^2)</value>
          <display_name>Duct Unconditioned Surface Area (ft^2)</display_name>
        </choice>
        <choice>
          <value>Rim Joist Area, Above-Grade, Exterior (ft^2)</value>
          <display_name>Rim Joist Area, Above-Grade, Exterior (ft^2)</display_name>
        </choice>
        <choice>
          <value>Slab Perimeter, Exposed, Conditioned (ft)</value>
          <display_name>Slab Perimeter, Exposed, Conditioned (ft)</display_name>
        </choice>
        <choice>
          <value>Size, Heating System Primary (kBtu/h)</value>
          <display_name>Size, Heating System Primary (kBtu/h)</display_name>
        </choice>
        <choice>
          <value>Size, Heating System Secondary (kBtu/h)</value>
          <display_name>Size, Heating System Secondary (kBtu/h)</display_name>
        </choice>
        <choice>
          <value>Size, Cooling System Primary (kBtu/h)</value>
          <display_name>Size, Cooling System Primary (kBtu/h)</display_name>
        </choice>
        <choice>
          <value>Size, Heat Pump Backup Primary (kBtu/h)</value>
          <display_name>Size, Heat Pump Backup Primary (kBtu/h)</display_name>
        </choice>
        <choice>
          <value>Size, Water Heater (gal)</value>
          <display_name>Size, Water Heater (gal)</display_name>
        </choice>
        <choice>
          <value>Flow Rate, Mechanical Ventilation (cfm)</value>
          <display_name>Flow Rate, Mechanical Ventilation (cfm)</display_name>
        </choice>
      </choices>
    </argument>
    <argument>
      <name>option_5_cost_2_value</name>
      <display_name>Option 5 Cost 2 Value</display_name>
      <description>Total option 5 cost is the sum of all: (Cost N Value) x (Cost N Multiplier).</description>
      <type>Double</type>
      <units>$</units>
      <required>false</required>
      <model_dependent>false</model_dependent>
    </argument>
    <argument>
      <name>option_5_cost_2_multiplier</name>
      <display_name>Option 5 Cost 2 Multiplier</display_name>
      <description>Total option 5 cost is the sum of all: (Cost N Value) x (Cost N Multiplier).</description>
      <type>Choice</type>
      <required>false</required>
      <model_dependent>false</model_dependent>
      <default_value></default_value>
      <choices>
        <choice>
          <value></value>
          <display_name></display_name>
        </choice>
        <choice>
          <value>Fixed (1)</value>
          <display_name>Fixed (1)</display_name>
        </choice>
        <choice>
          <value>Wall Area, Above-Grade, Conditioned (ft^2)</value>
          <display_name>Wall Area, Above-Grade, Conditioned (ft^2)</display_name>
        </choice>
        <choice>
          <value>Wall Area, Above-Grade, Exterior (ft^2)</value>
          <display_name>Wall Area, Above-Grade, Exterior (ft^2)</display_name>
        </choice>
        <choice>
          <value>Wall Area, Below-Grade (ft^2)</value>
          <display_name>Wall Area, Below-Grade (ft^2)</display_name>
        </choice>
        <choice>
          <value>Floor Area, Conditioned (ft^2)</value>
          <display_name>Floor Area, Conditioned (ft^2)</display_name>
        </choice>
        <choice>
          <value>Floor Area, Conditioned * Infiltration Reduction (ft^2 * Delta ACH50)</value>
          <display_name>Floor Area, Conditioned * Infiltration Reduction (ft^2 * Delta ACH50)</display_name>
        </choice>
        <choice>
          <value>Floor Area, Lighting (ft^2)</value>
          <display_name>Floor Area, Lighting (ft^2)</display_name>
        </choice>
        <choice>
          <value>Floor Area, Foundation (ft^2)</value>
          <display_name>Floor Area, Foundation (ft^2)</display_name>
        </choice>
        <choice>
          <value>Floor Area, Attic (ft^2)</value>
          <display_name>Floor Area, Attic (ft^2)</display_name>
        </choice>
        <choice>
          <value>Floor Area, Attic * Insulation Increase (ft^2 * Delta R-value)</value>
          <display_name>Floor Area, Attic * Insulation Increase (ft^2 * Delta R-value)</display_name>
        </choice>
        <choice>
          <value>Roof Area (ft^2)</value>
          <display_name>Roof Area (ft^2)</display_name>
        </choice>
        <choice>
          <value>Window Area (ft^2)</value>
          <display_name>Window Area (ft^2)</display_name>
        </choice>
        <choice>
          <value>Door Area (ft^2)</value>
          <display_name>Door Area (ft^2)</display_name>
        </choice>
        <choice>
          <value>Duct Unconditioned Surface Area (ft^2)</value>
          <display_name>Duct Unconditioned Surface Area (ft^2)</display_name>
        </choice>
        <choice>
          <value>Rim Joist Area, Above-Grade, Exterior (ft^2)</value>
          <display_name>Rim Joist Area, Above-Grade, Exterior (ft^2)</display_name>
        </choice>
        <choice>
          <value>Slab Perimeter, Exposed, Conditioned (ft)</value>
          <display_name>Slab Perimeter, Exposed, Conditioned (ft)</display_name>
        </choice>
        <choice>
          <value>Size, Heating System Primary (kBtu/h)</value>
          <display_name>Size, Heating System Primary (kBtu/h)</display_name>
        </choice>
        <choice>
          <value>Size, Heating System Secondary (kBtu/h)</value>
          <display_name>Size, Heating System Secondary (kBtu/h)</display_name>
        </choice>
        <choice>
          <value>Size, Cooling System Primary (kBtu/h)</value>
          <display_name>Size, Cooling System Primary (kBtu/h)</display_name>
        </choice>
        <choice>
          <value>Size, Heat Pump Backup Primary (kBtu/h)</value>
          <display_name>Size, Heat Pump Backup Primary (kBtu/h)</display_name>
        </choice>
        <choice>
          <value>Size, Water Heater (gal)</value>
          <display_name>Size, Water Heater (gal)</display_name>
        </choice>
        <choice>
          <value>Flow Rate, Mechanical Ventilation (cfm)</value>
          <display_name>Flow Rate, Mechanical Ventilation (cfm)</display_name>
        </choice>
      </choices>
    </argument>
    <argument>
      <name>option_5_lifetime</name>
      <display_name>Option 5 Lifetime</display_name>
      <description>The option lifetime.</description>
      <type>Double</type>
      <units>years</units>
      <required>false</required>
      <model_dependent>false</model_dependent>
    </argument>
    <argument>
      <name>option_6</name>
      <display_name>Option 6</display_name>
      <description>Specify the parameter|option as found in resources\options_lookup.tsv.</description>
      <type>String</type>
      <required>false</required>
      <model_dependent>false</model_dependent>
    </argument>
    <argument>
      <name>option_6_apply_logic</name>
      <display_name>Option 6 Apply Logic</display_name>
      <description>Logic that specifies if the Option 6 upgrade will apply based on the existing building's options. Specify one or more parameter|option as found in resources\options_lookup.tsv. When multiple are included, they must be separated by '||' for OR and '&amp;&amp;' for AND, and using parentheses as appropriate. Prefix an option with '!' for not.</description>
      <type>String</type>
      <required>false</required>
      <model_dependent>false</model_dependent>
    </argument>
    <argument>
      <name>option_6_cost_1_value</name>
      <display_name>Option 6 Cost 1 Value</display_name>
      <description>Total option 6 cost is the sum of all: (Cost N Value) x (Cost N Multiplier).</description>
      <type>Double</type>
      <units>$</units>
      <required>false</required>
      <model_dependent>false</model_dependent>
    </argument>
    <argument>
      <name>option_6_cost_1_multiplier</name>
      <display_name>Option 6 Cost 1 Multiplier</display_name>
      <description>Total option 6 cost is the sum of all: (Cost N Value) x (Cost N Multiplier).</description>
      <type>Choice</type>
      <required>false</required>
      <model_dependent>false</model_dependent>
      <default_value></default_value>
      <choices>
        <choice>
          <value></value>
          <display_name></display_name>
        </choice>
        <choice>
          <value>Fixed (1)</value>
          <display_name>Fixed (1)</display_name>
        </choice>
        <choice>
          <value>Wall Area, Above-Grade, Conditioned (ft^2)</value>
          <display_name>Wall Area, Above-Grade, Conditioned (ft^2)</display_name>
        </choice>
        <choice>
          <value>Wall Area, Above-Grade, Exterior (ft^2)</value>
          <display_name>Wall Area, Above-Grade, Exterior (ft^2)</display_name>
        </choice>
        <choice>
          <value>Wall Area, Below-Grade (ft^2)</value>
          <display_name>Wall Area, Below-Grade (ft^2)</display_name>
        </choice>
        <choice>
          <value>Floor Area, Conditioned (ft^2)</value>
          <display_name>Floor Area, Conditioned (ft^2)</display_name>
        </choice>
        <choice>
          <value>Floor Area, Conditioned * Infiltration Reduction (ft^2 * Delta ACH50)</value>
          <display_name>Floor Area, Conditioned * Infiltration Reduction (ft^2 * Delta ACH50)</display_name>
        </choice>
        <choice>
          <value>Floor Area, Lighting (ft^2)</value>
          <display_name>Floor Area, Lighting (ft^2)</display_name>
        </choice>
        <choice>
          <value>Floor Area, Foundation (ft^2)</value>
          <display_name>Floor Area, Foundation (ft^2)</display_name>
        </choice>
        <choice>
          <value>Floor Area, Attic (ft^2)</value>
          <display_name>Floor Area, Attic (ft^2)</display_name>
        </choice>
        <choice>
          <value>Floor Area, Attic * Insulation Increase (ft^2 * Delta R-value)</value>
          <display_name>Floor Area, Attic * Insulation Increase (ft^2 * Delta R-value)</display_name>
        </choice>
        <choice>
          <value>Roof Area (ft^2)</value>
          <display_name>Roof Area (ft^2)</display_name>
        </choice>
        <choice>
          <value>Window Area (ft^2)</value>
          <display_name>Window Area (ft^2)</display_name>
        </choice>
        <choice>
          <value>Door Area (ft^2)</value>
          <display_name>Door Area (ft^2)</display_name>
        </choice>
        <choice>
          <value>Duct Unconditioned Surface Area (ft^2)</value>
          <display_name>Duct Unconditioned Surface Area (ft^2)</display_name>
        </choice>
        <choice>
          <value>Rim Joist Area, Above-Grade, Exterior (ft^2)</value>
          <display_name>Rim Joist Area, Above-Grade, Exterior (ft^2)</display_name>
        </choice>
        <choice>
          <value>Slab Perimeter, Exposed, Conditioned (ft)</value>
          <display_name>Slab Perimeter, Exposed, Conditioned (ft)</display_name>
        </choice>
        <choice>
          <value>Size, Heating System Primary (kBtu/h)</value>
          <display_name>Size, Heating System Primary (kBtu/h)</display_name>
        </choice>
        <choice>
          <value>Size, Heating System Secondary (kBtu/h)</value>
          <display_name>Size, Heating System Secondary (kBtu/h)</display_name>
        </choice>
        <choice>
          <value>Size, Cooling System Primary (kBtu/h)</value>
          <display_name>Size, Cooling System Primary (kBtu/h)</display_name>
        </choice>
        <choice>
          <value>Size, Heat Pump Backup Primary (kBtu/h)</value>
          <display_name>Size, Heat Pump Backup Primary (kBtu/h)</display_name>
        </choice>
        <choice>
          <value>Size, Water Heater (gal)</value>
          <display_name>Size, Water Heater (gal)</display_name>
        </choice>
        <choice>
          <value>Flow Rate, Mechanical Ventilation (cfm)</value>
          <display_name>Flow Rate, Mechanical Ventilation (cfm)</display_name>
        </choice>
      </choices>
    </argument>
    <argument>
      <name>option_6_cost_2_value</name>
      <display_name>Option 6 Cost 2 Value</display_name>
      <description>Total option 6 cost is the sum of all: (Cost N Value) x (Cost N Multiplier).</description>
      <type>Double</type>
      <units>$</units>
      <required>false</required>
      <model_dependent>false</model_dependent>
    </argument>
    <argument>
      <name>option_6_cost_2_multiplier</name>
      <display_name>Option 6 Cost 2 Multiplier</display_name>
      <description>Total option 6 cost is the sum of all: (Cost N Value) x (Cost N Multiplier).</description>
      <type>Choice</type>
      <required>false</required>
      <model_dependent>false</model_dependent>
      <default_value></default_value>
      <choices>
        <choice>
          <value></value>
          <display_name></display_name>
        </choice>
        <choice>
          <value>Fixed (1)</value>
          <display_name>Fixed (1)</display_name>
        </choice>
        <choice>
          <value>Wall Area, Above-Grade, Conditioned (ft^2)</value>
          <display_name>Wall Area, Above-Grade, Conditioned (ft^2)</display_name>
        </choice>
        <choice>
          <value>Wall Area, Above-Grade, Exterior (ft^2)</value>
          <display_name>Wall Area, Above-Grade, Exterior (ft^2)</display_name>
        </choice>
        <choice>
          <value>Wall Area, Below-Grade (ft^2)</value>
          <display_name>Wall Area, Below-Grade (ft^2)</display_name>
        </choice>
        <choice>
          <value>Floor Area, Conditioned (ft^2)</value>
          <display_name>Floor Area, Conditioned (ft^2)</display_name>
        </choice>
        <choice>
          <value>Floor Area, Conditioned * Infiltration Reduction (ft^2 * Delta ACH50)</value>
          <display_name>Floor Area, Conditioned * Infiltration Reduction (ft^2 * Delta ACH50)</display_name>
        </choice>
        <choice>
          <value>Floor Area, Lighting (ft^2)</value>
          <display_name>Floor Area, Lighting (ft^2)</display_name>
        </choice>
        <choice>
          <value>Floor Area, Foundation (ft^2)</value>
          <display_name>Floor Area, Foundation (ft^2)</display_name>
        </choice>
        <choice>
          <value>Floor Area, Attic (ft^2)</value>
          <display_name>Floor Area, Attic (ft^2)</display_name>
        </choice>
        <choice>
          <value>Floor Area, Attic * Insulation Increase (ft^2 * Delta R-value)</value>
          <display_name>Floor Area, Attic * Insulation Increase (ft^2 * Delta R-value)</display_name>
        </choice>
        <choice>
          <value>Roof Area (ft^2)</value>
          <display_name>Roof Area (ft^2)</display_name>
        </choice>
        <choice>
          <value>Window Area (ft^2)</value>
          <display_name>Window Area (ft^2)</display_name>
        </choice>
        <choice>
          <value>Door Area (ft^2)</value>
          <display_name>Door Area (ft^2)</display_name>
        </choice>
        <choice>
          <value>Duct Unconditioned Surface Area (ft^2)</value>
          <display_name>Duct Unconditioned Surface Area (ft^2)</display_name>
        </choice>
        <choice>
          <value>Rim Joist Area, Above-Grade, Exterior (ft^2)</value>
          <display_name>Rim Joist Area, Above-Grade, Exterior (ft^2)</display_name>
        </choice>
        <choice>
          <value>Slab Perimeter, Exposed, Conditioned (ft)</value>
          <display_name>Slab Perimeter, Exposed, Conditioned (ft)</display_name>
        </choice>
        <choice>
          <value>Size, Heating System Primary (kBtu/h)</value>
          <display_name>Size, Heating System Primary (kBtu/h)</display_name>
        </choice>
        <choice>
          <value>Size, Heating System Secondary (kBtu/h)</value>
          <display_name>Size, Heating System Secondary (kBtu/h)</display_name>
        </choice>
        <choice>
          <value>Size, Cooling System Primary (kBtu/h)</value>
          <display_name>Size, Cooling System Primary (kBtu/h)</display_name>
        </choice>
        <choice>
          <value>Size, Heat Pump Backup Primary (kBtu/h)</value>
          <display_name>Size, Heat Pump Backup Primary (kBtu/h)</display_name>
        </choice>
        <choice>
          <value>Size, Water Heater (gal)</value>
          <display_name>Size, Water Heater (gal)</display_name>
        </choice>
        <choice>
          <value>Flow Rate, Mechanical Ventilation (cfm)</value>
          <display_name>Flow Rate, Mechanical Ventilation (cfm)</display_name>
        </choice>
      </choices>
    </argument>
    <argument>
      <name>option_6_lifetime</name>
      <display_name>Option 6 Lifetime</display_name>
      <description>The option lifetime.</description>
      <type>Double</type>
      <units>years</units>
      <required>false</required>
      <model_dependent>false</model_dependent>
    </argument>
    <argument>
      <name>option_7</name>
      <display_name>Option 7</display_name>
      <description>Specify the parameter|option as found in resources\options_lookup.tsv.</description>
      <type>String</type>
      <required>false</required>
      <model_dependent>false</model_dependent>
    </argument>
    <argument>
      <name>option_7_apply_logic</name>
      <display_name>Option 7 Apply Logic</display_name>
      <description>Logic that specifies if the Option 7 upgrade will apply based on the existing building's options. Specify one or more parameter|option as found in resources\options_lookup.tsv. When multiple are included, they must be separated by '||' for OR and '&amp;&amp;' for AND, and using parentheses as appropriate. Prefix an option with '!' for not.</description>
      <type>String</type>
      <required>false</required>
      <model_dependent>false</model_dependent>
    </argument>
    <argument>
      <name>option_7_cost_1_value</name>
      <display_name>Option 7 Cost 1 Value</display_name>
      <description>Total option 7 cost is the sum of all: (Cost N Value) x (Cost N Multiplier).</description>
      <type>Double</type>
      <units>$</units>
      <required>false</required>
      <model_dependent>false</model_dependent>
    </argument>
    <argument>
      <name>option_7_cost_1_multiplier</name>
      <display_name>Option 7 Cost 1 Multiplier</display_name>
      <description>Total option 7 cost is the sum of all: (Cost N Value) x (Cost N Multiplier).</description>
      <type>Choice</type>
      <required>false</required>
      <model_dependent>false</model_dependent>
      <default_value></default_value>
      <choices>
        <choice>
          <value></value>
          <display_name></display_name>
        </choice>
        <choice>
          <value>Fixed (1)</value>
          <display_name>Fixed (1)</display_name>
        </choice>
        <choice>
          <value>Wall Area, Above-Grade, Conditioned (ft^2)</value>
          <display_name>Wall Area, Above-Grade, Conditioned (ft^2)</display_name>
        </choice>
        <choice>
          <value>Wall Area, Above-Grade, Exterior (ft^2)</value>
          <display_name>Wall Area, Above-Grade, Exterior (ft^2)</display_name>
        </choice>
        <choice>
          <value>Wall Area, Below-Grade (ft^2)</value>
          <display_name>Wall Area, Below-Grade (ft^2)</display_name>
        </choice>
        <choice>
          <value>Floor Area, Conditioned (ft^2)</value>
          <display_name>Floor Area, Conditioned (ft^2)</display_name>
        </choice>
        <choice>
          <value>Floor Area, Conditioned * Infiltration Reduction (ft^2 * Delta ACH50)</value>
          <display_name>Floor Area, Conditioned * Infiltration Reduction (ft^2 * Delta ACH50)</display_name>
        </choice>
        <choice>
          <value>Floor Area, Lighting (ft^2)</value>
          <display_name>Floor Area, Lighting (ft^2)</display_name>
        </choice>
        <choice>
          <value>Floor Area, Foundation (ft^2)</value>
          <display_name>Floor Area, Foundation (ft^2)</display_name>
        </choice>
        <choice>
          <value>Floor Area, Attic (ft^2)</value>
          <display_name>Floor Area, Attic (ft^2)</display_name>
        </choice>
        <choice>
          <value>Floor Area, Attic * Insulation Increase (ft^2 * Delta R-value)</value>
          <display_name>Floor Area, Attic * Insulation Increase (ft^2 * Delta R-value)</display_name>
        </choice>
        <choice>
          <value>Roof Area (ft^2)</value>
          <display_name>Roof Area (ft^2)</display_name>
        </choice>
        <choice>
          <value>Window Area (ft^2)</value>
          <display_name>Window Area (ft^2)</display_name>
        </choice>
        <choice>
          <value>Door Area (ft^2)</value>
          <display_name>Door Area (ft^2)</display_name>
        </choice>
        <choice>
          <value>Duct Unconditioned Surface Area (ft^2)</value>
          <display_name>Duct Unconditioned Surface Area (ft^2)</display_name>
        </choice>
        <choice>
          <value>Rim Joist Area, Above-Grade, Exterior (ft^2)</value>
          <display_name>Rim Joist Area, Above-Grade, Exterior (ft^2)</display_name>
        </choice>
        <choice>
          <value>Slab Perimeter, Exposed, Conditioned (ft)</value>
          <display_name>Slab Perimeter, Exposed, Conditioned (ft)</display_name>
        </choice>
        <choice>
          <value>Size, Heating System Primary (kBtu/h)</value>
          <display_name>Size, Heating System Primary (kBtu/h)</display_name>
        </choice>
        <choice>
          <value>Size, Heating System Secondary (kBtu/h)</value>
          <display_name>Size, Heating System Secondary (kBtu/h)</display_name>
        </choice>
        <choice>
          <value>Size, Cooling System Primary (kBtu/h)</value>
          <display_name>Size, Cooling System Primary (kBtu/h)</display_name>
        </choice>
        <choice>
          <value>Size, Heat Pump Backup Primary (kBtu/h)</value>
          <display_name>Size, Heat Pump Backup Primary (kBtu/h)</display_name>
        </choice>
        <choice>
          <value>Size, Water Heater (gal)</value>
          <display_name>Size, Water Heater (gal)</display_name>
        </choice>
        <choice>
          <value>Flow Rate, Mechanical Ventilation (cfm)</value>
          <display_name>Flow Rate, Mechanical Ventilation (cfm)</display_name>
        </choice>
      </choices>
    </argument>
    <argument>
      <name>option_7_cost_2_value</name>
      <display_name>Option 7 Cost 2 Value</display_name>
      <description>Total option 7 cost is the sum of all: (Cost N Value) x (Cost N Multiplier).</description>
      <type>Double</type>
      <units>$</units>
      <required>false</required>
      <model_dependent>false</model_dependent>
    </argument>
    <argument>
      <name>option_7_cost_2_multiplier</name>
      <display_name>Option 7 Cost 2 Multiplier</display_name>
      <description>Total option 7 cost is the sum of all: (Cost N Value) x (Cost N Multiplier).</description>
      <type>Choice</type>
      <required>false</required>
      <model_dependent>false</model_dependent>
      <default_value></default_value>
      <choices>
        <choice>
          <value></value>
          <display_name></display_name>
        </choice>
        <choice>
          <value>Fixed (1)</value>
          <display_name>Fixed (1)</display_name>
        </choice>
        <choice>
          <value>Wall Area, Above-Grade, Conditioned (ft^2)</value>
          <display_name>Wall Area, Above-Grade, Conditioned (ft^2)</display_name>
        </choice>
        <choice>
          <value>Wall Area, Above-Grade, Exterior (ft^2)</value>
          <display_name>Wall Area, Above-Grade, Exterior (ft^2)</display_name>
        </choice>
        <choice>
          <value>Wall Area, Below-Grade (ft^2)</value>
          <display_name>Wall Area, Below-Grade (ft^2)</display_name>
        </choice>
        <choice>
          <value>Floor Area, Conditioned (ft^2)</value>
          <display_name>Floor Area, Conditioned (ft^2)</display_name>
        </choice>
        <choice>
          <value>Floor Area, Conditioned * Infiltration Reduction (ft^2 * Delta ACH50)</value>
          <display_name>Floor Area, Conditioned * Infiltration Reduction (ft^2 * Delta ACH50)</display_name>
        </choice>
        <choice>
          <value>Floor Area, Lighting (ft^2)</value>
          <display_name>Floor Area, Lighting (ft^2)</display_name>
        </choice>
        <choice>
          <value>Floor Area, Foundation (ft^2)</value>
          <display_name>Floor Area, Foundation (ft^2)</display_name>
        </choice>
        <choice>
          <value>Floor Area, Attic (ft^2)</value>
          <display_name>Floor Area, Attic (ft^2)</display_name>
        </choice>
        <choice>
          <value>Floor Area, Attic * Insulation Increase (ft^2 * Delta R-value)</value>
          <display_name>Floor Area, Attic * Insulation Increase (ft^2 * Delta R-value)</display_name>
        </choice>
        <choice>
          <value>Roof Area (ft^2)</value>
          <display_name>Roof Area (ft^2)</display_name>
        </choice>
        <choice>
          <value>Window Area (ft^2)</value>
          <display_name>Window Area (ft^2)</display_name>
        </choice>
        <choice>
          <value>Door Area (ft^2)</value>
          <display_name>Door Area (ft^2)</display_name>
        </choice>
        <choice>
          <value>Duct Unconditioned Surface Area (ft^2)</value>
          <display_name>Duct Unconditioned Surface Area (ft^2)</display_name>
        </choice>
        <choice>
          <value>Rim Joist Area, Above-Grade, Exterior (ft^2)</value>
          <display_name>Rim Joist Area, Above-Grade, Exterior (ft^2)</display_name>
        </choice>
        <choice>
          <value>Slab Perimeter, Exposed, Conditioned (ft)</value>
          <display_name>Slab Perimeter, Exposed, Conditioned (ft)</display_name>
        </choice>
        <choice>
          <value>Size, Heating System Primary (kBtu/h)</value>
          <display_name>Size, Heating System Primary (kBtu/h)</display_name>
        </choice>
        <choice>
          <value>Size, Heating System Secondary (kBtu/h)</value>
          <display_name>Size, Heating System Secondary (kBtu/h)</display_name>
        </choice>
        <choice>
          <value>Size, Cooling System Primary (kBtu/h)</value>
          <display_name>Size, Cooling System Primary (kBtu/h)</display_name>
        </choice>
        <choice>
          <value>Size, Heat Pump Backup Primary (kBtu/h)</value>
          <display_name>Size, Heat Pump Backup Primary (kBtu/h)</display_name>
        </choice>
        <choice>
          <value>Size, Water Heater (gal)</value>
          <display_name>Size, Water Heater (gal)</display_name>
        </choice>
        <choice>
          <value>Flow Rate, Mechanical Ventilation (cfm)</value>
          <display_name>Flow Rate, Mechanical Ventilation (cfm)</display_name>
        </choice>
      </choices>
    </argument>
    <argument>
      <name>option_7_lifetime</name>
      <display_name>Option 7 Lifetime</display_name>
      <description>The option lifetime.</description>
      <type>Double</type>
      <units>years</units>
      <required>false</required>
      <model_dependent>false</model_dependent>
    </argument>
    <argument>
      <name>option_8</name>
      <display_name>Option 8</display_name>
      <description>Specify the parameter|option as found in resources\options_lookup.tsv.</description>
      <type>String</type>
      <required>false</required>
      <model_dependent>false</model_dependent>
    </argument>
    <argument>
      <name>option_8_apply_logic</name>
      <display_name>Option 8 Apply Logic</display_name>
      <description>Logic that specifies if the Option 8 upgrade will apply based on the existing building's options. Specify one or more parameter|option as found in resources\options_lookup.tsv. When multiple are included, they must be separated by '||' for OR and '&amp;&amp;' for AND, and using parentheses as appropriate. Prefix an option with '!' for not.</description>
      <type>String</type>
      <required>false</required>
      <model_dependent>false</model_dependent>
    </argument>
    <argument>
      <name>option_8_cost_1_value</name>
      <display_name>Option 8 Cost 1 Value</display_name>
      <description>Total option 8 cost is the sum of all: (Cost N Value) x (Cost N Multiplier).</description>
      <type>Double</type>
      <units>$</units>
      <required>false</required>
      <model_dependent>false</model_dependent>
    </argument>
    <argument>
      <name>option_8_cost_1_multiplier</name>
      <display_name>Option 8 Cost 1 Multiplier</display_name>
      <description>Total option 8 cost is the sum of all: (Cost N Value) x (Cost N Multiplier).</description>
      <type>Choice</type>
      <required>false</required>
      <model_dependent>false</model_dependent>
      <default_value></default_value>
      <choices>
        <choice>
          <value></value>
          <display_name></display_name>
        </choice>
        <choice>
          <value>Fixed (1)</value>
          <display_name>Fixed (1)</display_name>
        </choice>
        <choice>
          <value>Wall Area, Above-Grade, Conditioned (ft^2)</value>
          <display_name>Wall Area, Above-Grade, Conditioned (ft^2)</display_name>
        </choice>
        <choice>
          <value>Wall Area, Above-Grade, Exterior (ft^2)</value>
          <display_name>Wall Area, Above-Grade, Exterior (ft^2)</display_name>
        </choice>
        <choice>
          <value>Wall Area, Below-Grade (ft^2)</value>
          <display_name>Wall Area, Below-Grade (ft^2)</display_name>
        </choice>
        <choice>
          <value>Floor Area, Conditioned (ft^2)</value>
          <display_name>Floor Area, Conditioned (ft^2)</display_name>
        </choice>
        <choice>
          <value>Floor Area, Conditioned * Infiltration Reduction (ft^2 * Delta ACH50)</value>
          <display_name>Floor Area, Conditioned * Infiltration Reduction (ft^2 * Delta ACH50)</display_name>
        </choice>
        <choice>
          <value>Floor Area, Lighting (ft^2)</value>
          <display_name>Floor Area, Lighting (ft^2)</display_name>
        </choice>
        <choice>
          <value>Floor Area, Foundation (ft^2)</value>
          <display_name>Floor Area, Foundation (ft^2)</display_name>
        </choice>
        <choice>
          <value>Floor Area, Attic (ft^2)</value>
          <display_name>Floor Area, Attic (ft^2)</display_name>
        </choice>
        <choice>
          <value>Floor Area, Attic * Insulation Increase (ft^2 * Delta R-value)</value>
          <display_name>Floor Area, Attic * Insulation Increase (ft^2 * Delta R-value)</display_name>
        </choice>
        <choice>
          <value>Roof Area (ft^2)</value>
          <display_name>Roof Area (ft^2)</display_name>
        </choice>
        <choice>
          <value>Window Area (ft^2)</value>
          <display_name>Window Area (ft^2)</display_name>
        </choice>
        <choice>
          <value>Door Area (ft^2)</value>
          <display_name>Door Area (ft^2)</display_name>
        </choice>
        <choice>
          <value>Duct Unconditioned Surface Area (ft^2)</value>
          <display_name>Duct Unconditioned Surface Area (ft^2)</display_name>
        </choice>
        <choice>
          <value>Rim Joist Area, Above-Grade, Exterior (ft^2)</value>
          <display_name>Rim Joist Area, Above-Grade, Exterior (ft^2)</display_name>
        </choice>
        <choice>
          <value>Slab Perimeter, Exposed, Conditioned (ft)</value>
          <display_name>Slab Perimeter, Exposed, Conditioned (ft)</display_name>
        </choice>
        <choice>
          <value>Size, Heating System Primary (kBtu/h)</value>
          <display_name>Size, Heating System Primary (kBtu/h)</display_name>
        </choice>
        <choice>
          <value>Size, Heating System Secondary (kBtu/h)</value>
          <display_name>Size, Heating System Secondary (kBtu/h)</display_name>
        </choice>
        <choice>
          <value>Size, Cooling System Primary (kBtu/h)</value>
          <display_name>Size, Cooling System Primary (kBtu/h)</display_name>
        </choice>
        <choice>
          <value>Size, Heat Pump Backup Primary (kBtu/h)</value>
          <display_name>Size, Heat Pump Backup Primary (kBtu/h)</display_name>
        </choice>
        <choice>
          <value>Size, Water Heater (gal)</value>
          <display_name>Size, Water Heater (gal)</display_name>
        </choice>
        <choice>
          <value>Flow Rate, Mechanical Ventilation (cfm)</value>
          <display_name>Flow Rate, Mechanical Ventilation (cfm)</display_name>
        </choice>
      </choices>
    </argument>
    <argument>
      <name>option_8_cost_2_value</name>
      <display_name>Option 8 Cost 2 Value</display_name>
      <description>Total option 8 cost is the sum of all: (Cost N Value) x (Cost N Multiplier).</description>
      <type>Double</type>
      <units>$</units>
      <required>false</required>
      <model_dependent>false</model_dependent>
    </argument>
    <argument>
      <name>option_8_cost_2_multiplier</name>
      <display_name>Option 8 Cost 2 Multiplier</display_name>
      <description>Total option 8 cost is the sum of all: (Cost N Value) x (Cost N Multiplier).</description>
      <type>Choice</type>
      <required>false</required>
      <model_dependent>false</model_dependent>
      <default_value></default_value>
      <choices>
        <choice>
          <value></value>
          <display_name></display_name>
        </choice>
        <choice>
          <value>Fixed (1)</value>
          <display_name>Fixed (1)</display_name>
        </choice>
        <choice>
          <value>Wall Area, Above-Grade, Conditioned (ft^2)</value>
          <display_name>Wall Area, Above-Grade, Conditioned (ft^2)</display_name>
        </choice>
        <choice>
          <value>Wall Area, Above-Grade, Exterior (ft^2)</value>
          <display_name>Wall Area, Above-Grade, Exterior (ft^2)</display_name>
        </choice>
        <choice>
          <value>Wall Area, Below-Grade (ft^2)</value>
          <display_name>Wall Area, Below-Grade (ft^2)</display_name>
        </choice>
        <choice>
          <value>Floor Area, Conditioned (ft^2)</value>
          <display_name>Floor Area, Conditioned (ft^2)</display_name>
        </choice>
        <choice>
          <value>Floor Area, Conditioned * Infiltration Reduction (ft^2 * Delta ACH50)</value>
          <display_name>Floor Area, Conditioned * Infiltration Reduction (ft^2 * Delta ACH50)</display_name>
        </choice>
        <choice>
          <value>Floor Area, Lighting (ft^2)</value>
          <display_name>Floor Area, Lighting (ft^2)</display_name>
        </choice>
        <choice>
          <value>Floor Area, Foundation (ft^2)</value>
          <display_name>Floor Area, Foundation (ft^2)</display_name>
        </choice>
        <choice>
          <value>Floor Area, Attic (ft^2)</value>
          <display_name>Floor Area, Attic (ft^2)</display_name>
        </choice>
        <choice>
          <value>Floor Area, Attic * Insulation Increase (ft^2 * Delta R-value)</value>
          <display_name>Floor Area, Attic * Insulation Increase (ft^2 * Delta R-value)</display_name>
        </choice>
        <choice>
          <value>Roof Area (ft^2)</value>
          <display_name>Roof Area (ft^2)</display_name>
        </choice>
        <choice>
          <value>Window Area (ft^2)</value>
          <display_name>Window Area (ft^2)</display_name>
        </choice>
        <choice>
          <value>Door Area (ft^2)</value>
          <display_name>Door Area (ft^2)</display_name>
        </choice>
        <choice>
          <value>Duct Unconditioned Surface Area (ft^2)</value>
          <display_name>Duct Unconditioned Surface Area (ft^2)</display_name>
        </choice>
        <choice>
          <value>Rim Joist Area, Above-Grade, Exterior (ft^2)</value>
          <display_name>Rim Joist Area, Above-Grade, Exterior (ft^2)</display_name>
        </choice>
        <choice>
          <value>Slab Perimeter, Exposed, Conditioned (ft)</value>
          <display_name>Slab Perimeter, Exposed, Conditioned (ft)</display_name>
        </choice>
        <choice>
          <value>Size, Heating System Primary (kBtu/h)</value>
          <display_name>Size, Heating System Primary (kBtu/h)</display_name>
        </choice>
        <choice>
          <value>Size, Heating System Secondary (kBtu/h)</value>
          <display_name>Size, Heating System Secondary (kBtu/h)</display_name>
        </choice>
        <choice>
          <value>Size, Cooling System Primary (kBtu/h)</value>
          <display_name>Size, Cooling System Primary (kBtu/h)</display_name>
        </choice>
        <choice>
          <value>Size, Heat Pump Backup Primary (kBtu/h)</value>
          <display_name>Size, Heat Pump Backup Primary (kBtu/h)</display_name>
        </choice>
        <choice>
          <value>Size, Water Heater (gal)</value>
          <display_name>Size, Water Heater (gal)</display_name>
        </choice>
        <choice>
          <value>Flow Rate, Mechanical Ventilation (cfm)</value>
          <display_name>Flow Rate, Mechanical Ventilation (cfm)</display_name>
        </choice>
      </choices>
    </argument>
    <argument>
      <name>option_8_lifetime</name>
      <display_name>Option 8 Lifetime</display_name>
      <description>The option lifetime.</description>
      <type>Double</type>
      <units>years</units>
      <required>false</required>
      <model_dependent>false</model_dependent>
    </argument>
    <argument>
      <name>option_9</name>
      <display_name>Option 9</display_name>
      <description>Specify the parameter|option as found in resources\options_lookup.tsv.</description>
      <type>String</type>
      <required>false</required>
      <model_dependent>false</model_dependent>
    </argument>
    <argument>
      <name>option_9_apply_logic</name>
      <display_name>Option 9 Apply Logic</display_name>
      <description>Logic that specifies if the Option 9 upgrade will apply based on the existing building's options. Specify one or more parameter|option as found in resources\options_lookup.tsv. When multiple are included, they must be separated by '||' for OR and '&amp;&amp;' for AND, and using parentheses as appropriate. Prefix an option with '!' for not.</description>
      <type>String</type>
      <required>false</required>
      <model_dependent>false</model_dependent>
    </argument>
    <argument>
      <name>option_9_cost_1_value</name>
      <display_name>Option 9 Cost 1 Value</display_name>
      <description>Total option 9 cost is the sum of all: (Cost N Value) x (Cost N Multiplier).</description>
      <type>Double</type>
      <units>$</units>
      <required>false</required>
      <model_dependent>false</model_dependent>
    </argument>
    <argument>
      <name>option_9_cost_1_multiplier</name>
      <display_name>Option 9 Cost 1 Multiplier</display_name>
      <description>Total option 9 cost is the sum of all: (Cost N Value) x (Cost N Multiplier).</description>
      <type>Choice</type>
      <required>false</required>
      <model_dependent>false</model_dependent>
      <default_value></default_value>
      <choices>
        <choice>
          <value></value>
          <display_name></display_name>
        </choice>
        <choice>
          <value>Fixed (1)</value>
          <display_name>Fixed (1)</display_name>
        </choice>
        <choice>
          <value>Wall Area, Above-Grade, Conditioned (ft^2)</value>
          <display_name>Wall Area, Above-Grade, Conditioned (ft^2)</display_name>
        </choice>
        <choice>
          <value>Wall Area, Above-Grade, Exterior (ft^2)</value>
          <display_name>Wall Area, Above-Grade, Exterior (ft^2)</display_name>
        </choice>
        <choice>
          <value>Wall Area, Below-Grade (ft^2)</value>
          <display_name>Wall Area, Below-Grade (ft^2)</display_name>
        </choice>
        <choice>
          <value>Floor Area, Conditioned (ft^2)</value>
          <display_name>Floor Area, Conditioned (ft^2)</display_name>
        </choice>
        <choice>
          <value>Floor Area, Conditioned * Infiltration Reduction (ft^2 * Delta ACH50)</value>
          <display_name>Floor Area, Conditioned * Infiltration Reduction (ft^2 * Delta ACH50)</display_name>
        </choice>
        <choice>
          <value>Floor Area, Lighting (ft^2)</value>
          <display_name>Floor Area, Lighting (ft^2)</display_name>
        </choice>
        <choice>
          <value>Floor Area, Foundation (ft^2)</value>
          <display_name>Floor Area, Foundation (ft^2)</display_name>
        </choice>
        <choice>
          <value>Floor Area, Attic (ft^2)</value>
          <display_name>Floor Area, Attic (ft^2)</display_name>
        </choice>
        <choice>
          <value>Floor Area, Attic * Insulation Increase (ft^2 * Delta R-value)</value>
          <display_name>Floor Area, Attic * Insulation Increase (ft^2 * Delta R-value)</display_name>
        </choice>
        <choice>
          <value>Roof Area (ft^2)</value>
          <display_name>Roof Area (ft^2)</display_name>
        </choice>
        <choice>
          <value>Window Area (ft^2)</value>
          <display_name>Window Area (ft^2)</display_name>
        </choice>
        <choice>
          <value>Door Area (ft^2)</value>
          <display_name>Door Area (ft^2)</display_name>
        </choice>
        <choice>
          <value>Duct Unconditioned Surface Area (ft^2)</value>
          <display_name>Duct Unconditioned Surface Area (ft^2)</display_name>
        </choice>
        <choice>
          <value>Rim Joist Area, Above-Grade, Exterior (ft^2)</value>
          <display_name>Rim Joist Area, Above-Grade, Exterior (ft^2)</display_name>
        </choice>
        <choice>
          <value>Slab Perimeter, Exposed, Conditioned (ft)</value>
          <display_name>Slab Perimeter, Exposed, Conditioned (ft)</display_name>
        </choice>
        <choice>
          <value>Size, Heating System Primary (kBtu/h)</value>
          <display_name>Size, Heating System Primary (kBtu/h)</display_name>
        </choice>
        <choice>
          <value>Size, Heating System Secondary (kBtu/h)</value>
          <display_name>Size, Heating System Secondary (kBtu/h)</display_name>
        </choice>
        <choice>
          <value>Size, Cooling System Primary (kBtu/h)</value>
          <display_name>Size, Cooling System Primary (kBtu/h)</display_name>
        </choice>
        <choice>
          <value>Size, Heat Pump Backup Primary (kBtu/h)</value>
          <display_name>Size, Heat Pump Backup Primary (kBtu/h)</display_name>
        </choice>
        <choice>
          <value>Size, Water Heater (gal)</value>
          <display_name>Size, Water Heater (gal)</display_name>
        </choice>
        <choice>
          <value>Flow Rate, Mechanical Ventilation (cfm)</value>
          <display_name>Flow Rate, Mechanical Ventilation (cfm)</display_name>
        </choice>
      </choices>
    </argument>
    <argument>
      <name>option_9_cost_2_value</name>
      <display_name>Option 9 Cost 2 Value</display_name>
      <description>Total option 9 cost is the sum of all: (Cost N Value) x (Cost N Multiplier).</description>
      <type>Double</type>
      <units>$</units>
      <required>false</required>
      <model_dependent>false</model_dependent>
    </argument>
    <argument>
      <name>option_9_cost_2_multiplier</name>
      <display_name>Option 9 Cost 2 Multiplier</display_name>
      <description>Total option 9 cost is the sum of all: (Cost N Value) x (Cost N Multiplier).</description>
      <type>Choice</type>
      <required>false</required>
      <model_dependent>false</model_dependent>
      <default_value></default_value>
      <choices>
        <choice>
          <value></value>
          <display_name></display_name>
        </choice>
        <choice>
          <value>Fixed (1)</value>
          <display_name>Fixed (1)</display_name>
        </choice>
        <choice>
          <value>Wall Area, Above-Grade, Conditioned (ft^2)</value>
          <display_name>Wall Area, Above-Grade, Conditioned (ft^2)</display_name>
        </choice>
        <choice>
          <value>Wall Area, Above-Grade, Exterior (ft^2)</value>
          <display_name>Wall Area, Above-Grade, Exterior (ft^2)</display_name>
        </choice>
        <choice>
          <value>Wall Area, Below-Grade (ft^2)</value>
          <display_name>Wall Area, Below-Grade (ft^2)</display_name>
        </choice>
        <choice>
          <value>Floor Area, Conditioned (ft^2)</value>
          <display_name>Floor Area, Conditioned (ft^2)</display_name>
        </choice>
        <choice>
          <value>Floor Area, Conditioned * Infiltration Reduction (ft^2 * Delta ACH50)</value>
          <display_name>Floor Area, Conditioned * Infiltration Reduction (ft^2 * Delta ACH50)</display_name>
        </choice>
        <choice>
          <value>Floor Area, Lighting (ft^2)</value>
          <display_name>Floor Area, Lighting (ft^2)</display_name>
        </choice>
        <choice>
          <value>Floor Area, Foundation (ft^2)</value>
          <display_name>Floor Area, Foundation (ft^2)</display_name>
        </choice>
        <choice>
          <value>Floor Area, Attic (ft^2)</value>
          <display_name>Floor Area, Attic (ft^2)</display_name>
        </choice>
        <choice>
          <value>Floor Area, Attic * Insulation Increase (ft^2 * Delta R-value)</value>
          <display_name>Floor Area, Attic * Insulation Increase (ft^2 * Delta R-value)</display_name>
        </choice>
        <choice>
          <value>Roof Area (ft^2)</value>
          <display_name>Roof Area (ft^2)</display_name>
        </choice>
        <choice>
          <value>Window Area (ft^2)</value>
          <display_name>Window Area (ft^2)</display_name>
        </choice>
        <choice>
          <value>Door Area (ft^2)</value>
          <display_name>Door Area (ft^2)</display_name>
        </choice>
        <choice>
          <value>Duct Unconditioned Surface Area (ft^2)</value>
          <display_name>Duct Unconditioned Surface Area (ft^2)</display_name>
        </choice>
        <choice>
          <value>Rim Joist Area, Above-Grade, Exterior (ft^2)</value>
          <display_name>Rim Joist Area, Above-Grade, Exterior (ft^2)</display_name>
        </choice>
        <choice>
          <value>Slab Perimeter, Exposed, Conditioned (ft)</value>
          <display_name>Slab Perimeter, Exposed, Conditioned (ft)</display_name>
        </choice>
        <choice>
          <value>Size, Heating System Primary (kBtu/h)</value>
          <display_name>Size, Heating System Primary (kBtu/h)</display_name>
        </choice>
        <choice>
          <value>Size, Heating System Secondary (kBtu/h)</value>
          <display_name>Size, Heating System Secondary (kBtu/h)</display_name>
        </choice>
        <choice>
          <value>Size, Cooling System Primary (kBtu/h)</value>
          <display_name>Size, Cooling System Primary (kBtu/h)</display_name>
        </choice>
        <choice>
          <value>Size, Heat Pump Backup Primary (kBtu/h)</value>
          <display_name>Size, Heat Pump Backup Primary (kBtu/h)</display_name>
        </choice>
        <choice>
          <value>Size, Water Heater (gal)</value>
          <display_name>Size, Water Heater (gal)</display_name>
        </choice>
        <choice>
          <value>Flow Rate, Mechanical Ventilation (cfm)</value>
          <display_name>Flow Rate, Mechanical Ventilation (cfm)</display_name>
        </choice>
      </choices>
    </argument>
    <argument>
      <name>option_9_lifetime</name>
      <display_name>Option 9 Lifetime</display_name>
      <description>The option lifetime.</description>
      <type>Double</type>
      <units>years</units>
      <required>false</required>
      <model_dependent>false</model_dependent>
    </argument>
    <argument>
      <name>option_10</name>
      <display_name>Option 10</display_name>
      <description>Specify the parameter|option as found in resources\options_lookup.tsv.</description>
      <type>String</type>
      <required>false</required>
      <model_dependent>false</model_dependent>
    </argument>
    <argument>
      <name>option_10_apply_logic</name>
      <display_name>Option 10 Apply Logic</display_name>
      <description>Logic that specifies if the Option 10 upgrade will apply based on the existing building's options. Specify one or more parameter|option as found in resources\options_lookup.tsv. When multiple are included, they must be separated by '||' for OR and '&amp;&amp;' for AND, and using parentheses as appropriate. Prefix an option with '!' for not.</description>
      <type>String</type>
      <required>false</required>
      <model_dependent>false</model_dependent>
    </argument>
    <argument>
      <name>option_10_cost_1_value</name>
      <display_name>Option 10 Cost 1 Value</display_name>
      <description>Total option 10 cost is the sum of all: (Cost N Value) x (Cost N Multiplier).</description>
      <type>Double</type>
      <units>$</units>
      <required>false</required>
      <model_dependent>false</model_dependent>
    </argument>
    <argument>
      <name>option_10_cost_1_multiplier</name>
      <display_name>Option 10 Cost 1 Multiplier</display_name>
      <description>Total option 10 cost is the sum of all: (Cost N Value) x (Cost N Multiplier).</description>
      <type>Choice</type>
      <required>false</required>
      <model_dependent>false</model_dependent>
      <default_value></default_value>
      <choices>
        <choice>
          <value></value>
          <display_name></display_name>
        </choice>
        <choice>
          <value>Fixed (1)</value>
          <display_name>Fixed (1)</display_name>
        </choice>
        <choice>
          <value>Wall Area, Above-Grade, Conditioned (ft^2)</value>
          <display_name>Wall Area, Above-Grade, Conditioned (ft^2)</display_name>
        </choice>
        <choice>
          <value>Wall Area, Above-Grade, Exterior (ft^2)</value>
          <display_name>Wall Area, Above-Grade, Exterior (ft^2)</display_name>
        </choice>
        <choice>
          <value>Wall Area, Below-Grade (ft^2)</value>
          <display_name>Wall Area, Below-Grade (ft^2)</display_name>
        </choice>
        <choice>
          <value>Floor Area, Conditioned (ft^2)</value>
          <display_name>Floor Area, Conditioned (ft^2)</display_name>
        </choice>
        <choice>
          <value>Floor Area, Conditioned * Infiltration Reduction (ft^2 * Delta ACH50)</value>
          <display_name>Floor Area, Conditioned * Infiltration Reduction (ft^2 * Delta ACH50)</display_name>
        </choice>
        <choice>
          <value>Floor Area, Lighting (ft^2)</value>
          <display_name>Floor Area, Lighting (ft^2)</display_name>
        </choice>
        <choice>
          <value>Floor Area, Foundation (ft^2)</value>
          <display_name>Floor Area, Foundation (ft^2)</display_name>
        </choice>
        <choice>
          <value>Floor Area, Attic (ft^2)</value>
          <display_name>Floor Area, Attic (ft^2)</display_name>
        </choice>
        <choice>
          <value>Floor Area, Attic * Insulation Increase (ft^2 * Delta R-value)</value>
          <display_name>Floor Area, Attic * Insulation Increase (ft^2 * Delta R-value)</display_name>
        </choice>
        <choice>
          <value>Roof Area (ft^2)</value>
          <display_name>Roof Area (ft^2)</display_name>
        </choice>
        <choice>
          <value>Window Area (ft^2)</value>
          <display_name>Window Area (ft^2)</display_name>
        </choice>
        <choice>
          <value>Door Area (ft^2)</value>
          <display_name>Door Area (ft^2)</display_name>
        </choice>
        <choice>
          <value>Duct Unconditioned Surface Area (ft^2)</value>
          <display_name>Duct Unconditioned Surface Area (ft^2)</display_name>
        </choice>
        <choice>
          <value>Rim Joist Area, Above-Grade, Exterior (ft^2)</value>
          <display_name>Rim Joist Area, Above-Grade, Exterior (ft^2)</display_name>
        </choice>
        <choice>
          <value>Slab Perimeter, Exposed, Conditioned (ft)</value>
          <display_name>Slab Perimeter, Exposed, Conditioned (ft)</display_name>
        </choice>
        <choice>
          <value>Size, Heating System Primary (kBtu/h)</value>
          <display_name>Size, Heating System Primary (kBtu/h)</display_name>
        </choice>
        <choice>
          <value>Size, Heating System Secondary (kBtu/h)</value>
          <display_name>Size, Heating System Secondary (kBtu/h)</display_name>
        </choice>
        <choice>
          <value>Size, Cooling System Primary (kBtu/h)</value>
          <display_name>Size, Cooling System Primary (kBtu/h)</display_name>
        </choice>
        <choice>
          <value>Size, Heat Pump Backup Primary (kBtu/h)</value>
          <display_name>Size, Heat Pump Backup Primary (kBtu/h)</display_name>
        </choice>
        <choice>
          <value>Size, Water Heater (gal)</value>
          <display_name>Size, Water Heater (gal)</display_name>
        </choice>
        <choice>
          <value>Flow Rate, Mechanical Ventilation (cfm)</value>
          <display_name>Flow Rate, Mechanical Ventilation (cfm)</display_name>
        </choice>
      </choices>
    </argument>
    <argument>
      <name>option_10_cost_2_value</name>
      <display_name>Option 10 Cost 2 Value</display_name>
      <description>Total option 10 cost is the sum of all: (Cost N Value) x (Cost N Multiplier).</description>
      <type>Double</type>
      <units>$</units>
      <required>false</required>
      <model_dependent>false</model_dependent>
    </argument>
    <argument>
      <name>option_10_cost_2_multiplier</name>
      <display_name>Option 10 Cost 2 Multiplier</display_name>
      <description>Total option 10 cost is the sum of all: (Cost N Value) x (Cost N Multiplier).</description>
      <type>Choice</type>
      <required>false</required>
      <model_dependent>false</model_dependent>
      <default_value></default_value>
      <choices>
        <choice>
          <value></value>
          <display_name></display_name>
        </choice>
        <choice>
          <value>Fixed (1)</value>
          <display_name>Fixed (1)</display_name>
        </choice>
        <choice>
          <value>Wall Area, Above-Grade, Conditioned (ft^2)</value>
          <display_name>Wall Area, Above-Grade, Conditioned (ft^2)</display_name>
        </choice>
        <choice>
          <value>Wall Area, Above-Grade, Exterior (ft^2)</value>
          <display_name>Wall Area, Above-Grade, Exterior (ft^2)</display_name>
        </choice>
        <choice>
          <value>Wall Area, Below-Grade (ft^2)</value>
          <display_name>Wall Area, Below-Grade (ft^2)</display_name>
        </choice>
        <choice>
          <value>Floor Area, Conditioned (ft^2)</value>
          <display_name>Floor Area, Conditioned (ft^2)</display_name>
        </choice>
        <choice>
          <value>Floor Area, Conditioned * Infiltration Reduction (ft^2 * Delta ACH50)</value>
          <display_name>Floor Area, Conditioned * Infiltration Reduction (ft^2 * Delta ACH50)</display_name>
        </choice>
        <choice>
          <value>Floor Area, Lighting (ft^2)</value>
          <display_name>Floor Area, Lighting (ft^2)</display_name>
        </choice>
        <choice>
          <value>Floor Area, Foundation (ft^2)</value>
          <display_name>Floor Area, Foundation (ft^2)</display_name>
        </choice>
        <choice>
          <value>Floor Area, Attic (ft^2)</value>
          <display_name>Floor Area, Attic (ft^2)</display_name>
        </choice>
        <choice>
          <value>Floor Area, Attic * Insulation Increase (ft^2 * Delta R-value)</value>
          <display_name>Floor Area, Attic * Insulation Increase (ft^2 * Delta R-value)</display_name>
        </choice>
        <choice>
          <value>Roof Area (ft^2)</value>
          <display_name>Roof Area (ft^2)</display_name>
        </choice>
        <choice>
          <value>Window Area (ft^2)</value>
          <display_name>Window Area (ft^2)</display_name>
        </choice>
        <choice>
          <value>Door Area (ft^2)</value>
          <display_name>Door Area (ft^2)</display_name>
        </choice>
        <choice>
          <value>Duct Unconditioned Surface Area (ft^2)</value>
          <display_name>Duct Unconditioned Surface Area (ft^2)</display_name>
        </choice>
        <choice>
          <value>Rim Joist Area, Above-Grade, Exterior (ft^2)</value>
          <display_name>Rim Joist Area, Above-Grade, Exterior (ft^2)</display_name>
        </choice>
        <choice>
          <value>Slab Perimeter, Exposed, Conditioned (ft)</value>
          <display_name>Slab Perimeter, Exposed, Conditioned (ft)</display_name>
        </choice>
        <choice>
          <value>Size, Heating System Primary (kBtu/h)</value>
          <display_name>Size, Heating System Primary (kBtu/h)</display_name>
        </choice>
        <choice>
          <value>Size, Heating System Secondary (kBtu/h)</value>
          <display_name>Size, Heating System Secondary (kBtu/h)</display_name>
        </choice>
        <choice>
          <value>Size, Cooling System Primary (kBtu/h)</value>
          <display_name>Size, Cooling System Primary (kBtu/h)</display_name>
        </choice>
        <choice>
          <value>Size, Heat Pump Backup Primary (kBtu/h)</value>
          <display_name>Size, Heat Pump Backup Primary (kBtu/h)</display_name>
        </choice>
        <choice>
          <value>Size, Water Heater (gal)</value>
          <display_name>Size, Water Heater (gal)</display_name>
        </choice>
        <choice>
          <value>Flow Rate, Mechanical Ventilation (cfm)</value>
          <display_name>Flow Rate, Mechanical Ventilation (cfm)</display_name>
        </choice>
      </choices>
    </argument>
    <argument>
      <name>option_10_lifetime</name>
      <display_name>Option 10 Lifetime</display_name>
      <description>The option lifetime.</description>
      <type>Double</type>
      <units>years</units>
      <required>false</required>
      <model_dependent>false</model_dependent>
    </argument>
    <argument>
      <name>option_11</name>
      <display_name>Option 11</display_name>
      <description>Specify the parameter|option as found in resources\options_lookup.tsv.</description>
      <type>String</type>
      <required>false</required>
      <model_dependent>false</model_dependent>
    </argument>
    <argument>
      <name>option_11_apply_logic</name>
      <display_name>Option 11 Apply Logic</display_name>
      <description>Logic that specifies if the Option 11 upgrade will apply based on the existing building's options. Specify one or more parameter|option as found in resources\options_lookup.tsv. When multiple are included, they must be separated by '||' for OR and '&amp;&amp;' for AND, and using parentheses as appropriate. Prefix an option with '!' for not.</description>
      <type>String</type>
      <required>false</required>
      <model_dependent>false</model_dependent>
    </argument>
    <argument>
      <name>option_11_cost_1_value</name>
      <display_name>Option 11 Cost 1 Value</display_name>
      <description>Total option 11 cost is the sum of all: (Cost N Value) x (Cost N Multiplier).</description>
      <type>Double</type>
      <units>$</units>
      <required>false</required>
      <model_dependent>false</model_dependent>
    </argument>
    <argument>
      <name>option_11_cost_1_multiplier</name>
      <display_name>Option 11 Cost 1 Multiplier</display_name>
      <description>Total option 11 cost is the sum of all: (Cost N Value) x (Cost N Multiplier).</description>
      <type>Choice</type>
      <required>false</required>
      <model_dependent>false</model_dependent>
      <default_value></default_value>
      <choices>
        <choice>
          <value></value>
          <display_name></display_name>
        </choice>
        <choice>
          <value>Fixed (1)</value>
          <display_name>Fixed (1)</display_name>
        </choice>
        <choice>
          <value>Wall Area, Above-Grade, Conditioned (ft^2)</value>
          <display_name>Wall Area, Above-Grade, Conditioned (ft^2)</display_name>
        </choice>
        <choice>
          <value>Wall Area, Above-Grade, Exterior (ft^2)</value>
          <display_name>Wall Area, Above-Grade, Exterior (ft^2)</display_name>
        </choice>
        <choice>
          <value>Wall Area, Below-Grade (ft^2)</value>
          <display_name>Wall Area, Below-Grade (ft^2)</display_name>
        </choice>
        <choice>
          <value>Floor Area, Conditioned (ft^2)</value>
          <display_name>Floor Area, Conditioned (ft^2)</display_name>
        </choice>
        <choice>
          <value>Floor Area, Conditioned * Infiltration Reduction (ft^2 * Delta ACH50)</value>
          <display_name>Floor Area, Conditioned * Infiltration Reduction (ft^2 * Delta ACH50)</display_name>
        </choice>
        <choice>
          <value>Floor Area, Lighting (ft^2)</value>
          <display_name>Floor Area, Lighting (ft^2)</display_name>
        </choice>
        <choice>
          <value>Floor Area, Foundation (ft^2)</value>
          <display_name>Floor Area, Foundation (ft^2)</display_name>
        </choice>
        <choice>
          <value>Floor Area, Attic (ft^2)</value>
          <display_name>Floor Area, Attic (ft^2)</display_name>
        </choice>
        <choice>
          <value>Floor Area, Attic * Insulation Increase (ft^2 * Delta R-value)</value>
          <display_name>Floor Area, Attic * Insulation Increase (ft^2 * Delta R-value)</display_name>
        </choice>
        <choice>
          <value>Roof Area (ft^2)</value>
          <display_name>Roof Area (ft^2)</display_name>
        </choice>
        <choice>
          <value>Window Area (ft^2)</value>
          <display_name>Window Area (ft^2)</display_name>
        </choice>
        <choice>
          <value>Door Area (ft^2)</value>
          <display_name>Door Area (ft^2)</display_name>
        </choice>
        <choice>
          <value>Duct Unconditioned Surface Area (ft^2)</value>
          <display_name>Duct Unconditioned Surface Area (ft^2)</display_name>
        </choice>
        <choice>
          <value>Rim Joist Area, Above-Grade, Exterior (ft^2)</value>
          <display_name>Rim Joist Area, Above-Grade, Exterior (ft^2)</display_name>
        </choice>
        <choice>
          <value>Slab Perimeter, Exposed, Conditioned (ft)</value>
          <display_name>Slab Perimeter, Exposed, Conditioned (ft)</display_name>
        </choice>
        <choice>
          <value>Size, Heating System Primary (kBtu/h)</value>
          <display_name>Size, Heating System Primary (kBtu/h)</display_name>
        </choice>
        <choice>
          <value>Size, Heating System Secondary (kBtu/h)</value>
          <display_name>Size, Heating System Secondary (kBtu/h)</display_name>
        </choice>
        <choice>
          <value>Size, Cooling System Primary (kBtu/h)</value>
          <display_name>Size, Cooling System Primary (kBtu/h)</display_name>
        </choice>
        <choice>
          <value>Size, Heat Pump Backup Primary (kBtu/h)</value>
          <display_name>Size, Heat Pump Backup Primary (kBtu/h)</display_name>
        </choice>
        <choice>
          <value>Size, Water Heater (gal)</value>
          <display_name>Size, Water Heater (gal)</display_name>
        </choice>
        <choice>
          <value>Flow Rate, Mechanical Ventilation (cfm)</value>
          <display_name>Flow Rate, Mechanical Ventilation (cfm)</display_name>
        </choice>
      </choices>
    </argument>
    <argument>
      <name>option_11_cost_2_value</name>
      <display_name>Option 11 Cost 2 Value</display_name>
      <description>Total option 11 cost is the sum of all: (Cost N Value) x (Cost N Multiplier).</description>
      <type>Double</type>
      <units>$</units>
      <required>false</required>
      <model_dependent>false</model_dependent>
    </argument>
    <argument>
      <name>option_11_cost_2_multiplier</name>
      <display_name>Option 11 Cost 2 Multiplier</display_name>
      <description>Total option 11 cost is the sum of all: (Cost N Value) x (Cost N Multiplier).</description>
      <type>Choice</type>
      <required>false</required>
      <model_dependent>false</model_dependent>
      <default_value></default_value>
      <choices>
        <choice>
          <value></value>
          <display_name></display_name>
        </choice>
        <choice>
          <value>Fixed (1)</value>
          <display_name>Fixed (1)</display_name>
        </choice>
        <choice>
          <value>Wall Area, Above-Grade, Conditioned (ft^2)</value>
          <display_name>Wall Area, Above-Grade, Conditioned (ft^2)</display_name>
        </choice>
        <choice>
          <value>Wall Area, Above-Grade, Exterior (ft^2)</value>
          <display_name>Wall Area, Above-Grade, Exterior (ft^2)</display_name>
        </choice>
        <choice>
          <value>Wall Area, Below-Grade (ft^2)</value>
          <display_name>Wall Area, Below-Grade (ft^2)</display_name>
        </choice>
        <choice>
          <value>Floor Area, Conditioned (ft^2)</value>
          <display_name>Floor Area, Conditioned (ft^2)</display_name>
        </choice>
        <choice>
          <value>Floor Area, Conditioned * Infiltration Reduction (ft^2 * Delta ACH50)</value>
          <display_name>Floor Area, Conditioned * Infiltration Reduction (ft^2 * Delta ACH50)</display_name>
        </choice>
        <choice>
          <value>Floor Area, Lighting (ft^2)</value>
          <display_name>Floor Area, Lighting (ft^2)</display_name>
        </choice>
        <choice>
          <value>Floor Area, Foundation (ft^2)</value>
          <display_name>Floor Area, Foundation (ft^2)</display_name>
        </choice>
        <choice>
          <value>Floor Area, Attic (ft^2)</value>
          <display_name>Floor Area, Attic (ft^2)</display_name>
        </choice>
        <choice>
          <value>Floor Area, Attic * Insulation Increase (ft^2 * Delta R-value)</value>
          <display_name>Floor Area, Attic * Insulation Increase (ft^2 * Delta R-value)</display_name>
        </choice>
        <choice>
          <value>Roof Area (ft^2)</value>
          <display_name>Roof Area (ft^2)</display_name>
        </choice>
        <choice>
          <value>Window Area (ft^2)</value>
          <display_name>Window Area (ft^2)</display_name>
        </choice>
        <choice>
          <value>Door Area (ft^2)</value>
          <display_name>Door Area (ft^2)</display_name>
        </choice>
        <choice>
          <value>Duct Unconditioned Surface Area (ft^2)</value>
          <display_name>Duct Unconditioned Surface Area (ft^2)</display_name>
        </choice>
        <choice>
          <value>Rim Joist Area, Above-Grade, Exterior (ft^2)</value>
          <display_name>Rim Joist Area, Above-Grade, Exterior (ft^2)</display_name>
        </choice>
        <choice>
          <value>Slab Perimeter, Exposed, Conditioned (ft)</value>
          <display_name>Slab Perimeter, Exposed, Conditioned (ft)</display_name>
        </choice>
        <choice>
          <value>Size, Heating System Primary (kBtu/h)</value>
          <display_name>Size, Heating System Primary (kBtu/h)</display_name>
        </choice>
        <choice>
          <value>Size, Heating System Secondary (kBtu/h)</value>
          <display_name>Size, Heating System Secondary (kBtu/h)</display_name>
        </choice>
        <choice>
          <value>Size, Cooling System Primary (kBtu/h)</value>
          <display_name>Size, Cooling System Primary (kBtu/h)</display_name>
        </choice>
        <choice>
          <value>Size, Heat Pump Backup Primary (kBtu/h)</value>
          <display_name>Size, Heat Pump Backup Primary (kBtu/h)</display_name>
        </choice>
        <choice>
          <value>Size, Water Heater (gal)</value>
          <display_name>Size, Water Heater (gal)</display_name>
        </choice>
        <choice>
          <value>Flow Rate, Mechanical Ventilation (cfm)</value>
          <display_name>Flow Rate, Mechanical Ventilation (cfm)</display_name>
        </choice>
      </choices>
    </argument>
    <argument>
      <name>option_11_lifetime</name>
      <display_name>Option 11 Lifetime</display_name>
      <description>The option lifetime.</description>
      <type>Double</type>
      <units>years</units>
      <required>false</required>
      <model_dependent>false</model_dependent>
    </argument>
    <argument>
      <name>option_12</name>
      <display_name>Option 12</display_name>
      <description>Specify the parameter|option as found in resources\options_lookup.tsv.</description>
      <type>String</type>
      <required>false</required>
      <model_dependent>false</model_dependent>
    </argument>
    <argument>
      <name>option_12_apply_logic</name>
      <display_name>Option 12 Apply Logic</display_name>
      <description>Logic that specifies if the Option 12 upgrade will apply based on the existing building's options. Specify one or more parameter|option as found in resources\options_lookup.tsv. When multiple are included, they must be separated by '||' for OR and '&amp;&amp;' for AND, and using parentheses as appropriate. Prefix an option with '!' for not.</description>
      <type>String</type>
      <required>false</required>
      <model_dependent>false</model_dependent>
    </argument>
    <argument>
      <name>option_12_cost_1_value</name>
      <display_name>Option 12 Cost 1 Value</display_name>
      <description>Total option 12 cost is the sum of all: (Cost N Value) x (Cost N Multiplier).</description>
      <type>Double</type>
      <units>$</units>
      <required>false</required>
      <model_dependent>false</model_dependent>
    </argument>
    <argument>
      <name>option_12_cost_1_multiplier</name>
      <display_name>Option 12 Cost 1 Multiplier</display_name>
      <description>Total option 12 cost is the sum of all: (Cost N Value) x (Cost N Multiplier).</description>
      <type>Choice</type>
      <required>false</required>
      <model_dependent>false</model_dependent>
      <default_value></default_value>
      <choices>
        <choice>
          <value></value>
          <display_name></display_name>
        </choice>
        <choice>
          <value>Fixed (1)</value>
          <display_name>Fixed (1)</display_name>
        </choice>
        <choice>
          <value>Wall Area, Above-Grade, Conditioned (ft^2)</value>
          <display_name>Wall Area, Above-Grade, Conditioned (ft^2)</display_name>
        </choice>
        <choice>
          <value>Wall Area, Above-Grade, Exterior (ft^2)</value>
          <display_name>Wall Area, Above-Grade, Exterior (ft^2)</display_name>
        </choice>
        <choice>
          <value>Wall Area, Below-Grade (ft^2)</value>
          <display_name>Wall Area, Below-Grade (ft^2)</display_name>
        </choice>
        <choice>
          <value>Floor Area, Conditioned (ft^2)</value>
          <display_name>Floor Area, Conditioned (ft^2)</display_name>
        </choice>
        <choice>
          <value>Floor Area, Conditioned * Infiltration Reduction (ft^2 * Delta ACH50)</value>
          <display_name>Floor Area, Conditioned * Infiltration Reduction (ft^2 * Delta ACH50)</display_name>
        </choice>
        <choice>
          <value>Floor Area, Lighting (ft^2)</value>
          <display_name>Floor Area, Lighting (ft^2)</display_name>
        </choice>
        <choice>
          <value>Floor Area, Foundation (ft^2)</value>
          <display_name>Floor Area, Foundation (ft^2)</display_name>
        </choice>
        <choice>
          <value>Floor Area, Attic (ft^2)</value>
          <display_name>Floor Area, Attic (ft^2)</display_name>
        </choice>
        <choice>
          <value>Floor Area, Attic * Insulation Increase (ft^2 * Delta R-value)</value>
          <display_name>Floor Area, Attic * Insulation Increase (ft^2 * Delta R-value)</display_name>
        </choice>
        <choice>
          <value>Roof Area (ft^2)</value>
          <display_name>Roof Area (ft^2)</display_name>
        </choice>
        <choice>
          <value>Window Area (ft^2)</value>
          <display_name>Window Area (ft^2)</display_name>
        </choice>
        <choice>
          <value>Door Area (ft^2)</value>
          <display_name>Door Area (ft^2)</display_name>
        </choice>
        <choice>
          <value>Duct Unconditioned Surface Area (ft^2)</value>
          <display_name>Duct Unconditioned Surface Area (ft^2)</display_name>
        </choice>
        <choice>
          <value>Rim Joist Area, Above-Grade, Exterior (ft^2)</value>
          <display_name>Rim Joist Area, Above-Grade, Exterior (ft^2)</display_name>
        </choice>
        <choice>
          <value>Slab Perimeter, Exposed, Conditioned (ft)</value>
          <display_name>Slab Perimeter, Exposed, Conditioned (ft)</display_name>
        </choice>
        <choice>
          <value>Size, Heating System Primary (kBtu/h)</value>
          <display_name>Size, Heating System Primary (kBtu/h)</display_name>
        </choice>
        <choice>
          <value>Size, Heating System Secondary (kBtu/h)</value>
          <display_name>Size, Heating System Secondary (kBtu/h)</display_name>
        </choice>
        <choice>
          <value>Size, Cooling System Primary (kBtu/h)</value>
          <display_name>Size, Cooling System Primary (kBtu/h)</display_name>
        </choice>
        <choice>
          <value>Size, Heat Pump Backup Primary (kBtu/h)</value>
          <display_name>Size, Heat Pump Backup Primary (kBtu/h)</display_name>
        </choice>
        <choice>
          <value>Size, Water Heater (gal)</value>
          <display_name>Size, Water Heater (gal)</display_name>
        </choice>
        <choice>
          <value>Flow Rate, Mechanical Ventilation (cfm)</value>
          <display_name>Flow Rate, Mechanical Ventilation (cfm)</display_name>
        </choice>
      </choices>
    </argument>
    <argument>
      <name>option_12_cost_2_value</name>
      <display_name>Option 12 Cost 2 Value</display_name>
      <description>Total option 12 cost is the sum of all: (Cost N Value) x (Cost N Multiplier).</description>
      <type>Double</type>
      <units>$</units>
      <required>false</required>
      <model_dependent>false</model_dependent>
    </argument>
    <argument>
      <name>option_12_cost_2_multiplier</name>
      <display_name>Option 12 Cost 2 Multiplier</display_name>
      <description>Total option 12 cost is the sum of all: (Cost N Value) x (Cost N Multiplier).</description>
      <type>Choice</type>
      <required>false</required>
      <model_dependent>false</model_dependent>
      <default_value></default_value>
      <choices>
        <choice>
          <value></value>
          <display_name></display_name>
        </choice>
        <choice>
          <value>Fixed (1)</value>
          <display_name>Fixed (1)</display_name>
        </choice>
        <choice>
          <value>Wall Area, Above-Grade, Conditioned (ft^2)</value>
          <display_name>Wall Area, Above-Grade, Conditioned (ft^2)</display_name>
        </choice>
        <choice>
          <value>Wall Area, Above-Grade, Exterior (ft^2)</value>
          <display_name>Wall Area, Above-Grade, Exterior (ft^2)</display_name>
        </choice>
        <choice>
          <value>Wall Area, Below-Grade (ft^2)</value>
          <display_name>Wall Area, Below-Grade (ft^2)</display_name>
        </choice>
        <choice>
          <value>Floor Area, Conditioned (ft^2)</value>
          <display_name>Floor Area, Conditioned (ft^2)</display_name>
        </choice>
        <choice>
          <value>Floor Area, Conditioned * Infiltration Reduction (ft^2 * Delta ACH50)</value>
          <display_name>Floor Area, Conditioned * Infiltration Reduction (ft^2 * Delta ACH50)</display_name>
        </choice>
        <choice>
          <value>Floor Area, Lighting (ft^2)</value>
          <display_name>Floor Area, Lighting (ft^2)</display_name>
        </choice>
        <choice>
          <value>Floor Area, Foundation (ft^2)</value>
          <display_name>Floor Area, Foundation (ft^2)</display_name>
        </choice>
        <choice>
          <value>Floor Area, Attic (ft^2)</value>
          <display_name>Floor Area, Attic (ft^2)</display_name>
        </choice>
        <choice>
          <value>Floor Area, Attic * Insulation Increase (ft^2 * Delta R-value)</value>
          <display_name>Floor Area, Attic * Insulation Increase (ft^2 * Delta R-value)</display_name>
        </choice>
        <choice>
          <value>Roof Area (ft^2)</value>
          <display_name>Roof Area (ft^2)</display_name>
        </choice>
        <choice>
          <value>Window Area (ft^2)</value>
          <display_name>Window Area (ft^2)</display_name>
        </choice>
        <choice>
          <value>Door Area (ft^2)</value>
          <display_name>Door Area (ft^2)</display_name>
        </choice>
        <choice>
          <value>Duct Unconditioned Surface Area (ft^2)</value>
          <display_name>Duct Unconditioned Surface Area (ft^2)</display_name>
        </choice>
        <choice>
          <value>Rim Joist Area, Above-Grade, Exterior (ft^2)</value>
          <display_name>Rim Joist Area, Above-Grade, Exterior (ft^2)</display_name>
        </choice>
        <choice>
          <value>Slab Perimeter, Exposed, Conditioned (ft)</value>
          <display_name>Slab Perimeter, Exposed, Conditioned (ft)</display_name>
        </choice>
        <choice>
          <value>Size, Heating System Primary (kBtu/h)</value>
          <display_name>Size, Heating System Primary (kBtu/h)</display_name>
        </choice>
        <choice>
          <value>Size, Heating System Secondary (kBtu/h)</value>
          <display_name>Size, Heating System Secondary (kBtu/h)</display_name>
        </choice>
        <choice>
          <value>Size, Cooling System Primary (kBtu/h)</value>
          <display_name>Size, Cooling System Primary (kBtu/h)</display_name>
        </choice>
        <choice>
          <value>Size, Heat Pump Backup Primary (kBtu/h)</value>
          <display_name>Size, Heat Pump Backup Primary (kBtu/h)</display_name>
        </choice>
        <choice>
          <value>Size, Water Heater (gal)</value>
          <display_name>Size, Water Heater (gal)</display_name>
        </choice>
        <choice>
          <value>Flow Rate, Mechanical Ventilation (cfm)</value>
          <display_name>Flow Rate, Mechanical Ventilation (cfm)</display_name>
        </choice>
      </choices>
    </argument>
    <argument>
      <name>option_12_lifetime</name>
      <display_name>Option 12 Lifetime</display_name>
      <description>The option lifetime.</description>
      <type>Double</type>
      <units>years</units>
      <required>false</required>
      <model_dependent>false</model_dependent>
    </argument>
    <argument>
      <name>option_13</name>
      <display_name>Option 13</display_name>
      <description>Specify the parameter|option as found in resources\options_lookup.tsv.</description>
      <type>String</type>
      <required>false</required>
      <model_dependent>false</model_dependent>
    </argument>
    <argument>
      <name>option_13_apply_logic</name>
      <display_name>Option 13 Apply Logic</display_name>
      <description>Logic that specifies if the Option 13 upgrade will apply based on the existing building's options. Specify one or more parameter|option as found in resources\options_lookup.tsv. When multiple are included, they must be separated by '||' for OR and '&amp;&amp;' for AND, and using parentheses as appropriate. Prefix an option with '!' for not.</description>
      <type>String</type>
      <required>false</required>
      <model_dependent>false</model_dependent>
    </argument>
    <argument>
      <name>option_13_cost_1_value</name>
      <display_name>Option 13 Cost 1 Value</display_name>
      <description>Total option 13 cost is the sum of all: (Cost N Value) x (Cost N Multiplier).</description>
      <type>Double</type>
      <units>$</units>
      <required>false</required>
      <model_dependent>false</model_dependent>
    </argument>
    <argument>
      <name>option_13_cost_1_multiplier</name>
      <display_name>Option 13 Cost 1 Multiplier</display_name>
      <description>Total option 13 cost is the sum of all: (Cost N Value) x (Cost N Multiplier).</description>
      <type>Choice</type>
      <required>false</required>
      <model_dependent>false</model_dependent>
      <default_value></default_value>
      <choices>
        <choice>
          <value></value>
          <display_name></display_name>
        </choice>
        <choice>
          <value>Fixed (1)</value>
          <display_name>Fixed (1)</display_name>
        </choice>
        <choice>
          <value>Wall Area, Above-Grade, Conditioned (ft^2)</value>
          <display_name>Wall Area, Above-Grade, Conditioned (ft^2)</display_name>
        </choice>
        <choice>
          <value>Wall Area, Above-Grade, Exterior (ft^2)</value>
          <display_name>Wall Area, Above-Grade, Exterior (ft^2)</display_name>
        </choice>
        <choice>
          <value>Wall Area, Below-Grade (ft^2)</value>
          <display_name>Wall Area, Below-Grade (ft^2)</display_name>
        </choice>
        <choice>
          <value>Floor Area, Conditioned (ft^2)</value>
          <display_name>Floor Area, Conditioned (ft^2)</display_name>
        </choice>
        <choice>
          <value>Floor Area, Conditioned * Infiltration Reduction (ft^2 * Delta ACH50)</value>
          <display_name>Floor Area, Conditioned * Infiltration Reduction (ft^2 * Delta ACH50)</display_name>
        </choice>
        <choice>
          <value>Floor Area, Lighting (ft^2)</value>
          <display_name>Floor Area, Lighting (ft^2)</display_name>
        </choice>
        <choice>
          <value>Floor Area, Foundation (ft^2)</value>
          <display_name>Floor Area, Foundation (ft^2)</display_name>
        </choice>
        <choice>
          <value>Floor Area, Attic (ft^2)</value>
          <display_name>Floor Area, Attic (ft^2)</display_name>
        </choice>
        <choice>
          <value>Floor Area, Attic * Insulation Increase (ft^2 * Delta R-value)</value>
          <display_name>Floor Area, Attic * Insulation Increase (ft^2 * Delta R-value)</display_name>
        </choice>
        <choice>
          <value>Roof Area (ft^2)</value>
          <display_name>Roof Area (ft^2)</display_name>
        </choice>
        <choice>
          <value>Window Area (ft^2)</value>
          <display_name>Window Area (ft^2)</display_name>
        </choice>
        <choice>
          <value>Door Area (ft^2)</value>
          <display_name>Door Area (ft^2)</display_name>
        </choice>
        <choice>
          <value>Duct Unconditioned Surface Area (ft^2)</value>
          <display_name>Duct Unconditioned Surface Area (ft^2)</display_name>
        </choice>
        <choice>
          <value>Rim Joist Area, Above-Grade, Exterior (ft^2)</value>
          <display_name>Rim Joist Area, Above-Grade, Exterior (ft^2)</display_name>
        </choice>
        <choice>
          <value>Slab Perimeter, Exposed, Conditioned (ft)</value>
          <display_name>Slab Perimeter, Exposed, Conditioned (ft)</display_name>
        </choice>
        <choice>
          <value>Size, Heating System Primary (kBtu/h)</value>
          <display_name>Size, Heating System Primary (kBtu/h)</display_name>
        </choice>
        <choice>
          <value>Size, Heating System Secondary (kBtu/h)</value>
          <display_name>Size, Heating System Secondary (kBtu/h)</display_name>
        </choice>
        <choice>
          <value>Size, Cooling System Primary (kBtu/h)</value>
          <display_name>Size, Cooling System Primary (kBtu/h)</display_name>
        </choice>
        <choice>
          <value>Size, Heat Pump Backup Primary (kBtu/h)</value>
          <display_name>Size, Heat Pump Backup Primary (kBtu/h)</display_name>
        </choice>
        <choice>
          <value>Size, Water Heater (gal)</value>
          <display_name>Size, Water Heater (gal)</display_name>
        </choice>
        <choice>
          <value>Flow Rate, Mechanical Ventilation (cfm)</value>
          <display_name>Flow Rate, Mechanical Ventilation (cfm)</display_name>
        </choice>
      </choices>
    </argument>
    <argument>
      <name>option_13_cost_2_value</name>
      <display_name>Option 13 Cost 2 Value</display_name>
      <description>Total option 13 cost is the sum of all: (Cost N Value) x (Cost N Multiplier).</description>
      <type>Double</type>
      <units>$</units>
      <required>false</required>
      <model_dependent>false</model_dependent>
    </argument>
    <argument>
      <name>option_13_cost_2_multiplier</name>
      <display_name>Option 13 Cost 2 Multiplier</display_name>
      <description>Total option 13 cost is the sum of all: (Cost N Value) x (Cost N Multiplier).</description>
      <type>Choice</type>
      <required>false</required>
      <model_dependent>false</model_dependent>
      <default_value></default_value>
      <choices>
        <choice>
          <value></value>
          <display_name></display_name>
        </choice>
        <choice>
          <value>Fixed (1)</value>
          <display_name>Fixed (1)</display_name>
        </choice>
        <choice>
          <value>Wall Area, Above-Grade, Conditioned (ft^2)</value>
          <display_name>Wall Area, Above-Grade, Conditioned (ft^2)</display_name>
        </choice>
        <choice>
          <value>Wall Area, Above-Grade, Exterior (ft^2)</value>
          <display_name>Wall Area, Above-Grade, Exterior (ft^2)</display_name>
        </choice>
        <choice>
          <value>Wall Area, Below-Grade (ft^2)</value>
          <display_name>Wall Area, Below-Grade (ft^2)</display_name>
        </choice>
        <choice>
          <value>Floor Area, Conditioned (ft^2)</value>
          <display_name>Floor Area, Conditioned (ft^2)</display_name>
        </choice>
        <choice>
          <value>Floor Area, Conditioned * Infiltration Reduction (ft^2 * Delta ACH50)</value>
          <display_name>Floor Area, Conditioned * Infiltration Reduction (ft^2 * Delta ACH50)</display_name>
        </choice>
        <choice>
          <value>Floor Area, Lighting (ft^2)</value>
          <display_name>Floor Area, Lighting (ft^2)</display_name>
        </choice>
        <choice>
          <value>Floor Area, Foundation (ft^2)</value>
          <display_name>Floor Area, Foundation (ft^2)</display_name>
        </choice>
        <choice>
          <value>Floor Area, Attic (ft^2)</value>
          <display_name>Floor Area, Attic (ft^2)</display_name>
        </choice>
        <choice>
          <value>Floor Area, Attic * Insulation Increase (ft^2 * Delta R-value)</value>
          <display_name>Floor Area, Attic * Insulation Increase (ft^2 * Delta R-value)</display_name>
        </choice>
        <choice>
          <value>Roof Area (ft^2)</value>
          <display_name>Roof Area (ft^2)</display_name>
        </choice>
        <choice>
          <value>Window Area (ft^2)</value>
          <display_name>Window Area (ft^2)</display_name>
        </choice>
        <choice>
          <value>Door Area (ft^2)</value>
          <display_name>Door Area (ft^2)</display_name>
        </choice>
        <choice>
          <value>Duct Unconditioned Surface Area (ft^2)</value>
          <display_name>Duct Unconditioned Surface Area (ft^2)</display_name>
        </choice>
        <choice>
          <value>Rim Joist Area, Above-Grade, Exterior (ft^2)</value>
          <display_name>Rim Joist Area, Above-Grade, Exterior (ft^2)</display_name>
        </choice>
        <choice>
          <value>Slab Perimeter, Exposed, Conditioned (ft)</value>
          <display_name>Slab Perimeter, Exposed, Conditioned (ft)</display_name>
        </choice>
        <choice>
          <value>Size, Heating System Primary (kBtu/h)</value>
          <display_name>Size, Heating System Primary (kBtu/h)</display_name>
        </choice>
        <choice>
          <value>Size, Heating System Secondary (kBtu/h)</value>
          <display_name>Size, Heating System Secondary (kBtu/h)</display_name>
        </choice>
        <choice>
          <value>Size, Cooling System Primary (kBtu/h)</value>
          <display_name>Size, Cooling System Primary (kBtu/h)</display_name>
        </choice>
        <choice>
          <value>Size, Heat Pump Backup Primary (kBtu/h)</value>
          <display_name>Size, Heat Pump Backup Primary (kBtu/h)</display_name>
        </choice>
        <choice>
          <value>Size, Water Heater (gal)</value>
          <display_name>Size, Water Heater (gal)</display_name>
        </choice>
        <choice>
          <value>Flow Rate, Mechanical Ventilation (cfm)</value>
          <display_name>Flow Rate, Mechanical Ventilation (cfm)</display_name>
        </choice>
      </choices>
    </argument>
    <argument>
      <name>option_13_lifetime</name>
      <display_name>Option 13 Lifetime</display_name>
      <description>The option lifetime.</description>
      <type>Double</type>
      <units>years</units>
      <required>false</required>
      <model_dependent>false</model_dependent>
    </argument>
    <argument>
      <name>option_14</name>
      <display_name>Option 14</display_name>
      <description>Specify the parameter|option as found in resources\options_lookup.tsv.</description>
      <type>String</type>
      <required>false</required>
      <model_dependent>false</model_dependent>
    </argument>
    <argument>
      <name>option_14_apply_logic</name>
      <display_name>Option 14 Apply Logic</display_name>
      <description>Logic that specifies if the Option 14 upgrade will apply based on the existing building's options. Specify one or more parameter|option as found in resources\options_lookup.tsv. When multiple are included, they must be separated by '||' for OR and '&amp;&amp;' for AND, and using parentheses as appropriate. Prefix an option with '!' for not.</description>
      <type>String</type>
      <required>false</required>
      <model_dependent>false</model_dependent>
    </argument>
    <argument>
      <name>option_14_cost_1_value</name>
      <display_name>Option 14 Cost 1 Value</display_name>
      <description>Total option 14 cost is the sum of all: (Cost N Value) x (Cost N Multiplier).</description>
      <type>Double</type>
      <units>$</units>
      <required>false</required>
      <model_dependent>false</model_dependent>
    </argument>
    <argument>
      <name>option_14_cost_1_multiplier</name>
      <display_name>Option 14 Cost 1 Multiplier</display_name>
      <description>Total option 14 cost is the sum of all: (Cost N Value) x (Cost N Multiplier).</description>
      <type>Choice</type>
      <required>false</required>
      <model_dependent>false</model_dependent>
      <default_value></default_value>
      <choices>
        <choice>
          <value></value>
          <display_name></display_name>
        </choice>
        <choice>
          <value>Fixed (1)</value>
          <display_name>Fixed (1)</display_name>
        </choice>
        <choice>
          <value>Wall Area, Above-Grade, Conditioned (ft^2)</value>
          <display_name>Wall Area, Above-Grade, Conditioned (ft^2)</display_name>
        </choice>
        <choice>
          <value>Wall Area, Above-Grade, Exterior (ft^2)</value>
          <display_name>Wall Area, Above-Grade, Exterior (ft^2)</display_name>
        </choice>
        <choice>
          <value>Wall Area, Below-Grade (ft^2)</value>
          <display_name>Wall Area, Below-Grade (ft^2)</display_name>
        </choice>
        <choice>
          <value>Floor Area, Conditioned (ft^2)</value>
          <display_name>Floor Area, Conditioned (ft^2)</display_name>
        </choice>
        <choice>
          <value>Floor Area, Conditioned * Infiltration Reduction (ft^2 * Delta ACH50)</value>
          <display_name>Floor Area, Conditioned * Infiltration Reduction (ft^2 * Delta ACH50)</display_name>
        </choice>
        <choice>
          <value>Floor Area, Lighting (ft^2)</value>
          <display_name>Floor Area, Lighting (ft^2)</display_name>
        </choice>
        <choice>
          <value>Floor Area, Foundation (ft^2)</value>
          <display_name>Floor Area, Foundation (ft^2)</display_name>
        </choice>
        <choice>
          <value>Floor Area, Attic (ft^2)</value>
          <display_name>Floor Area, Attic (ft^2)</display_name>
        </choice>
        <choice>
          <value>Floor Area, Attic * Insulation Increase (ft^2 * Delta R-value)</value>
          <display_name>Floor Area, Attic * Insulation Increase (ft^2 * Delta R-value)</display_name>
        </choice>
        <choice>
          <value>Roof Area (ft^2)</value>
          <display_name>Roof Area (ft^2)</display_name>
        </choice>
        <choice>
          <value>Window Area (ft^2)</value>
          <display_name>Window Area (ft^2)</display_name>
        </choice>
        <choice>
          <value>Door Area (ft^2)</value>
          <display_name>Door Area (ft^2)</display_name>
        </choice>
        <choice>
          <value>Duct Unconditioned Surface Area (ft^2)</value>
          <display_name>Duct Unconditioned Surface Area (ft^2)</display_name>
        </choice>
        <choice>
          <value>Rim Joist Area, Above-Grade, Exterior (ft^2)</value>
          <display_name>Rim Joist Area, Above-Grade, Exterior (ft^2)</display_name>
        </choice>
        <choice>
          <value>Slab Perimeter, Exposed, Conditioned (ft)</value>
          <display_name>Slab Perimeter, Exposed, Conditioned (ft)</display_name>
        </choice>
        <choice>
          <value>Size, Heating System Primary (kBtu/h)</value>
          <display_name>Size, Heating System Primary (kBtu/h)</display_name>
        </choice>
        <choice>
          <value>Size, Heating System Secondary (kBtu/h)</value>
          <display_name>Size, Heating System Secondary (kBtu/h)</display_name>
        </choice>
        <choice>
          <value>Size, Cooling System Primary (kBtu/h)</value>
          <display_name>Size, Cooling System Primary (kBtu/h)</display_name>
        </choice>
        <choice>
          <value>Size, Heat Pump Backup Primary (kBtu/h)</value>
          <display_name>Size, Heat Pump Backup Primary (kBtu/h)</display_name>
        </choice>
        <choice>
          <value>Size, Water Heater (gal)</value>
          <display_name>Size, Water Heater (gal)</display_name>
        </choice>
        <choice>
          <value>Flow Rate, Mechanical Ventilation (cfm)</value>
          <display_name>Flow Rate, Mechanical Ventilation (cfm)</display_name>
        </choice>
      </choices>
    </argument>
    <argument>
      <name>option_14_cost_2_value</name>
      <display_name>Option 14 Cost 2 Value</display_name>
      <description>Total option 14 cost is the sum of all: (Cost N Value) x (Cost N Multiplier).</description>
      <type>Double</type>
      <units>$</units>
      <required>false</required>
      <model_dependent>false</model_dependent>
    </argument>
    <argument>
      <name>option_14_cost_2_multiplier</name>
      <display_name>Option 14 Cost 2 Multiplier</display_name>
      <description>Total option 14 cost is the sum of all: (Cost N Value) x (Cost N Multiplier).</description>
      <type>Choice</type>
      <required>false</required>
      <model_dependent>false</model_dependent>
      <default_value></default_value>
      <choices>
        <choice>
          <value></value>
          <display_name></display_name>
        </choice>
        <choice>
          <value>Fixed (1)</value>
          <display_name>Fixed (1)</display_name>
        </choice>
        <choice>
          <value>Wall Area, Above-Grade, Conditioned (ft^2)</value>
          <display_name>Wall Area, Above-Grade, Conditioned (ft^2)</display_name>
        </choice>
        <choice>
          <value>Wall Area, Above-Grade, Exterior (ft^2)</value>
          <display_name>Wall Area, Above-Grade, Exterior (ft^2)</display_name>
        </choice>
        <choice>
          <value>Wall Area, Below-Grade (ft^2)</value>
          <display_name>Wall Area, Below-Grade (ft^2)</display_name>
        </choice>
        <choice>
          <value>Floor Area, Conditioned (ft^2)</value>
          <display_name>Floor Area, Conditioned (ft^2)</display_name>
        </choice>
        <choice>
          <value>Floor Area, Conditioned * Infiltration Reduction (ft^2 * Delta ACH50)</value>
          <display_name>Floor Area, Conditioned * Infiltration Reduction (ft^2 * Delta ACH50)</display_name>
        </choice>
        <choice>
          <value>Floor Area, Lighting (ft^2)</value>
          <display_name>Floor Area, Lighting (ft^2)</display_name>
        </choice>
        <choice>
          <value>Floor Area, Foundation (ft^2)</value>
          <display_name>Floor Area, Foundation (ft^2)</display_name>
        </choice>
        <choice>
          <value>Floor Area, Attic (ft^2)</value>
          <display_name>Floor Area, Attic (ft^2)</display_name>
        </choice>
        <choice>
          <value>Floor Area, Attic * Insulation Increase (ft^2 * Delta R-value)</value>
          <display_name>Floor Area, Attic * Insulation Increase (ft^2 * Delta R-value)</display_name>
        </choice>
        <choice>
          <value>Roof Area (ft^2)</value>
          <display_name>Roof Area (ft^2)</display_name>
        </choice>
        <choice>
          <value>Window Area (ft^2)</value>
          <display_name>Window Area (ft^2)</display_name>
        </choice>
        <choice>
          <value>Door Area (ft^2)</value>
          <display_name>Door Area (ft^2)</display_name>
        </choice>
        <choice>
          <value>Duct Unconditioned Surface Area (ft^2)</value>
          <display_name>Duct Unconditioned Surface Area (ft^2)</display_name>
        </choice>
        <choice>
          <value>Rim Joist Area, Above-Grade, Exterior (ft^2)</value>
          <display_name>Rim Joist Area, Above-Grade, Exterior (ft^2)</display_name>
        </choice>
        <choice>
          <value>Slab Perimeter, Exposed, Conditioned (ft)</value>
          <display_name>Slab Perimeter, Exposed, Conditioned (ft)</display_name>
        </choice>
        <choice>
          <value>Size, Heating System Primary (kBtu/h)</value>
          <display_name>Size, Heating System Primary (kBtu/h)</display_name>
        </choice>
        <choice>
          <value>Size, Heating System Secondary (kBtu/h)</value>
          <display_name>Size, Heating System Secondary (kBtu/h)</display_name>
        </choice>
        <choice>
          <value>Size, Cooling System Primary (kBtu/h)</value>
          <display_name>Size, Cooling System Primary (kBtu/h)</display_name>
        </choice>
        <choice>
          <value>Size, Heat Pump Backup Primary (kBtu/h)</value>
          <display_name>Size, Heat Pump Backup Primary (kBtu/h)</display_name>
        </choice>
        <choice>
          <value>Size, Water Heater (gal)</value>
          <display_name>Size, Water Heater (gal)</display_name>
        </choice>
        <choice>
          <value>Flow Rate, Mechanical Ventilation (cfm)</value>
          <display_name>Flow Rate, Mechanical Ventilation (cfm)</display_name>
        </choice>
      </choices>
    </argument>
    <argument>
      <name>option_14_lifetime</name>
      <display_name>Option 14 Lifetime</display_name>
      <description>The option lifetime.</description>
      <type>Double</type>
      <units>years</units>
      <required>false</required>
      <model_dependent>false</model_dependent>
    </argument>
    <argument>
      <name>option_15</name>
      <display_name>Option 15</display_name>
      <description>Specify the parameter|option as found in resources\options_lookup.tsv.</description>
      <type>String</type>
      <required>false</required>
      <model_dependent>false</model_dependent>
    </argument>
    <argument>
      <name>option_15_apply_logic</name>
      <display_name>Option 15 Apply Logic</display_name>
      <description>Logic that specifies if the Option 15 upgrade will apply based on the existing building's options. Specify one or more parameter|option as found in resources\options_lookup.tsv. When multiple are included, they must be separated by '||' for OR and '&amp;&amp;' for AND, and using parentheses as appropriate. Prefix an option with '!' for not.</description>
      <type>String</type>
      <required>false</required>
      <model_dependent>false</model_dependent>
    </argument>
    <argument>
      <name>option_15_cost_1_value</name>
      <display_name>Option 15 Cost 1 Value</display_name>
      <description>Total option 15 cost is the sum of all: (Cost N Value) x (Cost N Multiplier).</description>
      <type>Double</type>
      <units>$</units>
      <required>false</required>
      <model_dependent>false</model_dependent>
    </argument>
    <argument>
      <name>option_15_cost_1_multiplier</name>
      <display_name>Option 15 Cost 1 Multiplier</display_name>
      <description>Total option 15 cost is the sum of all: (Cost N Value) x (Cost N Multiplier).</description>
      <type>Choice</type>
      <required>false</required>
      <model_dependent>false</model_dependent>
      <default_value></default_value>
      <choices>
        <choice>
          <value></value>
          <display_name></display_name>
        </choice>
        <choice>
          <value>Fixed (1)</value>
          <display_name>Fixed (1)</display_name>
        </choice>
        <choice>
          <value>Wall Area, Above-Grade, Conditioned (ft^2)</value>
          <display_name>Wall Area, Above-Grade, Conditioned (ft^2)</display_name>
        </choice>
        <choice>
          <value>Wall Area, Above-Grade, Exterior (ft^2)</value>
          <display_name>Wall Area, Above-Grade, Exterior (ft^2)</display_name>
        </choice>
        <choice>
          <value>Wall Area, Below-Grade (ft^2)</value>
          <display_name>Wall Area, Below-Grade (ft^2)</display_name>
        </choice>
        <choice>
          <value>Floor Area, Conditioned (ft^2)</value>
          <display_name>Floor Area, Conditioned (ft^2)</display_name>
        </choice>
        <choice>
          <value>Floor Area, Conditioned * Infiltration Reduction (ft^2 * Delta ACH50)</value>
          <display_name>Floor Area, Conditioned * Infiltration Reduction (ft^2 * Delta ACH50)</display_name>
        </choice>
        <choice>
          <value>Floor Area, Lighting (ft^2)</value>
          <display_name>Floor Area, Lighting (ft^2)</display_name>
        </choice>
        <choice>
          <value>Floor Area, Foundation (ft^2)</value>
          <display_name>Floor Area, Foundation (ft^2)</display_name>
        </choice>
        <choice>
          <value>Floor Area, Attic (ft^2)</value>
          <display_name>Floor Area, Attic (ft^2)</display_name>
        </choice>
        <choice>
          <value>Floor Area, Attic * Insulation Increase (ft^2 * Delta R-value)</value>
          <display_name>Floor Area, Attic * Insulation Increase (ft^2 * Delta R-value)</display_name>
        </choice>
        <choice>
          <value>Roof Area (ft^2)</value>
          <display_name>Roof Area (ft^2)</display_name>
        </choice>
        <choice>
          <value>Window Area (ft^2)</value>
          <display_name>Window Area (ft^2)</display_name>
        </choice>
        <choice>
          <value>Door Area (ft^2)</value>
          <display_name>Door Area (ft^2)</display_name>
        </choice>
        <choice>
          <value>Duct Unconditioned Surface Area (ft^2)</value>
          <display_name>Duct Unconditioned Surface Area (ft^2)</display_name>
        </choice>
        <choice>
          <value>Rim Joist Area, Above-Grade, Exterior (ft^2)</value>
          <display_name>Rim Joist Area, Above-Grade, Exterior (ft^2)</display_name>
        </choice>
        <choice>
          <value>Slab Perimeter, Exposed, Conditioned (ft)</value>
          <display_name>Slab Perimeter, Exposed, Conditioned (ft)</display_name>
        </choice>
        <choice>
          <value>Size, Heating System Primary (kBtu/h)</value>
          <display_name>Size, Heating System Primary (kBtu/h)</display_name>
        </choice>
        <choice>
          <value>Size, Heating System Secondary (kBtu/h)</value>
          <display_name>Size, Heating System Secondary (kBtu/h)</display_name>
        </choice>
        <choice>
          <value>Size, Cooling System Primary (kBtu/h)</value>
          <display_name>Size, Cooling System Primary (kBtu/h)</display_name>
        </choice>
        <choice>
          <value>Size, Heat Pump Backup Primary (kBtu/h)</value>
          <display_name>Size, Heat Pump Backup Primary (kBtu/h)</display_name>
        </choice>
        <choice>
          <value>Size, Water Heater (gal)</value>
          <display_name>Size, Water Heater (gal)</display_name>
        </choice>
        <choice>
          <value>Flow Rate, Mechanical Ventilation (cfm)</value>
          <display_name>Flow Rate, Mechanical Ventilation (cfm)</display_name>
        </choice>
      </choices>
    </argument>
    <argument>
      <name>option_15_cost_2_value</name>
      <display_name>Option 15 Cost 2 Value</display_name>
      <description>Total option 15 cost is the sum of all: (Cost N Value) x (Cost N Multiplier).</description>
      <type>Double</type>
      <units>$</units>
      <required>false</required>
      <model_dependent>false</model_dependent>
    </argument>
    <argument>
      <name>option_15_cost_2_multiplier</name>
      <display_name>Option 15 Cost 2 Multiplier</display_name>
      <description>Total option 15 cost is the sum of all: (Cost N Value) x (Cost N Multiplier).</description>
      <type>Choice</type>
      <required>false</required>
      <model_dependent>false</model_dependent>
      <default_value></default_value>
      <choices>
        <choice>
          <value></value>
          <display_name></display_name>
        </choice>
        <choice>
          <value>Fixed (1)</value>
          <display_name>Fixed (1)</display_name>
        </choice>
        <choice>
          <value>Wall Area, Above-Grade, Conditioned (ft^2)</value>
          <display_name>Wall Area, Above-Grade, Conditioned (ft^2)</display_name>
        </choice>
        <choice>
          <value>Wall Area, Above-Grade, Exterior (ft^2)</value>
          <display_name>Wall Area, Above-Grade, Exterior (ft^2)</display_name>
        </choice>
        <choice>
          <value>Wall Area, Below-Grade (ft^2)</value>
          <display_name>Wall Area, Below-Grade (ft^2)</display_name>
        </choice>
        <choice>
          <value>Floor Area, Conditioned (ft^2)</value>
          <display_name>Floor Area, Conditioned (ft^2)</display_name>
        </choice>
        <choice>
          <value>Floor Area, Conditioned * Infiltration Reduction (ft^2 * Delta ACH50)</value>
          <display_name>Floor Area, Conditioned * Infiltration Reduction (ft^2 * Delta ACH50)</display_name>
        </choice>
        <choice>
          <value>Floor Area, Lighting (ft^2)</value>
          <display_name>Floor Area, Lighting (ft^2)</display_name>
        </choice>
        <choice>
          <value>Floor Area, Foundation (ft^2)</value>
          <display_name>Floor Area, Foundation (ft^2)</display_name>
        </choice>
        <choice>
          <value>Floor Area, Attic (ft^2)</value>
          <display_name>Floor Area, Attic (ft^2)</display_name>
        </choice>
        <choice>
          <value>Floor Area, Attic * Insulation Increase (ft^2 * Delta R-value)</value>
          <display_name>Floor Area, Attic * Insulation Increase (ft^2 * Delta R-value)</display_name>
        </choice>
        <choice>
          <value>Roof Area (ft^2)</value>
          <display_name>Roof Area (ft^2)</display_name>
        </choice>
        <choice>
          <value>Window Area (ft^2)</value>
          <display_name>Window Area (ft^2)</display_name>
        </choice>
        <choice>
          <value>Door Area (ft^2)</value>
          <display_name>Door Area (ft^2)</display_name>
        </choice>
        <choice>
          <value>Duct Unconditioned Surface Area (ft^2)</value>
          <display_name>Duct Unconditioned Surface Area (ft^2)</display_name>
        </choice>
        <choice>
          <value>Rim Joist Area, Above-Grade, Exterior (ft^2)</value>
          <display_name>Rim Joist Area, Above-Grade, Exterior (ft^2)</display_name>
        </choice>
        <choice>
          <value>Slab Perimeter, Exposed, Conditioned (ft)</value>
          <display_name>Slab Perimeter, Exposed, Conditioned (ft)</display_name>
        </choice>
        <choice>
          <value>Size, Heating System Primary (kBtu/h)</value>
          <display_name>Size, Heating System Primary (kBtu/h)</display_name>
        </choice>
        <choice>
          <value>Size, Heating System Secondary (kBtu/h)</value>
          <display_name>Size, Heating System Secondary (kBtu/h)</display_name>
        </choice>
        <choice>
          <value>Size, Cooling System Primary (kBtu/h)</value>
          <display_name>Size, Cooling System Primary (kBtu/h)</display_name>
        </choice>
        <choice>
          <value>Size, Heat Pump Backup Primary (kBtu/h)</value>
          <display_name>Size, Heat Pump Backup Primary (kBtu/h)</display_name>
        </choice>
        <choice>
          <value>Size, Water Heater (gal)</value>
          <display_name>Size, Water Heater (gal)</display_name>
        </choice>
        <choice>
          <value>Flow Rate, Mechanical Ventilation (cfm)</value>
          <display_name>Flow Rate, Mechanical Ventilation (cfm)</display_name>
        </choice>
      </choices>
    </argument>
    <argument>
      <name>option_15_lifetime</name>
      <display_name>Option 15 Lifetime</display_name>
      <description>The option lifetime.</description>
      <type>Double</type>
      <units>years</units>
      <required>false</required>
      <model_dependent>false</model_dependent>
    </argument>
    <argument>
      <name>option_16</name>
      <display_name>Option 16</display_name>
      <description>Specify the parameter|option as found in resources\options_lookup.tsv.</description>
      <type>String</type>
      <required>false</required>
      <model_dependent>false</model_dependent>
    </argument>
    <argument>
      <name>option_16_apply_logic</name>
      <display_name>Option 16 Apply Logic</display_name>
      <description>Logic that specifies if the Option 16 upgrade will apply based on the existing building's options. Specify one or more parameter|option as found in resources\options_lookup.tsv. When multiple are included, they must be separated by '||' for OR and '&amp;&amp;' for AND, and using parentheses as appropriate. Prefix an option with '!' for not.</description>
      <type>String</type>
      <required>false</required>
      <model_dependent>false</model_dependent>
    </argument>
    <argument>
      <name>option_16_cost_1_value</name>
      <display_name>Option 16 Cost 1 Value</display_name>
      <description>Total option 16 cost is the sum of all: (Cost N Value) x (Cost N Multiplier).</description>
      <type>Double</type>
      <units>$</units>
      <required>false</required>
      <model_dependent>false</model_dependent>
    </argument>
    <argument>
      <name>option_16_cost_1_multiplier</name>
      <display_name>Option 16 Cost 1 Multiplier</display_name>
      <description>Total option 16 cost is the sum of all: (Cost N Value) x (Cost N Multiplier).</description>
      <type>Choice</type>
      <required>false</required>
      <model_dependent>false</model_dependent>
      <default_value></default_value>
      <choices>
        <choice>
          <value></value>
          <display_name></display_name>
        </choice>
        <choice>
          <value>Fixed (1)</value>
          <display_name>Fixed (1)</display_name>
        </choice>
        <choice>
          <value>Wall Area, Above-Grade, Conditioned (ft^2)</value>
          <display_name>Wall Area, Above-Grade, Conditioned (ft^2)</display_name>
        </choice>
        <choice>
          <value>Wall Area, Above-Grade, Exterior (ft^2)</value>
          <display_name>Wall Area, Above-Grade, Exterior (ft^2)</display_name>
        </choice>
        <choice>
          <value>Wall Area, Below-Grade (ft^2)</value>
          <display_name>Wall Area, Below-Grade (ft^2)</display_name>
        </choice>
        <choice>
          <value>Floor Area, Conditioned (ft^2)</value>
          <display_name>Floor Area, Conditioned (ft^2)</display_name>
        </choice>
        <choice>
          <value>Floor Area, Conditioned * Infiltration Reduction (ft^2 * Delta ACH50)</value>
          <display_name>Floor Area, Conditioned * Infiltration Reduction (ft^2 * Delta ACH50)</display_name>
        </choice>
        <choice>
          <value>Floor Area, Lighting (ft^2)</value>
          <display_name>Floor Area, Lighting (ft^2)</display_name>
        </choice>
        <choice>
          <value>Floor Area, Foundation (ft^2)</value>
          <display_name>Floor Area, Foundation (ft^2)</display_name>
        </choice>
        <choice>
          <value>Floor Area, Attic (ft^2)</value>
          <display_name>Floor Area, Attic (ft^2)</display_name>
        </choice>
        <choice>
          <value>Floor Area, Attic * Insulation Increase (ft^2 * Delta R-value)</value>
          <display_name>Floor Area, Attic * Insulation Increase (ft^2 * Delta R-value)</display_name>
        </choice>
        <choice>
          <value>Roof Area (ft^2)</value>
          <display_name>Roof Area (ft^2)</display_name>
        </choice>
        <choice>
          <value>Window Area (ft^2)</value>
          <display_name>Window Area (ft^2)</display_name>
        </choice>
        <choice>
          <value>Door Area (ft^2)</value>
          <display_name>Door Area (ft^2)</display_name>
        </choice>
        <choice>
          <value>Duct Unconditioned Surface Area (ft^2)</value>
          <display_name>Duct Unconditioned Surface Area (ft^2)</display_name>
        </choice>
        <choice>
          <value>Rim Joist Area, Above-Grade, Exterior (ft^2)</value>
          <display_name>Rim Joist Area, Above-Grade, Exterior (ft^2)</display_name>
        </choice>
        <choice>
          <value>Slab Perimeter, Exposed, Conditioned (ft)</value>
          <display_name>Slab Perimeter, Exposed, Conditioned (ft)</display_name>
        </choice>
        <choice>
          <value>Size, Heating System Primary (kBtu/h)</value>
          <display_name>Size, Heating System Primary (kBtu/h)</display_name>
        </choice>
        <choice>
          <value>Size, Heating System Secondary (kBtu/h)</value>
          <display_name>Size, Heating System Secondary (kBtu/h)</display_name>
        </choice>
        <choice>
          <value>Size, Cooling System Primary (kBtu/h)</value>
          <display_name>Size, Cooling System Primary (kBtu/h)</display_name>
        </choice>
        <choice>
          <value>Size, Heat Pump Backup Primary (kBtu/h)</value>
          <display_name>Size, Heat Pump Backup Primary (kBtu/h)</display_name>
        </choice>
        <choice>
          <value>Size, Water Heater (gal)</value>
          <display_name>Size, Water Heater (gal)</display_name>
        </choice>
        <choice>
          <value>Flow Rate, Mechanical Ventilation (cfm)</value>
          <display_name>Flow Rate, Mechanical Ventilation (cfm)</display_name>
        </choice>
      </choices>
    </argument>
    <argument>
      <name>option_16_cost_2_value</name>
      <display_name>Option 16 Cost 2 Value</display_name>
      <description>Total option 16 cost is the sum of all: (Cost N Value) x (Cost N Multiplier).</description>
      <type>Double</type>
      <units>$</units>
      <required>false</required>
      <model_dependent>false</model_dependent>
    </argument>
    <argument>
      <name>option_16_cost_2_multiplier</name>
      <display_name>Option 16 Cost 2 Multiplier</display_name>
      <description>Total option 16 cost is the sum of all: (Cost N Value) x (Cost N Multiplier).</description>
      <type>Choice</type>
      <required>false</required>
      <model_dependent>false</model_dependent>
      <default_value></default_value>
      <choices>
        <choice>
          <value></value>
          <display_name></display_name>
        </choice>
        <choice>
          <value>Fixed (1)</value>
          <display_name>Fixed (1)</display_name>
        </choice>
        <choice>
          <value>Wall Area, Above-Grade, Conditioned (ft^2)</value>
          <display_name>Wall Area, Above-Grade, Conditioned (ft^2)</display_name>
        </choice>
        <choice>
          <value>Wall Area, Above-Grade, Exterior (ft^2)</value>
          <display_name>Wall Area, Above-Grade, Exterior (ft^2)</display_name>
        </choice>
        <choice>
          <value>Wall Area, Below-Grade (ft^2)</value>
          <display_name>Wall Area, Below-Grade (ft^2)</display_name>
        </choice>
        <choice>
          <value>Floor Area, Conditioned (ft^2)</value>
          <display_name>Floor Area, Conditioned (ft^2)</display_name>
        </choice>
        <choice>
          <value>Floor Area, Conditioned * Infiltration Reduction (ft^2 * Delta ACH50)</value>
          <display_name>Floor Area, Conditioned * Infiltration Reduction (ft^2 * Delta ACH50)</display_name>
        </choice>
        <choice>
          <value>Floor Area, Lighting (ft^2)</value>
          <display_name>Floor Area, Lighting (ft^2)</display_name>
        </choice>
        <choice>
          <value>Floor Area, Foundation (ft^2)</value>
          <display_name>Floor Area, Foundation (ft^2)</display_name>
        </choice>
        <choice>
          <value>Floor Area, Attic (ft^2)</value>
          <display_name>Floor Area, Attic (ft^2)</display_name>
        </choice>
        <choice>
          <value>Floor Area, Attic * Insulation Increase (ft^2 * Delta R-value)</value>
          <display_name>Floor Area, Attic * Insulation Increase (ft^2 * Delta R-value)</display_name>
        </choice>
        <choice>
          <value>Roof Area (ft^2)</value>
          <display_name>Roof Area (ft^2)</display_name>
        </choice>
        <choice>
          <value>Window Area (ft^2)</value>
          <display_name>Window Area (ft^2)</display_name>
        </choice>
        <choice>
          <value>Door Area (ft^2)</value>
          <display_name>Door Area (ft^2)</display_name>
        </choice>
        <choice>
          <value>Duct Unconditioned Surface Area (ft^2)</value>
          <display_name>Duct Unconditioned Surface Area (ft^2)</display_name>
        </choice>
        <choice>
          <value>Rim Joist Area, Above-Grade, Exterior (ft^2)</value>
          <display_name>Rim Joist Area, Above-Grade, Exterior (ft^2)</display_name>
        </choice>
        <choice>
          <value>Slab Perimeter, Exposed, Conditioned (ft)</value>
          <display_name>Slab Perimeter, Exposed, Conditioned (ft)</display_name>
        </choice>
        <choice>
          <value>Size, Heating System Primary (kBtu/h)</value>
          <display_name>Size, Heating System Primary (kBtu/h)</display_name>
        </choice>
        <choice>
          <value>Size, Heating System Secondary (kBtu/h)</value>
          <display_name>Size, Heating System Secondary (kBtu/h)</display_name>
        </choice>
        <choice>
          <value>Size, Cooling System Primary (kBtu/h)</value>
          <display_name>Size, Cooling System Primary (kBtu/h)</display_name>
        </choice>
        <choice>
          <value>Size, Heat Pump Backup Primary (kBtu/h)</value>
          <display_name>Size, Heat Pump Backup Primary (kBtu/h)</display_name>
        </choice>
        <choice>
          <value>Size, Water Heater (gal)</value>
          <display_name>Size, Water Heater (gal)</display_name>
        </choice>
        <choice>
          <value>Flow Rate, Mechanical Ventilation (cfm)</value>
          <display_name>Flow Rate, Mechanical Ventilation (cfm)</display_name>
        </choice>
      </choices>
    </argument>
    <argument>
      <name>option_16_lifetime</name>
      <display_name>Option 16 Lifetime</display_name>
      <description>The option lifetime.</description>
      <type>Double</type>
      <units>years</units>
      <required>false</required>
      <model_dependent>false</model_dependent>
    </argument>
    <argument>
      <name>option_17</name>
      <display_name>Option 17</display_name>
      <description>Specify the parameter|option as found in resources\options_lookup.tsv.</description>
      <type>String</type>
      <required>false</required>
      <model_dependent>false</model_dependent>
    </argument>
    <argument>
      <name>option_17_apply_logic</name>
      <display_name>Option 17 Apply Logic</display_name>
      <description>Logic that specifies if the Option 17 upgrade will apply based on the existing building's options. Specify one or more parameter|option as found in resources\options_lookup.tsv. When multiple are included, they must be separated by '||' for OR and '&amp;&amp;' for AND, and using parentheses as appropriate. Prefix an option with '!' for not.</description>
      <type>String</type>
      <required>false</required>
      <model_dependent>false</model_dependent>
    </argument>
    <argument>
      <name>option_17_cost_1_value</name>
      <display_name>Option 17 Cost 1 Value</display_name>
      <description>Total option 17 cost is the sum of all: (Cost N Value) x (Cost N Multiplier).</description>
      <type>Double</type>
      <units>$</units>
      <required>false</required>
      <model_dependent>false</model_dependent>
    </argument>
    <argument>
      <name>option_17_cost_1_multiplier</name>
      <display_name>Option 17 Cost 1 Multiplier</display_name>
      <description>Total option 17 cost is the sum of all: (Cost N Value) x (Cost N Multiplier).</description>
      <type>Choice</type>
      <required>false</required>
      <model_dependent>false</model_dependent>
      <default_value></default_value>
      <choices>
        <choice>
          <value></value>
          <display_name></display_name>
        </choice>
        <choice>
          <value>Fixed (1)</value>
          <display_name>Fixed (1)</display_name>
        </choice>
        <choice>
          <value>Wall Area, Above-Grade, Conditioned (ft^2)</value>
          <display_name>Wall Area, Above-Grade, Conditioned (ft^2)</display_name>
        </choice>
        <choice>
          <value>Wall Area, Above-Grade, Exterior (ft^2)</value>
          <display_name>Wall Area, Above-Grade, Exterior (ft^2)</display_name>
        </choice>
        <choice>
          <value>Wall Area, Below-Grade (ft^2)</value>
          <display_name>Wall Area, Below-Grade (ft^2)</display_name>
        </choice>
        <choice>
          <value>Floor Area, Conditioned (ft^2)</value>
          <display_name>Floor Area, Conditioned (ft^2)</display_name>
        </choice>
        <choice>
          <value>Floor Area, Conditioned * Infiltration Reduction (ft^2 * Delta ACH50)</value>
          <display_name>Floor Area, Conditioned * Infiltration Reduction (ft^2 * Delta ACH50)</display_name>
        </choice>
        <choice>
          <value>Floor Area, Lighting (ft^2)</value>
          <display_name>Floor Area, Lighting (ft^2)</display_name>
        </choice>
        <choice>
          <value>Floor Area, Foundation (ft^2)</value>
          <display_name>Floor Area, Foundation (ft^2)</display_name>
        </choice>
        <choice>
          <value>Floor Area, Attic (ft^2)</value>
          <display_name>Floor Area, Attic (ft^2)</display_name>
        </choice>
        <choice>
          <value>Floor Area, Attic * Insulation Increase (ft^2 * Delta R-value)</value>
          <display_name>Floor Area, Attic * Insulation Increase (ft^2 * Delta R-value)</display_name>
        </choice>
        <choice>
          <value>Roof Area (ft^2)</value>
          <display_name>Roof Area (ft^2)</display_name>
        </choice>
        <choice>
          <value>Window Area (ft^2)</value>
          <display_name>Window Area (ft^2)</display_name>
        </choice>
        <choice>
          <value>Door Area (ft^2)</value>
          <display_name>Door Area (ft^2)</display_name>
        </choice>
        <choice>
          <value>Duct Unconditioned Surface Area (ft^2)</value>
          <display_name>Duct Unconditioned Surface Area (ft^2)</display_name>
        </choice>
        <choice>
          <value>Rim Joist Area, Above-Grade, Exterior (ft^2)</value>
          <display_name>Rim Joist Area, Above-Grade, Exterior (ft^2)</display_name>
        </choice>
        <choice>
          <value>Slab Perimeter, Exposed, Conditioned (ft)</value>
          <display_name>Slab Perimeter, Exposed, Conditioned (ft)</display_name>
        </choice>
        <choice>
          <value>Size, Heating System Primary (kBtu/h)</value>
          <display_name>Size, Heating System Primary (kBtu/h)</display_name>
        </choice>
        <choice>
          <value>Size, Heating System Secondary (kBtu/h)</value>
          <display_name>Size, Heating System Secondary (kBtu/h)</display_name>
        </choice>
        <choice>
          <value>Size, Cooling System Primary (kBtu/h)</value>
          <display_name>Size, Cooling System Primary (kBtu/h)</display_name>
        </choice>
        <choice>
          <value>Size, Heat Pump Backup Primary (kBtu/h)</value>
          <display_name>Size, Heat Pump Backup Primary (kBtu/h)</display_name>
        </choice>
        <choice>
          <value>Size, Water Heater (gal)</value>
          <display_name>Size, Water Heater (gal)</display_name>
        </choice>
        <choice>
          <value>Flow Rate, Mechanical Ventilation (cfm)</value>
          <display_name>Flow Rate, Mechanical Ventilation (cfm)</display_name>
        </choice>
      </choices>
    </argument>
    <argument>
      <name>option_17_cost_2_value</name>
      <display_name>Option 17 Cost 2 Value</display_name>
      <description>Total option 17 cost is the sum of all: (Cost N Value) x (Cost N Multiplier).</description>
      <type>Double</type>
      <units>$</units>
      <required>false</required>
      <model_dependent>false</model_dependent>
    </argument>
    <argument>
      <name>option_17_cost_2_multiplier</name>
      <display_name>Option 17 Cost 2 Multiplier</display_name>
      <description>Total option 17 cost is the sum of all: (Cost N Value) x (Cost N Multiplier).</description>
      <type>Choice</type>
      <required>false</required>
      <model_dependent>false</model_dependent>
      <default_value></default_value>
      <choices>
        <choice>
          <value></value>
          <display_name></display_name>
        </choice>
        <choice>
          <value>Fixed (1)</value>
          <display_name>Fixed (1)</display_name>
        </choice>
        <choice>
          <value>Wall Area, Above-Grade, Conditioned (ft^2)</value>
          <display_name>Wall Area, Above-Grade, Conditioned (ft^2)</display_name>
        </choice>
        <choice>
          <value>Wall Area, Above-Grade, Exterior (ft^2)</value>
          <display_name>Wall Area, Above-Grade, Exterior (ft^2)</display_name>
        </choice>
        <choice>
          <value>Wall Area, Below-Grade (ft^2)</value>
          <display_name>Wall Area, Below-Grade (ft^2)</display_name>
        </choice>
        <choice>
          <value>Floor Area, Conditioned (ft^2)</value>
          <display_name>Floor Area, Conditioned (ft^2)</display_name>
        </choice>
        <choice>
          <value>Floor Area, Conditioned * Infiltration Reduction (ft^2 * Delta ACH50)</value>
          <display_name>Floor Area, Conditioned * Infiltration Reduction (ft^2 * Delta ACH50)</display_name>
        </choice>
        <choice>
          <value>Floor Area, Lighting (ft^2)</value>
          <display_name>Floor Area, Lighting (ft^2)</display_name>
        </choice>
        <choice>
          <value>Floor Area, Foundation (ft^2)</value>
          <display_name>Floor Area, Foundation (ft^2)</display_name>
        </choice>
        <choice>
          <value>Floor Area, Attic (ft^2)</value>
          <display_name>Floor Area, Attic (ft^2)</display_name>
        </choice>
        <choice>
          <value>Floor Area, Attic * Insulation Increase (ft^2 * Delta R-value)</value>
          <display_name>Floor Area, Attic * Insulation Increase (ft^2 * Delta R-value)</display_name>
        </choice>
        <choice>
          <value>Roof Area (ft^2)</value>
          <display_name>Roof Area (ft^2)</display_name>
        </choice>
        <choice>
          <value>Window Area (ft^2)</value>
          <display_name>Window Area (ft^2)</display_name>
        </choice>
        <choice>
          <value>Door Area (ft^2)</value>
          <display_name>Door Area (ft^2)</display_name>
        </choice>
        <choice>
          <value>Duct Unconditioned Surface Area (ft^2)</value>
          <display_name>Duct Unconditioned Surface Area (ft^2)</display_name>
        </choice>
        <choice>
          <value>Rim Joist Area, Above-Grade, Exterior (ft^2)</value>
          <display_name>Rim Joist Area, Above-Grade, Exterior (ft^2)</display_name>
        </choice>
        <choice>
          <value>Slab Perimeter, Exposed, Conditioned (ft)</value>
          <display_name>Slab Perimeter, Exposed, Conditioned (ft)</display_name>
        </choice>
        <choice>
          <value>Size, Heating System Primary (kBtu/h)</value>
          <display_name>Size, Heating System Primary (kBtu/h)</display_name>
        </choice>
        <choice>
          <value>Size, Heating System Secondary (kBtu/h)</value>
          <display_name>Size, Heating System Secondary (kBtu/h)</display_name>
        </choice>
        <choice>
          <value>Size, Cooling System Primary (kBtu/h)</value>
          <display_name>Size, Cooling System Primary (kBtu/h)</display_name>
        </choice>
        <choice>
          <value>Size, Heat Pump Backup Primary (kBtu/h)</value>
          <display_name>Size, Heat Pump Backup Primary (kBtu/h)</display_name>
        </choice>
        <choice>
          <value>Size, Water Heater (gal)</value>
          <display_name>Size, Water Heater (gal)</display_name>
        </choice>
        <choice>
          <value>Flow Rate, Mechanical Ventilation (cfm)</value>
          <display_name>Flow Rate, Mechanical Ventilation (cfm)</display_name>
        </choice>
      </choices>
    </argument>
    <argument>
      <name>option_17_lifetime</name>
      <display_name>Option 17 Lifetime</display_name>
      <description>The option lifetime.</description>
      <type>Double</type>
      <units>years</units>
      <required>false</required>
      <model_dependent>false</model_dependent>
    </argument>
    <argument>
      <name>option_18</name>
      <display_name>Option 18</display_name>
      <description>Specify the parameter|option as found in resources\options_lookup.tsv.</description>
      <type>String</type>
      <required>false</required>
      <model_dependent>false</model_dependent>
    </argument>
    <argument>
      <name>option_18_apply_logic</name>
      <display_name>Option 18 Apply Logic</display_name>
      <description>Logic that specifies if the Option 18 upgrade will apply based on the existing building's options. Specify one or more parameter|option as found in resources\options_lookup.tsv. When multiple are included, they must be separated by '||' for OR and '&amp;&amp;' for AND, and using parentheses as appropriate. Prefix an option with '!' for not.</description>
      <type>String</type>
      <required>false</required>
      <model_dependent>false</model_dependent>
    </argument>
    <argument>
      <name>option_18_cost_1_value</name>
      <display_name>Option 18 Cost 1 Value</display_name>
      <description>Total option 18 cost is the sum of all: (Cost N Value) x (Cost N Multiplier).</description>
      <type>Double</type>
      <units>$</units>
      <required>false</required>
      <model_dependent>false</model_dependent>
    </argument>
    <argument>
      <name>option_18_cost_1_multiplier</name>
      <display_name>Option 18 Cost 1 Multiplier</display_name>
      <description>Total option 18 cost is the sum of all: (Cost N Value) x (Cost N Multiplier).</description>
      <type>Choice</type>
      <required>false</required>
      <model_dependent>false</model_dependent>
      <default_value></default_value>
      <choices>
        <choice>
          <value></value>
          <display_name></display_name>
        </choice>
        <choice>
          <value>Fixed (1)</value>
          <display_name>Fixed (1)</display_name>
        </choice>
        <choice>
          <value>Wall Area, Above-Grade, Conditioned (ft^2)</value>
          <display_name>Wall Area, Above-Grade, Conditioned (ft^2)</display_name>
        </choice>
        <choice>
          <value>Wall Area, Above-Grade, Exterior (ft^2)</value>
          <display_name>Wall Area, Above-Grade, Exterior (ft^2)</display_name>
        </choice>
        <choice>
          <value>Wall Area, Below-Grade (ft^2)</value>
          <display_name>Wall Area, Below-Grade (ft^2)</display_name>
        </choice>
        <choice>
          <value>Floor Area, Conditioned (ft^2)</value>
          <display_name>Floor Area, Conditioned (ft^2)</display_name>
        </choice>
        <choice>
          <value>Floor Area, Conditioned * Infiltration Reduction (ft^2 * Delta ACH50)</value>
          <display_name>Floor Area, Conditioned * Infiltration Reduction (ft^2 * Delta ACH50)</display_name>
        </choice>
        <choice>
          <value>Floor Area, Lighting (ft^2)</value>
          <display_name>Floor Area, Lighting (ft^2)</display_name>
        </choice>
        <choice>
          <value>Floor Area, Foundation (ft^2)</value>
          <display_name>Floor Area, Foundation (ft^2)</display_name>
        </choice>
        <choice>
          <value>Floor Area, Attic (ft^2)</value>
          <display_name>Floor Area, Attic (ft^2)</display_name>
        </choice>
        <choice>
          <value>Floor Area, Attic * Insulation Increase (ft^2 * Delta R-value)</value>
          <display_name>Floor Area, Attic * Insulation Increase (ft^2 * Delta R-value)</display_name>
        </choice>
        <choice>
          <value>Roof Area (ft^2)</value>
          <display_name>Roof Area (ft^2)</display_name>
        </choice>
        <choice>
          <value>Window Area (ft^2)</value>
          <display_name>Window Area (ft^2)</display_name>
        </choice>
        <choice>
          <value>Door Area (ft^2)</value>
          <display_name>Door Area (ft^2)</display_name>
        </choice>
        <choice>
          <value>Duct Unconditioned Surface Area (ft^2)</value>
          <display_name>Duct Unconditioned Surface Area (ft^2)</display_name>
        </choice>
        <choice>
          <value>Rim Joist Area, Above-Grade, Exterior (ft^2)</value>
          <display_name>Rim Joist Area, Above-Grade, Exterior (ft^2)</display_name>
        </choice>
        <choice>
          <value>Slab Perimeter, Exposed, Conditioned (ft)</value>
          <display_name>Slab Perimeter, Exposed, Conditioned (ft)</display_name>
        </choice>
        <choice>
          <value>Size, Heating System Primary (kBtu/h)</value>
          <display_name>Size, Heating System Primary (kBtu/h)</display_name>
        </choice>
        <choice>
          <value>Size, Heating System Secondary (kBtu/h)</value>
          <display_name>Size, Heating System Secondary (kBtu/h)</display_name>
        </choice>
        <choice>
          <value>Size, Cooling System Primary (kBtu/h)</value>
          <display_name>Size, Cooling System Primary (kBtu/h)</display_name>
        </choice>
        <choice>
          <value>Size, Heat Pump Backup Primary (kBtu/h)</value>
          <display_name>Size, Heat Pump Backup Primary (kBtu/h)</display_name>
        </choice>
        <choice>
          <value>Size, Water Heater (gal)</value>
          <display_name>Size, Water Heater (gal)</display_name>
        </choice>
        <choice>
          <value>Flow Rate, Mechanical Ventilation (cfm)</value>
          <display_name>Flow Rate, Mechanical Ventilation (cfm)</display_name>
        </choice>
      </choices>
    </argument>
    <argument>
      <name>option_18_cost_2_value</name>
      <display_name>Option 18 Cost 2 Value</display_name>
      <description>Total option 18 cost is the sum of all: (Cost N Value) x (Cost N Multiplier).</description>
      <type>Double</type>
      <units>$</units>
      <required>false</required>
      <model_dependent>false</model_dependent>
    </argument>
    <argument>
      <name>option_18_cost_2_multiplier</name>
      <display_name>Option 18 Cost 2 Multiplier</display_name>
      <description>Total option 18 cost is the sum of all: (Cost N Value) x (Cost N Multiplier).</description>
      <type>Choice</type>
      <required>false</required>
      <model_dependent>false</model_dependent>
      <default_value></default_value>
      <choices>
        <choice>
          <value></value>
          <display_name></display_name>
        </choice>
        <choice>
          <value>Fixed (1)</value>
          <display_name>Fixed (1)</display_name>
        </choice>
        <choice>
          <value>Wall Area, Above-Grade, Conditioned (ft^2)</value>
          <display_name>Wall Area, Above-Grade, Conditioned (ft^2)</display_name>
        </choice>
        <choice>
          <value>Wall Area, Above-Grade, Exterior (ft^2)</value>
          <display_name>Wall Area, Above-Grade, Exterior (ft^2)</display_name>
        </choice>
        <choice>
          <value>Wall Area, Below-Grade (ft^2)</value>
          <display_name>Wall Area, Below-Grade (ft^2)</display_name>
        </choice>
        <choice>
          <value>Floor Area, Conditioned (ft^2)</value>
          <display_name>Floor Area, Conditioned (ft^2)</display_name>
        </choice>
        <choice>
          <value>Floor Area, Conditioned * Infiltration Reduction (ft^2 * Delta ACH50)</value>
          <display_name>Floor Area, Conditioned * Infiltration Reduction (ft^2 * Delta ACH50)</display_name>
        </choice>
        <choice>
          <value>Floor Area, Lighting (ft^2)</value>
          <display_name>Floor Area, Lighting (ft^2)</display_name>
        </choice>
        <choice>
          <value>Floor Area, Foundation (ft^2)</value>
          <display_name>Floor Area, Foundation (ft^2)</display_name>
        </choice>
        <choice>
          <value>Floor Area, Attic (ft^2)</value>
          <display_name>Floor Area, Attic (ft^2)</display_name>
        </choice>
        <choice>
          <value>Floor Area, Attic * Insulation Increase (ft^2 * Delta R-value)</value>
          <display_name>Floor Area, Attic * Insulation Increase (ft^2 * Delta R-value)</display_name>
        </choice>
        <choice>
          <value>Roof Area (ft^2)</value>
          <display_name>Roof Area (ft^2)</display_name>
        </choice>
        <choice>
          <value>Window Area (ft^2)</value>
          <display_name>Window Area (ft^2)</display_name>
        </choice>
        <choice>
          <value>Door Area (ft^2)</value>
          <display_name>Door Area (ft^2)</display_name>
        </choice>
        <choice>
          <value>Duct Unconditioned Surface Area (ft^2)</value>
          <display_name>Duct Unconditioned Surface Area (ft^2)</display_name>
        </choice>
        <choice>
          <value>Rim Joist Area, Above-Grade, Exterior (ft^2)</value>
          <display_name>Rim Joist Area, Above-Grade, Exterior (ft^2)</display_name>
        </choice>
        <choice>
          <value>Slab Perimeter, Exposed, Conditioned (ft)</value>
          <display_name>Slab Perimeter, Exposed, Conditioned (ft)</display_name>
        </choice>
        <choice>
          <value>Size, Heating System Primary (kBtu/h)</value>
          <display_name>Size, Heating System Primary (kBtu/h)</display_name>
        </choice>
        <choice>
          <value>Size, Heating System Secondary (kBtu/h)</value>
          <display_name>Size, Heating System Secondary (kBtu/h)</display_name>
        </choice>
        <choice>
          <value>Size, Cooling System Primary (kBtu/h)</value>
          <display_name>Size, Cooling System Primary (kBtu/h)</display_name>
        </choice>
        <choice>
          <value>Size, Heat Pump Backup Primary (kBtu/h)</value>
          <display_name>Size, Heat Pump Backup Primary (kBtu/h)</display_name>
        </choice>
        <choice>
          <value>Size, Water Heater (gal)</value>
          <display_name>Size, Water Heater (gal)</display_name>
        </choice>
        <choice>
          <value>Flow Rate, Mechanical Ventilation (cfm)</value>
          <display_name>Flow Rate, Mechanical Ventilation (cfm)</display_name>
        </choice>
      </choices>
    </argument>
    <argument>
      <name>option_18_lifetime</name>
      <display_name>Option 18 Lifetime</display_name>
      <description>The option lifetime.</description>
      <type>Double</type>
      <units>years</units>
      <required>false</required>
      <model_dependent>false</model_dependent>
    </argument>
    <argument>
      <name>option_19</name>
      <display_name>Option 19</display_name>
      <description>Specify the parameter|option as found in resources\options_lookup.tsv.</description>
      <type>String</type>
      <required>false</required>
      <model_dependent>false</model_dependent>
    </argument>
    <argument>
      <name>option_19_apply_logic</name>
      <display_name>Option 19 Apply Logic</display_name>
      <description>Logic that specifies if the Option 19 upgrade will apply based on the existing building's options. Specify one or more parameter|option as found in resources\options_lookup.tsv. When multiple are included, they must be separated by '||' for OR and '&amp;&amp;' for AND, and using parentheses as appropriate. Prefix an option with '!' for not.</description>
      <type>String</type>
      <required>false</required>
      <model_dependent>false</model_dependent>
    </argument>
    <argument>
      <name>option_19_cost_1_value</name>
      <display_name>Option 19 Cost 1 Value</display_name>
      <description>Total option 19 cost is the sum of all: (Cost N Value) x (Cost N Multiplier).</description>
      <type>Double</type>
      <units>$</units>
      <required>false</required>
      <model_dependent>false</model_dependent>
    </argument>
    <argument>
      <name>option_19_cost_1_multiplier</name>
      <display_name>Option 19 Cost 1 Multiplier</display_name>
      <description>Total option 19 cost is the sum of all: (Cost N Value) x (Cost N Multiplier).</description>
      <type>Choice</type>
      <required>false</required>
      <model_dependent>false</model_dependent>
      <default_value></default_value>
      <choices>
        <choice>
          <value></value>
          <display_name></display_name>
        </choice>
        <choice>
          <value>Fixed (1)</value>
          <display_name>Fixed (1)</display_name>
        </choice>
        <choice>
          <value>Wall Area, Above-Grade, Conditioned (ft^2)</value>
          <display_name>Wall Area, Above-Grade, Conditioned (ft^2)</display_name>
        </choice>
        <choice>
          <value>Wall Area, Above-Grade, Exterior (ft^2)</value>
          <display_name>Wall Area, Above-Grade, Exterior (ft^2)</display_name>
        </choice>
        <choice>
          <value>Wall Area, Below-Grade (ft^2)</value>
          <display_name>Wall Area, Below-Grade (ft^2)</display_name>
        </choice>
        <choice>
          <value>Floor Area, Conditioned (ft^2)</value>
          <display_name>Floor Area, Conditioned (ft^2)</display_name>
        </choice>
        <choice>
          <value>Floor Area, Conditioned * Infiltration Reduction (ft^2 * Delta ACH50)</value>
          <display_name>Floor Area, Conditioned * Infiltration Reduction (ft^2 * Delta ACH50)</display_name>
        </choice>
        <choice>
          <value>Floor Area, Lighting (ft^2)</value>
          <display_name>Floor Area, Lighting (ft^2)</display_name>
        </choice>
        <choice>
          <value>Floor Area, Foundation (ft^2)</value>
          <display_name>Floor Area, Foundation (ft^2)</display_name>
        </choice>
        <choice>
          <value>Floor Area, Attic (ft^2)</value>
          <display_name>Floor Area, Attic (ft^2)</display_name>
        </choice>
        <choice>
          <value>Floor Area, Attic * Insulation Increase (ft^2 * Delta R-value)</value>
          <display_name>Floor Area, Attic * Insulation Increase (ft^2 * Delta R-value)</display_name>
        </choice>
        <choice>
          <value>Roof Area (ft^2)</value>
          <display_name>Roof Area (ft^2)</display_name>
        </choice>
        <choice>
          <value>Window Area (ft^2)</value>
          <display_name>Window Area (ft^2)</display_name>
        </choice>
        <choice>
          <value>Door Area (ft^2)</value>
          <display_name>Door Area (ft^2)</display_name>
        </choice>
        <choice>
          <value>Duct Unconditioned Surface Area (ft^2)</value>
          <display_name>Duct Unconditioned Surface Area (ft^2)</display_name>
        </choice>
        <choice>
          <value>Rim Joist Area, Above-Grade, Exterior (ft^2)</value>
          <display_name>Rim Joist Area, Above-Grade, Exterior (ft^2)</display_name>
        </choice>
        <choice>
          <value>Slab Perimeter, Exposed, Conditioned (ft)</value>
          <display_name>Slab Perimeter, Exposed, Conditioned (ft)</display_name>
        </choice>
        <choice>
          <value>Size, Heating System Primary (kBtu/h)</value>
          <display_name>Size, Heating System Primary (kBtu/h)</display_name>
        </choice>
        <choice>
          <value>Size, Heating System Secondary (kBtu/h)</value>
          <display_name>Size, Heating System Secondary (kBtu/h)</display_name>
        </choice>
        <choice>
          <value>Size, Cooling System Primary (kBtu/h)</value>
          <display_name>Size, Cooling System Primary (kBtu/h)</display_name>
        </choice>
        <choice>
          <value>Size, Heat Pump Backup Primary (kBtu/h)</value>
          <display_name>Size, Heat Pump Backup Primary (kBtu/h)</display_name>
        </choice>
        <choice>
          <value>Size, Water Heater (gal)</value>
          <display_name>Size, Water Heater (gal)</display_name>
        </choice>
        <choice>
          <value>Flow Rate, Mechanical Ventilation (cfm)</value>
          <display_name>Flow Rate, Mechanical Ventilation (cfm)</display_name>
        </choice>
      </choices>
    </argument>
    <argument>
      <name>option_19_cost_2_value</name>
      <display_name>Option 19 Cost 2 Value</display_name>
      <description>Total option 19 cost is the sum of all: (Cost N Value) x (Cost N Multiplier).</description>
      <type>Double</type>
      <units>$</units>
      <required>false</required>
      <model_dependent>false</model_dependent>
    </argument>
    <argument>
      <name>option_19_cost_2_multiplier</name>
      <display_name>Option 19 Cost 2 Multiplier</display_name>
      <description>Total option 19 cost is the sum of all: (Cost N Value) x (Cost N Multiplier).</description>
      <type>Choice</type>
      <required>false</required>
      <model_dependent>false</model_dependent>
      <default_value></default_value>
      <choices>
        <choice>
          <value></value>
          <display_name></display_name>
        </choice>
        <choice>
          <value>Fixed (1)</value>
          <display_name>Fixed (1)</display_name>
        </choice>
        <choice>
          <value>Wall Area, Above-Grade, Conditioned (ft^2)</value>
          <display_name>Wall Area, Above-Grade, Conditioned (ft^2)</display_name>
        </choice>
        <choice>
          <value>Wall Area, Above-Grade, Exterior (ft^2)</value>
          <display_name>Wall Area, Above-Grade, Exterior (ft^2)</display_name>
        </choice>
        <choice>
          <value>Wall Area, Below-Grade (ft^2)</value>
          <display_name>Wall Area, Below-Grade (ft^2)</display_name>
        </choice>
        <choice>
          <value>Floor Area, Conditioned (ft^2)</value>
          <display_name>Floor Area, Conditioned (ft^2)</display_name>
        </choice>
        <choice>
          <value>Floor Area, Conditioned * Infiltration Reduction (ft^2 * Delta ACH50)</value>
          <display_name>Floor Area, Conditioned * Infiltration Reduction (ft^2 * Delta ACH50)</display_name>
        </choice>
        <choice>
          <value>Floor Area, Lighting (ft^2)</value>
          <display_name>Floor Area, Lighting (ft^2)</display_name>
        </choice>
        <choice>
          <value>Floor Area, Foundation (ft^2)</value>
          <display_name>Floor Area, Foundation (ft^2)</display_name>
        </choice>
        <choice>
          <value>Floor Area, Attic (ft^2)</value>
          <display_name>Floor Area, Attic (ft^2)</display_name>
        </choice>
        <choice>
          <value>Floor Area, Attic * Insulation Increase (ft^2 * Delta R-value)</value>
          <display_name>Floor Area, Attic * Insulation Increase (ft^2 * Delta R-value)</display_name>
        </choice>
        <choice>
          <value>Roof Area (ft^2)</value>
          <display_name>Roof Area (ft^2)</display_name>
        </choice>
        <choice>
          <value>Window Area (ft^2)</value>
          <display_name>Window Area (ft^2)</display_name>
        </choice>
        <choice>
          <value>Door Area (ft^2)</value>
          <display_name>Door Area (ft^2)</display_name>
        </choice>
        <choice>
          <value>Duct Unconditioned Surface Area (ft^2)</value>
          <display_name>Duct Unconditioned Surface Area (ft^2)</display_name>
        </choice>
        <choice>
          <value>Rim Joist Area, Above-Grade, Exterior (ft^2)</value>
          <display_name>Rim Joist Area, Above-Grade, Exterior (ft^2)</display_name>
        </choice>
        <choice>
          <value>Slab Perimeter, Exposed, Conditioned (ft)</value>
          <display_name>Slab Perimeter, Exposed, Conditioned (ft)</display_name>
        </choice>
        <choice>
          <value>Size, Heating System Primary (kBtu/h)</value>
          <display_name>Size, Heating System Primary (kBtu/h)</display_name>
        </choice>
        <choice>
          <value>Size, Heating System Secondary (kBtu/h)</value>
          <display_name>Size, Heating System Secondary (kBtu/h)</display_name>
        </choice>
        <choice>
          <value>Size, Cooling System Primary (kBtu/h)</value>
          <display_name>Size, Cooling System Primary (kBtu/h)</display_name>
        </choice>
        <choice>
          <value>Size, Heat Pump Backup Primary (kBtu/h)</value>
          <display_name>Size, Heat Pump Backup Primary (kBtu/h)</display_name>
        </choice>
        <choice>
          <value>Size, Water Heater (gal)</value>
          <display_name>Size, Water Heater (gal)</display_name>
        </choice>
        <choice>
          <value>Flow Rate, Mechanical Ventilation (cfm)</value>
          <display_name>Flow Rate, Mechanical Ventilation (cfm)</display_name>
        </choice>
      </choices>
    </argument>
    <argument>
      <name>option_19_lifetime</name>
      <display_name>Option 19 Lifetime</display_name>
      <description>The option lifetime.</description>
      <type>Double</type>
      <units>years</units>
      <required>false</required>
      <model_dependent>false</model_dependent>
    </argument>
    <argument>
      <name>option_20</name>
      <display_name>Option 20</display_name>
      <description>Specify the parameter|option as found in resources\options_lookup.tsv.</description>
      <type>String</type>
      <required>false</required>
      <model_dependent>false</model_dependent>
    </argument>
    <argument>
      <name>option_20_apply_logic</name>
      <display_name>Option 20 Apply Logic</display_name>
      <description>Logic that specifies if the Option 20 upgrade will apply based on the existing building's options. Specify one or more parameter|option as found in resources\options_lookup.tsv. When multiple are included, they must be separated by '||' for OR and '&amp;&amp;' for AND, and using parentheses as appropriate. Prefix an option with '!' for not.</description>
      <type>String</type>
      <required>false</required>
      <model_dependent>false</model_dependent>
    </argument>
    <argument>
      <name>option_20_cost_1_value</name>
      <display_name>Option 20 Cost 1 Value</display_name>
      <description>Total option 20 cost is the sum of all: (Cost N Value) x (Cost N Multiplier).</description>
      <type>Double</type>
      <units>$</units>
      <required>false</required>
      <model_dependent>false</model_dependent>
    </argument>
    <argument>
      <name>option_20_cost_1_multiplier</name>
      <display_name>Option 20 Cost 1 Multiplier</display_name>
      <description>Total option 20 cost is the sum of all: (Cost N Value) x (Cost N Multiplier).</description>
      <type>Choice</type>
      <required>false</required>
      <model_dependent>false</model_dependent>
      <default_value></default_value>
      <choices>
        <choice>
          <value></value>
          <display_name></display_name>
        </choice>
        <choice>
          <value>Fixed (1)</value>
          <display_name>Fixed (1)</display_name>
        </choice>
        <choice>
          <value>Wall Area, Above-Grade, Conditioned (ft^2)</value>
          <display_name>Wall Area, Above-Grade, Conditioned (ft^2)</display_name>
        </choice>
        <choice>
          <value>Wall Area, Above-Grade, Exterior (ft^2)</value>
          <display_name>Wall Area, Above-Grade, Exterior (ft^2)</display_name>
        </choice>
        <choice>
          <value>Wall Area, Below-Grade (ft^2)</value>
          <display_name>Wall Area, Below-Grade (ft^2)</display_name>
        </choice>
        <choice>
          <value>Floor Area, Conditioned (ft^2)</value>
          <display_name>Floor Area, Conditioned (ft^2)</display_name>
        </choice>
        <choice>
          <value>Floor Area, Conditioned * Infiltration Reduction (ft^2 * Delta ACH50)</value>
          <display_name>Floor Area, Conditioned * Infiltration Reduction (ft^2 * Delta ACH50)</display_name>
        </choice>
        <choice>
          <value>Floor Area, Lighting (ft^2)</value>
          <display_name>Floor Area, Lighting (ft^2)</display_name>
        </choice>
        <choice>
          <value>Floor Area, Foundation (ft^2)</value>
          <display_name>Floor Area, Foundation (ft^2)</display_name>
        </choice>
        <choice>
          <value>Floor Area, Attic (ft^2)</value>
          <display_name>Floor Area, Attic (ft^2)</display_name>
        </choice>
        <choice>
          <value>Floor Area, Attic * Insulation Increase (ft^2 * Delta R-value)</value>
          <display_name>Floor Area, Attic * Insulation Increase (ft^2 * Delta R-value)</display_name>
        </choice>
        <choice>
          <value>Roof Area (ft^2)</value>
          <display_name>Roof Area (ft^2)</display_name>
        </choice>
        <choice>
          <value>Window Area (ft^2)</value>
          <display_name>Window Area (ft^2)</display_name>
        </choice>
        <choice>
          <value>Door Area (ft^2)</value>
          <display_name>Door Area (ft^2)</display_name>
        </choice>
        <choice>
          <value>Duct Unconditioned Surface Area (ft^2)</value>
          <display_name>Duct Unconditioned Surface Area (ft^2)</display_name>
        </choice>
        <choice>
          <value>Rim Joist Area, Above-Grade, Exterior (ft^2)</value>
          <display_name>Rim Joist Area, Above-Grade, Exterior (ft^2)</display_name>
        </choice>
        <choice>
          <value>Slab Perimeter, Exposed, Conditioned (ft)</value>
          <display_name>Slab Perimeter, Exposed, Conditioned (ft)</display_name>
        </choice>
        <choice>
          <value>Size, Heating System Primary (kBtu/h)</value>
          <display_name>Size, Heating System Primary (kBtu/h)</display_name>
        </choice>
        <choice>
          <value>Size, Heating System Secondary (kBtu/h)</value>
          <display_name>Size, Heating System Secondary (kBtu/h)</display_name>
        </choice>
        <choice>
          <value>Size, Cooling System Primary (kBtu/h)</value>
          <display_name>Size, Cooling System Primary (kBtu/h)</display_name>
        </choice>
        <choice>
          <value>Size, Heat Pump Backup Primary (kBtu/h)</value>
          <display_name>Size, Heat Pump Backup Primary (kBtu/h)</display_name>
        </choice>
        <choice>
          <value>Size, Water Heater (gal)</value>
          <display_name>Size, Water Heater (gal)</display_name>
        </choice>
        <choice>
          <value>Flow Rate, Mechanical Ventilation (cfm)</value>
          <display_name>Flow Rate, Mechanical Ventilation (cfm)</display_name>
        </choice>
      </choices>
    </argument>
    <argument>
      <name>option_20_cost_2_value</name>
      <display_name>Option 20 Cost 2 Value</display_name>
      <description>Total option 20 cost is the sum of all: (Cost N Value) x (Cost N Multiplier).</description>
      <type>Double</type>
      <units>$</units>
      <required>false</required>
      <model_dependent>false</model_dependent>
    </argument>
    <argument>
      <name>option_20_cost_2_multiplier</name>
      <display_name>Option 20 Cost 2 Multiplier</display_name>
      <description>Total option 20 cost is the sum of all: (Cost N Value) x (Cost N Multiplier).</description>
      <type>Choice</type>
      <required>false</required>
      <model_dependent>false</model_dependent>
      <default_value></default_value>
      <choices>
        <choice>
          <value></value>
          <display_name></display_name>
        </choice>
        <choice>
          <value>Fixed (1)</value>
          <display_name>Fixed (1)</display_name>
        </choice>
        <choice>
          <value>Wall Area, Above-Grade, Conditioned (ft^2)</value>
          <display_name>Wall Area, Above-Grade, Conditioned (ft^2)</display_name>
        </choice>
        <choice>
          <value>Wall Area, Above-Grade, Exterior (ft^2)</value>
          <display_name>Wall Area, Above-Grade, Exterior (ft^2)</display_name>
        </choice>
        <choice>
          <value>Wall Area, Below-Grade (ft^2)</value>
          <display_name>Wall Area, Below-Grade (ft^2)</display_name>
        </choice>
        <choice>
          <value>Floor Area, Conditioned (ft^2)</value>
          <display_name>Floor Area, Conditioned (ft^2)</display_name>
        </choice>
        <choice>
          <value>Floor Area, Conditioned * Infiltration Reduction (ft^2 * Delta ACH50)</value>
          <display_name>Floor Area, Conditioned * Infiltration Reduction (ft^2 * Delta ACH50)</display_name>
        </choice>
        <choice>
          <value>Floor Area, Lighting (ft^2)</value>
          <display_name>Floor Area, Lighting (ft^2)</display_name>
        </choice>
        <choice>
          <value>Floor Area, Foundation (ft^2)</value>
          <display_name>Floor Area, Foundation (ft^2)</display_name>
        </choice>
        <choice>
          <value>Floor Area, Attic (ft^2)</value>
          <display_name>Floor Area, Attic (ft^2)</display_name>
        </choice>
        <choice>
          <value>Floor Area, Attic * Insulation Increase (ft^2 * Delta R-value)</value>
          <display_name>Floor Area, Attic * Insulation Increase (ft^2 * Delta R-value)</display_name>
        </choice>
        <choice>
          <value>Roof Area (ft^2)</value>
          <display_name>Roof Area (ft^2)</display_name>
        </choice>
        <choice>
          <value>Window Area (ft^2)</value>
          <display_name>Window Area (ft^2)</display_name>
        </choice>
        <choice>
          <value>Door Area (ft^2)</value>
          <display_name>Door Area (ft^2)</display_name>
        </choice>
        <choice>
          <value>Duct Unconditioned Surface Area (ft^2)</value>
          <display_name>Duct Unconditioned Surface Area (ft^2)</display_name>
        </choice>
        <choice>
          <value>Rim Joist Area, Above-Grade, Exterior (ft^2)</value>
          <display_name>Rim Joist Area, Above-Grade, Exterior (ft^2)</display_name>
        </choice>
        <choice>
          <value>Slab Perimeter, Exposed, Conditioned (ft)</value>
          <display_name>Slab Perimeter, Exposed, Conditioned (ft)</display_name>
        </choice>
        <choice>
          <value>Size, Heating System Primary (kBtu/h)</value>
          <display_name>Size, Heating System Primary (kBtu/h)</display_name>
        </choice>
        <choice>
          <value>Size, Heating System Secondary (kBtu/h)</value>
          <display_name>Size, Heating System Secondary (kBtu/h)</display_name>
        </choice>
        <choice>
          <value>Size, Cooling System Primary (kBtu/h)</value>
          <display_name>Size, Cooling System Primary (kBtu/h)</display_name>
        </choice>
        <choice>
          <value>Size, Heat Pump Backup Primary (kBtu/h)</value>
          <display_name>Size, Heat Pump Backup Primary (kBtu/h)</display_name>
        </choice>
        <choice>
          <value>Size, Water Heater (gal)</value>
          <display_name>Size, Water Heater (gal)</display_name>
        </choice>
        <choice>
          <value>Flow Rate, Mechanical Ventilation (cfm)</value>
          <display_name>Flow Rate, Mechanical Ventilation (cfm)</display_name>
        </choice>
      </choices>
    </argument>
    <argument>
      <name>option_20_lifetime</name>
      <display_name>Option 20 Lifetime</display_name>
      <description>The option lifetime.</description>
      <type>Double</type>
      <units>years</units>
      <required>false</required>
      <model_dependent>false</model_dependent>
    </argument>
    <argument>
      <name>option_21</name>
      <display_name>Option 21</display_name>
      <description>Specify the parameter|option as found in resources\options_lookup.tsv.</description>
      <type>String</type>
      <required>false</required>
      <model_dependent>false</model_dependent>
    </argument>
    <argument>
      <name>option_21_apply_logic</name>
      <display_name>Option 21 Apply Logic</display_name>
      <description>Logic that specifies if the Option 21 upgrade will apply based on the existing building's options. Specify one or more parameter|option as found in resources\options_lookup.tsv. When multiple are included, they must be separated by '||' for OR and '&amp;&amp;' for AND, and using parentheses as appropriate. Prefix an option with '!' for not.</description>
      <type>String</type>
      <required>false</required>
      <model_dependent>false</model_dependent>
    </argument>
    <argument>
      <name>option_21_cost_1_value</name>
      <display_name>Option 21 Cost 1 Value</display_name>
      <description>Total option 21 cost is the sum of all: (Cost N Value) x (Cost N Multiplier).</description>
      <type>Double</type>
      <units>$</units>
      <required>false</required>
      <model_dependent>false</model_dependent>
    </argument>
    <argument>
      <name>option_21_cost_1_multiplier</name>
      <display_name>Option 21 Cost 1 Multiplier</display_name>
      <description>Total option 21 cost is the sum of all: (Cost N Value) x (Cost N Multiplier).</description>
      <type>Choice</type>
      <required>false</required>
      <model_dependent>false</model_dependent>
      <default_value></default_value>
      <choices>
        <choice>
          <value></value>
          <display_name></display_name>
        </choice>
        <choice>
          <value>Fixed (1)</value>
          <display_name>Fixed (1)</display_name>
        </choice>
        <choice>
          <value>Wall Area, Above-Grade, Conditioned (ft^2)</value>
          <display_name>Wall Area, Above-Grade, Conditioned (ft^2)</display_name>
        </choice>
        <choice>
          <value>Wall Area, Above-Grade, Exterior (ft^2)</value>
          <display_name>Wall Area, Above-Grade, Exterior (ft^2)</display_name>
        </choice>
        <choice>
          <value>Wall Area, Below-Grade (ft^2)</value>
          <display_name>Wall Area, Below-Grade (ft^2)</display_name>
        </choice>
        <choice>
          <value>Floor Area, Conditioned (ft^2)</value>
          <display_name>Floor Area, Conditioned (ft^2)</display_name>
        </choice>
        <choice>
          <value>Floor Area, Conditioned * Infiltration Reduction (ft^2 * Delta ACH50)</value>
          <display_name>Floor Area, Conditioned * Infiltration Reduction (ft^2 * Delta ACH50)</display_name>
        </choice>
        <choice>
          <value>Floor Area, Lighting (ft^2)</value>
          <display_name>Floor Area, Lighting (ft^2)</display_name>
        </choice>
        <choice>
          <value>Floor Area, Foundation (ft^2)</value>
          <display_name>Floor Area, Foundation (ft^2)</display_name>
        </choice>
        <choice>
          <value>Floor Area, Attic (ft^2)</value>
          <display_name>Floor Area, Attic (ft^2)</display_name>
        </choice>
        <choice>
          <value>Floor Area, Attic * Insulation Increase (ft^2 * Delta R-value)</value>
          <display_name>Floor Area, Attic * Insulation Increase (ft^2 * Delta R-value)</display_name>
        </choice>
        <choice>
          <value>Roof Area (ft^2)</value>
          <display_name>Roof Area (ft^2)</display_name>
        </choice>
        <choice>
          <value>Window Area (ft^2)</value>
          <display_name>Window Area (ft^2)</display_name>
        </choice>
        <choice>
          <value>Door Area (ft^2)</value>
          <display_name>Door Area (ft^2)</display_name>
        </choice>
        <choice>
          <value>Duct Unconditioned Surface Area (ft^2)</value>
          <display_name>Duct Unconditioned Surface Area (ft^2)</display_name>
        </choice>
        <choice>
          <value>Rim Joist Area, Above-Grade, Exterior (ft^2)</value>
          <display_name>Rim Joist Area, Above-Grade, Exterior (ft^2)</display_name>
        </choice>
        <choice>
          <value>Slab Perimeter, Exposed, Conditioned (ft)</value>
          <display_name>Slab Perimeter, Exposed, Conditioned (ft)</display_name>
        </choice>
        <choice>
          <value>Size, Heating System Primary (kBtu/h)</value>
          <display_name>Size, Heating System Primary (kBtu/h)</display_name>
        </choice>
        <choice>
          <value>Size, Heating System Secondary (kBtu/h)</value>
          <display_name>Size, Heating System Secondary (kBtu/h)</display_name>
        </choice>
        <choice>
          <value>Size, Cooling System Primary (kBtu/h)</value>
          <display_name>Size, Cooling System Primary (kBtu/h)</display_name>
        </choice>
        <choice>
          <value>Size, Heat Pump Backup Primary (kBtu/h)</value>
          <display_name>Size, Heat Pump Backup Primary (kBtu/h)</display_name>
        </choice>
        <choice>
          <value>Size, Water Heater (gal)</value>
          <display_name>Size, Water Heater (gal)</display_name>
        </choice>
        <choice>
          <value>Flow Rate, Mechanical Ventilation (cfm)</value>
          <display_name>Flow Rate, Mechanical Ventilation (cfm)</display_name>
        </choice>
      </choices>
    </argument>
    <argument>
      <name>option_21_cost_2_value</name>
      <display_name>Option 21 Cost 2 Value</display_name>
      <description>Total option 21 cost is the sum of all: (Cost N Value) x (Cost N Multiplier).</description>
      <type>Double</type>
      <units>$</units>
      <required>false</required>
      <model_dependent>false</model_dependent>
    </argument>
    <argument>
      <name>option_21_cost_2_multiplier</name>
      <display_name>Option 21 Cost 2 Multiplier</display_name>
      <description>Total option 21 cost is the sum of all: (Cost N Value) x (Cost N Multiplier).</description>
      <type>Choice</type>
      <required>false</required>
      <model_dependent>false</model_dependent>
      <default_value></default_value>
      <choices>
        <choice>
          <value></value>
          <display_name></display_name>
        </choice>
        <choice>
          <value>Fixed (1)</value>
          <display_name>Fixed (1)</display_name>
        </choice>
        <choice>
          <value>Wall Area, Above-Grade, Conditioned (ft^2)</value>
          <display_name>Wall Area, Above-Grade, Conditioned (ft^2)</display_name>
        </choice>
        <choice>
          <value>Wall Area, Above-Grade, Exterior (ft^2)</value>
          <display_name>Wall Area, Above-Grade, Exterior (ft^2)</display_name>
        </choice>
        <choice>
          <value>Wall Area, Below-Grade (ft^2)</value>
          <display_name>Wall Area, Below-Grade (ft^2)</display_name>
        </choice>
        <choice>
          <value>Floor Area, Conditioned (ft^2)</value>
          <display_name>Floor Area, Conditioned (ft^2)</display_name>
        </choice>
        <choice>
          <value>Floor Area, Conditioned * Infiltration Reduction (ft^2 * Delta ACH50)</value>
          <display_name>Floor Area, Conditioned * Infiltration Reduction (ft^2 * Delta ACH50)</display_name>
        </choice>
        <choice>
          <value>Floor Area, Lighting (ft^2)</value>
          <display_name>Floor Area, Lighting (ft^2)</display_name>
        </choice>
        <choice>
          <value>Floor Area, Foundation (ft^2)</value>
          <display_name>Floor Area, Foundation (ft^2)</display_name>
        </choice>
        <choice>
          <value>Floor Area, Attic (ft^2)</value>
          <display_name>Floor Area, Attic (ft^2)</display_name>
        </choice>
        <choice>
          <value>Floor Area, Attic * Insulation Increase (ft^2 * Delta R-value)</value>
          <display_name>Floor Area, Attic * Insulation Increase (ft^2 * Delta R-value)</display_name>
        </choice>
        <choice>
          <value>Roof Area (ft^2)</value>
          <display_name>Roof Area (ft^2)</display_name>
        </choice>
        <choice>
          <value>Window Area (ft^2)</value>
          <display_name>Window Area (ft^2)</display_name>
        </choice>
        <choice>
          <value>Door Area (ft^2)</value>
          <display_name>Door Area (ft^2)</display_name>
        </choice>
        <choice>
          <value>Duct Unconditioned Surface Area (ft^2)</value>
          <display_name>Duct Unconditioned Surface Area (ft^2)</display_name>
        </choice>
        <choice>
          <value>Rim Joist Area, Above-Grade, Exterior (ft^2)</value>
          <display_name>Rim Joist Area, Above-Grade, Exterior (ft^2)</display_name>
        </choice>
        <choice>
          <value>Slab Perimeter, Exposed, Conditioned (ft)</value>
          <display_name>Slab Perimeter, Exposed, Conditioned (ft)</display_name>
        </choice>
        <choice>
          <value>Size, Heating System Primary (kBtu/h)</value>
          <display_name>Size, Heating System Primary (kBtu/h)</display_name>
        </choice>
        <choice>
          <value>Size, Heating System Secondary (kBtu/h)</value>
          <display_name>Size, Heating System Secondary (kBtu/h)</display_name>
        </choice>
        <choice>
          <value>Size, Cooling System Primary (kBtu/h)</value>
          <display_name>Size, Cooling System Primary (kBtu/h)</display_name>
        </choice>
        <choice>
          <value>Size, Heat Pump Backup Primary (kBtu/h)</value>
          <display_name>Size, Heat Pump Backup Primary (kBtu/h)</display_name>
        </choice>
        <choice>
          <value>Size, Water Heater (gal)</value>
          <display_name>Size, Water Heater (gal)</display_name>
        </choice>
        <choice>
          <value>Flow Rate, Mechanical Ventilation (cfm)</value>
          <display_name>Flow Rate, Mechanical Ventilation (cfm)</display_name>
        </choice>
      </choices>
    </argument>
    <argument>
      <name>option_21_lifetime</name>
      <display_name>Option 21 Lifetime</display_name>
      <description>The option lifetime.</description>
      <type>Double</type>
      <units>years</units>
      <required>false</required>
      <model_dependent>false</model_dependent>
    </argument>
    <argument>
      <name>option_22</name>
      <display_name>Option 22</display_name>
      <description>Specify the parameter|option as found in resources\options_lookup.tsv.</description>
      <type>String</type>
      <required>false</required>
      <model_dependent>false</model_dependent>
    </argument>
    <argument>
      <name>option_22_apply_logic</name>
      <display_name>Option 22 Apply Logic</display_name>
      <description>Logic that specifies if the Option 22 upgrade will apply based on the existing building's options. Specify one or more parameter|option as found in resources\options_lookup.tsv. When multiple are included, they must be separated by '||' for OR and '&amp;&amp;' for AND, and using parentheses as appropriate. Prefix an option with '!' for not.</description>
      <type>String</type>
      <required>false</required>
      <model_dependent>false</model_dependent>
    </argument>
    <argument>
      <name>option_22_cost_1_value</name>
      <display_name>Option 22 Cost 1 Value</display_name>
      <description>Total option 22 cost is the sum of all: (Cost N Value) x (Cost N Multiplier).</description>
      <type>Double</type>
      <units>$</units>
      <required>false</required>
      <model_dependent>false</model_dependent>
    </argument>
    <argument>
      <name>option_22_cost_1_multiplier</name>
      <display_name>Option 22 Cost 1 Multiplier</display_name>
      <description>Total option 22 cost is the sum of all: (Cost N Value) x (Cost N Multiplier).</description>
      <type>Choice</type>
      <required>false</required>
      <model_dependent>false</model_dependent>
      <default_value></default_value>
      <choices>
        <choice>
          <value></value>
          <display_name></display_name>
        </choice>
        <choice>
          <value>Fixed (1)</value>
          <display_name>Fixed (1)</display_name>
        </choice>
        <choice>
          <value>Wall Area, Above-Grade, Conditioned (ft^2)</value>
          <display_name>Wall Area, Above-Grade, Conditioned (ft^2)</display_name>
        </choice>
        <choice>
          <value>Wall Area, Above-Grade, Exterior (ft^2)</value>
          <display_name>Wall Area, Above-Grade, Exterior (ft^2)</display_name>
        </choice>
        <choice>
          <value>Wall Area, Below-Grade (ft^2)</value>
          <display_name>Wall Area, Below-Grade (ft^2)</display_name>
        </choice>
        <choice>
          <value>Floor Area, Conditioned (ft^2)</value>
          <display_name>Floor Area, Conditioned (ft^2)</display_name>
        </choice>
        <choice>
          <value>Floor Area, Conditioned * Infiltration Reduction (ft^2 * Delta ACH50)</value>
          <display_name>Floor Area, Conditioned * Infiltration Reduction (ft^2 * Delta ACH50)</display_name>
        </choice>
        <choice>
          <value>Floor Area, Lighting (ft^2)</value>
          <display_name>Floor Area, Lighting (ft^2)</display_name>
        </choice>
        <choice>
          <value>Floor Area, Foundation (ft^2)</value>
          <display_name>Floor Area, Foundation (ft^2)</display_name>
        </choice>
        <choice>
          <value>Floor Area, Attic (ft^2)</value>
          <display_name>Floor Area, Attic (ft^2)</display_name>
        </choice>
        <choice>
          <value>Floor Area, Attic * Insulation Increase (ft^2 * Delta R-value)</value>
          <display_name>Floor Area, Attic * Insulation Increase (ft^2 * Delta R-value)</display_name>
        </choice>
        <choice>
          <value>Roof Area (ft^2)</value>
          <display_name>Roof Area (ft^2)</display_name>
        </choice>
        <choice>
          <value>Window Area (ft^2)</value>
          <display_name>Window Area (ft^2)</display_name>
        </choice>
        <choice>
          <value>Door Area (ft^2)</value>
          <display_name>Door Area (ft^2)</display_name>
        </choice>
        <choice>
          <value>Duct Unconditioned Surface Area (ft^2)</value>
          <display_name>Duct Unconditioned Surface Area (ft^2)</display_name>
        </choice>
        <choice>
          <value>Rim Joist Area, Above-Grade, Exterior (ft^2)</value>
          <display_name>Rim Joist Area, Above-Grade, Exterior (ft^2)</display_name>
        </choice>
        <choice>
          <value>Slab Perimeter, Exposed, Conditioned (ft)</value>
          <display_name>Slab Perimeter, Exposed, Conditioned (ft)</display_name>
        </choice>
        <choice>
          <value>Size, Heating System Primary (kBtu/h)</value>
          <display_name>Size, Heating System Primary (kBtu/h)</display_name>
        </choice>
        <choice>
          <value>Size, Heating System Secondary (kBtu/h)</value>
          <display_name>Size, Heating System Secondary (kBtu/h)</display_name>
        </choice>
        <choice>
          <value>Size, Cooling System Primary (kBtu/h)</value>
          <display_name>Size, Cooling System Primary (kBtu/h)</display_name>
        </choice>
        <choice>
          <value>Size, Heat Pump Backup Primary (kBtu/h)</value>
          <display_name>Size, Heat Pump Backup Primary (kBtu/h)</display_name>
        </choice>
        <choice>
          <value>Size, Water Heater (gal)</value>
          <display_name>Size, Water Heater (gal)</display_name>
        </choice>
        <choice>
          <value>Flow Rate, Mechanical Ventilation (cfm)</value>
          <display_name>Flow Rate, Mechanical Ventilation (cfm)</display_name>
        </choice>
      </choices>
    </argument>
    <argument>
      <name>option_22_cost_2_value</name>
      <display_name>Option 22 Cost 2 Value</display_name>
      <description>Total option 22 cost is the sum of all: (Cost N Value) x (Cost N Multiplier).</description>
      <type>Double</type>
      <units>$</units>
      <required>false</required>
      <model_dependent>false</model_dependent>
    </argument>
    <argument>
      <name>option_22_cost_2_multiplier</name>
      <display_name>Option 22 Cost 2 Multiplier</display_name>
      <description>Total option 22 cost is the sum of all: (Cost N Value) x (Cost N Multiplier).</description>
      <type>Choice</type>
      <required>false</required>
      <model_dependent>false</model_dependent>
      <default_value></default_value>
      <choices>
        <choice>
          <value></value>
          <display_name></display_name>
        </choice>
        <choice>
          <value>Fixed (1)</value>
          <display_name>Fixed (1)</display_name>
        </choice>
        <choice>
          <value>Wall Area, Above-Grade, Conditioned (ft^2)</value>
          <display_name>Wall Area, Above-Grade, Conditioned (ft^2)</display_name>
        </choice>
        <choice>
          <value>Wall Area, Above-Grade, Exterior (ft^2)</value>
          <display_name>Wall Area, Above-Grade, Exterior (ft^2)</display_name>
        </choice>
        <choice>
          <value>Wall Area, Below-Grade (ft^2)</value>
          <display_name>Wall Area, Below-Grade (ft^2)</display_name>
        </choice>
        <choice>
          <value>Floor Area, Conditioned (ft^2)</value>
          <display_name>Floor Area, Conditioned (ft^2)</display_name>
        </choice>
        <choice>
          <value>Floor Area, Conditioned * Infiltration Reduction (ft^2 * Delta ACH50)</value>
          <display_name>Floor Area, Conditioned * Infiltration Reduction (ft^2 * Delta ACH50)</display_name>
        </choice>
        <choice>
          <value>Floor Area, Lighting (ft^2)</value>
          <display_name>Floor Area, Lighting (ft^2)</display_name>
        </choice>
        <choice>
          <value>Floor Area, Foundation (ft^2)</value>
          <display_name>Floor Area, Foundation (ft^2)</display_name>
        </choice>
        <choice>
          <value>Floor Area, Attic (ft^2)</value>
          <display_name>Floor Area, Attic (ft^2)</display_name>
        </choice>
        <choice>
          <value>Floor Area, Attic * Insulation Increase (ft^2 * Delta R-value)</value>
          <display_name>Floor Area, Attic * Insulation Increase (ft^2 * Delta R-value)</display_name>
        </choice>
        <choice>
          <value>Roof Area (ft^2)</value>
          <display_name>Roof Area (ft^2)</display_name>
        </choice>
        <choice>
          <value>Window Area (ft^2)</value>
          <display_name>Window Area (ft^2)</display_name>
        </choice>
        <choice>
          <value>Door Area (ft^2)</value>
          <display_name>Door Area (ft^2)</display_name>
        </choice>
        <choice>
          <value>Duct Unconditioned Surface Area (ft^2)</value>
          <display_name>Duct Unconditioned Surface Area (ft^2)</display_name>
        </choice>
        <choice>
          <value>Rim Joist Area, Above-Grade, Exterior (ft^2)</value>
          <display_name>Rim Joist Area, Above-Grade, Exterior (ft^2)</display_name>
        </choice>
        <choice>
          <value>Slab Perimeter, Exposed, Conditioned (ft)</value>
          <display_name>Slab Perimeter, Exposed, Conditioned (ft)</display_name>
        </choice>
        <choice>
          <value>Size, Heating System Primary (kBtu/h)</value>
          <display_name>Size, Heating System Primary (kBtu/h)</display_name>
        </choice>
        <choice>
          <value>Size, Heating System Secondary (kBtu/h)</value>
          <display_name>Size, Heating System Secondary (kBtu/h)</display_name>
        </choice>
        <choice>
          <value>Size, Cooling System Primary (kBtu/h)</value>
          <display_name>Size, Cooling System Primary (kBtu/h)</display_name>
        </choice>
        <choice>
          <value>Size, Heat Pump Backup Primary (kBtu/h)</value>
          <display_name>Size, Heat Pump Backup Primary (kBtu/h)</display_name>
        </choice>
        <choice>
          <value>Size, Water Heater (gal)</value>
          <display_name>Size, Water Heater (gal)</display_name>
        </choice>
        <choice>
          <value>Flow Rate, Mechanical Ventilation (cfm)</value>
          <display_name>Flow Rate, Mechanical Ventilation (cfm)</display_name>
        </choice>
      </choices>
    </argument>
    <argument>
      <name>option_22_lifetime</name>
      <display_name>Option 22 Lifetime</display_name>
      <description>The option lifetime.</description>
      <type>Double</type>
      <units>years</units>
      <required>false</required>
      <model_dependent>false</model_dependent>
    </argument>
    <argument>
      <name>option_23</name>
      <display_name>Option 23</display_name>
      <description>Specify the parameter|option as found in resources\options_lookup.tsv.</description>
      <type>String</type>
      <required>false</required>
      <model_dependent>false</model_dependent>
    </argument>
    <argument>
      <name>option_23_apply_logic</name>
      <display_name>Option 23 Apply Logic</display_name>
      <description>Logic that specifies if the Option 23 upgrade will apply based on the existing building's options. Specify one or more parameter|option as found in resources\options_lookup.tsv. When multiple are included, they must be separated by '||' for OR and '&amp;&amp;' for AND, and using parentheses as appropriate. Prefix an option with '!' for not.</description>
      <type>String</type>
      <required>false</required>
      <model_dependent>false</model_dependent>
    </argument>
    <argument>
      <name>option_23_cost_1_value</name>
      <display_name>Option 23 Cost 1 Value</display_name>
      <description>Total option 23 cost is the sum of all: (Cost N Value) x (Cost N Multiplier).</description>
      <type>Double</type>
      <units>$</units>
      <required>false</required>
      <model_dependent>false</model_dependent>
    </argument>
    <argument>
      <name>option_23_cost_1_multiplier</name>
      <display_name>Option 23 Cost 1 Multiplier</display_name>
      <description>Total option 23 cost is the sum of all: (Cost N Value) x (Cost N Multiplier).</description>
      <type>Choice</type>
      <required>false</required>
      <model_dependent>false</model_dependent>
      <default_value></default_value>
      <choices>
        <choice>
          <value></value>
          <display_name></display_name>
        </choice>
        <choice>
          <value>Fixed (1)</value>
          <display_name>Fixed (1)</display_name>
        </choice>
        <choice>
          <value>Wall Area, Above-Grade, Conditioned (ft^2)</value>
          <display_name>Wall Area, Above-Grade, Conditioned (ft^2)</display_name>
        </choice>
        <choice>
          <value>Wall Area, Above-Grade, Exterior (ft^2)</value>
          <display_name>Wall Area, Above-Grade, Exterior (ft^2)</display_name>
        </choice>
        <choice>
          <value>Wall Area, Below-Grade (ft^2)</value>
          <display_name>Wall Area, Below-Grade (ft^2)</display_name>
        </choice>
        <choice>
          <value>Floor Area, Conditioned (ft^2)</value>
          <display_name>Floor Area, Conditioned (ft^2)</display_name>
        </choice>
        <choice>
          <value>Floor Area, Conditioned * Infiltration Reduction (ft^2 * Delta ACH50)</value>
          <display_name>Floor Area, Conditioned * Infiltration Reduction (ft^2 * Delta ACH50)</display_name>
        </choice>
        <choice>
          <value>Floor Area, Lighting (ft^2)</value>
          <display_name>Floor Area, Lighting (ft^2)</display_name>
        </choice>
        <choice>
          <value>Floor Area, Foundation (ft^2)</value>
          <display_name>Floor Area, Foundation (ft^2)</display_name>
        </choice>
        <choice>
          <value>Floor Area, Attic (ft^2)</value>
          <display_name>Floor Area, Attic (ft^2)</display_name>
        </choice>
        <choice>
          <value>Floor Area, Attic * Insulation Increase (ft^2 * Delta R-value)</value>
          <display_name>Floor Area, Attic * Insulation Increase (ft^2 * Delta R-value)</display_name>
        </choice>
        <choice>
          <value>Roof Area (ft^2)</value>
          <display_name>Roof Area (ft^2)</display_name>
        </choice>
        <choice>
          <value>Window Area (ft^2)</value>
          <display_name>Window Area (ft^2)</display_name>
        </choice>
        <choice>
          <value>Door Area (ft^2)</value>
          <display_name>Door Area (ft^2)</display_name>
        </choice>
        <choice>
          <value>Duct Unconditioned Surface Area (ft^2)</value>
          <display_name>Duct Unconditioned Surface Area (ft^2)</display_name>
        </choice>
        <choice>
          <value>Rim Joist Area, Above-Grade, Exterior (ft^2)</value>
          <display_name>Rim Joist Area, Above-Grade, Exterior (ft^2)</display_name>
        </choice>
        <choice>
          <value>Slab Perimeter, Exposed, Conditioned (ft)</value>
          <display_name>Slab Perimeter, Exposed, Conditioned (ft)</display_name>
        </choice>
        <choice>
          <value>Size, Heating System Primary (kBtu/h)</value>
          <display_name>Size, Heating System Primary (kBtu/h)</display_name>
        </choice>
        <choice>
          <value>Size, Heating System Secondary (kBtu/h)</value>
          <display_name>Size, Heating System Secondary (kBtu/h)</display_name>
        </choice>
        <choice>
          <value>Size, Cooling System Primary (kBtu/h)</value>
          <display_name>Size, Cooling System Primary (kBtu/h)</display_name>
        </choice>
        <choice>
          <value>Size, Heat Pump Backup Primary (kBtu/h)</value>
          <display_name>Size, Heat Pump Backup Primary (kBtu/h)</display_name>
        </choice>
        <choice>
          <value>Size, Water Heater (gal)</value>
          <display_name>Size, Water Heater (gal)</display_name>
        </choice>
        <choice>
          <value>Flow Rate, Mechanical Ventilation (cfm)</value>
          <display_name>Flow Rate, Mechanical Ventilation (cfm)</display_name>
        </choice>
      </choices>
    </argument>
    <argument>
      <name>option_23_cost_2_value</name>
      <display_name>Option 23 Cost 2 Value</display_name>
      <description>Total option 23 cost is the sum of all: (Cost N Value) x (Cost N Multiplier).</description>
      <type>Double</type>
      <units>$</units>
      <required>false</required>
      <model_dependent>false</model_dependent>
    </argument>
    <argument>
      <name>option_23_cost_2_multiplier</name>
      <display_name>Option 23 Cost 2 Multiplier</display_name>
      <description>Total option 23 cost is the sum of all: (Cost N Value) x (Cost N Multiplier).</description>
      <type>Choice</type>
      <required>false</required>
      <model_dependent>false</model_dependent>
      <default_value></default_value>
      <choices>
        <choice>
          <value></value>
          <display_name></display_name>
        </choice>
        <choice>
          <value>Fixed (1)</value>
          <display_name>Fixed (1)</display_name>
        </choice>
        <choice>
          <value>Wall Area, Above-Grade, Conditioned (ft^2)</value>
          <display_name>Wall Area, Above-Grade, Conditioned (ft^2)</display_name>
        </choice>
        <choice>
          <value>Wall Area, Above-Grade, Exterior (ft^2)</value>
          <display_name>Wall Area, Above-Grade, Exterior (ft^2)</display_name>
        </choice>
        <choice>
          <value>Wall Area, Below-Grade (ft^2)</value>
          <display_name>Wall Area, Below-Grade (ft^2)</display_name>
        </choice>
        <choice>
          <value>Floor Area, Conditioned (ft^2)</value>
          <display_name>Floor Area, Conditioned (ft^2)</display_name>
        </choice>
        <choice>
          <value>Floor Area, Conditioned * Infiltration Reduction (ft^2 * Delta ACH50)</value>
          <display_name>Floor Area, Conditioned * Infiltration Reduction (ft^2 * Delta ACH50)</display_name>
        </choice>
        <choice>
          <value>Floor Area, Lighting (ft^2)</value>
          <display_name>Floor Area, Lighting (ft^2)</display_name>
        </choice>
        <choice>
          <value>Floor Area, Foundation (ft^2)</value>
          <display_name>Floor Area, Foundation (ft^2)</display_name>
        </choice>
        <choice>
          <value>Floor Area, Attic (ft^2)</value>
          <display_name>Floor Area, Attic (ft^2)</display_name>
        </choice>
        <choice>
          <value>Floor Area, Attic * Insulation Increase (ft^2 * Delta R-value)</value>
          <display_name>Floor Area, Attic * Insulation Increase (ft^2 * Delta R-value)</display_name>
        </choice>
        <choice>
          <value>Roof Area (ft^2)</value>
          <display_name>Roof Area (ft^2)</display_name>
        </choice>
        <choice>
          <value>Window Area (ft^2)</value>
          <display_name>Window Area (ft^2)</display_name>
        </choice>
        <choice>
          <value>Door Area (ft^2)</value>
          <display_name>Door Area (ft^2)</display_name>
        </choice>
        <choice>
          <value>Duct Unconditioned Surface Area (ft^2)</value>
          <display_name>Duct Unconditioned Surface Area (ft^2)</display_name>
        </choice>
        <choice>
          <value>Rim Joist Area, Above-Grade, Exterior (ft^2)</value>
          <display_name>Rim Joist Area, Above-Grade, Exterior (ft^2)</display_name>
        </choice>
        <choice>
          <value>Slab Perimeter, Exposed, Conditioned (ft)</value>
          <display_name>Slab Perimeter, Exposed, Conditioned (ft)</display_name>
        </choice>
        <choice>
          <value>Size, Heating System Primary (kBtu/h)</value>
          <display_name>Size, Heating System Primary (kBtu/h)</display_name>
        </choice>
        <choice>
          <value>Size, Heating System Secondary (kBtu/h)</value>
          <display_name>Size, Heating System Secondary (kBtu/h)</display_name>
        </choice>
        <choice>
          <value>Size, Cooling System Primary (kBtu/h)</value>
          <display_name>Size, Cooling System Primary (kBtu/h)</display_name>
        </choice>
        <choice>
          <value>Size, Heat Pump Backup Primary (kBtu/h)</value>
          <display_name>Size, Heat Pump Backup Primary (kBtu/h)</display_name>
        </choice>
        <choice>
          <value>Size, Water Heater (gal)</value>
          <display_name>Size, Water Heater (gal)</display_name>
        </choice>
        <choice>
          <value>Flow Rate, Mechanical Ventilation (cfm)</value>
          <display_name>Flow Rate, Mechanical Ventilation (cfm)</display_name>
        </choice>
      </choices>
    </argument>
    <argument>
      <name>option_23_lifetime</name>
      <display_name>Option 23 Lifetime</display_name>
      <description>The option lifetime.</description>
      <type>Double</type>
      <units>years</units>
      <required>false</required>
      <model_dependent>false</model_dependent>
    </argument>
    <argument>
      <name>option_24</name>
      <display_name>Option 24</display_name>
      <description>Specify the parameter|option as found in resources\options_lookup.tsv.</description>
      <type>String</type>
      <required>false</required>
      <model_dependent>false</model_dependent>
    </argument>
    <argument>
      <name>option_24_apply_logic</name>
      <display_name>Option 24 Apply Logic</display_name>
      <description>Logic that specifies if the Option 24 upgrade will apply based on the existing building's options. Specify one or more parameter|option as found in resources\options_lookup.tsv. When multiple are included, they must be separated by '||' for OR and '&amp;&amp;' for AND, and using parentheses as appropriate. Prefix an option with '!' for not.</description>
      <type>String</type>
      <required>false</required>
      <model_dependent>false</model_dependent>
    </argument>
    <argument>
      <name>option_24_cost_1_value</name>
      <display_name>Option 24 Cost 1 Value</display_name>
      <description>Total option 24 cost is the sum of all: (Cost N Value) x (Cost N Multiplier).</description>
      <type>Double</type>
      <units>$</units>
      <required>false</required>
      <model_dependent>false</model_dependent>
    </argument>
    <argument>
      <name>option_24_cost_1_multiplier</name>
      <display_name>Option 24 Cost 1 Multiplier</display_name>
      <description>Total option 24 cost is the sum of all: (Cost N Value) x (Cost N Multiplier).</description>
      <type>Choice</type>
      <required>false</required>
      <model_dependent>false</model_dependent>
      <default_value></default_value>
      <choices>
        <choice>
          <value></value>
          <display_name></display_name>
        </choice>
        <choice>
          <value>Fixed (1)</value>
          <display_name>Fixed (1)</display_name>
        </choice>
        <choice>
          <value>Wall Area, Above-Grade, Conditioned (ft^2)</value>
          <display_name>Wall Area, Above-Grade, Conditioned (ft^2)</display_name>
        </choice>
        <choice>
          <value>Wall Area, Above-Grade, Exterior (ft^2)</value>
          <display_name>Wall Area, Above-Grade, Exterior (ft^2)</display_name>
        </choice>
        <choice>
          <value>Wall Area, Below-Grade (ft^2)</value>
          <display_name>Wall Area, Below-Grade (ft^2)</display_name>
        </choice>
        <choice>
          <value>Floor Area, Conditioned (ft^2)</value>
          <display_name>Floor Area, Conditioned (ft^2)</display_name>
        </choice>
        <choice>
          <value>Floor Area, Conditioned * Infiltration Reduction (ft^2 * Delta ACH50)</value>
          <display_name>Floor Area, Conditioned * Infiltration Reduction (ft^2 * Delta ACH50)</display_name>
        </choice>
        <choice>
          <value>Floor Area, Lighting (ft^2)</value>
          <display_name>Floor Area, Lighting (ft^2)</display_name>
        </choice>
        <choice>
          <value>Floor Area, Foundation (ft^2)</value>
          <display_name>Floor Area, Foundation (ft^2)</display_name>
        </choice>
        <choice>
          <value>Floor Area, Attic (ft^2)</value>
          <display_name>Floor Area, Attic (ft^2)</display_name>
        </choice>
        <choice>
          <value>Floor Area, Attic * Insulation Increase (ft^2 * Delta R-value)</value>
          <display_name>Floor Area, Attic * Insulation Increase (ft^2 * Delta R-value)</display_name>
        </choice>
        <choice>
          <value>Roof Area (ft^2)</value>
          <display_name>Roof Area (ft^2)</display_name>
        </choice>
        <choice>
          <value>Window Area (ft^2)</value>
          <display_name>Window Area (ft^2)</display_name>
        </choice>
        <choice>
          <value>Door Area (ft^2)</value>
          <display_name>Door Area (ft^2)</display_name>
        </choice>
        <choice>
          <value>Duct Unconditioned Surface Area (ft^2)</value>
          <display_name>Duct Unconditioned Surface Area (ft^2)</display_name>
        </choice>
        <choice>
          <value>Rim Joist Area, Above-Grade, Exterior (ft^2)</value>
          <display_name>Rim Joist Area, Above-Grade, Exterior (ft^2)</display_name>
        </choice>
        <choice>
          <value>Slab Perimeter, Exposed, Conditioned (ft)</value>
          <display_name>Slab Perimeter, Exposed, Conditioned (ft)</display_name>
        </choice>
        <choice>
          <value>Size, Heating System Primary (kBtu/h)</value>
          <display_name>Size, Heating System Primary (kBtu/h)</display_name>
        </choice>
        <choice>
          <value>Size, Heating System Secondary (kBtu/h)</value>
          <display_name>Size, Heating System Secondary (kBtu/h)</display_name>
        </choice>
        <choice>
          <value>Size, Cooling System Primary (kBtu/h)</value>
          <display_name>Size, Cooling System Primary (kBtu/h)</display_name>
        </choice>
        <choice>
          <value>Size, Heat Pump Backup Primary (kBtu/h)</value>
          <display_name>Size, Heat Pump Backup Primary (kBtu/h)</display_name>
        </choice>
        <choice>
          <value>Size, Water Heater (gal)</value>
          <display_name>Size, Water Heater (gal)</display_name>
        </choice>
        <choice>
          <value>Flow Rate, Mechanical Ventilation (cfm)</value>
          <display_name>Flow Rate, Mechanical Ventilation (cfm)</display_name>
        </choice>
      </choices>
    </argument>
    <argument>
      <name>option_24_cost_2_value</name>
      <display_name>Option 24 Cost 2 Value</display_name>
      <description>Total option 24 cost is the sum of all: (Cost N Value) x (Cost N Multiplier).</description>
      <type>Double</type>
      <units>$</units>
      <required>false</required>
      <model_dependent>false</model_dependent>
    </argument>
    <argument>
      <name>option_24_cost_2_multiplier</name>
      <display_name>Option 24 Cost 2 Multiplier</display_name>
      <description>Total option 24 cost is the sum of all: (Cost N Value) x (Cost N Multiplier).</description>
      <type>Choice</type>
      <required>false</required>
      <model_dependent>false</model_dependent>
      <default_value></default_value>
      <choices>
        <choice>
          <value></value>
          <display_name></display_name>
        </choice>
        <choice>
          <value>Fixed (1)</value>
          <display_name>Fixed (1)</display_name>
        </choice>
        <choice>
          <value>Wall Area, Above-Grade, Conditioned (ft^2)</value>
          <display_name>Wall Area, Above-Grade, Conditioned (ft^2)</display_name>
        </choice>
        <choice>
          <value>Wall Area, Above-Grade, Exterior (ft^2)</value>
          <display_name>Wall Area, Above-Grade, Exterior (ft^2)</display_name>
        </choice>
        <choice>
          <value>Wall Area, Below-Grade (ft^2)</value>
          <display_name>Wall Area, Below-Grade (ft^2)</display_name>
        </choice>
        <choice>
          <value>Floor Area, Conditioned (ft^2)</value>
          <display_name>Floor Area, Conditioned (ft^2)</display_name>
        </choice>
        <choice>
          <value>Floor Area, Conditioned * Infiltration Reduction (ft^2 * Delta ACH50)</value>
          <display_name>Floor Area, Conditioned * Infiltration Reduction (ft^2 * Delta ACH50)</display_name>
        </choice>
        <choice>
          <value>Floor Area, Lighting (ft^2)</value>
          <display_name>Floor Area, Lighting (ft^2)</display_name>
        </choice>
        <choice>
          <value>Floor Area, Foundation (ft^2)</value>
          <display_name>Floor Area, Foundation (ft^2)</display_name>
        </choice>
        <choice>
          <value>Floor Area, Attic (ft^2)</value>
          <display_name>Floor Area, Attic (ft^2)</display_name>
        </choice>
        <choice>
          <value>Floor Area, Attic * Insulation Increase (ft^2 * Delta R-value)</value>
          <display_name>Floor Area, Attic * Insulation Increase (ft^2 * Delta R-value)</display_name>
        </choice>
        <choice>
          <value>Roof Area (ft^2)</value>
          <display_name>Roof Area (ft^2)</display_name>
        </choice>
        <choice>
          <value>Window Area (ft^2)</value>
          <display_name>Window Area (ft^2)</display_name>
        </choice>
        <choice>
          <value>Door Area (ft^2)</value>
          <display_name>Door Area (ft^2)</display_name>
        </choice>
        <choice>
          <value>Duct Unconditioned Surface Area (ft^2)</value>
          <display_name>Duct Unconditioned Surface Area (ft^2)</display_name>
        </choice>
        <choice>
          <value>Rim Joist Area, Above-Grade, Exterior (ft^2)</value>
          <display_name>Rim Joist Area, Above-Grade, Exterior (ft^2)</display_name>
        </choice>
        <choice>
          <value>Slab Perimeter, Exposed, Conditioned (ft)</value>
          <display_name>Slab Perimeter, Exposed, Conditioned (ft)</display_name>
        </choice>
        <choice>
          <value>Size, Heating System Primary (kBtu/h)</value>
          <display_name>Size, Heating System Primary (kBtu/h)</display_name>
        </choice>
        <choice>
          <value>Size, Heating System Secondary (kBtu/h)</value>
          <display_name>Size, Heating System Secondary (kBtu/h)</display_name>
        </choice>
        <choice>
          <value>Size, Cooling System Primary (kBtu/h)</value>
          <display_name>Size, Cooling System Primary (kBtu/h)</display_name>
        </choice>
        <choice>
          <value>Size, Heat Pump Backup Primary (kBtu/h)</value>
          <display_name>Size, Heat Pump Backup Primary (kBtu/h)</display_name>
        </choice>
        <choice>
          <value>Size, Water Heater (gal)</value>
          <display_name>Size, Water Heater (gal)</display_name>
        </choice>
        <choice>
          <value>Flow Rate, Mechanical Ventilation (cfm)</value>
          <display_name>Flow Rate, Mechanical Ventilation (cfm)</display_name>
        </choice>
      </choices>
    </argument>
    <argument>
      <name>option_24_lifetime</name>
      <display_name>Option 24 Lifetime</display_name>
      <description>The option lifetime.</description>
      <type>Double</type>
      <units>years</units>
      <required>false</required>
      <model_dependent>false</model_dependent>
    </argument>
    <argument>
      <name>option_25</name>
      <display_name>Option 25</display_name>
      <description>Specify the parameter|option as found in resources\options_lookup.tsv.</description>
      <type>String</type>
      <required>false</required>
      <model_dependent>false</model_dependent>
    </argument>
    <argument>
      <name>option_25_apply_logic</name>
      <display_name>Option 25 Apply Logic</display_name>
      <description>Logic that specifies if the Option 25 upgrade will apply based on the existing building's options. Specify one or more parameter|option as found in resources\options_lookup.tsv. When multiple are included, they must be separated by '||' for OR and '&amp;&amp;' for AND, and using parentheses as appropriate. Prefix an option with '!' for not.</description>
      <type>String</type>
      <required>false</required>
      <model_dependent>false</model_dependent>
    </argument>
    <argument>
      <name>option_25_cost_1_value</name>
      <display_name>Option 25 Cost 1 Value</display_name>
      <description>Total option 25 cost is the sum of all: (Cost N Value) x (Cost N Multiplier).</description>
      <type>Double</type>
      <units>$</units>
      <required>false</required>
      <model_dependent>false</model_dependent>
    </argument>
    <argument>
      <name>option_25_cost_1_multiplier</name>
      <display_name>Option 25 Cost 1 Multiplier</display_name>
      <description>Total option 25 cost is the sum of all: (Cost N Value) x (Cost N Multiplier).</description>
      <type>Choice</type>
      <required>false</required>
      <model_dependent>false</model_dependent>
      <default_value></default_value>
      <choices>
        <choice>
          <value></value>
          <display_name></display_name>
        </choice>
        <choice>
          <value>Fixed (1)</value>
          <display_name>Fixed (1)</display_name>
        </choice>
        <choice>
          <value>Wall Area, Above-Grade, Conditioned (ft^2)</value>
          <display_name>Wall Area, Above-Grade, Conditioned (ft^2)</display_name>
        </choice>
        <choice>
          <value>Wall Area, Above-Grade, Exterior (ft^2)</value>
          <display_name>Wall Area, Above-Grade, Exterior (ft^2)</display_name>
        </choice>
        <choice>
          <value>Wall Area, Below-Grade (ft^2)</value>
          <display_name>Wall Area, Below-Grade (ft^2)</display_name>
        </choice>
        <choice>
          <value>Floor Area, Conditioned (ft^2)</value>
          <display_name>Floor Area, Conditioned (ft^2)</display_name>
        </choice>
        <choice>
          <value>Floor Area, Conditioned * Infiltration Reduction (ft^2 * Delta ACH50)</value>
          <display_name>Floor Area, Conditioned * Infiltration Reduction (ft^2 * Delta ACH50)</display_name>
        </choice>
        <choice>
          <value>Floor Area, Lighting (ft^2)</value>
          <display_name>Floor Area, Lighting (ft^2)</display_name>
        </choice>
        <choice>
          <value>Floor Area, Foundation (ft^2)</value>
          <display_name>Floor Area, Foundation (ft^2)</display_name>
        </choice>
        <choice>
          <value>Floor Area, Attic (ft^2)</value>
          <display_name>Floor Area, Attic (ft^2)</display_name>
        </choice>
        <choice>
          <value>Floor Area, Attic * Insulation Increase (ft^2 * Delta R-value)</value>
          <display_name>Floor Area, Attic * Insulation Increase (ft^2 * Delta R-value)</display_name>
        </choice>
        <choice>
          <value>Roof Area (ft^2)</value>
          <display_name>Roof Area (ft^2)</display_name>
        </choice>
        <choice>
          <value>Window Area (ft^2)</value>
          <display_name>Window Area (ft^2)</display_name>
        </choice>
        <choice>
          <value>Door Area (ft^2)</value>
          <display_name>Door Area (ft^2)</display_name>
        </choice>
        <choice>
          <value>Duct Unconditioned Surface Area (ft^2)</value>
          <display_name>Duct Unconditioned Surface Area (ft^2)</display_name>
        </choice>
        <choice>
          <value>Rim Joist Area, Above-Grade, Exterior (ft^2)</value>
          <display_name>Rim Joist Area, Above-Grade, Exterior (ft^2)</display_name>
        </choice>
        <choice>
          <value>Slab Perimeter, Exposed, Conditioned (ft)</value>
          <display_name>Slab Perimeter, Exposed, Conditioned (ft)</display_name>
        </choice>
        <choice>
          <value>Size, Heating System Primary (kBtu/h)</value>
          <display_name>Size, Heating System Primary (kBtu/h)</display_name>
        </choice>
        <choice>
          <value>Size, Heating System Secondary (kBtu/h)</value>
          <display_name>Size, Heating System Secondary (kBtu/h)</display_name>
        </choice>
        <choice>
          <value>Size, Cooling System Primary (kBtu/h)</value>
          <display_name>Size, Cooling System Primary (kBtu/h)</display_name>
        </choice>
        <choice>
          <value>Size, Heat Pump Backup Primary (kBtu/h)</value>
          <display_name>Size, Heat Pump Backup Primary (kBtu/h)</display_name>
        </choice>
        <choice>
          <value>Size, Water Heater (gal)</value>
          <display_name>Size, Water Heater (gal)</display_name>
        </choice>
        <choice>
          <value>Flow Rate, Mechanical Ventilation (cfm)</value>
          <display_name>Flow Rate, Mechanical Ventilation (cfm)</display_name>
        </choice>
      </choices>
    </argument>
    <argument>
      <name>option_25_cost_2_value</name>
      <display_name>Option 25 Cost 2 Value</display_name>
      <description>Total option 25 cost is the sum of all: (Cost N Value) x (Cost N Multiplier).</description>
      <type>Double</type>
      <units>$</units>
      <required>false</required>
      <model_dependent>false</model_dependent>
    </argument>
    <argument>
      <name>option_25_cost_2_multiplier</name>
      <display_name>Option 25 Cost 2 Multiplier</display_name>
      <description>Total option 25 cost is the sum of all: (Cost N Value) x (Cost N Multiplier).</description>
      <type>Choice</type>
      <required>false</required>
      <model_dependent>false</model_dependent>
      <default_value></default_value>
      <choices>
        <choice>
          <value></value>
          <display_name></display_name>
        </choice>
        <choice>
          <value>Fixed (1)</value>
          <display_name>Fixed (1)</display_name>
        </choice>
        <choice>
          <value>Wall Area, Above-Grade, Conditioned (ft^2)</value>
          <display_name>Wall Area, Above-Grade, Conditioned (ft^2)</display_name>
        </choice>
        <choice>
          <value>Wall Area, Above-Grade, Exterior (ft^2)</value>
          <display_name>Wall Area, Above-Grade, Exterior (ft^2)</display_name>
        </choice>
        <choice>
          <value>Wall Area, Below-Grade (ft^2)</value>
          <display_name>Wall Area, Below-Grade (ft^2)</display_name>
        </choice>
        <choice>
          <value>Floor Area, Conditioned (ft^2)</value>
          <display_name>Floor Area, Conditioned (ft^2)</display_name>
        </choice>
        <choice>
          <value>Floor Area, Conditioned * Infiltration Reduction (ft^2 * Delta ACH50)</value>
          <display_name>Floor Area, Conditioned * Infiltration Reduction (ft^2 * Delta ACH50)</display_name>
        </choice>
        <choice>
          <value>Floor Area, Lighting (ft^2)</value>
          <display_name>Floor Area, Lighting (ft^2)</display_name>
        </choice>
        <choice>
          <value>Floor Area, Foundation (ft^2)</value>
          <display_name>Floor Area, Foundation (ft^2)</display_name>
        </choice>
        <choice>
          <value>Floor Area, Attic (ft^2)</value>
          <display_name>Floor Area, Attic (ft^2)</display_name>
        </choice>
        <choice>
          <value>Floor Area, Attic * Insulation Increase (ft^2 * Delta R-value)</value>
          <display_name>Floor Area, Attic * Insulation Increase (ft^2 * Delta R-value)</display_name>
        </choice>
        <choice>
          <value>Roof Area (ft^2)</value>
          <display_name>Roof Area (ft^2)</display_name>
        </choice>
        <choice>
          <value>Window Area (ft^2)</value>
          <display_name>Window Area (ft^2)</display_name>
        </choice>
        <choice>
          <value>Door Area (ft^2)</value>
          <display_name>Door Area (ft^2)</display_name>
        </choice>
        <choice>
          <value>Duct Unconditioned Surface Area (ft^2)</value>
          <display_name>Duct Unconditioned Surface Area (ft^2)</display_name>
        </choice>
        <choice>
          <value>Rim Joist Area, Above-Grade, Exterior (ft^2)</value>
          <display_name>Rim Joist Area, Above-Grade, Exterior (ft^2)</display_name>
        </choice>
        <choice>
          <value>Slab Perimeter, Exposed, Conditioned (ft)</value>
          <display_name>Slab Perimeter, Exposed, Conditioned (ft)</display_name>
        </choice>
        <choice>
          <value>Size, Heating System Primary (kBtu/h)</value>
          <display_name>Size, Heating System Primary (kBtu/h)</display_name>
        </choice>
        <choice>
          <value>Size, Heating System Secondary (kBtu/h)</value>
          <display_name>Size, Heating System Secondary (kBtu/h)</display_name>
        </choice>
        <choice>
          <value>Size, Cooling System Primary (kBtu/h)</value>
          <display_name>Size, Cooling System Primary (kBtu/h)</display_name>
        </choice>
        <choice>
          <value>Size, Heat Pump Backup Primary (kBtu/h)</value>
          <display_name>Size, Heat Pump Backup Primary (kBtu/h)</display_name>
        </choice>
        <choice>
          <value>Size, Water Heater (gal)</value>
          <display_name>Size, Water Heater (gal)</display_name>
        </choice>
        <choice>
          <value>Flow Rate, Mechanical Ventilation (cfm)</value>
          <display_name>Flow Rate, Mechanical Ventilation (cfm)</display_name>
        </choice>
      </choices>
    </argument>
    <argument>
      <name>option_25_lifetime</name>
      <display_name>Option 25 Lifetime</display_name>
      <description>The option lifetime.</description>
      <type>Double</type>
      <units>years</units>
      <required>false</required>
      <model_dependent>false</model_dependent>
    </argument>
    <argument>
      <name>package_apply_logic</name>
      <display_name>Package Apply Logic</display_name>
      <description>Logic that specifies if the entire package upgrade (all options) will apply based on the existing building's options. Specify one or more parameter|option as found in resources\options_lookup.tsv. When multiple are included, they must be separated by '||' for OR and '&amp;&amp;' for AND, and using parentheses as appropriate. Prefix an option with '!' for not.</description>
      <type>String</type>
      <required>false</required>
      <model_dependent>false</model_dependent>
    </argument>
    <argument>
      <name>run_measure</name>
      <display_name>Run Measure</display_name>
      <description>integer argument to run measure [1 is run, 0 is no run]</description>
      <type>Integer</type>
      <required>true</required>
      <model_dependent>false</model_dependent>
      <default_value>1</default_value>
    </argument>
  </arguments>
  <outputs />
  <provenances />
  <tags>
    <tag>Whole Building.Space Types</tag>
  </tags>
  <attributes>
    <attribute>
      <name>Intended Software Tool</name>
      <value>Apply Measure Now</value>
      <datatype>string</datatype>
    </attribute>
    <attribute>
      <name>Intended Software Tool</name>
      <value>OpenStudio Application</value>
      <datatype>string</datatype>
    </attribute>
    <attribute>
      <name>Intended Software Tool</name>
      <value>Parametric Analysis Tool</value>
      <datatype>string</datatype>
    </attribute>
    <attribute>
      <name>Intended Software Tool</name>
      <value>Apply Measure Now</value>
      <datatype>string</datatype>
    </attribute>
    <attribute>
      <name>Intended Software Tool</name>
      <value>OpenStudio Application</value>
      <datatype>string</datatype>
    </attribute>
    <attribute>
      <name>Intended Software Tool</name>
      <value>Parametric Analysis Tool</value>
      <datatype>string</datatype>
    </attribute>
    <attribute>
      <name>Measure Type</name>
      <value>ModelMeasure</value>
      <datatype>string</datatype>
    </attribute>
    <attribute>
      <name>Intended Software Tool</name>
      <value>Apply Measure Now</value>
      <datatype>string</datatype>
    </attribute>
    <attribute>
      <name>Intended Software Tool</name>
      <value>OpenStudio Application</value>
      <datatype>string</datatype>
    </attribute>
    <attribute>
      <name>Intended Software Tool</name>
      <value>Parametric Analysis Tool</value>
      <datatype>string</datatype>
    </attribute>
  </attributes>
  <files>
    <file>
      <filename>README.md</filename>
      <filetype>md</filetype>
      <usage_type>readme</usage_type>
      <checksum>DBE96A53</checksum>
    </file>
    <file>
      <filename>README.md.erb</filename>
      <filetype>erb</filetype>
      <usage_type>readmeerb</usage_type>
      <checksum>513F28E9</checksum>
    </file>
    <file>
      <version>
        <software_program>OpenStudio</software_program>
        <identifier>1.9.0</identifier>
        <min_compatible>1.9.0</min_compatible>
      </version>
      <filename>measure.rb</filename>
      <filetype>rb</filetype>
      <usage_type>script</usage_type>
<<<<<<< HEAD
      <checksum>AAD40CC5</checksum>
=======
      <checksum>7F1AAC90</checksum>
>>>>>>> 968fbfc5
    </file>
    <file>
      <filename>constants.rb</filename>
      <filetype>rb</filetype>
      <usage_type>resource</usage_type>
      <checksum>77E4EC32</checksum>
    </file>
    <file>
      <filename>apply_upgrade_test.rb</filename>
      <filetype>rb</filetype>
      <usage_type>test</usage_type>
      <checksum>108FF5AA</checksum>
    </file>
  </files>
</measure><|MERGE_RESOLUTION|>--- conflicted
+++ resolved
@@ -3,13 +3,8 @@
   <schema_version>3.1</schema_version>
   <name>apply_upgrade</name>
   <uid>33f1654c-f734-43d1-b35d-9d2856e41b5a</uid>
-<<<<<<< HEAD
-  <version_id>95c61d72-9e4a-41ca-b2e3-050ac81f90d5</version_id>
-  <version_modified>2024-08-22T14:52:42Z</version_modified>
-=======
-  <version_id>b91c0208-64bb-4701-9d12-63aab2c716ce</version_id>
-  <version_modified>2024-08-28T22:34:42Z</version_modified>
->>>>>>> 968fbfc5
+  <version_id>8fe95f7c-bc5a-4a5b-aa24-1611990427b9</version_id>
+  <version_modified>2024-09-03T16:10:53Z</version_modified>
   <xml_checksum>9339BE01</xml_checksum>
   <class_name>ApplyUpgrade</class_name>
   <display_name>Apply Upgrade</display_name>
@@ -6347,11 +6342,7 @@
       <filename>measure.rb</filename>
       <filetype>rb</filetype>
       <usage_type>script</usage_type>
-<<<<<<< HEAD
-      <checksum>AAD40CC5</checksum>
-=======
-      <checksum>7F1AAC90</checksum>
->>>>>>> 968fbfc5
+      <checksum>4AF2BD8F</checksum>
     </file>
     <file>
       <filename>constants.rb</filename>
