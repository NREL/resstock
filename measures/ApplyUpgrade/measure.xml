<?xml version="1.0"?>
<measure>
  <schema_version>3.0</schema_version>
  <name>apply_upgrade</name>
  <uid>33f1654c-f734-43d1-b35d-9d2856e41b5a</uid>
<<<<<<< HEAD
  <version_id>a767b890-7a67-4cf2-a853-4da7bd81ebf5</version_id>
  <version_modified>20220404T185746Z</version_modified>
=======
  <version_id>01098650-3593-47e7-8c31-6b5479d38713</version_id>
  <version_modified>20220413T002258Z</version_modified>
>>>>>>> e1387e3e
  <xml_checksum>9339BE01</xml_checksum>
  <class_name>ApplyUpgrade</class_name>
  <display_name>Apply Upgrade</display_name>
  <description>Measure that applies an upgrade (one or more child measures) to a building model based on the specified logic.</description>
  <modeler_description>Determines if the upgrade should apply to a given building model. If so, calls one or more child measures with the appropriate arguments.</modeler_description>
  <arguments>
    <argument>
      <name>upgrade_name</name>
      <display_name>Upgrade Name</display_name>
      <description>User-specificed name that describes the upgrade.</description>
      <type>String</type>
      <required>true</required>
      <model_dependent>false</model_dependent>
      <default_value>My Upgrade</default_value>
    </argument>
    <argument>
      <name>option_1</name>
      <display_name>Option 1</display_name>
      <description>Specify the parameter|option as found in resources\options_lookup.tsv.</description>
      <type>String</type>
      <required>true</required>
      <model_dependent>false</model_dependent>
    </argument>
    <argument>
      <name>option_1_apply_logic</name>
      <display_name>Option 1 Apply Logic</display_name>
      <description>Logic that specifies if the Option 1 upgrade will apply based on the existing building's options. Specify one or more parameter|option as found in resources\options_lookup.tsv. When multiple are included, they must be separated by '||' for OR and '&amp;&amp;' for AND, and using parentheses as appropriate. Prefix an option with '!' for not.</description>
      <type>String</type>
      <required>false</required>
      <model_dependent>false</model_dependent>
    </argument>
    <argument>
      <name>option_1_cost_1_value</name>
      <display_name>Option 1 Cost 1 Value</display_name>
      <description>Total option 1 cost is the sum of all: (Cost N Value) x (Cost N Multiplier).</description>
      <type>Double</type>
      <units>$</units>
      <required>false</required>
      <model_dependent>false</model_dependent>
    </argument>
    <argument>
      <name>option_1_cost_1_multiplier</name>
      <display_name>Option 1 Cost 1 Multiplier</display_name>
      <description>Total option 1 cost is the sum of all: (Cost N Value) x (Cost N Multiplier).</description>
      <type>Choice</type>
      <required>false</required>
      <model_dependent>false</model_dependent>
      <default_value></default_value>
      <choices>
        <choice>
          <value></value>
          <display_name></display_name>
        </choice>
        <choice>
          <value>Fixed (1)</value>
          <display_name>Fixed (1)</display_name>
        </choice>
        <choice>
          <value>Wall Area, Above-Grade, Conditioned (ft^2)</value>
          <display_name>Wall Area, Above-Grade, Conditioned (ft^2)</display_name>
        </choice>
        <choice>
          <value>Wall Area, Above-Grade, Exterior (ft^2)</value>
          <display_name>Wall Area, Above-Grade, Exterior (ft^2)</display_name>
        </choice>
        <choice>
          <value>Wall Area, Below-Grade (ft^2)</value>
          <display_name>Wall Area, Below-Grade (ft^2)</display_name>
        </choice>
        <choice>
          <value>Floor Area, Conditioned (ft^2)</value>
          <display_name>Floor Area, Conditioned (ft^2)</display_name>
        </choice>
        <choice>
          <value>Floor Area, Conditioned * Infiltration Reduction (ft^2 * Delta ACH50)</value>
          <display_name>Floor Area, Conditioned * Infiltration Reduction (ft^2 * Delta ACH50)</display_name>
        </choice>
        <choice>
          <value>Floor Area, Lighting (ft^2)</value>
          <display_name>Floor Area, Lighting (ft^2)</display_name>
        </choice>
        <choice>
          <value>Floor Area, Foundation (ft^2)</value>
          <display_name>Floor Area, Foundation (ft^2)</display_name>
        </choice>
        <choice>
          <value>Floor Area, Attic (ft^2)</value>
          <display_name>Floor Area, Attic (ft^2)</display_name>
        </choice>
        <choice>
          <value>Floor Area, Attic * Insulation Increase (ft^2 * Delta R-value)</value>
          <display_name>Floor Area, Attic * Insulation Increase (ft^2 * Delta R-value)</display_name>
        </choice>
        <choice>
          <value>Roof Area (ft^2)</value>
          <display_name>Roof Area (ft^2)</display_name>
        </choice>
        <choice>
          <value>Window Area (ft^2)</value>
          <display_name>Window Area (ft^2)</display_name>
        </choice>
        <choice>
          <value>Door Area (ft^2)</value>
          <display_name>Door Area (ft^2)</display_name>
        </choice>
        <choice>
          <value>Duct Unconditioned Surface Area (ft^2)</value>
          <display_name>Duct Unconditioned Surface Area (ft^2)</display_name>
        </choice>
        <choice>
          <value>Rim Joist Area, Above-Grade, Exterior (ft^2)</value>
          <display_name>Rim Joist Area, Above-Grade, Exterior (ft^2)</display_name>
        </choice>
        <choice>
          <value>Slab Perimeter, Exposed, Conditioned (ft)</value>
          <display_name>Slab Perimeter, Exposed, Conditioned (ft)</display_name>
        </choice>
        <choice>
          <value>Size, Heating System Primary (kBtu/h)</value>
          <display_name>Size, Heating System Primary (kBtu/h)</display_name>
        </choice>
        <choice>
          <value>Size, Heating System Secondary (kBtu/h)</value>
          <display_name>Size, Heating System Secondary (kBtu/h)</display_name>
        </choice>
        <choice>
          <value>Size, Cooling System Primary (kBtu/h)</value>
          <display_name>Size, Cooling System Primary (kBtu/h)</display_name>
        </choice>
        <choice>
          <value>Size, Heat Pump Backup Primary (kBtu/h)</value>
          <display_name>Size, Heat Pump Backup Primary (kBtu/h)</display_name>
        </choice>
        <choice>
          <value>Size, Water Heater (gal)</value>
          <display_name>Size, Water Heater (gal)</display_name>
        </choice>
        <choice>
          <value>Flow Rate, Mechanical Ventilation (cfm)</value>
          <display_name>Flow Rate, Mechanical Ventilation (cfm)</display_name>
        </choice>
      </choices>
    </argument>
    <argument>
      <name>option_1_cost_2_value</name>
      <display_name>Option 1 Cost 2 Value</display_name>
      <description>Total option 1 cost is the sum of all: (Cost N Value) x (Cost N Multiplier).</description>
      <type>Double</type>
      <units>$</units>
      <required>false</required>
      <model_dependent>false</model_dependent>
    </argument>
    <argument>
      <name>option_1_cost_2_multiplier</name>
      <display_name>Option 1 Cost 2 Multiplier</display_name>
      <description>Total option 1 cost is the sum of all: (Cost N Value) x (Cost N Multiplier).</description>
      <type>Choice</type>
      <required>false</required>
      <model_dependent>false</model_dependent>
      <default_value></default_value>
      <choices>
        <choice>
          <value></value>
          <display_name></display_name>
        </choice>
        <choice>
          <value>Fixed (1)</value>
          <display_name>Fixed (1)</display_name>
        </choice>
        <choice>
          <value>Wall Area, Above-Grade, Conditioned (ft^2)</value>
          <display_name>Wall Area, Above-Grade, Conditioned (ft^2)</display_name>
        </choice>
        <choice>
          <value>Wall Area, Above-Grade, Exterior (ft^2)</value>
          <display_name>Wall Area, Above-Grade, Exterior (ft^2)</display_name>
        </choice>
        <choice>
          <value>Wall Area, Below-Grade (ft^2)</value>
          <display_name>Wall Area, Below-Grade (ft^2)</display_name>
        </choice>
        <choice>
          <value>Floor Area, Conditioned (ft^2)</value>
          <display_name>Floor Area, Conditioned (ft^2)</display_name>
        </choice>
        <choice>
          <value>Floor Area, Conditioned * Infiltration Reduction (ft^2 * Delta ACH50)</value>
          <display_name>Floor Area, Conditioned * Infiltration Reduction (ft^2 * Delta ACH50)</display_name>
        </choice>
        <choice>
          <value>Floor Area, Lighting (ft^2)</value>
          <display_name>Floor Area, Lighting (ft^2)</display_name>
        </choice>
        <choice>
          <value>Floor Area, Foundation (ft^2)</value>
          <display_name>Floor Area, Foundation (ft^2)</display_name>
        </choice>
        <choice>
          <value>Floor Area, Attic (ft^2)</value>
          <display_name>Floor Area, Attic (ft^2)</display_name>
        </choice>
        <choice>
          <value>Floor Area, Attic * Insulation Increase (ft^2 * Delta R-value)</value>
          <display_name>Floor Area, Attic * Insulation Increase (ft^2 * Delta R-value)</display_name>
        </choice>
        <choice>
          <value>Roof Area (ft^2)</value>
          <display_name>Roof Area (ft^2)</display_name>
        </choice>
        <choice>
          <value>Window Area (ft^2)</value>
          <display_name>Window Area (ft^2)</display_name>
        </choice>
        <choice>
          <value>Door Area (ft^2)</value>
          <display_name>Door Area (ft^2)</display_name>
        </choice>
        <choice>
          <value>Duct Unconditioned Surface Area (ft^2)</value>
          <display_name>Duct Unconditioned Surface Area (ft^2)</display_name>
        </choice>
        <choice>
          <value>Rim Joist Area, Above-Grade, Exterior (ft^2)</value>
          <display_name>Rim Joist Area, Above-Grade, Exterior (ft^2)</display_name>
        </choice>
        <choice>
          <value>Slab Perimeter, Exposed, Conditioned (ft)</value>
          <display_name>Slab Perimeter, Exposed, Conditioned (ft)</display_name>
        </choice>
        <choice>
          <value>Size, Heating System Primary (kBtu/h)</value>
          <display_name>Size, Heating System Primary (kBtu/h)</display_name>
        </choice>
        <choice>
          <value>Size, Heating System Secondary (kBtu/h)</value>
          <display_name>Size, Heating System Secondary (kBtu/h)</display_name>
        </choice>
        <choice>
          <value>Size, Cooling System Primary (kBtu/h)</value>
          <display_name>Size, Cooling System Primary (kBtu/h)</display_name>
        </choice>
        <choice>
          <value>Size, Heat Pump Backup Primary (kBtu/h)</value>
          <display_name>Size, Heat Pump Backup Primary (kBtu/h)</display_name>
        </choice>
        <choice>
          <value>Size, Water Heater (gal)</value>
          <display_name>Size, Water Heater (gal)</display_name>
        </choice>
        <choice>
          <value>Flow Rate, Mechanical Ventilation (cfm)</value>
          <display_name>Flow Rate, Mechanical Ventilation (cfm)</display_name>
        </choice>
      </choices>
    </argument>
    <argument>
      <name>option_1_lifetime</name>
      <display_name>Option 1 Lifetime</display_name>
      <description>The option lifetime.</description>
      <type>Double</type>
      <units>years</units>
      <required>false</required>
      <model_dependent>false</model_dependent>
    </argument>
    <argument>
      <name>option_2</name>
      <display_name>Option 2</display_name>
      <description>Specify the parameter|option as found in resources\options_lookup.tsv.</description>
      <type>String</type>
      <required>false</required>
      <model_dependent>false</model_dependent>
    </argument>
    <argument>
      <name>option_2_apply_logic</name>
      <display_name>Option 2 Apply Logic</display_name>
      <description>Logic that specifies if the Option 2 upgrade will apply based on the existing building's options. Specify one or more parameter|option as found in resources\options_lookup.tsv. When multiple are included, they must be separated by '||' for OR and '&amp;&amp;' for AND, and using parentheses as appropriate. Prefix an option with '!' for not.</description>
      <type>String</type>
      <required>false</required>
      <model_dependent>false</model_dependent>
    </argument>
    <argument>
      <name>option_2_cost_1_value</name>
      <display_name>Option 2 Cost 1 Value</display_name>
      <description>Total option 2 cost is the sum of all: (Cost N Value) x (Cost N Multiplier).</description>
      <type>Double</type>
      <units>$</units>
      <required>false</required>
      <model_dependent>false</model_dependent>
    </argument>
    <argument>
      <name>option_2_cost_1_multiplier</name>
      <display_name>Option 2 Cost 1 Multiplier</display_name>
      <description>Total option 2 cost is the sum of all: (Cost N Value) x (Cost N Multiplier).</description>
      <type>Choice</type>
      <required>false</required>
      <model_dependent>false</model_dependent>
      <default_value></default_value>
      <choices>
        <choice>
          <value></value>
          <display_name></display_name>
        </choice>
        <choice>
          <value>Fixed (1)</value>
          <display_name>Fixed (1)</display_name>
        </choice>
        <choice>
          <value>Wall Area, Above-Grade, Conditioned (ft^2)</value>
          <display_name>Wall Area, Above-Grade, Conditioned (ft^2)</display_name>
        </choice>
        <choice>
          <value>Wall Area, Above-Grade, Exterior (ft^2)</value>
          <display_name>Wall Area, Above-Grade, Exterior (ft^2)</display_name>
        </choice>
        <choice>
          <value>Wall Area, Below-Grade (ft^2)</value>
          <display_name>Wall Area, Below-Grade (ft^2)</display_name>
        </choice>
        <choice>
          <value>Floor Area, Conditioned (ft^2)</value>
          <display_name>Floor Area, Conditioned (ft^2)</display_name>
        </choice>
        <choice>
          <value>Floor Area, Conditioned * Infiltration Reduction (ft^2 * Delta ACH50)</value>
          <display_name>Floor Area, Conditioned * Infiltration Reduction (ft^2 * Delta ACH50)</display_name>
        </choice>
        <choice>
          <value>Floor Area, Lighting (ft^2)</value>
          <display_name>Floor Area, Lighting (ft^2)</display_name>
        </choice>
        <choice>
          <value>Floor Area, Foundation (ft^2)</value>
          <display_name>Floor Area, Foundation (ft^2)</display_name>
        </choice>
        <choice>
          <value>Floor Area, Attic (ft^2)</value>
          <display_name>Floor Area, Attic (ft^2)</display_name>
        </choice>
        <choice>
          <value>Floor Area, Attic * Insulation Increase (ft^2 * Delta R-value)</value>
          <display_name>Floor Area, Attic * Insulation Increase (ft^2 * Delta R-value)</display_name>
        </choice>
        <choice>
          <value>Roof Area (ft^2)</value>
          <display_name>Roof Area (ft^2)</display_name>
        </choice>
        <choice>
          <value>Window Area (ft^2)</value>
          <display_name>Window Area (ft^2)</display_name>
        </choice>
        <choice>
          <value>Door Area (ft^2)</value>
          <display_name>Door Area (ft^2)</display_name>
        </choice>
        <choice>
          <value>Duct Unconditioned Surface Area (ft^2)</value>
          <display_name>Duct Unconditioned Surface Area (ft^2)</display_name>
        </choice>
        <choice>
          <value>Rim Joist Area, Above-Grade, Exterior (ft^2)</value>
          <display_name>Rim Joist Area, Above-Grade, Exterior (ft^2)</display_name>
        </choice>
        <choice>
          <value>Slab Perimeter, Exposed, Conditioned (ft)</value>
          <display_name>Slab Perimeter, Exposed, Conditioned (ft)</display_name>
        </choice>
        <choice>
          <value>Size, Heating System Primary (kBtu/h)</value>
          <display_name>Size, Heating System Primary (kBtu/h)</display_name>
        </choice>
        <choice>
          <value>Size, Heating System Secondary (kBtu/h)</value>
          <display_name>Size, Heating System Secondary (kBtu/h)</display_name>
        </choice>
        <choice>
          <value>Size, Cooling System Primary (kBtu/h)</value>
          <display_name>Size, Cooling System Primary (kBtu/h)</display_name>
        </choice>
        <choice>
          <value>Size, Heat Pump Backup Primary (kBtu/h)</value>
          <display_name>Size, Heat Pump Backup Primary (kBtu/h)</display_name>
        </choice>
        <choice>
          <value>Size, Water Heater (gal)</value>
          <display_name>Size, Water Heater (gal)</display_name>
        </choice>
        <choice>
          <value>Flow Rate, Mechanical Ventilation (cfm)</value>
          <display_name>Flow Rate, Mechanical Ventilation (cfm)</display_name>
        </choice>
      </choices>
    </argument>
    <argument>
      <name>option_2_cost_2_value</name>
      <display_name>Option 2 Cost 2 Value</display_name>
      <description>Total option 2 cost is the sum of all: (Cost N Value) x (Cost N Multiplier).</description>
      <type>Double</type>
      <units>$</units>
      <required>false</required>
      <model_dependent>false</model_dependent>
    </argument>
    <argument>
      <name>option_2_cost_2_multiplier</name>
      <display_name>Option 2 Cost 2 Multiplier</display_name>
      <description>Total option 2 cost is the sum of all: (Cost N Value) x (Cost N Multiplier).</description>
      <type>Choice</type>
      <required>false</required>
      <model_dependent>false</model_dependent>
      <default_value></default_value>
      <choices>
        <choice>
          <value></value>
          <display_name></display_name>
        </choice>
        <choice>
          <value>Fixed (1)</value>
          <display_name>Fixed (1)</display_name>
        </choice>
        <choice>
          <value>Wall Area, Above-Grade, Conditioned (ft^2)</value>
          <display_name>Wall Area, Above-Grade, Conditioned (ft^2)</display_name>
        </choice>
        <choice>
          <value>Wall Area, Above-Grade, Exterior (ft^2)</value>
          <display_name>Wall Area, Above-Grade, Exterior (ft^2)</display_name>
        </choice>
        <choice>
          <value>Wall Area, Below-Grade (ft^2)</value>
          <display_name>Wall Area, Below-Grade (ft^2)</display_name>
        </choice>
        <choice>
          <value>Floor Area, Conditioned (ft^2)</value>
          <display_name>Floor Area, Conditioned (ft^2)</display_name>
        </choice>
        <choice>
          <value>Floor Area, Conditioned * Infiltration Reduction (ft^2 * Delta ACH50)</value>
          <display_name>Floor Area, Conditioned * Infiltration Reduction (ft^2 * Delta ACH50)</display_name>
        </choice>
        <choice>
          <value>Floor Area, Lighting (ft^2)</value>
          <display_name>Floor Area, Lighting (ft^2)</display_name>
        </choice>
        <choice>
          <value>Floor Area, Foundation (ft^2)</value>
          <display_name>Floor Area, Foundation (ft^2)</display_name>
        </choice>
        <choice>
          <value>Floor Area, Attic (ft^2)</value>
          <display_name>Floor Area, Attic (ft^2)</display_name>
        </choice>
        <choice>
          <value>Floor Area, Attic * Insulation Increase (ft^2 * Delta R-value)</value>
          <display_name>Floor Area, Attic * Insulation Increase (ft^2 * Delta R-value)</display_name>
        </choice>
        <choice>
          <value>Roof Area (ft^2)</value>
          <display_name>Roof Area (ft^2)</display_name>
        </choice>
        <choice>
          <value>Window Area (ft^2)</value>
          <display_name>Window Area (ft^2)</display_name>
        </choice>
        <choice>
          <value>Door Area (ft^2)</value>
          <display_name>Door Area (ft^2)</display_name>
        </choice>
        <choice>
          <value>Duct Unconditioned Surface Area (ft^2)</value>
          <display_name>Duct Unconditioned Surface Area (ft^2)</display_name>
        </choice>
        <choice>
          <value>Rim Joist Area, Above-Grade, Exterior (ft^2)</value>
          <display_name>Rim Joist Area, Above-Grade, Exterior (ft^2)</display_name>
        </choice>
        <choice>
          <value>Slab Perimeter, Exposed, Conditioned (ft)</value>
          <display_name>Slab Perimeter, Exposed, Conditioned (ft)</display_name>
        </choice>
        <choice>
          <value>Size, Heating System Primary (kBtu/h)</value>
          <display_name>Size, Heating System Primary (kBtu/h)</display_name>
        </choice>
        <choice>
          <value>Size, Heating System Secondary (kBtu/h)</value>
          <display_name>Size, Heating System Secondary (kBtu/h)</display_name>
        </choice>
        <choice>
          <value>Size, Cooling System Primary (kBtu/h)</value>
          <display_name>Size, Cooling System Primary (kBtu/h)</display_name>
        </choice>
        <choice>
          <value>Size, Heat Pump Backup Primary (kBtu/h)</value>
          <display_name>Size, Heat Pump Backup Primary (kBtu/h)</display_name>
        </choice>
        <choice>
          <value>Size, Water Heater (gal)</value>
          <display_name>Size, Water Heater (gal)</display_name>
        </choice>
        <choice>
          <value>Flow Rate, Mechanical Ventilation (cfm)</value>
          <display_name>Flow Rate, Mechanical Ventilation (cfm)</display_name>
        </choice>
      </choices>
    </argument>
    <argument>
      <name>option_2_lifetime</name>
      <display_name>Option 2 Lifetime</display_name>
      <description>The option lifetime.</description>
      <type>Double</type>
      <units>years</units>
      <required>false</required>
      <model_dependent>false</model_dependent>
    </argument>
    <argument>
      <name>option_3</name>
      <display_name>Option 3</display_name>
      <description>Specify the parameter|option as found in resources\options_lookup.tsv.</description>
      <type>String</type>
      <required>false</required>
      <model_dependent>false</model_dependent>
    </argument>
    <argument>
      <name>option_3_apply_logic</name>
      <display_name>Option 3 Apply Logic</display_name>
      <description>Logic that specifies if the Option 3 upgrade will apply based on the existing building's options. Specify one or more parameter|option as found in resources\options_lookup.tsv. When multiple are included, they must be separated by '||' for OR and '&amp;&amp;' for AND, and using parentheses as appropriate. Prefix an option with '!' for not.</description>
      <type>String</type>
      <required>false</required>
      <model_dependent>false</model_dependent>
    </argument>
    <argument>
      <name>option_3_cost_1_value</name>
      <display_name>Option 3 Cost 1 Value</display_name>
      <description>Total option 3 cost is the sum of all: (Cost N Value) x (Cost N Multiplier).</description>
      <type>Double</type>
      <units>$</units>
      <required>false</required>
      <model_dependent>false</model_dependent>
    </argument>
    <argument>
      <name>option_3_cost_1_multiplier</name>
      <display_name>Option 3 Cost 1 Multiplier</display_name>
      <description>Total option 3 cost is the sum of all: (Cost N Value) x (Cost N Multiplier).</description>
      <type>Choice</type>
      <required>false</required>
      <model_dependent>false</model_dependent>
      <default_value></default_value>
      <choices>
        <choice>
          <value></value>
          <display_name></display_name>
        </choice>
        <choice>
          <value>Fixed (1)</value>
          <display_name>Fixed (1)</display_name>
        </choice>
        <choice>
          <value>Wall Area, Above-Grade, Conditioned (ft^2)</value>
          <display_name>Wall Area, Above-Grade, Conditioned (ft^2)</display_name>
        </choice>
        <choice>
          <value>Wall Area, Above-Grade, Exterior (ft^2)</value>
          <display_name>Wall Area, Above-Grade, Exterior (ft^2)</display_name>
        </choice>
        <choice>
          <value>Wall Area, Below-Grade (ft^2)</value>
          <display_name>Wall Area, Below-Grade (ft^2)</display_name>
        </choice>
        <choice>
          <value>Floor Area, Conditioned (ft^2)</value>
          <display_name>Floor Area, Conditioned (ft^2)</display_name>
        </choice>
        <choice>
          <value>Floor Area, Conditioned * Infiltration Reduction (ft^2 * Delta ACH50)</value>
          <display_name>Floor Area, Conditioned * Infiltration Reduction (ft^2 * Delta ACH50)</display_name>
        </choice>
        <choice>
          <value>Floor Area, Lighting (ft^2)</value>
          <display_name>Floor Area, Lighting (ft^2)</display_name>
        </choice>
        <choice>
          <value>Floor Area, Foundation (ft^2)</value>
          <display_name>Floor Area, Foundation (ft^2)</display_name>
        </choice>
        <choice>
          <value>Floor Area, Attic (ft^2)</value>
          <display_name>Floor Area, Attic (ft^2)</display_name>
        </choice>
        <choice>
          <value>Floor Area, Attic * Insulation Increase (ft^2 * Delta R-value)</value>
          <display_name>Floor Area, Attic * Insulation Increase (ft^2 * Delta R-value)</display_name>
        </choice>
        <choice>
          <value>Roof Area (ft^2)</value>
          <display_name>Roof Area (ft^2)</display_name>
        </choice>
        <choice>
          <value>Window Area (ft^2)</value>
          <display_name>Window Area (ft^2)</display_name>
        </choice>
        <choice>
          <value>Door Area (ft^2)</value>
          <display_name>Door Area (ft^2)</display_name>
        </choice>
        <choice>
          <value>Duct Unconditioned Surface Area (ft^2)</value>
          <display_name>Duct Unconditioned Surface Area (ft^2)</display_name>
        </choice>
        <choice>
          <value>Rim Joist Area, Above-Grade, Exterior (ft^2)</value>
          <display_name>Rim Joist Area, Above-Grade, Exterior (ft^2)</display_name>
        </choice>
        <choice>
          <value>Slab Perimeter, Exposed, Conditioned (ft)</value>
          <display_name>Slab Perimeter, Exposed, Conditioned (ft)</display_name>
        </choice>
        <choice>
          <value>Size, Heating System Primary (kBtu/h)</value>
          <display_name>Size, Heating System Primary (kBtu/h)</display_name>
        </choice>
        <choice>
          <value>Size, Heating System Secondary (kBtu/h)</value>
          <display_name>Size, Heating System Secondary (kBtu/h)</display_name>
        </choice>
        <choice>
          <value>Size, Cooling System Primary (kBtu/h)</value>
          <display_name>Size, Cooling System Primary (kBtu/h)</display_name>
        </choice>
        <choice>
          <value>Size, Heat Pump Backup Primary (kBtu/h)</value>
          <display_name>Size, Heat Pump Backup Primary (kBtu/h)</display_name>
        </choice>
        <choice>
          <value>Size, Water Heater (gal)</value>
          <display_name>Size, Water Heater (gal)</display_name>
        </choice>
        <choice>
          <value>Flow Rate, Mechanical Ventilation (cfm)</value>
          <display_name>Flow Rate, Mechanical Ventilation (cfm)</display_name>
        </choice>
      </choices>
    </argument>
    <argument>
      <name>option_3_cost_2_value</name>
      <display_name>Option 3 Cost 2 Value</display_name>
      <description>Total option 3 cost is the sum of all: (Cost N Value) x (Cost N Multiplier).</description>
      <type>Double</type>
      <units>$</units>
      <required>false</required>
      <model_dependent>false</model_dependent>
    </argument>
    <argument>
      <name>option_3_cost_2_multiplier</name>
      <display_name>Option 3 Cost 2 Multiplier</display_name>
      <description>Total option 3 cost is the sum of all: (Cost N Value) x (Cost N Multiplier).</description>
      <type>Choice</type>
      <required>false</required>
      <model_dependent>false</model_dependent>
      <default_value></default_value>
      <choices>
        <choice>
          <value></value>
          <display_name></display_name>
        </choice>
        <choice>
          <value>Fixed (1)</value>
          <display_name>Fixed (1)</display_name>
        </choice>
        <choice>
          <value>Wall Area, Above-Grade, Conditioned (ft^2)</value>
          <display_name>Wall Area, Above-Grade, Conditioned (ft^2)</display_name>
        </choice>
        <choice>
          <value>Wall Area, Above-Grade, Exterior (ft^2)</value>
          <display_name>Wall Area, Above-Grade, Exterior (ft^2)</display_name>
        </choice>
        <choice>
          <value>Wall Area, Below-Grade (ft^2)</value>
          <display_name>Wall Area, Below-Grade (ft^2)</display_name>
        </choice>
        <choice>
          <value>Floor Area, Conditioned (ft^2)</value>
          <display_name>Floor Area, Conditioned (ft^2)</display_name>
        </choice>
        <choice>
          <value>Floor Area, Conditioned * Infiltration Reduction (ft^2 * Delta ACH50)</value>
          <display_name>Floor Area, Conditioned * Infiltration Reduction (ft^2 * Delta ACH50)</display_name>
        </choice>
        <choice>
          <value>Floor Area, Lighting (ft^2)</value>
          <display_name>Floor Area, Lighting (ft^2)</display_name>
        </choice>
        <choice>
          <value>Floor Area, Foundation (ft^2)</value>
          <display_name>Floor Area, Foundation (ft^2)</display_name>
        </choice>
        <choice>
          <value>Floor Area, Attic (ft^2)</value>
          <display_name>Floor Area, Attic (ft^2)</display_name>
        </choice>
        <choice>
          <value>Floor Area, Attic * Insulation Increase (ft^2 * Delta R-value)</value>
          <display_name>Floor Area, Attic * Insulation Increase (ft^2 * Delta R-value)</display_name>
        </choice>
        <choice>
          <value>Roof Area (ft^2)</value>
          <display_name>Roof Area (ft^2)</display_name>
        </choice>
        <choice>
          <value>Window Area (ft^2)</value>
          <display_name>Window Area (ft^2)</display_name>
        </choice>
        <choice>
          <value>Door Area (ft^2)</value>
          <display_name>Door Area (ft^2)</display_name>
        </choice>
        <choice>
          <value>Duct Unconditioned Surface Area (ft^2)</value>
          <display_name>Duct Unconditioned Surface Area (ft^2)</display_name>
        </choice>
        <choice>
          <value>Rim Joist Area, Above-Grade, Exterior (ft^2)</value>
          <display_name>Rim Joist Area, Above-Grade, Exterior (ft^2)</display_name>
        </choice>
        <choice>
          <value>Slab Perimeter, Exposed, Conditioned (ft)</value>
          <display_name>Slab Perimeter, Exposed, Conditioned (ft)</display_name>
        </choice>
        <choice>
          <value>Size, Heating System Primary (kBtu/h)</value>
          <display_name>Size, Heating System Primary (kBtu/h)</display_name>
        </choice>
        <choice>
          <value>Size, Heating System Secondary (kBtu/h)</value>
          <display_name>Size, Heating System Secondary (kBtu/h)</display_name>
        </choice>
        <choice>
          <value>Size, Cooling System Primary (kBtu/h)</value>
          <display_name>Size, Cooling System Primary (kBtu/h)</display_name>
        </choice>
        <choice>
          <value>Size, Heat Pump Backup Primary (kBtu/h)</value>
          <display_name>Size, Heat Pump Backup Primary (kBtu/h)</display_name>
        </choice>
        <choice>
          <value>Size, Water Heater (gal)</value>
          <display_name>Size, Water Heater (gal)</display_name>
        </choice>
        <choice>
          <value>Flow Rate, Mechanical Ventilation (cfm)</value>
          <display_name>Flow Rate, Mechanical Ventilation (cfm)</display_name>
        </choice>
      </choices>
    </argument>
    <argument>
      <name>option_3_lifetime</name>
      <display_name>Option 3 Lifetime</display_name>
      <description>The option lifetime.</description>
      <type>Double</type>
      <units>years</units>
      <required>false</required>
      <model_dependent>false</model_dependent>
    </argument>
    <argument>
      <name>option_4</name>
      <display_name>Option 4</display_name>
      <description>Specify the parameter|option as found in resources\options_lookup.tsv.</description>
      <type>String</type>
      <required>false</required>
      <model_dependent>false</model_dependent>
    </argument>
    <argument>
      <name>option_4_apply_logic</name>
      <display_name>Option 4 Apply Logic</display_name>
      <description>Logic that specifies if the Option 4 upgrade will apply based on the existing building's options. Specify one or more parameter|option as found in resources\options_lookup.tsv. When multiple are included, they must be separated by '||' for OR and '&amp;&amp;' for AND, and using parentheses as appropriate. Prefix an option with '!' for not.</description>
      <type>String</type>
      <required>false</required>
      <model_dependent>false</model_dependent>
    </argument>
    <argument>
      <name>option_4_cost_1_value</name>
      <display_name>Option 4 Cost 1 Value</display_name>
      <description>Total option 4 cost is the sum of all: (Cost N Value) x (Cost N Multiplier).</description>
      <type>Double</type>
      <units>$</units>
      <required>false</required>
      <model_dependent>false</model_dependent>
    </argument>
    <argument>
      <name>option_4_cost_1_multiplier</name>
      <display_name>Option 4 Cost 1 Multiplier</display_name>
      <description>Total option 4 cost is the sum of all: (Cost N Value) x (Cost N Multiplier).</description>
      <type>Choice</type>
      <required>false</required>
      <model_dependent>false</model_dependent>
      <default_value></default_value>
      <choices>
        <choice>
          <value></value>
          <display_name></display_name>
        </choice>
        <choice>
          <value>Fixed (1)</value>
          <display_name>Fixed (1)</display_name>
        </choice>
        <choice>
          <value>Wall Area, Above-Grade, Conditioned (ft^2)</value>
          <display_name>Wall Area, Above-Grade, Conditioned (ft^2)</display_name>
        </choice>
        <choice>
          <value>Wall Area, Above-Grade, Exterior (ft^2)</value>
          <display_name>Wall Area, Above-Grade, Exterior (ft^2)</display_name>
        </choice>
        <choice>
          <value>Wall Area, Below-Grade (ft^2)</value>
          <display_name>Wall Area, Below-Grade (ft^2)</display_name>
        </choice>
        <choice>
          <value>Floor Area, Conditioned (ft^2)</value>
          <display_name>Floor Area, Conditioned (ft^2)</display_name>
        </choice>
        <choice>
          <value>Floor Area, Conditioned * Infiltration Reduction (ft^2 * Delta ACH50)</value>
          <display_name>Floor Area, Conditioned * Infiltration Reduction (ft^2 * Delta ACH50)</display_name>
        </choice>
        <choice>
          <value>Floor Area, Lighting (ft^2)</value>
          <display_name>Floor Area, Lighting (ft^2)</display_name>
        </choice>
        <choice>
          <value>Floor Area, Foundation (ft^2)</value>
          <display_name>Floor Area, Foundation (ft^2)</display_name>
        </choice>
        <choice>
          <value>Floor Area, Attic (ft^2)</value>
          <display_name>Floor Area, Attic (ft^2)</display_name>
        </choice>
        <choice>
          <value>Floor Area, Attic * Insulation Increase (ft^2 * Delta R-value)</value>
          <display_name>Floor Area, Attic * Insulation Increase (ft^2 * Delta R-value)</display_name>
        </choice>
        <choice>
          <value>Roof Area (ft^2)</value>
          <display_name>Roof Area (ft^2)</display_name>
        </choice>
        <choice>
          <value>Window Area (ft^2)</value>
          <display_name>Window Area (ft^2)</display_name>
        </choice>
        <choice>
          <value>Door Area (ft^2)</value>
          <display_name>Door Area (ft^2)</display_name>
        </choice>
        <choice>
          <value>Duct Unconditioned Surface Area (ft^2)</value>
          <display_name>Duct Unconditioned Surface Area (ft^2)</display_name>
        </choice>
        <choice>
          <value>Rim Joist Area, Above-Grade, Exterior (ft^2)</value>
          <display_name>Rim Joist Area, Above-Grade, Exterior (ft^2)</display_name>
        </choice>
        <choice>
          <value>Slab Perimeter, Exposed, Conditioned (ft)</value>
          <display_name>Slab Perimeter, Exposed, Conditioned (ft)</display_name>
        </choice>
        <choice>
          <value>Size, Heating System Primary (kBtu/h)</value>
          <display_name>Size, Heating System Primary (kBtu/h)</display_name>
        </choice>
        <choice>
          <value>Size, Heating System Secondary (kBtu/h)</value>
          <display_name>Size, Heating System Secondary (kBtu/h)</display_name>
        </choice>
        <choice>
          <value>Size, Cooling System Primary (kBtu/h)</value>
          <display_name>Size, Cooling System Primary (kBtu/h)</display_name>
        </choice>
        <choice>
          <value>Size, Heat Pump Backup Primary (kBtu/h)</value>
          <display_name>Size, Heat Pump Backup Primary (kBtu/h)</display_name>
        </choice>
        <choice>
          <value>Size, Water Heater (gal)</value>
          <display_name>Size, Water Heater (gal)</display_name>
        </choice>
        <choice>
          <value>Flow Rate, Mechanical Ventilation (cfm)</value>
          <display_name>Flow Rate, Mechanical Ventilation (cfm)</display_name>
        </choice>
      </choices>
    </argument>
    <argument>
      <name>option_4_cost_2_value</name>
      <display_name>Option 4 Cost 2 Value</display_name>
      <description>Total option 4 cost is the sum of all: (Cost N Value) x (Cost N Multiplier).</description>
      <type>Double</type>
      <units>$</units>
      <required>false</required>
      <model_dependent>false</model_dependent>
    </argument>
    <argument>
      <name>option_4_cost_2_multiplier</name>
      <display_name>Option 4 Cost 2 Multiplier</display_name>
      <description>Total option 4 cost is the sum of all: (Cost N Value) x (Cost N Multiplier).</description>
      <type>Choice</type>
      <required>false</required>
      <model_dependent>false</model_dependent>
      <default_value></default_value>
      <choices>
        <choice>
          <value></value>
          <display_name></display_name>
        </choice>
        <choice>
          <value>Fixed (1)</value>
          <display_name>Fixed (1)</display_name>
        </choice>
        <choice>
          <value>Wall Area, Above-Grade, Conditioned (ft^2)</value>
          <display_name>Wall Area, Above-Grade, Conditioned (ft^2)</display_name>
        </choice>
        <choice>
          <value>Wall Area, Above-Grade, Exterior (ft^2)</value>
          <display_name>Wall Area, Above-Grade, Exterior (ft^2)</display_name>
        </choice>
        <choice>
          <value>Wall Area, Below-Grade (ft^2)</value>
          <display_name>Wall Area, Below-Grade (ft^2)</display_name>
        </choice>
        <choice>
          <value>Floor Area, Conditioned (ft^2)</value>
          <display_name>Floor Area, Conditioned (ft^2)</display_name>
        </choice>
        <choice>
          <value>Floor Area, Conditioned * Infiltration Reduction (ft^2 * Delta ACH50)</value>
          <display_name>Floor Area, Conditioned * Infiltration Reduction (ft^2 * Delta ACH50)</display_name>
        </choice>
        <choice>
          <value>Floor Area, Lighting (ft^2)</value>
          <display_name>Floor Area, Lighting (ft^2)</display_name>
        </choice>
        <choice>
          <value>Floor Area, Foundation (ft^2)</value>
          <display_name>Floor Area, Foundation (ft^2)</display_name>
        </choice>
        <choice>
          <value>Floor Area, Attic (ft^2)</value>
          <display_name>Floor Area, Attic (ft^2)</display_name>
        </choice>
        <choice>
          <value>Floor Area, Attic * Insulation Increase (ft^2 * Delta R-value)</value>
          <display_name>Floor Area, Attic * Insulation Increase (ft^2 * Delta R-value)</display_name>
        </choice>
        <choice>
          <value>Roof Area (ft^2)</value>
          <display_name>Roof Area (ft^2)</display_name>
        </choice>
        <choice>
          <value>Window Area (ft^2)</value>
          <display_name>Window Area (ft^2)</display_name>
        </choice>
        <choice>
          <value>Door Area (ft^2)</value>
          <display_name>Door Area (ft^2)</display_name>
        </choice>
        <choice>
          <value>Duct Unconditioned Surface Area (ft^2)</value>
          <display_name>Duct Unconditioned Surface Area (ft^2)</display_name>
        </choice>
        <choice>
          <value>Rim Joist Area, Above-Grade, Exterior (ft^2)</value>
          <display_name>Rim Joist Area, Above-Grade, Exterior (ft^2)</display_name>
        </choice>
        <choice>
          <value>Slab Perimeter, Exposed, Conditioned (ft)</value>
          <display_name>Slab Perimeter, Exposed, Conditioned (ft)</display_name>
        </choice>
        <choice>
          <value>Size, Heating System Primary (kBtu/h)</value>
          <display_name>Size, Heating System Primary (kBtu/h)</display_name>
        </choice>
        <choice>
          <value>Size, Heating System Secondary (kBtu/h)</value>
          <display_name>Size, Heating System Secondary (kBtu/h)</display_name>
        </choice>
        <choice>
          <value>Size, Cooling System Primary (kBtu/h)</value>
          <display_name>Size, Cooling System Primary (kBtu/h)</display_name>
        </choice>
        <choice>
          <value>Size, Heat Pump Backup Primary (kBtu/h)</value>
          <display_name>Size, Heat Pump Backup Primary (kBtu/h)</display_name>
        </choice>
        <choice>
          <value>Size, Water Heater (gal)</value>
          <display_name>Size, Water Heater (gal)</display_name>
        </choice>
        <choice>
          <value>Flow Rate, Mechanical Ventilation (cfm)</value>
          <display_name>Flow Rate, Mechanical Ventilation (cfm)</display_name>
        </choice>
      </choices>
    </argument>
    <argument>
      <name>option_4_lifetime</name>
      <display_name>Option 4 Lifetime</display_name>
      <description>The option lifetime.</description>
      <type>Double</type>
      <units>years</units>
      <required>false</required>
      <model_dependent>false</model_dependent>
    </argument>
    <argument>
      <name>option_5</name>
      <display_name>Option 5</display_name>
      <description>Specify the parameter|option as found in resources\options_lookup.tsv.</description>
      <type>String</type>
      <required>false</required>
      <model_dependent>false</model_dependent>
    </argument>
    <argument>
      <name>option_5_apply_logic</name>
      <display_name>Option 5 Apply Logic</display_name>
      <description>Logic that specifies if the Option 5 upgrade will apply based on the existing building's options. Specify one or more parameter|option as found in resources\options_lookup.tsv. When multiple are included, they must be separated by '||' for OR and '&amp;&amp;' for AND, and using parentheses as appropriate. Prefix an option with '!' for not.</description>
      <type>String</type>
      <required>false</required>
      <model_dependent>false</model_dependent>
    </argument>
    <argument>
      <name>option_5_cost_1_value</name>
      <display_name>Option 5 Cost 1 Value</display_name>
      <description>Total option 5 cost is the sum of all: (Cost N Value) x (Cost N Multiplier).</description>
      <type>Double</type>
      <units>$</units>
      <required>false</required>
      <model_dependent>false</model_dependent>
    </argument>
    <argument>
      <name>option_5_cost_1_multiplier</name>
      <display_name>Option 5 Cost 1 Multiplier</display_name>
      <description>Total option 5 cost is the sum of all: (Cost N Value) x (Cost N Multiplier).</description>
      <type>Choice</type>
      <required>false</required>
      <model_dependent>false</model_dependent>
      <default_value></default_value>
      <choices>
        <choice>
          <value></value>
          <display_name></display_name>
        </choice>
        <choice>
          <value>Fixed (1)</value>
          <display_name>Fixed (1)</display_name>
        </choice>
        <choice>
          <value>Wall Area, Above-Grade, Conditioned (ft^2)</value>
          <display_name>Wall Area, Above-Grade, Conditioned (ft^2)</display_name>
        </choice>
        <choice>
          <value>Wall Area, Above-Grade, Exterior (ft^2)</value>
          <display_name>Wall Area, Above-Grade, Exterior (ft^2)</display_name>
        </choice>
        <choice>
          <value>Wall Area, Below-Grade (ft^2)</value>
          <display_name>Wall Area, Below-Grade (ft^2)</display_name>
        </choice>
        <choice>
          <value>Floor Area, Conditioned (ft^2)</value>
          <display_name>Floor Area, Conditioned (ft^2)</display_name>
        </choice>
        <choice>
          <value>Floor Area, Conditioned * Infiltration Reduction (ft^2 * Delta ACH50)</value>
          <display_name>Floor Area, Conditioned * Infiltration Reduction (ft^2 * Delta ACH50)</display_name>
        </choice>
        <choice>
          <value>Floor Area, Lighting (ft^2)</value>
          <display_name>Floor Area, Lighting (ft^2)</display_name>
        </choice>
        <choice>
          <value>Floor Area, Foundation (ft^2)</value>
          <display_name>Floor Area, Foundation (ft^2)</display_name>
        </choice>
        <choice>
          <value>Floor Area, Attic (ft^2)</value>
          <display_name>Floor Area, Attic (ft^2)</display_name>
        </choice>
        <choice>
          <value>Floor Area, Attic * Insulation Increase (ft^2 * Delta R-value)</value>
          <display_name>Floor Area, Attic * Insulation Increase (ft^2 * Delta R-value)</display_name>
        </choice>
        <choice>
          <value>Roof Area (ft^2)</value>
          <display_name>Roof Area (ft^2)</display_name>
        </choice>
        <choice>
          <value>Window Area (ft^2)</value>
          <display_name>Window Area (ft^2)</display_name>
        </choice>
        <choice>
          <value>Door Area (ft^2)</value>
          <display_name>Door Area (ft^2)</display_name>
        </choice>
        <choice>
          <value>Duct Unconditioned Surface Area (ft^2)</value>
          <display_name>Duct Unconditioned Surface Area (ft^2)</display_name>
        </choice>
        <choice>
          <value>Rim Joist Area, Above-Grade, Exterior (ft^2)</value>
          <display_name>Rim Joist Area, Above-Grade, Exterior (ft^2)</display_name>
        </choice>
        <choice>
          <value>Slab Perimeter, Exposed, Conditioned (ft)</value>
          <display_name>Slab Perimeter, Exposed, Conditioned (ft)</display_name>
        </choice>
        <choice>
          <value>Size, Heating System Primary (kBtu/h)</value>
          <display_name>Size, Heating System Primary (kBtu/h)</display_name>
        </choice>
        <choice>
          <value>Size, Heating System Secondary (kBtu/h)</value>
          <display_name>Size, Heating System Secondary (kBtu/h)</display_name>
        </choice>
        <choice>
          <value>Size, Cooling System Primary (kBtu/h)</value>
          <display_name>Size, Cooling System Primary (kBtu/h)</display_name>
        </choice>
        <choice>
          <value>Size, Heat Pump Backup Primary (kBtu/h)</value>
          <display_name>Size, Heat Pump Backup Primary (kBtu/h)</display_name>
        </choice>
        <choice>
          <value>Size, Water Heater (gal)</value>
          <display_name>Size, Water Heater (gal)</display_name>
        </choice>
        <choice>
          <value>Flow Rate, Mechanical Ventilation (cfm)</value>
          <display_name>Flow Rate, Mechanical Ventilation (cfm)</display_name>
        </choice>
      </choices>
    </argument>
    <argument>
      <name>option_5_cost_2_value</name>
      <display_name>Option 5 Cost 2 Value</display_name>
      <description>Total option 5 cost is the sum of all: (Cost N Value) x (Cost N Multiplier).</description>
      <type>Double</type>
      <units>$</units>
      <required>false</required>
      <model_dependent>false</model_dependent>
    </argument>
    <argument>
      <name>option_5_cost_2_multiplier</name>
      <display_name>Option 5 Cost 2 Multiplier</display_name>
      <description>Total option 5 cost is the sum of all: (Cost N Value) x (Cost N Multiplier).</description>
      <type>Choice</type>
      <required>false</required>
      <model_dependent>false</model_dependent>
      <default_value></default_value>
      <choices>
        <choice>
          <value></value>
          <display_name></display_name>
        </choice>
        <choice>
          <value>Fixed (1)</value>
          <display_name>Fixed (1)</display_name>
        </choice>
        <choice>
          <value>Wall Area, Above-Grade, Conditioned (ft^2)</value>
          <display_name>Wall Area, Above-Grade, Conditioned (ft^2)</display_name>
        </choice>
        <choice>
          <value>Wall Area, Above-Grade, Exterior (ft^2)</value>
          <display_name>Wall Area, Above-Grade, Exterior (ft^2)</display_name>
        </choice>
        <choice>
          <value>Wall Area, Below-Grade (ft^2)</value>
          <display_name>Wall Area, Below-Grade (ft^2)</display_name>
        </choice>
        <choice>
          <value>Floor Area, Conditioned (ft^2)</value>
          <display_name>Floor Area, Conditioned (ft^2)</display_name>
        </choice>
        <choice>
          <value>Floor Area, Conditioned * Infiltration Reduction (ft^2 * Delta ACH50)</value>
          <display_name>Floor Area, Conditioned * Infiltration Reduction (ft^2 * Delta ACH50)</display_name>
        </choice>
        <choice>
          <value>Floor Area, Lighting (ft^2)</value>
          <display_name>Floor Area, Lighting (ft^2)</display_name>
        </choice>
        <choice>
          <value>Floor Area, Foundation (ft^2)</value>
          <display_name>Floor Area, Foundation (ft^2)</display_name>
        </choice>
        <choice>
          <value>Floor Area, Attic (ft^2)</value>
          <display_name>Floor Area, Attic (ft^2)</display_name>
        </choice>
        <choice>
          <value>Floor Area, Attic * Insulation Increase (ft^2 * Delta R-value)</value>
          <display_name>Floor Area, Attic * Insulation Increase (ft^2 * Delta R-value)</display_name>
        </choice>
        <choice>
          <value>Roof Area (ft^2)</value>
          <display_name>Roof Area (ft^2)</display_name>
        </choice>
        <choice>
          <value>Window Area (ft^2)</value>
          <display_name>Window Area (ft^2)</display_name>
        </choice>
        <choice>
          <value>Door Area (ft^2)</value>
          <display_name>Door Area (ft^2)</display_name>
        </choice>
        <choice>
          <value>Duct Unconditioned Surface Area (ft^2)</value>
          <display_name>Duct Unconditioned Surface Area (ft^2)</display_name>
        </choice>
        <choice>
          <value>Rim Joist Area, Above-Grade, Exterior (ft^2)</value>
          <display_name>Rim Joist Area, Above-Grade, Exterior (ft^2)</display_name>
        </choice>
        <choice>
          <value>Slab Perimeter, Exposed, Conditioned (ft)</value>
          <display_name>Slab Perimeter, Exposed, Conditioned (ft)</display_name>
        </choice>
        <choice>
          <value>Size, Heating System Primary (kBtu/h)</value>
          <display_name>Size, Heating System Primary (kBtu/h)</display_name>
        </choice>
        <choice>
          <value>Size, Heating System Secondary (kBtu/h)</value>
          <display_name>Size, Heating System Secondary (kBtu/h)</display_name>
        </choice>
        <choice>
          <value>Size, Cooling System Primary (kBtu/h)</value>
          <display_name>Size, Cooling System Primary (kBtu/h)</display_name>
        </choice>
        <choice>
          <value>Size, Heat Pump Backup Primary (kBtu/h)</value>
          <display_name>Size, Heat Pump Backup Primary (kBtu/h)</display_name>
        </choice>
        <choice>
          <value>Size, Water Heater (gal)</value>
          <display_name>Size, Water Heater (gal)</display_name>
        </choice>
        <choice>
          <value>Flow Rate, Mechanical Ventilation (cfm)</value>
          <display_name>Flow Rate, Mechanical Ventilation (cfm)</display_name>
        </choice>
      </choices>
    </argument>
    <argument>
      <name>option_5_lifetime</name>
      <display_name>Option 5 Lifetime</display_name>
      <description>The option lifetime.</description>
      <type>Double</type>
      <units>years</units>
      <required>false</required>
      <model_dependent>false</model_dependent>
    </argument>
    <argument>
      <name>option_6</name>
      <display_name>Option 6</display_name>
      <description>Specify the parameter|option as found in resources\options_lookup.tsv.</description>
      <type>String</type>
      <required>false</required>
      <model_dependent>false</model_dependent>
    </argument>
    <argument>
      <name>option_6_apply_logic</name>
      <display_name>Option 6 Apply Logic</display_name>
      <description>Logic that specifies if the Option 6 upgrade will apply based on the existing building's options. Specify one or more parameter|option as found in resources\options_lookup.tsv. When multiple are included, they must be separated by '||' for OR and '&amp;&amp;' for AND, and using parentheses as appropriate. Prefix an option with '!' for not.</description>
      <type>String</type>
      <required>false</required>
      <model_dependent>false</model_dependent>
    </argument>
    <argument>
      <name>option_6_cost_1_value</name>
      <display_name>Option 6 Cost 1 Value</display_name>
      <description>Total option 6 cost is the sum of all: (Cost N Value) x (Cost N Multiplier).</description>
      <type>Double</type>
      <units>$</units>
      <required>false</required>
      <model_dependent>false</model_dependent>
    </argument>
    <argument>
      <name>option_6_cost_1_multiplier</name>
      <display_name>Option 6 Cost 1 Multiplier</display_name>
      <description>Total option 6 cost is the sum of all: (Cost N Value) x (Cost N Multiplier).</description>
      <type>Choice</type>
      <required>false</required>
      <model_dependent>false</model_dependent>
      <default_value></default_value>
      <choices>
        <choice>
          <value></value>
          <display_name></display_name>
        </choice>
        <choice>
          <value>Fixed (1)</value>
          <display_name>Fixed (1)</display_name>
        </choice>
        <choice>
          <value>Wall Area, Above-Grade, Conditioned (ft^2)</value>
          <display_name>Wall Area, Above-Grade, Conditioned (ft^2)</display_name>
        </choice>
        <choice>
          <value>Wall Area, Above-Grade, Exterior (ft^2)</value>
          <display_name>Wall Area, Above-Grade, Exterior (ft^2)</display_name>
        </choice>
        <choice>
          <value>Wall Area, Below-Grade (ft^2)</value>
          <display_name>Wall Area, Below-Grade (ft^2)</display_name>
        </choice>
        <choice>
          <value>Floor Area, Conditioned (ft^2)</value>
          <display_name>Floor Area, Conditioned (ft^2)</display_name>
        </choice>
        <choice>
          <value>Floor Area, Conditioned * Infiltration Reduction (ft^2 * Delta ACH50)</value>
          <display_name>Floor Area, Conditioned * Infiltration Reduction (ft^2 * Delta ACH50)</display_name>
        </choice>
        <choice>
          <value>Floor Area, Lighting (ft^2)</value>
          <display_name>Floor Area, Lighting (ft^2)</display_name>
        </choice>
        <choice>
          <value>Floor Area, Foundation (ft^2)</value>
          <display_name>Floor Area, Foundation (ft^2)</display_name>
        </choice>
        <choice>
          <value>Floor Area, Attic (ft^2)</value>
          <display_name>Floor Area, Attic (ft^2)</display_name>
        </choice>
        <choice>
          <value>Floor Area, Attic * Insulation Increase (ft^2 * Delta R-value)</value>
          <display_name>Floor Area, Attic * Insulation Increase (ft^2 * Delta R-value)</display_name>
        </choice>
        <choice>
          <value>Roof Area (ft^2)</value>
          <display_name>Roof Area (ft^2)</display_name>
        </choice>
        <choice>
          <value>Window Area (ft^2)</value>
          <display_name>Window Area (ft^2)</display_name>
        </choice>
        <choice>
          <value>Door Area (ft^2)</value>
          <display_name>Door Area (ft^2)</display_name>
        </choice>
        <choice>
          <value>Duct Unconditioned Surface Area (ft^2)</value>
          <display_name>Duct Unconditioned Surface Area (ft^2)</display_name>
        </choice>
        <choice>
          <value>Rim Joist Area, Above-Grade, Exterior (ft^2)</value>
          <display_name>Rim Joist Area, Above-Grade, Exterior (ft^2)</display_name>
        </choice>
        <choice>
          <value>Slab Perimeter, Exposed, Conditioned (ft)</value>
          <display_name>Slab Perimeter, Exposed, Conditioned (ft)</display_name>
        </choice>
        <choice>
          <value>Size, Heating System Primary (kBtu/h)</value>
          <display_name>Size, Heating System Primary (kBtu/h)</display_name>
        </choice>
        <choice>
          <value>Size, Heating System Secondary (kBtu/h)</value>
          <display_name>Size, Heating System Secondary (kBtu/h)</display_name>
        </choice>
        <choice>
          <value>Size, Cooling System Primary (kBtu/h)</value>
          <display_name>Size, Cooling System Primary (kBtu/h)</display_name>
        </choice>
        <choice>
          <value>Size, Heat Pump Backup Primary (kBtu/h)</value>
          <display_name>Size, Heat Pump Backup Primary (kBtu/h)</display_name>
        </choice>
        <choice>
          <value>Size, Water Heater (gal)</value>
          <display_name>Size, Water Heater (gal)</display_name>
        </choice>
        <choice>
          <value>Flow Rate, Mechanical Ventilation (cfm)</value>
          <display_name>Flow Rate, Mechanical Ventilation (cfm)</display_name>
        </choice>
      </choices>
    </argument>
    <argument>
      <name>option_6_cost_2_value</name>
      <display_name>Option 6 Cost 2 Value</display_name>
      <description>Total option 6 cost is the sum of all: (Cost N Value) x (Cost N Multiplier).</description>
      <type>Double</type>
      <units>$</units>
      <required>false</required>
      <model_dependent>false</model_dependent>
    </argument>
    <argument>
      <name>option_6_cost_2_multiplier</name>
      <display_name>Option 6 Cost 2 Multiplier</display_name>
      <description>Total option 6 cost is the sum of all: (Cost N Value) x (Cost N Multiplier).</description>
      <type>Choice</type>
      <required>false</required>
      <model_dependent>false</model_dependent>
      <default_value></default_value>
      <choices>
        <choice>
          <value></value>
          <display_name></display_name>
        </choice>
        <choice>
          <value>Fixed (1)</value>
          <display_name>Fixed (1)</display_name>
        </choice>
        <choice>
          <value>Wall Area, Above-Grade, Conditioned (ft^2)</value>
          <display_name>Wall Area, Above-Grade, Conditioned (ft^2)</display_name>
        </choice>
        <choice>
          <value>Wall Area, Above-Grade, Exterior (ft^2)</value>
          <display_name>Wall Area, Above-Grade, Exterior (ft^2)</display_name>
        </choice>
        <choice>
          <value>Wall Area, Below-Grade (ft^2)</value>
          <display_name>Wall Area, Below-Grade (ft^2)</display_name>
        </choice>
        <choice>
          <value>Floor Area, Conditioned (ft^2)</value>
          <display_name>Floor Area, Conditioned (ft^2)</display_name>
        </choice>
        <choice>
          <value>Floor Area, Conditioned * Infiltration Reduction (ft^2 * Delta ACH50)</value>
          <display_name>Floor Area, Conditioned * Infiltration Reduction (ft^2 * Delta ACH50)</display_name>
        </choice>
        <choice>
          <value>Floor Area, Lighting (ft^2)</value>
          <display_name>Floor Area, Lighting (ft^2)</display_name>
        </choice>
        <choice>
          <value>Floor Area, Foundation (ft^2)</value>
          <display_name>Floor Area, Foundation (ft^2)</display_name>
        </choice>
        <choice>
          <value>Floor Area, Attic (ft^2)</value>
          <display_name>Floor Area, Attic (ft^2)</display_name>
        </choice>
        <choice>
          <value>Floor Area, Attic * Insulation Increase (ft^2 * Delta R-value)</value>
          <display_name>Floor Area, Attic * Insulation Increase (ft^2 * Delta R-value)</display_name>
        </choice>
        <choice>
          <value>Roof Area (ft^2)</value>
          <display_name>Roof Area (ft^2)</display_name>
        </choice>
        <choice>
          <value>Window Area (ft^2)</value>
          <display_name>Window Area (ft^2)</display_name>
        </choice>
        <choice>
          <value>Door Area (ft^2)</value>
          <display_name>Door Area (ft^2)</display_name>
        </choice>
        <choice>
          <value>Duct Unconditioned Surface Area (ft^2)</value>
          <display_name>Duct Unconditioned Surface Area (ft^2)</display_name>
        </choice>
        <choice>
          <value>Rim Joist Area, Above-Grade, Exterior (ft^2)</value>
          <display_name>Rim Joist Area, Above-Grade, Exterior (ft^2)</display_name>
        </choice>
        <choice>
          <value>Slab Perimeter, Exposed, Conditioned (ft)</value>
          <display_name>Slab Perimeter, Exposed, Conditioned (ft)</display_name>
        </choice>
        <choice>
          <value>Size, Heating System Primary (kBtu/h)</value>
          <display_name>Size, Heating System Primary (kBtu/h)</display_name>
        </choice>
        <choice>
          <value>Size, Heating System Secondary (kBtu/h)</value>
          <display_name>Size, Heating System Secondary (kBtu/h)</display_name>
        </choice>
        <choice>
          <value>Size, Cooling System Primary (kBtu/h)</value>
          <display_name>Size, Cooling System Primary (kBtu/h)</display_name>
        </choice>
        <choice>
          <value>Size, Heat Pump Backup Primary (kBtu/h)</value>
          <display_name>Size, Heat Pump Backup Primary (kBtu/h)</display_name>
        </choice>
        <choice>
          <value>Size, Water Heater (gal)</value>
          <display_name>Size, Water Heater (gal)</display_name>
        </choice>
        <choice>
          <value>Flow Rate, Mechanical Ventilation (cfm)</value>
          <display_name>Flow Rate, Mechanical Ventilation (cfm)</display_name>
        </choice>
      </choices>
    </argument>
    <argument>
      <name>option_6_lifetime</name>
      <display_name>Option 6 Lifetime</display_name>
      <description>The option lifetime.</description>
      <type>Double</type>
      <units>years</units>
      <required>false</required>
      <model_dependent>false</model_dependent>
    </argument>
    <argument>
      <name>option_7</name>
      <display_name>Option 7</display_name>
      <description>Specify the parameter|option as found in resources\options_lookup.tsv.</description>
      <type>String</type>
      <required>false</required>
      <model_dependent>false</model_dependent>
    </argument>
    <argument>
      <name>option_7_apply_logic</name>
      <display_name>Option 7 Apply Logic</display_name>
      <description>Logic that specifies if the Option 7 upgrade will apply based on the existing building's options. Specify one or more parameter|option as found in resources\options_lookup.tsv. When multiple are included, they must be separated by '||' for OR and '&amp;&amp;' for AND, and using parentheses as appropriate. Prefix an option with '!' for not.</description>
      <type>String</type>
      <required>false</required>
      <model_dependent>false</model_dependent>
    </argument>
    <argument>
      <name>option_7_cost_1_value</name>
      <display_name>Option 7 Cost 1 Value</display_name>
      <description>Total option 7 cost is the sum of all: (Cost N Value) x (Cost N Multiplier).</description>
      <type>Double</type>
      <units>$</units>
      <required>false</required>
      <model_dependent>false</model_dependent>
    </argument>
    <argument>
      <name>option_7_cost_1_multiplier</name>
      <display_name>Option 7 Cost 1 Multiplier</display_name>
      <description>Total option 7 cost is the sum of all: (Cost N Value) x (Cost N Multiplier).</description>
      <type>Choice</type>
      <required>false</required>
      <model_dependent>false</model_dependent>
      <default_value></default_value>
      <choices>
        <choice>
          <value></value>
          <display_name></display_name>
        </choice>
        <choice>
          <value>Fixed (1)</value>
          <display_name>Fixed (1)</display_name>
        </choice>
        <choice>
          <value>Wall Area, Above-Grade, Conditioned (ft^2)</value>
          <display_name>Wall Area, Above-Grade, Conditioned (ft^2)</display_name>
        </choice>
        <choice>
          <value>Wall Area, Above-Grade, Exterior (ft^2)</value>
          <display_name>Wall Area, Above-Grade, Exterior (ft^2)</display_name>
        </choice>
        <choice>
          <value>Wall Area, Below-Grade (ft^2)</value>
          <display_name>Wall Area, Below-Grade (ft^2)</display_name>
        </choice>
        <choice>
          <value>Floor Area, Conditioned (ft^2)</value>
          <display_name>Floor Area, Conditioned (ft^2)</display_name>
        </choice>
        <choice>
          <value>Floor Area, Conditioned * Infiltration Reduction (ft^2 * Delta ACH50)</value>
          <display_name>Floor Area, Conditioned * Infiltration Reduction (ft^2 * Delta ACH50)</display_name>
        </choice>
        <choice>
          <value>Floor Area, Lighting (ft^2)</value>
          <display_name>Floor Area, Lighting (ft^2)</display_name>
        </choice>
        <choice>
          <value>Floor Area, Foundation (ft^2)</value>
          <display_name>Floor Area, Foundation (ft^2)</display_name>
        </choice>
        <choice>
          <value>Floor Area, Attic (ft^2)</value>
          <display_name>Floor Area, Attic (ft^2)</display_name>
        </choice>
        <choice>
          <value>Floor Area, Attic * Insulation Increase (ft^2 * Delta R-value)</value>
          <display_name>Floor Area, Attic * Insulation Increase (ft^2 * Delta R-value)</display_name>
        </choice>
        <choice>
          <value>Roof Area (ft^2)</value>
          <display_name>Roof Area (ft^2)</display_name>
        </choice>
        <choice>
          <value>Window Area (ft^2)</value>
          <display_name>Window Area (ft^2)</display_name>
        </choice>
        <choice>
          <value>Door Area (ft^2)</value>
          <display_name>Door Area (ft^2)</display_name>
        </choice>
        <choice>
          <value>Duct Unconditioned Surface Area (ft^2)</value>
          <display_name>Duct Unconditioned Surface Area (ft^2)</display_name>
        </choice>
        <choice>
          <value>Rim Joist Area, Above-Grade, Exterior (ft^2)</value>
          <display_name>Rim Joist Area, Above-Grade, Exterior (ft^2)</display_name>
        </choice>
        <choice>
          <value>Slab Perimeter, Exposed, Conditioned (ft)</value>
          <display_name>Slab Perimeter, Exposed, Conditioned (ft)</display_name>
        </choice>
        <choice>
          <value>Size, Heating System Primary (kBtu/h)</value>
          <display_name>Size, Heating System Primary (kBtu/h)</display_name>
        </choice>
        <choice>
          <value>Size, Heating System Secondary (kBtu/h)</value>
          <display_name>Size, Heating System Secondary (kBtu/h)</display_name>
        </choice>
        <choice>
          <value>Size, Cooling System Primary (kBtu/h)</value>
          <display_name>Size, Cooling System Primary (kBtu/h)</display_name>
        </choice>
        <choice>
          <value>Size, Heat Pump Backup Primary (kBtu/h)</value>
          <display_name>Size, Heat Pump Backup Primary (kBtu/h)</display_name>
        </choice>
        <choice>
          <value>Size, Water Heater (gal)</value>
          <display_name>Size, Water Heater (gal)</display_name>
        </choice>
        <choice>
          <value>Flow Rate, Mechanical Ventilation (cfm)</value>
          <display_name>Flow Rate, Mechanical Ventilation (cfm)</display_name>
        </choice>
      </choices>
    </argument>
    <argument>
      <name>option_7_cost_2_value</name>
      <display_name>Option 7 Cost 2 Value</display_name>
      <description>Total option 7 cost is the sum of all: (Cost N Value) x (Cost N Multiplier).</description>
      <type>Double</type>
      <units>$</units>
      <required>false</required>
      <model_dependent>false</model_dependent>
    </argument>
    <argument>
      <name>option_7_cost_2_multiplier</name>
      <display_name>Option 7 Cost 2 Multiplier</display_name>
      <description>Total option 7 cost is the sum of all: (Cost N Value) x (Cost N Multiplier).</description>
      <type>Choice</type>
      <required>false</required>
      <model_dependent>false</model_dependent>
      <default_value></default_value>
      <choices>
        <choice>
          <value></value>
          <display_name></display_name>
        </choice>
        <choice>
          <value>Fixed (1)</value>
          <display_name>Fixed (1)</display_name>
        </choice>
        <choice>
          <value>Wall Area, Above-Grade, Conditioned (ft^2)</value>
          <display_name>Wall Area, Above-Grade, Conditioned (ft^2)</display_name>
        </choice>
        <choice>
          <value>Wall Area, Above-Grade, Exterior (ft^2)</value>
          <display_name>Wall Area, Above-Grade, Exterior (ft^2)</display_name>
        </choice>
        <choice>
          <value>Wall Area, Below-Grade (ft^2)</value>
          <display_name>Wall Area, Below-Grade (ft^2)</display_name>
        </choice>
        <choice>
          <value>Floor Area, Conditioned (ft^2)</value>
          <display_name>Floor Area, Conditioned (ft^2)</display_name>
        </choice>
        <choice>
          <value>Floor Area, Conditioned * Infiltration Reduction (ft^2 * Delta ACH50)</value>
          <display_name>Floor Area, Conditioned * Infiltration Reduction (ft^2 * Delta ACH50)</display_name>
        </choice>
        <choice>
          <value>Floor Area, Lighting (ft^2)</value>
          <display_name>Floor Area, Lighting (ft^2)</display_name>
        </choice>
        <choice>
          <value>Floor Area, Foundation (ft^2)</value>
          <display_name>Floor Area, Foundation (ft^2)</display_name>
        </choice>
        <choice>
          <value>Floor Area, Attic (ft^2)</value>
          <display_name>Floor Area, Attic (ft^2)</display_name>
        </choice>
        <choice>
          <value>Floor Area, Attic * Insulation Increase (ft^2 * Delta R-value)</value>
          <display_name>Floor Area, Attic * Insulation Increase (ft^2 * Delta R-value)</display_name>
        </choice>
        <choice>
          <value>Roof Area (ft^2)</value>
          <display_name>Roof Area (ft^2)</display_name>
        </choice>
        <choice>
          <value>Window Area (ft^2)</value>
          <display_name>Window Area (ft^2)</display_name>
        </choice>
        <choice>
          <value>Door Area (ft^2)</value>
          <display_name>Door Area (ft^2)</display_name>
        </choice>
        <choice>
          <value>Duct Unconditioned Surface Area (ft^2)</value>
          <display_name>Duct Unconditioned Surface Area (ft^2)</display_name>
        </choice>
        <choice>
          <value>Rim Joist Area, Above-Grade, Exterior (ft^2)</value>
          <display_name>Rim Joist Area, Above-Grade, Exterior (ft^2)</display_name>
        </choice>
        <choice>
          <value>Slab Perimeter, Exposed, Conditioned (ft)</value>
          <display_name>Slab Perimeter, Exposed, Conditioned (ft)</display_name>
        </choice>
        <choice>
          <value>Size, Heating System Primary (kBtu/h)</value>
          <display_name>Size, Heating System Primary (kBtu/h)</display_name>
        </choice>
        <choice>
          <value>Size, Heating System Secondary (kBtu/h)</value>
          <display_name>Size, Heating System Secondary (kBtu/h)</display_name>
        </choice>
        <choice>
          <value>Size, Cooling System Primary (kBtu/h)</value>
          <display_name>Size, Cooling System Primary (kBtu/h)</display_name>
        </choice>
        <choice>
          <value>Size, Heat Pump Backup Primary (kBtu/h)</value>
          <display_name>Size, Heat Pump Backup Primary (kBtu/h)</display_name>
        </choice>
        <choice>
          <value>Size, Water Heater (gal)</value>
          <display_name>Size, Water Heater (gal)</display_name>
        </choice>
        <choice>
          <value>Flow Rate, Mechanical Ventilation (cfm)</value>
          <display_name>Flow Rate, Mechanical Ventilation (cfm)</display_name>
        </choice>
      </choices>
    </argument>
    <argument>
      <name>option_7_lifetime</name>
      <display_name>Option 7 Lifetime</display_name>
      <description>The option lifetime.</description>
      <type>Double</type>
      <units>years</units>
      <required>false</required>
      <model_dependent>false</model_dependent>
    </argument>
    <argument>
      <name>option_8</name>
      <display_name>Option 8</display_name>
      <description>Specify the parameter|option as found in resources\options_lookup.tsv.</description>
      <type>String</type>
      <required>false</required>
      <model_dependent>false</model_dependent>
    </argument>
    <argument>
      <name>option_8_apply_logic</name>
      <display_name>Option 8 Apply Logic</display_name>
      <description>Logic that specifies if the Option 8 upgrade will apply based on the existing building's options. Specify one or more parameter|option as found in resources\options_lookup.tsv. When multiple are included, they must be separated by '||' for OR and '&amp;&amp;' for AND, and using parentheses as appropriate. Prefix an option with '!' for not.</description>
      <type>String</type>
      <required>false</required>
      <model_dependent>false</model_dependent>
    </argument>
    <argument>
      <name>option_8_cost_1_value</name>
      <display_name>Option 8 Cost 1 Value</display_name>
      <description>Total option 8 cost is the sum of all: (Cost N Value) x (Cost N Multiplier).</description>
      <type>Double</type>
      <units>$</units>
      <required>false</required>
      <model_dependent>false</model_dependent>
    </argument>
    <argument>
      <name>option_8_cost_1_multiplier</name>
      <display_name>Option 8 Cost 1 Multiplier</display_name>
      <description>Total option 8 cost is the sum of all: (Cost N Value) x (Cost N Multiplier).</description>
      <type>Choice</type>
      <required>false</required>
      <model_dependent>false</model_dependent>
      <default_value></default_value>
      <choices>
        <choice>
          <value></value>
          <display_name></display_name>
        </choice>
        <choice>
          <value>Fixed (1)</value>
          <display_name>Fixed (1)</display_name>
        </choice>
        <choice>
          <value>Wall Area, Above-Grade, Conditioned (ft^2)</value>
          <display_name>Wall Area, Above-Grade, Conditioned (ft^2)</display_name>
        </choice>
        <choice>
          <value>Wall Area, Above-Grade, Exterior (ft^2)</value>
          <display_name>Wall Area, Above-Grade, Exterior (ft^2)</display_name>
        </choice>
        <choice>
          <value>Wall Area, Below-Grade (ft^2)</value>
          <display_name>Wall Area, Below-Grade (ft^2)</display_name>
        </choice>
        <choice>
          <value>Floor Area, Conditioned (ft^2)</value>
          <display_name>Floor Area, Conditioned (ft^2)</display_name>
        </choice>
        <choice>
          <value>Floor Area, Conditioned * Infiltration Reduction (ft^2 * Delta ACH50)</value>
          <display_name>Floor Area, Conditioned * Infiltration Reduction (ft^2 * Delta ACH50)</display_name>
        </choice>
        <choice>
          <value>Floor Area, Lighting (ft^2)</value>
          <display_name>Floor Area, Lighting (ft^2)</display_name>
        </choice>
        <choice>
          <value>Floor Area, Foundation (ft^2)</value>
          <display_name>Floor Area, Foundation (ft^2)</display_name>
        </choice>
        <choice>
          <value>Floor Area, Attic (ft^2)</value>
          <display_name>Floor Area, Attic (ft^2)</display_name>
        </choice>
        <choice>
          <value>Floor Area, Attic * Insulation Increase (ft^2 * Delta R-value)</value>
          <display_name>Floor Area, Attic * Insulation Increase (ft^2 * Delta R-value)</display_name>
        </choice>
        <choice>
          <value>Roof Area (ft^2)</value>
          <display_name>Roof Area (ft^2)</display_name>
        </choice>
        <choice>
          <value>Window Area (ft^2)</value>
          <display_name>Window Area (ft^2)</display_name>
        </choice>
        <choice>
          <value>Door Area (ft^2)</value>
          <display_name>Door Area (ft^2)</display_name>
        </choice>
        <choice>
          <value>Duct Unconditioned Surface Area (ft^2)</value>
          <display_name>Duct Unconditioned Surface Area (ft^2)</display_name>
        </choice>
        <choice>
          <value>Rim Joist Area, Above-Grade, Exterior (ft^2)</value>
          <display_name>Rim Joist Area, Above-Grade, Exterior (ft^2)</display_name>
        </choice>
        <choice>
          <value>Slab Perimeter, Exposed, Conditioned (ft)</value>
          <display_name>Slab Perimeter, Exposed, Conditioned (ft)</display_name>
        </choice>
        <choice>
          <value>Size, Heating System Primary (kBtu/h)</value>
          <display_name>Size, Heating System Primary (kBtu/h)</display_name>
        </choice>
        <choice>
          <value>Size, Heating System Secondary (kBtu/h)</value>
          <display_name>Size, Heating System Secondary (kBtu/h)</display_name>
        </choice>
        <choice>
          <value>Size, Cooling System Primary (kBtu/h)</value>
          <display_name>Size, Cooling System Primary (kBtu/h)</display_name>
        </choice>
        <choice>
          <value>Size, Heat Pump Backup Primary (kBtu/h)</value>
          <display_name>Size, Heat Pump Backup Primary (kBtu/h)</display_name>
        </choice>
        <choice>
          <value>Size, Water Heater (gal)</value>
          <display_name>Size, Water Heater (gal)</display_name>
        </choice>
        <choice>
          <value>Flow Rate, Mechanical Ventilation (cfm)</value>
          <display_name>Flow Rate, Mechanical Ventilation (cfm)</display_name>
        </choice>
      </choices>
    </argument>
    <argument>
      <name>option_8_cost_2_value</name>
      <display_name>Option 8 Cost 2 Value</display_name>
      <description>Total option 8 cost is the sum of all: (Cost N Value) x (Cost N Multiplier).</description>
      <type>Double</type>
      <units>$</units>
      <required>false</required>
      <model_dependent>false</model_dependent>
    </argument>
    <argument>
      <name>option_8_cost_2_multiplier</name>
      <display_name>Option 8 Cost 2 Multiplier</display_name>
      <description>Total option 8 cost is the sum of all: (Cost N Value) x (Cost N Multiplier).</description>
      <type>Choice</type>
      <required>false</required>
      <model_dependent>false</model_dependent>
      <default_value></default_value>
      <choices>
        <choice>
          <value></value>
          <display_name></display_name>
        </choice>
        <choice>
          <value>Fixed (1)</value>
          <display_name>Fixed (1)</display_name>
        </choice>
        <choice>
          <value>Wall Area, Above-Grade, Conditioned (ft^2)</value>
          <display_name>Wall Area, Above-Grade, Conditioned (ft^2)</display_name>
        </choice>
        <choice>
          <value>Wall Area, Above-Grade, Exterior (ft^2)</value>
          <display_name>Wall Area, Above-Grade, Exterior (ft^2)</display_name>
        </choice>
        <choice>
          <value>Wall Area, Below-Grade (ft^2)</value>
          <display_name>Wall Area, Below-Grade (ft^2)</display_name>
        </choice>
        <choice>
          <value>Floor Area, Conditioned (ft^2)</value>
          <display_name>Floor Area, Conditioned (ft^2)</display_name>
        </choice>
        <choice>
          <value>Floor Area, Conditioned * Infiltration Reduction (ft^2 * Delta ACH50)</value>
          <display_name>Floor Area, Conditioned * Infiltration Reduction (ft^2 * Delta ACH50)</display_name>
        </choice>
        <choice>
          <value>Floor Area, Lighting (ft^2)</value>
          <display_name>Floor Area, Lighting (ft^2)</display_name>
        </choice>
        <choice>
          <value>Floor Area, Foundation (ft^2)</value>
          <display_name>Floor Area, Foundation (ft^2)</display_name>
        </choice>
        <choice>
          <value>Floor Area, Attic (ft^2)</value>
          <display_name>Floor Area, Attic (ft^2)</display_name>
        </choice>
        <choice>
          <value>Floor Area, Attic * Insulation Increase (ft^2 * Delta R-value)</value>
          <display_name>Floor Area, Attic * Insulation Increase (ft^2 * Delta R-value)</display_name>
        </choice>
        <choice>
          <value>Roof Area (ft^2)</value>
          <display_name>Roof Area (ft^2)</display_name>
        </choice>
        <choice>
          <value>Window Area (ft^2)</value>
          <display_name>Window Area (ft^2)</display_name>
        </choice>
        <choice>
          <value>Door Area (ft^2)</value>
          <display_name>Door Area (ft^2)</display_name>
        </choice>
        <choice>
          <value>Duct Unconditioned Surface Area (ft^2)</value>
          <display_name>Duct Unconditioned Surface Area (ft^2)</display_name>
        </choice>
        <choice>
          <value>Rim Joist Area, Above-Grade, Exterior (ft^2)</value>
          <display_name>Rim Joist Area, Above-Grade, Exterior (ft^2)</display_name>
        </choice>
        <choice>
          <value>Slab Perimeter, Exposed, Conditioned (ft)</value>
          <display_name>Slab Perimeter, Exposed, Conditioned (ft)</display_name>
        </choice>
        <choice>
          <value>Size, Heating System Primary (kBtu/h)</value>
          <display_name>Size, Heating System Primary (kBtu/h)</display_name>
        </choice>
        <choice>
          <value>Size, Heating System Secondary (kBtu/h)</value>
          <display_name>Size, Heating System Secondary (kBtu/h)</display_name>
        </choice>
        <choice>
          <value>Size, Cooling System Primary (kBtu/h)</value>
          <display_name>Size, Cooling System Primary (kBtu/h)</display_name>
        </choice>
        <choice>
          <value>Size, Heat Pump Backup Primary (kBtu/h)</value>
          <display_name>Size, Heat Pump Backup Primary (kBtu/h)</display_name>
        </choice>
        <choice>
          <value>Size, Water Heater (gal)</value>
          <display_name>Size, Water Heater (gal)</display_name>
        </choice>
        <choice>
          <value>Flow Rate, Mechanical Ventilation (cfm)</value>
          <display_name>Flow Rate, Mechanical Ventilation (cfm)</display_name>
        </choice>
      </choices>
    </argument>
    <argument>
      <name>option_8_lifetime</name>
      <display_name>Option 8 Lifetime</display_name>
      <description>The option lifetime.</description>
      <type>Double</type>
      <units>years</units>
      <required>false</required>
      <model_dependent>false</model_dependent>
    </argument>
    <argument>
      <name>option_9</name>
      <display_name>Option 9</display_name>
      <description>Specify the parameter|option as found in resources\options_lookup.tsv.</description>
      <type>String</type>
      <required>false</required>
      <model_dependent>false</model_dependent>
    </argument>
    <argument>
      <name>option_9_apply_logic</name>
      <display_name>Option 9 Apply Logic</display_name>
      <description>Logic that specifies if the Option 9 upgrade will apply based on the existing building's options. Specify one or more parameter|option as found in resources\options_lookup.tsv. When multiple are included, they must be separated by '||' for OR and '&amp;&amp;' for AND, and using parentheses as appropriate. Prefix an option with '!' for not.</description>
      <type>String</type>
      <required>false</required>
      <model_dependent>false</model_dependent>
    </argument>
    <argument>
      <name>option_9_cost_1_value</name>
      <display_name>Option 9 Cost 1 Value</display_name>
      <description>Total option 9 cost is the sum of all: (Cost N Value) x (Cost N Multiplier).</description>
      <type>Double</type>
      <units>$</units>
      <required>false</required>
      <model_dependent>false</model_dependent>
    </argument>
    <argument>
      <name>option_9_cost_1_multiplier</name>
      <display_name>Option 9 Cost 1 Multiplier</display_name>
      <description>Total option 9 cost is the sum of all: (Cost N Value) x (Cost N Multiplier).</description>
      <type>Choice</type>
      <required>false</required>
      <model_dependent>false</model_dependent>
      <default_value></default_value>
      <choices>
        <choice>
          <value></value>
          <display_name></display_name>
        </choice>
        <choice>
          <value>Fixed (1)</value>
          <display_name>Fixed (1)</display_name>
        </choice>
        <choice>
          <value>Wall Area, Above-Grade, Conditioned (ft^2)</value>
          <display_name>Wall Area, Above-Grade, Conditioned (ft^2)</display_name>
        </choice>
        <choice>
          <value>Wall Area, Above-Grade, Exterior (ft^2)</value>
          <display_name>Wall Area, Above-Grade, Exterior (ft^2)</display_name>
        </choice>
        <choice>
          <value>Wall Area, Below-Grade (ft^2)</value>
          <display_name>Wall Area, Below-Grade (ft^2)</display_name>
        </choice>
        <choice>
          <value>Floor Area, Conditioned (ft^2)</value>
          <display_name>Floor Area, Conditioned (ft^2)</display_name>
        </choice>
        <choice>
          <value>Floor Area, Conditioned * Infiltration Reduction (ft^2 * Delta ACH50)</value>
          <display_name>Floor Area, Conditioned * Infiltration Reduction (ft^2 * Delta ACH50)</display_name>
        </choice>
        <choice>
          <value>Floor Area, Lighting (ft^2)</value>
          <display_name>Floor Area, Lighting (ft^2)</display_name>
        </choice>
        <choice>
          <value>Floor Area, Foundation (ft^2)</value>
          <display_name>Floor Area, Foundation (ft^2)</display_name>
        </choice>
        <choice>
          <value>Floor Area, Attic (ft^2)</value>
          <display_name>Floor Area, Attic (ft^2)</display_name>
        </choice>
        <choice>
          <value>Floor Area, Attic * Insulation Increase (ft^2 * Delta R-value)</value>
          <display_name>Floor Area, Attic * Insulation Increase (ft^2 * Delta R-value)</display_name>
        </choice>
        <choice>
          <value>Roof Area (ft^2)</value>
          <display_name>Roof Area (ft^2)</display_name>
        </choice>
        <choice>
          <value>Window Area (ft^2)</value>
          <display_name>Window Area (ft^2)</display_name>
        </choice>
        <choice>
          <value>Door Area (ft^2)</value>
          <display_name>Door Area (ft^2)</display_name>
        </choice>
        <choice>
          <value>Duct Unconditioned Surface Area (ft^2)</value>
          <display_name>Duct Unconditioned Surface Area (ft^2)</display_name>
        </choice>
        <choice>
          <value>Rim Joist Area, Above-Grade, Exterior (ft^2)</value>
          <display_name>Rim Joist Area, Above-Grade, Exterior (ft^2)</display_name>
        </choice>
        <choice>
          <value>Slab Perimeter, Exposed, Conditioned (ft)</value>
          <display_name>Slab Perimeter, Exposed, Conditioned (ft)</display_name>
        </choice>
        <choice>
          <value>Size, Heating System Primary (kBtu/h)</value>
          <display_name>Size, Heating System Primary (kBtu/h)</display_name>
        </choice>
        <choice>
          <value>Size, Heating System Secondary (kBtu/h)</value>
          <display_name>Size, Heating System Secondary (kBtu/h)</display_name>
        </choice>
        <choice>
          <value>Size, Cooling System Primary (kBtu/h)</value>
          <display_name>Size, Cooling System Primary (kBtu/h)</display_name>
        </choice>
        <choice>
          <value>Size, Heat Pump Backup Primary (kBtu/h)</value>
          <display_name>Size, Heat Pump Backup Primary (kBtu/h)</display_name>
        </choice>
        <choice>
          <value>Size, Water Heater (gal)</value>
          <display_name>Size, Water Heater (gal)</display_name>
        </choice>
        <choice>
          <value>Flow Rate, Mechanical Ventilation (cfm)</value>
          <display_name>Flow Rate, Mechanical Ventilation (cfm)</display_name>
        </choice>
      </choices>
    </argument>
    <argument>
      <name>option_9_cost_2_value</name>
      <display_name>Option 9 Cost 2 Value</display_name>
      <description>Total option 9 cost is the sum of all: (Cost N Value) x (Cost N Multiplier).</description>
      <type>Double</type>
      <units>$</units>
      <required>false</required>
      <model_dependent>false</model_dependent>
    </argument>
    <argument>
      <name>option_9_cost_2_multiplier</name>
      <display_name>Option 9 Cost 2 Multiplier</display_name>
      <description>Total option 9 cost is the sum of all: (Cost N Value) x (Cost N Multiplier).</description>
      <type>Choice</type>
      <required>false</required>
      <model_dependent>false</model_dependent>
      <default_value></default_value>
      <choices>
        <choice>
          <value></value>
          <display_name></display_name>
        </choice>
        <choice>
          <value>Fixed (1)</value>
          <display_name>Fixed (1)</display_name>
        </choice>
        <choice>
          <value>Wall Area, Above-Grade, Conditioned (ft^2)</value>
          <display_name>Wall Area, Above-Grade, Conditioned (ft^2)</display_name>
        </choice>
        <choice>
          <value>Wall Area, Above-Grade, Exterior (ft^2)</value>
          <display_name>Wall Area, Above-Grade, Exterior (ft^2)</display_name>
        </choice>
        <choice>
          <value>Wall Area, Below-Grade (ft^2)</value>
          <display_name>Wall Area, Below-Grade (ft^2)</display_name>
        </choice>
        <choice>
          <value>Floor Area, Conditioned (ft^2)</value>
          <display_name>Floor Area, Conditioned (ft^2)</display_name>
        </choice>
        <choice>
          <value>Floor Area, Conditioned * Infiltration Reduction (ft^2 * Delta ACH50)</value>
          <display_name>Floor Area, Conditioned * Infiltration Reduction (ft^2 * Delta ACH50)</display_name>
        </choice>
        <choice>
          <value>Floor Area, Lighting (ft^2)</value>
          <display_name>Floor Area, Lighting (ft^2)</display_name>
        </choice>
        <choice>
          <value>Floor Area, Foundation (ft^2)</value>
          <display_name>Floor Area, Foundation (ft^2)</display_name>
        </choice>
        <choice>
          <value>Floor Area, Attic (ft^2)</value>
          <display_name>Floor Area, Attic (ft^2)</display_name>
        </choice>
        <choice>
          <value>Floor Area, Attic * Insulation Increase (ft^2 * Delta R-value)</value>
          <display_name>Floor Area, Attic * Insulation Increase (ft^2 * Delta R-value)</display_name>
        </choice>
        <choice>
          <value>Roof Area (ft^2)</value>
          <display_name>Roof Area (ft^2)</display_name>
        </choice>
        <choice>
          <value>Window Area (ft^2)</value>
          <display_name>Window Area (ft^2)</display_name>
        </choice>
        <choice>
          <value>Door Area (ft^2)</value>
          <display_name>Door Area (ft^2)</display_name>
        </choice>
        <choice>
          <value>Duct Unconditioned Surface Area (ft^2)</value>
          <display_name>Duct Unconditioned Surface Area (ft^2)</display_name>
        </choice>
        <choice>
          <value>Rim Joist Area, Above-Grade, Exterior (ft^2)</value>
          <display_name>Rim Joist Area, Above-Grade, Exterior (ft^2)</display_name>
        </choice>
        <choice>
          <value>Slab Perimeter, Exposed, Conditioned (ft)</value>
          <display_name>Slab Perimeter, Exposed, Conditioned (ft)</display_name>
        </choice>
        <choice>
          <value>Size, Heating System Primary (kBtu/h)</value>
          <display_name>Size, Heating System Primary (kBtu/h)</display_name>
        </choice>
        <choice>
          <value>Size, Heating System Secondary (kBtu/h)</value>
          <display_name>Size, Heating System Secondary (kBtu/h)</display_name>
        </choice>
        <choice>
          <value>Size, Cooling System Primary (kBtu/h)</value>
          <display_name>Size, Cooling System Primary (kBtu/h)</display_name>
        </choice>
        <choice>
          <value>Size, Heat Pump Backup Primary (kBtu/h)</value>
          <display_name>Size, Heat Pump Backup Primary (kBtu/h)</display_name>
        </choice>
        <choice>
          <value>Size, Water Heater (gal)</value>
          <display_name>Size, Water Heater (gal)</display_name>
        </choice>
        <choice>
          <value>Flow Rate, Mechanical Ventilation (cfm)</value>
          <display_name>Flow Rate, Mechanical Ventilation (cfm)</display_name>
        </choice>
      </choices>
    </argument>
    <argument>
      <name>option_9_lifetime</name>
      <display_name>Option 9 Lifetime</display_name>
      <description>The option lifetime.</description>
      <type>Double</type>
      <units>years</units>
      <required>false</required>
      <model_dependent>false</model_dependent>
    </argument>
    <argument>
      <name>option_10</name>
      <display_name>Option 10</display_name>
      <description>Specify the parameter|option as found in resources\options_lookup.tsv.</description>
      <type>String</type>
      <required>false</required>
      <model_dependent>false</model_dependent>
    </argument>
    <argument>
      <name>option_10_apply_logic</name>
      <display_name>Option 10 Apply Logic</display_name>
      <description>Logic that specifies if the Option 10 upgrade will apply based on the existing building's options. Specify one or more parameter|option as found in resources\options_lookup.tsv. When multiple are included, they must be separated by '||' for OR and '&amp;&amp;' for AND, and using parentheses as appropriate. Prefix an option with '!' for not.</description>
      <type>String</type>
      <required>false</required>
      <model_dependent>false</model_dependent>
    </argument>
    <argument>
      <name>option_10_cost_1_value</name>
      <display_name>Option 10 Cost 1 Value</display_name>
      <description>Total option 10 cost is the sum of all: (Cost N Value) x (Cost N Multiplier).</description>
      <type>Double</type>
      <units>$</units>
      <required>false</required>
      <model_dependent>false</model_dependent>
    </argument>
    <argument>
      <name>option_10_cost_1_multiplier</name>
      <display_name>Option 10 Cost 1 Multiplier</display_name>
      <description>Total option 10 cost is the sum of all: (Cost N Value) x (Cost N Multiplier).</description>
      <type>Choice</type>
      <required>false</required>
      <model_dependent>false</model_dependent>
      <default_value></default_value>
      <choices>
        <choice>
          <value></value>
          <display_name></display_name>
        </choice>
        <choice>
          <value>Fixed (1)</value>
          <display_name>Fixed (1)</display_name>
        </choice>
        <choice>
          <value>Wall Area, Above-Grade, Conditioned (ft^2)</value>
          <display_name>Wall Area, Above-Grade, Conditioned (ft^2)</display_name>
        </choice>
        <choice>
          <value>Wall Area, Above-Grade, Exterior (ft^2)</value>
          <display_name>Wall Area, Above-Grade, Exterior (ft^2)</display_name>
        </choice>
        <choice>
          <value>Wall Area, Below-Grade (ft^2)</value>
          <display_name>Wall Area, Below-Grade (ft^2)</display_name>
        </choice>
        <choice>
          <value>Floor Area, Conditioned (ft^2)</value>
          <display_name>Floor Area, Conditioned (ft^2)</display_name>
        </choice>
        <choice>
          <value>Floor Area, Conditioned * Infiltration Reduction (ft^2 * Delta ACH50)</value>
          <display_name>Floor Area, Conditioned * Infiltration Reduction (ft^2 * Delta ACH50)</display_name>
        </choice>
        <choice>
          <value>Floor Area, Lighting (ft^2)</value>
          <display_name>Floor Area, Lighting (ft^2)</display_name>
        </choice>
        <choice>
          <value>Floor Area, Foundation (ft^2)</value>
          <display_name>Floor Area, Foundation (ft^2)</display_name>
        </choice>
        <choice>
          <value>Floor Area, Attic (ft^2)</value>
          <display_name>Floor Area, Attic (ft^2)</display_name>
        </choice>
        <choice>
          <value>Floor Area, Attic * Insulation Increase (ft^2 * Delta R-value)</value>
          <display_name>Floor Area, Attic * Insulation Increase (ft^2 * Delta R-value)</display_name>
        </choice>
        <choice>
          <value>Roof Area (ft^2)</value>
          <display_name>Roof Area (ft^2)</display_name>
        </choice>
        <choice>
          <value>Window Area (ft^2)</value>
          <display_name>Window Area (ft^2)</display_name>
        </choice>
        <choice>
          <value>Door Area (ft^2)</value>
          <display_name>Door Area (ft^2)</display_name>
        </choice>
        <choice>
          <value>Duct Unconditioned Surface Area (ft^2)</value>
          <display_name>Duct Unconditioned Surface Area (ft^2)</display_name>
        </choice>
        <choice>
          <value>Rim Joist Area, Above-Grade, Exterior (ft^2)</value>
          <display_name>Rim Joist Area, Above-Grade, Exterior (ft^2)</display_name>
        </choice>
        <choice>
          <value>Slab Perimeter, Exposed, Conditioned (ft)</value>
          <display_name>Slab Perimeter, Exposed, Conditioned (ft)</display_name>
        </choice>
        <choice>
          <value>Size, Heating System Primary (kBtu/h)</value>
          <display_name>Size, Heating System Primary (kBtu/h)</display_name>
        </choice>
        <choice>
          <value>Size, Heating System Secondary (kBtu/h)</value>
          <display_name>Size, Heating System Secondary (kBtu/h)</display_name>
        </choice>
        <choice>
          <value>Size, Cooling System Primary (kBtu/h)</value>
          <display_name>Size, Cooling System Primary (kBtu/h)</display_name>
        </choice>
        <choice>
          <value>Size, Heat Pump Backup Primary (kBtu/h)</value>
          <display_name>Size, Heat Pump Backup Primary (kBtu/h)</display_name>
        </choice>
        <choice>
          <value>Size, Water Heater (gal)</value>
          <display_name>Size, Water Heater (gal)</display_name>
        </choice>
        <choice>
          <value>Flow Rate, Mechanical Ventilation (cfm)</value>
          <display_name>Flow Rate, Mechanical Ventilation (cfm)</display_name>
        </choice>
      </choices>
    </argument>
    <argument>
      <name>option_10_cost_2_value</name>
      <display_name>Option 10 Cost 2 Value</display_name>
      <description>Total option 10 cost is the sum of all: (Cost N Value) x (Cost N Multiplier).</description>
      <type>Double</type>
      <units>$</units>
      <required>false</required>
      <model_dependent>false</model_dependent>
    </argument>
    <argument>
      <name>option_10_cost_2_multiplier</name>
      <display_name>Option 10 Cost 2 Multiplier</display_name>
      <description>Total option 10 cost is the sum of all: (Cost N Value) x (Cost N Multiplier).</description>
      <type>Choice</type>
      <required>false</required>
      <model_dependent>false</model_dependent>
      <default_value></default_value>
      <choices>
        <choice>
          <value></value>
          <display_name></display_name>
        </choice>
        <choice>
          <value>Fixed (1)</value>
          <display_name>Fixed (1)</display_name>
        </choice>
        <choice>
          <value>Wall Area, Above-Grade, Conditioned (ft^2)</value>
          <display_name>Wall Area, Above-Grade, Conditioned (ft^2)</display_name>
        </choice>
        <choice>
          <value>Wall Area, Above-Grade, Exterior (ft^2)</value>
          <display_name>Wall Area, Above-Grade, Exterior (ft^2)</display_name>
        </choice>
        <choice>
          <value>Wall Area, Below-Grade (ft^2)</value>
          <display_name>Wall Area, Below-Grade (ft^2)</display_name>
        </choice>
        <choice>
          <value>Floor Area, Conditioned (ft^2)</value>
          <display_name>Floor Area, Conditioned (ft^2)</display_name>
        </choice>
        <choice>
          <value>Floor Area, Conditioned * Infiltration Reduction (ft^2 * Delta ACH50)</value>
          <display_name>Floor Area, Conditioned * Infiltration Reduction (ft^2 * Delta ACH50)</display_name>
        </choice>
        <choice>
          <value>Floor Area, Lighting (ft^2)</value>
          <display_name>Floor Area, Lighting (ft^2)</display_name>
        </choice>
        <choice>
          <value>Floor Area, Foundation (ft^2)</value>
          <display_name>Floor Area, Foundation (ft^2)</display_name>
        </choice>
        <choice>
          <value>Floor Area, Attic (ft^2)</value>
          <display_name>Floor Area, Attic (ft^2)</display_name>
        </choice>
        <choice>
          <value>Floor Area, Attic * Insulation Increase (ft^2 * Delta R-value)</value>
          <display_name>Floor Area, Attic * Insulation Increase (ft^2 * Delta R-value)</display_name>
        </choice>
        <choice>
          <value>Roof Area (ft^2)</value>
          <display_name>Roof Area (ft^2)</display_name>
        </choice>
        <choice>
          <value>Window Area (ft^2)</value>
          <display_name>Window Area (ft^2)</display_name>
        </choice>
        <choice>
          <value>Door Area (ft^2)</value>
          <display_name>Door Area (ft^2)</display_name>
        </choice>
        <choice>
          <value>Duct Unconditioned Surface Area (ft^2)</value>
          <display_name>Duct Unconditioned Surface Area (ft^2)</display_name>
        </choice>
        <choice>
          <value>Rim Joist Area, Above-Grade, Exterior (ft^2)</value>
          <display_name>Rim Joist Area, Above-Grade, Exterior (ft^2)</display_name>
        </choice>
        <choice>
          <value>Slab Perimeter, Exposed, Conditioned (ft)</value>
          <display_name>Slab Perimeter, Exposed, Conditioned (ft)</display_name>
        </choice>
        <choice>
          <value>Size, Heating System Primary (kBtu/h)</value>
          <display_name>Size, Heating System Primary (kBtu/h)</display_name>
        </choice>
        <choice>
          <value>Size, Heating System Secondary (kBtu/h)</value>
          <display_name>Size, Heating System Secondary (kBtu/h)</display_name>
        </choice>
        <choice>
          <value>Size, Cooling System Primary (kBtu/h)</value>
          <display_name>Size, Cooling System Primary (kBtu/h)</display_name>
        </choice>
        <choice>
          <value>Size, Heat Pump Backup Primary (kBtu/h)</value>
          <display_name>Size, Heat Pump Backup Primary (kBtu/h)</display_name>
        </choice>
        <choice>
          <value>Size, Water Heater (gal)</value>
          <display_name>Size, Water Heater (gal)</display_name>
        </choice>
        <choice>
          <value>Flow Rate, Mechanical Ventilation (cfm)</value>
          <display_name>Flow Rate, Mechanical Ventilation (cfm)</display_name>
        </choice>
      </choices>
    </argument>
    <argument>
      <name>option_10_lifetime</name>
      <display_name>Option 10 Lifetime</display_name>
      <description>The option lifetime.</description>
      <type>Double</type>
      <units>years</units>
      <required>false</required>
      <model_dependent>false</model_dependent>
    </argument>
    <argument>
      <name>option_11</name>
      <display_name>Option 11</display_name>
      <description>Specify the parameter|option as found in resources\options_lookup.tsv.</description>
      <type>String</type>
      <required>false</required>
      <model_dependent>false</model_dependent>
    </argument>
    <argument>
      <name>option_11_apply_logic</name>
      <display_name>Option 11 Apply Logic</display_name>
      <description>Logic that specifies if the Option 11 upgrade will apply based on the existing building's options. Specify one or more parameter|option as found in resources\options_lookup.tsv. When multiple are included, they must be separated by '||' for OR and '&amp;&amp;' for AND, and using parentheses as appropriate. Prefix an option with '!' for not.</description>
      <type>String</type>
      <required>false</required>
      <model_dependent>false</model_dependent>
    </argument>
    <argument>
      <name>option_11_cost_1_value</name>
      <display_name>Option 11 Cost 1 Value</display_name>
      <description>Total option 11 cost is the sum of all: (Cost N Value) x (Cost N Multiplier).</description>
      <type>Double</type>
      <units>$</units>
      <required>false</required>
      <model_dependent>false</model_dependent>
    </argument>
    <argument>
      <name>option_11_cost_1_multiplier</name>
      <display_name>Option 11 Cost 1 Multiplier</display_name>
      <description>Total option 11 cost is the sum of all: (Cost N Value) x (Cost N Multiplier).</description>
      <type>Choice</type>
      <required>false</required>
      <model_dependent>false</model_dependent>
      <default_value></default_value>
      <choices>
        <choice>
          <value></value>
          <display_name></display_name>
        </choice>
        <choice>
          <value>Fixed (1)</value>
          <display_name>Fixed (1)</display_name>
        </choice>
        <choice>
          <value>Wall Area, Above-Grade, Conditioned (ft^2)</value>
          <display_name>Wall Area, Above-Grade, Conditioned (ft^2)</display_name>
        </choice>
        <choice>
          <value>Wall Area, Above-Grade, Exterior (ft^2)</value>
          <display_name>Wall Area, Above-Grade, Exterior (ft^2)</display_name>
        </choice>
        <choice>
          <value>Wall Area, Below-Grade (ft^2)</value>
          <display_name>Wall Area, Below-Grade (ft^2)</display_name>
        </choice>
        <choice>
          <value>Floor Area, Conditioned (ft^2)</value>
          <display_name>Floor Area, Conditioned (ft^2)</display_name>
        </choice>
        <choice>
          <value>Floor Area, Conditioned * Infiltration Reduction (ft^2 * Delta ACH50)</value>
          <display_name>Floor Area, Conditioned * Infiltration Reduction (ft^2 * Delta ACH50)</display_name>
        </choice>
        <choice>
          <value>Floor Area, Lighting (ft^2)</value>
          <display_name>Floor Area, Lighting (ft^2)</display_name>
        </choice>
        <choice>
          <value>Floor Area, Foundation (ft^2)</value>
          <display_name>Floor Area, Foundation (ft^2)</display_name>
        </choice>
        <choice>
          <value>Floor Area, Attic (ft^2)</value>
          <display_name>Floor Area, Attic (ft^2)</display_name>
        </choice>
        <choice>
          <value>Floor Area, Attic * Insulation Increase (ft^2 * Delta R-value)</value>
          <display_name>Floor Area, Attic * Insulation Increase (ft^2 * Delta R-value)</display_name>
        </choice>
        <choice>
          <value>Roof Area (ft^2)</value>
          <display_name>Roof Area (ft^2)</display_name>
        </choice>
        <choice>
          <value>Window Area (ft^2)</value>
          <display_name>Window Area (ft^2)</display_name>
        </choice>
        <choice>
          <value>Door Area (ft^2)</value>
          <display_name>Door Area (ft^2)</display_name>
        </choice>
        <choice>
          <value>Duct Unconditioned Surface Area (ft^2)</value>
          <display_name>Duct Unconditioned Surface Area (ft^2)</display_name>
        </choice>
        <choice>
          <value>Rim Joist Area, Above-Grade, Exterior (ft^2)</value>
          <display_name>Rim Joist Area, Above-Grade, Exterior (ft^2)</display_name>
        </choice>
        <choice>
          <value>Slab Perimeter, Exposed, Conditioned (ft)</value>
          <display_name>Slab Perimeter, Exposed, Conditioned (ft)</display_name>
        </choice>
        <choice>
          <value>Size, Heating System Primary (kBtu/h)</value>
          <display_name>Size, Heating System Primary (kBtu/h)</display_name>
        </choice>
        <choice>
          <value>Size, Heating System Secondary (kBtu/h)</value>
          <display_name>Size, Heating System Secondary (kBtu/h)</display_name>
        </choice>
        <choice>
          <value>Size, Cooling System Primary (kBtu/h)</value>
          <display_name>Size, Cooling System Primary (kBtu/h)</display_name>
        </choice>
        <choice>
          <value>Size, Heat Pump Backup Primary (kBtu/h)</value>
          <display_name>Size, Heat Pump Backup Primary (kBtu/h)</display_name>
        </choice>
        <choice>
          <value>Size, Water Heater (gal)</value>
          <display_name>Size, Water Heater (gal)</display_name>
        </choice>
        <choice>
          <value>Flow Rate, Mechanical Ventilation (cfm)</value>
          <display_name>Flow Rate, Mechanical Ventilation (cfm)</display_name>
        </choice>
      </choices>
    </argument>
    <argument>
      <name>option_11_cost_2_value</name>
      <display_name>Option 11 Cost 2 Value</display_name>
      <description>Total option 11 cost is the sum of all: (Cost N Value) x (Cost N Multiplier).</description>
      <type>Double</type>
      <units>$</units>
      <required>false</required>
      <model_dependent>false</model_dependent>
    </argument>
    <argument>
      <name>option_11_cost_2_multiplier</name>
      <display_name>Option 11 Cost 2 Multiplier</display_name>
      <description>Total option 11 cost is the sum of all: (Cost N Value) x (Cost N Multiplier).</description>
      <type>Choice</type>
      <required>false</required>
      <model_dependent>false</model_dependent>
      <default_value></default_value>
      <choices>
        <choice>
          <value></value>
          <display_name></display_name>
        </choice>
        <choice>
          <value>Fixed (1)</value>
          <display_name>Fixed (1)</display_name>
        </choice>
        <choice>
          <value>Wall Area, Above-Grade, Conditioned (ft^2)</value>
          <display_name>Wall Area, Above-Grade, Conditioned (ft^2)</display_name>
        </choice>
        <choice>
          <value>Wall Area, Above-Grade, Exterior (ft^2)</value>
          <display_name>Wall Area, Above-Grade, Exterior (ft^2)</display_name>
        </choice>
        <choice>
          <value>Wall Area, Below-Grade (ft^2)</value>
          <display_name>Wall Area, Below-Grade (ft^2)</display_name>
        </choice>
        <choice>
          <value>Floor Area, Conditioned (ft^2)</value>
          <display_name>Floor Area, Conditioned (ft^2)</display_name>
        </choice>
        <choice>
          <value>Floor Area, Conditioned * Infiltration Reduction (ft^2 * Delta ACH50)</value>
          <display_name>Floor Area, Conditioned * Infiltration Reduction (ft^2 * Delta ACH50)</display_name>
        </choice>
        <choice>
          <value>Floor Area, Lighting (ft^2)</value>
          <display_name>Floor Area, Lighting (ft^2)</display_name>
        </choice>
        <choice>
          <value>Floor Area, Foundation (ft^2)</value>
          <display_name>Floor Area, Foundation (ft^2)</display_name>
        </choice>
        <choice>
          <value>Floor Area, Attic (ft^2)</value>
          <display_name>Floor Area, Attic (ft^2)</display_name>
        </choice>
        <choice>
          <value>Floor Area, Attic * Insulation Increase (ft^2 * Delta R-value)</value>
          <display_name>Floor Area, Attic * Insulation Increase (ft^2 * Delta R-value)</display_name>
        </choice>
        <choice>
          <value>Roof Area (ft^2)</value>
          <display_name>Roof Area (ft^2)</display_name>
        </choice>
        <choice>
          <value>Window Area (ft^2)</value>
          <display_name>Window Area (ft^2)</display_name>
        </choice>
        <choice>
          <value>Door Area (ft^2)</value>
          <display_name>Door Area (ft^2)</display_name>
        </choice>
        <choice>
          <value>Duct Unconditioned Surface Area (ft^2)</value>
          <display_name>Duct Unconditioned Surface Area (ft^2)</display_name>
        </choice>
        <choice>
          <value>Rim Joist Area, Above-Grade, Exterior (ft^2)</value>
          <display_name>Rim Joist Area, Above-Grade, Exterior (ft^2)</display_name>
        </choice>
        <choice>
          <value>Slab Perimeter, Exposed, Conditioned (ft)</value>
          <display_name>Slab Perimeter, Exposed, Conditioned (ft)</display_name>
        </choice>
        <choice>
          <value>Size, Heating System Primary (kBtu/h)</value>
          <display_name>Size, Heating System Primary (kBtu/h)</display_name>
        </choice>
        <choice>
          <value>Size, Heating System Secondary (kBtu/h)</value>
          <display_name>Size, Heating System Secondary (kBtu/h)</display_name>
        </choice>
        <choice>
          <value>Size, Cooling System Primary (kBtu/h)</value>
          <display_name>Size, Cooling System Primary (kBtu/h)</display_name>
        </choice>
        <choice>
          <value>Size, Heat Pump Backup Primary (kBtu/h)</value>
          <display_name>Size, Heat Pump Backup Primary (kBtu/h)</display_name>
        </choice>
        <choice>
          <value>Size, Water Heater (gal)</value>
          <display_name>Size, Water Heater (gal)</display_name>
        </choice>
        <choice>
          <value>Flow Rate, Mechanical Ventilation (cfm)</value>
          <display_name>Flow Rate, Mechanical Ventilation (cfm)</display_name>
        </choice>
      </choices>
    </argument>
    <argument>
      <name>option_11_lifetime</name>
      <display_name>Option 11 Lifetime</display_name>
      <description>The option lifetime.</description>
      <type>Double</type>
      <units>years</units>
      <required>false</required>
      <model_dependent>false</model_dependent>
    </argument>
    <argument>
      <name>option_12</name>
      <display_name>Option 12</display_name>
      <description>Specify the parameter|option as found in resources\options_lookup.tsv.</description>
      <type>String</type>
      <required>false</required>
      <model_dependent>false</model_dependent>
    </argument>
    <argument>
      <name>option_12_apply_logic</name>
      <display_name>Option 12 Apply Logic</display_name>
      <description>Logic that specifies if the Option 12 upgrade will apply based on the existing building's options. Specify one or more parameter|option as found in resources\options_lookup.tsv. When multiple are included, they must be separated by '||' for OR and '&amp;&amp;' for AND, and using parentheses as appropriate. Prefix an option with '!' for not.</description>
      <type>String</type>
      <required>false</required>
      <model_dependent>false</model_dependent>
    </argument>
    <argument>
      <name>option_12_cost_1_value</name>
      <display_name>Option 12 Cost 1 Value</display_name>
      <description>Total option 12 cost is the sum of all: (Cost N Value) x (Cost N Multiplier).</description>
      <type>Double</type>
      <units>$</units>
      <required>false</required>
      <model_dependent>false</model_dependent>
    </argument>
    <argument>
      <name>option_12_cost_1_multiplier</name>
      <display_name>Option 12 Cost 1 Multiplier</display_name>
      <description>Total option 12 cost is the sum of all: (Cost N Value) x (Cost N Multiplier).</description>
      <type>Choice</type>
      <required>false</required>
      <model_dependent>false</model_dependent>
      <default_value></default_value>
      <choices>
        <choice>
          <value></value>
          <display_name></display_name>
        </choice>
        <choice>
          <value>Fixed (1)</value>
          <display_name>Fixed (1)</display_name>
        </choice>
        <choice>
          <value>Wall Area, Above-Grade, Conditioned (ft^2)</value>
          <display_name>Wall Area, Above-Grade, Conditioned (ft^2)</display_name>
        </choice>
        <choice>
          <value>Wall Area, Above-Grade, Exterior (ft^2)</value>
          <display_name>Wall Area, Above-Grade, Exterior (ft^2)</display_name>
        </choice>
        <choice>
          <value>Wall Area, Below-Grade (ft^2)</value>
          <display_name>Wall Area, Below-Grade (ft^2)</display_name>
        </choice>
        <choice>
          <value>Floor Area, Conditioned (ft^2)</value>
          <display_name>Floor Area, Conditioned (ft^2)</display_name>
        </choice>
        <choice>
          <value>Floor Area, Conditioned * Infiltration Reduction (ft^2 * Delta ACH50)</value>
          <display_name>Floor Area, Conditioned * Infiltration Reduction (ft^2 * Delta ACH50)</display_name>
        </choice>
        <choice>
          <value>Floor Area, Lighting (ft^2)</value>
          <display_name>Floor Area, Lighting (ft^2)</display_name>
        </choice>
        <choice>
          <value>Floor Area, Foundation (ft^2)</value>
          <display_name>Floor Area, Foundation (ft^2)</display_name>
        </choice>
        <choice>
          <value>Floor Area, Attic (ft^2)</value>
          <display_name>Floor Area, Attic (ft^2)</display_name>
        </choice>
        <choice>
          <value>Floor Area, Attic * Insulation Increase (ft^2 * Delta R-value)</value>
          <display_name>Floor Area, Attic * Insulation Increase (ft^2 * Delta R-value)</display_name>
        </choice>
        <choice>
          <value>Roof Area (ft^2)</value>
          <display_name>Roof Area (ft^2)</display_name>
        </choice>
        <choice>
          <value>Window Area (ft^2)</value>
          <display_name>Window Area (ft^2)</display_name>
        </choice>
        <choice>
          <value>Door Area (ft^2)</value>
          <display_name>Door Area (ft^2)</display_name>
        </choice>
        <choice>
          <value>Duct Unconditioned Surface Area (ft^2)</value>
          <display_name>Duct Unconditioned Surface Area (ft^2)</display_name>
        </choice>
        <choice>
          <value>Rim Joist Area, Above-Grade, Exterior (ft^2)</value>
          <display_name>Rim Joist Area, Above-Grade, Exterior (ft^2)</display_name>
        </choice>
        <choice>
          <value>Slab Perimeter, Exposed, Conditioned (ft)</value>
          <display_name>Slab Perimeter, Exposed, Conditioned (ft)</display_name>
        </choice>
        <choice>
          <value>Size, Heating System Primary (kBtu/h)</value>
          <display_name>Size, Heating System Primary (kBtu/h)</display_name>
        </choice>
        <choice>
          <value>Size, Heating System Secondary (kBtu/h)</value>
          <display_name>Size, Heating System Secondary (kBtu/h)</display_name>
        </choice>
        <choice>
          <value>Size, Cooling System Primary (kBtu/h)</value>
          <display_name>Size, Cooling System Primary (kBtu/h)</display_name>
        </choice>
        <choice>
          <value>Size, Heat Pump Backup Primary (kBtu/h)</value>
          <display_name>Size, Heat Pump Backup Primary (kBtu/h)</display_name>
        </choice>
        <choice>
          <value>Size, Water Heater (gal)</value>
          <display_name>Size, Water Heater (gal)</display_name>
        </choice>
        <choice>
          <value>Flow Rate, Mechanical Ventilation (cfm)</value>
          <display_name>Flow Rate, Mechanical Ventilation (cfm)</display_name>
        </choice>
      </choices>
    </argument>
    <argument>
      <name>option_12_cost_2_value</name>
      <display_name>Option 12 Cost 2 Value</display_name>
      <description>Total option 12 cost is the sum of all: (Cost N Value) x (Cost N Multiplier).</description>
      <type>Double</type>
      <units>$</units>
      <required>false</required>
      <model_dependent>false</model_dependent>
    </argument>
    <argument>
      <name>option_12_cost_2_multiplier</name>
      <display_name>Option 12 Cost 2 Multiplier</display_name>
      <description>Total option 12 cost is the sum of all: (Cost N Value) x (Cost N Multiplier).</description>
      <type>Choice</type>
      <required>false</required>
      <model_dependent>false</model_dependent>
      <default_value></default_value>
      <choices>
        <choice>
          <value></value>
          <display_name></display_name>
        </choice>
        <choice>
          <value>Fixed (1)</value>
          <display_name>Fixed (1)</display_name>
        </choice>
        <choice>
          <value>Wall Area, Above-Grade, Conditioned (ft^2)</value>
          <display_name>Wall Area, Above-Grade, Conditioned (ft^2)</display_name>
        </choice>
        <choice>
          <value>Wall Area, Above-Grade, Exterior (ft^2)</value>
          <display_name>Wall Area, Above-Grade, Exterior (ft^2)</display_name>
        </choice>
        <choice>
          <value>Wall Area, Below-Grade (ft^2)</value>
          <display_name>Wall Area, Below-Grade (ft^2)</display_name>
        </choice>
        <choice>
          <value>Floor Area, Conditioned (ft^2)</value>
          <display_name>Floor Area, Conditioned (ft^2)</display_name>
        </choice>
        <choice>
          <value>Floor Area, Conditioned * Infiltration Reduction (ft^2 * Delta ACH50)</value>
          <display_name>Floor Area, Conditioned * Infiltration Reduction (ft^2 * Delta ACH50)</display_name>
        </choice>
        <choice>
          <value>Floor Area, Lighting (ft^2)</value>
          <display_name>Floor Area, Lighting (ft^2)</display_name>
        </choice>
        <choice>
          <value>Floor Area, Foundation (ft^2)</value>
          <display_name>Floor Area, Foundation (ft^2)</display_name>
        </choice>
        <choice>
          <value>Floor Area, Attic (ft^2)</value>
          <display_name>Floor Area, Attic (ft^2)</display_name>
        </choice>
        <choice>
          <value>Floor Area, Attic * Insulation Increase (ft^2 * Delta R-value)</value>
          <display_name>Floor Area, Attic * Insulation Increase (ft^2 * Delta R-value)</display_name>
        </choice>
        <choice>
          <value>Roof Area (ft^2)</value>
          <display_name>Roof Area (ft^2)</display_name>
        </choice>
        <choice>
          <value>Window Area (ft^2)</value>
          <display_name>Window Area (ft^2)</display_name>
        </choice>
        <choice>
          <value>Door Area (ft^2)</value>
          <display_name>Door Area (ft^2)</display_name>
        </choice>
        <choice>
          <value>Duct Unconditioned Surface Area (ft^2)</value>
          <display_name>Duct Unconditioned Surface Area (ft^2)</display_name>
        </choice>
        <choice>
          <value>Rim Joist Area, Above-Grade, Exterior (ft^2)</value>
          <display_name>Rim Joist Area, Above-Grade, Exterior (ft^2)</display_name>
        </choice>
        <choice>
          <value>Slab Perimeter, Exposed, Conditioned (ft)</value>
          <display_name>Slab Perimeter, Exposed, Conditioned (ft)</display_name>
        </choice>
        <choice>
          <value>Size, Heating System Primary (kBtu/h)</value>
          <display_name>Size, Heating System Primary (kBtu/h)</display_name>
        </choice>
        <choice>
          <value>Size, Heating System Secondary (kBtu/h)</value>
          <display_name>Size, Heating System Secondary (kBtu/h)</display_name>
        </choice>
        <choice>
          <value>Size, Cooling System Primary (kBtu/h)</value>
          <display_name>Size, Cooling System Primary (kBtu/h)</display_name>
        </choice>
        <choice>
          <value>Size, Heat Pump Backup Primary (kBtu/h)</value>
          <display_name>Size, Heat Pump Backup Primary (kBtu/h)</display_name>
        </choice>
        <choice>
          <value>Size, Water Heater (gal)</value>
          <display_name>Size, Water Heater (gal)</display_name>
        </choice>
        <choice>
          <value>Flow Rate, Mechanical Ventilation (cfm)</value>
          <display_name>Flow Rate, Mechanical Ventilation (cfm)</display_name>
        </choice>
      </choices>
    </argument>
    <argument>
      <name>option_12_lifetime</name>
      <display_name>Option 12 Lifetime</display_name>
      <description>The option lifetime.</description>
      <type>Double</type>
      <units>years</units>
      <required>false</required>
      <model_dependent>false</model_dependent>
    </argument>
    <argument>
      <name>option_13</name>
      <display_name>Option 13</display_name>
      <description>Specify the parameter|option as found in resources\options_lookup.tsv.</description>
      <type>String</type>
      <required>false</required>
      <model_dependent>false</model_dependent>
    </argument>
    <argument>
      <name>option_13_apply_logic</name>
      <display_name>Option 13 Apply Logic</display_name>
      <description>Logic that specifies if the Option 13 upgrade will apply based on the existing building's options. Specify one or more parameter|option as found in resources\options_lookup.tsv. When multiple are included, they must be separated by '||' for OR and '&amp;&amp;' for AND, and using parentheses as appropriate. Prefix an option with '!' for not.</description>
      <type>String</type>
      <required>false</required>
      <model_dependent>false</model_dependent>
    </argument>
    <argument>
      <name>option_13_cost_1_value</name>
      <display_name>Option 13 Cost 1 Value</display_name>
      <description>Total option 13 cost is the sum of all: (Cost N Value) x (Cost N Multiplier).</description>
      <type>Double</type>
      <units>$</units>
      <required>false</required>
      <model_dependent>false</model_dependent>
    </argument>
    <argument>
      <name>option_13_cost_1_multiplier</name>
      <display_name>Option 13 Cost 1 Multiplier</display_name>
      <description>Total option 13 cost is the sum of all: (Cost N Value) x (Cost N Multiplier).</description>
      <type>Choice</type>
      <required>false</required>
      <model_dependent>false</model_dependent>
      <default_value></default_value>
      <choices>
        <choice>
          <value></value>
          <display_name></display_name>
        </choice>
        <choice>
          <value>Fixed (1)</value>
          <display_name>Fixed (1)</display_name>
        </choice>
        <choice>
          <value>Wall Area, Above-Grade, Conditioned (ft^2)</value>
          <display_name>Wall Area, Above-Grade, Conditioned (ft^2)</display_name>
        </choice>
        <choice>
          <value>Wall Area, Above-Grade, Exterior (ft^2)</value>
          <display_name>Wall Area, Above-Grade, Exterior (ft^2)</display_name>
        </choice>
        <choice>
          <value>Wall Area, Below-Grade (ft^2)</value>
          <display_name>Wall Area, Below-Grade (ft^2)</display_name>
        </choice>
        <choice>
          <value>Floor Area, Conditioned (ft^2)</value>
          <display_name>Floor Area, Conditioned (ft^2)</display_name>
        </choice>
        <choice>
          <value>Floor Area, Conditioned * Infiltration Reduction (ft^2 * Delta ACH50)</value>
          <display_name>Floor Area, Conditioned * Infiltration Reduction (ft^2 * Delta ACH50)</display_name>
        </choice>
        <choice>
          <value>Floor Area, Lighting (ft^2)</value>
          <display_name>Floor Area, Lighting (ft^2)</display_name>
        </choice>
        <choice>
          <value>Floor Area, Foundation (ft^2)</value>
          <display_name>Floor Area, Foundation (ft^2)</display_name>
        </choice>
        <choice>
          <value>Floor Area, Attic (ft^2)</value>
          <display_name>Floor Area, Attic (ft^2)</display_name>
        </choice>
        <choice>
          <value>Floor Area, Attic * Insulation Increase (ft^2 * Delta R-value)</value>
          <display_name>Floor Area, Attic * Insulation Increase (ft^2 * Delta R-value)</display_name>
        </choice>
        <choice>
          <value>Roof Area (ft^2)</value>
          <display_name>Roof Area (ft^2)</display_name>
        </choice>
        <choice>
          <value>Window Area (ft^2)</value>
          <display_name>Window Area (ft^2)</display_name>
        </choice>
        <choice>
          <value>Door Area (ft^2)</value>
          <display_name>Door Area (ft^2)</display_name>
        </choice>
        <choice>
          <value>Duct Unconditioned Surface Area (ft^2)</value>
          <display_name>Duct Unconditioned Surface Area (ft^2)</display_name>
        </choice>
        <choice>
          <value>Rim Joist Area, Above-Grade, Exterior (ft^2)</value>
          <display_name>Rim Joist Area, Above-Grade, Exterior (ft^2)</display_name>
        </choice>
        <choice>
          <value>Slab Perimeter, Exposed, Conditioned (ft)</value>
          <display_name>Slab Perimeter, Exposed, Conditioned (ft)</display_name>
        </choice>
        <choice>
          <value>Size, Heating System Primary (kBtu/h)</value>
          <display_name>Size, Heating System Primary (kBtu/h)</display_name>
        </choice>
        <choice>
          <value>Size, Heating System Secondary (kBtu/h)</value>
          <display_name>Size, Heating System Secondary (kBtu/h)</display_name>
        </choice>
        <choice>
          <value>Size, Cooling System Primary (kBtu/h)</value>
          <display_name>Size, Cooling System Primary (kBtu/h)</display_name>
        </choice>
        <choice>
          <value>Size, Heat Pump Backup Primary (kBtu/h)</value>
          <display_name>Size, Heat Pump Backup Primary (kBtu/h)</display_name>
        </choice>
        <choice>
          <value>Size, Water Heater (gal)</value>
          <display_name>Size, Water Heater (gal)</display_name>
        </choice>
        <choice>
          <value>Flow Rate, Mechanical Ventilation (cfm)</value>
          <display_name>Flow Rate, Mechanical Ventilation (cfm)</display_name>
        </choice>
      </choices>
    </argument>
    <argument>
      <name>option_13_cost_2_value</name>
      <display_name>Option 13 Cost 2 Value</display_name>
      <description>Total option 13 cost is the sum of all: (Cost N Value) x (Cost N Multiplier).</description>
      <type>Double</type>
      <units>$</units>
      <required>false</required>
      <model_dependent>false</model_dependent>
    </argument>
    <argument>
      <name>option_13_cost_2_multiplier</name>
      <display_name>Option 13 Cost 2 Multiplier</display_name>
      <description>Total option 13 cost is the sum of all: (Cost N Value) x (Cost N Multiplier).</description>
      <type>Choice</type>
      <required>false</required>
      <model_dependent>false</model_dependent>
      <default_value></default_value>
      <choices>
        <choice>
          <value></value>
          <display_name></display_name>
        </choice>
        <choice>
          <value>Fixed (1)</value>
          <display_name>Fixed (1)</display_name>
        </choice>
        <choice>
          <value>Wall Area, Above-Grade, Conditioned (ft^2)</value>
          <display_name>Wall Area, Above-Grade, Conditioned (ft^2)</display_name>
        </choice>
        <choice>
          <value>Wall Area, Above-Grade, Exterior (ft^2)</value>
          <display_name>Wall Area, Above-Grade, Exterior (ft^2)</display_name>
        </choice>
        <choice>
          <value>Wall Area, Below-Grade (ft^2)</value>
          <display_name>Wall Area, Below-Grade (ft^2)</display_name>
        </choice>
        <choice>
          <value>Floor Area, Conditioned (ft^2)</value>
          <display_name>Floor Area, Conditioned (ft^2)</display_name>
        </choice>
        <choice>
          <value>Floor Area, Conditioned * Infiltration Reduction (ft^2 * Delta ACH50)</value>
          <display_name>Floor Area, Conditioned * Infiltration Reduction (ft^2 * Delta ACH50)</display_name>
        </choice>
        <choice>
          <value>Floor Area, Lighting (ft^2)</value>
          <display_name>Floor Area, Lighting (ft^2)</display_name>
        </choice>
        <choice>
          <value>Floor Area, Foundation (ft^2)</value>
          <display_name>Floor Area, Foundation (ft^2)</display_name>
        </choice>
        <choice>
          <value>Floor Area, Attic (ft^2)</value>
          <display_name>Floor Area, Attic (ft^2)</display_name>
        </choice>
        <choice>
          <value>Floor Area, Attic * Insulation Increase (ft^2 * Delta R-value)</value>
          <display_name>Floor Area, Attic * Insulation Increase (ft^2 * Delta R-value)</display_name>
        </choice>
        <choice>
          <value>Roof Area (ft^2)</value>
          <display_name>Roof Area (ft^2)</display_name>
        </choice>
        <choice>
          <value>Window Area (ft^2)</value>
          <display_name>Window Area (ft^2)</display_name>
        </choice>
        <choice>
          <value>Door Area (ft^2)</value>
          <display_name>Door Area (ft^2)</display_name>
        </choice>
        <choice>
          <value>Duct Unconditioned Surface Area (ft^2)</value>
          <display_name>Duct Unconditioned Surface Area (ft^2)</display_name>
        </choice>
        <choice>
          <value>Rim Joist Area, Above-Grade, Exterior (ft^2)</value>
          <display_name>Rim Joist Area, Above-Grade, Exterior (ft^2)</display_name>
        </choice>
        <choice>
          <value>Slab Perimeter, Exposed, Conditioned (ft)</value>
          <display_name>Slab Perimeter, Exposed, Conditioned (ft)</display_name>
        </choice>
        <choice>
          <value>Size, Heating System Primary (kBtu/h)</value>
          <display_name>Size, Heating System Primary (kBtu/h)</display_name>
        </choice>
        <choice>
          <value>Size, Heating System Secondary (kBtu/h)</value>
          <display_name>Size, Heating System Secondary (kBtu/h)</display_name>
        </choice>
        <choice>
          <value>Size, Cooling System Primary (kBtu/h)</value>
          <display_name>Size, Cooling System Primary (kBtu/h)</display_name>
        </choice>
        <choice>
          <value>Size, Heat Pump Backup Primary (kBtu/h)</value>
          <display_name>Size, Heat Pump Backup Primary (kBtu/h)</display_name>
        </choice>
        <choice>
          <value>Size, Water Heater (gal)</value>
          <display_name>Size, Water Heater (gal)</display_name>
        </choice>
        <choice>
          <value>Flow Rate, Mechanical Ventilation (cfm)</value>
          <display_name>Flow Rate, Mechanical Ventilation (cfm)</display_name>
        </choice>
      </choices>
    </argument>
    <argument>
      <name>option_13_lifetime</name>
      <display_name>Option 13 Lifetime</display_name>
      <description>The option lifetime.</description>
      <type>Double</type>
      <units>years</units>
      <required>false</required>
      <model_dependent>false</model_dependent>
    </argument>
    <argument>
      <name>option_14</name>
      <display_name>Option 14</display_name>
      <description>Specify the parameter|option as found in resources\options_lookup.tsv.</description>
      <type>String</type>
      <required>false</required>
      <model_dependent>false</model_dependent>
    </argument>
    <argument>
      <name>option_14_apply_logic</name>
      <display_name>Option 14 Apply Logic</display_name>
      <description>Logic that specifies if the Option 14 upgrade will apply based on the existing building's options. Specify one or more parameter|option as found in resources\options_lookup.tsv. When multiple are included, they must be separated by '||' for OR and '&amp;&amp;' for AND, and using parentheses as appropriate. Prefix an option with '!' for not.</description>
      <type>String</type>
      <required>false</required>
      <model_dependent>false</model_dependent>
    </argument>
    <argument>
      <name>option_14_cost_1_value</name>
      <display_name>Option 14 Cost 1 Value</display_name>
      <description>Total option 14 cost is the sum of all: (Cost N Value) x (Cost N Multiplier).</description>
      <type>Double</type>
      <units>$</units>
      <required>false</required>
      <model_dependent>false</model_dependent>
    </argument>
    <argument>
      <name>option_14_cost_1_multiplier</name>
      <display_name>Option 14 Cost 1 Multiplier</display_name>
      <description>Total option 14 cost is the sum of all: (Cost N Value) x (Cost N Multiplier).</description>
      <type>Choice</type>
      <required>false</required>
      <model_dependent>false</model_dependent>
      <default_value></default_value>
      <choices>
        <choice>
          <value></value>
          <display_name></display_name>
        </choice>
        <choice>
          <value>Fixed (1)</value>
          <display_name>Fixed (1)</display_name>
        </choice>
        <choice>
          <value>Wall Area, Above-Grade, Conditioned (ft^2)</value>
          <display_name>Wall Area, Above-Grade, Conditioned (ft^2)</display_name>
        </choice>
        <choice>
          <value>Wall Area, Above-Grade, Exterior (ft^2)</value>
          <display_name>Wall Area, Above-Grade, Exterior (ft^2)</display_name>
        </choice>
        <choice>
          <value>Wall Area, Below-Grade (ft^2)</value>
          <display_name>Wall Area, Below-Grade (ft^2)</display_name>
        </choice>
        <choice>
          <value>Floor Area, Conditioned (ft^2)</value>
          <display_name>Floor Area, Conditioned (ft^2)</display_name>
        </choice>
        <choice>
          <value>Floor Area, Conditioned * Infiltration Reduction (ft^2 * Delta ACH50)</value>
          <display_name>Floor Area, Conditioned * Infiltration Reduction (ft^2 * Delta ACH50)</display_name>
        </choice>
        <choice>
          <value>Floor Area, Lighting (ft^2)</value>
          <display_name>Floor Area, Lighting (ft^2)</display_name>
        </choice>
        <choice>
          <value>Floor Area, Foundation (ft^2)</value>
          <display_name>Floor Area, Foundation (ft^2)</display_name>
        </choice>
        <choice>
          <value>Floor Area, Attic (ft^2)</value>
          <display_name>Floor Area, Attic (ft^2)</display_name>
        </choice>
        <choice>
          <value>Floor Area, Attic * Insulation Increase (ft^2 * Delta R-value)</value>
          <display_name>Floor Area, Attic * Insulation Increase (ft^2 * Delta R-value)</display_name>
        </choice>
        <choice>
          <value>Roof Area (ft^2)</value>
          <display_name>Roof Area (ft^2)</display_name>
        </choice>
        <choice>
          <value>Window Area (ft^2)</value>
          <display_name>Window Area (ft^2)</display_name>
        </choice>
        <choice>
          <value>Door Area (ft^2)</value>
          <display_name>Door Area (ft^2)</display_name>
        </choice>
        <choice>
          <value>Duct Unconditioned Surface Area (ft^2)</value>
          <display_name>Duct Unconditioned Surface Area (ft^2)</display_name>
        </choice>
        <choice>
          <value>Rim Joist Area, Above-Grade, Exterior (ft^2)</value>
          <display_name>Rim Joist Area, Above-Grade, Exterior (ft^2)</display_name>
        </choice>
        <choice>
          <value>Slab Perimeter, Exposed, Conditioned (ft)</value>
          <display_name>Slab Perimeter, Exposed, Conditioned (ft)</display_name>
        </choice>
        <choice>
          <value>Size, Heating System Primary (kBtu/h)</value>
          <display_name>Size, Heating System Primary (kBtu/h)</display_name>
        </choice>
        <choice>
          <value>Size, Heating System Secondary (kBtu/h)</value>
          <display_name>Size, Heating System Secondary (kBtu/h)</display_name>
        </choice>
        <choice>
          <value>Size, Cooling System Primary (kBtu/h)</value>
          <display_name>Size, Cooling System Primary (kBtu/h)</display_name>
        </choice>
        <choice>
          <value>Size, Heat Pump Backup Primary (kBtu/h)</value>
          <display_name>Size, Heat Pump Backup Primary (kBtu/h)</display_name>
        </choice>
        <choice>
          <value>Size, Water Heater (gal)</value>
          <display_name>Size, Water Heater (gal)</display_name>
        </choice>
        <choice>
          <value>Flow Rate, Mechanical Ventilation (cfm)</value>
          <display_name>Flow Rate, Mechanical Ventilation (cfm)</display_name>
        </choice>
      </choices>
    </argument>
    <argument>
      <name>option_14_cost_2_value</name>
      <display_name>Option 14 Cost 2 Value</display_name>
      <description>Total option 14 cost is the sum of all: (Cost N Value) x (Cost N Multiplier).</description>
      <type>Double</type>
      <units>$</units>
      <required>false</required>
      <model_dependent>false</model_dependent>
    </argument>
    <argument>
      <name>option_14_cost_2_multiplier</name>
      <display_name>Option 14 Cost 2 Multiplier</display_name>
      <description>Total option 14 cost is the sum of all: (Cost N Value) x (Cost N Multiplier).</description>
      <type>Choice</type>
      <required>false</required>
      <model_dependent>false</model_dependent>
      <default_value></default_value>
      <choices>
        <choice>
          <value></value>
          <display_name></display_name>
        </choice>
        <choice>
          <value>Fixed (1)</value>
          <display_name>Fixed (1)</display_name>
        </choice>
        <choice>
          <value>Wall Area, Above-Grade, Conditioned (ft^2)</value>
          <display_name>Wall Area, Above-Grade, Conditioned (ft^2)</display_name>
        </choice>
        <choice>
          <value>Wall Area, Above-Grade, Exterior (ft^2)</value>
          <display_name>Wall Area, Above-Grade, Exterior (ft^2)</display_name>
        </choice>
        <choice>
          <value>Wall Area, Below-Grade (ft^2)</value>
          <display_name>Wall Area, Below-Grade (ft^2)</display_name>
        </choice>
        <choice>
          <value>Floor Area, Conditioned (ft^2)</value>
          <display_name>Floor Area, Conditioned (ft^2)</display_name>
        </choice>
        <choice>
          <value>Floor Area, Conditioned * Infiltration Reduction (ft^2 * Delta ACH50)</value>
          <display_name>Floor Area, Conditioned * Infiltration Reduction (ft^2 * Delta ACH50)</display_name>
        </choice>
        <choice>
          <value>Floor Area, Lighting (ft^2)</value>
          <display_name>Floor Area, Lighting (ft^2)</display_name>
        </choice>
        <choice>
          <value>Floor Area, Foundation (ft^2)</value>
          <display_name>Floor Area, Foundation (ft^2)</display_name>
        </choice>
        <choice>
          <value>Floor Area, Attic (ft^2)</value>
          <display_name>Floor Area, Attic (ft^2)</display_name>
        </choice>
        <choice>
          <value>Floor Area, Attic * Insulation Increase (ft^2 * Delta R-value)</value>
          <display_name>Floor Area, Attic * Insulation Increase (ft^2 * Delta R-value)</display_name>
        </choice>
        <choice>
          <value>Roof Area (ft^2)</value>
          <display_name>Roof Area (ft^2)</display_name>
        </choice>
        <choice>
          <value>Window Area (ft^2)</value>
          <display_name>Window Area (ft^2)</display_name>
        </choice>
        <choice>
          <value>Door Area (ft^2)</value>
          <display_name>Door Area (ft^2)</display_name>
        </choice>
        <choice>
          <value>Duct Unconditioned Surface Area (ft^2)</value>
          <display_name>Duct Unconditioned Surface Area (ft^2)</display_name>
        </choice>
        <choice>
          <value>Rim Joist Area, Above-Grade, Exterior (ft^2)</value>
          <display_name>Rim Joist Area, Above-Grade, Exterior (ft^2)</display_name>
        </choice>
        <choice>
          <value>Slab Perimeter, Exposed, Conditioned (ft)</value>
          <display_name>Slab Perimeter, Exposed, Conditioned (ft)</display_name>
        </choice>
        <choice>
          <value>Size, Heating System Primary (kBtu/h)</value>
          <display_name>Size, Heating System Primary (kBtu/h)</display_name>
        </choice>
        <choice>
          <value>Size, Heating System Secondary (kBtu/h)</value>
          <display_name>Size, Heating System Secondary (kBtu/h)</display_name>
        </choice>
        <choice>
          <value>Size, Cooling System Primary (kBtu/h)</value>
          <display_name>Size, Cooling System Primary (kBtu/h)</display_name>
        </choice>
        <choice>
          <value>Size, Heat Pump Backup Primary (kBtu/h)</value>
          <display_name>Size, Heat Pump Backup Primary (kBtu/h)</display_name>
        </choice>
        <choice>
          <value>Size, Water Heater (gal)</value>
          <display_name>Size, Water Heater (gal)</display_name>
        </choice>
        <choice>
          <value>Flow Rate, Mechanical Ventilation (cfm)</value>
          <display_name>Flow Rate, Mechanical Ventilation (cfm)</display_name>
        </choice>
      </choices>
    </argument>
    <argument>
      <name>option_14_lifetime</name>
      <display_name>Option 14 Lifetime</display_name>
      <description>The option lifetime.</description>
      <type>Double</type>
      <units>years</units>
      <required>false</required>
      <model_dependent>false</model_dependent>
    </argument>
    <argument>
      <name>option_15</name>
      <display_name>Option 15</display_name>
      <description>Specify the parameter|option as found in resources\options_lookup.tsv.</description>
      <type>String</type>
      <required>false</required>
      <model_dependent>false</model_dependent>
    </argument>
    <argument>
      <name>option_15_apply_logic</name>
      <display_name>Option 15 Apply Logic</display_name>
      <description>Logic that specifies if the Option 15 upgrade will apply based on the existing building's options. Specify one or more parameter|option as found in resources\options_lookup.tsv. When multiple are included, they must be separated by '||' for OR and '&amp;&amp;' for AND, and using parentheses as appropriate. Prefix an option with '!' for not.</description>
      <type>String</type>
      <required>false</required>
      <model_dependent>false</model_dependent>
    </argument>
    <argument>
      <name>option_15_cost_1_value</name>
      <display_name>Option 15 Cost 1 Value</display_name>
      <description>Total option 15 cost is the sum of all: (Cost N Value) x (Cost N Multiplier).</description>
      <type>Double</type>
      <units>$</units>
      <required>false</required>
      <model_dependent>false</model_dependent>
    </argument>
    <argument>
      <name>option_15_cost_1_multiplier</name>
      <display_name>Option 15 Cost 1 Multiplier</display_name>
      <description>Total option 15 cost is the sum of all: (Cost N Value) x (Cost N Multiplier).</description>
      <type>Choice</type>
      <required>false</required>
      <model_dependent>false</model_dependent>
      <default_value></default_value>
      <choices>
        <choice>
          <value></value>
          <display_name></display_name>
        </choice>
        <choice>
          <value>Fixed (1)</value>
          <display_name>Fixed (1)</display_name>
        </choice>
        <choice>
          <value>Wall Area, Above-Grade, Conditioned (ft^2)</value>
          <display_name>Wall Area, Above-Grade, Conditioned (ft^2)</display_name>
        </choice>
        <choice>
          <value>Wall Area, Above-Grade, Exterior (ft^2)</value>
          <display_name>Wall Area, Above-Grade, Exterior (ft^2)</display_name>
        </choice>
        <choice>
          <value>Wall Area, Below-Grade (ft^2)</value>
          <display_name>Wall Area, Below-Grade (ft^2)</display_name>
        </choice>
        <choice>
          <value>Floor Area, Conditioned (ft^2)</value>
          <display_name>Floor Area, Conditioned (ft^2)</display_name>
        </choice>
        <choice>
          <value>Floor Area, Conditioned * Infiltration Reduction (ft^2 * Delta ACH50)</value>
          <display_name>Floor Area, Conditioned * Infiltration Reduction (ft^2 * Delta ACH50)</display_name>
        </choice>
        <choice>
          <value>Floor Area, Lighting (ft^2)</value>
          <display_name>Floor Area, Lighting (ft^2)</display_name>
        </choice>
        <choice>
          <value>Floor Area, Foundation (ft^2)</value>
          <display_name>Floor Area, Foundation (ft^2)</display_name>
        </choice>
        <choice>
          <value>Floor Area, Attic (ft^2)</value>
          <display_name>Floor Area, Attic (ft^2)</display_name>
        </choice>
        <choice>
          <value>Floor Area, Attic * Insulation Increase (ft^2 * Delta R-value)</value>
          <display_name>Floor Area, Attic * Insulation Increase (ft^2 * Delta R-value)</display_name>
        </choice>
        <choice>
          <value>Roof Area (ft^2)</value>
          <display_name>Roof Area (ft^2)</display_name>
        </choice>
        <choice>
          <value>Window Area (ft^2)</value>
          <display_name>Window Area (ft^2)</display_name>
        </choice>
        <choice>
          <value>Door Area (ft^2)</value>
          <display_name>Door Area (ft^2)</display_name>
        </choice>
        <choice>
          <value>Duct Unconditioned Surface Area (ft^2)</value>
          <display_name>Duct Unconditioned Surface Area (ft^2)</display_name>
        </choice>
        <choice>
          <value>Rim Joist Area, Above-Grade, Exterior (ft^2)</value>
          <display_name>Rim Joist Area, Above-Grade, Exterior (ft^2)</display_name>
        </choice>
        <choice>
          <value>Slab Perimeter, Exposed, Conditioned (ft)</value>
          <display_name>Slab Perimeter, Exposed, Conditioned (ft)</display_name>
        </choice>
        <choice>
          <value>Size, Heating System Primary (kBtu/h)</value>
          <display_name>Size, Heating System Primary (kBtu/h)</display_name>
        </choice>
        <choice>
          <value>Size, Heating System Secondary (kBtu/h)</value>
          <display_name>Size, Heating System Secondary (kBtu/h)</display_name>
        </choice>
        <choice>
          <value>Size, Cooling System Primary (kBtu/h)</value>
          <display_name>Size, Cooling System Primary (kBtu/h)</display_name>
        </choice>
        <choice>
          <value>Size, Heat Pump Backup Primary (kBtu/h)</value>
          <display_name>Size, Heat Pump Backup Primary (kBtu/h)</display_name>
        </choice>
        <choice>
          <value>Size, Water Heater (gal)</value>
          <display_name>Size, Water Heater (gal)</display_name>
        </choice>
        <choice>
          <value>Flow Rate, Mechanical Ventilation (cfm)</value>
          <display_name>Flow Rate, Mechanical Ventilation (cfm)</display_name>
        </choice>
      </choices>
    </argument>
    <argument>
      <name>option_15_cost_2_value</name>
      <display_name>Option 15 Cost 2 Value</display_name>
      <description>Total option 15 cost is the sum of all: (Cost N Value) x (Cost N Multiplier).</description>
      <type>Double</type>
      <units>$</units>
      <required>false</required>
      <model_dependent>false</model_dependent>
    </argument>
    <argument>
      <name>option_15_cost_2_multiplier</name>
      <display_name>Option 15 Cost 2 Multiplier</display_name>
      <description>Total option 15 cost is the sum of all: (Cost N Value) x (Cost N Multiplier).</description>
      <type>Choice</type>
      <required>false</required>
      <model_dependent>false</model_dependent>
      <default_value></default_value>
      <choices>
        <choice>
          <value></value>
          <display_name></display_name>
        </choice>
        <choice>
          <value>Fixed (1)</value>
          <display_name>Fixed (1)</display_name>
        </choice>
        <choice>
          <value>Wall Area, Above-Grade, Conditioned (ft^2)</value>
          <display_name>Wall Area, Above-Grade, Conditioned (ft^2)</display_name>
        </choice>
        <choice>
          <value>Wall Area, Above-Grade, Exterior (ft^2)</value>
          <display_name>Wall Area, Above-Grade, Exterior (ft^2)</display_name>
        </choice>
        <choice>
          <value>Wall Area, Below-Grade (ft^2)</value>
          <display_name>Wall Area, Below-Grade (ft^2)</display_name>
        </choice>
        <choice>
          <value>Floor Area, Conditioned (ft^2)</value>
          <display_name>Floor Area, Conditioned (ft^2)</display_name>
        </choice>
        <choice>
          <value>Floor Area, Conditioned * Infiltration Reduction (ft^2 * Delta ACH50)</value>
          <display_name>Floor Area, Conditioned * Infiltration Reduction (ft^2 * Delta ACH50)</display_name>
        </choice>
        <choice>
          <value>Floor Area, Lighting (ft^2)</value>
          <display_name>Floor Area, Lighting (ft^2)</display_name>
        </choice>
        <choice>
          <value>Floor Area, Foundation (ft^2)</value>
          <display_name>Floor Area, Foundation (ft^2)</display_name>
        </choice>
        <choice>
          <value>Floor Area, Attic (ft^2)</value>
          <display_name>Floor Area, Attic (ft^2)</display_name>
        </choice>
        <choice>
          <value>Floor Area, Attic * Insulation Increase (ft^2 * Delta R-value)</value>
          <display_name>Floor Area, Attic * Insulation Increase (ft^2 * Delta R-value)</display_name>
        </choice>
        <choice>
          <value>Roof Area (ft^2)</value>
          <display_name>Roof Area (ft^2)</display_name>
        </choice>
        <choice>
          <value>Window Area (ft^2)</value>
          <display_name>Window Area (ft^2)</display_name>
        </choice>
        <choice>
          <value>Door Area (ft^2)</value>
          <display_name>Door Area (ft^2)</display_name>
        </choice>
        <choice>
          <value>Duct Unconditioned Surface Area (ft^2)</value>
          <display_name>Duct Unconditioned Surface Area (ft^2)</display_name>
        </choice>
        <choice>
          <value>Rim Joist Area, Above-Grade, Exterior (ft^2)</value>
          <display_name>Rim Joist Area, Above-Grade, Exterior (ft^2)</display_name>
        </choice>
        <choice>
          <value>Slab Perimeter, Exposed, Conditioned (ft)</value>
          <display_name>Slab Perimeter, Exposed, Conditioned (ft)</display_name>
        </choice>
        <choice>
          <value>Size, Heating System Primary (kBtu/h)</value>
          <display_name>Size, Heating System Primary (kBtu/h)</display_name>
        </choice>
        <choice>
          <value>Size, Heating System Secondary (kBtu/h)</value>
          <display_name>Size, Heating System Secondary (kBtu/h)</display_name>
        </choice>
        <choice>
          <value>Size, Cooling System Primary (kBtu/h)</value>
          <display_name>Size, Cooling System Primary (kBtu/h)</display_name>
        </choice>
        <choice>
          <value>Size, Heat Pump Backup Primary (kBtu/h)</value>
          <display_name>Size, Heat Pump Backup Primary (kBtu/h)</display_name>
        </choice>
        <choice>
          <value>Size, Water Heater (gal)</value>
          <display_name>Size, Water Heater (gal)</display_name>
        </choice>
        <choice>
          <value>Flow Rate, Mechanical Ventilation (cfm)</value>
          <display_name>Flow Rate, Mechanical Ventilation (cfm)</display_name>
        </choice>
      </choices>
    </argument>
    <argument>
      <name>option_15_lifetime</name>
      <display_name>Option 15 Lifetime</display_name>
      <description>The option lifetime.</description>
      <type>Double</type>
      <units>years</units>
      <required>false</required>
      <model_dependent>false</model_dependent>
    </argument>
    <argument>
      <name>option_16</name>
      <display_name>Option 16</display_name>
      <description>Specify the parameter|option as found in resources\options_lookup.tsv.</description>
      <type>String</type>
      <required>false</required>
      <model_dependent>false</model_dependent>
    </argument>
    <argument>
      <name>option_16_apply_logic</name>
      <display_name>Option 16 Apply Logic</display_name>
      <description>Logic that specifies if the Option 16 upgrade will apply based on the existing building's options. Specify one or more parameter|option as found in resources\options_lookup.tsv. When multiple are included, they must be separated by '||' for OR and '&amp;&amp;' for AND, and using parentheses as appropriate. Prefix an option with '!' for not.</description>
      <type>String</type>
      <required>false</required>
      <model_dependent>false</model_dependent>
    </argument>
    <argument>
      <name>option_16_cost_1_value</name>
      <display_name>Option 16 Cost 1 Value</display_name>
      <description>Total option 16 cost is the sum of all: (Cost N Value) x (Cost N Multiplier).</description>
      <type>Double</type>
      <units>$</units>
      <required>false</required>
      <model_dependent>false</model_dependent>
    </argument>
    <argument>
      <name>option_16_cost_1_multiplier</name>
      <display_name>Option 16 Cost 1 Multiplier</display_name>
      <description>Total option 16 cost is the sum of all: (Cost N Value) x (Cost N Multiplier).</description>
      <type>Choice</type>
      <required>false</required>
      <model_dependent>false</model_dependent>
      <default_value></default_value>
      <choices>
        <choice>
          <value></value>
          <display_name></display_name>
        </choice>
        <choice>
          <value>Fixed (1)</value>
          <display_name>Fixed (1)</display_name>
        </choice>
        <choice>
          <value>Wall Area, Above-Grade, Conditioned (ft^2)</value>
          <display_name>Wall Area, Above-Grade, Conditioned (ft^2)</display_name>
        </choice>
        <choice>
          <value>Wall Area, Above-Grade, Exterior (ft^2)</value>
          <display_name>Wall Area, Above-Grade, Exterior (ft^2)</display_name>
        </choice>
        <choice>
          <value>Wall Area, Below-Grade (ft^2)</value>
          <display_name>Wall Area, Below-Grade (ft^2)</display_name>
        </choice>
        <choice>
          <value>Floor Area, Conditioned (ft^2)</value>
          <display_name>Floor Area, Conditioned (ft^2)</display_name>
        </choice>
        <choice>
          <value>Floor Area, Conditioned * Infiltration Reduction (ft^2 * Delta ACH50)</value>
          <display_name>Floor Area, Conditioned * Infiltration Reduction (ft^2 * Delta ACH50)</display_name>
        </choice>
        <choice>
          <value>Floor Area, Lighting (ft^2)</value>
          <display_name>Floor Area, Lighting (ft^2)</display_name>
        </choice>
        <choice>
          <value>Floor Area, Foundation (ft^2)</value>
          <display_name>Floor Area, Foundation (ft^2)</display_name>
        </choice>
        <choice>
          <value>Floor Area, Attic (ft^2)</value>
          <display_name>Floor Area, Attic (ft^2)</display_name>
        </choice>
        <choice>
          <value>Floor Area, Attic * Insulation Increase (ft^2 * Delta R-value)</value>
          <display_name>Floor Area, Attic * Insulation Increase (ft^2 * Delta R-value)</display_name>
        </choice>
        <choice>
          <value>Roof Area (ft^2)</value>
          <display_name>Roof Area (ft^2)</display_name>
        </choice>
        <choice>
          <value>Window Area (ft^2)</value>
          <display_name>Window Area (ft^2)</display_name>
        </choice>
        <choice>
          <value>Door Area (ft^2)</value>
          <display_name>Door Area (ft^2)</display_name>
        </choice>
        <choice>
          <value>Duct Unconditioned Surface Area (ft^2)</value>
          <display_name>Duct Unconditioned Surface Area (ft^2)</display_name>
        </choice>
        <choice>
          <value>Rim Joist Area, Above-Grade, Exterior (ft^2)</value>
          <display_name>Rim Joist Area, Above-Grade, Exterior (ft^2)</display_name>
        </choice>
        <choice>
          <value>Slab Perimeter, Exposed, Conditioned (ft)</value>
          <display_name>Slab Perimeter, Exposed, Conditioned (ft)</display_name>
        </choice>
        <choice>
          <value>Size, Heating System Primary (kBtu/h)</value>
          <display_name>Size, Heating System Primary (kBtu/h)</display_name>
        </choice>
        <choice>
          <value>Size, Heating System Secondary (kBtu/h)</value>
          <display_name>Size, Heating System Secondary (kBtu/h)</display_name>
        </choice>
        <choice>
          <value>Size, Cooling System Primary (kBtu/h)</value>
          <display_name>Size, Cooling System Primary (kBtu/h)</display_name>
        </choice>
        <choice>
          <value>Size, Heat Pump Backup Primary (kBtu/h)</value>
          <display_name>Size, Heat Pump Backup Primary (kBtu/h)</display_name>
        </choice>
        <choice>
          <value>Size, Water Heater (gal)</value>
          <display_name>Size, Water Heater (gal)</display_name>
        </choice>
        <choice>
          <value>Flow Rate, Mechanical Ventilation (cfm)</value>
          <display_name>Flow Rate, Mechanical Ventilation (cfm)</display_name>
        </choice>
      </choices>
    </argument>
    <argument>
      <name>option_16_cost_2_value</name>
      <display_name>Option 16 Cost 2 Value</display_name>
      <description>Total option 16 cost is the sum of all: (Cost N Value) x (Cost N Multiplier).</description>
      <type>Double</type>
      <units>$</units>
      <required>false</required>
      <model_dependent>false</model_dependent>
    </argument>
    <argument>
      <name>option_16_cost_2_multiplier</name>
      <display_name>Option 16 Cost 2 Multiplier</display_name>
      <description>Total option 16 cost is the sum of all: (Cost N Value) x (Cost N Multiplier).</description>
      <type>Choice</type>
      <required>false</required>
      <model_dependent>false</model_dependent>
      <default_value></default_value>
      <choices>
        <choice>
          <value></value>
          <display_name></display_name>
        </choice>
        <choice>
          <value>Fixed (1)</value>
          <display_name>Fixed (1)</display_name>
        </choice>
        <choice>
          <value>Wall Area, Above-Grade, Conditioned (ft^2)</value>
          <display_name>Wall Area, Above-Grade, Conditioned (ft^2)</display_name>
        </choice>
        <choice>
          <value>Wall Area, Above-Grade, Exterior (ft^2)</value>
          <display_name>Wall Area, Above-Grade, Exterior (ft^2)</display_name>
        </choice>
        <choice>
          <value>Wall Area, Below-Grade (ft^2)</value>
          <display_name>Wall Area, Below-Grade (ft^2)</display_name>
        </choice>
        <choice>
          <value>Floor Area, Conditioned (ft^2)</value>
          <display_name>Floor Area, Conditioned (ft^2)</display_name>
        </choice>
        <choice>
          <value>Floor Area, Conditioned * Infiltration Reduction (ft^2 * Delta ACH50)</value>
          <display_name>Floor Area, Conditioned * Infiltration Reduction (ft^2 * Delta ACH50)</display_name>
        </choice>
        <choice>
          <value>Floor Area, Lighting (ft^2)</value>
          <display_name>Floor Area, Lighting (ft^2)</display_name>
        </choice>
        <choice>
          <value>Floor Area, Foundation (ft^2)</value>
          <display_name>Floor Area, Foundation (ft^2)</display_name>
        </choice>
        <choice>
          <value>Floor Area, Attic (ft^2)</value>
          <display_name>Floor Area, Attic (ft^2)</display_name>
        </choice>
        <choice>
          <value>Floor Area, Attic * Insulation Increase (ft^2 * Delta R-value)</value>
          <display_name>Floor Area, Attic * Insulation Increase (ft^2 * Delta R-value)</display_name>
        </choice>
        <choice>
          <value>Roof Area (ft^2)</value>
          <display_name>Roof Area (ft^2)</display_name>
        </choice>
        <choice>
          <value>Window Area (ft^2)</value>
          <display_name>Window Area (ft^2)</display_name>
        </choice>
        <choice>
          <value>Door Area (ft^2)</value>
          <display_name>Door Area (ft^2)</display_name>
        </choice>
        <choice>
          <value>Duct Unconditioned Surface Area (ft^2)</value>
          <display_name>Duct Unconditioned Surface Area (ft^2)</display_name>
        </choice>
        <choice>
          <value>Rim Joist Area, Above-Grade, Exterior (ft^2)</value>
          <display_name>Rim Joist Area, Above-Grade, Exterior (ft^2)</display_name>
        </choice>
        <choice>
          <value>Slab Perimeter, Exposed, Conditioned (ft)</value>
          <display_name>Slab Perimeter, Exposed, Conditioned (ft)</display_name>
        </choice>
        <choice>
          <value>Size, Heating System Primary (kBtu/h)</value>
          <display_name>Size, Heating System Primary (kBtu/h)</display_name>
        </choice>
        <choice>
          <value>Size, Heating System Secondary (kBtu/h)</value>
          <display_name>Size, Heating System Secondary (kBtu/h)</display_name>
        </choice>
        <choice>
          <value>Size, Cooling System Primary (kBtu/h)</value>
          <display_name>Size, Cooling System Primary (kBtu/h)</display_name>
        </choice>
        <choice>
          <value>Size, Heat Pump Backup Primary (kBtu/h)</value>
          <display_name>Size, Heat Pump Backup Primary (kBtu/h)</display_name>
        </choice>
        <choice>
          <value>Size, Water Heater (gal)</value>
          <display_name>Size, Water Heater (gal)</display_name>
        </choice>
        <choice>
          <value>Flow Rate, Mechanical Ventilation (cfm)</value>
          <display_name>Flow Rate, Mechanical Ventilation (cfm)</display_name>
        </choice>
      </choices>
    </argument>
    <argument>
      <name>option_16_lifetime</name>
      <display_name>Option 16 Lifetime</display_name>
      <description>The option lifetime.</description>
      <type>Double</type>
      <units>years</units>
      <required>false</required>
      <model_dependent>false</model_dependent>
    </argument>
    <argument>
      <name>option_17</name>
      <display_name>Option 17</display_name>
      <description>Specify the parameter|option as found in resources\options_lookup.tsv.</description>
      <type>String</type>
      <required>false</required>
      <model_dependent>false</model_dependent>
    </argument>
    <argument>
      <name>option_17_apply_logic</name>
      <display_name>Option 17 Apply Logic</display_name>
      <description>Logic that specifies if the Option 17 upgrade will apply based on the existing building's options. Specify one or more parameter|option as found in resources\options_lookup.tsv. When multiple are included, they must be separated by '||' for OR and '&amp;&amp;' for AND, and using parentheses as appropriate. Prefix an option with '!' for not.</description>
      <type>String</type>
      <required>false</required>
      <model_dependent>false</model_dependent>
    </argument>
    <argument>
      <name>option_17_cost_1_value</name>
      <display_name>Option 17 Cost 1 Value</display_name>
      <description>Total option 17 cost is the sum of all: (Cost N Value) x (Cost N Multiplier).</description>
      <type>Double</type>
      <units>$</units>
      <required>false</required>
      <model_dependent>false</model_dependent>
    </argument>
    <argument>
      <name>option_17_cost_1_multiplier</name>
      <display_name>Option 17 Cost 1 Multiplier</display_name>
      <description>Total option 17 cost is the sum of all: (Cost N Value) x (Cost N Multiplier).</description>
      <type>Choice</type>
      <required>false</required>
      <model_dependent>false</model_dependent>
      <default_value></default_value>
      <choices>
        <choice>
          <value></value>
          <display_name></display_name>
        </choice>
        <choice>
          <value>Fixed (1)</value>
          <display_name>Fixed (1)</display_name>
        </choice>
        <choice>
          <value>Wall Area, Above-Grade, Conditioned (ft^2)</value>
          <display_name>Wall Area, Above-Grade, Conditioned (ft^2)</display_name>
        </choice>
        <choice>
          <value>Wall Area, Above-Grade, Exterior (ft^2)</value>
          <display_name>Wall Area, Above-Grade, Exterior (ft^2)</display_name>
        </choice>
        <choice>
          <value>Wall Area, Below-Grade (ft^2)</value>
          <display_name>Wall Area, Below-Grade (ft^2)</display_name>
        </choice>
        <choice>
          <value>Floor Area, Conditioned (ft^2)</value>
          <display_name>Floor Area, Conditioned (ft^2)</display_name>
        </choice>
        <choice>
          <value>Floor Area, Conditioned * Infiltration Reduction (ft^2 * Delta ACH50)</value>
          <display_name>Floor Area, Conditioned * Infiltration Reduction (ft^2 * Delta ACH50)</display_name>
        </choice>
        <choice>
          <value>Floor Area, Lighting (ft^2)</value>
          <display_name>Floor Area, Lighting (ft^2)</display_name>
        </choice>
        <choice>
          <value>Floor Area, Foundation (ft^2)</value>
          <display_name>Floor Area, Foundation (ft^2)</display_name>
        </choice>
        <choice>
          <value>Floor Area, Attic (ft^2)</value>
          <display_name>Floor Area, Attic (ft^2)</display_name>
        </choice>
        <choice>
          <value>Floor Area, Attic * Insulation Increase (ft^2 * Delta R-value)</value>
          <display_name>Floor Area, Attic * Insulation Increase (ft^2 * Delta R-value)</display_name>
        </choice>
        <choice>
          <value>Roof Area (ft^2)</value>
          <display_name>Roof Area (ft^2)</display_name>
        </choice>
        <choice>
          <value>Window Area (ft^2)</value>
          <display_name>Window Area (ft^2)</display_name>
        </choice>
        <choice>
          <value>Door Area (ft^2)</value>
          <display_name>Door Area (ft^2)</display_name>
        </choice>
        <choice>
          <value>Duct Unconditioned Surface Area (ft^2)</value>
          <display_name>Duct Unconditioned Surface Area (ft^2)</display_name>
        </choice>
        <choice>
          <value>Rim Joist Area, Above-Grade, Exterior (ft^2)</value>
          <display_name>Rim Joist Area, Above-Grade, Exterior (ft^2)</display_name>
        </choice>
        <choice>
          <value>Slab Perimeter, Exposed, Conditioned (ft)</value>
          <display_name>Slab Perimeter, Exposed, Conditioned (ft)</display_name>
        </choice>
        <choice>
          <value>Size, Heating System Primary (kBtu/h)</value>
          <display_name>Size, Heating System Primary (kBtu/h)</display_name>
        </choice>
        <choice>
          <value>Size, Heating System Secondary (kBtu/h)</value>
          <display_name>Size, Heating System Secondary (kBtu/h)</display_name>
        </choice>
        <choice>
          <value>Size, Cooling System Primary (kBtu/h)</value>
          <display_name>Size, Cooling System Primary (kBtu/h)</display_name>
        </choice>
        <choice>
          <value>Size, Heat Pump Backup Primary (kBtu/h)</value>
          <display_name>Size, Heat Pump Backup Primary (kBtu/h)</display_name>
        </choice>
        <choice>
          <value>Size, Water Heater (gal)</value>
          <display_name>Size, Water Heater (gal)</display_name>
        </choice>
        <choice>
          <value>Flow Rate, Mechanical Ventilation (cfm)</value>
          <display_name>Flow Rate, Mechanical Ventilation (cfm)</display_name>
        </choice>
      </choices>
    </argument>
    <argument>
      <name>option_17_cost_2_value</name>
      <display_name>Option 17 Cost 2 Value</display_name>
      <description>Total option 17 cost is the sum of all: (Cost N Value) x (Cost N Multiplier).</description>
      <type>Double</type>
      <units>$</units>
      <required>false</required>
      <model_dependent>false</model_dependent>
    </argument>
    <argument>
      <name>option_17_cost_2_multiplier</name>
      <display_name>Option 17 Cost 2 Multiplier</display_name>
      <description>Total option 17 cost is the sum of all: (Cost N Value) x (Cost N Multiplier).</description>
      <type>Choice</type>
      <required>false</required>
      <model_dependent>false</model_dependent>
      <default_value></default_value>
      <choices>
        <choice>
          <value></value>
          <display_name></display_name>
        </choice>
        <choice>
          <value>Fixed (1)</value>
          <display_name>Fixed (1)</display_name>
        </choice>
        <choice>
          <value>Wall Area, Above-Grade, Conditioned (ft^2)</value>
          <display_name>Wall Area, Above-Grade, Conditioned (ft^2)</display_name>
        </choice>
        <choice>
          <value>Wall Area, Above-Grade, Exterior (ft^2)</value>
          <display_name>Wall Area, Above-Grade, Exterior (ft^2)</display_name>
        </choice>
        <choice>
          <value>Wall Area, Below-Grade (ft^2)</value>
          <display_name>Wall Area, Below-Grade (ft^2)</display_name>
        </choice>
        <choice>
          <value>Floor Area, Conditioned (ft^2)</value>
          <display_name>Floor Area, Conditioned (ft^2)</display_name>
        </choice>
        <choice>
          <value>Floor Area, Conditioned * Infiltration Reduction (ft^2 * Delta ACH50)</value>
          <display_name>Floor Area, Conditioned * Infiltration Reduction (ft^2 * Delta ACH50)</display_name>
        </choice>
        <choice>
          <value>Floor Area, Lighting (ft^2)</value>
          <display_name>Floor Area, Lighting (ft^2)</display_name>
        </choice>
        <choice>
          <value>Floor Area, Foundation (ft^2)</value>
          <display_name>Floor Area, Foundation (ft^2)</display_name>
        </choice>
        <choice>
          <value>Floor Area, Attic (ft^2)</value>
          <display_name>Floor Area, Attic (ft^2)</display_name>
        </choice>
        <choice>
          <value>Floor Area, Attic * Insulation Increase (ft^2 * Delta R-value)</value>
          <display_name>Floor Area, Attic * Insulation Increase (ft^2 * Delta R-value)</display_name>
        </choice>
        <choice>
          <value>Roof Area (ft^2)</value>
          <display_name>Roof Area (ft^2)</display_name>
        </choice>
        <choice>
          <value>Window Area (ft^2)</value>
          <display_name>Window Area (ft^2)</display_name>
        </choice>
        <choice>
          <value>Door Area (ft^2)</value>
          <display_name>Door Area (ft^2)</display_name>
        </choice>
        <choice>
          <value>Duct Unconditioned Surface Area (ft^2)</value>
          <display_name>Duct Unconditioned Surface Area (ft^2)</display_name>
        </choice>
        <choice>
          <value>Rim Joist Area, Above-Grade, Exterior (ft^2)</value>
          <display_name>Rim Joist Area, Above-Grade, Exterior (ft^2)</display_name>
        </choice>
        <choice>
          <value>Slab Perimeter, Exposed, Conditioned (ft)</value>
          <display_name>Slab Perimeter, Exposed, Conditioned (ft)</display_name>
        </choice>
        <choice>
          <value>Size, Heating System Primary (kBtu/h)</value>
          <display_name>Size, Heating System Primary (kBtu/h)</display_name>
        </choice>
        <choice>
          <value>Size, Heating System Secondary (kBtu/h)</value>
          <display_name>Size, Heating System Secondary (kBtu/h)</display_name>
        </choice>
        <choice>
          <value>Size, Cooling System Primary (kBtu/h)</value>
          <display_name>Size, Cooling System Primary (kBtu/h)</display_name>
        </choice>
        <choice>
          <value>Size, Heat Pump Backup Primary (kBtu/h)</value>
          <display_name>Size, Heat Pump Backup Primary (kBtu/h)</display_name>
        </choice>
        <choice>
          <value>Size, Water Heater (gal)</value>
          <display_name>Size, Water Heater (gal)</display_name>
        </choice>
        <choice>
          <value>Flow Rate, Mechanical Ventilation (cfm)</value>
          <display_name>Flow Rate, Mechanical Ventilation (cfm)</display_name>
        </choice>
      </choices>
    </argument>
    <argument>
      <name>option_17_lifetime</name>
      <display_name>Option 17 Lifetime</display_name>
      <description>The option lifetime.</description>
      <type>Double</type>
      <units>years</units>
      <required>false</required>
      <model_dependent>false</model_dependent>
    </argument>
    <argument>
      <name>option_18</name>
      <display_name>Option 18</display_name>
      <description>Specify the parameter|option as found in resources\options_lookup.tsv.</description>
      <type>String</type>
      <required>false</required>
      <model_dependent>false</model_dependent>
    </argument>
    <argument>
      <name>option_18_apply_logic</name>
      <display_name>Option 18 Apply Logic</display_name>
      <description>Logic that specifies if the Option 18 upgrade will apply based on the existing building's options. Specify one or more parameter|option as found in resources\options_lookup.tsv. When multiple are included, they must be separated by '||' for OR and '&amp;&amp;' for AND, and using parentheses as appropriate. Prefix an option with '!' for not.</description>
      <type>String</type>
      <required>false</required>
      <model_dependent>false</model_dependent>
    </argument>
    <argument>
      <name>option_18_cost_1_value</name>
      <display_name>Option 18 Cost 1 Value</display_name>
      <description>Total option 18 cost is the sum of all: (Cost N Value) x (Cost N Multiplier).</description>
      <type>Double</type>
      <units>$</units>
      <required>false</required>
      <model_dependent>false</model_dependent>
    </argument>
    <argument>
      <name>option_18_cost_1_multiplier</name>
      <display_name>Option 18 Cost 1 Multiplier</display_name>
      <description>Total option 18 cost is the sum of all: (Cost N Value) x (Cost N Multiplier).</description>
      <type>Choice</type>
      <required>false</required>
      <model_dependent>false</model_dependent>
      <default_value></default_value>
      <choices>
        <choice>
          <value></value>
          <display_name></display_name>
        </choice>
        <choice>
          <value>Fixed (1)</value>
          <display_name>Fixed (1)</display_name>
        </choice>
        <choice>
          <value>Wall Area, Above-Grade, Conditioned (ft^2)</value>
          <display_name>Wall Area, Above-Grade, Conditioned (ft^2)</display_name>
        </choice>
        <choice>
          <value>Wall Area, Above-Grade, Exterior (ft^2)</value>
          <display_name>Wall Area, Above-Grade, Exterior (ft^2)</display_name>
        </choice>
        <choice>
          <value>Wall Area, Below-Grade (ft^2)</value>
          <display_name>Wall Area, Below-Grade (ft^2)</display_name>
        </choice>
        <choice>
          <value>Floor Area, Conditioned (ft^2)</value>
          <display_name>Floor Area, Conditioned (ft^2)</display_name>
        </choice>
        <choice>
          <value>Floor Area, Conditioned * Infiltration Reduction (ft^2 * Delta ACH50)</value>
          <display_name>Floor Area, Conditioned * Infiltration Reduction (ft^2 * Delta ACH50)</display_name>
        </choice>
        <choice>
          <value>Floor Area, Lighting (ft^2)</value>
          <display_name>Floor Area, Lighting (ft^2)</display_name>
        </choice>
        <choice>
          <value>Floor Area, Foundation (ft^2)</value>
          <display_name>Floor Area, Foundation (ft^2)</display_name>
        </choice>
        <choice>
          <value>Floor Area, Attic (ft^2)</value>
          <display_name>Floor Area, Attic (ft^2)</display_name>
        </choice>
        <choice>
          <value>Floor Area, Attic * Insulation Increase (ft^2 * Delta R-value)</value>
          <display_name>Floor Area, Attic * Insulation Increase (ft^2 * Delta R-value)</display_name>
        </choice>
        <choice>
          <value>Roof Area (ft^2)</value>
          <display_name>Roof Area (ft^2)</display_name>
        </choice>
        <choice>
          <value>Window Area (ft^2)</value>
          <display_name>Window Area (ft^2)</display_name>
        </choice>
        <choice>
          <value>Door Area (ft^2)</value>
          <display_name>Door Area (ft^2)</display_name>
        </choice>
        <choice>
          <value>Duct Unconditioned Surface Area (ft^2)</value>
          <display_name>Duct Unconditioned Surface Area (ft^2)</display_name>
        </choice>
        <choice>
          <value>Rim Joist Area, Above-Grade, Exterior (ft^2)</value>
          <display_name>Rim Joist Area, Above-Grade, Exterior (ft^2)</display_name>
        </choice>
        <choice>
          <value>Slab Perimeter, Exposed, Conditioned (ft)</value>
          <display_name>Slab Perimeter, Exposed, Conditioned (ft)</display_name>
        </choice>
        <choice>
          <value>Size, Heating System Primary (kBtu/h)</value>
          <display_name>Size, Heating System Primary (kBtu/h)</display_name>
        </choice>
        <choice>
          <value>Size, Heating System Secondary (kBtu/h)</value>
          <display_name>Size, Heating System Secondary (kBtu/h)</display_name>
        </choice>
        <choice>
          <value>Size, Cooling System Primary (kBtu/h)</value>
          <display_name>Size, Cooling System Primary (kBtu/h)</display_name>
        </choice>
        <choice>
          <value>Size, Heat Pump Backup Primary (kBtu/h)</value>
          <display_name>Size, Heat Pump Backup Primary (kBtu/h)</display_name>
        </choice>
        <choice>
          <value>Size, Water Heater (gal)</value>
          <display_name>Size, Water Heater (gal)</display_name>
        </choice>
        <choice>
          <value>Flow Rate, Mechanical Ventilation (cfm)</value>
          <display_name>Flow Rate, Mechanical Ventilation (cfm)</display_name>
        </choice>
      </choices>
    </argument>
    <argument>
      <name>option_18_cost_2_value</name>
      <display_name>Option 18 Cost 2 Value</display_name>
      <description>Total option 18 cost is the sum of all: (Cost N Value) x (Cost N Multiplier).</description>
      <type>Double</type>
      <units>$</units>
      <required>false</required>
      <model_dependent>false</model_dependent>
    </argument>
    <argument>
      <name>option_18_cost_2_multiplier</name>
      <display_name>Option 18 Cost 2 Multiplier</display_name>
      <description>Total option 18 cost is the sum of all: (Cost N Value) x (Cost N Multiplier).</description>
      <type>Choice</type>
      <required>false</required>
      <model_dependent>false</model_dependent>
      <default_value></default_value>
      <choices>
        <choice>
          <value></value>
          <display_name></display_name>
        </choice>
        <choice>
          <value>Fixed (1)</value>
          <display_name>Fixed (1)</display_name>
        </choice>
        <choice>
          <value>Wall Area, Above-Grade, Conditioned (ft^2)</value>
          <display_name>Wall Area, Above-Grade, Conditioned (ft^2)</display_name>
        </choice>
        <choice>
          <value>Wall Area, Above-Grade, Exterior (ft^2)</value>
          <display_name>Wall Area, Above-Grade, Exterior (ft^2)</display_name>
        </choice>
        <choice>
          <value>Wall Area, Below-Grade (ft^2)</value>
          <display_name>Wall Area, Below-Grade (ft^2)</display_name>
        </choice>
        <choice>
          <value>Floor Area, Conditioned (ft^2)</value>
          <display_name>Floor Area, Conditioned (ft^2)</display_name>
        </choice>
        <choice>
          <value>Floor Area, Conditioned * Infiltration Reduction (ft^2 * Delta ACH50)</value>
          <display_name>Floor Area, Conditioned * Infiltration Reduction (ft^2 * Delta ACH50)</display_name>
        </choice>
        <choice>
          <value>Floor Area, Lighting (ft^2)</value>
          <display_name>Floor Area, Lighting (ft^2)</display_name>
        </choice>
        <choice>
          <value>Floor Area, Foundation (ft^2)</value>
          <display_name>Floor Area, Foundation (ft^2)</display_name>
        </choice>
        <choice>
          <value>Floor Area, Attic (ft^2)</value>
          <display_name>Floor Area, Attic (ft^2)</display_name>
        </choice>
        <choice>
          <value>Floor Area, Attic * Insulation Increase (ft^2 * Delta R-value)</value>
          <display_name>Floor Area, Attic * Insulation Increase (ft^2 * Delta R-value)</display_name>
        </choice>
        <choice>
          <value>Roof Area (ft^2)</value>
          <display_name>Roof Area (ft^2)</display_name>
        </choice>
        <choice>
          <value>Window Area (ft^2)</value>
          <display_name>Window Area (ft^2)</display_name>
        </choice>
        <choice>
          <value>Door Area (ft^2)</value>
          <display_name>Door Area (ft^2)</display_name>
        </choice>
        <choice>
          <value>Duct Unconditioned Surface Area (ft^2)</value>
          <display_name>Duct Unconditioned Surface Area (ft^2)</display_name>
        </choice>
        <choice>
          <value>Rim Joist Area, Above-Grade, Exterior (ft^2)</value>
          <display_name>Rim Joist Area, Above-Grade, Exterior (ft^2)</display_name>
        </choice>
        <choice>
          <value>Slab Perimeter, Exposed, Conditioned (ft)</value>
          <display_name>Slab Perimeter, Exposed, Conditioned (ft)</display_name>
        </choice>
        <choice>
          <value>Size, Heating System Primary (kBtu/h)</value>
          <display_name>Size, Heating System Primary (kBtu/h)</display_name>
        </choice>
        <choice>
          <value>Size, Heating System Secondary (kBtu/h)</value>
          <display_name>Size, Heating System Secondary (kBtu/h)</display_name>
        </choice>
        <choice>
          <value>Size, Cooling System Primary (kBtu/h)</value>
          <display_name>Size, Cooling System Primary (kBtu/h)</display_name>
        </choice>
        <choice>
          <value>Size, Heat Pump Backup Primary (kBtu/h)</value>
          <display_name>Size, Heat Pump Backup Primary (kBtu/h)</display_name>
        </choice>
        <choice>
          <value>Size, Water Heater (gal)</value>
          <display_name>Size, Water Heater (gal)</display_name>
        </choice>
        <choice>
          <value>Flow Rate, Mechanical Ventilation (cfm)</value>
          <display_name>Flow Rate, Mechanical Ventilation (cfm)</display_name>
        </choice>
      </choices>
    </argument>
    <argument>
      <name>option_18_lifetime</name>
      <display_name>Option 18 Lifetime</display_name>
      <description>The option lifetime.</description>
      <type>Double</type>
      <units>years</units>
      <required>false</required>
      <model_dependent>false</model_dependent>
    </argument>
    <argument>
      <name>option_19</name>
      <display_name>Option 19</display_name>
      <description>Specify the parameter|option as found in resources\options_lookup.tsv.</description>
      <type>String</type>
      <required>false</required>
      <model_dependent>false</model_dependent>
    </argument>
    <argument>
      <name>option_19_apply_logic</name>
      <display_name>Option 19 Apply Logic</display_name>
      <description>Logic that specifies if the Option 19 upgrade will apply based on the existing building's options. Specify one or more parameter|option as found in resources\options_lookup.tsv. When multiple are included, they must be separated by '||' for OR and '&amp;&amp;' for AND, and using parentheses as appropriate. Prefix an option with '!' for not.</description>
      <type>String</type>
      <required>false</required>
      <model_dependent>false</model_dependent>
    </argument>
    <argument>
      <name>option_19_cost_1_value</name>
      <display_name>Option 19 Cost 1 Value</display_name>
      <description>Total option 19 cost is the sum of all: (Cost N Value) x (Cost N Multiplier).</description>
      <type>Double</type>
      <units>$</units>
      <required>false</required>
      <model_dependent>false</model_dependent>
    </argument>
    <argument>
      <name>option_19_cost_1_multiplier</name>
      <display_name>Option 19 Cost 1 Multiplier</display_name>
      <description>Total option 19 cost is the sum of all: (Cost N Value) x (Cost N Multiplier).</description>
      <type>Choice</type>
      <required>false</required>
      <model_dependent>false</model_dependent>
      <default_value></default_value>
      <choices>
        <choice>
          <value></value>
          <display_name></display_name>
        </choice>
        <choice>
          <value>Fixed (1)</value>
          <display_name>Fixed (1)</display_name>
        </choice>
        <choice>
          <value>Wall Area, Above-Grade, Conditioned (ft^2)</value>
          <display_name>Wall Area, Above-Grade, Conditioned (ft^2)</display_name>
        </choice>
        <choice>
          <value>Wall Area, Above-Grade, Exterior (ft^2)</value>
          <display_name>Wall Area, Above-Grade, Exterior (ft^2)</display_name>
        </choice>
        <choice>
          <value>Wall Area, Below-Grade (ft^2)</value>
          <display_name>Wall Area, Below-Grade (ft^2)</display_name>
        </choice>
        <choice>
          <value>Floor Area, Conditioned (ft^2)</value>
          <display_name>Floor Area, Conditioned (ft^2)</display_name>
        </choice>
        <choice>
          <value>Floor Area, Conditioned * Infiltration Reduction (ft^2 * Delta ACH50)</value>
          <display_name>Floor Area, Conditioned * Infiltration Reduction (ft^2 * Delta ACH50)</display_name>
        </choice>
        <choice>
          <value>Floor Area, Lighting (ft^2)</value>
          <display_name>Floor Area, Lighting (ft^2)</display_name>
        </choice>
        <choice>
          <value>Floor Area, Foundation (ft^2)</value>
          <display_name>Floor Area, Foundation (ft^2)</display_name>
        </choice>
        <choice>
          <value>Floor Area, Attic (ft^2)</value>
          <display_name>Floor Area, Attic (ft^2)</display_name>
        </choice>
        <choice>
          <value>Floor Area, Attic * Insulation Increase (ft^2 * Delta R-value)</value>
          <display_name>Floor Area, Attic * Insulation Increase (ft^2 * Delta R-value)</display_name>
        </choice>
        <choice>
          <value>Roof Area (ft^2)</value>
          <display_name>Roof Area (ft^2)</display_name>
        </choice>
        <choice>
          <value>Window Area (ft^2)</value>
          <display_name>Window Area (ft^2)</display_name>
        </choice>
        <choice>
          <value>Door Area (ft^2)</value>
          <display_name>Door Area (ft^2)</display_name>
        </choice>
        <choice>
          <value>Duct Unconditioned Surface Area (ft^2)</value>
          <display_name>Duct Unconditioned Surface Area (ft^2)</display_name>
        </choice>
        <choice>
          <value>Rim Joist Area, Above-Grade, Exterior (ft^2)</value>
          <display_name>Rim Joist Area, Above-Grade, Exterior (ft^2)</display_name>
        </choice>
        <choice>
          <value>Slab Perimeter, Exposed, Conditioned (ft)</value>
          <display_name>Slab Perimeter, Exposed, Conditioned (ft)</display_name>
        </choice>
        <choice>
          <value>Size, Heating System Primary (kBtu/h)</value>
          <display_name>Size, Heating System Primary (kBtu/h)</display_name>
        </choice>
        <choice>
          <value>Size, Heating System Secondary (kBtu/h)</value>
          <display_name>Size, Heating System Secondary (kBtu/h)</display_name>
        </choice>
        <choice>
          <value>Size, Cooling System Primary (kBtu/h)</value>
          <display_name>Size, Cooling System Primary (kBtu/h)</display_name>
        </choice>
        <choice>
          <value>Size, Heat Pump Backup Primary (kBtu/h)</value>
          <display_name>Size, Heat Pump Backup Primary (kBtu/h)</display_name>
        </choice>
        <choice>
          <value>Size, Water Heater (gal)</value>
          <display_name>Size, Water Heater (gal)</display_name>
        </choice>
        <choice>
          <value>Flow Rate, Mechanical Ventilation (cfm)</value>
          <display_name>Flow Rate, Mechanical Ventilation (cfm)</display_name>
        </choice>
      </choices>
    </argument>
    <argument>
      <name>option_19_cost_2_value</name>
      <display_name>Option 19 Cost 2 Value</display_name>
      <description>Total option 19 cost is the sum of all: (Cost N Value) x (Cost N Multiplier).</description>
      <type>Double</type>
      <units>$</units>
      <required>false</required>
      <model_dependent>false</model_dependent>
    </argument>
    <argument>
      <name>option_19_cost_2_multiplier</name>
      <display_name>Option 19 Cost 2 Multiplier</display_name>
      <description>Total option 19 cost is the sum of all: (Cost N Value) x (Cost N Multiplier).</description>
      <type>Choice</type>
      <required>false</required>
      <model_dependent>false</model_dependent>
      <default_value></default_value>
      <choices>
        <choice>
          <value></value>
          <display_name></display_name>
        </choice>
        <choice>
          <value>Fixed (1)</value>
          <display_name>Fixed (1)</display_name>
        </choice>
        <choice>
          <value>Wall Area, Above-Grade, Conditioned (ft^2)</value>
          <display_name>Wall Area, Above-Grade, Conditioned (ft^2)</display_name>
        </choice>
        <choice>
          <value>Wall Area, Above-Grade, Exterior (ft^2)</value>
          <display_name>Wall Area, Above-Grade, Exterior (ft^2)</display_name>
        </choice>
        <choice>
          <value>Wall Area, Below-Grade (ft^2)</value>
          <display_name>Wall Area, Below-Grade (ft^2)</display_name>
        </choice>
        <choice>
          <value>Floor Area, Conditioned (ft^2)</value>
          <display_name>Floor Area, Conditioned (ft^2)</display_name>
        </choice>
        <choice>
          <value>Floor Area, Conditioned * Infiltration Reduction (ft^2 * Delta ACH50)</value>
          <display_name>Floor Area, Conditioned * Infiltration Reduction (ft^2 * Delta ACH50)</display_name>
        </choice>
        <choice>
          <value>Floor Area, Lighting (ft^2)</value>
          <display_name>Floor Area, Lighting (ft^2)</display_name>
        </choice>
        <choice>
          <value>Floor Area, Foundation (ft^2)</value>
          <display_name>Floor Area, Foundation (ft^2)</display_name>
        </choice>
        <choice>
          <value>Floor Area, Attic (ft^2)</value>
          <display_name>Floor Area, Attic (ft^2)</display_name>
        </choice>
        <choice>
          <value>Floor Area, Attic * Insulation Increase (ft^2 * Delta R-value)</value>
          <display_name>Floor Area, Attic * Insulation Increase (ft^2 * Delta R-value)</display_name>
        </choice>
        <choice>
          <value>Roof Area (ft^2)</value>
          <display_name>Roof Area (ft^2)</display_name>
        </choice>
        <choice>
          <value>Window Area (ft^2)</value>
          <display_name>Window Area (ft^2)</display_name>
        </choice>
        <choice>
          <value>Door Area (ft^2)</value>
          <display_name>Door Area (ft^2)</display_name>
        </choice>
        <choice>
          <value>Duct Unconditioned Surface Area (ft^2)</value>
          <display_name>Duct Unconditioned Surface Area (ft^2)</display_name>
        </choice>
        <choice>
          <value>Rim Joist Area, Above-Grade, Exterior (ft^2)</value>
          <display_name>Rim Joist Area, Above-Grade, Exterior (ft^2)</display_name>
        </choice>
        <choice>
          <value>Slab Perimeter, Exposed, Conditioned (ft)</value>
          <display_name>Slab Perimeter, Exposed, Conditioned (ft)</display_name>
        </choice>
        <choice>
          <value>Size, Heating System Primary (kBtu/h)</value>
          <display_name>Size, Heating System Primary (kBtu/h)</display_name>
        </choice>
        <choice>
          <value>Size, Heating System Secondary (kBtu/h)</value>
          <display_name>Size, Heating System Secondary (kBtu/h)</display_name>
        </choice>
        <choice>
          <value>Size, Cooling System Primary (kBtu/h)</value>
          <display_name>Size, Cooling System Primary (kBtu/h)</display_name>
        </choice>
        <choice>
          <value>Size, Heat Pump Backup Primary (kBtu/h)</value>
          <display_name>Size, Heat Pump Backup Primary (kBtu/h)</display_name>
        </choice>
        <choice>
          <value>Size, Water Heater (gal)</value>
          <display_name>Size, Water Heater (gal)</display_name>
        </choice>
        <choice>
          <value>Flow Rate, Mechanical Ventilation (cfm)</value>
          <display_name>Flow Rate, Mechanical Ventilation (cfm)</display_name>
        </choice>
      </choices>
    </argument>
    <argument>
      <name>option_19_lifetime</name>
      <display_name>Option 19 Lifetime</display_name>
      <description>The option lifetime.</description>
      <type>Double</type>
      <units>years</units>
      <required>false</required>
      <model_dependent>false</model_dependent>
    </argument>
    <argument>
      <name>option_20</name>
      <display_name>Option 20</display_name>
      <description>Specify the parameter|option as found in resources\options_lookup.tsv.</description>
      <type>String</type>
      <required>false</required>
      <model_dependent>false</model_dependent>
    </argument>
    <argument>
      <name>option_20_apply_logic</name>
      <display_name>Option 20 Apply Logic</display_name>
      <description>Logic that specifies if the Option 20 upgrade will apply based on the existing building's options. Specify one or more parameter|option as found in resources\options_lookup.tsv. When multiple are included, they must be separated by '||' for OR and '&amp;&amp;' for AND, and using parentheses as appropriate. Prefix an option with '!' for not.</description>
      <type>String</type>
      <required>false</required>
      <model_dependent>false</model_dependent>
    </argument>
    <argument>
      <name>option_20_cost_1_value</name>
      <display_name>Option 20 Cost 1 Value</display_name>
      <description>Total option 20 cost is the sum of all: (Cost N Value) x (Cost N Multiplier).</description>
      <type>Double</type>
      <units>$</units>
      <required>false</required>
      <model_dependent>false</model_dependent>
    </argument>
    <argument>
      <name>option_20_cost_1_multiplier</name>
      <display_name>Option 20 Cost 1 Multiplier</display_name>
      <description>Total option 20 cost is the sum of all: (Cost N Value) x (Cost N Multiplier).</description>
      <type>Choice</type>
      <required>false</required>
      <model_dependent>false</model_dependent>
      <default_value></default_value>
      <choices>
        <choice>
          <value></value>
          <display_name></display_name>
        </choice>
        <choice>
          <value>Fixed (1)</value>
          <display_name>Fixed (1)</display_name>
        </choice>
        <choice>
          <value>Wall Area, Above-Grade, Conditioned (ft^2)</value>
          <display_name>Wall Area, Above-Grade, Conditioned (ft^2)</display_name>
        </choice>
        <choice>
          <value>Wall Area, Above-Grade, Exterior (ft^2)</value>
          <display_name>Wall Area, Above-Grade, Exterior (ft^2)</display_name>
        </choice>
        <choice>
          <value>Wall Area, Below-Grade (ft^2)</value>
          <display_name>Wall Area, Below-Grade (ft^2)</display_name>
        </choice>
        <choice>
          <value>Floor Area, Conditioned (ft^2)</value>
          <display_name>Floor Area, Conditioned (ft^2)</display_name>
        </choice>
        <choice>
          <value>Floor Area, Conditioned * Infiltration Reduction (ft^2 * Delta ACH50)</value>
          <display_name>Floor Area, Conditioned * Infiltration Reduction (ft^2 * Delta ACH50)</display_name>
        </choice>
        <choice>
          <value>Floor Area, Lighting (ft^2)</value>
          <display_name>Floor Area, Lighting (ft^2)</display_name>
        </choice>
        <choice>
          <value>Floor Area, Foundation (ft^2)</value>
          <display_name>Floor Area, Foundation (ft^2)</display_name>
        </choice>
        <choice>
          <value>Floor Area, Attic (ft^2)</value>
          <display_name>Floor Area, Attic (ft^2)</display_name>
        </choice>
        <choice>
          <value>Floor Area, Attic * Insulation Increase (ft^2 * Delta R-value)</value>
          <display_name>Floor Area, Attic * Insulation Increase (ft^2 * Delta R-value)</display_name>
        </choice>
        <choice>
          <value>Roof Area (ft^2)</value>
          <display_name>Roof Area (ft^2)</display_name>
        </choice>
        <choice>
          <value>Window Area (ft^2)</value>
          <display_name>Window Area (ft^2)</display_name>
        </choice>
        <choice>
          <value>Door Area (ft^2)</value>
          <display_name>Door Area (ft^2)</display_name>
        </choice>
        <choice>
          <value>Duct Unconditioned Surface Area (ft^2)</value>
          <display_name>Duct Unconditioned Surface Area (ft^2)</display_name>
        </choice>
        <choice>
          <value>Rim Joist Area, Above-Grade, Exterior (ft^2)</value>
          <display_name>Rim Joist Area, Above-Grade, Exterior (ft^2)</display_name>
        </choice>
        <choice>
          <value>Slab Perimeter, Exposed, Conditioned (ft)</value>
          <display_name>Slab Perimeter, Exposed, Conditioned (ft)</display_name>
        </choice>
        <choice>
          <value>Size, Heating System Primary (kBtu/h)</value>
          <display_name>Size, Heating System Primary (kBtu/h)</display_name>
        </choice>
        <choice>
          <value>Size, Heating System Secondary (kBtu/h)</value>
          <display_name>Size, Heating System Secondary (kBtu/h)</display_name>
        </choice>
        <choice>
          <value>Size, Cooling System Primary (kBtu/h)</value>
          <display_name>Size, Cooling System Primary (kBtu/h)</display_name>
        </choice>
        <choice>
          <value>Size, Heat Pump Backup Primary (kBtu/h)</value>
          <display_name>Size, Heat Pump Backup Primary (kBtu/h)</display_name>
        </choice>
        <choice>
          <value>Size, Water Heater (gal)</value>
          <display_name>Size, Water Heater (gal)</display_name>
        </choice>
        <choice>
          <value>Flow Rate, Mechanical Ventilation (cfm)</value>
          <display_name>Flow Rate, Mechanical Ventilation (cfm)</display_name>
        </choice>
      </choices>
    </argument>
    <argument>
      <name>option_20_cost_2_value</name>
      <display_name>Option 20 Cost 2 Value</display_name>
      <description>Total option 20 cost is the sum of all: (Cost N Value) x (Cost N Multiplier).</description>
      <type>Double</type>
      <units>$</units>
      <required>false</required>
      <model_dependent>false</model_dependent>
    </argument>
    <argument>
      <name>option_20_cost_2_multiplier</name>
      <display_name>Option 20 Cost 2 Multiplier</display_name>
      <description>Total option 20 cost is the sum of all: (Cost N Value) x (Cost N Multiplier).</description>
      <type>Choice</type>
      <required>false</required>
      <model_dependent>false</model_dependent>
      <default_value></default_value>
      <choices>
        <choice>
          <value></value>
          <display_name></display_name>
        </choice>
        <choice>
          <value>Fixed (1)</value>
          <display_name>Fixed (1)</display_name>
        </choice>
        <choice>
          <value>Wall Area, Above-Grade, Conditioned (ft^2)</value>
          <display_name>Wall Area, Above-Grade, Conditioned (ft^2)</display_name>
        </choice>
        <choice>
          <value>Wall Area, Above-Grade, Exterior (ft^2)</value>
          <display_name>Wall Area, Above-Grade, Exterior (ft^2)</display_name>
        </choice>
        <choice>
          <value>Wall Area, Below-Grade (ft^2)</value>
          <display_name>Wall Area, Below-Grade (ft^2)</display_name>
        </choice>
        <choice>
          <value>Floor Area, Conditioned (ft^2)</value>
          <display_name>Floor Area, Conditioned (ft^2)</display_name>
        </choice>
        <choice>
          <value>Floor Area, Conditioned * Infiltration Reduction (ft^2 * Delta ACH50)</value>
          <display_name>Floor Area, Conditioned * Infiltration Reduction (ft^2 * Delta ACH50)</display_name>
        </choice>
        <choice>
          <value>Floor Area, Lighting (ft^2)</value>
          <display_name>Floor Area, Lighting (ft^2)</display_name>
        </choice>
        <choice>
          <value>Floor Area, Foundation (ft^2)</value>
          <display_name>Floor Area, Foundation (ft^2)</display_name>
        </choice>
        <choice>
          <value>Floor Area, Attic (ft^2)</value>
          <display_name>Floor Area, Attic (ft^2)</display_name>
        </choice>
        <choice>
          <value>Floor Area, Attic * Insulation Increase (ft^2 * Delta R-value)</value>
          <display_name>Floor Area, Attic * Insulation Increase (ft^2 * Delta R-value)</display_name>
        </choice>
        <choice>
          <value>Roof Area (ft^2)</value>
          <display_name>Roof Area (ft^2)</display_name>
        </choice>
        <choice>
          <value>Window Area (ft^2)</value>
          <display_name>Window Area (ft^2)</display_name>
        </choice>
        <choice>
          <value>Door Area (ft^2)</value>
          <display_name>Door Area (ft^2)</display_name>
        </choice>
        <choice>
          <value>Duct Unconditioned Surface Area (ft^2)</value>
          <display_name>Duct Unconditioned Surface Area (ft^2)</display_name>
        </choice>
        <choice>
          <value>Rim Joist Area, Above-Grade, Exterior (ft^2)</value>
          <display_name>Rim Joist Area, Above-Grade, Exterior (ft^2)</display_name>
        </choice>
        <choice>
          <value>Slab Perimeter, Exposed, Conditioned (ft)</value>
          <display_name>Slab Perimeter, Exposed, Conditioned (ft)</display_name>
        </choice>
        <choice>
          <value>Size, Heating System Primary (kBtu/h)</value>
          <display_name>Size, Heating System Primary (kBtu/h)</display_name>
        </choice>
        <choice>
          <value>Size, Heating System Secondary (kBtu/h)</value>
          <display_name>Size, Heating System Secondary (kBtu/h)</display_name>
        </choice>
        <choice>
          <value>Size, Cooling System Primary (kBtu/h)</value>
          <display_name>Size, Cooling System Primary (kBtu/h)</display_name>
        </choice>
        <choice>
          <value>Size, Heat Pump Backup Primary (kBtu/h)</value>
          <display_name>Size, Heat Pump Backup Primary (kBtu/h)</display_name>
        </choice>
        <choice>
          <value>Size, Water Heater (gal)</value>
          <display_name>Size, Water Heater (gal)</display_name>
        </choice>
        <choice>
          <value>Flow Rate, Mechanical Ventilation (cfm)</value>
          <display_name>Flow Rate, Mechanical Ventilation (cfm)</display_name>
        </choice>
      </choices>
    </argument>
    <argument>
      <name>option_20_lifetime</name>
      <display_name>Option 20 Lifetime</display_name>
      <description>The option lifetime.</description>
      <type>Double</type>
      <units>years</units>
      <required>false</required>
      <model_dependent>false</model_dependent>
    </argument>
    <argument>
      <name>option_21</name>
      <display_name>Option 21</display_name>
      <description>Specify the parameter|option as found in resources\options_lookup.tsv.</description>
      <type>String</type>
      <required>false</required>
      <model_dependent>false</model_dependent>
    </argument>
    <argument>
      <name>option_21_apply_logic</name>
      <display_name>Option 21 Apply Logic</display_name>
      <description>Logic that specifies if the Option 21 upgrade will apply based on the existing building's options. Specify one or more parameter|option as found in resources\options_lookup.tsv. When multiple are included, they must be separated by '||' for OR and '&amp;&amp;' for AND, and using parentheses as appropriate. Prefix an option with '!' for not.</description>
      <type>String</type>
      <required>false</required>
      <model_dependent>false</model_dependent>
    </argument>
    <argument>
      <name>option_21_cost_1_value</name>
      <display_name>Option 21 Cost 1 Value</display_name>
      <description>Total option 21 cost is the sum of all: (Cost N Value) x (Cost N Multiplier).</description>
      <type>Double</type>
      <units>$</units>
      <required>false</required>
      <model_dependent>false</model_dependent>
    </argument>
    <argument>
      <name>option_21_cost_1_multiplier</name>
      <display_name>Option 21 Cost 1 Multiplier</display_name>
      <description>Total option 21 cost is the sum of all: (Cost N Value) x (Cost N Multiplier).</description>
      <type>Choice</type>
      <required>false</required>
      <model_dependent>false</model_dependent>
      <default_value></default_value>
      <choices>
        <choice>
          <value></value>
          <display_name></display_name>
        </choice>
        <choice>
          <value>Fixed (1)</value>
          <display_name>Fixed (1)</display_name>
        </choice>
        <choice>
          <value>Wall Area, Above-Grade, Conditioned (ft^2)</value>
          <display_name>Wall Area, Above-Grade, Conditioned (ft^2)</display_name>
        </choice>
        <choice>
          <value>Wall Area, Above-Grade, Exterior (ft^2)</value>
          <display_name>Wall Area, Above-Grade, Exterior (ft^2)</display_name>
        </choice>
        <choice>
          <value>Wall Area, Below-Grade (ft^2)</value>
          <display_name>Wall Area, Below-Grade (ft^2)</display_name>
        </choice>
        <choice>
          <value>Floor Area, Conditioned (ft^2)</value>
          <display_name>Floor Area, Conditioned (ft^2)</display_name>
        </choice>
        <choice>
          <value>Floor Area, Conditioned * Infiltration Reduction (ft^2 * Delta ACH50)</value>
          <display_name>Floor Area, Conditioned * Infiltration Reduction (ft^2 * Delta ACH50)</display_name>
        </choice>
        <choice>
          <value>Floor Area, Lighting (ft^2)</value>
          <display_name>Floor Area, Lighting (ft^2)</display_name>
        </choice>
        <choice>
          <value>Floor Area, Foundation (ft^2)</value>
          <display_name>Floor Area, Foundation (ft^2)</display_name>
        </choice>
        <choice>
          <value>Floor Area, Attic (ft^2)</value>
          <display_name>Floor Area, Attic (ft^2)</display_name>
        </choice>
        <choice>
          <value>Floor Area, Attic * Insulation Increase (ft^2 * Delta R-value)</value>
          <display_name>Floor Area, Attic * Insulation Increase (ft^2 * Delta R-value)</display_name>
        </choice>
        <choice>
          <value>Roof Area (ft^2)</value>
          <display_name>Roof Area (ft^2)</display_name>
        </choice>
        <choice>
          <value>Window Area (ft^2)</value>
          <display_name>Window Area (ft^2)</display_name>
        </choice>
        <choice>
          <value>Door Area (ft^2)</value>
          <display_name>Door Area (ft^2)</display_name>
        </choice>
        <choice>
          <value>Duct Unconditioned Surface Area (ft^2)</value>
          <display_name>Duct Unconditioned Surface Area (ft^2)</display_name>
        </choice>
        <choice>
          <value>Rim Joist Area, Above-Grade, Exterior (ft^2)</value>
          <display_name>Rim Joist Area, Above-Grade, Exterior (ft^2)</display_name>
        </choice>
        <choice>
          <value>Slab Perimeter, Exposed, Conditioned (ft)</value>
          <display_name>Slab Perimeter, Exposed, Conditioned (ft)</display_name>
        </choice>
        <choice>
          <value>Size, Heating System Primary (kBtu/h)</value>
          <display_name>Size, Heating System Primary (kBtu/h)</display_name>
        </choice>
        <choice>
          <value>Size, Heating System Secondary (kBtu/h)</value>
          <display_name>Size, Heating System Secondary (kBtu/h)</display_name>
        </choice>
        <choice>
          <value>Size, Cooling System Primary (kBtu/h)</value>
          <display_name>Size, Cooling System Primary (kBtu/h)</display_name>
        </choice>
        <choice>
          <value>Size, Heat Pump Backup Primary (kBtu/h)</value>
          <display_name>Size, Heat Pump Backup Primary (kBtu/h)</display_name>
        </choice>
        <choice>
          <value>Size, Water Heater (gal)</value>
          <display_name>Size, Water Heater (gal)</display_name>
        </choice>
        <choice>
          <value>Flow Rate, Mechanical Ventilation (cfm)</value>
          <display_name>Flow Rate, Mechanical Ventilation (cfm)</display_name>
        </choice>
      </choices>
    </argument>
    <argument>
      <name>option_21_cost_2_value</name>
      <display_name>Option 21 Cost 2 Value</display_name>
      <description>Total option 21 cost is the sum of all: (Cost N Value) x (Cost N Multiplier).</description>
      <type>Double</type>
      <units>$</units>
      <required>false</required>
      <model_dependent>false</model_dependent>
    </argument>
    <argument>
      <name>option_21_cost_2_multiplier</name>
      <display_name>Option 21 Cost 2 Multiplier</display_name>
      <description>Total option 21 cost is the sum of all: (Cost N Value) x (Cost N Multiplier).</description>
      <type>Choice</type>
      <required>false</required>
      <model_dependent>false</model_dependent>
      <default_value></default_value>
      <choices>
        <choice>
          <value></value>
          <display_name></display_name>
        </choice>
        <choice>
          <value>Fixed (1)</value>
          <display_name>Fixed (1)</display_name>
        </choice>
        <choice>
          <value>Wall Area, Above-Grade, Conditioned (ft^2)</value>
          <display_name>Wall Area, Above-Grade, Conditioned (ft^2)</display_name>
        </choice>
        <choice>
          <value>Wall Area, Above-Grade, Exterior (ft^2)</value>
          <display_name>Wall Area, Above-Grade, Exterior (ft^2)</display_name>
        </choice>
        <choice>
          <value>Wall Area, Below-Grade (ft^2)</value>
          <display_name>Wall Area, Below-Grade (ft^2)</display_name>
        </choice>
        <choice>
          <value>Floor Area, Conditioned (ft^2)</value>
          <display_name>Floor Area, Conditioned (ft^2)</display_name>
        </choice>
        <choice>
          <value>Floor Area, Conditioned * Infiltration Reduction (ft^2 * Delta ACH50)</value>
          <display_name>Floor Area, Conditioned * Infiltration Reduction (ft^2 * Delta ACH50)</display_name>
        </choice>
        <choice>
          <value>Floor Area, Lighting (ft^2)</value>
          <display_name>Floor Area, Lighting (ft^2)</display_name>
        </choice>
        <choice>
          <value>Floor Area, Foundation (ft^2)</value>
          <display_name>Floor Area, Foundation (ft^2)</display_name>
        </choice>
        <choice>
          <value>Floor Area, Attic (ft^2)</value>
          <display_name>Floor Area, Attic (ft^2)</display_name>
        </choice>
        <choice>
          <value>Floor Area, Attic * Insulation Increase (ft^2 * Delta R-value)</value>
          <display_name>Floor Area, Attic * Insulation Increase (ft^2 * Delta R-value)</display_name>
        </choice>
        <choice>
          <value>Roof Area (ft^2)</value>
          <display_name>Roof Area (ft^2)</display_name>
        </choice>
        <choice>
          <value>Window Area (ft^2)</value>
          <display_name>Window Area (ft^2)</display_name>
        </choice>
        <choice>
          <value>Door Area (ft^2)</value>
          <display_name>Door Area (ft^2)</display_name>
        </choice>
        <choice>
          <value>Duct Unconditioned Surface Area (ft^2)</value>
          <display_name>Duct Unconditioned Surface Area (ft^2)</display_name>
        </choice>
        <choice>
          <value>Rim Joist Area, Above-Grade, Exterior (ft^2)</value>
          <display_name>Rim Joist Area, Above-Grade, Exterior (ft^2)</display_name>
        </choice>
        <choice>
          <value>Slab Perimeter, Exposed, Conditioned (ft)</value>
          <display_name>Slab Perimeter, Exposed, Conditioned (ft)</display_name>
        </choice>
        <choice>
          <value>Size, Heating System Primary (kBtu/h)</value>
          <display_name>Size, Heating System Primary (kBtu/h)</display_name>
        </choice>
        <choice>
          <value>Size, Heating System Secondary (kBtu/h)</value>
          <display_name>Size, Heating System Secondary (kBtu/h)</display_name>
        </choice>
        <choice>
          <value>Size, Cooling System Primary (kBtu/h)</value>
          <display_name>Size, Cooling System Primary (kBtu/h)</display_name>
        </choice>
        <choice>
          <value>Size, Heat Pump Backup Primary (kBtu/h)</value>
          <display_name>Size, Heat Pump Backup Primary (kBtu/h)</display_name>
        </choice>
        <choice>
          <value>Size, Water Heater (gal)</value>
          <display_name>Size, Water Heater (gal)</display_name>
        </choice>
        <choice>
          <value>Flow Rate, Mechanical Ventilation (cfm)</value>
          <display_name>Flow Rate, Mechanical Ventilation (cfm)</display_name>
        </choice>
      </choices>
    </argument>
    <argument>
      <name>option_21_lifetime</name>
      <display_name>Option 21 Lifetime</display_name>
      <description>The option lifetime.</description>
      <type>Double</type>
      <units>years</units>
      <required>false</required>
      <model_dependent>false</model_dependent>
    </argument>
    <argument>
      <name>option_22</name>
      <display_name>Option 22</display_name>
      <description>Specify the parameter|option as found in resources\options_lookup.tsv.</description>
      <type>String</type>
      <required>false</required>
      <model_dependent>false</model_dependent>
    </argument>
    <argument>
      <name>option_22_apply_logic</name>
      <display_name>Option 22 Apply Logic</display_name>
      <description>Logic that specifies if the Option 22 upgrade will apply based on the existing building's options. Specify one or more parameter|option as found in resources\options_lookup.tsv. When multiple are included, they must be separated by '||' for OR and '&amp;&amp;' for AND, and using parentheses as appropriate. Prefix an option with '!' for not.</description>
      <type>String</type>
      <required>false</required>
      <model_dependent>false</model_dependent>
    </argument>
    <argument>
      <name>option_22_cost_1_value</name>
      <display_name>Option 22 Cost 1 Value</display_name>
      <description>Total option 22 cost is the sum of all: (Cost N Value) x (Cost N Multiplier).</description>
      <type>Double</type>
      <units>$</units>
      <required>false</required>
      <model_dependent>false</model_dependent>
    </argument>
    <argument>
      <name>option_22_cost_1_multiplier</name>
      <display_name>Option 22 Cost 1 Multiplier</display_name>
      <description>Total option 22 cost is the sum of all: (Cost N Value) x (Cost N Multiplier).</description>
      <type>Choice</type>
      <required>false</required>
      <model_dependent>false</model_dependent>
      <default_value></default_value>
      <choices>
        <choice>
          <value></value>
          <display_name></display_name>
        </choice>
        <choice>
          <value>Fixed (1)</value>
          <display_name>Fixed (1)</display_name>
        </choice>
        <choice>
          <value>Wall Area, Above-Grade, Conditioned (ft^2)</value>
          <display_name>Wall Area, Above-Grade, Conditioned (ft^2)</display_name>
        </choice>
        <choice>
          <value>Wall Area, Above-Grade, Exterior (ft^2)</value>
          <display_name>Wall Area, Above-Grade, Exterior (ft^2)</display_name>
        </choice>
        <choice>
          <value>Wall Area, Below-Grade (ft^2)</value>
          <display_name>Wall Area, Below-Grade (ft^2)</display_name>
        </choice>
        <choice>
          <value>Floor Area, Conditioned (ft^2)</value>
          <display_name>Floor Area, Conditioned (ft^2)</display_name>
        </choice>
        <choice>
          <value>Floor Area, Conditioned * Infiltration Reduction (ft^2 * Delta ACH50)</value>
          <display_name>Floor Area, Conditioned * Infiltration Reduction (ft^2 * Delta ACH50)</display_name>
        </choice>
        <choice>
          <value>Floor Area, Lighting (ft^2)</value>
          <display_name>Floor Area, Lighting (ft^2)</display_name>
        </choice>
        <choice>
          <value>Floor Area, Foundation (ft^2)</value>
          <display_name>Floor Area, Foundation (ft^2)</display_name>
        </choice>
        <choice>
          <value>Floor Area, Attic (ft^2)</value>
          <display_name>Floor Area, Attic (ft^2)</display_name>
        </choice>
        <choice>
          <value>Floor Area, Attic * Insulation Increase (ft^2 * Delta R-value)</value>
          <display_name>Floor Area, Attic * Insulation Increase (ft^2 * Delta R-value)</display_name>
        </choice>
        <choice>
          <value>Roof Area (ft^2)</value>
          <display_name>Roof Area (ft^2)</display_name>
        </choice>
        <choice>
          <value>Window Area (ft^2)</value>
          <display_name>Window Area (ft^2)</display_name>
        </choice>
        <choice>
          <value>Door Area (ft^2)</value>
          <display_name>Door Area (ft^2)</display_name>
        </choice>
        <choice>
          <value>Duct Unconditioned Surface Area (ft^2)</value>
          <display_name>Duct Unconditioned Surface Area (ft^2)</display_name>
        </choice>
        <choice>
          <value>Rim Joist Area, Above-Grade, Exterior (ft^2)</value>
          <display_name>Rim Joist Area, Above-Grade, Exterior (ft^2)</display_name>
        </choice>
        <choice>
          <value>Slab Perimeter, Exposed, Conditioned (ft)</value>
          <display_name>Slab Perimeter, Exposed, Conditioned (ft)</display_name>
        </choice>
        <choice>
          <value>Size, Heating System Primary (kBtu/h)</value>
          <display_name>Size, Heating System Primary (kBtu/h)</display_name>
        </choice>
        <choice>
          <value>Size, Heating System Secondary (kBtu/h)</value>
          <display_name>Size, Heating System Secondary (kBtu/h)</display_name>
        </choice>
        <choice>
          <value>Size, Cooling System Primary (kBtu/h)</value>
          <display_name>Size, Cooling System Primary (kBtu/h)</display_name>
        </choice>
        <choice>
          <value>Size, Heat Pump Backup Primary (kBtu/h)</value>
          <display_name>Size, Heat Pump Backup Primary (kBtu/h)</display_name>
        </choice>
        <choice>
          <value>Size, Water Heater (gal)</value>
          <display_name>Size, Water Heater (gal)</display_name>
        </choice>
        <choice>
          <value>Flow Rate, Mechanical Ventilation (cfm)</value>
          <display_name>Flow Rate, Mechanical Ventilation (cfm)</display_name>
        </choice>
      </choices>
    </argument>
    <argument>
      <name>option_22_cost_2_value</name>
      <display_name>Option 22 Cost 2 Value</display_name>
      <description>Total option 22 cost is the sum of all: (Cost N Value) x (Cost N Multiplier).</description>
      <type>Double</type>
      <units>$</units>
      <required>false</required>
      <model_dependent>false</model_dependent>
    </argument>
    <argument>
      <name>option_22_cost_2_multiplier</name>
      <display_name>Option 22 Cost 2 Multiplier</display_name>
      <description>Total option 22 cost is the sum of all: (Cost N Value) x (Cost N Multiplier).</description>
      <type>Choice</type>
      <required>false</required>
      <model_dependent>false</model_dependent>
      <default_value></default_value>
      <choices>
        <choice>
          <value></value>
          <display_name></display_name>
        </choice>
        <choice>
          <value>Fixed (1)</value>
          <display_name>Fixed (1)</display_name>
        </choice>
        <choice>
          <value>Wall Area, Above-Grade, Conditioned (ft^2)</value>
          <display_name>Wall Area, Above-Grade, Conditioned (ft^2)</display_name>
        </choice>
        <choice>
          <value>Wall Area, Above-Grade, Exterior (ft^2)</value>
          <display_name>Wall Area, Above-Grade, Exterior (ft^2)</display_name>
        </choice>
        <choice>
          <value>Wall Area, Below-Grade (ft^2)</value>
          <display_name>Wall Area, Below-Grade (ft^2)</display_name>
        </choice>
        <choice>
          <value>Floor Area, Conditioned (ft^2)</value>
          <display_name>Floor Area, Conditioned (ft^2)</display_name>
        </choice>
        <choice>
          <value>Floor Area, Conditioned * Infiltration Reduction (ft^2 * Delta ACH50)</value>
          <display_name>Floor Area, Conditioned * Infiltration Reduction (ft^2 * Delta ACH50)</display_name>
        </choice>
        <choice>
          <value>Floor Area, Lighting (ft^2)</value>
          <display_name>Floor Area, Lighting (ft^2)</display_name>
        </choice>
        <choice>
          <value>Floor Area, Foundation (ft^2)</value>
          <display_name>Floor Area, Foundation (ft^2)</display_name>
        </choice>
        <choice>
          <value>Floor Area, Attic (ft^2)</value>
          <display_name>Floor Area, Attic (ft^2)</display_name>
        </choice>
        <choice>
          <value>Floor Area, Attic * Insulation Increase (ft^2 * Delta R-value)</value>
          <display_name>Floor Area, Attic * Insulation Increase (ft^2 * Delta R-value)</display_name>
        </choice>
        <choice>
          <value>Roof Area (ft^2)</value>
          <display_name>Roof Area (ft^2)</display_name>
        </choice>
        <choice>
          <value>Window Area (ft^2)</value>
          <display_name>Window Area (ft^2)</display_name>
        </choice>
        <choice>
          <value>Door Area (ft^2)</value>
          <display_name>Door Area (ft^2)</display_name>
        </choice>
        <choice>
          <value>Duct Unconditioned Surface Area (ft^2)</value>
          <display_name>Duct Unconditioned Surface Area (ft^2)</display_name>
        </choice>
        <choice>
          <value>Rim Joist Area, Above-Grade, Exterior (ft^2)</value>
          <display_name>Rim Joist Area, Above-Grade, Exterior (ft^2)</display_name>
        </choice>
        <choice>
          <value>Slab Perimeter, Exposed, Conditioned (ft)</value>
          <display_name>Slab Perimeter, Exposed, Conditioned (ft)</display_name>
        </choice>
        <choice>
          <value>Size, Heating System Primary (kBtu/h)</value>
          <display_name>Size, Heating System Primary (kBtu/h)</display_name>
        </choice>
        <choice>
          <value>Size, Heating System Secondary (kBtu/h)</value>
          <display_name>Size, Heating System Secondary (kBtu/h)</display_name>
        </choice>
        <choice>
          <value>Size, Cooling System Primary (kBtu/h)</value>
          <display_name>Size, Cooling System Primary (kBtu/h)</display_name>
        </choice>
        <choice>
          <value>Size, Heat Pump Backup Primary (kBtu/h)</value>
          <display_name>Size, Heat Pump Backup Primary (kBtu/h)</display_name>
        </choice>
        <choice>
          <value>Size, Water Heater (gal)</value>
          <display_name>Size, Water Heater (gal)</display_name>
        </choice>
        <choice>
          <value>Flow Rate, Mechanical Ventilation (cfm)</value>
          <display_name>Flow Rate, Mechanical Ventilation (cfm)</display_name>
        </choice>
      </choices>
    </argument>
    <argument>
      <name>option_22_lifetime</name>
      <display_name>Option 22 Lifetime</display_name>
      <description>The option lifetime.</description>
      <type>Double</type>
      <units>years</units>
      <required>false</required>
      <model_dependent>false</model_dependent>
    </argument>
    <argument>
      <name>option_23</name>
      <display_name>Option 23</display_name>
      <description>Specify the parameter|option as found in resources\options_lookup.tsv.</description>
      <type>String</type>
      <required>false</required>
      <model_dependent>false</model_dependent>
    </argument>
    <argument>
      <name>option_23_apply_logic</name>
      <display_name>Option 23 Apply Logic</display_name>
      <description>Logic that specifies if the Option 23 upgrade will apply based on the existing building's options. Specify one or more parameter|option as found in resources\options_lookup.tsv. When multiple are included, they must be separated by '||' for OR and '&amp;&amp;' for AND, and using parentheses as appropriate. Prefix an option with '!' for not.</description>
      <type>String</type>
      <required>false</required>
      <model_dependent>false</model_dependent>
    </argument>
    <argument>
      <name>option_23_cost_1_value</name>
      <display_name>Option 23 Cost 1 Value</display_name>
      <description>Total option 23 cost is the sum of all: (Cost N Value) x (Cost N Multiplier).</description>
      <type>Double</type>
      <units>$</units>
      <required>false</required>
      <model_dependent>false</model_dependent>
    </argument>
    <argument>
      <name>option_23_cost_1_multiplier</name>
      <display_name>Option 23 Cost 1 Multiplier</display_name>
      <description>Total option 23 cost is the sum of all: (Cost N Value) x (Cost N Multiplier).</description>
      <type>Choice</type>
      <required>false</required>
      <model_dependent>false</model_dependent>
      <default_value></default_value>
      <choices>
        <choice>
          <value></value>
          <display_name></display_name>
        </choice>
        <choice>
          <value>Fixed (1)</value>
          <display_name>Fixed (1)</display_name>
        </choice>
        <choice>
          <value>Wall Area, Above-Grade, Conditioned (ft^2)</value>
          <display_name>Wall Area, Above-Grade, Conditioned (ft^2)</display_name>
        </choice>
        <choice>
          <value>Wall Area, Above-Grade, Exterior (ft^2)</value>
          <display_name>Wall Area, Above-Grade, Exterior (ft^2)</display_name>
        </choice>
        <choice>
          <value>Wall Area, Below-Grade (ft^2)</value>
          <display_name>Wall Area, Below-Grade (ft^2)</display_name>
        </choice>
        <choice>
          <value>Floor Area, Conditioned (ft^2)</value>
          <display_name>Floor Area, Conditioned (ft^2)</display_name>
        </choice>
        <choice>
          <value>Floor Area, Conditioned * Infiltration Reduction (ft^2 * Delta ACH50)</value>
          <display_name>Floor Area, Conditioned * Infiltration Reduction (ft^2 * Delta ACH50)</display_name>
        </choice>
        <choice>
          <value>Floor Area, Lighting (ft^2)</value>
          <display_name>Floor Area, Lighting (ft^2)</display_name>
        </choice>
        <choice>
          <value>Floor Area, Foundation (ft^2)</value>
          <display_name>Floor Area, Foundation (ft^2)</display_name>
        </choice>
        <choice>
          <value>Floor Area, Attic (ft^2)</value>
          <display_name>Floor Area, Attic (ft^2)</display_name>
        </choice>
        <choice>
          <value>Floor Area, Attic * Insulation Increase (ft^2 * Delta R-value)</value>
          <display_name>Floor Area, Attic * Insulation Increase (ft^2 * Delta R-value)</display_name>
        </choice>
        <choice>
          <value>Roof Area (ft^2)</value>
          <display_name>Roof Area (ft^2)</display_name>
        </choice>
        <choice>
          <value>Window Area (ft^2)</value>
          <display_name>Window Area (ft^2)</display_name>
        </choice>
        <choice>
          <value>Door Area (ft^2)</value>
          <display_name>Door Area (ft^2)</display_name>
        </choice>
        <choice>
          <value>Duct Unconditioned Surface Area (ft^2)</value>
          <display_name>Duct Unconditioned Surface Area (ft^2)</display_name>
        </choice>
        <choice>
          <value>Rim Joist Area, Above-Grade, Exterior (ft^2)</value>
          <display_name>Rim Joist Area, Above-Grade, Exterior (ft^2)</display_name>
        </choice>
        <choice>
          <value>Slab Perimeter, Exposed, Conditioned (ft)</value>
          <display_name>Slab Perimeter, Exposed, Conditioned (ft)</display_name>
        </choice>
        <choice>
          <value>Size, Heating System Primary (kBtu/h)</value>
          <display_name>Size, Heating System Primary (kBtu/h)</display_name>
        </choice>
        <choice>
          <value>Size, Heating System Secondary (kBtu/h)</value>
          <display_name>Size, Heating System Secondary (kBtu/h)</display_name>
        </choice>
        <choice>
          <value>Size, Cooling System Primary (kBtu/h)</value>
          <display_name>Size, Cooling System Primary (kBtu/h)</display_name>
        </choice>
        <choice>
          <value>Size, Heat Pump Backup Primary (kBtu/h)</value>
          <display_name>Size, Heat Pump Backup Primary (kBtu/h)</display_name>
        </choice>
        <choice>
          <value>Size, Water Heater (gal)</value>
          <display_name>Size, Water Heater (gal)</display_name>
        </choice>
        <choice>
          <value>Flow Rate, Mechanical Ventilation (cfm)</value>
          <display_name>Flow Rate, Mechanical Ventilation (cfm)</display_name>
        </choice>
      </choices>
    </argument>
    <argument>
      <name>option_23_cost_2_value</name>
      <display_name>Option 23 Cost 2 Value</display_name>
      <description>Total option 23 cost is the sum of all: (Cost N Value) x (Cost N Multiplier).</description>
      <type>Double</type>
      <units>$</units>
      <required>false</required>
      <model_dependent>false</model_dependent>
    </argument>
    <argument>
      <name>option_23_cost_2_multiplier</name>
      <display_name>Option 23 Cost 2 Multiplier</display_name>
      <description>Total option 23 cost is the sum of all: (Cost N Value) x (Cost N Multiplier).</description>
      <type>Choice</type>
      <required>false</required>
      <model_dependent>false</model_dependent>
      <default_value></default_value>
      <choices>
        <choice>
          <value></value>
          <display_name></display_name>
        </choice>
        <choice>
          <value>Fixed (1)</value>
          <display_name>Fixed (1)</display_name>
        </choice>
        <choice>
          <value>Wall Area, Above-Grade, Conditioned (ft^2)</value>
          <display_name>Wall Area, Above-Grade, Conditioned (ft^2)</display_name>
        </choice>
        <choice>
          <value>Wall Area, Above-Grade, Exterior (ft^2)</value>
          <display_name>Wall Area, Above-Grade, Exterior (ft^2)</display_name>
        </choice>
        <choice>
          <value>Wall Area, Below-Grade (ft^2)</value>
          <display_name>Wall Area, Below-Grade (ft^2)</display_name>
        </choice>
        <choice>
          <value>Floor Area, Conditioned (ft^2)</value>
          <display_name>Floor Area, Conditioned (ft^2)</display_name>
        </choice>
        <choice>
          <value>Floor Area, Conditioned * Infiltration Reduction (ft^2 * Delta ACH50)</value>
          <display_name>Floor Area, Conditioned * Infiltration Reduction (ft^2 * Delta ACH50)</display_name>
        </choice>
        <choice>
          <value>Floor Area, Lighting (ft^2)</value>
          <display_name>Floor Area, Lighting (ft^2)</display_name>
        </choice>
        <choice>
          <value>Floor Area, Foundation (ft^2)</value>
          <display_name>Floor Area, Foundation (ft^2)</display_name>
        </choice>
        <choice>
          <value>Floor Area, Attic (ft^2)</value>
          <display_name>Floor Area, Attic (ft^2)</display_name>
        </choice>
        <choice>
          <value>Floor Area, Attic * Insulation Increase (ft^2 * Delta R-value)</value>
          <display_name>Floor Area, Attic * Insulation Increase (ft^2 * Delta R-value)</display_name>
        </choice>
        <choice>
          <value>Roof Area (ft^2)</value>
          <display_name>Roof Area (ft^2)</display_name>
        </choice>
        <choice>
          <value>Window Area (ft^2)</value>
          <display_name>Window Area (ft^2)</display_name>
        </choice>
        <choice>
          <value>Door Area (ft^2)</value>
          <display_name>Door Area (ft^2)</display_name>
        </choice>
        <choice>
          <value>Duct Unconditioned Surface Area (ft^2)</value>
          <display_name>Duct Unconditioned Surface Area (ft^2)</display_name>
        </choice>
        <choice>
          <value>Rim Joist Area, Above-Grade, Exterior (ft^2)</value>
          <display_name>Rim Joist Area, Above-Grade, Exterior (ft^2)</display_name>
        </choice>
        <choice>
          <value>Slab Perimeter, Exposed, Conditioned (ft)</value>
          <display_name>Slab Perimeter, Exposed, Conditioned (ft)</display_name>
        </choice>
        <choice>
          <value>Size, Heating System Primary (kBtu/h)</value>
          <display_name>Size, Heating System Primary (kBtu/h)</display_name>
        </choice>
        <choice>
          <value>Size, Heating System Secondary (kBtu/h)</value>
          <display_name>Size, Heating System Secondary (kBtu/h)</display_name>
        </choice>
        <choice>
          <value>Size, Cooling System Primary (kBtu/h)</value>
          <display_name>Size, Cooling System Primary (kBtu/h)</display_name>
        </choice>
        <choice>
          <value>Size, Heat Pump Backup Primary (kBtu/h)</value>
          <display_name>Size, Heat Pump Backup Primary (kBtu/h)</display_name>
        </choice>
        <choice>
          <value>Size, Water Heater (gal)</value>
          <display_name>Size, Water Heater (gal)</display_name>
        </choice>
        <choice>
          <value>Flow Rate, Mechanical Ventilation (cfm)</value>
          <display_name>Flow Rate, Mechanical Ventilation (cfm)</display_name>
        </choice>
      </choices>
    </argument>
    <argument>
      <name>option_23_lifetime</name>
      <display_name>Option 23 Lifetime</display_name>
      <description>The option lifetime.</description>
      <type>Double</type>
      <units>years</units>
      <required>false</required>
      <model_dependent>false</model_dependent>
    </argument>
    <argument>
      <name>option_24</name>
      <display_name>Option 24</display_name>
      <description>Specify the parameter|option as found in resources\options_lookup.tsv.</description>
      <type>String</type>
      <required>false</required>
      <model_dependent>false</model_dependent>
    </argument>
    <argument>
      <name>option_24_apply_logic</name>
      <display_name>Option 24 Apply Logic</display_name>
      <description>Logic that specifies if the Option 24 upgrade will apply based on the existing building's options. Specify one or more parameter|option as found in resources\options_lookup.tsv. When multiple are included, they must be separated by '||' for OR and '&amp;&amp;' for AND, and using parentheses as appropriate. Prefix an option with '!' for not.</description>
      <type>String</type>
      <required>false</required>
      <model_dependent>false</model_dependent>
    </argument>
    <argument>
      <name>option_24_cost_1_value</name>
      <display_name>Option 24 Cost 1 Value</display_name>
      <description>Total option 24 cost is the sum of all: (Cost N Value) x (Cost N Multiplier).</description>
      <type>Double</type>
      <units>$</units>
      <required>false</required>
      <model_dependent>false</model_dependent>
    </argument>
    <argument>
      <name>option_24_cost_1_multiplier</name>
      <display_name>Option 24 Cost 1 Multiplier</display_name>
      <description>Total option 24 cost is the sum of all: (Cost N Value) x (Cost N Multiplier).</description>
      <type>Choice</type>
      <required>false</required>
      <model_dependent>false</model_dependent>
      <default_value></default_value>
      <choices>
        <choice>
          <value></value>
          <display_name></display_name>
        </choice>
        <choice>
          <value>Fixed (1)</value>
          <display_name>Fixed (1)</display_name>
        </choice>
        <choice>
          <value>Wall Area, Above-Grade, Conditioned (ft^2)</value>
          <display_name>Wall Area, Above-Grade, Conditioned (ft^2)</display_name>
        </choice>
        <choice>
          <value>Wall Area, Above-Grade, Exterior (ft^2)</value>
          <display_name>Wall Area, Above-Grade, Exterior (ft^2)</display_name>
        </choice>
        <choice>
          <value>Wall Area, Below-Grade (ft^2)</value>
          <display_name>Wall Area, Below-Grade (ft^2)</display_name>
        </choice>
        <choice>
          <value>Floor Area, Conditioned (ft^2)</value>
          <display_name>Floor Area, Conditioned (ft^2)</display_name>
        </choice>
        <choice>
          <value>Floor Area, Conditioned * Infiltration Reduction (ft^2 * Delta ACH50)</value>
          <display_name>Floor Area, Conditioned * Infiltration Reduction (ft^2 * Delta ACH50)</display_name>
        </choice>
        <choice>
          <value>Floor Area, Lighting (ft^2)</value>
          <display_name>Floor Area, Lighting (ft^2)</display_name>
        </choice>
        <choice>
          <value>Floor Area, Foundation (ft^2)</value>
          <display_name>Floor Area, Foundation (ft^2)</display_name>
        </choice>
        <choice>
          <value>Floor Area, Attic (ft^2)</value>
          <display_name>Floor Area, Attic (ft^2)</display_name>
        </choice>
        <choice>
          <value>Floor Area, Attic * Insulation Increase (ft^2 * Delta R-value)</value>
          <display_name>Floor Area, Attic * Insulation Increase (ft^2 * Delta R-value)</display_name>
        </choice>
        <choice>
          <value>Roof Area (ft^2)</value>
          <display_name>Roof Area (ft^2)</display_name>
        </choice>
        <choice>
          <value>Window Area (ft^2)</value>
          <display_name>Window Area (ft^2)</display_name>
        </choice>
        <choice>
          <value>Door Area (ft^2)</value>
          <display_name>Door Area (ft^2)</display_name>
        </choice>
        <choice>
          <value>Duct Unconditioned Surface Area (ft^2)</value>
          <display_name>Duct Unconditioned Surface Area (ft^2)</display_name>
        </choice>
        <choice>
          <value>Rim Joist Area, Above-Grade, Exterior (ft^2)</value>
          <display_name>Rim Joist Area, Above-Grade, Exterior (ft^2)</display_name>
        </choice>
        <choice>
          <value>Slab Perimeter, Exposed, Conditioned (ft)</value>
          <display_name>Slab Perimeter, Exposed, Conditioned (ft)</display_name>
        </choice>
        <choice>
          <value>Size, Heating System Primary (kBtu/h)</value>
          <display_name>Size, Heating System Primary (kBtu/h)</display_name>
        </choice>
        <choice>
          <value>Size, Heating System Secondary (kBtu/h)</value>
          <display_name>Size, Heating System Secondary (kBtu/h)</display_name>
        </choice>
        <choice>
          <value>Size, Cooling System Primary (kBtu/h)</value>
          <display_name>Size, Cooling System Primary (kBtu/h)</display_name>
        </choice>
        <choice>
          <value>Size, Heat Pump Backup Primary (kBtu/h)</value>
          <display_name>Size, Heat Pump Backup Primary (kBtu/h)</display_name>
        </choice>
        <choice>
          <value>Size, Water Heater (gal)</value>
          <display_name>Size, Water Heater (gal)</display_name>
        </choice>
        <choice>
          <value>Flow Rate, Mechanical Ventilation (cfm)</value>
          <display_name>Flow Rate, Mechanical Ventilation (cfm)</display_name>
        </choice>
      </choices>
    </argument>
    <argument>
      <name>option_24_cost_2_value</name>
      <display_name>Option 24 Cost 2 Value</display_name>
      <description>Total option 24 cost is the sum of all: (Cost N Value) x (Cost N Multiplier).</description>
      <type>Double</type>
      <units>$</units>
      <required>false</required>
      <model_dependent>false</model_dependent>
    </argument>
    <argument>
      <name>option_24_cost_2_multiplier</name>
      <display_name>Option 24 Cost 2 Multiplier</display_name>
      <description>Total option 24 cost is the sum of all: (Cost N Value) x (Cost N Multiplier).</description>
      <type>Choice</type>
      <required>false</required>
      <model_dependent>false</model_dependent>
      <default_value></default_value>
      <choices>
        <choice>
          <value></value>
          <display_name></display_name>
        </choice>
        <choice>
          <value>Fixed (1)</value>
          <display_name>Fixed (1)</display_name>
        </choice>
        <choice>
          <value>Wall Area, Above-Grade, Conditioned (ft^2)</value>
          <display_name>Wall Area, Above-Grade, Conditioned (ft^2)</display_name>
        </choice>
        <choice>
          <value>Wall Area, Above-Grade, Exterior (ft^2)</value>
          <display_name>Wall Area, Above-Grade, Exterior (ft^2)</display_name>
        </choice>
        <choice>
          <value>Wall Area, Below-Grade (ft^2)</value>
          <display_name>Wall Area, Below-Grade (ft^2)</display_name>
        </choice>
        <choice>
          <value>Floor Area, Conditioned (ft^2)</value>
          <display_name>Floor Area, Conditioned (ft^2)</display_name>
        </choice>
        <choice>
          <value>Floor Area, Conditioned * Infiltration Reduction (ft^2 * Delta ACH50)</value>
          <display_name>Floor Area, Conditioned * Infiltration Reduction (ft^2 * Delta ACH50)</display_name>
        </choice>
        <choice>
          <value>Floor Area, Lighting (ft^2)</value>
          <display_name>Floor Area, Lighting (ft^2)</display_name>
        </choice>
        <choice>
          <value>Floor Area, Foundation (ft^2)</value>
          <display_name>Floor Area, Foundation (ft^2)</display_name>
        </choice>
        <choice>
          <value>Floor Area, Attic (ft^2)</value>
          <display_name>Floor Area, Attic (ft^2)</display_name>
        </choice>
        <choice>
          <value>Floor Area, Attic * Insulation Increase (ft^2 * Delta R-value)</value>
          <display_name>Floor Area, Attic * Insulation Increase (ft^2 * Delta R-value)</display_name>
        </choice>
        <choice>
          <value>Roof Area (ft^2)</value>
          <display_name>Roof Area (ft^2)</display_name>
        </choice>
        <choice>
          <value>Window Area (ft^2)</value>
          <display_name>Window Area (ft^2)</display_name>
        </choice>
        <choice>
          <value>Door Area (ft^2)</value>
          <display_name>Door Area (ft^2)</display_name>
        </choice>
        <choice>
          <value>Duct Unconditioned Surface Area (ft^2)</value>
          <display_name>Duct Unconditioned Surface Area (ft^2)</display_name>
        </choice>
        <choice>
          <value>Rim Joist Area, Above-Grade, Exterior (ft^2)</value>
          <display_name>Rim Joist Area, Above-Grade, Exterior (ft^2)</display_name>
        </choice>
        <choice>
          <value>Slab Perimeter, Exposed, Conditioned (ft)</value>
          <display_name>Slab Perimeter, Exposed, Conditioned (ft)</display_name>
        </choice>
        <choice>
          <value>Size, Heating System Primary (kBtu/h)</value>
          <display_name>Size, Heating System Primary (kBtu/h)</display_name>
        </choice>
        <choice>
          <value>Size, Heating System Secondary (kBtu/h)</value>
          <display_name>Size, Heating System Secondary (kBtu/h)</display_name>
        </choice>
        <choice>
          <value>Size, Cooling System Primary (kBtu/h)</value>
          <display_name>Size, Cooling System Primary (kBtu/h)</display_name>
        </choice>
        <choice>
          <value>Size, Heat Pump Backup Primary (kBtu/h)</value>
          <display_name>Size, Heat Pump Backup Primary (kBtu/h)</display_name>
        </choice>
        <choice>
          <value>Size, Water Heater (gal)</value>
          <display_name>Size, Water Heater (gal)</display_name>
        </choice>
        <choice>
          <value>Flow Rate, Mechanical Ventilation (cfm)</value>
          <display_name>Flow Rate, Mechanical Ventilation (cfm)</display_name>
        </choice>
      </choices>
    </argument>
    <argument>
      <name>option_24_lifetime</name>
      <display_name>Option 24 Lifetime</display_name>
      <description>The option lifetime.</description>
      <type>Double</type>
      <units>years</units>
      <required>false</required>
      <model_dependent>false</model_dependent>
    </argument>
    <argument>
      <name>option_25</name>
      <display_name>Option 25</display_name>
      <description>Specify the parameter|option as found in resources\options_lookup.tsv.</description>
      <type>String</type>
      <required>false</required>
      <model_dependent>false</model_dependent>
    </argument>
    <argument>
      <name>option_25_apply_logic</name>
      <display_name>Option 25 Apply Logic</display_name>
      <description>Logic that specifies if the Option 25 upgrade will apply based on the existing building's options. Specify one or more parameter|option as found in resources\options_lookup.tsv. When multiple are included, they must be separated by '||' for OR and '&amp;&amp;' for AND, and using parentheses as appropriate. Prefix an option with '!' for not.</description>
      <type>String</type>
      <required>false</required>
      <model_dependent>false</model_dependent>
    </argument>
    <argument>
      <name>option_25_cost_1_value</name>
      <display_name>Option 25 Cost 1 Value</display_name>
      <description>Total option 25 cost is the sum of all: (Cost N Value) x (Cost N Multiplier).</description>
      <type>Double</type>
      <units>$</units>
      <required>false</required>
      <model_dependent>false</model_dependent>
    </argument>
    <argument>
      <name>option_25_cost_1_multiplier</name>
      <display_name>Option 25 Cost 1 Multiplier</display_name>
      <description>Total option 25 cost is the sum of all: (Cost N Value) x (Cost N Multiplier).</description>
      <type>Choice</type>
      <required>false</required>
      <model_dependent>false</model_dependent>
      <default_value></default_value>
      <choices>
        <choice>
          <value></value>
          <display_name></display_name>
        </choice>
        <choice>
          <value>Fixed (1)</value>
          <display_name>Fixed (1)</display_name>
        </choice>
        <choice>
          <value>Wall Area, Above-Grade, Conditioned (ft^2)</value>
          <display_name>Wall Area, Above-Grade, Conditioned (ft^2)</display_name>
        </choice>
        <choice>
          <value>Wall Area, Above-Grade, Exterior (ft^2)</value>
          <display_name>Wall Area, Above-Grade, Exterior (ft^2)</display_name>
        </choice>
        <choice>
          <value>Wall Area, Below-Grade (ft^2)</value>
          <display_name>Wall Area, Below-Grade (ft^2)</display_name>
        </choice>
        <choice>
          <value>Floor Area, Conditioned (ft^2)</value>
          <display_name>Floor Area, Conditioned (ft^2)</display_name>
        </choice>
        <choice>
          <value>Floor Area, Conditioned * Infiltration Reduction (ft^2 * Delta ACH50)</value>
          <display_name>Floor Area, Conditioned * Infiltration Reduction (ft^2 * Delta ACH50)</display_name>
        </choice>
        <choice>
          <value>Floor Area, Lighting (ft^2)</value>
          <display_name>Floor Area, Lighting (ft^2)</display_name>
        </choice>
        <choice>
          <value>Floor Area, Foundation (ft^2)</value>
          <display_name>Floor Area, Foundation (ft^2)</display_name>
        </choice>
        <choice>
          <value>Floor Area, Attic (ft^2)</value>
          <display_name>Floor Area, Attic (ft^2)</display_name>
        </choice>
        <choice>
          <value>Floor Area, Attic * Insulation Increase (ft^2 * Delta R-value)</value>
          <display_name>Floor Area, Attic * Insulation Increase (ft^2 * Delta R-value)</display_name>
        </choice>
        <choice>
          <value>Roof Area (ft^2)</value>
          <display_name>Roof Area (ft^2)</display_name>
        </choice>
        <choice>
          <value>Window Area (ft^2)</value>
          <display_name>Window Area (ft^2)</display_name>
        </choice>
        <choice>
          <value>Door Area (ft^2)</value>
          <display_name>Door Area (ft^2)</display_name>
        </choice>
        <choice>
          <value>Duct Unconditioned Surface Area (ft^2)</value>
          <display_name>Duct Unconditioned Surface Area (ft^2)</display_name>
        </choice>
        <choice>
          <value>Rim Joist Area, Above-Grade, Exterior (ft^2)</value>
          <display_name>Rim Joist Area, Above-Grade, Exterior (ft^2)</display_name>
        </choice>
        <choice>
          <value>Slab Perimeter, Exposed, Conditioned (ft)</value>
          <display_name>Slab Perimeter, Exposed, Conditioned (ft)</display_name>
        </choice>
        <choice>
          <value>Size, Heating System Primary (kBtu/h)</value>
          <display_name>Size, Heating System Primary (kBtu/h)</display_name>
        </choice>
        <choice>
          <value>Size, Heating System Secondary (kBtu/h)</value>
          <display_name>Size, Heating System Secondary (kBtu/h)</display_name>
        </choice>
        <choice>
          <value>Size, Cooling System Primary (kBtu/h)</value>
          <display_name>Size, Cooling System Primary (kBtu/h)</display_name>
        </choice>
        <choice>
          <value>Size, Heat Pump Backup Primary (kBtu/h)</value>
          <display_name>Size, Heat Pump Backup Primary (kBtu/h)</display_name>
        </choice>
        <choice>
          <value>Size, Water Heater (gal)</value>
          <display_name>Size, Water Heater (gal)</display_name>
        </choice>
        <choice>
          <value>Flow Rate, Mechanical Ventilation (cfm)</value>
          <display_name>Flow Rate, Mechanical Ventilation (cfm)</display_name>
        </choice>
      </choices>
    </argument>
    <argument>
      <name>option_25_cost_2_value</name>
      <display_name>Option 25 Cost 2 Value</display_name>
      <description>Total option 25 cost is the sum of all: (Cost N Value) x (Cost N Multiplier).</description>
      <type>Double</type>
      <units>$</units>
      <required>false</required>
      <model_dependent>false</model_dependent>
    </argument>
    <argument>
      <name>option_25_cost_2_multiplier</name>
      <display_name>Option 25 Cost 2 Multiplier</display_name>
      <description>Total option 25 cost is the sum of all: (Cost N Value) x (Cost N Multiplier).</description>
      <type>Choice</type>
      <required>false</required>
      <model_dependent>false</model_dependent>
      <default_value></default_value>
      <choices>
        <choice>
          <value></value>
          <display_name></display_name>
        </choice>
        <choice>
          <value>Fixed (1)</value>
          <display_name>Fixed (1)</display_name>
        </choice>
        <choice>
          <value>Wall Area, Above-Grade, Conditioned (ft^2)</value>
          <display_name>Wall Area, Above-Grade, Conditioned (ft^2)</display_name>
        </choice>
        <choice>
          <value>Wall Area, Above-Grade, Exterior (ft^2)</value>
          <display_name>Wall Area, Above-Grade, Exterior (ft^2)</display_name>
        </choice>
        <choice>
          <value>Wall Area, Below-Grade (ft^2)</value>
          <display_name>Wall Area, Below-Grade (ft^2)</display_name>
        </choice>
        <choice>
          <value>Floor Area, Conditioned (ft^2)</value>
          <display_name>Floor Area, Conditioned (ft^2)</display_name>
        </choice>
        <choice>
          <value>Floor Area, Conditioned * Infiltration Reduction (ft^2 * Delta ACH50)</value>
          <display_name>Floor Area, Conditioned * Infiltration Reduction (ft^2 * Delta ACH50)</display_name>
        </choice>
        <choice>
          <value>Floor Area, Lighting (ft^2)</value>
          <display_name>Floor Area, Lighting (ft^2)</display_name>
        </choice>
        <choice>
          <value>Floor Area, Foundation (ft^2)</value>
          <display_name>Floor Area, Foundation (ft^2)</display_name>
        </choice>
        <choice>
          <value>Floor Area, Attic (ft^2)</value>
          <display_name>Floor Area, Attic (ft^2)</display_name>
        </choice>
        <choice>
          <value>Floor Area, Attic * Insulation Increase (ft^2 * Delta R-value)</value>
          <display_name>Floor Area, Attic * Insulation Increase (ft^2 * Delta R-value)</display_name>
        </choice>
        <choice>
          <value>Roof Area (ft^2)</value>
          <display_name>Roof Area (ft^2)</display_name>
        </choice>
        <choice>
          <value>Window Area (ft^2)</value>
          <display_name>Window Area (ft^2)</display_name>
        </choice>
        <choice>
          <value>Door Area (ft^2)</value>
          <display_name>Door Area (ft^2)</display_name>
        </choice>
        <choice>
          <value>Duct Unconditioned Surface Area (ft^2)</value>
          <display_name>Duct Unconditioned Surface Area (ft^2)</display_name>
        </choice>
        <choice>
          <value>Rim Joist Area, Above-Grade, Exterior (ft^2)</value>
          <display_name>Rim Joist Area, Above-Grade, Exterior (ft^2)</display_name>
        </choice>
        <choice>
          <value>Slab Perimeter, Exposed, Conditioned (ft)</value>
          <display_name>Slab Perimeter, Exposed, Conditioned (ft)</display_name>
        </choice>
        <choice>
          <value>Size, Heating System Primary (kBtu/h)</value>
          <display_name>Size, Heating System Primary (kBtu/h)</display_name>
        </choice>
        <choice>
          <value>Size, Heating System Secondary (kBtu/h)</value>
          <display_name>Size, Heating System Secondary (kBtu/h)</display_name>
        </choice>
        <choice>
          <value>Size, Cooling System Primary (kBtu/h)</value>
          <display_name>Size, Cooling System Primary (kBtu/h)</display_name>
        </choice>
        <choice>
          <value>Size, Heat Pump Backup Primary (kBtu/h)</value>
          <display_name>Size, Heat Pump Backup Primary (kBtu/h)</display_name>
        </choice>
        <choice>
          <value>Size, Water Heater (gal)</value>
          <display_name>Size, Water Heater (gal)</display_name>
        </choice>
        <choice>
          <value>Flow Rate, Mechanical Ventilation (cfm)</value>
          <display_name>Flow Rate, Mechanical Ventilation (cfm)</display_name>
        </choice>
      </choices>
    </argument>
    <argument>
      <name>option_25_lifetime</name>
      <display_name>Option 25 Lifetime</display_name>
      <description>The option lifetime.</description>
      <type>Double</type>
      <units>years</units>
      <required>false</required>
      <model_dependent>false</model_dependent>
    </argument>
    <argument>
      <name>package_apply_logic</name>
      <display_name>Package Apply Logic</display_name>
      <description>Logic that specifies if the entire package upgrade (all options) will apply based on the existing building's options. Specify one or more parameter|option as found in resources\options_lookup.tsv. When multiple are included, they must be separated by '||' for OR and '&amp;&amp;' for AND, and using parentheses as appropriate. Prefix an option with '!' for not.</description>
      <type>String</type>
      <required>false</required>
      <model_dependent>false</model_dependent>
    </argument>
    <argument>
      <name>run_measure</name>
      <display_name>Run Measure</display_name>
      <description>integer argument to run measure [1 is run, 0 is no run]</description>
      <type>Integer</type>
      <required>true</required>
      <model_dependent>false</model_dependent>
      <default_value>1</default_value>
    </argument>
  </arguments>
  <outputs />
  <provenances />
  <tags>
    <tag>Whole Building.Space Types</tag>
  </tags>
  <attributes>
    <attribute>
      <name>Intended Software Tool</name>
      <value>Apply Measure Now</value>
      <datatype>string</datatype>
    </attribute>
    <attribute>
      <name>Intended Software Tool</name>
      <value>OpenStudio Application</value>
      <datatype>string</datatype>
    </attribute>
    <attribute>
      <name>Intended Software Tool</name>
      <value>Parametric Analysis Tool</value>
      <datatype>string</datatype>
    </attribute>
    <attribute>
      <name>Intended Software Tool</name>
      <value>Apply Measure Now</value>
      <datatype>string</datatype>
    </attribute>
    <attribute>
      <name>Intended Software Tool</name>
      <value>OpenStudio Application</value>
      <datatype>string</datatype>
    </attribute>
    <attribute>
      <name>Intended Software Tool</name>
      <value>Parametric Analysis Tool</value>
      <datatype>string</datatype>
    </attribute>
    <attribute>
      <name>Measure Type</name>
      <value>ModelMeasure</value>
      <datatype>string</datatype>
    </attribute>
    <attribute>
      <name>Intended Software Tool</name>
      <value>Apply Measure Now</value>
      <datatype>string</datatype>
    </attribute>
    <attribute>
      <name>Intended Software Tool</name>
      <value>OpenStudio Application</value>
      <datatype>string</datatype>
    </attribute>
    <attribute>
      <name>Intended Software Tool</name>
      <value>Parametric Analysis Tool</value>
      <datatype>string</datatype>
    </attribute>
  </attributes>
  <files>
    <file>
      <filename>constants.rb</filename>
      <filetype>rb</filetype>
      <usage_type>resource</usage_type>
      <checksum>F595D17B</checksum>
    </file>
    <file>
      <version>
        <software_program>OpenStudio</software_program>
        <identifier>1.9.0</identifier>
        <min_compatible>1.9.0</min_compatible>
      </version>
      <filename>measure.rb</filename>
      <filetype>rb</filetype>
      <usage_type>script</usage_type>
<<<<<<< HEAD
      <checksum>D9BD33D0</checksum>
=======
      <checksum>D5419FA8</checksum>
    </file>
    <file>
      <filename>apply_upgrade_test.rb</filename>
      <filetype>rb</filetype>
      <usage_type>test</usage_type>
      <checksum>909C6718</checksum>
>>>>>>> e1387e3e
    </file>
  </files>
</measure><|MERGE_RESOLUTION|>--- conflicted
+++ resolved
@@ -3,13 +3,8 @@
   <schema_version>3.0</schema_version>
   <name>apply_upgrade</name>
   <uid>33f1654c-f734-43d1-b35d-9d2856e41b5a</uid>
-<<<<<<< HEAD
-  <version_id>a767b890-7a67-4cf2-a853-4da7bd81ebf5</version_id>
-  <version_modified>20220404T185746Z</version_modified>
-=======
-  <version_id>01098650-3593-47e7-8c31-6b5479d38713</version_id>
-  <version_modified>20220413T002258Z</version_modified>
->>>>>>> e1387e3e
+  <version_id>b7c11141-af9b-43eb-9bea-2897bf7c3544</version_id>
+  <version_modified>20220426T215558Z</version_modified>
   <xml_checksum>9339BE01</xml_checksum>
   <class_name>ApplyUpgrade</class_name>
   <display_name>Apply Upgrade</display_name>
@@ -6333,6 +6328,12 @@
       <checksum>F595D17B</checksum>
     </file>
     <file>
+      <filename>apply_upgrade_test.rb</filename>
+      <filetype>rb</filetype>
+      <usage_type>test</usage_type>
+      <checksum>909C6718</checksum>
+    </file>
+    <file>
       <version>
         <software_program>OpenStudio</software_program>
         <identifier>1.9.0</identifier>
@@ -6341,17 +6342,7 @@
       <filename>measure.rb</filename>
       <filetype>rb</filetype>
       <usage_type>script</usage_type>
-<<<<<<< HEAD
-      <checksum>D9BD33D0</checksum>
-=======
-      <checksum>D5419FA8</checksum>
-    </file>
-    <file>
-      <filename>apply_upgrade_test.rb</filename>
-      <filetype>rb</filetype>
-      <usage_type>test</usage_type>
-      <checksum>909C6718</checksum>
->>>>>>> e1387e3e
+      <checksum>7A497DD4</checksum>
     </file>
   </files>
 </measure>