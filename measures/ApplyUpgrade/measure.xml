--- conflicted
+++ resolved
@@ -3,13 +3,8 @@
   <schema_version>3.1</schema_version>
   <name>apply_upgrade</name>
   <uid>33f1654c-f734-43d1-b35d-9d2856e41b5a</uid>
-<<<<<<< HEAD
-  <version_id>9e6c81f6-d3ce-4b83-8472-fb0b6fbc3887</version_id>
-  <version_modified>2023-10-30T17:20:32Z</version_modified>
-=======
-  <version_id>8de2bf4d-f5d8-40fe-adb1-71dc7e9e72f9</version_id>
-  <version_modified>2023-11-01T17:36:01Z</version_modified>
->>>>>>> 39161936
+  <version_id>c8e6c2c5-369e-44e4-855a-c8e41f506a62</version_id>
+  <version_modified>2023-11-01T23:36:33Z</version_modified>
   <xml_checksum>9339BE01</xml_checksum>
   <class_name>ApplyUpgrade</class_name>
   <display_name>Apply Upgrade</display_name>
@@ -6335,11 +6330,7 @@
       <filename>measure.rb</filename>
       <filetype>rb</filetype>
       <usage_type>script</usage_type>
-<<<<<<< HEAD
       <checksum>46788EDA</checksum>
-=======
-      <checksum>3055E9F4</checksum>
->>>>>>> 39161936
     </file>
     <file>
       <filename>constants.rb</filename>
