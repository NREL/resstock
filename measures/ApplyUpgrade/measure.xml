<?xml version="1.0"?>
<measure>
  <schema_version>3.0</schema_version>
  <name>apply_upgrade</name>
  <uid>33f1654c-f734-43d1-b35d-9d2856e41b5a</uid>
<<<<<<< HEAD
  <version_id>64e7a4fb-c602-4f68-b21f-f4def0ee9115</version_id>
  <version_modified>20220302T200934Z</version_modified>
=======
  <version_id>17216786-3b66-433d-ad09-99753d322dac</version_id>
  <version_modified>20220303T155912Z</version_modified>
>>>>>>> 1a824ec5
  <xml_checksum>9339BE01</xml_checksum>
  <class_name>ApplyUpgrade</class_name>
  <display_name>Apply Upgrade</display_name>
  <description>Measure that applies an upgrade (one or more child measures) to a building model based on the specified logic.</description>
  <modeler_description>Determines if the upgrade should apply to a given building model. If so, calls one or more child measures with the appropriate arguments.</modeler_description>
  <arguments>
    <argument>
      <name>upgrade_name</name>
      <display_name>Upgrade Name</display_name>
      <description>User-specificed name that describes the upgrade.</description>
      <type>String</type>
      <required>true</required>
      <model_dependent>false</model_dependent>
      <default_value>My Upgrade</default_value>
    </argument>
    <argument>
      <name>option_1</name>
      <display_name>Option 1</display_name>
      <description>Specify the parameter|option as found in resources\options_lookup.tsv.</description>
      <type>String</type>
      <required>true</required>
      <model_dependent>false</model_dependent>
    </argument>
    <argument>
      <name>option_1_apply_logic</name>
      <display_name>Option 1 Apply Logic</display_name>
      <description>Logic that specifies if the Option 1 upgrade will apply based on the existing building's options. Specify one or more parameter|option as found in resources\options_lookup.tsv. When multiple are included, they must be separated by '||' for OR and '&amp;&amp;' for AND, and using parentheses as appropriate. Prefix an option with '!' for not.</description>
      <type>String</type>
      <required>false</required>
      <model_dependent>false</model_dependent>
    </argument>
    <argument>
      <name>option_1_cost_1_value</name>
      <display_name>Option 1 Cost 1 Value</display_name>
      <description>Total option 1 cost is the sum of all: (Cost N Value) x (Cost N Multiplier).</description>
      <type>Double</type>
      <units>$</units>
      <required>false</required>
      <model_dependent>false</model_dependent>
    </argument>
    <argument>
      <name>option_1_cost_1_multiplier</name>
      <display_name>Option 1 Cost 1 Multiplier</display_name>
      <description>Total option 1 cost is the sum of all: (Cost N Value) x (Cost N Multiplier).</description>
      <type>Choice</type>
      <required>false</required>
      <model_dependent>false</model_dependent>
      <default_value></default_value>
      <choices>
        <choice>
          <value></value>
          <display_name></display_name>
        </choice>
        <choice>
          <value>Fixed (1)</value>
          <display_name>Fixed (1)</display_name>
        </choice>
        <choice>
          <value>Wall Area, Above-Grade, Conditioned (ft^2)</value>
          <display_name>Wall Area, Above-Grade, Conditioned (ft^2)</display_name>
        </choice>
        <choice>
          <value>Wall Area, Above-Grade, Exterior (ft^2)</value>
          <display_name>Wall Area, Above-Grade, Exterior (ft^2)</display_name>
        </choice>
        <choice>
          <value>Wall Area, Below-Grade (ft^2)</value>
          <display_name>Wall Area, Below-Grade (ft^2)</display_name>
        </choice>
        <choice>
          <value>Floor Area, Conditioned (ft^2)</value>
          <display_name>Floor Area, Conditioned (ft^2)</display_name>
        </choice>
        <choice>
          <value>Floor Area * Infiltration Reduction, Conditioned (ft^2 * Delta ACH50)</value>
          <display_name>Floor Area * Infiltration Reduction, Conditioned (ft^2 * Delta ACH50)</display_name>
        </choice>
        <choice>
          <value>Floor Area, Lighting (ft^2)</value>
          <display_name>Floor Area, Lighting (ft^2)</display_name>
        </choice>
        <choice>
          <value>Floor Area, Attic (ft^2)</value>
          <display_name>Floor Area, Attic (ft^2)</display_name>
        </choice>
        <choice>
          <value>Floor Area * Insulation Increase, Attic (ft^2 * Delta R-value)</value>
          <display_name>Floor Area * Insulation Increase, Attic (ft^2 * Delta R-value)</display_name>
        </choice>
        <choice>
          <value>Roof Area (ft^2)</value>
          <display_name>Roof Area (ft^2)</display_name>
        </choice>
        <choice>
          <value>Window Area (ft^2)</value>
          <display_name>Window Area (ft^2)</display_name>
        </choice>
        <choice>
          <value>Door Area (ft^2)</value>
          <display_name>Door Area (ft^2)</display_name>
        </choice>
        <choice>
          <value>Duct Unconditioned Surface Area (ft^2)</value>
          <display_name>Duct Unconditioned Surface Area (ft^2)</display_name>
        </choice>
        <choice>
          <value>Rim Joist Area, Above-Grade, Exterior (ft^2)</value>
          <display_name>Rim Joist Area, Above-Grade, Exterior (ft^2)</display_name>
        </choice>
        <choice>
          <value>Slab Perimeter, Exposed, Conditioned (ft)</value>
          <display_name>Slab Perimeter, Exposed, Conditioned (ft)</display_name>
        </choice>
        <choice>
          <value>Size, Heating System Primary (kBtu/h)</value>
          <display_name>Size, Heating System Primary (kBtu/h)</display_name>
        </choice>
        <choice>
          <value>Size, Heating System Secondary (kBtu/h)</value>
          <display_name>Size, Heating System Secondary (kBtu/h)</display_name>
        </choice>
        <choice>
          <value>Size, Cooling System Primary (kBtu/h)</value>
          <display_name>Size, Cooling System Primary (kBtu/h)</display_name>
        </choice>
        <choice>
          <value>Size, Heat Pump Backup Primary (kBtu/h)</value>
          <display_name>Size, Heat Pump Backup Primary (kBtu/h)</display_name>
        </choice>
        <choice>
          <value>Size, Water Heater (gal)</value>
          <display_name>Size, Water Heater (gal)</display_name>
        </choice>
        <choice>
          <value>Flow Rate, Mechanical Ventilation (cfm)</value>
          <display_name>Flow Rate, Mechanical Ventilation (cfm)</display_name>
        </choice>
      </choices>
    </argument>
    <argument>
      <name>option_1_cost_2_value</name>
      <display_name>Option 1 Cost 2 Value</display_name>
      <description>Total option 1 cost is the sum of all: (Cost N Value) x (Cost N Multiplier).</description>
      <type>Double</type>
      <units>$</units>
      <required>false</required>
      <model_dependent>false</model_dependent>
    </argument>
    <argument>
      <name>option_1_cost_2_multiplier</name>
      <display_name>Option 1 Cost 2 Multiplier</display_name>
      <description>Total option 1 cost is the sum of all: (Cost N Value) x (Cost N Multiplier).</description>
      <type>Choice</type>
      <required>false</required>
      <model_dependent>false</model_dependent>
      <default_value></default_value>
      <choices>
        <choice>
          <value></value>
          <display_name></display_name>
        </choice>
        <choice>
          <value>Fixed (1)</value>
          <display_name>Fixed (1)</display_name>
        </choice>
        <choice>
          <value>Wall Area, Above-Grade, Conditioned (ft^2)</value>
          <display_name>Wall Area, Above-Grade, Conditioned (ft^2)</display_name>
        </choice>
        <choice>
          <value>Wall Area, Above-Grade, Exterior (ft^2)</value>
          <display_name>Wall Area, Above-Grade, Exterior (ft^2)</display_name>
        </choice>
        <choice>
          <value>Wall Area, Below-Grade (ft^2)</value>
          <display_name>Wall Area, Below-Grade (ft^2)</display_name>
        </choice>
        <choice>
          <value>Floor Area, Conditioned (ft^2)</value>
          <display_name>Floor Area, Conditioned (ft^2)</display_name>
        </choice>
        <choice>
          <value>Floor Area * Infiltration Reduction, Conditioned (ft^2 * Delta ACH50)</value>
          <display_name>Floor Area * Infiltration Reduction, Conditioned (ft^2 * Delta ACH50)</display_name>
        </choice>
        <choice>
          <value>Floor Area, Lighting (ft^2)</value>
          <display_name>Floor Area, Lighting (ft^2)</display_name>
        </choice>
        <choice>
          <value>Floor Area, Attic (ft^2)</value>
          <display_name>Floor Area, Attic (ft^2)</display_name>
        </choice>
        <choice>
          <value>Floor Area * Insulation Increase, Attic (ft^2 * Delta R-value)</value>
          <display_name>Floor Area * Insulation Increase, Attic (ft^2 * Delta R-value)</display_name>
        </choice>
        <choice>
          <value>Roof Area (ft^2)</value>
          <display_name>Roof Area (ft^2)</display_name>
        </choice>
        <choice>
          <value>Window Area (ft^2)</value>
          <display_name>Window Area (ft^2)</display_name>
        </choice>
        <choice>
          <value>Door Area (ft^2)</value>
          <display_name>Door Area (ft^2)</display_name>
        </choice>
        <choice>
          <value>Duct Unconditioned Surface Area (ft^2)</value>
          <display_name>Duct Unconditioned Surface Area (ft^2)</display_name>
        </choice>
        <choice>
          <value>Rim Joist Area, Above-Grade, Exterior (ft^2)</value>
          <display_name>Rim Joist Area, Above-Grade, Exterior (ft^2)</display_name>
        </choice>
        <choice>
          <value>Slab Perimeter, Exposed, Conditioned (ft)</value>
          <display_name>Slab Perimeter, Exposed, Conditioned (ft)</display_name>
        </choice>
        <choice>
          <value>Size, Heating System Primary (kBtu/h)</value>
          <display_name>Size, Heating System Primary (kBtu/h)</display_name>
        </choice>
        <choice>
          <value>Size, Heating System Secondary (kBtu/h)</value>
          <display_name>Size, Heating System Secondary (kBtu/h)</display_name>
        </choice>
        <choice>
          <value>Size, Cooling System Primary (kBtu/h)</value>
          <display_name>Size, Cooling System Primary (kBtu/h)</display_name>
        </choice>
        <choice>
          <value>Size, Heat Pump Backup Primary (kBtu/h)</value>
          <display_name>Size, Heat Pump Backup Primary (kBtu/h)</display_name>
        </choice>
        <choice>
          <value>Size, Water Heater (gal)</value>
          <display_name>Size, Water Heater (gal)</display_name>
        </choice>
        <choice>
          <value>Flow Rate, Mechanical Ventilation (cfm)</value>
          <display_name>Flow Rate, Mechanical Ventilation (cfm)</display_name>
        </choice>
      </choices>
    </argument>
    <argument>
      <name>option_1_lifetime</name>
      <display_name>Option 1 Lifetime</display_name>
      <description>The option lifetime.</description>
      <type>Double</type>
      <units>years</units>
      <required>false</required>
      <model_dependent>false</model_dependent>
    </argument>
    <argument>
      <name>option_2</name>
      <display_name>Option 2</display_name>
      <description>Specify the parameter|option as found in resources\options_lookup.tsv.</description>
      <type>String</type>
      <required>false</required>
      <model_dependent>false</model_dependent>
    </argument>
    <argument>
      <name>option_2_apply_logic</name>
      <display_name>Option 2 Apply Logic</display_name>
      <description>Logic that specifies if the Option 2 upgrade will apply based on the existing building's options. Specify one or more parameter|option as found in resources\options_lookup.tsv. When multiple are included, they must be separated by '||' for OR and '&amp;&amp;' for AND, and using parentheses as appropriate. Prefix an option with '!' for not.</description>
      <type>String</type>
      <required>false</required>
      <model_dependent>false</model_dependent>
    </argument>
    <argument>
      <name>option_2_cost_1_value</name>
      <display_name>Option 2 Cost 1 Value</display_name>
      <description>Total option 2 cost is the sum of all: (Cost N Value) x (Cost N Multiplier).</description>
      <type>Double</type>
      <units>$</units>
      <required>false</required>
      <model_dependent>false</model_dependent>
    </argument>
    <argument>
      <name>option_2_cost_1_multiplier</name>
      <display_name>Option 2 Cost 1 Multiplier</display_name>
      <description>Total option 2 cost is the sum of all: (Cost N Value) x (Cost N Multiplier).</description>
      <type>Choice</type>
      <required>false</required>
      <model_dependent>false</model_dependent>
      <default_value></default_value>
      <choices>
        <choice>
          <value></value>
          <display_name></display_name>
        </choice>
        <choice>
          <value>Fixed (1)</value>
          <display_name>Fixed (1)</display_name>
        </choice>
        <choice>
          <value>Wall Area, Above-Grade, Conditioned (ft^2)</value>
          <display_name>Wall Area, Above-Grade, Conditioned (ft^2)</display_name>
        </choice>
        <choice>
          <value>Wall Area, Above-Grade, Exterior (ft^2)</value>
          <display_name>Wall Area, Above-Grade, Exterior (ft^2)</display_name>
        </choice>
        <choice>
          <value>Wall Area, Below-Grade (ft^2)</value>
          <display_name>Wall Area, Below-Grade (ft^2)</display_name>
        </choice>
        <choice>
          <value>Floor Area, Conditioned (ft^2)</value>
          <display_name>Floor Area, Conditioned (ft^2)</display_name>
        </choice>
        <choice>
          <value>Floor Area * Infiltration Reduction, Conditioned (ft^2 * Delta ACH50)</value>
          <display_name>Floor Area * Infiltration Reduction, Conditioned (ft^2 * Delta ACH50)</display_name>
        </choice>
        <choice>
          <value>Floor Area, Lighting (ft^2)</value>
          <display_name>Floor Area, Lighting (ft^2)</display_name>
        </choice>
        <choice>
          <value>Floor Area, Attic (ft^2)</value>
          <display_name>Floor Area, Attic (ft^2)</display_name>
        </choice>
        <choice>
          <value>Floor Area * Insulation Increase, Attic (ft^2 * Delta R-value)</value>
          <display_name>Floor Area * Insulation Increase, Attic (ft^2 * Delta R-value)</display_name>
        </choice>
        <choice>
          <value>Roof Area (ft^2)</value>
          <display_name>Roof Area (ft^2)</display_name>
        </choice>
        <choice>
          <value>Window Area (ft^2)</value>
          <display_name>Window Area (ft^2)</display_name>
        </choice>
        <choice>
          <value>Door Area (ft^2)</value>
          <display_name>Door Area (ft^2)</display_name>
        </choice>
        <choice>
          <value>Duct Unconditioned Surface Area (ft^2)</value>
          <display_name>Duct Unconditioned Surface Area (ft^2)</display_name>
        </choice>
        <choice>
          <value>Rim Joist Area, Above-Grade, Exterior (ft^2)</value>
          <display_name>Rim Joist Area, Above-Grade, Exterior (ft^2)</display_name>
        </choice>
        <choice>
          <value>Slab Perimeter, Exposed, Conditioned (ft)</value>
          <display_name>Slab Perimeter, Exposed, Conditioned (ft)</display_name>
        </choice>
        <choice>
          <value>Size, Heating System Primary (kBtu/h)</value>
          <display_name>Size, Heating System Primary (kBtu/h)</display_name>
        </choice>
        <choice>
          <value>Size, Heating System Secondary (kBtu/h)</value>
          <display_name>Size, Heating System Secondary (kBtu/h)</display_name>
        </choice>
        <choice>
          <value>Size, Cooling System Primary (kBtu/h)</value>
          <display_name>Size, Cooling System Primary (kBtu/h)</display_name>
        </choice>
        <choice>
          <value>Size, Heat Pump Backup Primary (kBtu/h)</value>
          <display_name>Size, Heat Pump Backup Primary (kBtu/h)</display_name>
        </choice>
        <choice>
          <value>Size, Water Heater (gal)</value>
          <display_name>Size, Water Heater (gal)</display_name>
        </choice>
        <choice>
          <value>Flow Rate, Mechanical Ventilation (cfm)</value>
          <display_name>Flow Rate, Mechanical Ventilation (cfm)</display_name>
        </choice>
      </choices>
    </argument>
    <argument>
      <name>option_2_cost_2_value</name>
      <display_name>Option 2 Cost 2 Value</display_name>
      <description>Total option 2 cost is the sum of all: (Cost N Value) x (Cost N Multiplier).</description>
      <type>Double</type>
      <units>$</units>
      <required>false</required>
      <model_dependent>false</model_dependent>
    </argument>
    <argument>
      <name>option_2_cost_2_multiplier</name>
      <display_name>Option 2 Cost 2 Multiplier</display_name>
      <description>Total option 2 cost is the sum of all: (Cost N Value) x (Cost N Multiplier).</description>
      <type>Choice</type>
      <required>false</required>
      <model_dependent>false</model_dependent>
      <default_value></default_value>
      <choices>
        <choice>
          <value></value>
          <display_name></display_name>
        </choice>
        <choice>
          <value>Fixed (1)</value>
          <display_name>Fixed (1)</display_name>
        </choice>
        <choice>
          <value>Wall Area, Above-Grade, Conditioned (ft^2)</value>
          <display_name>Wall Area, Above-Grade, Conditioned (ft^2)</display_name>
        </choice>
        <choice>
          <value>Wall Area, Above-Grade, Exterior (ft^2)</value>
          <display_name>Wall Area, Above-Grade, Exterior (ft^2)</display_name>
        </choice>
        <choice>
          <value>Wall Area, Below-Grade (ft^2)</value>
          <display_name>Wall Area, Below-Grade (ft^2)</display_name>
        </choice>
        <choice>
          <value>Floor Area, Conditioned (ft^2)</value>
          <display_name>Floor Area, Conditioned (ft^2)</display_name>
        </choice>
        <choice>
          <value>Floor Area * Infiltration Reduction, Conditioned (ft^2 * Delta ACH50)</value>
          <display_name>Floor Area * Infiltration Reduction, Conditioned (ft^2 * Delta ACH50)</display_name>
        </choice>
        <choice>
          <value>Floor Area, Lighting (ft^2)</value>
          <display_name>Floor Area, Lighting (ft^2)</display_name>
        </choice>
        <choice>
          <value>Floor Area, Attic (ft^2)</value>
          <display_name>Floor Area, Attic (ft^2)</display_name>
        </choice>
        <choice>
          <value>Floor Area * Insulation Increase, Attic (ft^2 * Delta R-value)</value>
          <display_name>Floor Area * Insulation Increase, Attic (ft^2 * Delta R-value)</display_name>
        </choice>
        <choice>
          <value>Roof Area (ft^2)</value>
          <display_name>Roof Area (ft^2)</display_name>
        </choice>
        <choice>
          <value>Window Area (ft^2)</value>
          <display_name>Window Area (ft^2)</display_name>
        </choice>
        <choice>
          <value>Door Area (ft^2)</value>
          <display_name>Door Area (ft^2)</display_name>
        </choice>
        <choice>
          <value>Duct Unconditioned Surface Area (ft^2)</value>
          <display_name>Duct Unconditioned Surface Area (ft^2)</display_name>
        </choice>
        <choice>
          <value>Rim Joist Area, Above-Grade, Exterior (ft^2)</value>
          <display_name>Rim Joist Area, Above-Grade, Exterior (ft^2)</display_name>
        </choice>
        <choice>
          <value>Slab Perimeter, Exposed, Conditioned (ft)</value>
          <display_name>Slab Perimeter, Exposed, Conditioned (ft)</display_name>
        </choice>
        <choice>
          <value>Size, Heating System Primary (kBtu/h)</value>
          <display_name>Size, Heating System Primary (kBtu/h)</display_name>
        </choice>
        <choice>
          <value>Size, Heating System Secondary (kBtu/h)</value>
          <display_name>Size, Heating System Secondary (kBtu/h)</display_name>
        </choice>
        <choice>
          <value>Size, Cooling System Primary (kBtu/h)</value>
          <display_name>Size, Cooling System Primary (kBtu/h)</display_name>
        </choice>
        <choice>
          <value>Size, Heat Pump Backup Primary (kBtu/h)</value>
          <display_name>Size, Heat Pump Backup Primary (kBtu/h)</display_name>
        </choice>
        <choice>
          <value>Size, Water Heater (gal)</value>
          <display_name>Size, Water Heater (gal)</display_name>
        </choice>
        <choice>
          <value>Flow Rate, Mechanical Ventilation (cfm)</value>
          <display_name>Flow Rate, Mechanical Ventilation (cfm)</display_name>
        </choice>
      </choices>
    </argument>
    <argument>
      <name>option_2_lifetime</name>
      <display_name>Option 2 Lifetime</display_name>
      <description>The option lifetime.</description>
      <type>Double</type>
      <units>years</units>
      <required>false</required>
      <model_dependent>false</model_dependent>
    </argument>
    <argument>
      <name>option_3</name>
      <display_name>Option 3</display_name>
      <description>Specify the parameter|option as found in resources\options_lookup.tsv.</description>
      <type>String</type>
      <required>false</required>
      <model_dependent>false</model_dependent>
    </argument>
    <argument>
      <name>option_3_apply_logic</name>
      <display_name>Option 3 Apply Logic</display_name>
      <description>Logic that specifies if the Option 3 upgrade will apply based on the existing building's options. Specify one or more parameter|option as found in resources\options_lookup.tsv. When multiple are included, they must be separated by '||' for OR and '&amp;&amp;' for AND, and using parentheses as appropriate. Prefix an option with '!' for not.</description>
      <type>String</type>
      <required>false</required>
      <model_dependent>false</model_dependent>
    </argument>
    <argument>
      <name>option_3_cost_1_value</name>
      <display_name>Option 3 Cost 1 Value</display_name>
      <description>Total option 3 cost is the sum of all: (Cost N Value) x (Cost N Multiplier).</description>
      <type>Double</type>
      <units>$</units>
      <required>false</required>
      <model_dependent>false</model_dependent>
    </argument>
    <argument>
      <name>option_3_cost_1_multiplier</name>
      <display_name>Option 3 Cost 1 Multiplier</display_name>
      <description>Total option 3 cost is the sum of all: (Cost N Value) x (Cost N Multiplier).</description>
      <type>Choice</type>
      <required>false</required>
      <model_dependent>false</model_dependent>
      <default_value></default_value>
      <choices>
        <choice>
          <value></value>
          <display_name></display_name>
        </choice>
        <choice>
          <value>Fixed (1)</value>
          <display_name>Fixed (1)</display_name>
        </choice>
        <choice>
          <value>Wall Area, Above-Grade, Conditioned (ft^2)</value>
          <display_name>Wall Area, Above-Grade, Conditioned (ft^2)</display_name>
        </choice>
        <choice>
          <value>Wall Area, Above-Grade, Exterior (ft^2)</value>
          <display_name>Wall Area, Above-Grade, Exterior (ft^2)</display_name>
        </choice>
        <choice>
          <value>Wall Area, Below-Grade (ft^2)</value>
          <display_name>Wall Area, Below-Grade (ft^2)</display_name>
        </choice>
        <choice>
          <value>Floor Area, Conditioned (ft^2)</value>
          <display_name>Floor Area, Conditioned (ft^2)</display_name>
        </choice>
        <choice>
          <value>Floor Area * Infiltration Reduction, Conditioned (ft^2 * Delta ACH50)</value>
          <display_name>Floor Area * Infiltration Reduction, Conditioned (ft^2 * Delta ACH50)</display_name>
        </choice>
        <choice>
          <value>Floor Area, Lighting (ft^2)</value>
          <display_name>Floor Area, Lighting (ft^2)</display_name>
        </choice>
        <choice>
          <value>Floor Area, Attic (ft^2)</value>
          <display_name>Floor Area, Attic (ft^2)</display_name>
        </choice>
        <choice>
          <value>Floor Area * Insulation Increase, Attic (ft^2 * Delta R-value)</value>
          <display_name>Floor Area * Insulation Increase, Attic (ft^2 * Delta R-value)</display_name>
        </choice>
        <choice>
          <value>Roof Area (ft^2)</value>
          <display_name>Roof Area (ft^2)</display_name>
        </choice>
        <choice>
          <value>Window Area (ft^2)</value>
          <display_name>Window Area (ft^2)</display_name>
        </choice>
        <choice>
          <value>Door Area (ft^2)</value>
          <display_name>Door Area (ft^2)</display_name>
        </choice>
        <choice>
          <value>Duct Unconditioned Surface Area (ft^2)</value>
          <display_name>Duct Unconditioned Surface Area (ft^2)</display_name>
        </choice>
        <choice>
          <value>Rim Joist Area, Above-Grade, Exterior (ft^2)</value>
          <display_name>Rim Joist Area, Above-Grade, Exterior (ft^2)</display_name>
        </choice>
        <choice>
          <value>Slab Perimeter, Exposed, Conditioned (ft)</value>
          <display_name>Slab Perimeter, Exposed, Conditioned (ft)</display_name>
        </choice>
        <choice>
          <value>Size, Heating System Primary (kBtu/h)</value>
          <display_name>Size, Heating System Primary (kBtu/h)</display_name>
        </choice>
        <choice>
          <value>Size, Heating System Secondary (kBtu/h)</value>
          <display_name>Size, Heating System Secondary (kBtu/h)</display_name>
        </choice>
        <choice>
          <value>Size, Cooling System Primary (kBtu/h)</value>
          <display_name>Size, Cooling System Primary (kBtu/h)</display_name>
        </choice>
        <choice>
          <value>Size, Heat Pump Backup Primary (kBtu/h)</value>
          <display_name>Size, Heat Pump Backup Primary (kBtu/h)</display_name>
        </choice>
        <choice>
          <value>Size, Water Heater (gal)</value>
          <display_name>Size, Water Heater (gal)</display_name>
        </choice>
        <choice>
          <value>Flow Rate, Mechanical Ventilation (cfm)</value>
          <display_name>Flow Rate, Mechanical Ventilation (cfm)</display_name>
        </choice>
      </choices>
    </argument>
    <argument>
      <name>option_3_cost_2_value</name>
      <display_name>Option 3 Cost 2 Value</display_name>
      <description>Total option 3 cost is the sum of all: (Cost N Value) x (Cost N Multiplier).</description>
      <type>Double</type>
      <units>$</units>
      <required>false</required>
      <model_dependent>false</model_dependent>
    </argument>
    <argument>
      <name>option_3_cost_2_multiplier</name>
      <display_name>Option 3 Cost 2 Multiplier</display_name>
      <description>Total option 3 cost is the sum of all: (Cost N Value) x (Cost N Multiplier).</description>
      <type>Choice</type>
      <required>false</required>
      <model_dependent>false</model_dependent>
      <default_value></default_value>
      <choices>
        <choice>
          <value></value>
          <display_name></display_name>
        </choice>
        <choice>
          <value>Fixed (1)</value>
          <display_name>Fixed (1)</display_name>
        </choice>
        <choice>
          <value>Wall Area, Above-Grade, Conditioned (ft^2)</value>
          <display_name>Wall Area, Above-Grade, Conditioned (ft^2)</display_name>
        </choice>
        <choice>
          <value>Wall Area, Above-Grade, Exterior (ft^2)</value>
          <display_name>Wall Area, Above-Grade, Exterior (ft^2)</display_name>
        </choice>
        <choice>
          <value>Wall Area, Below-Grade (ft^2)</value>
          <display_name>Wall Area, Below-Grade (ft^2)</display_name>
        </choice>
        <choice>
          <value>Floor Area, Conditioned (ft^2)</value>
          <display_name>Floor Area, Conditioned (ft^2)</display_name>
        </choice>
        <choice>
          <value>Floor Area * Infiltration Reduction, Conditioned (ft^2 * Delta ACH50)</value>
          <display_name>Floor Area * Infiltration Reduction, Conditioned (ft^2 * Delta ACH50)</display_name>
        </choice>
        <choice>
          <value>Floor Area, Lighting (ft^2)</value>
          <display_name>Floor Area, Lighting (ft^2)</display_name>
        </choice>
        <choice>
          <value>Floor Area, Attic (ft^2)</value>
          <display_name>Floor Area, Attic (ft^2)</display_name>
        </choice>
        <choice>
          <value>Floor Area * Insulation Increase, Attic (ft^2 * Delta R-value)</value>
          <display_name>Floor Area * Insulation Increase, Attic (ft^2 * Delta R-value)</display_name>
        </choice>
        <choice>
          <value>Roof Area (ft^2)</value>
          <display_name>Roof Area (ft^2)</display_name>
        </choice>
        <choice>
          <value>Window Area (ft^2)</value>
          <display_name>Window Area (ft^2)</display_name>
        </choice>
        <choice>
          <value>Door Area (ft^2)</value>
          <display_name>Door Area (ft^2)</display_name>
        </choice>
        <choice>
          <value>Duct Unconditioned Surface Area (ft^2)</value>
          <display_name>Duct Unconditioned Surface Area (ft^2)</display_name>
        </choice>
        <choice>
          <value>Rim Joist Area, Above-Grade, Exterior (ft^2)</value>
          <display_name>Rim Joist Area, Above-Grade, Exterior (ft^2)</display_name>
        </choice>
        <choice>
          <value>Slab Perimeter, Exposed, Conditioned (ft)</value>
          <display_name>Slab Perimeter, Exposed, Conditioned (ft)</display_name>
        </choice>
        <choice>
          <value>Size, Heating System Primary (kBtu/h)</value>
          <display_name>Size, Heating System Primary (kBtu/h)</display_name>
        </choice>
        <choice>
          <value>Size, Heating System Secondary (kBtu/h)</value>
          <display_name>Size, Heating System Secondary (kBtu/h)</display_name>
        </choice>
        <choice>
          <value>Size, Cooling System Primary (kBtu/h)</value>
          <display_name>Size, Cooling System Primary (kBtu/h)</display_name>
        </choice>
        <choice>
          <value>Size, Heat Pump Backup Primary (kBtu/h)</value>
          <display_name>Size, Heat Pump Backup Primary (kBtu/h)</display_name>
        </choice>
        <choice>
          <value>Size, Water Heater (gal)</value>
          <display_name>Size, Water Heater (gal)</display_name>
        </choice>
        <choice>
          <value>Flow Rate, Mechanical Ventilation (cfm)</value>
          <display_name>Flow Rate, Mechanical Ventilation (cfm)</display_name>
        </choice>
      </choices>
    </argument>
    <argument>
      <name>option_3_lifetime</name>
      <display_name>Option 3 Lifetime</display_name>
      <description>The option lifetime.</description>
      <type>Double</type>
      <units>years</units>
      <required>false</required>
      <model_dependent>false</model_dependent>
    </argument>
    <argument>
      <name>option_4</name>
      <display_name>Option 4</display_name>
      <description>Specify the parameter|option as found in resources\options_lookup.tsv.</description>
      <type>String</type>
      <required>false</required>
      <model_dependent>false</model_dependent>
    </argument>
    <argument>
      <name>option_4_apply_logic</name>
      <display_name>Option 4 Apply Logic</display_name>
      <description>Logic that specifies if the Option 4 upgrade will apply based on the existing building's options. Specify one or more parameter|option as found in resources\options_lookup.tsv. When multiple are included, they must be separated by '||' for OR and '&amp;&amp;' for AND, and using parentheses as appropriate. Prefix an option with '!' for not.</description>
      <type>String</type>
      <required>false</required>
      <model_dependent>false</model_dependent>
    </argument>
    <argument>
      <name>option_4_cost_1_value</name>
      <display_name>Option 4 Cost 1 Value</display_name>
      <description>Total option 4 cost is the sum of all: (Cost N Value) x (Cost N Multiplier).</description>
      <type>Double</type>
      <units>$</units>
      <required>false</required>
      <model_dependent>false</model_dependent>
    </argument>
    <argument>
      <name>option_4_cost_1_multiplier</name>
      <display_name>Option 4 Cost 1 Multiplier</display_name>
      <description>Total option 4 cost is the sum of all: (Cost N Value) x (Cost N Multiplier).</description>
      <type>Choice</type>
      <required>false</required>
      <model_dependent>false</model_dependent>
      <default_value></default_value>
      <choices>
        <choice>
          <value></value>
          <display_name></display_name>
        </choice>
        <choice>
          <value>Fixed (1)</value>
          <display_name>Fixed (1)</display_name>
        </choice>
        <choice>
          <value>Wall Area, Above-Grade, Conditioned (ft^2)</value>
          <display_name>Wall Area, Above-Grade, Conditioned (ft^2)</display_name>
        </choice>
        <choice>
          <value>Wall Area, Above-Grade, Exterior (ft^2)</value>
          <display_name>Wall Area, Above-Grade, Exterior (ft^2)</display_name>
        </choice>
        <choice>
          <value>Wall Area, Below-Grade (ft^2)</value>
          <display_name>Wall Area, Below-Grade (ft^2)</display_name>
        </choice>
        <choice>
          <value>Floor Area, Conditioned (ft^2)</value>
          <display_name>Floor Area, Conditioned (ft^2)</display_name>
        </choice>
        <choice>
          <value>Floor Area * Infiltration Reduction, Conditioned (ft^2 * Delta ACH50)</value>
          <display_name>Floor Area * Infiltration Reduction, Conditioned (ft^2 * Delta ACH50)</display_name>
        </choice>
        <choice>
          <value>Floor Area, Lighting (ft^2)</value>
          <display_name>Floor Area, Lighting (ft^2)</display_name>
        </choice>
        <choice>
          <value>Floor Area, Attic (ft^2)</value>
          <display_name>Floor Area, Attic (ft^2)</display_name>
        </choice>
        <choice>
          <value>Floor Area * Insulation Increase, Attic (ft^2 * Delta R-value)</value>
          <display_name>Floor Area * Insulation Increase, Attic (ft^2 * Delta R-value)</display_name>
        </choice>
        <choice>
          <value>Roof Area (ft^2)</value>
          <display_name>Roof Area (ft^2)</display_name>
        </choice>
        <choice>
          <value>Window Area (ft^2)</value>
          <display_name>Window Area (ft^2)</display_name>
        </choice>
        <choice>
          <value>Door Area (ft^2)</value>
          <display_name>Door Area (ft^2)</display_name>
        </choice>
        <choice>
          <value>Duct Unconditioned Surface Area (ft^2)</value>
          <display_name>Duct Unconditioned Surface Area (ft^2)</display_name>
        </choice>
        <choice>
          <value>Rim Joist Area, Above-Grade, Exterior (ft^2)</value>
          <display_name>Rim Joist Area, Above-Grade, Exterior (ft^2)</display_name>
        </choice>
        <choice>
          <value>Slab Perimeter, Exposed, Conditioned (ft)</value>
          <display_name>Slab Perimeter, Exposed, Conditioned (ft)</display_name>
        </choice>
        <choice>
          <value>Size, Heating System Primary (kBtu/h)</value>
          <display_name>Size, Heating System Primary (kBtu/h)</display_name>
        </choice>
        <choice>
          <value>Size, Heating System Secondary (kBtu/h)</value>
          <display_name>Size, Heating System Secondary (kBtu/h)</display_name>
        </choice>
        <choice>
          <value>Size, Cooling System Primary (kBtu/h)</value>
          <display_name>Size, Cooling System Primary (kBtu/h)</display_name>
        </choice>
        <choice>
          <value>Size, Heat Pump Backup Primary (kBtu/h)</value>
          <display_name>Size, Heat Pump Backup Primary (kBtu/h)</display_name>
        </choice>
        <choice>
          <value>Size, Water Heater (gal)</value>
          <display_name>Size, Water Heater (gal)</display_name>
        </choice>
        <choice>
          <value>Flow Rate, Mechanical Ventilation (cfm)</value>
          <display_name>Flow Rate, Mechanical Ventilation (cfm)</display_name>
        </choice>
      </choices>
    </argument>
    <argument>
      <name>option_4_cost_2_value</name>
      <display_name>Option 4 Cost 2 Value</display_name>
      <description>Total option 4 cost is the sum of all: (Cost N Value) x (Cost N Multiplier).</description>
      <type>Double</type>
      <units>$</units>
      <required>false</required>
      <model_dependent>false</model_dependent>
    </argument>
    <argument>
      <name>option_4_cost_2_multiplier</name>
      <display_name>Option 4 Cost 2 Multiplier</display_name>
      <description>Total option 4 cost is the sum of all: (Cost N Value) x (Cost N Multiplier).</description>
      <type>Choice</type>
      <required>false</required>
      <model_dependent>false</model_dependent>
      <default_value></default_value>
      <choices>
        <choice>
          <value></value>
          <display_name></display_name>
        </choice>
        <choice>
          <value>Fixed (1)</value>
          <display_name>Fixed (1)</display_name>
        </choice>
        <choice>
          <value>Wall Area, Above-Grade, Conditioned (ft^2)</value>
          <display_name>Wall Area, Above-Grade, Conditioned (ft^2)</display_name>
        </choice>
        <choice>
          <value>Wall Area, Above-Grade, Exterior (ft^2)</value>
          <display_name>Wall Area, Above-Grade, Exterior (ft^2)</display_name>
        </choice>
        <choice>
          <value>Wall Area, Below-Grade (ft^2)</value>
          <display_name>Wall Area, Below-Grade (ft^2)</display_name>
        </choice>
        <choice>
          <value>Floor Area, Conditioned (ft^2)</value>
          <display_name>Floor Area, Conditioned (ft^2)</display_name>
        </choice>
        <choice>
          <value>Floor Area * Infiltration Reduction, Conditioned (ft^2 * Delta ACH50)</value>
          <display_name>Floor Area * Infiltration Reduction, Conditioned (ft^2 * Delta ACH50)</display_name>
        </choice>
        <choice>
          <value>Floor Area, Lighting (ft^2)</value>
          <display_name>Floor Area, Lighting (ft^2)</display_name>
        </choice>
        <choice>
          <value>Floor Area, Attic (ft^2)</value>
          <display_name>Floor Area, Attic (ft^2)</display_name>
        </choice>
        <choice>
          <value>Floor Area * Insulation Increase, Attic (ft^2 * Delta R-value)</value>
          <display_name>Floor Area * Insulation Increase, Attic (ft^2 * Delta R-value)</display_name>
        </choice>
        <choice>
          <value>Roof Area (ft^2)</value>
          <display_name>Roof Area (ft^2)</display_name>
        </choice>
        <choice>
          <value>Window Area (ft^2)</value>
          <display_name>Window Area (ft^2)</display_name>
        </choice>
        <choice>
          <value>Door Area (ft^2)</value>
          <display_name>Door Area (ft^2)</display_name>
        </choice>
        <choice>
          <value>Duct Unconditioned Surface Area (ft^2)</value>
          <display_name>Duct Unconditioned Surface Area (ft^2)</display_name>
        </choice>
        <choice>
          <value>Rim Joist Area, Above-Grade, Exterior (ft^2)</value>
          <display_name>Rim Joist Area, Above-Grade, Exterior (ft^2)</display_name>
        </choice>
        <choice>
          <value>Slab Perimeter, Exposed, Conditioned (ft)</value>
          <display_name>Slab Perimeter, Exposed, Conditioned (ft)</display_name>
        </choice>
        <choice>
          <value>Size, Heating System Primary (kBtu/h)</value>
          <display_name>Size, Heating System Primary (kBtu/h)</display_name>
        </choice>
        <choice>
          <value>Size, Heating System Secondary (kBtu/h)</value>
          <display_name>Size, Heating System Secondary (kBtu/h)</display_name>
        </choice>
        <choice>
          <value>Size, Cooling System Primary (kBtu/h)</value>
          <display_name>Size, Cooling System Primary (kBtu/h)</display_name>
        </choice>
        <choice>
          <value>Size, Heat Pump Backup Primary (kBtu/h)</value>
          <display_name>Size, Heat Pump Backup Primary (kBtu/h)</display_name>
        </choice>
        <choice>
          <value>Size, Water Heater (gal)</value>
          <display_name>Size, Water Heater (gal)</display_name>
        </choice>
        <choice>
          <value>Flow Rate, Mechanical Ventilation (cfm)</value>
          <display_name>Flow Rate, Mechanical Ventilation (cfm)</display_name>
        </choice>
      </choices>
    </argument>
    <argument>
      <name>option_4_lifetime</name>
      <display_name>Option 4 Lifetime</display_name>
      <description>The option lifetime.</description>
      <type>Double</type>
      <units>years</units>
      <required>false</required>
      <model_dependent>false</model_dependent>
    </argument>
    <argument>
      <name>option_5</name>
      <display_name>Option 5</display_name>
      <description>Specify the parameter|option as found in resources\options_lookup.tsv.</description>
      <type>String</type>
      <required>false</required>
      <model_dependent>false</model_dependent>
    </argument>
    <argument>
      <name>option_5_apply_logic</name>
      <display_name>Option 5 Apply Logic</display_name>
      <description>Logic that specifies if the Option 5 upgrade will apply based on the existing building's options. Specify one or more parameter|option as found in resources\options_lookup.tsv. When multiple are included, they must be separated by '||' for OR and '&amp;&amp;' for AND, and using parentheses as appropriate. Prefix an option with '!' for not.</description>
      <type>String</type>
      <required>false</required>
      <model_dependent>false</model_dependent>
    </argument>
    <argument>
      <name>option_5_cost_1_value</name>
      <display_name>Option 5 Cost 1 Value</display_name>
      <description>Total option 5 cost is the sum of all: (Cost N Value) x (Cost N Multiplier).</description>
      <type>Double</type>
      <units>$</units>
      <required>false</required>
      <model_dependent>false</model_dependent>
    </argument>
    <argument>
      <name>option_5_cost_1_multiplier</name>
      <display_name>Option 5 Cost 1 Multiplier</display_name>
      <description>Total option 5 cost is the sum of all: (Cost N Value) x (Cost N Multiplier).</description>
      <type>Choice</type>
      <required>false</required>
      <model_dependent>false</model_dependent>
      <default_value></default_value>
      <choices>
        <choice>
          <value></value>
          <display_name></display_name>
        </choice>
        <choice>
          <value>Fixed (1)</value>
          <display_name>Fixed (1)</display_name>
        </choice>
        <choice>
          <value>Wall Area, Above-Grade, Conditioned (ft^2)</value>
          <display_name>Wall Area, Above-Grade, Conditioned (ft^2)</display_name>
        </choice>
        <choice>
          <value>Wall Area, Above-Grade, Exterior (ft^2)</value>
          <display_name>Wall Area, Above-Grade, Exterior (ft^2)</display_name>
        </choice>
        <choice>
          <value>Wall Area, Below-Grade (ft^2)</value>
          <display_name>Wall Area, Below-Grade (ft^2)</display_name>
        </choice>
        <choice>
          <value>Floor Area, Conditioned (ft^2)</value>
          <display_name>Floor Area, Conditioned (ft^2)</display_name>
        </choice>
        <choice>
          <value>Floor Area * Infiltration Reduction, Conditioned (ft^2 * Delta ACH50)</value>
          <display_name>Floor Area * Infiltration Reduction, Conditioned (ft^2 * Delta ACH50)</display_name>
        </choice>
        <choice>
          <value>Floor Area, Lighting (ft^2)</value>
          <display_name>Floor Area, Lighting (ft^2)</display_name>
        </choice>
        <choice>
          <value>Floor Area, Attic (ft^2)</value>
          <display_name>Floor Area, Attic (ft^2)</display_name>
        </choice>
        <choice>
          <value>Floor Area * Insulation Increase, Attic (ft^2 * Delta R-value)</value>
          <display_name>Floor Area * Insulation Increase, Attic (ft^2 * Delta R-value)</display_name>
        </choice>
        <choice>
          <value>Roof Area (ft^2)</value>
          <display_name>Roof Area (ft^2)</display_name>
        </choice>
        <choice>
          <value>Window Area (ft^2)</value>
          <display_name>Window Area (ft^2)</display_name>
        </choice>
        <choice>
          <value>Door Area (ft^2)</value>
          <display_name>Door Area (ft^2)</display_name>
        </choice>
        <choice>
          <value>Duct Unconditioned Surface Area (ft^2)</value>
          <display_name>Duct Unconditioned Surface Area (ft^2)</display_name>
        </choice>
        <choice>
          <value>Rim Joist Area, Above-Grade, Exterior (ft^2)</value>
          <display_name>Rim Joist Area, Above-Grade, Exterior (ft^2)</display_name>
        </choice>
        <choice>
          <value>Slab Perimeter, Exposed, Conditioned (ft)</value>
          <display_name>Slab Perimeter, Exposed, Conditioned (ft)</display_name>
        </choice>
        <choice>
          <value>Size, Heating System Primary (kBtu/h)</value>
          <display_name>Size, Heating System Primary (kBtu/h)</display_name>
        </choice>
        <choice>
          <value>Size, Heating System Secondary (kBtu/h)</value>
          <display_name>Size, Heating System Secondary (kBtu/h)</display_name>
        </choice>
        <choice>
          <value>Size, Cooling System Primary (kBtu/h)</value>
          <display_name>Size, Cooling System Primary (kBtu/h)</display_name>
        </choice>
        <choice>
          <value>Size, Heat Pump Backup Primary (kBtu/h)</value>
          <display_name>Size, Heat Pump Backup Primary (kBtu/h)</display_name>
        </choice>
        <choice>
          <value>Size, Water Heater (gal)</value>
          <display_name>Size, Water Heater (gal)</display_name>
        </choice>
        <choice>
          <value>Flow Rate, Mechanical Ventilation (cfm)</value>
          <display_name>Flow Rate, Mechanical Ventilation (cfm)</display_name>
        </choice>
      </choices>
    </argument>
    <argument>
      <name>option_5_cost_2_value</name>
      <display_name>Option 5 Cost 2 Value</display_name>
      <description>Total option 5 cost is the sum of all: (Cost N Value) x (Cost N Multiplier).</description>
      <type>Double</type>
      <units>$</units>
      <required>false</required>
      <model_dependent>false</model_dependent>
    </argument>
    <argument>
      <name>option_5_cost_2_multiplier</name>
      <display_name>Option 5 Cost 2 Multiplier</display_name>
      <description>Total option 5 cost is the sum of all: (Cost N Value) x (Cost N Multiplier).</description>
      <type>Choice</type>
      <required>false</required>
      <model_dependent>false</model_dependent>
      <default_value></default_value>
      <choices>
        <choice>
          <value></value>
          <display_name></display_name>
        </choice>
        <choice>
          <value>Fixed (1)</value>
          <display_name>Fixed (1)</display_name>
        </choice>
        <choice>
          <value>Wall Area, Above-Grade, Conditioned (ft^2)</value>
          <display_name>Wall Area, Above-Grade, Conditioned (ft^2)</display_name>
        </choice>
        <choice>
          <value>Wall Area, Above-Grade, Exterior (ft^2)</value>
          <display_name>Wall Area, Above-Grade, Exterior (ft^2)</display_name>
        </choice>
        <choice>
          <value>Wall Area, Below-Grade (ft^2)</value>
          <display_name>Wall Area, Below-Grade (ft^2)</display_name>
        </choice>
        <choice>
          <value>Floor Area, Conditioned (ft^2)</value>
          <display_name>Floor Area, Conditioned (ft^2)</display_name>
        </choice>
        <choice>
          <value>Floor Area * Infiltration Reduction, Conditioned (ft^2 * Delta ACH50)</value>
          <display_name>Floor Area * Infiltration Reduction, Conditioned (ft^2 * Delta ACH50)</display_name>
        </choice>
        <choice>
          <value>Floor Area, Lighting (ft^2)</value>
          <display_name>Floor Area, Lighting (ft^2)</display_name>
        </choice>
        <choice>
          <value>Floor Area, Attic (ft^2)</value>
          <display_name>Floor Area, Attic (ft^2)</display_name>
        </choice>
        <choice>
          <value>Floor Area * Insulation Increase, Attic (ft^2 * Delta R-value)</value>
          <display_name>Floor Area * Insulation Increase, Attic (ft^2 * Delta R-value)</display_name>
        </choice>
        <choice>
          <value>Roof Area (ft^2)</value>
          <display_name>Roof Area (ft^2)</display_name>
        </choice>
        <choice>
          <value>Window Area (ft^2)</value>
          <display_name>Window Area (ft^2)</display_name>
        </choice>
        <choice>
          <value>Door Area (ft^2)</value>
          <display_name>Door Area (ft^2)</display_name>
        </choice>
        <choice>
          <value>Duct Unconditioned Surface Area (ft^2)</value>
          <display_name>Duct Unconditioned Surface Area (ft^2)</display_name>
        </choice>
        <choice>
          <value>Rim Joist Area, Above-Grade, Exterior (ft^2)</value>
          <display_name>Rim Joist Area, Above-Grade, Exterior (ft^2)</display_name>
        </choice>
        <choice>
          <value>Slab Perimeter, Exposed, Conditioned (ft)</value>
          <display_name>Slab Perimeter, Exposed, Conditioned (ft)</display_name>
        </choice>
        <choice>
          <value>Size, Heating System Primary (kBtu/h)</value>
          <display_name>Size, Heating System Primary (kBtu/h)</display_name>
        </choice>
        <choice>
          <value>Size, Heating System Secondary (kBtu/h)</value>
          <display_name>Size, Heating System Secondary (kBtu/h)</display_name>
        </choice>
        <choice>
          <value>Size, Cooling System Primary (kBtu/h)</value>
          <display_name>Size, Cooling System Primary (kBtu/h)</display_name>
        </choice>
        <choice>
          <value>Size, Heat Pump Backup Primary (kBtu/h)</value>
          <display_name>Size, Heat Pump Backup Primary (kBtu/h)</display_name>
        </choice>
        <choice>
          <value>Size, Water Heater (gal)</value>
          <display_name>Size, Water Heater (gal)</display_name>
        </choice>
        <choice>
          <value>Flow Rate, Mechanical Ventilation (cfm)</value>
          <display_name>Flow Rate, Mechanical Ventilation (cfm)</display_name>
        </choice>
      </choices>
    </argument>
    <argument>
      <name>option_5_lifetime</name>
      <display_name>Option 5 Lifetime</display_name>
      <description>The option lifetime.</description>
      <type>Double</type>
      <units>years</units>
      <required>false</required>
      <model_dependent>false</model_dependent>
    </argument>
    <argument>
      <name>option_6</name>
      <display_name>Option 6</display_name>
      <description>Specify the parameter|option as found in resources\options_lookup.tsv.</description>
      <type>String</type>
      <required>false</required>
      <model_dependent>false</model_dependent>
    </argument>
    <argument>
      <name>option_6_apply_logic</name>
      <display_name>Option 6 Apply Logic</display_name>
      <description>Logic that specifies if the Option 6 upgrade will apply based on the existing building's options. Specify one or more parameter|option as found in resources\options_lookup.tsv. When multiple are included, they must be separated by '||' for OR and '&amp;&amp;' for AND, and using parentheses as appropriate. Prefix an option with '!' for not.</description>
      <type>String</type>
      <required>false</required>
      <model_dependent>false</model_dependent>
    </argument>
    <argument>
      <name>option_6_cost_1_value</name>
      <display_name>Option 6 Cost 1 Value</display_name>
      <description>Total option 6 cost is the sum of all: (Cost N Value) x (Cost N Multiplier).</description>
      <type>Double</type>
      <units>$</units>
      <required>false</required>
      <model_dependent>false</model_dependent>
    </argument>
    <argument>
      <name>option_6_cost_1_multiplier</name>
      <display_name>Option 6 Cost 1 Multiplier</display_name>
      <description>Total option 6 cost is the sum of all: (Cost N Value) x (Cost N Multiplier).</description>
      <type>Choice</type>
      <required>false</required>
      <model_dependent>false</model_dependent>
      <default_value></default_value>
      <choices>
        <choice>
          <value></value>
          <display_name></display_name>
        </choice>
        <choice>
          <value>Fixed (1)</value>
          <display_name>Fixed (1)</display_name>
        </choice>
        <choice>
          <value>Wall Area, Above-Grade, Conditioned (ft^2)</value>
          <display_name>Wall Area, Above-Grade, Conditioned (ft^2)</display_name>
        </choice>
        <choice>
          <value>Wall Area, Above-Grade, Exterior (ft^2)</value>
          <display_name>Wall Area, Above-Grade, Exterior (ft^2)</display_name>
        </choice>
        <choice>
          <value>Wall Area, Below-Grade (ft^2)</value>
          <display_name>Wall Area, Below-Grade (ft^2)</display_name>
        </choice>
        <choice>
          <value>Floor Area, Conditioned (ft^2)</value>
          <display_name>Floor Area, Conditioned (ft^2)</display_name>
        </choice>
        <choice>
          <value>Floor Area * Infiltration Reduction, Conditioned (ft^2 * Delta ACH50)</value>
          <display_name>Floor Area * Infiltration Reduction, Conditioned (ft^2 * Delta ACH50)</display_name>
        </choice>
        <choice>
          <value>Floor Area, Lighting (ft^2)</value>
          <display_name>Floor Area, Lighting (ft^2)</display_name>
        </choice>
        <choice>
          <value>Floor Area, Attic (ft^2)</value>
          <display_name>Floor Area, Attic (ft^2)</display_name>
        </choice>
        <choice>
          <value>Floor Area * Insulation Increase, Attic (ft^2 * Delta R-value)</value>
          <display_name>Floor Area * Insulation Increase, Attic (ft^2 * Delta R-value)</display_name>
        </choice>
        <choice>
          <value>Roof Area (ft^2)</value>
          <display_name>Roof Area (ft^2)</display_name>
        </choice>
        <choice>
          <value>Window Area (ft^2)</value>
          <display_name>Window Area (ft^2)</display_name>
        </choice>
        <choice>
          <value>Door Area (ft^2)</value>
          <display_name>Door Area (ft^2)</display_name>
        </choice>
        <choice>
          <value>Duct Unconditioned Surface Area (ft^2)</value>
          <display_name>Duct Unconditioned Surface Area (ft^2)</display_name>
        </choice>
        <choice>
          <value>Rim Joist Area, Above-Grade, Exterior (ft^2)</value>
          <display_name>Rim Joist Area, Above-Grade, Exterior (ft^2)</display_name>
        </choice>
        <choice>
          <value>Slab Perimeter, Exposed, Conditioned (ft)</value>
          <display_name>Slab Perimeter, Exposed, Conditioned (ft)</display_name>
        </choice>
        <choice>
          <value>Size, Heating System Primary (kBtu/h)</value>
          <display_name>Size, Heating System Primary (kBtu/h)</display_name>
        </choice>
        <choice>
          <value>Size, Heating System Secondary (kBtu/h)</value>
          <display_name>Size, Heating System Secondary (kBtu/h)</display_name>
        </choice>
        <choice>
          <value>Size, Cooling System Primary (kBtu/h)</value>
          <display_name>Size, Cooling System Primary (kBtu/h)</display_name>
        </choice>
        <choice>
          <value>Size, Heat Pump Backup Primary (kBtu/h)</value>
          <display_name>Size, Heat Pump Backup Primary (kBtu/h)</display_name>
        </choice>
        <choice>
          <value>Size, Water Heater (gal)</value>
          <display_name>Size, Water Heater (gal)</display_name>
        </choice>
        <choice>
          <value>Flow Rate, Mechanical Ventilation (cfm)</value>
          <display_name>Flow Rate, Mechanical Ventilation (cfm)</display_name>
        </choice>
      </choices>
    </argument>
    <argument>
      <name>option_6_cost_2_value</name>
      <display_name>Option 6 Cost 2 Value</display_name>
      <description>Total option 6 cost is the sum of all: (Cost N Value) x (Cost N Multiplier).</description>
      <type>Double</type>
      <units>$</units>
      <required>false</required>
      <model_dependent>false</model_dependent>
    </argument>
    <argument>
      <name>option_6_cost_2_multiplier</name>
      <display_name>Option 6 Cost 2 Multiplier</display_name>
      <description>Total option 6 cost is the sum of all: (Cost N Value) x (Cost N Multiplier).</description>
      <type>Choice</type>
      <required>false</required>
      <model_dependent>false</model_dependent>
      <default_value></default_value>
      <choices>
        <choice>
          <value></value>
          <display_name></display_name>
        </choice>
        <choice>
          <value>Fixed (1)</value>
          <display_name>Fixed (1)</display_name>
        </choice>
        <choice>
          <value>Wall Area, Above-Grade, Conditioned (ft^2)</value>
          <display_name>Wall Area, Above-Grade, Conditioned (ft^2)</display_name>
        </choice>
        <choice>
          <value>Wall Area, Above-Grade, Exterior (ft^2)</value>
          <display_name>Wall Area, Above-Grade, Exterior (ft^2)</display_name>
        </choice>
        <choice>
          <value>Wall Area, Below-Grade (ft^2)</value>
          <display_name>Wall Area, Below-Grade (ft^2)</display_name>
        </choice>
        <choice>
          <value>Floor Area, Conditioned (ft^2)</value>
          <display_name>Floor Area, Conditioned (ft^2)</display_name>
        </choice>
        <choice>
          <value>Floor Area * Infiltration Reduction, Conditioned (ft^2 * Delta ACH50)</value>
          <display_name>Floor Area * Infiltration Reduction, Conditioned (ft^2 * Delta ACH50)</display_name>
        </choice>
        <choice>
          <value>Floor Area, Lighting (ft^2)</value>
          <display_name>Floor Area, Lighting (ft^2)</display_name>
        </choice>
        <choice>
          <value>Floor Area, Attic (ft^2)</value>
          <display_name>Floor Area, Attic (ft^2)</display_name>
        </choice>
        <choice>
          <value>Floor Area * Insulation Increase, Attic (ft^2 * Delta R-value)</value>
          <display_name>Floor Area * Insulation Increase, Attic (ft^2 * Delta R-value)</display_name>
        </choice>
        <choice>
          <value>Roof Area (ft^2)</value>
          <display_name>Roof Area (ft^2)</display_name>
        </choice>
        <choice>
          <value>Window Area (ft^2)</value>
          <display_name>Window Area (ft^2)</display_name>
        </choice>
        <choice>
          <value>Door Area (ft^2)</value>
          <display_name>Door Area (ft^2)</display_name>
        </choice>
        <choice>
          <value>Duct Unconditioned Surface Area (ft^2)</value>
          <display_name>Duct Unconditioned Surface Area (ft^2)</display_name>
        </choice>
        <choice>
          <value>Rim Joist Area, Above-Grade, Exterior (ft^2)</value>
          <display_name>Rim Joist Area, Above-Grade, Exterior (ft^2)</display_name>
        </choice>
        <choice>
          <value>Slab Perimeter, Exposed, Conditioned (ft)</value>
          <display_name>Slab Perimeter, Exposed, Conditioned (ft)</display_name>
        </choice>
        <choice>
          <value>Size, Heating System Primary (kBtu/h)</value>
          <display_name>Size, Heating System Primary (kBtu/h)</display_name>
        </choice>
        <choice>
          <value>Size, Heating System Secondary (kBtu/h)</value>
          <display_name>Size, Heating System Secondary (kBtu/h)</display_name>
        </choice>
        <choice>
          <value>Size, Cooling System Primary (kBtu/h)</value>
          <display_name>Size, Cooling System Primary (kBtu/h)</display_name>
        </choice>
        <choice>
          <value>Size, Heat Pump Backup Primary (kBtu/h)</value>
          <display_name>Size, Heat Pump Backup Primary (kBtu/h)</display_name>
        </choice>
        <choice>
          <value>Size, Water Heater (gal)</value>
          <display_name>Size, Water Heater (gal)</display_name>
        </choice>
        <choice>
          <value>Flow Rate, Mechanical Ventilation (cfm)</value>
          <display_name>Flow Rate, Mechanical Ventilation (cfm)</display_name>
        </choice>
      </choices>
    </argument>
    <argument>
      <name>option_6_lifetime</name>
      <display_name>Option 6 Lifetime</display_name>
      <description>The option lifetime.</description>
      <type>Double</type>
      <units>years</units>
      <required>false</required>
      <model_dependent>false</model_dependent>
    </argument>
    <argument>
      <name>option_7</name>
      <display_name>Option 7</display_name>
      <description>Specify the parameter|option as found in resources\options_lookup.tsv.</description>
      <type>String</type>
      <required>false</required>
      <model_dependent>false</model_dependent>
    </argument>
    <argument>
      <name>option_7_apply_logic</name>
      <display_name>Option 7 Apply Logic</display_name>
      <description>Logic that specifies if the Option 7 upgrade will apply based on the existing building's options. Specify one or more parameter|option as found in resources\options_lookup.tsv. When multiple are included, they must be separated by '||' for OR and '&amp;&amp;' for AND, and using parentheses as appropriate. Prefix an option with '!' for not.</description>
      <type>String</type>
      <required>false</required>
      <model_dependent>false</model_dependent>
    </argument>
    <argument>
      <name>option_7_cost_1_value</name>
      <display_name>Option 7 Cost 1 Value</display_name>
      <description>Total option 7 cost is the sum of all: (Cost N Value) x (Cost N Multiplier).</description>
      <type>Double</type>
      <units>$</units>
      <required>false</required>
      <model_dependent>false</model_dependent>
    </argument>
    <argument>
      <name>option_7_cost_1_multiplier</name>
      <display_name>Option 7 Cost 1 Multiplier</display_name>
      <description>Total option 7 cost is the sum of all: (Cost N Value) x (Cost N Multiplier).</description>
      <type>Choice</type>
      <required>false</required>
      <model_dependent>false</model_dependent>
      <default_value></default_value>
      <choices>
        <choice>
          <value></value>
          <display_name></display_name>
        </choice>
        <choice>
          <value>Fixed (1)</value>
          <display_name>Fixed (1)</display_name>
        </choice>
        <choice>
          <value>Wall Area, Above-Grade, Conditioned (ft^2)</value>
          <display_name>Wall Area, Above-Grade, Conditioned (ft^2)</display_name>
        </choice>
        <choice>
          <value>Wall Area, Above-Grade, Exterior (ft^2)</value>
          <display_name>Wall Area, Above-Grade, Exterior (ft^2)</display_name>
        </choice>
        <choice>
          <value>Wall Area, Below-Grade (ft^2)</value>
          <display_name>Wall Area, Below-Grade (ft^2)</display_name>
        </choice>
        <choice>
          <value>Floor Area, Conditioned (ft^2)</value>
          <display_name>Floor Area, Conditioned (ft^2)</display_name>
        </choice>
        <choice>
          <value>Floor Area * Infiltration Reduction, Conditioned (ft^2 * Delta ACH50)</value>
          <display_name>Floor Area * Infiltration Reduction, Conditioned (ft^2 * Delta ACH50)</display_name>
        </choice>
        <choice>
          <value>Floor Area, Lighting (ft^2)</value>
          <display_name>Floor Area, Lighting (ft^2)</display_name>
        </choice>
        <choice>
          <value>Floor Area, Attic (ft^2)</value>
          <display_name>Floor Area, Attic (ft^2)</display_name>
        </choice>
        <choice>
          <value>Floor Area * Insulation Increase, Attic (ft^2 * Delta R-value)</value>
          <display_name>Floor Area * Insulation Increase, Attic (ft^2 * Delta R-value)</display_name>
        </choice>
        <choice>
          <value>Roof Area (ft^2)</value>
          <display_name>Roof Area (ft^2)</display_name>
        </choice>
        <choice>
          <value>Window Area (ft^2)</value>
          <display_name>Window Area (ft^2)</display_name>
        </choice>
        <choice>
          <value>Door Area (ft^2)</value>
          <display_name>Door Area (ft^2)</display_name>
        </choice>
        <choice>
          <value>Duct Unconditioned Surface Area (ft^2)</value>
          <display_name>Duct Unconditioned Surface Area (ft^2)</display_name>
        </choice>
        <choice>
          <value>Rim Joist Area, Above-Grade, Exterior (ft^2)</value>
          <display_name>Rim Joist Area, Above-Grade, Exterior (ft^2)</display_name>
        </choice>
        <choice>
          <value>Slab Perimeter, Exposed, Conditioned (ft)</value>
          <display_name>Slab Perimeter, Exposed, Conditioned (ft)</display_name>
        </choice>
        <choice>
          <value>Size, Heating System Primary (kBtu/h)</value>
          <display_name>Size, Heating System Primary (kBtu/h)</display_name>
        </choice>
        <choice>
          <value>Size, Heating System Secondary (kBtu/h)</value>
          <display_name>Size, Heating System Secondary (kBtu/h)</display_name>
        </choice>
        <choice>
          <value>Size, Cooling System Primary (kBtu/h)</value>
          <display_name>Size, Cooling System Primary (kBtu/h)</display_name>
        </choice>
        <choice>
          <value>Size, Heat Pump Backup Primary (kBtu/h)</value>
          <display_name>Size, Heat Pump Backup Primary (kBtu/h)</display_name>
        </choice>
        <choice>
          <value>Size, Water Heater (gal)</value>
          <display_name>Size, Water Heater (gal)</display_name>
        </choice>
        <choice>
          <value>Flow Rate, Mechanical Ventilation (cfm)</value>
          <display_name>Flow Rate, Mechanical Ventilation (cfm)</display_name>
        </choice>
      </choices>
    </argument>
    <argument>
      <name>option_7_cost_2_value</name>
      <display_name>Option 7 Cost 2 Value</display_name>
      <description>Total option 7 cost is the sum of all: (Cost N Value) x (Cost N Multiplier).</description>
      <type>Double</type>
      <units>$</units>
      <required>false</required>
      <model_dependent>false</model_dependent>
    </argument>
    <argument>
      <name>option_7_cost_2_multiplier</name>
      <display_name>Option 7 Cost 2 Multiplier</display_name>
      <description>Total option 7 cost is the sum of all: (Cost N Value) x (Cost N Multiplier).</description>
      <type>Choice</type>
      <required>false</required>
      <model_dependent>false</model_dependent>
      <default_value></default_value>
      <choices>
        <choice>
          <value></value>
          <display_name></display_name>
        </choice>
        <choice>
          <value>Fixed (1)</value>
          <display_name>Fixed (1)</display_name>
        </choice>
        <choice>
          <value>Wall Area, Above-Grade, Conditioned (ft^2)</value>
          <display_name>Wall Area, Above-Grade, Conditioned (ft^2)</display_name>
        </choice>
        <choice>
          <value>Wall Area, Above-Grade, Exterior (ft^2)</value>
          <display_name>Wall Area, Above-Grade, Exterior (ft^2)</display_name>
        </choice>
        <choice>
          <value>Wall Area, Below-Grade (ft^2)</value>
          <display_name>Wall Area, Below-Grade (ft^2)</display_name>
        </choice>
        <choice>
          <value>Floor Area, Conditioned (ft^2)</value>
          <display_name>Floor Area, Conditioned (ft^2)</display_name>
        </choice>
        <choice>
          <value>Floor Area * Infiltration Reduction, Conditioned (ft^2 * Delta ACH50)</value>
          <display_name>Floor Area * Infiltration Reduction, Conditioned (ft^2 * Delta ACH50)</display_name>
        </choice>
        <choice>
          <value>Floor Area, Lighting (ft^2)</value>
          <display_name>Floor Area, Lighting (ft^2)</display_name>
        </choice>
        <choice>
          <value>Floor Area, Attic (ft^2)</value>
          <display_name>Floor Area, Attic (ft^2)</display_name>
        </choice>
        <choice>
          <value>Floor Area * Insulation Increase, Attic (ft^2 * Delta R-value)</value>
          <display_name>Floor Area * Insulation Increase, Attic (ft^2 * Delta R-value)</display_name>
        </choice>
        <choice>
          <value>Roof Area (ft^2)</value>
          <display_name>Roof Area (ft^2)</display_name>
        </choice>
        <choice>
          <value>Window Area (ft^2)</value>
          <display_name>Window Area (ft^2)</display_name>
        </choice>
        <choice>
          <value>Door Area (ft^2)</value>
          <display_name>Door Area (ft^2)</display_name>
        </choice>
        <choice>
          <value>Duct Unconditioned Surface Area (ft^2)</value>
          <display_name>Duct Unconditioned Surface Area (ft^2)</display_name>
        </choice>
        <choice>
          <value>Rim Joist Area, Above-Grade, Exterior (ft^2)</value>
          <display_name>Rim Joist Area, Above-Grade, Exterior (ft^2)</display_name>
        </choice>
        <choice>
          <value>Slab Perimeter, Exposed, Conditioned (ft)</value>
          <display_name>Slab Perimeter, Exposed, Conditioned (ft)</display_name>
        </choice>
        <choice>
          <value>Size, Heating System Primary (kBtu/h)</value>
          <display_name>Size, Heating System Primary (kBtu/h)</display_name>
        </choice>
        <choice>
          <value>Size, Heating System Secondary (kBtu/h)</value>
          <display_name>Size, Heating System Secondary (kBtu/h)</display_name>
        </choice>
        <choice>
          <value>Size, Cooling System Primary (kBtu/h)</value>
          <display_name>Size, Cooling System Primary (kBtu/h)</display_name>
        </choice>
        <choice>
          <value>Size, Heat Pump Backup Primary (kBtu/h)</value>
          <display_name>Size, Heat Pump Backup Primary (kBtu/h)</display_name>
        </choice>
        <choice>
          <value>Size, Water Heater (gal)</value>
          <display_name>Size, Water Heater (gal)</display_name>
        </choice>
        <choice>
          <value>Flow Rate, Mechanical Ventilation (cfm)</value>
          <display_name>Flow Rate, Mechanical Ventilation (cfm)</display_name>
        </choice>
      </choices>
    </argument>
    <argument>
      <name>option_7_lifetime</name>
      <display_name>Option 7 Lifetime</display_name>
      <description>The option lifetime.</description>
      <type>Double</type>
      <units>years</units>
      <required>false</required>
      <model_dependent>false</model_dependent>
    </argument>
    <argument>
      <name>option_8</name>
      <display_name>Option 8</display_name>
      <description>Specify the parameter|option as found in resources\options_lookup.tsv.</description>
      <type>String</type>
      <required>false</required>
      <model_dependent>false</model_dependent>
    </argument>
    <argument>
      <name>option_8_apply_logic</name>
      <display_name>Option 8 Apply Logic</display_name>
      <description>Logic that specifies if the Option 8 upgrade will apply based on the existing building's options. Specify one or more parameter|option as found in resources\options_lookup.tsv. When multiple are included, they must be separated by '||' for OR and '&amp;&amp;' for AND, and using parentheses as appropriate. Prefix an option with '!' for not.</description>
      <type>String</type>
      <required>false</required>
      <model_dependent>false</model_dependent>
    </argument>
    <argument>
      <name>option_8_cost_1_value</name>
      <display_name>Option 8 Cost 1 Value</display_name>
      <description>Total option 8 cost is the sum of all: (Cost N Value) x (Cost N Multiplier).</description>
      <type>Double</type>
      <units>$</units>
      <required>false</required>
      <model_dependent>false</model_dependent>
    </argument>
    <argument>
      <name>option_8_cost_1_multiplier</name>
      <display_name>Option 8 Cost 1 Multiplier</display_name>
      <description>Total option 8 cost is the sum of all: (Cost N Value) x (Cost N Multiplier).</description>
      <type>Choice</type>
      <required>false</required>
      <model_dependent>false</model_dependent>
      <default_value></default_value>
      <choices>
        <choice>
          <value></value>
          <display_name></display_name>
        </choice>
        <choice>
          <value>Fixed (1)</value>
          <display_name>Fixed (1)</display_name>
        </choice>
        <choice>
          <value>Wall Area, Above-Grade, Conditioned (ft^2)</value>
          <display_name>Wall Area, Above-Grade, Conditioned (ft^2)</display_name>
        </choice>
        <choice>
          <value>Wall Area, Above-Grade, Exterior (ft^2)</value>
          <display_name>Wall Area, Above-Grade, Exterior (ft^2)</display_name>
        </choice>
        <choice>
          <value>Wall Area, Below-Grade (ft^2)</value>
          <display_name>Wall Area, Below-Grade (ft^2)</display_name>
        </choice>
        <choice>
          <value>Floor Area, Conditioned (ft^2)</value>
          <display_name>Floor Area, Conditioned (ft^2)</display_name>
        </choice>
        <choice>
          <value>Floor Area * Infiltration Reduction, Conditioned (ft^2 * Delta ACH50)</value>
          <display_name>Floor Area * Infiltration Reduction, Conditioned (ft^2 * Delta ACH50)</display_name>
        </choice>
        <choice>
          <value>Floor Area, Lighting (ft^2)</value>
          <display_name>Floor Area, Lighting (ft^2)</display_name>
        </choice>
        <choice>
          <value>Floor Area, Attic (ft^2)</value>
          <display_name>Floor Area, Attic (ft^2)</display_name>
        </choice>
        <choice>
          <value>Floor Area * Insulation Increase, Attic (ft^2 * Delta R-value)</value>
          <display_name>Floor Area * Insulation Increase, Attic (ft^2 * Delta R-value)</display_name>
        </choice>
        <choice>
          <value>Roof Area (ft^2)</value>
          <display_name>Roof Area (ft^2)</display_name>
        </choice>
        <choice>
          <value>Window Area (ft^2)</value>
          <display_name>Window Area (ft^2)</display_name>
        </choice>
        <choice>
          <value>Door Area (ft^2)</value>
          <display_name>Door Area (ft^2)</display_name>
        </choice>
        <choice>
          <value>Duct Unconditioned Surface Area (ft^2)</value>
          <display_name>Duct Unconditioned Surface Area (ft^2)</display_name>
        </choice>
        <choice>
          <value>Rim Joist Area, Above-Grade, Exterior (ft^2)</value>
          <display_name>Rim Joist Area, Above-Grade, Exterior (ft^2)</display_name>
        </choice>
        <choice>
          <value>Slab Perimeter, Exposed, Conditioned (ft)</value>
          <display_name>Slab Perimeter, Exposed, Conditioned (ft)</display_name>
        </choice>
        <choice>
          <value>Size, Heating System Primary (kBtu/h)</value>
          <display_name>Size, Heating System Primary (kBtu/h)</display_name>
        </choice>
        <choice>
          <value>Size, Heating System Secondary (kBtu/h)</value>
          <display_name>Size, Heating System Secondary (kBtu/h)</display_name>
        </choice>
        <choice>
          <value>Size, Cooling System Primary (kBtu/h)</value>
          <display_name>Size, Cooling System Primary (kBtu/h)</display_name>
        </choice>
        <choice>
          <value>Size, Heat Pump Backup Primary (kBtu/h)</value>
          <display_name>Size, Heat Pump Backup Primary (kBtu/h)</display_name>
        </choice>
        <choice>
          <value>Size, Water Heater (gal)</value>
          <display_name>Size, Water Heater (gal)</display_name>
        </choice>
        <choice>
          <value>Flow Rate, Mechanical Ventilation (cfm)</value>
          <display_name>Flow Rate, Mechanical Ventilation (cfm)</display_name>
        </choice>
      </choices>
    </argument>
    <argument>
      <name>option_8_cost_2_value</name>
      <display_name>Option 8 Cost 2 Value</display_name>
      <description>Total option 8 cost is the sum of all: (Cost N Value) x (Cost N Multiplier).</description>
      <type>Double</type>
      <units>$</units>
      <required>false</required>
      <model_dependent>false</model_dependent>
    </argument>
    <argument>
      <name>option_8_cost_2_multiplier</name>
      <display_name>Option 8 Cost 2 Multiplier</display_name>
      <description>Total option 8 cost is the sum of all: (Cost N Value) x (Cost N Multiplier).</description>
      <type>Choice</type>
      <required>false</required>
      <model_dependent>false</model_dependent>
      <default_value></default_value>
      <choices>
        <choice>
          <value></value>
          <display_name></display_name>
        </choice>
        <choice>
          <value>Fixed (1)</value>
          <display_name>Fixed (1)</display_name>
        </choice>
        <choice>
          <value>Wall Area, Above-Grade, Conditioned (ft^2)</value>
          <display_name>Wall Area, Above-Grade, Conditioned (ft^2)</display_name>
        </choice>
        <choice>
          <value>Wall Area, Above-Grade, Exterior (ft^2)</value>
          <display_name>Wall Area, Above-Grade, Exterior (ft^2)</display_name>
        </choice>
        <choice>
          <value>Wall Area, Below-Grade (ft^2)</value>
          <display_name>Wall Area, Below-Grade (ft^2)</display_name>
        </choice>
        <choice>
          <value>Floor Area, Conditioned (ft^2)</value>
          <display_name>Floor Area, Conditioned (ft^2)</display_name>
        </choice>
        <choice>
          <value>Floor Area * Infiltration Reduction, Conditioned (ft^2 * Delta ACH50)</value>
          <display_name>Floor Area * Infiltration Reduction, Conditioned (ft^2 * Delta ACH50)</display_name>
        </choice>
        <choice>
          <value>Floor Area, Lighting (ft^2)</value>
          <display_name>Floor Area, Lighting (ft^2)</display_name>
        </choice>
        <choice>
          <value>Floor Area, Attic (ft^2)</value>
          <display_name>Floor Area, Attic (ft^2)</display_name>
        </choice>
        <choice>
          <value>Floor Area * Insulation Increase, Attic (ft^2 * Delta R-value)</value>
          <display_name>Floor Area * Insulation Increase, Attic (ft^2 * Delta R-value)</display_name>
        </choice>
        <choice>
          <value>Roof Area (ft^2)</value>
          <display_name>Roof Area (ft^2)</display_name>
        </choice>
        <choice>
          <value>Window Area (ft^2)</value>
          <display_name>Window Area (ft^2)</display_name>
        </choice>
        <choice>
          <value>Door Area (ft^2)</value>
          <display_name>Door Area (ft^2)</display_name>
        </choice>
        <choice>
          <value>Duct Unconditioned Surface Area (ft^2)</value>
          <display_name>Duct Unconditioned Surface Area (ft^2)</display_name>
        </choice>
        <choice>
          <value>Rim Joist Area, Above-Grade, Exterior (ft^2)</value>
          <display_name>Rim Joist Area, Above-Grade, Exterior (ft^2)</display_name>
        </choice>
        <choice>
          <value>Slab Perimeter, Exposed, Conditioned (ft)</value>
          <display_name>Slab Perimeter, Exposed, Conditioned (ft)</display_name>
        </choice>
        <choice>
          <value>Size, Heating System Primary (kBtu/h)</value>
          <display_name>Size, Heating System Primary (kBtu/h)</display_name>
        </choice>
        <choice>
          <value>Size, Heating System Secondary (kBtu/h)</value>
          <display_name>Size, Heating System Secondary (kBtu/h)</display_name>
        </choice>
        <choice>
          <value>Size, Cooling System Primary (kBtu/h)</value>
          <display_name>Size, Cooling System Primary (kBtu/h)</display_name>
        </choice>
        <choice>
          <value>Size, Heat Pump Backup Primary (kBtu/h)</value>
          <display_name>Size, Heat Pump Backup Primary (kBtu/h)</display_name>
        </choice>
        <choice>
          <value>Size, Water Heater (gal)</value>
          <display_name>Size, Water Heater (gal)</display_name>
        </choice>
        <choice>
          <value>Flow Rate, Mechanical Ventilation (cfm)</value>
          <display_name>Flow Rate, Mechanical Ventilation (cfm)</display_name>
        </choice>
      </choices>
    </argument>
    <argument>
      <name>option_8_lifetime</name>
      <display_name>Option 8 Lifetime</display_name>
      <description>The option lifetime.</description>
      <type>Double</type>
      <units>years</units>
      <required>false</required>
      <model_dependent>false</model_dependent>
    </argument>
    <argument>
      <name>option_9</name>
      <display_name>Option 9</display_name>
      <description>Specify the parameter|option as found in resources\options_lookup.tsv.</description>
      <type>String</type>
      <required>false</required>
      <model_dependent>false</model_dependent>
    </argument>
    <argument>
      <name>option_9_apply_logic</name>
      <display_name>Option 9 Apply Logic</display_name>
      <description>Logic that specifies if the Option 9 upgrade will apply based on the existing building's options. Specify one or more parameter|option as found in resources\options_lookup.tsv. When multiple are included, they must be separated by '||' for OR and '&amp;&amp;' for AND, and using parentheses as appropriate. Prefix an option with '!' for not.</description>
      <type>String</type>
      <required>false</required>
      <model_dependent>false</model_dependent>
    </argument>
    <argument>
      <name>option_9_cost_1_value</name>
      <display_name>Option 9 Cost 1 Value</display_name>
      <description>Total option 9 cost is the sum of all: (Cost N Value) x (Cost N Multiplier).</description>
      <type>Double</type>
      <units>$</units>
      <required>false</required>
      <model_dependent>false</model_dependent>
    </argument>
    <argument>
      <name>option_9_cost_1_multiplier</name>
      <display_name>Option 9 Cost 1 Multiplier</display_name>
      <description>Total option 9 cost is the sum of all: (Cost N Value) x (Cost N Multiplier).</description>
      <type>Choice</type>
      <required>false</required>
      <model_dependent>false</model_dependent>
      <default_value></default_value>
      <choices>
        <choice>
          <value></value>
          <display_name></display_name>
        </choice>
        <choice>
          <value>Fixed (1)</value>
          <display_name>Fixed (1)</display_name>
        </choice>
        <choice>
          <value>Wall Area, Above-Grade, Conditioned (ft^2)</value>
          <display_name>Wall Area, Above-Grade, Conditioned (ft^2)</display_name>
        </choice>
        <choice>
          <value>Wall Area, Above-Grade, Exterior (ft^2)</value>
          <display_name>Wall Area, Above-Grade, Exterior (ft^2)</display_name>
        </choice>
        <choice>
          <value>Wall Area, Below-Grade (ft^2)</value>
          <display_name>Wall Area, Below-Grade (ft^2)</display_name>
        </choice>
        <choice>
          <value>Floor Area, Conditioned (ft^2)</value>
          <display_name>Floor Area, Conditioned (ft^2)</display_name>
        </choice>
        <choice>
          <value>Floor Area * Infiltration Reduction, Conditioned (ft^2 * Delta ACH50)</value>
          <display_name>Floor Area * Infiltration Reduction, Conditioned (ft^2 * Delta ACH50)</display_name>
        </choice>
        <choice>
          <value>Floor Area, Lighting (ft^2)</value>
          <display_name>Floor Area, Lighting (ft^2)</display_name>
        </choice>
        <choice>
          <value>Floor Area, Attic (ft^2)</value>
          <display_name>Floor Area, Attic (ft^2)</display_name>
        </choice>
        <choice>
          <value>Floor Area * Insulation Increase, Attic (ft^2 * Delta R-value)</value>
          <display_name>Floor Area * Insulation Increase, Attic (ft^2 * Delta R-value)</display_name>
        </choice>
        <choice>
          <value>Roof Area (ft^2)</value>
          <display_name>Roof Area (ft^2)</display_name>
        </choice>
        <choice>
          <value>Window Area (ft^2)</value>
          <display_name>Window Area (ft^2)</display_name>
        </choice>
        <choice>
          <value>Door Area (ft^2)</value>
          <display_name>Door Area (ft^2)</display_name>
        </choice>
        <choice>
          <value>Duct Unconditioned Surface Area (ft^2)</value>
          <display_name>Duct Unconditioned Surface Area (ft^2)</display_name>
        </choice>
        <choice>
          <value>Rim Joist Area, Above-Grade, Exterior (ft^2)</value>
          <display_name>Rim Joist Area, Above-Grade, Exterior (ft^2)</display_name>
        </choice>
        <choice>
          <value>Slab Perimeter, Exposed, Conditioned (ft)</value>
          <display_name>Slab Perimeter, Exposed, Conditioned (ft)</display_name>
        </choice>
        <choice>
          <value>Size, Heating System Primary (kBtu/h)</value>
          <display_name>Size, Heating System Primary (kBtu/h)</display_name>
        </choice>
        <choice>
          <value>Size, Heating System Secondary (kBtu/h)</value>
          <display_name>Size, Heating System Secondary (kBtu/h)</display_name>
        </choice>
        <choice>
          <value>Size, Cooling System Primary (kBtu/h)</value>
          <display_name>Size, Cooling System Primary (kBtu/h)</display_name>
        </choice>
        <choice>
          <value>Size, Heat Pump Backup Primary (kBtu/h)</value>
          <display_name>Size, Heat Pump Backup Primary (kBtu/h)</display_name>
        </choice>
        <choice>
          <value>Size, Water Heater (gal)</value>
          <display_name>Size, Water Heater (gal)</display_name>
        </choice>
        <choice>
          <value>Flow Rate, Mechanical Ventilation (cfm)</value>
          <display_name>Flow Rate, Mechanical Ventilation (cfm)</display_name>
        </choice>
      </choices>
    </argument>
    <argument>
      <name>option_9_cost_2_value</name>
      <display_name>Option 9 Cost 2 Value</display_name>
      <description>Total option 9 cost is the sum of all: (Cost N Value) x (Cost N Multiplier).</description>
      <type>Double</type>
      <units>$</units>
      <required>false</required>
      <model_dependent>false</model_dependent>
    </argument>
    <argument>
      <name>option_9_cost_2_multiplier</name>
      <display_name>Option 9 Cost 2 Multiplier</display_name>
      <description>Total option 9 cost is the sum of all: (Cost N Value) x (Cost N Multiplier).</description>
      <type>Choice</type>
      <required>false</required>
      <model_dependent>false</model_dependent>
      <default_value></default_value>
      <choices>
        <choice>
          <value></value>
          <display_name></display_name>
        </choice>
        <choice>
          <value>Fixed (1)</value>
          <display_name>Fixed (1)</display_name>
        </choice>
        <choice>
          <value>Wall Area, Above-Grade, Conditioned (ft^2)</value>
          <display_name>Wall Area, Above-Grade, Conditioned (ft^2)</display_name>
        </choice>
        <choice>
          <value>Wall Area, Above-Grade, Exterior (ft^2)</value>
          <display_name>Wall Area, Above-Grade, Exterior (ft^2)</display_name>
        </choice>
        <choice>
          <value>Wall Area, Below-Grade (ft^2)</value>
          <display_name>Wall Area, Below-Grade (ft^2)</display_name>
        </choice>
        <choice>
          <value>Floor Area, Conditioned (ft^2)</value>
          <display_name>Floor Area, Conditioned (ft^2)</display_name>
        </choice>
        <choice>
          <value>Floor Area * Infiltration Reduction, Conditioned (ft^2 * Delta ACH50)</value>
          <display_name>Floor Area * Infiltration Reduction, Conditioned (ft^2 * Delta ACH50)</display_name>
        </choice>
        <choice>
          <value>Floor Area, Lighting (ft^2)</value>
          <display_name>Floor Area, Lighting (ft^2)</display_name>
        </choice>
        <choice>
          <value>Floor Area, Attic (ft^2)</value>
          <display_name>Floor Area, Attic (ft^2)</display_name>
        </choice>
        <choice>
          <value>Floor Area * Insulation Increase, Attic (ft^2 * Delta R-value)</value>
          <display_name>Floor Area * Insulation Increase, Attic (ft^2 * Delta R-value)</display_name>
        </choice>
        <choice>
          <value>Roof Area (ft^2)</value>
          <display_name>Roof Area (ft^2)</display_name>
        </choice>
        <choice>
          <value>Window Area (ft^2)</value>
          <display_name>Window Area (ft^2)</display_name>
        </choice>
        <choice>
          <value>Door Area (ft^2)</value>
          <display_name>Door Area (ft^2)</display_name>
        </choice>
        <choice>
          <value>Duct Unconditioned Surface Area (ft^2)</value>
          <display_name>Duct Unconditioned Surface Area (ft^2)</display_name>
        </choice>
        <choice>
          <value>Rim Joist Area, Above-Grade, Exterior (ft^2)</value>
          <display_name>Rim Joist Area, Above-Grade, Exterior (ft^2)</display_name>
        </choice>
        <choice>
          <value>Slab Perimeter, Exposed, Conditioned (ft)</value>
          <display_name>Slab Perimeter, Exposed, Conditioned (ft)</display_name>
        </choice>
        <choice>
          <value>Size, Heating System Primary (kBtu/h)</value>
          <display_name>Size, Heating System Primary (kBtu/h)</display_name>
        </choice>
        <choice>
          <value>Size, Heating System Secondary (kBtu/h)</value>
          <display_name>Size, Heating System Secondary (kBtu/h)</display_name>
        </choice>
        <choice>
          <value>Size, Cooling System Primary (kBtu/h)</value>
          <display_name>Size, Cooling System Primary (kBtu/h)</display_name>
        </choice>
        <choice>
          <value>Size, Heat Pump Backup Primary (kBtu/h)</value>
          <display_name>Size, Heat Pump Backup Primary (kBtu/h)</display_name>
        </choice>
        <choice>
          <value>Size, Water Heater (gal)</value>
          <display_name>Size, Water Heater (gal)</display_name>
        </choice>
        <choice>
          <value>Flow Rate, Mechanical Ventilation (cfm)</value>
          <display_name>Flow Rate, Mechanical Ventilation (cfm)</display_name>
        </choice>
      </choices>
    </argument>
    <argument>
      <name>option_9_lifetime</name>
      <display_name>Option 9 Lifetime</display_name>
      <description>The option lifetime.</description>
      <type>Double</type>
      <units>years</units>
      <required>false</required>
      <model_dependent>false</model_dependent>
    </argument>
    <argument>
      <name>option_10</name>
      <display_name>Option 10</display_name>
      <description>Specify the parameter|option as found in resources\options_lookup.tsv.</description>
      <type>String</type>
      <required>false</required>
      <model_dependent>false</model_dependent>
    </argument>
    <argument>
      <name>option_10_apply_logic</name>
      <display_name>Option 10 Apply Logic</display_name>
      <description>Logic that specifies if the Option 10 upgrade will apply based on the existing building's options. Specify one or more parameter|option as found in resources\options_lookup.tsv. When multiple are included, they must be separated by '||' for OR and '&amp;&amp;' for AND, and using parentheses as appropriate. Prefix an option with '!' for not.</description>
      <type>String</type>
      <required>false</required>
      <model_dependent>false</model_dependent>
    </argument>
    <argument>
      <name>option_10_cost_1_value</name>
      <display_name>Option 10 Cost 1 Value</display_name>
      <description>Total option 10 cost is the sum of all: (Cost N Value) x (Cost N Multiplier).</description>
      <type>Double</type>
      <units>$</units>
      <required>false</required>
      <model_dependent>false</model_dependent>
    </argument>
    <argument>
      <name>option_10_cost_1_multiplier</name>
      <display_name>Option 10 Cost 1 Multiplier</display_name>
      <description>Total option 10 cost is the sum of all: (Cost N Value) x (Cost N Multiplier).</description>
      <type>Choice</type>
      <required>false</required>
      <model_dependent>false</model_dependent>
      <default_value></default_value>
      <choices>
        <choice>
          <value></value>
          <display_name></display_name>
        </choice>
        <choice>
          <value>Fixed (1)</value>
          <display_name>Fixed (1)</display_name>
        </choice>
        <choice>
          <value>Wall Area, Above-Grade, Conditioned (ft^2)</value>
          <display_name>Wall Area, Above-Grade, Conditioned (ft^2)</display_name>
        </choice>
        <choice>
          <value>Wall Area, Above-Grade, Exterior (ft^2)</value>
          <display_name>Wall Area, Above-Grade, Exterior (ft^2)</display_name>
        </choice>
        <choice>
          <value>Wall Area, Below-Grade (ft^2)</value>
          <display_name>Wall Area, Below-Grade (ft^2)</display_name>
        </choice>
        <choice>
          <value>Floor Area, Conditioned (ft^2)</value>
          <display_name>Floor Area, Conditioned (ft^2)</display_name>
        </choice>
        <choice>
          <value>Floor Area * Infiltration Reduction, Conditioned (ft^2 * Delta ACH50)</value>
          <display_name>Floor Area * Infiltration Reduction, Conditioned (ft^2 * Delta ACH50)</display_name>
        </choice>
        <choice>
          <value>Floor Area, Lighting (ft^2)</value>
          <display_name>Floor Area, Lighting (ft^2)</display_name>
        </choice>
        <choice>
          <value>Floor Area, Attic (ft^2)</value>
          <display_name>Floor Area, Attic (ft^2)</display_name>
        </choice>
        <choice>
          <value>Floor Area * Insulation Increase, Attic (ft^2 * Delta R-value)</value>
          <display_name>Floor Area * Insulation Increase, Attic (ft^2 * Delta R-value)</display_name>
        </choice>
        <choice>
          <value>Roof Area (ft^2)</value>
          <display_name>Roof Area (ft^2)</display_name>
        </choice>
        <choice>
          <value>Window Area (ft^2)</value>
          <display_name>Window Area (ft^2)</display_name>
        </choice>
        <choice>
          <value>Door Area (ft^2)</value>
          <display_name>Door Area (ft^2)</display_name>
        </choice>
        <choice>
          <value>Duct Unconditioned Surface Area (ft^2)</value>
          <display_name>Duct Unconditioned Surface Area (ft^2)</display_name>
        </choice>
        <choice>
          <value>Rim Joist Area, Above-Grade, Exterior (ft^2)</value>
          <display_name>Rim Joist Area, Above-Grade, Exterior (ft^2)</display_name>
        </choice>
        <choice>
          <value>Slab Perimeter, Exposed, Conditioned (ft)</value>
          <display_name>Slab Perimeter, Exposed, Conditioned (ft)</display_name>
        </choice>
        <choice>
          <value>Size, Heating System Primary (kBtu/h)</value>
          <display_name>Size, Heating System Primary (kBtu/h)</display_name>
        </choice>
        <choice>
          <value>Size, Heating System Secondary (kBtu/h)</value>
          <display_name>Size, Heating System Secondary (kBtu/h)</display_name>
        </choice>
        <choice>
          <value>Size, Cooling System Primary (kBtu/h)</value>
          <display_name>Size, Cooling System Primary (kBtu/h)</display_name>
        </choice>
        <choice>
          <value>Size, Heat Pump Backup Primary (kBtu/h)</value>
          <display_name>Size, Heat Pump Backup Primary (kBtu/h)</display_name>
        </choice>
        <choice>
          <value>Size, Water Heater (gal)</value>
          <display_name>Size, Water Heater (gal)</display_name>
        </choice>
        <choice>
          <value>Flow Rate, Mechanical Ventilation (cfm)</value>
          <display_name>Flow Rate, Mechanical Ventilation (cfm)</display_name>
        </choice>
      </choices>
    </argument>
    <argument>
      <name>option_10_cost_2_value</name>
      <display_name>Option 10 Cost 2 Value</display_name>
      <description>Total option 10 cost is the sum of all: (Cost N Value) x (Cost N Multiplier).</description>
      <type>Double</type>
      <units>$</units>
      <required>false</required>
      <model_dependent>false</model_dependent>
    </argument>
    <argument>
      <name>option_10_cost_2_multiplier</name>
      <display_name>Option 10 Cost 2 Multiplier</display_name>
      <description>Total option 10 cost is the sum of all: (Cost N Value) x (Cost N Multiplier).</description>
      <type>Choice</type>
      <required>false</required>
      <model_dependent>false</model_dependent>
      <default_value></default_value>
      <choices>
        <choice>
          <value></value>
          <display_name></display_name>
        </choice>
        <choice>
          <value>Fixed (1)</value>
          <display_name>Fixed (1)</display_name>
        </choice>
        <choice>
          <value>Wall Area, Above-Grade, Conditioned (ft^2)</value>
          <display_name>Wall Area, Above-Grade, Conditioned (ft^2)</display_name>
        </choice>
        <choice>
          <value>Wall Area, Above-Grade, Exterior (ft^2)</value>
          <display_name>Wall Area, Above-Grade, Exterior (ft^2)</display_name>
        </choice>
        <choice>
          <value>Wall Area, Below-Grade (ft^2)</value>
          <display_name>Wall Area, Below-Grade (ft^2)</display_name>
        </choice>
        <choice>
          <value>Floor Area, Conditioned (ft^2)</value>
          <display_name>Floor Area, Conditioned (ft^2)</display_name>
        </choice>
        <choice>
          <value>Floor Area * Infiltration Reduction, Conditioned (ft^2 * Delta ACH50)</value>
          <display_name>Floor Area * Infiltration Reduction, Conditioned (ft^2 * Delta ACH50)</display_name>
        </choice>
        <choice>
          <value>Floor Area, Lighting (ft^2)</value>
          <display_name>Floor Area, Lighting (ft^2)</display_name>
        </choice>
        <choice>
          <value>Floor Area, Attic (ft^2)</value>
          <display_name>Floor Area, Attic (ft^2)</display_name>
        </choice>
        <choice>
          <value>Floor Area * Insulation Increase, Attic (ft^2 * Delta R-value)</value>
          <display_name>Floor Area * Insulation Increase, Attic (ft^2 * Delta R-value)</display_name>
        </choice>
        <choice>
          <value>Roof Area (ft^2)</value>
          <display_name>Roof Area (ft^2)</display_name>
        </choice>
        <choice>
          <value>Window Area (ft^2)</value>
          <display_name>Window Area (ft^2)</display_name>
        </choice>
        <choice>
          <value>Door Area (ft^2)</value>
          <display_name>Door Area (ft^2)</display_name>
        </choice>
        <choice>
          <value>Duct Unconditioned Surface Area (ft^2)</value>
          <display_name>Duct Unconditioned Surface Area (ft^2)</display_name>
        </choice>
        <choice>
          <value>Rim Joist Area, Above-Grade, Exterior (ft^2)</value>
          <display_name>Rim Joist Area, Above-Grade, Exterior (ft^2)</display_name>
        </choice>
        <choice>
          <value>Slab Perimeter, Exposed, Conditioned (ft)</value>
          <display_name>Slab Perimeter, Exposed, Conditioned (ft)</display_name>
        </choice>
        <choice>
          <value>Size, Heating System Primary (kBtu/h)</value>
          <display_name>Size, Heating System Primary (kBtu/h)</display_name>
        </choice>
        <choice>
          <value>Size, Heating System Secondary (kBtu/h)</value>
          <display_name>Size, Heating System Secondary (kBtu/h)</display_name>
        </choice>
        <choice>
          <value>Size, Cooling System Primary (kBtu/h)</value>
          <display_name>Size, Cooling System Primary (kBtu/h)</display_name>
        </choice>
        <choice>
          <value>Size, Heat Pump Backup Primary (kBtu/h)</value>
          <display_name>Size, Heat Pump Backup Primary (kBtu/h)</display_name>
        </choice>
        <choice>
          <value>Size, Water Heater (gal)</value>
          <display_name>Size, Water Heater (gal)</display_name>
        </choice>
        <choice>
          <value>Flow Rate, Mechanical Ventilation (cfm)</value>
          <display_name>Flow Rate, Mechanical Ventilation (cfm)</display_name>
        </choice>
      </choices>
    </argument>
    <argument>
      <name>option_10_lifetime</name>
      <display_name>Option 10 Lifetime</display_name>
      <description>The option lifetime.</description>
      <type>Double</type>
      <units>years</units>
      <required>false</required>
      <model_dependent>false</model_dependent>
    </argument>
    <argument>
      <name>option_11</name>
      <display_name>Option 11</display_name>
      <description>Specify the parameter|option as found in resources\options_lookup.tsv.</description>
      <type>String</type>
      <required>false</required>
      <model_dependent>false</model_dependent>
    </argument>
    <argument>
      <name>option_11_apply_logic</name>
      <display_name>Option 11 Apply Logic</display_name>
      <description>Logic that specifies if the Option 11 upgrade will apply based on the existing building's options. Specify one or more parameter|option as found in resources\options_lookup.tsv. When multiple are included, they must be separated by '||' for OR and '&amp;&amp;' for AND, and using parentheses as appropriate. Prefix an option with '!' for not.</description>
      <type>String</type>
      <required>false</required>
      <model_dependent>false</model_dependent>
    </argument>
    <argument>
      <name>option_11_cost_1_value</name>
      <display_name>Option 11 Cost 1 Value</display_name>
      <description>Total option 11 cost is the sum of all: (Cost N Value) x (Cost N Multiplier).</description>
      <type>Double</type>
      <units>$</units>
      <required>false</required>
      <model_dependent>false</model_dependent>
    </argument>
    <argument>
      <name>option_11_cost_1_multiplier</name>
      <display_name>Option 11 Cost 1 Multiplier</display_name>
      <description>Total option 11 cost is the sum of all: (Cost N Value) x (Cost N Multiplier).</description>
      <type>Choice</type>
      <required>false</required>
      <model_dependent>false</model_dependent>
      <default_value></default_value>
      <choices>
        <choice>
          <value></value>
          <display_name></display_name>
        </choice>
        <choice>
          <value>Fixed (1)</value>
          <display_name>Fixed (1)</display_name>
        </choice>
        <choice>
          <value>Wall Area, Above-Grade, Conditioned (ft^2)</value>
          <display_name>Wall Area, Above-Grade, Conditioned (ft^2)</display_name>
        </choice>
        <choice>
          <value>Wall Area, Above-Grade, Exterior (ft^2)</value>
          <display_name>Wall Area, Above-Grade, Exterior (ft^2)</display_name>
        </choice>
        <choice>
          <value>Wall Area, Below-Grade (ft^2)</value>
          <display_name>Wall Area, Below-Grade (ft^2)</display_name>
        </choice>
        <choice>
          <value>Floor Area, Conditioned (ft^2)</value>
          <display_name>Floor Area, Conditioned (ft^2)</display_name>
        </choice>
        <choice>
          <value>Floor Area * Infiltration Reduction, Conditioned (ft^2 * Delta ACH50)</value>
          <display_name>Floor Area * Infiltration Reduction, Conditioned (ft^2 * Delta ACH50)</display_name>
        </choice>
        <choice>
          <value>Floor Area, Lighting (ft^2)</value>
          <display_name>Floor Area, Lighting (ft^2)</display_name>
        </choice>
        <choice>
          <value>Floor Area, Attic (ft^2)</value>
          <display_name>Floor Area, Attic (ft^2)</display_name>
        </choice>
        <choice>
          <value>Floor Area * Insulation Increase, Attic (ft^2 * Delta R-value)</value>
          <display_name>Floor Area * Insulation Increase, Attic (ft^2 * Delta R-value)</display_name>
        </choice>
        <choice>
          <value>Roof Area (ft^2)</value>
          <display_name>Roof Area (ft^2)</display_name>
        </choice>
        <choice>
          <value>Window Area (ft^2)</value>
          <display_name>Window Area (ft^2)</display_name>
        </choice>
        <choice>
          <value>Door Area (ft^2)</value>
          <display_name>Door Area (ft^2)</display_name>
        </choice>
        <choice>
          <value>Duct Unconditioned Surface Area (ft^2)</value>
          <display_name>Duct Unconditioned Surface Area (ft^2)</display_name>
        </choice>
        <choice>
          <value>Rim Joist Area, Above-Grade, Exterior (ft^2)</value>
          <display_name>Rim Joist Area, Above-Grade, Exterior (ft^2)</display_name>
        </choice>
        <choice>
          <value>Slab Perimeter, Exposed, Conditioned (ft)</value>
          <display_name>Slab Perimeter, Exposed, Conditioned (ft)</display_name>
        </choice>
        <choice>
          <value>Size, Heating System Primary (kBtu/h)</value>
          <display_name>Size, Heating System Primary (kBtu/h)</display_name>
        </choice>
        <choice>
          <value>Size, Heating System Secondary (kBtu/h)</value>
          <display_name>Size, Heating System Secondary (kBtu/h)</display_name>
        </choice>
        <choice>
          <value>Size, Cooling System Primary (kBtu/h)</value>
          <display_name>Size, Cooling System Primary (kBtu/h)</display_name>
        </choice>
        <choice>
          <value>Size, Heat Pump Backup Primary (kBtu/h)</value>
          <display_name>Size, Heat Pump Backup Primary (kBtu/h)</display_name>
        </choice>
        <choice>
          <value>Size, Water Heater (gal)</value>
          <display_name>Size, Water Heater (gal)</display_name>
        </choice>
        <choice>
          <value>Flow Rate, Mechanical Ventilation (cfm)</value>
          <display_name>Flow Rate, Mechanical Ventilation (cfm)</display_name>
        </choice>
      </choices>
    </argument>
    <argument>
      <name>option_11_cost_2_value</name>
      <display_name>Option 11 Cost 2 Value</display_name>
      <description>Total option 11 cost is the sum of all: (Cost N Value) x (Cost N Multiplier).</description>
      <type>Double</type>
      <units>$</units>
      <required>false</required>
      <model_dependent>false</model_dependent>
    </argument>
    <argument>
      <name>option_11_cost_2_multiplier</name>
      <display_name>Option 11 Cost 2 Multiplier</display_name>
      <description>Total option 11 cost is the sum of all: (Cost N Value) x (Cost N Multiplier).</description>
      <type>Choice</type>
      <required>false</required>
      <model_dependent>false</model_dependent>
      <default_value></default_value>
      <choices>
        <choice>
          <value></value>
          <display_name></display_name>
        </choice>
        <choice>
          <value>Fixed (1)</value>
          <display_name>Fixed (1)</display_name>
        </choice>
        <choice>
          <value>Wall Area, Above-Grade, Conditioned (ft^2)</value>
          <display_name>Wall Area, Above-Grade, Conditioned (ft^2)</display_name>
        </choice>
        <choice>
          <value>Wall Area, Above-Grade, Exterior (ft^2)</value>
          <display_name>Wall Area, Above-Grade, Exterior (ft^2)</display_name>
        </choice>
        <choice>
          <value>Wall Area, Below-Grade (ft^2)</value>
          <display_name>Wall Area, Below-Grade (ft^2)</display_name>
        </choice>
        <choice>
          <value>Floor Area, Conditioned (ft^2)</value>
          <display_name>Floor Area, Conditioned (ft^2)</display_name>
        </choice>
        <choice>
          <value>Floor Area * Infiltration Reduction, Conditioned (ft^2 * Delta ACH50)</value>
          <display_name>Floor Area * Infiltration Reduction, Conditioned (ft^2 * Delta ACH50)</display_name>
        </choice>
        <choice>
          <value>Floor Area, Lighting (ft^2)</value>
          <display_name>Floor Area, Lighting (ft^2)</display_name>
        </choice>
        <choice>
          <value>Floor Area, Attic (ft^2)</value>
          <display_name>Floor Area, Attic (ft^2)</display_name>
        </choice>
        <choice>
          <value>Floor Area * Insulation Increase, Attic (ft^2 * Delta R-value)</value>
          <display_name>Floor Area * Insulation Increase, Attic (ft^2 * Delta R-value)</display_name>
        </choice>
        <choice>
          <value>Roof Area (ft^2)</value>
          <display_name>Roof Area (ft^2)</display_name>
        </choice>
        <choice>
          <value>Window Area (ft^2)</value>
          <display_name>Window Area (ft^2)</display_name>
        </choice>
        <choice>
          <value>Door Area (ft^2)</value>
          <display_name>Door Area (ft^2)</display_name>
        </choice>
        <choice>
          <value>Duct Unconditioned Surface Area (ft^2)</value>
          <display_name>Duct Unconditioned Surface Area (ft^2)</display_name>
        </choice>
        <choice>
          <value>Rim Joist Area, Above-Grade, Exterior (ft^2)</value>
          <display_name>Rim Joist Area, Above-Grade, Exterior (ft^2)</display_name>
        </choice>
        <choice>
          <value>Slab Perimeter, Exposed, Conditioned (ft)</value>
          <display_name>Slab Perimeter, Exposed, Conditioned (ft)</display_name>
        </choice>
        <choice>
          <value>Size, Heating System Primary (kBtu/h)</value>
          <display_name>Size, Heating System Primary (kBtu/h)</display_name>
        </choice>
        <choice>
          <value>Size, Heating System Secondary (kBtu/h)</value>
          <display_name>Size, Heating System Secondary (kBtu/h)</display_name>
        </choice>
        <choice>
          <value>Size, Cooling System Primary (kBtu/h)</value>
          <display_name>Size, Cooling System Primary (kBtu/h)</display_name>
        </choice>
        <choice>
          <value>Size, Heat Pump Backup Primary (kBtu/h)</value>
          <display_name>Size, Heat Pump Backup Primary (kBtu/h)</display_name>
        </choice>
        <choice>
          <value>Size, Water Heater (gal)</value>
          <display_name>Size, Water Heater (gal)</display_name>
        </choice>
        <choice>
          <value>Flow Rate, Mechanical Ventilation (cfm)</value>
          <display_name>Flow Rate, Mechanical Ventilation (cfm)</display_name>
        </choice>
      </choices>
    </argument>
    <argument>
      <name>option_11_lifetime</name>
      <display_name>Option 11 Lifetime</display_name>
      <description>The option lifetime.</description>
      <type>Double</type>
      <units>years</units>
      <required>false</required>
      <model_dependent>false</model_dependent>
    </argument>
    <argument>
      <name>option_12</name>
      <display_name>Option 12</display_name>
      <description>Specify the parameter|option as found in resources\options_lookup.tsv.</description>
      <type>String</type>
      <required>false</required>
      <model_dependent>false</model_dependent>
    </argument>
    <argument>
      <name>option_12_apply_logic</name>
      <display_name>Option 12 Apply Logic</display_name>
      <description>Logic that specifies if the Option 12 upgrade will apply based on the existing building's options. Specify one or more parameter|option as found in resources\options_lookup.tsv. When multiple are included, they must be separated by '||' for OR and '&amp;&amp;' for AND, and using parentheses as appropriate. Prefix an option with '!' for not.</description>
      <type>String</type>
      <required>false</required>
      <model_dependent>false</model_dependent>
    </argument>
    <argument>
      <name>option_12_cost_1_value</name>
      <display_name>Option 12 Cost 1 Value</display_name>
      <description>Total option 12 cost is the sum of all: (Cost N Value) x (Cost N Multiplier).</description>
      <type>Double</type>
      <units>$</units>
      <required>false</required>
      <model_dependent>false</model_dependent>
    </argument>
    <argument>
      <name>option_12_cost_1_multiplier</name>
      <display_name>Option 12 Cost 1 Multiplier</display_name>
      <description>Total option 12 cost is the sum of all: (Cost N Value) x (Cost N Multiplier).</description>
      <type>Choice</type>
      <required>false</required>
      <model_dependent>false</model_dependent>
      <default_value></default_value>
      <choices>
        <choice>
          <value></value>
          <display_name></display_name>
        </choice>
        <choice>
          <value>Fixed (1)</value>
          <display_name>Fixed (1)</display_name>
        </choice>
        <choice>
          <value>Wall Area, Above-Grade, Conditioned (ft^2)</value>
          <display_name>Wall Area, Above-Grade, Conditioned (ft^2)</display_name>
        </choice>
        <choice>
          <value>Wall Area, Above-Grade, Exterior (ft^2)</value>
          <display_name>Wall Area, Above-Grade, Exterior (ft^2)</display_name>
        </choice>
        <choice>
          <value>Wall Area, Below-Grade (ft^2)</value>
          <display_name>Wall Area, Below-Grade (ft^2)</display_name>
        </choice>
        <choice>
          <value>Floor Area, Conditioned (ft^2)</value>
          <display_name>Floor Area, Conditioned (ft^2)</display_name>
        </choice>
        <choice>
          <value>Floor Area * Infiltration Reduction, Conditioned (ft^2 * Delta ACH50)</value>
          <display_name>Floor Area * Infiltration Reduction, Conditioned (ft^2 * Delta ACH50)</display_name>
        </choice>
        <choice>
          <value>Floor Area, Lighting (ft^2)</value>
          <display_name>Floor Area, Lighting (ft^2)</display_name>
        </choice>
        <choice>
          <value>Floor Area, Attic (ft^2)</value>
          <display_name>Floor Area, Attic (ft^2)</display_name>
        </choice>
        <choice>
          <value>Floor Area * Insulation Increase, Attic (ft^2 * Delta R-value)</value>
          <display_name>Floor Area * Insulation Increase, Attic (ft^2 * Delta R-value)</display_name>
        </choice>
        <choice>
          <value>Roof Area (ft^2)</value>
          <display_name>Roof Area (ft^2)</display_name>
        </choice>
        <choice>
          <value>Window Area (ft^2)</value>
          <display_name>Window Area (ft^2)</display_name>
        </choice>
        <choice>
          <value>Door Area (ft^2)</value>
          <display_name>Door Area (ft^2)</display_name>
        </choice>
        <choice>
          <value>Duct Unconditioned Surface Area (ft^2)</value>
          <display_name>Duct Unconditioned Surface Area (ft^2)</display_name>
        </choice>
        <choice>
          <value>Rim Joist Area, Above-Grade, Exterior (ft^2)</value>
          <display_name>Rim Joist Area, Above-Grade, Exterior (ft^2)</display_name>
        </choice>
        <choice>
          <value>Slab Perimeter, Exposed, Conditioned (ft)</value>
          <display_name>Slab Perimeter, Exposed, Conditioned (ft)</display_name>
        </choice>
        <choice>
          <value>Size, Heating System Primary (kBtu/h)</value>
          <display_name>Size, Heating System Primary (kBtu/h)</display_name>
        </choice>
        <choice>
          <value>Size, Heating System Secondary (kBtu/h)</value>
          <display_name>Size, Heating System Secondary (kBtu/h)</display_name>
        </choice>
        <choice>
          <value>Size, Cooling System Primary (kBtu/h)</value>
          <display_name>Size, Cooling System Primary (kBtu/h)</display_name>
        </choice>
        <choice>
          <value>Size, Heat Pump Backup Primary (kBtu/h)</value>
          <display_name>Size, Heat Pump Backup Primary (kBtu/h)</display_name>
        </choice>
        <choice>
          <value>Size, Water Heater (gal)</value>
          <display_name>Size, Water Heater (gal)</display_name>
        </choice>
        <choice>
          <value>Flow Rate, Mechanical Ventilation (cfm)</value>
          <display_name>Flow Rate, Mechanical Ventilation (cfm)</display_name>
        </choice>
      </choices>
    </argument>
    <argument>
      <name>option_12_cost_2_value</name>
      <display_name>Option 12 Cost 2 Value</display_name>
      <description>Total option 12 cost is the sum of all: (Cost N Value) x (Cost N Multiplier).</description>
      <type>Double</type>
      <units>$</units>
      <required>false</required>
      <model_dependent>false</model_dependent>
    </argument>
    <argument>
      <name>option_12_cost_2_multiplier</name>
      <display_name>Option 12 Cost 2 Multiplier</display_name>
      <description>Total option 12 cost is the sum of all: (Cost N Value) x (Cost N Multiplier).</description>
      <type>Choice</type>
      <required>false</required>
      <model_dependent>false</model_dependent>
      <default_value></default_value>
      <choices>
        <choice>
          <value></value>
          <display_name></display_name>
        </choice>
        <choice>
          <value>Fixed (1)</value>
          <display_name>Fixed (1)</display_name>
        </choice>
        <choice>
          <value>Wall Area, Above-Grade, Conditioned (ft^2)</value>
          <display_name>Wall Area, Above-Grade, Conditioned (ft^2)</display_name>
        </choice>
        <choice>
          <value>Wall Area, Above-Grade, Exterior (ft^2)</value>
          <display_name>Wall Area, Above-Grade, Exterior (ft^2)</display_name>
        </choice>
        <choice>
          <value>Wall Area, Below-Grade (ft^2)</value>
          <display_name>Wall Area, Below-Grade (ft^2)</display_name>
        </choice>
        <choice>
          <value>Floor Area, Conditioned (ft^2)</value>
          <display_name>Floor Area, Conditioned (ft^2)</display_name>
        </choice>
        <choice>
          <value>Floor Area * Infiltration Reduction, Conditioned (ft^2 * Delta ACH50)</value>
          <display_name>Floor Area * Infiltration Reduction, Conditioned (ft^2 * Delta ACH50)</display_name>
        </choice>
        <choice>
          <value>Floor Area, Lighting (ft^2)</value>
          <display_name>Floor Area, Lighting (ft^2)</display_name>
        </choice>
        <choice>
          <value>Floor Area, Attic (ft^2)</value>
          <display_name>Floor Area, Attic (ft^2)</display_name>
        </choice>
        <choice>
          <value>Floor Area * Insulation Increase, Attic (ft^2 * Delta R-value)</value>
          <display_name>Floor Area * Insulation Increase, Attic (ft^2 * Delta R-value)</display_name>
        </choice>
        <choice>
          <value>Roof Area (ft^2)</value>
          <display_name>Roof Area (ft^2)</display_name>
        </choice>
        <choice>
          <value>Window Area (ft^2)</value>
          <display_name>Window Area (ft^2)</display_name>
        </choice>
        <choice>
          <value>Door Area (ft^2)</value>
          <display_name>Door Area (ft^2)</display_name>
        </choice>
        <choice>
          <value>Duct Unconditioned Surface Area (ft^2)</value>
          <display_name>Duct Unconditioned Surface Area (ft^2)</display_name>
        </choice>
        <choice>
          <value>Rim Joist Area, Above-Grade, Exterior (ft^2)</value>
          <display_name>Rim Joist Area, Above-Grade, Exterior (ft^2)</display_name>
        </choice>
        <choice>
          <value>Slab Perimeter, Exposed, Conditioned (ft)</value>
          <display_name>Slab Perimeter, Exposed, Conditioned (ft)</display_name>
        </choice>
        <choice>
          <value>Size, Heating System Primary (kBtu/h)</value>
          <display_name>Size, Heating System Primary (kBtu/h)</display_name>
        </choice>
        <choice>
          <value>Size, Heating System Secondary (kBtu/h)</value>
          <display_name>Size, Heating System Secondary (kBtu/h)</display_name>
        </choice>
        <choice>
          <value>Size, Cooling System Primary (kBtu/h)</value>
          <display_name>Size, Cooling System Primary (kBtu/h)</display_name>
        </choice>
        <choice>
          <value>Size, Heat Pump Backup Primary (kBtu/h)</value>
          <display_name>Size, Heat Pump Backup Primary (kBtu/h)</display_name>
        </choice>
        <choice>
          <value>Size, Water Heater (gal)</value>
          <display_name>Size, Water Heater (gal)</display_name>
        </choice>
        <choice>
          <value>Flow Rate, Mechanical Ventilation (cfm)</value>
          <display_name>Flow Rate, Mechanical Ventilation (cfm)</display_name>
        </choice>
      </choices>
    </argument>
    <argument>
      <name>option_12_lifetime</name>
      <display_name>Option 12 Lifetime</display_name>
      <description>The option lifetime.</description>
      <type>Double</type>
      <units>years</units>
      <required>false</required>
      <model_dependent>false</model_dependent>
    </argument>
    <argument>
      <name>option_13</name>
      <display_name>Option 13</display_name>
      <description>Specify the parameter|option as found in resources\options_lookup.tsv.</description>
      <type>String</type>
      <required>false</required>
      <model_dependent>false</model_dependent>
    </argument>
    <argument>
      <name>option_13_apply_logic</name>
      <display_name>Option 13 Apply Logic</display_name>
      <description>Logic that specifies if the Option 13 upgrade will apply based on the existing building's options. Specify one or more parameter|option as found in resources\options_lookup.tsv. When multiple are included, they must be separated by '||' for OR and '&amp;&amp;' for AND, and using parentheses as appropriate. Prefix an option with '!' for not.</description>
      <type>String</type>
      <required>false</required>
      <model_dependent>false</model_dependent>
    </argument>
    <argument>
      <name>option_13_cost_1_value</name>
      <display_name>Option 13 Cost 1 Value</display_name>
      <description>Total option 13 cost is the sum of all: (Cost N Value) x (Cost N Multiplier).</description>
      <type>Double</type>
      <units>$</units>
      <required>false</required>
      <model_dependent>false</model_dependent>
    </argument>
    <argument>
      <name>option_13_cost_1_multiplier</name>
      <display_name>Option 13 Cost 1 Multiplier</display_name>
      <description>Total option 13 cost is the sum of all: (Cost N Value) x (Cost N Multiplier).</description>
      <type>Choice</type>
      <required>false</required>
      <model_dependent>false</model_dependent>
      <default_value></default_value>
      <choices>
        <choice>
          <value></value>
          <display_name></display_name>
        </choice>
        <choice>
          <value>Fixed (1)</value>
          <display_name>Fixed (1)</display_name>
        </choice>
        <choice>
          <value>Wall Area, Above-Grade, Conditioned (ft^2)</value>
          <display_name>Wall Area, Above-Grade, Conditioned (ft^2)</display_name>
        </choice>
        <choice>
          <value>Wall Area, Above-Grade, Exterior (ft^2)</value>
          <display_name>Wall Area, Above-Grade, Exterior (ft^2)</display_name>
        </choice>
        <choice>
          <value>Wall Area, Below-Grade (ft^2)</value>
          <display_name>Wall Area, Below-Grade (ft^2)</display_name>
        </choice>
        <choice>
          <value>Floor Area, Conditioned (ft^2)</value>
          <display_name>Floor Area, Conditioned (ft^2)</display_name>
        </choice>
        <choice>
          <value>Floor Area * Infiltration Reduction, Conditioned (ft^2 * Delta ACH50)</value>
          <display_name>Floor Area * Infiltration Reduction, Conditioned (ft^2 * Delta ACH50)</display_name>
        </choice>
        <choice>
          <value>Floor Area, Lighting (ft^2)</value>
          <display_name>Floor Area, Lighting (ft^2)</display_name>
        </choice>
        <choice>
          <value>Floor Area, Attic (ft^2)</value>
          <display_name>Floor Area, Attic (ft^2)</display_name>
        </choice>
        <choice>
          <value>Floor Area * Insulation Increase, Attic (ft^2 * Delta R-value)</value>
          <display_name>Floor Area * Insulation Increase, Attic (ft^2 * Delta R-value)</display_name>
        </choice>
        <choice>
          <value>Roof Area (ft^2)</value>
          <display_name>Roof Area (ft^2)</display_name>
        </choice>
        <choice>
          <value>Window Area (ft^2)</value>
          <display_name>Window Area (ft^2)</display_name>
        </choice>
        <choice>
          <value>Door Area (ft^2)</value>
          <display_name>Door Area (ft^2)</display_name>
        </choice>
        <choice>
          <value>Duct Unconditioned Surface Area (ft^2)</value>
          <display_name>Duct Unconditioned Surface Area (ft^2)</display_name>
        </choice>
        <choice>
          <value>Rim Joist Area, Above-Grade, Exterior (ft^2)</value>
          <display_name>Rim Joist Area, Above-Grade, Exterior (ft^2)</display_name>
        </choice>
        <choice>
          <value>Slab Perimeter, Exposed, Conditioned (ft)</value>
          <display_name>Slab Perimeter, Exposed, Conditioned (ft)</display_name>
        </choice>
        <choice>
          <value>Size, Heating System Primary (kBtu/h)</value>
          <display_name>Size, Heating System Primary (kBtu/h)</display_name>
        </choice>
        <choice>
          <value>Size, Heating System Secondary (kBtu/h)</value>
          <display_name>Size, Heating System Secondary (kBtu/h)</display_name>
        </choice>
        <choice>
          <value>Size, Cooling System Primary (kBtu/h)</value>
          <display_name>Size, Cooling System Primary (kBtu/h)</display_name>
        </choice>
        <choice>
          <value>Size, Heat Pump Backup Primary (kBtu/h)</value>
          <display_name>Size, Heat Pump Backup Primary (kBtu/h)</display_name>
        </choice>
        <choice>
          <value>Size, Water Heater (gal)</value>
          <display_name>Size, Water Heater (gal)</display_name>
        </choice>
        <choice>
          <value>Flow Rate, Mechanical Ventilation (cfm)</value>
          <display_name>Flow Rate, Mechanical Ventilation (cfm)</display_name>
        </choice>
      </choices>
    </argument>
    <argument>
      <name>option_13_cost_2_value</name>
      <display_name>Option 13 Cost 2 Value</display_name>
      <description>Total option 13 cost is the sum of all: (Cost N Value) x (Cost N Multiplier).</description>
      <type>Double</type>
      <units>$</units>
      <required>false</required>
      <model_dependent>false</model_dependent>
    </argument>
    <argument>
      <name>option_13_cost_2_multiplier</name>
      <display_name>Option 13 Cost 2 Multiplier</display_name>
      <description>Total option 13 cost is the sum of all: (Cost N Value) x (Cost N Multiplier).</description>
      <type>Choice</type>
      <required>false</required>
      <model_dependent>false</model_dependent>
      <default_value></default_value>
      <choices>
        <choice>
          <value></value>
          <display_name></display_name>
        </choice>
        <choice>
          <value>Fixed (1)</value>
          <display_name>Fixed (1)</display_name>
        </choice>
        <choice>
          <value>Wall Area, Above-Grade, Conditioned (ft^2)</value>
          <display_name>Wall Area, Above-Grade, Conditioned (ft^2)</display_name>
        </choice>
        <choice>
          <value>Wall Area, Above-Grade, Exterior (ft^2)</value>
          <display_name>Wall Area, Above-Grade, Exterior (ft^2)</display_name>
        </choice>
        <choice>
          <value>Wall Area, Below-Grade (ft^2)</value>
          <display_name>Wall Area, Below-Grade (ft^2)</display_name>
        </choice>
        <choice>
          <value>Floor Area, Conditioned (ft^2)</value>
          <display_name>Floor Area, Conditioned (ft^2)</display_name>
        </choice>
        <choice>
          <value>Floor Area * Infiltration Reduction, Conditioned (ft^2 * Delta ACH50)</value>
          <display_name>Floor Area * Infiltration Reduction, Conditioned (ft^2 * Delta ACH50)</display_name>
        </choice>
        <choice>
          <value>Floor Area, Lighting (ft^2)</value>
          <display_name>Floor Area, Lighting (ft^2)</display_name>
        </choice>
        <choice>
          <value>Floor Area, Attic (ft^2)</value>
          <display_name>Floor Area, Attic (ft^2)</display_name>
        </choice>
        <choice>
          <value>Floor Area * Insulation Increase, Attic (ft^2 * Delta R-value)</value>
          <display_name>Floor Area * Insulation Increase, Attic (ft^2 * Delta R-value)</display_name>
        </choice>
        <choice>
          <value>Roof Area (ft^2)</value>
          <display_name>Roof Area (ft^2)</display_name>
        </choice>
        <choice>
          <value>Window Area (ft^2)</value>
          <display_name>Window Area (ft^2)</display_name>
        </choice>
        <choice>
          <value>Door Area (ft^2)</value>
          <display_name>Door Area (ft^2)</display_name>
        </choice>
        <choice>
          <value>Duct Unconditioned Surface Area (ft^2)</value>
          <display_name>Duct Unconditioned Surface Area (ft^2)</display_name>
        </choice>
        <choice>
          <value>Rim Joist Area, Above-Grade, Exterior (ft^2)</value>
          <display_name>Rim Joist Area, Above-Grade, Exterior (ft^2)</display_name>
        </choice>
        <choice>
          <value>Slab Perimeter, Exposed, Conditioned (ft)</value>
          <display_name>Slab Perimeter, Exposed, Conditioned (ft)</display_name>
        </choice>
        <choice>
          <value>Size, Heating System Primary (kBtu/h)</value>
          <display_name>Size, Heating System Primary (kBtu/h)</display_name>
        </choice>
        <choice>
          <value>Size, Heating System Secondary (kBtu/h)</value>
          <display_name>Size, Heating System Secondary (kBtu/h)</display_name>
        </choice>
        <choice>
          <value>Size, Cooling System Primary (kBtu/h)</value>
          <display_name>Size, Cooling System Primary (kBtu/h)</display_name>
        </choice>
        <choice>
          <value>Size, Heat Pump Backup Primary (kBtu/h)</value>
          <display_name>Size, Heat Pump Backup Primary (kBtu/h)</display_name>
        </choice>
        <choice>
          <value>Size, Water Heater (gal)</value>
          <display_name>Size, Water Heater (gal)</display_name>
        </choice>
        <choice>
          <value>Flow Rate, Mechanical Ventilation (cfm)</value>
          <display_name>Flow Rate, Mechanical Ventilation (cfm)</display_name>
        </choice>
      </choices>
    </argument>
    <argument>
      <name>option_13_lifetime</name>
      <display_name>Option 13 Lifetime</display_name>
      <description>The option lifetime.</description>
      <type>Double</type>
      <units>years</units>
      <required>false</required>
      <model_dependent>false</model_dependent>
    </argument>
    <argument>
      <name>option_14</name>
      <display_name>Option 14</display_name>
      <description>Specify the parameter|option as found in resources\options_lookup.tsv.</description>
      <type>String</type>
      <required>false</required>
      <model_dependent>false</model_dependent>
    </argument>
    <argument>
      <name>option_14_apply_logic</name>
      <display_name>Option 14 Apply Logic</display_name>
      <description>Logic that specifies if the Option 14 upgrade will apply based on the existing building's options. Specify one or more parameter|option as found in resources\options_lookup.tsv. When multiple are included, they must be separated by '||' for OR and '&amp;&amp;' for AND, and using parentheses as appropriate. Prefix an option with '!' for not.</description>
      <type>String</type>
      <required>false</required>
      <model_dependent>false</model_dependent>
    </argument>
    <argument>
      <name>option_14_cost_1_value</name>
      <display_name>Option 14 Cost 1 Value</display_name>
      <description>Total option 14 cost is the sum of all: (Cost N Value) x (Cost N Multiplier).</description>
      <type>Double</type>
      <units>$</units>
      <required>false</required>
      <model_dependent>false</model_dependent>
    </argument>
    <argument>
      <name>option_14_cost_1_multiplier</name>
      <display_name>Option 14 Cost 1 Multiplier</display_name>
      <description>Total option 14 cost is the sum of all: (Cost N Value) x (Cost N Multiplier).</description>
      <type>Choice</type>
      <required>false</required>
      <model_dependent>false</model_dependent>
      <default_value></default_value>
      <choices>
        <choice>
          <value></value>
          <display_name></display_name>
        </choice>
        <choice>
          <value>Fixed (1)</value>
          <display_name>Fixed (1)</display_name>
        </choice>
        <choice>
          <value>Wall Area, Above-Grade, Conditioned (ft^2)</value>
          <display_name>Wall Area, Above-Grade, Conditioned (ft^2)</display_name>
        </choice>
        <choice>
          <value>Wall Area, Above-Grade, Exterior (ft^2)</value>
          <display_name>Wall Area, Above-Grade, Exterior (ft^2)</display_name>
        </choice>
        <choice>
          <value>Wall Area, Below-Grade (ft^2)</value>
          <display_name>Wall Area, Below-Grade (ft^2)</display_name>
        </choice>
        <choice>
          <value>Floor Area, Conditioned (ft^2)</value>
          <display_name>Floor Area, Conditioned (ft^2)</display_name>
        </choice>
        <choice>
          <value>Floor Area * Infiltration Reduction, Conditioned (ft^2 * Delta ACH50)</value>
          <display_name>Floor Area * Infiltration Reduction, Conditioned (ft^2 * Delta ACH50)</display_name>
        </choice>
        <choice>
          <value>Floor Area, Lighting (ft^2)</value>
          <display_name>Floor Area, Lighting (ft^2)</display_name>
        </choice>
        <choice>
          <value>Floor Area, Attic (ft^2)</value>
          <display_name>Floor Area, Attic (ft^2)</display_name>
        </choice>
        <choice>
          <value>Floor Area * Insulation Increase, Attic (ft^2 * Delta R-value)</value>
          <display_name>Floor Area * Insulation Increase, Attic (ft^2 * Delta R-value)</display_name>
        </choice>
        <choice>
          <value>Roof Area (ft^2)</value>
          <display_name>Roof Area (ft^2)</display_name>
        </choice>
        <choice>
          <value>Window Area (ft^2)</value>
          <display_name>Window Area (ft^2)</display_name>
        </choice>
        <choice>
          <value>Door Area (ft^2)</value>
          <display_name>Door Area (ft^2)</display_name>
        </choice>
        <choice>
          <value>Duct Unconditioned Surface Area (ft^2)</value>
          <display_name>Duct Unconditioned Surface Area (ft^2)</display_name>
        </choice>
        <choice>
          <value>Rim Joist Area, Above-Grade, Exterior (ft^2)</value>
          <display_name>Rim Joist Area, Above-Grade, Exterior (ft^2)</display_name>
        </choice>
        <choice>
          <value>Slab Perimeter, Exposed, Conditioned (ft)</value>
          <display_name>Slab Perimeter, Exposed, Conditioned (ft)</display_name>
        </choice>
        <choice>
          <value>Size, Heating System Primary (kBtu/h)</value>
          <display_name>Size, Heating System Primary (kBtu/h)</display_name>
        </choice>
        <choice>
          <value>Size, Heating System Secondary (kBtu/h)</value>
          <display_name>Size, Heating System Secondary (kBtu/h)</display_name>
        </choice>
        <choice>
          <value>Size, Cooling System Primary (kBtu/h)</value>
          <display_name>Size, Cooling System Primary (kBtu/h)</display_name>
        </choice>
        <choice>
          <value>Size, Heat Pump Backup Primary (kBtu/h)</value>
          <display_name>Size, Heat Pump Backup Primary (kBtu/h)</display_name>
        </choice>
        <choice>
          <value>Size, Water Heater (gal)</value>
          <display_name>Size, Water Heater (gal)</display_name>
        </choice>
        <choice>
          <value>Flow Rate, Mechanical Ventilation (cfm)</value>
          <display_name>Flow Rate, Mechanical Ventilation (cfm)</display_name>
        </choice>
      </choices>
    </argument>
    <argument>
      <name>option_14_cost_2_value</name>
      <display_name>Option 14 Cost 2 Value</display_name>
      <description>Total option 14 cost is the sum of all: (Cost N Value) x (Cost N Multiplier).</description>
      <type>Double</type>
      <units>$</units>
      <required>false</required>
      <model_dependent>false</model_dependent>
    </argument>
    <argument>
      <name>option_14_cost_2_multiplier</name>
      <display_name>Option 14 Cost 2 Multiplier</display_name>
      <description>Total option 14 cost is the sum of all: (Cost N Value) x (Cost N Multiplier).</description>
      <type>Choice</type>
      <required>false</required>
      <model_dependent>false</model_dependent>
      <default_value></default_value>
      <choices>
        <choice>
          <value></value>
          <display_name></display_name>
        </choice>
        <choice>
          <value>Fixed (1)</value>
          <display_name>Fixed (1)</display_name>
        </choice>
        <choice>
          <value>Wall Area, Above-Grade, Conditioned (ft^2)</value>
          <display_name>Wall Area, Above-Grade, Conditioned (ft^2)</display_name>
        </choice>
        <choice>
          <value>Wall Area, Above-Grade, Exterior (ft^2)</value>
          <display_name>Wall Area, Above-Grade, Exterior (ft^2)</display_name>
        </choice>
        <choice>
          <value>Wall Area, Below-Grade (ft^2)</value>
          <display_name>Wall Area, Below-Grade (ft^2)</display_name>
        </choice>
        <choice>
          <value>Floor Area, Conditioned (ft^2)</value>
          <display_name>Floor Area, Conditioned (ft^2)</display_name>
        </choice>
        <choice>
          <value>Floor Area * Infiltration Reduction, Conditioned (ft^2 * Delta ACH50)</value>
          <display_name>Floor Area * Infiltration Reduction, Conditioned (ft^2 * Delta ACH50)</display_name>
        </choice>
        <choice>
          <value>Floor Area, Lighting (ft^2)</value>
          <display_name>Floor Area, Lighting (ft^2)</display_name>
        </choice>
        <choice>
          <value>Floor Area, Attic (ft^2)</value>
          <display_name>Floor Area, Attic (ft^2)</display_name>
        </choice>
        <choice>
          <value>Floor Area * Insulation Increase, Attic (ft^2 * Delta R-value)</value>
          <display_name>Floor Area * Insulation Increase, Attic (ft^2 * Delta R-value)</display_name>
        </choice>
        <choice>
          <value>Roof Area (ft^2)</value>
          <display_name>Roof Area (ft^2)</display_name>
        </choice>
        <choice>
          <value>Window Area (ft^2)</value>
          <display_name>Window Area (ft^2)</display_name>
        </choice>
        <choice>
          <value>Door Area (ft^2)</value>
          <display_name>Door Area (ft^2)</display_name>
        </choice>
        <choice>
          <value>Duct Unconditioned Surface Area (ft^2)</value>
          <display_name>Duct Unconditioned Surface Area (ft^2)</display_name>
        </choice>
        <choice>
          <value>Rim Joist Area, Above-Grade, Exterior (ft^2)</value>
          <display_name>Rim Joist Area, Above-Grade, Exterior (ft^2)</display_name>
        </choice>
        <choice>
          <value>Slab Perimeter, Exposed, Conditioned (ft)</value>
          <display_name>Slab Perimeter, Exposed, Conditioned (ft)</display_name>
        </choice>
        <choice>
          <value>Size, Heating System Primary (kBtu/h)</value>
          <display_name>Size, Heating System Primary (kBtu/h)</display_name>
        </choice>
        <choice>
          <value>Size, Heating System Secondary (kBtu/h)</value>
          <display_name>Size, Heating System Secondary (kBtu/h)</display_name>
        </choice>
        <choice>
          <value>Size, Cooling System Primary (kBtu/h)</value>
          <display_name>Size, Cooling System Primary (kBtu/h)</display_name>
        </choice>
        <choice>
          <value>Size, Heat Pump Backup Primary (kBtu/h)</value>
          <display_name>Size, Heat Pump Backup Primary (kBtu/h)</display_name>
        </choice>
        <choice>
          <value>Size, Water Heater (gal)</value>
          <display_name>Size, Water Heater (gal)</display_name>
        </choice>
        <choice>
          <value>Flow Rate, Mechanical Ventilation (cfm)</value>
          <display_name>Flow Rate, Mechanical Ventilation (cfm)</display_name>
        </choice>
      </choices>
    </argument>
    <argument>
      <name>option_14_lifetime</name>
      <display_name>Option 14 Lifetime</display_name>
      <description>The option lifetime.</description>
      <type>Double</type>
      <units>years</units>
      <required>false</required>
      <model_dependent>false</model_dependent>
    </argument>
    <argument>
      <name>option_15</name>
      <display_name>Option 15</display_name>
      <description>Specify the parameter|option as found in resources\options_lookup.tsv.</description>
      <type>String</type>
      <required>false</required>
      <model_dependent>false</model_dependent>
    </argument>
    <argument>
      <name>option_15_apply_logic</name>
      <display_name>Option 15 Apply Logic</display_name>
      <description>Logic that specifies if the Option 15 upgrade will apply based on the existing building's options. Specify one or more parameter|option as found in resources\options_lookup.tsv. When multiple are included, they must be separated by '||' for OR and '&amp;&amp;' for AND, and using parentheses as appropriate. Prefix an option with '!' for not.</description>
      <type>String</type>
      <required>false</required>
      <model_dependent>false</model_dependent>
    </argument>
    <argument>
      <name>option_15_cost_1_value</name>
      <display_name>Option 15 Cost 1 Value</display_name>
      <description>Total option 15 cost is the sum of all: (Cost N Value) x (Cost N Multiplier).</description>
      <type>Double</type>
      <units>$</units>
      <required>false</required>
      <model_dependent>false</model_dependent>
    </argument>
    <argument>
      <name>option_15_cost_1_multiplier</name>
      <display_name>Option 15 Cost 1 Multiplier</display_name>
      <description>Total option 15 cost is the sum of all: (Cost N Value) x (Cost N Multiplier).</description>
      <type>Choice</type>
      <required>false</required>
      <model_dependent>false</model_dependent>
      <default_value></default_value>
      <choices>
        <choice>
          <value></value>
          <display_name></display_name>
        </choice>
        <choice>
          <value>Fixed (1)</value>
          <display_name>Fixed (1)</display_name>
        </choice>
        <choice>
          <value>Wall Area, Above-Grade, Conditioned (ft^2)</value>
          <display_name>Wall Area, Above-Grade, Conditioned (ft^2)</display_name>
        </choice>
        <choice>
          <value>Wall Area, Above-Grade, Exterior (ft^2)</value>
          <display_name>Wall Area, Above-Grade, Exterior (ft^2)</display_name>
        </choice>
        <choice>
          <value>Wall Area, Below-Grade (ft^2)</value>
          <display_name>Wall Area, Below-Grade (ft^2)</display_name>
        </choice>
        <choice>
          <value>Floor Area, Conditioned (ft^2)</value>
          <display_name>Floor Area, Conditioned (ft^2)</display_name>
        </choice>
        <choice>
          <value>Floor Area * Infiltration Reduction, Conditioned (ft^2 * Delta ACH50)</value>
          <display_name>Floor Area * Infiltration Reduction, Conditioned (ft^2 * Delta ACH50)</display_name>
        </choice>
        <choice>
          <value>Floor Area, Lighting (ft^2)</value>
          <display_name>Floor Area, Lighting (ft^2)</display_name>
        </choice>
        <choice>
          <value>Floor Area, Attic (ft^2)</value>
          <display_name>Floor Area, Attic (ft^2)</display_name>
        </choice>
        <choice>
          <value>Floor Area * Insulation Increase, Attic (ft^2 * Delta R-value)</value>
          <display_name>Floor Area * Insulation Increase, Attic (ft^2 * Delta R-value)</display_name>
        </choice>
        <choice>
          <value>Roof Area (ft^2)</value>
          <display_name>Roof Area (ft^2)</display_name>
        </choice>
        <choice>
          <value>Window Area (ft^2)</value>
          <display_name>Window Area (ft^2)</display_name>
        </choice>
        <choice>
          <value>Door Area (ft^2)</value>
          <display_name>Door Area (ft^2)</display_name>
        </choice>
        <choice>
          <value>Duct Unconditioned Surface Area (ft^2)</value>
          <display_name>Duct Unconditioned Surface Area (ft^2)</display_name>
        </choice>
        <choice>
          <value>Rim Joist Area, Above-Grade, Exterior (ft^2)</value>
          <display_name>Rim Joist Area, Above-Grade, Exterior (ft^2)</display_name>
        </choice>
        <choice>
          <value>Slab Perimeter, Exposed, Conditioned (ft)</value>
          <display_name>Slab Perimeter, Exposed, Conditioned (ft)</display_name>
        </choice>
        <choice>
          <value>Size, Heating System Primary (kBtu/h)</value>
          <display_name>Size, Heating System Primary (kBtu/h)</display_name>
        </choice>
        <choice>
          <value>Size, Heating System Secondary (kBtu/h)</value>
          <display_name>Size, Heating System Secondary (kBtu/h)</display_name>
        </choice>
        <choice>
          <value>Size, Cooling System Primary (kBtu/h)</value>
          <display_name>Size, Cooling System Primary (kBtu/h)</display_name>
        </choice>
        <choice>
          <value>Size, Heat Pump Backup Primary (kBtu/h)</value>
          <display_name>Size, Heat Pump Backup Primary (kBtu/h)</display_name>
        </choice>
        <choice>
          <value>Size, Water Heater (gal)</value>
          <display_name>Size, Water Heater (gal)</display_name>
        </choice>
        <choice>
          <value>Flow Rate, Mechanical Ventilation (cfm)</value>
          <display_name>Flow Rate, Mechanical Ventilation (cfm)</display_name>
        </choice>
      </choices>
    </argument>
    <argument>
      <name>option_15_cost_2_value</name>
      <display_name>Option 15 Cost 2 Value</display_name>
      <description>Total option 15 cost is the sum of all: (Cost N Value) x (Cost N Multiplier).</description>
      <type>Double</type>
      <units>$</units>
      <required>false</required>
      <model_dependent>false</model_dependent>
    </argument>
    <argument>
      <name>option_15_cost_2_multiplier</name>
      <display_name>Option 15 Cost 2 Multiplier</display_name>
      <description>Total option 15 cost is the sum of all: (Cost N Value) x (Cost N Multiplier).</description>
      <type>Choice</type>
      <required>false</required>
      <model_dependent>false</model_dependent>
      <default_value></default_value>
      <choices>
        <choice>
          <value></value>
          <display_name></display_name>
        </choice>
        <choice>
          <value>Fixed (1)</value>
          <display_name>Fixed (1)</display_name>
        </choice>
        <choice>
          <value>Wall Area, Above-Grade, Conditioned (ft^2)</value>
          <display_name>Wall Area, Above-Grade, Conditioned (ft^2)</display_name>
        </choice>
        <choice>
          <value>Wall Area, Above-Grade, Exterior (ft^2)</value>
          <display_name>Wall Area, Above-Grade, Exterior (ft^2)</display_name>
        </choice>
        <choice>
          <value>Wall Area, Below-Grade (ft^2)</value>
          <display_name>Wall Area, Below-Grade (ft^2)</display_name>
        </choice>
        <choice>
          <value>Floor Area, Conditioned (ft^2)</value>
          <display_name>Floor Area, Conditioned (ft^2)</display_name>
        </choice>
        <choice>
          <value>Floor Area * Infiltration Reduction, Conditioned (ft^2 * Delta ACH50)</value>
          <display_name>Floor Area * Infiltration Reduction, Conditioned (ft^2 * Delta ACH50)</display_name>
        </choice>
        <choice>
          <value>Floor Area, Lighting (ft^2)</value>
          <display_name>Floor Area, Lighting (ft^2)</display_name>
        </choice>
        <choice>
          <value>Floor Area, Attic (ft^2)</value>
          <display_name>Floor Area, Attic (ft^2)</display_name>
        </choice>
        <choice>
          <value>Floor Area * Insulation Increase, Attic (ft^2 * Delta R-value)</value>
          <display_name>Floor Area * Insulation Increase, Attic (ft^2 * Delta R-value)</display_name>
        </choice>
        <choice>
          <value>Roof Area (ft^2)</value>
          <display_name>Roof Area (ft^2)</display_name>
        </choice>
        <choice>
          <value>Window Area (ft^2)</value>
          <display_name>Window Area (ft^2)</display_name>
        </choice>
        <choice>
          <value>Door Area (ft^2)</value>
          <display_name>Door Area (ft^2)</display_name>
        </choice>
        <choice>
          <value>Duct Unconditioned Surface Area (ft^2)</value>
          <display_name>Duct Unconditioned Surface Area (ft^2)</display_name>
        </choice>
        <choice>
          <value>Rim Joist Area, Above-Grade, Exterior (ft^2)</value>
          <display_name>Rim Joist Area, Above-Grade, Exterior (ft^2)</display_name>
        </choice>
        <choice>
          <value>Slab Perimeter, Exposed, Conditioned (ft)</value>
          <display_name>Slab Perimeter, Exposed, Conditioned (ft)</display_name>
        </choice>
        <choice>
          <value>Size, Heating System Primary (kBtu/h)</value>
          <display_name>Size, Heating System Primary (kBtu/h)</display_name>
        </choice>
        <choice>
          <value>Size, Heating System Secondary (kBtu/h)</value>
          <display_name>Size, Heating System Secondary (kBtu/h)</display_name>
        </choice>
        <choice>
          <value>Size, Cooling System Primary (kBtu/h)</value>
          <display_name>Size, Cooling System Primary (kBtu/h)</display_name>
        </choice>
        <choice>
          <value>Size, Heat Pump Backup Primary (kBtu/h)</value>
          <display_name>Size, Heat Pump Backup Primary (kBtu/h)</display_name>
        </choice>
        <choice>
          <value>Size, Water Heater (gal)</value>
          <display_name>Size, Water Heater (gal)</display_name>
        </choice>
        <choice>
          <value>Flow Rate, Mechanical Ventilation (cfm)</value>
          <display_name>Flow Rate, Mechanical Ventilation (cfm)</display_name>
        </choice>
      </choices>
    </argument>
    <argument>
      <name>option_15_lifetime</name>
      <display_name>Option 15 Lifetime</display_name>
      <description>The option lifetime.</description>
      <type>Double</type>
      <units>years</units>
      <required>false</required>
      <model_dependent>false</model_dependent>
    </argument>
    <argument>
      <name>option_16</name>
      <display_name>Option 16</display_name>
      <description>Specify the parameter|option as found in resources\options_lookup.tsv.</description>
      <type>String</type>
      <required>false</required>
      <model_dependent>false</model_dependent>
    </argument>
    <argument>
      <name>option_16_apply_logic</name>
      <display_name>Option 16 Apply Logic</display_name>
      <description>Logic that specifies if the Option 16 upgrade will apply based on the existing building's options. Specify one or more parameter|option as found in resources\options_lookup.tsv. When multiple are included, they must be separated by '||' for OR and '&amp;&amp;' for AND, and using parentheses as appropriate. Prefix an option with '!' for not.</description>
      <type>String</type>
      <required>false</required>
      <model_dependent>false</model_dependent>
    </argument>
    <argument>
      <name>option_16_cost_1_value</name>
      <display_name>Option 16 Cost 1 Value</display_name>
      <description>Total option 16 cost is the sum of all: (Cost N Value) x (Cost N Multiplier).</description>
      <type>Double</type>
      <units>$</units>
      <required>false</required>
      <model_dependent>false</model_dependent>
    </argument>
    <argument>
      <name>option_16_cost_1_multiplier</name>
      <display_name>Option 16 Cost 1 Multiplier</display_name>
      <description>Total option 16 cost is the sum of all: (Cost N Value) x (Cost N Multiplier).</description>
      <type>Choice</type>
      <required>false</required>
      <model_dependent>false</model_dependent>
      <default_value></default_value>
      <choices>
        <choice>
          <value></value>
          <display_name></display_name>
        </choice>
        <choice>
          <value>Fixed (1)</value>
          <display_name>Fixed (1)</display_name>
        </choice>
        <choice>
          <value>Wall Area, Above-Grade, Conditioned (ft^2)</value>
          <display_name>Wall Area, Above-Grade, Conditioned (ft^2)</display_name>
        </choice>
        <choice>
          <value>Wall Area, Above-Grade, Exterior (ft^2)</value>
          <display_name>Wall Area, Above-Grade, Exterior (ft^2)</display_name>
        </choice>
        <choice>
          <value>Wall Area, Below-Grade (ft^2)</value>
          <display_name>Wall Area, Below-Grade (ft^2)</display_name>
        </choice>
        <choice>
          <value>Floor Area, Conditioned (ft^2)</value>
          <display_name>Floor Area, Conditioned (ft^2)</display_name>
        </choice>
        <choice>
          <value>Floor Area * Infiltration Reduction, Conditioned (ft^2 * Delta ACH50)</value>
          <display_name>Floor Area * Infiltration Reduction, Conditioned (ft^2 * Delta ACH50)</display_name>
        </choice>
        <choice>
          <value>Floor Area, Lighting (ft^2)</value>
          <display_name>Floor Area, Lighting (ft^2)</display_name>
        </choice>
        <choice>
          <value>Floor Area, Attic (ft^2)</value>
          <display_name>Floor Area, Attic (ft^2)</display_name>
        </choice>
        <choice>
          <value>Floor Area * Insulation Increase, Attic (ft^2 * Delta R-value)</value>
          <display_name>Floor Area * Insulation Increase, Attic (ft^2 * Delta R-value)</display_name>
        </choice>
        <choice>
          <value>Roof Area (ft^2)</value>
          <display_name>Roof Area (ft^2)</display_name>
        </choice>
        <choice>
          <value>Window Area (ft^2)</value>
          <display_name>Window Area (ft^2)</display_name>
        </choice>
        <choice>
          <value>Door Area (ft^2)</value>
          <display_name>Door Area (ft^2)</display_name>
        </choice>
        <choice>
          <value>Duct Unconditioned Surface Area (ft^2)</value>
          <display_name>Duct Unconditioned Surface Area (ft^2)</display_name>
        </choice>
        <choice>
          <value>Rim Joist Area, Above-Grade, Exterior (ft^2)</value>
          <display_name>Rim Joist Area, Above-Grade, Exterior (ft^2)</display_name>
        </choice>
        <choice>
          <value>Slab Perimeter, Exposed, Conditioned (ft)</value>
          <display_name>Slab Perimeter, Exposed, Conditioned (ft)</display_name>
        </choice>
        <choice>
          <value>Size, Heating System Primary (kBtu/h)</value>
          <display_name>Size, Heating System Primary (kBtu/h)</display_name>
        </choice>
        <choice>
          <value>Size, Heating System Secondary (kBtu/h)</value>
          <display_name>Size, Heating System Secondary (kBtu/h)</display_name>
        </choice>
        <choice>
          <value>Size, Cooling System Primary (kBtu/h)</value>
          <display_name>Size, Cooling System Primary (kBtu/h)</display_name>
        </choice>
        <choice>
          <value>Size, Heat Pump Backup Primary (kBtu/h)</value>
          <display_name>Size, Heat Pump Backup Primary (kBtu/h)</display_name>
        </choice>
        <choice>
          <value>Size, Water Heater (gal)</value>
          <display_name>Size, Water Heater (gal)</display_name>
        </choice>
        <choice>
          <value>Flow Rate, Mechanical Ventilation (cfm)</value>
          <display_name>Flow Rate, Mechanical Ventilation (cfm)</display_name>
        </choice>
      </choices>
    </argument>
    <argument>
      <name>option_16_cost_2_value</name>
      <display_name>Option 16 Cost 2 Value</display_name>
      <description>Total option 16 cost is the sum of all: (Cost N Value) x (Cost N Multiplier).</description>
      <type>Double</type>
      <units>$</units>
      <required>false</required>
      <model_dependent>false</model_dependent>
    </argument>
    <argument>
      <name>option_16_cost_2_multiplier</name>
      <display_name>Option 16 Cost 2 Multiplier</display_name>
      <description>Total option 16 cost is the sum of all: (Cost N Value) x (Cost N Multiplier).</description>
      <type>Choice</type>
      <required>false</required>
      <model_dependent>false</model_dependent>
      <default_value></default_value>
      <choices>
        <choice>
          <value></value>
          <display_name></display_name>
        </choice>
        <choice>
          <value>Fixed (1)</value>
          <display_name>Fixed (1)</display_name>
        </choice>
        <choice>
          <value>Wall Area, Above-Grade, Conditioned (ft^2)</value>
          <display_name>Wall Area, Above-Grade, Conditioned (ft^2)</display_name>
        </choice>
        <choice>
          <value>Wall Area, Above-Grade, Exterior (ft^2)</value>
          <display_name>Wall Area, Above-Grade, Exterior (ft^2)</display_name>
        </choice>
        <choice>
          <value>Wall Area, Below-Grade (ft^2)</value>
          <display_name>Wall Area, Below-Grade (ft^2)</display_name>
        </choice>
        <choice>
          <value>Floor Area, Conditioned (ft^2)</value>
          <display_name>Floor Area, Conditioned (ft^2)</display_name>
        </choice>
        <choice>
          <value>Floor Area * Infiltration Reduction, Conditioned (ft^2 * Delta ACH50)</value>
          <display_name>Floor Area * Infiltration Reduction, Conditioned (ft^2 * Delta ACH50)</display_name>
        </choice>
        <choice>
          <value>Floor Area, Lighting (ft^2)</value>
          <display_name>Floor Area, Lighting (ft^2)</display_name>
        </choice>
        <choice>
          <value>Floor Area, Attic (ft^2)</value>
          <display_name>Floor Area, Attic (ft^2)</display_name>
        </choice>
        <choice>
          <value>Floor Area * Insulation Increase, Attic (ft^2 * Delta R-value)</value>
          <display_name>Floor Area * Insulation Increase, Attic (ft^2 * Delta R-value)</display_name>
        </choice>
        <choice>
          <value>Roof Area (ft^2)</value>
          <display_name>Roof Area (ft^2)</display_name>
        </choice>
        <choice>
          <value>Window Area (ft^2)</value>
          <display_name>Window Area (ft^2)</display_name>
        </choice>
        <choice>
          <value>Door Area (ft^2)</value>
          <display_name>Door Area (ft^2)</display_name>
        </choice>
        <choice>
          <value>Duct Unconditioned Surface Area (ft^2)</value>
          <display_name>Duct Unconditioned Surface Area (ft^2)</display_name>
        </choice>
        <choice>
          <value>Rim Joist Area, Above-Grade, Exterior (ft^2)</value>
          <display_name>Rim Joist Area, Above-Grade, Exterior (ft^2)</display_name>
        </choice>
        <choice>
          <value>Slab Perimeter, Exposed, Conditioned (ft)</value>
          <display_name>Slab Perimeter, Exposed, Conditioned (ft)</display_name>
        </choice>
        <choice>
          <value>Size, Heating System Primary (kBtu/h)</value>
          <display_name>Size, Heating System Primary (kBtu/h)</display_name>
        </choice>
        <choice>
          <value>Size, Heating System Secondary (kBtu/h)</value>
          <display_name>Size, Heating System Secondary (kBtu/h)</display_name>
        </choice>
        <choice>
          <value>Size, Cooling System Primary (kBtu/h)</value>
          <display_name>Size, Cooling System Primary (kBtu/h)</display_name>
        </choice>
        <choice>
          <value>Size, Heat Pump Backup Primary (kBtu/h)</value>
          <display_name>Size, Heat Pump Backup Primary (kBtu/h)</display_name>
        </choice>
        <choice>
          <value>Size, Water Heater (gal)</value>
          <display_name>Size, Water Heater (gal)</display_name>
        </choice>
        <choice>
          <value>Flow Rate, Mechanical Ventilation (cfm)</value>
          <display_name>Flow Rate, Mechanical Ventilation (cfm)</display_name>
        </choice>
      </choices>
    </argument>
    <argument>
      <name>option_16_lifetime</name>
      <display_name>Option 16 Lifetime</display_name>
      <description>The option lifetime.</description>
      <type>Double</type>
      <units>years</units>
      <required>false</required>
      <model_dependent>false</model_dependent>
    </argument>
    <argument>
      <name>option_17</name>
      <display_name>Option 17</display_name>
      <description>Specify the parameter|option as found in resources\options_lookup.tsv.</description>
      <type>String</type>
      <required>false</required>
      <model_dependent>false</model_dependent>
    </argument>
    <argument>
      <name>option_17_apply_logic</name>
      <display_name>Option 17 Apply Logic</display_name>
      <description>Logic that specifies if the Option 17 upgrade will apply based on the existing building's options. Specify one or more parameter|option as found in resources\options_lookup.tsv. When multiple are included, they must be separated by '||' for OR and '&amp;&amp;' for AND, and using parentheses as appropriate. Prefix an option with '!' for not.</description>
      <type>String</type>
      <required>false</required>
      <model_dependent>false</model_dependent>
    </argument>
    <argument>
      <name>option_17_cost_1_value</name>
      <display_name>Option 17 Cost 1 Value</display_name>
      <description>Total option 17 cost is the sum of all: (Cost N Value) x (Cost N Multiplier).</description>
      <type>Double</type>
      <units>$</units>
      <required>false</required>
      <model_dependent>false</model_dependent>
    </argument>
    <argument>
      <name>option_17_cost_1_multiplier</name>
      <display_name>Option 17 Cost 1 Multiplier</display_name>
      <description>Total option 17 cost is the sum of all: (Cost N Value) x (Cost N Multiplier).</description>
      <type>Choice</type>
      <required>false</required>
      <model_dependent>false</model_dependent>
      <default_value></default_value>
      <choices>
        <choice>
          <value></value>
          <display_name></display_name>
        </choice>
        <choice>
          <value>Fixed (1)</value>
          <display_name>Fixed (1)</display_name>
        </choice>
        <choice>
          <value>Wall Area, Above-Grade, Conditioned (ft^2)</value>
          <display_name>Wall Area, Above-Grade, Conditioned (ft^2)</display_name>
        </choice>
        <choice>
          <value>Wall Area, Above-Grade, Exterior (ft^2)</value>
          <display_name>Wall Area, Above-Grade, Exterior (ft^2)</display_name>
        </choice>
        <choice>
          <value>Wall Area, Below-Grade (ft^2)</value>
          <display_name>Wall Area, Below-Grade (ft^2)</display_name>
        </choice>
        <choice>
          <value>Floor Area, Conditioned (ft^2)</value>
          <display_name>Floor Area, Conditioned (ft^2)</display_name>
        </choice>
        <choice>
          <value>Floor Area * Infiltration Reduction, Conditioned (ft^2 * Delta ACH50)</value>
          <display_name>Floor Area * Infiltration Reduction, Conditioned (ft^2 * Delta ACH50)</display_name>
        </choice>
        <choice>
          <value>Floor Area, Lighting (ft^2)</value>
          <display_name>Floor Area, Lighting (ft^2)</display_name>
        </choice>
        <choice>
          <value>Floor Area, Attic (ft^2)</value>
          <display_name>Floor Area, Attic (ft^2)</display_name>
        </choice>
        <choice>
          <value>Floor Area * Insulation Increase, Attic (ft^2 * Delta R-value)</value>
          <display_name>Floor Area * Insulation Increase, Attic (ft^2 * Delta R-value)</display_name>
        </choice>
        <choice>
          <value>Roof Area (ft^2)</value>
          <display_name>Roof Area (ft^2)</display_name>
        </choice>
        <choice>
          <value>Window Area (ft^2)</value>
          <display_name>Window Area (ft^2)</display_name>
        </choice>
        <choice>
          <value>Door Area (ft^2)</value>
          <display_name>Door Area (ft^2)</display_name>
        </choice>
        <choice>
          <value>Duct Unconditioned Surface Area (ft^2)</value>
          <display_name>Duct Unconditioned Surface Area (ft^2)</display_name>
        </choice>
        <choice>
          <value>Rim Joist Area, Above-Grade, Exterior (ft^2)</value>
          <display_name>Rim Joist Area, Above-Grade, Exterior (ft^2)</display_name>
        </choice>
        <choice>
          <value>Slab Perimeter, Exposed, Conditioned (ft)</value>
          <display_name>Slab Perimeter, Exposed, Conditioned (ft)</display_name>
        </choice>
        <choice>
          <value>Size, Heating System Primary (kBtu/h)</value>
          <display_name>Size, Heating System Primary (kBtu/h)</display_name>
        </choice>
        <choice>
          <value>Size, Heating System Secondary (kBtu/h)</value>
          <display_name>Size, Heating System Secondary (kBtu/h)</display_name>
        </choice>
        <choice>
          <value>Size, Cooling System Primary (kBtu/h)</value>
          <display_name>Size, Cooling System Primary (kBtu/h)</display_name>
        </choice>
        <choice>
          <value>Size, Heat Pump Backup Primary (kBtu/h)</value>
          <display_name>Size, Heat Pump Backup Primary (kBtu/h)</display_name>
        </choice>
        <choice>
          <value>Size, Water Heater (gal)</value>
          <display_name>Size, Water Heater (gal)</display_name>
        </choice>
        <choice>
          <value>Flow Rate, Mechanical Ventilation (cfm)</value>
          <display_name>Flow Rate, Mechanical Ventilation (cfm)</display_name>
        </choice>
      </choices>
    </argument>
    <argument>
      <name>option_17_cost_2_value</name>
      <display_name>Option 17 Cost 2 Value</display_name>
      <description>Total option 17 cost is the sum of all: (Cost N Value) x (Cost N Multiplier).</description>
      <type>Double</type>
      <units>$</units>
      <required>false</required>
      <model_dependent>false</model_dependent>
    </argument>
    <argument>
      <name>option_17_cost_2_multiplier</name>
      <display_name>Option 17 Cost 2 Multiplier</display_name>
      <description>Total option 17 cost is the sum of all: (Cost N Value) x (Cost N Multiplier).</description>
      <type>Choice</type>
      <required>false</required>
      <model_dependent>false</model_dependent>
      <default_value></default_value>
      <choices>
        <choice>
          <value></value>
          <display_name></display_name>
        </choice>
        <choice>
          <value>Fixed (1)</value>
          <display_name>Fixed (1)</display_name>
        </choice>
        <choice>
          <value>Wall Area, Above-Grade, Conditioned (ft^2)</value>
          <display_name>Wall Area, Above-Grade, Conditioned (ft^2)</display_name>
        </choice>
        <choice>
          <value>Wall Area, Above-Grade, Exterior (ft^2)</value>
          <display_name>Wall Area, Above-Grade, Exterior (ft^2)</display_name>
        </choice>
        <choice>
          <value>Wall Area, Below-Grade (ft^2)</value>
          <display_name>Wall Area, Below-Grade (ft^2)</display_name>
        </choice>
        <choice>
          <value>Floor Area, Conditioned (ft^2)</value>
          <display_name>Floor Area, Conditioned (ft^2)</display_name>
        </choice>
        <choice>
          <value>Floor Area * Infiltration Reduction, Conditioned (ft^2 * Delta ACH50)</value>
          <display_name>Floor Area * Infiltration Reduction, Conditioned (ft^2 * Delta ACH50)</display_name>
        </choice>
        <choice>
          <value>Floor Area, Lighting (ft^2)</value>
          <display_name>Floor Area, Lighting (ft^2)</display_name>
        </choice>
        <choice>
          <value>Floor Area, Attic (ft^2)</value>
          <display_name>Floor Area, Attic (ft^2)</display_name>
        </choice>
        <choice>
          <value>Floor Area * Insulation Increase, Attic (ft^2 * Delta R-value)</value>
          <display_name>Floor Area * Insulation Increase, Attic (ft^2 * Delta R-value)</display_name>
        </choice>
        <choice>
          <value>Roof Area (ft^2)</value>
          <display_name>Roof Area (ft^2)</display_name>
        </choice>
        <choice>
          <value>Window Area (ft^2)</value>
          <display_name>Window Area (ft^2)</display_name>
        </choice>
        <choice>
          <value>Door Area (ft^2)</value>
          <display_name>Door Area (ft^2)</display_name>
        </choice>
        <choice>
          <value>Duct Unconditioned Surface Area (ft^2)</value>
          <display_name>Duct Unconditioned Surface Area (ft^2)</display_name>
        </choice>
        <choice>
          <value>Rim Joist Area, Above-Grade, Exterior (ft^2)</value>
          <display_name>Rim Joist Area, Above-Grade, Exterior (ft^2)</display_name>
        </choice>
        <choice>
          <value>Slab Perimeter, Exposed, Conditioned (ft)</value>
          <display_name>Slab Perimeter, Exposed, Conditioned (ft)</display_name>
        </choice>
        <choice>
          <value>Size, Heating System Primary (kBtu/h)</value>
          <display_name>Size, Heating System Primary (kBtu/h)</display_name>
        </choice>
        <choice>
          <value>Size, Heating System Secondary (kBtu/h)</value>
          <display_name>Size, Heating System Secondary (kBtu/h)</display_name>
        </choice>
        <choice>
          <value>Size, Cooling System Primary (kBtu/h)</value>
          <display_name>Size, Cooling System Primary (kBtu/h)</display_name>
        </choice>
        <choice>
          <value>Size, Heat Pump Backup Primary (kBtu/h)</value>
          <display_name>Size, Heat Pump Backup Primary (kBtu/h)</display_name>
        </choice>
        <choice>
          <value>Size, Water Heater (gal)</value>
          <display_name>Size, Water Heater (gal)</display_name>
        </choice>
        <choice>
          <value>Flow Rate, Mechanical Ventilation (cfm)</value>
          <display_name>Flow Rate, Mechanical Ventilation (cfm)</display_name>
        </choice>
      </choices>
    </argument>
    <argument>
      <name>option_17_lifetime</name>
      <display_name>Option 17 Lifetime</display_name>
      <description>The option lifetime.</description>
      <type>Double</type>
      <units>years</units>
      <required>false</required>
      <model_dependent>false</model_dependent>
    </argument>
    <argument>
      <name>option_18</name>
      <display_name>Option 18</display_name>
      <description>Specify the parameter|option as found in resources\options_lookup.tsv.</description>
      <type>String</type>
      <required>false</required>
      <model_dependent>false</model_dependent>
    </argument>
    <argument>
      <name>option_18_apply_logic</name>
      <display_name>Option 18 Apply Logic</display_name>
      <description>Logic that specifies if the Option 18 upgrade will apply based on the existing building's options. Specify one or more parameter|option as found in resources\options_lookup.tsv. When multiple are included, they must be separated by '||' for OR and '&amp;&amp;' for AND, and using parentheses as appropriate. Prefix an option with '!' for not.</description>
      <type>String</type>
      <required>false</required>
      <model_dependent>false</model_dependent>
    </argument>
    <argument>
      <name>option_18_cost_1_value</name>
      <display_name>Option 18 Cost 1 Value</display_name>
      <description>Total option 18 cost is the sum of all: (Cost N Value) x (Cost N Multiplier).</description>
      <type>Double</type>
      <units>$</units>
      <required>false</required>
      <model_dependent>false</model_dependent>
    </argument>
    <argument>
      <name>option_18_cost_1_multiplier</name>
      <display_name>Option 18 Cost 1 Multiplier</display_name>
      <description>Total option 18 cost is the sum of all: (Cost N Value) x (Cost N Multiplier).</description>
      <type>Choice</type>
      <required>false</required>
      <model_dependent>false</model_dependent>
      <default_value></default_value>
      <choices>
        <choice>
          <value></value>
          <display_name></display_name>
        </choice>
        <choice>
          <value>Fixed (1)</value>
          <display_name>Fixed (1)</display_name>
        </choice>
        <choice>
          <value>Wall Area, Above-Grade, Conditioned (ft^2)</value>
          <display_name>Wall Area, Above-Grade, Conditioned (ft^2)</display_name>
        </choice>
        <choice>
          <value>Wall Area, Above-Grade, Exterior (ft^2)</value>
          <display_name>Wall Area, Above-Grade, Exterior (ft^2)</display_name>
        </choice>
        <choice>
          <value>Wall Area, Below-Grade (ft^2)</value>
          <display_name>Wall Area, Below-Grade (ft^2)</display_name>
        </choice>
        <choice>
          <value>Floor Area, Conditioned (ft^2)</value>
          <display_name>Floor Area, Conditioned (ft^2)</display_name>
        </choice>
        <choice>
          <value>Floor Area * Infiltration Reduction, Conditioned (ft^2 * Delta ACH50)</value>
          <display_name>Floor Area * Infiltration Reduction, Conditioned (ft^2 * Delta ACH50)</display_name>
        </choice>
        <choice>
          <value>Floor Area, Lighting (ft^2)</value>
          <display_name>Floor Area, Lighting (ft^2)</display_name>
        </choice>
        <choice>
          <value>Floor Area, Attic (ft^2)</value>
          <display_name>Floor Area, Attic (ft^2)</display_name>
        </choice>
        <choice>
          <value>Floor Area * Insulation Increase, Attic (ft^2 * Delta R-value)</value>
          <display_name>Floor Area * Insulation Increase, Attic (ft^2 * Delta R-value)</display_name>
        </choice>
        <choice>
          <value>Roof Area (ft^2)</value>
          <display_name>Roof Area (ft^2)</display_name>
        </choice>
        <choice>
          <value>Window Area (ft^2)</value>
          <display_name>Window Area (ft^2)</display_name>
        </choice>
        <choice>
          <value>Door Area (ft^2)</value>
          <display_name>Door Area (ft^2)</display_name>
        </choice>
        <choice>
          <value>Duct Unconditioned Surface Area (ft^2)</value>
          <display_name>Duct Unconditioned Surface Area (ft^2)</display_name>
        </choice>
        <choice>
          <value>Rim Joist Area, Above-Grade, Exterior (ft^2)</value>
          <display_name>Rim Joist Area, Above-Grade, Exterior (ft^2)</display_name>
        </choice>
        <choice>
          <value>Slab Perimeter, Exposed, Conditioned (ft)</value>
          <display_name>Slab Perimeter, Exposed, Conditioned (ft)</display_name>
        </choice>
        <choice>
          <value>Size, Heating System Primary (kBtu/h)</value>
          <display_name>Size, Heating System Primary (kBtu/h)</display_name>
        </choice>
        <choice>
          <value>Size, Heating System Secondary (kBtu/h)</value>
          <display_name>Size, Heating System Secondary (kBtu/h)</display_name>
        </choice>
        <choice>
          <value>Size, Cooling System Primary (kBtu/h)</value>
          <display_name>Size, Cooling System Primary (kBtu/h)</display_name>
        </choice>
        <choice>
          <value>Size, Heat Pump Backup Primary (kBtu/h)</value>
          <display_name>Size, Heat Pump Backup Primary (kBtu/h)</display_name>
        </choice>
        <choice>
          <value>Size, Water Heater (gal)</value>
          <display_name>Size, Water Heater (gal)</display_name>
        </choice>
        <choice>
          <value>Flow Rate, Mechanical Ventilation (cfm)</value>
          <display_name>Flow Rate, Mechanical Ventilation (cfm)</display_name>
        </choice>
      </choices>
    </argument>
    <argument>
      <name>option_18_cost_2_value</name>
      <display_name>Option 18 Cost 2 Value</display_name>
      <description>Total option 18 cost is the sum of all: (Cost N Value) x (Cost N Multiplier).</description>
      <type>Double</type>
      <units>$</units>
      <required>false</required>
      <model_dependent>false</model_dependent>
    </argument>
    <argument>
      <name>option_18_cost_2_multiplier</name>
      <display_name>Option 18 Cost 2 Multiplier</display_name>
      <description>Total option 18 cost is the sum of all: (Cost N Value) x (Cost N Multiplier).</description>
      <type>Choice</type>
      <required>false</required>
      <model_dependent>false</model_dependent>
      <default_value></default_value>
      <choices>
        <choice>
          <value></value>
          <display_name></display_name>
        </choice>
        <choice>
          <value>Fixed (1)</value>
          <display_name>Fixed (1)</display_name>
        </choice>
        <choice>
          <value>Wall Area, Above-Grade, Conditioned (ft^2)</value>
          <display_name>Wall Area, Above-Grade, Conditioned (ft^2)</display_name>
        </choice>
        <choice>
          <value>Wall Area, Above-Grade, Exterior (ft^2)</value>
          <display_name>Wall Area, Above-Grade, Exterior (ft^2)</display_name>
        </choice>
        <choice>
          <value>Wall Area, Below-Grade (ft^2)</value>
          <display_name>Wall Area, Below-Grade (ft^2)</display_name>
        </choice>
        <choice>
          <value>Floor Area, Conditioned (ft^2)</value>
          <display_name>Floor Area, Conditioned (ft^2)</display_name>
        </choice>
        <choice>
          <value>Floor Area * Infiltration Reduction, Conditioned (ft^2 * Delta ACH50)</value>
          <display_name>Floor Area * Infiltration Reduction, Conditioned (ft^2 * Delta ACH50)</display_name>
        </choice>
        <choice>
          <value>Floor Area, Lighting (ft^2)</value>
          <display_name>Floor Area, Lighting (ft^2)</display_name>
        </choice>
        <choice>
          <value>Floor Area, Attic (ft^2)</value>
          <display_name>Floor Area, Attic (ft^2)</display_name>
        </choice>
        <choice>
          <value>Floor Area * Insulation Increase, Attic (ft^2 * Delta R-value)</value>
          <display_name>Floor Area * Insulation Increase, Attic (ft^2 * Delta R-value)</display_name>
        </choice>
        <choice>
          <value>Roof Area (ft^2)</value>
          <display_name>Roof Area (ft^2)</display_name>
        </choice>
        <choice>
          <value>Window Area (ft^2)</value>
          <display_name>Window Area (ft^2)</display_name>
        </choice>
        <choice>
          <value>Door Area (ft^2)</value>
          <display_name>Door Area (ft^2)</display_name>
        </choice>
        <choice>
          <value>Duct Unconditioned Surface Area (ft^2)</value>
          <display_name>Duct Unconditioned Surface Area (ft^2)</display_name>
        </choice>
        <choice>
          <value>Rim Joist Area, Above-Grade, Exterior (ft^2)</value>
          <display_name>Rim Joist Area, Above-Grade, Exterior (ft^2)</display_name>
        </choice>
        <choice>
          <value>Slab Perimeter, Exposed, Conditioned (ft)</value>
          <display_name>Slab Perimeter, Exposed, Conditioned (ft)</display_name>
        </choice>
        <choice>
          <value>Size, Heating System Primary (kBtu/h)</value>
          <display_name>Size, Heating System Primary (kBtu/h)</display_name>
        </choice>
        <choice>
          <value>Size, Heating System Secondary (kBtu/h)</value>
          <display_name>Size, Heating System Secondary (kBtu/h)</display_name>
        </choice>
        <choice>
          <value>Size, Cooling System Primary (kBtu/h)</value>
          <display_name>Size, Cooling System Primary (kBtu/h)</display_name>
        </choice>
        <choice>
          <value>Size, Heat Pump Backup Primary (kBtu/h)</value>
          <display_name>Size, Heat Pump Backup Primary (kBtu/h)</display_name>
        </choice>
        <choice>
          <value>Size, Water Heater (gal)</value>
          <display_name>Size, Water Heater (gal)</display_name>
        </choice>
        <choice>
          <value>Flow Rate, Mechanical Ventilation (cfm)</value>
          <display_name>Flow Rate, Mechanical Ventilation (cfm)</display_name>
        </choice>
      </choices>
    </argument>
    <argument>
      <name>option_18_lifetime</name>
      <display_name>Option 18 Lifetime</display_name>
      <description>The option lifetime.</description>
      <type>Double</type>
      <units>years</units>
      <required>false</required>
      <model_dependent>false</model_dependent>
    </argument>
    <argument>
      <name>option_19</name>
      <display_name>Option 19</display_name>
      <description>Specify the parameter|option as found in resources\options_lookup.tsv.</description>
      <type>String</type>
      <required>false</required>
      <model_dependent>false</model_dependent>
    </argument>
    <argument>
      <name>option_19_apply_logic</name>
      <display_name>Option 19 Apply Logic</display_name>
      <description>Logic that specifies if the Option 19 upgrade will apply based on the existing building's options. Specify one or more parameter|option as found in resources\options_lookup.tsv. When multiple are included, they must be separated by '||' for OR and '&amp;&amp;' for AND, and using parentheses as appropriate. Prefix an option with '!' for not.</description>
      <type>String</type>
      <required>false</required>
      <model_dependent>false</model_dependent>
    </argument>
    <argument>
      <name>option_19_cost_1_value</name>
      <display_name>Option 19 Cost 1 Value</display_name>
      <description>Total option 19 cost is the sum of all: (Cost N Value) x (Cost N Multiplier).</description>
      <type>Double</type>
      <units>$</units>
      <required>false</required>
      <model_dependent>false</model_dependent>
    </argument>
    <argument>
      <name>option_19_cost_1_multiplier</name>
      <display_name>Option 19 Cost 1 Multiplier</display_name>
      <description>Total option 19 cost is the sum of all: (Cost N Value) x (Cost N Multiplier).</description>
      <type>Choice</type>
      <required>false</required>
      <model_dependent>false</model_dependent>
      <default_value></default_value>
      <choices>
        <choice>
          <value></value>
          <display_name></display_name>
        </choice>
        <choice>
          <value>Fixed (1)</value>
          <display_name>Fixed (1)</display_name>
        </choice>
        <choice>
          <value>Wall Area, Above-Grade, Conditioned (ft^2)</value>
          <display_name>Wall Area, Above-Grade, Conditioned (ft^2)</display_name>
        </choice>
        <choice>
          <value>Wall Area, Above-Grade, Exterior (ft^2)</value>
          <display_name>Wall Area, Above-Grade, Exterior (ft^2)</display_name>
        </choice>
        <choice>
          <value>Wall Area, Below-Grade (ft^2)</value>
          <display_name>Wall Area, Below-Grade (ft^2)</display_name>
        </choice>
        <choice>
          <value>Floor Area, Conditioned (ft^2)</value>
          <display_name>Floor Area, Conditioned (ft^2)</display_name>
        </choice>
        <choice>
          <value>Floor Area * Infiltration Reduction, Conditioned (ft^2 * Delta ACH50)</value>
          <display_name>Floor Area * Infiltration Reduction, Conditioned (ft^2 * Delta ACH50)</display_name>
        </choice>
        <choice>
          <value>Floor Area, Lighting (ft^2)</value>
          <display_name>Floor Area, Lighting (ft^2)</display_name>
        </choice>
        <choice>
          <value>Floor Area, Attic (ft^2)</value>
          <display_name>Floor Area, Attic (ft^2)</display_name>
        </choice>
        <choice>
          <value>Floor Area * Insulation Increase, Attic (ft^2 * Delta R-value)</value>
          <display_name>Floor Area * Insulation Increase, Attic (ft^2 * Delta R-value)</display_name>
        </choice>
        <choice>
          <value>Roof Area (ft^2)</value>
          <display_name>Roof Area (ft^2)</display_name>
        </choice>
        <choice>
          <value>Window Area (ft^2)</value>
          <display_name>Window Area (ft^2)</display_name>
        </choice>
        <choice>
          <value>Door Area (ft^2)</value>
          <display_name>Door Area (ft^2)</display_name>
        </choice>
        <choice>
          <value>Duct Unconditioned Surface Area (ft^2)</value>
          <display_name>Duct Unconditioned Surface Area (ft^2)</display_name>
        </choice>
        <choice>
          <value>Rim Joist Area, Above-Grade, Exterior (ft^2)</value>
          <display_name>Rim Joist Area, Above-Grade, Exterior (ft^2)</display_name>
        </choice>
        <choice>
          <value>Slab Perimeter, Exposed, Conditioned (ft)</value>
          <display_name>Slab Perimeter, Exposed, Conditioned (ft)</display_name>
        </choice>
        <choice>
          <value>Size, Heating System Primary (kBtu/h)</value>
          <display_name>Size, Heating System Primary (kBtu/h)</display_name>
        </choice>
        <choice>
          <value>Size, Heating System Secondary (kBtu/h)</value>
          <display_name>Size, Heating System Secondary (kBtu/h)</display_name>
        </choice>
        <choice>
          <value>Size, Cooling System Primary (kBtu/h)</value>
          <display_name>Size, Cooling System Primary (kBtu/h)</display_name>
        </choice>
        <choice>
          <value>Size, Heat Pump Backup Primary (kBtu/h)</value>
          <display_name>Size, Heat Pump Backup Primary (kBtu/h)</display_name>
        </choice>
        <choice>
          <value>Size, Water Heater (gal)</value>
          <display_name>Size, Water Heater (gal)</display_name>
        </choice>
        <choice>
          <value>Flow Rate, Mechanical Ventilation (cfm)</value>
          <display_name>Flow Rate, Mechanical Ventilation (cfm)</display_name>
        </choice>
      </choices>
    </argument>
    <argument>
      <name>option_19_cost_2_value</name>
      <display_name>Option 19 Cost 2 Value</display_name>
      <description>Total option 19 cost is the sum of all: (Cost N Value) x (Cost N Multiplier).</description>
      <type>Double</type>
      <units>$</units>
      <required>false</required>
      <model_dependent>false</model_dependent>
    </argument>
    <argument>
      <name>option_19_cost_2_multiplier</name>
      <display_name>Option 19 Cost 2 Multiplier</display_name>
      <description>Total option 19 cost is the sum of all: (Cost N Value) x (Cost N Multiplier).</description>
      <type>Choice</type>
      <required>false</required>
      <model_dependent>false</model_dependent>
      <default_value></default_value>
      <choices>
        <choice>
          <value></value>
          <display_name></display_name>
        </choice>
        <choice>
          <value>Fixed (1)</value>
          <display_name>Fixed (1)</display_name>
        </choice>
        <choice>
          <value>Wall Area, Above-Grade, Conditioned (ft^2)</value>
          <display_name>Wall Area, Above-Grade, Conditioned (ft^2)</display_name>
        </choice>
        <choice>
          <value>Wall Area, Above-Grade, Exterior (ft^2)</value>
          <display_name>Wall Area, Above-Grade, Exterior (ft^2)</display_name>
        </choice>
        <choice>
          <value>Wall Area, Below-Grade (ft^2)</value>
          <display_name>Wall Area, Below-Grade (ft^2)</display_name>
        </choice>
        <choice>
          <value>Floor Area, Conditioned (ft^2)</value>
          <display_name>Floor Area, Conditioned (ft^2)</display_name>
        </choice>
        <choice>
          <value>Floor Area * Infiltration Reduction, Conditioned (ft^2 * Delta ACH50)</value>
          <display_name>Floor Area * Infiltration Reduction, Conditioned (ft^2 * Delta ACH50)</display_name>
        </choice>
        <choice>
          <value>Floor Area, Lighting (ft^2)</value>
          <display_name>Floor Area, Lighting (ft^2)</display_name>
        </choice>
        <choice>
          <value>Floor Area, Attic (ft^2)</value>
          <display_name>Floor Area, Attic (ft^2)</display_name>
        </choice>
        <choice>
          <value>Floor Area * Insulation Increase, Attic (ft^2 * Delta R-value)</value>
          <display_name>Floor Area * Insulation Increase, Attic (ft^2 * Delta R-value)</display_name>
        </choice>
        <choice>
          <value>Roof Area (ft^2)</value>
          <display_name>Roof Area (ft^2)</display_name>
        </choice>
        <choice>
          <value>Window Area (ft^2)</value>
          <display_name>Window Area (ft^2)</display_name>
        </choice>
        <choice>
          <value>Door Area (ft^2)</value>
          <display_name>Door Area (ft^2)</display_name>
        </choice>
        <choice>
          <value>Duct Unconditioned Surface Area (ft^2)</value>
          <display_name>Duct Unconditioned Surface Area (ft^2)</display_name>
        </choice>
        <choice>
          <value>Rim Joist Area, Above-Grade, Exterior (ft^2)</value>
          <display_name>Rim Joist Area, Above-Grade, Exterior (ft^2)</display_name>
        </choice>
        <choice>
          <value>Slab Perimeter, Exposed, Conditioned (ft)</value>
          <display_name>Slab Perimeter, Exposed, Conditioned (ft)</display_name>
        </choice>
        <choice>
          <value>Size, Heating System Primary (kBtu/h)</value>
          <display_name>Size, Heating System Primary (kBtu/h)</display_name>
        </choice>
        <choice>
          <value>Size, Heating System Secondary (kBtu/h)</value>
          <display_name>Size, Heating System Secondary (kBtu/h)</display_name>
        </choice>
        <choice>
          <value>Size, Cooling System Primary (kBtu/h)</value>
          <display_name>Size, Cooling System Primary (kBtu/h)</display_name>
        </choice>
        <choice>
          <value>Size, Heat Pump Backup Primary (kBtu/h)</value>
          <display_name>Size, Heat Pump Backup Primary (kBtu/h)</display_name>
        </choice>
        <choice>
          <value>Size, Water Heater (gal)</value>
          <display_name>Size, Water Heater (gal)</display_name>
        </choice>
        <choice>
          <value>Flow Rate, Mechanical Ventilation (cfm)</value>
          <display_name>Flow Rate, Mechanical Ventilation (cfm)</display_name>
        </choice>
      </choices>
    </argument>
    <argument>
      <name>option_19_lifetime</name>
      <display_name>Option 19 Lifetime</display_name>
      <description>The option lifetime.</description>
      <type>Double</type>
      <units>years</units>
      <required>false</required>
      <model_dependent>false</model_dependent>
    </argument>
    <argument>
      <name>option_20</name>
      <display_name>Option 20</display_name>
      <description>Specify the parameter|option as found in resources\options_lookup.tsv.</description>
      <type>String</type>
      <required>false</required>
      <model_dependent>false</model_dependent>
    </argument>
    <argument>
      <name>option_20_apply_logic</name>
      <display_name>Option 20 Apply Logic</display_name>
      <description>Logic that specifies if the Option 20 upgrade will apply based on the existing building's options. Specify one or more parameter|option as found in resources\options_lookup.tsv. When multiple are included, they must be separated by '||' for OR and '&amp;&amp;' for AND, and using parentheses as appropriate. Prefix an option with '!' for not.</description>
      <type>String</type>
      <required>false</required>
      <model_dependent>false</model_dependent>
    </argument>
    <argument>
      <name>option_20_cost_1_value</name>
      <display_name>Option 20 Cost 1 Value</display_name>
      <description>Total option 20 cost is the sum of all: (Cost N Value) x (Cost N Multiplier).</description>
      <type>Double</type>
      <units>$</units>
      <required>false</required>
      <model_dependent>false</model_dependent>
    </argument>
    <argument>
      <name>option_20_cost_1_multiplier</name>
      <display_name>Option 20 Cost 1 Multiplier</display_name>
      <description>Total option 20 cost is the sum of all: (Cost N Value) x (Cost N Multiplier).</description>
      <type>Choice</type>
      <required>false</required>
      <model_dependent>false</model_dependent>
      <default_value></default_value>
      <choices>
        <choice>
          <value></value>
          <display_name></display_name>
        </choice>
        <choice>
          <value>Fixed (1)</value>
          <display_name>Fixed (1)</display_name>
        </choice>
        <choice>
          <value>Wall Area, Above-Grade, Conditioned (ft^2)</value>
          <display_name>Wall Area, Above-Grade, Conditioned (ft^2)</display_name>
        </choice>
        <choice>
          <value>Wall Area, Above-Grade, Exterior (ft^2)</value>
          <display_name>Wall Area, Above-Grade, Exterior (ft^2)</display_name>
        </choice>
        <choice>
          <value>Wall Area, Below-Grade (ft^2)</value>
          <display_name>Wall Area, Below-Grade (ft^2)</display_name>
        </choice>
        <choice>
          <value>Floor Area, Conditioned (ft^2)</value>
          <display_name>Floor Area, Conditioned (ft^2)</display_name>
        </choice>
        <choice>
          <value>Floor Area * Infiltration Reduction, Conditioned (ft^2 * Delta ACH50)</value>
          <display_name>Floor Area * Infiltration Reduction, Conditioned (ft^2 * Delta ACH50)</display_name>
        </choice>
        <choice>
          <value>Floor Area, Lighting (ft^2)</value>
          <display_name>Floor Area, Lighting (ft^2)</display_name>
        </choice>
        <choice>
          <value>Floor Area, Attic (ft^2)</value>
          <display_name>Floor Area, Attic (ft^2)</display_name>
        </choice>
        <choice>
          <value>Floor Area * Insulation Increase, Attic (ft^2 * Delta R-value)</value>
          <display_name>Floor Area * Insulation Increase, Attic (ft^2 * Delta R-value)</display_name>
        </choice>
        <choice>
          <value>Roof Area (ft^2)</value>
          <display_name>Roof Area (ft^2)</display_name>
        </choice>
        <choice>
          <value>Window Area (ft^2)</value>
          <display_name>Window Area (ft^2)</display_name>
        </choice>
        <choice>
          <value>Door Area (ft^2)</value>
          <display_name>Door Area (ft^2)</display_name>
        </choice>
        <choice>
          <value>Duct Unconditioned Surface Area (ft^2)</value>
          <display_name>Duct Unconditioned Surface Area (ft^2)</display_name>
        </choice>
        <choice>
          <value>Rim Joist Area, Above-Grade, Exterior (ft^2)</value>
          <display_name>Rim Joist Area, Above-Grade, Exterior (ft^2)</display_name>
        </choice>
        <choice>
          <value>Slab Perimeter, Exposed, Conditioned (ft)</value>
          <display_name>Slab Perimeter, Exposed, Conditioned (ft)</display_name>
        </choice>
        <choice>
          <value>Size, Heating System Primary (kBtu/h)</value>
          <display_name>Size, Heating System Primary (kBtu/h)</display_name>
        </choice>
        <choice>
          <value>Size, Heating System Secondary (kBtu/h)</value>
          <display_name>Size, Heating System Secondary (kBtu/h)</display_name>
        </choice>
        <choice>
          <value>Size, Cooling System Primary (kBtu/h)</value>
          <display_name>Size, Cooling System Primary (kBtu/h)</display_name>
        </choice>
        <choice>
          <value>Size, Heat Pump Backup Primary (kBtu/h)</value>
          <display_name>Size, Heat Pump Backup Primary (kBtu/h)</display_name>
        </choice>
        <choice>
          <value>Size, Water Heater (gal)</value>
          <display_name>Size, Water Heater (gal)</display_name>
        </choice>
        <choice>
          <value>Flow Rate, Mechanical Ventilation (cfm)</value>
          <display_name>Flow Rate, Mechanical Ventilation (cfm)</display_name>
        </choice>
      </choices>
    </argument>
    <argument>
      <name>option_20_cost_2_value</name>
      <display_name>Option 20 Cost 2 Value</display_name>
      <description>Total option 20 cost is the sum of all: (Cost N Value) x (Cost N Multiplier).</description>
      <type>Double</type>
      <units>$</units>
      <required>false</required>
      <model_dependent>false</model_dependent>
    </argument>
    <argument>
      <name>option_20_cost_2_multiplier</name>
      <display_name>Option 20 Cost 2 Multiplier</display_name>
      <description>Total option 20 cost is the sum of all: (Cost N Value) x (Cost N Multiplier).</description>
      <type>Choice</type>
      <required>false</required>
      <model_dependent>false</model_dependent>
      <default_value></default_value>
      <choices>
        <choice>
          <value></value>
          <display_name></display_name>
        </choice>
        <choice>
          <value>Fixed (1)</value>
          <display_name>Fixed (1)</display_name>
        </choice>
        <choice>
          <value>Wall Area, Above-Grade, Conditioned (ft^2)</value>
          <display_name>Wall Area, Above-Grade, Conditioned (ft^2)</display_name>
        </choice>
        <choice>
          <value>Wall Area, Above-Grade, Exterior (ft^2)</value>
          <display_name>Wall Area, Above-Grade, Exterior (ft^2)</display_name>
        </choice>
        <choice>
          <value>Wall Area, Below-Grade (ft^2)</value>
          <display_name>Wall Area, Below-Grade (ft^2)</display_name>
        </choice>
        <choice>
          <value>Floor Area, Conditioned (ft^2)</value>
          <display_name>Floor Area, Conditioned (ft^2)</display_name>
        </choice>
        <choice>
          <value>Floor Area * Infiltration Reduction, Conditioned (ft^2 * Delta ACH50)</value>
          <display_name>Floor Area * Infiltration Reduction, Conditioned (ft^2 * Delta ACH50)</display_name>
        </choice>
        <choice>
          <value>Floor Area, Lighting (ft^2)</value>
          <display_name>Floor Area, Lighting (ft^2)</display_name>
        </choice>
        <choice>
          <value>Floor Area, Attic (ft^2)</value>
          <display_name>Floor Area, Attic (ft^2)</display_name>
        </choice>
        <choice>
          <value>Floor Area * Insulation Increase, Attic (ft^2 * Delta R-value)</value>
          <display_name>Floor Area * Insulation Increase, Attic (ft^2 * Delta R-value)</display_name>
        </choice>
        <choice>
          <value>Roof Area (ft^2)</value>
          <display_name>Roof Area (ft^2)</display_name>
        </choice>
        <choice>
          <value>Window Area (ft^2)</value>
          <display_name>Window Area (ft^2)</display_name>
        </choice>
        <choice>
          <value>Door Area (ft^2)</value>
          <display_name>Door Area (ft^2)</display_name>
        </choice>
        <choice>
          <value>Duct Unconditioned Surface Area (ft^2)</value>
          <display_name>Duct Unconditioned Surface Area (ft^2)</display_name>
        </choice>
        <choice>
          <value>Rim Joist Area, Above-Grade, Exterior (ft^2)</value>
          <display_name>Rim Joist Area, Above-Grade, Exterior (ft^2)</display_name>
        </choice>
        <choice>
          <value>Slab Perimeter, Exposed, Conditioned (ft)</value>
          <display_name>Slab Perimeter, Exposed, Conditioned (ft)</display_name>
        </choice>
        <choice>
          <value>Size, Heating System Primary (kBtu/h)</value>
          <display_name>Size, Heating System Primary (kBtu/h)</display_name>
        </choice>
        <choice>
          <value>Size, Heating System Secondary (kBtu/h)</value>
          <display_name>Size, Heating System Secondary (kBtu/h)</display_name>
        </choice>
        <choice>
          <value>Size, Cooling System Primary (kBtu/h)</value>
          <display_name>Size, Cooling System Primary (kBtu/h)</display_name>
        </choice>
        <choice>
          <value>Size, Heat Pump Backup Primary (kBtu/h)</value>
          <display_name>Size, Heat Pump Backup Primary (kBtu/h)</display_name>
        </choice>
        <choice>
          <value>Size, Water Heater (gal)</value>
          <display_name>Size, Water Heater (gal)</display_name>
        </choice>
        <choice>
          <value>Flow Rate, Mechanical Ventilation (cfm)</value>
          <display_name>Flow Rate, Mechanical Ventilation (cfm)</display_name>
        </choice>
      </choices>
    </argument>
    <argument>
      <name>option_20_lifetime</name>
      <display_name>Option 20 Lifetime</display_name>
      <description>The option lifetime.</description>
      <type>Double</type>
      <units>years</units>
      <required>false</required>
      <model_dependent>false</model_dependent>
    </argument>
    <argument>
      <name>option_21</name>
      <display_name>Option 21</display_name>
      <description>Specify the parameter|option as found in resources\options_lookup.tsv.</description>
      <type>String</type>
      <required>false</required>
      <model_dependent>false</model_dependent>
    </argument>
    <argument>
      <name>option_21_apply_logic</name>
      <display_name>Option 21 Apply Logic</display_name>
      <description>Logic that specifies if the Option 21 upgrade will apply based on the existing building's options. Specify one or more parameter|option as found in resources\options_lookup.tsv. When multiple are included, they must be separated by '||' for OR and '&amp;&amp;' for AND, and using parentheses as appropriate. Prefix an option with '!' for not.</description>
      <type>String</type>
      <required>false</required>
      <model_dependent>false</model_dependent>
    </argument>
    <argument>
      <name>option_21_cost_1_value</name>
      <display_name>Option 21 Cost 1 Value</display_name>
      <description>Total option 21 cost is the sum of all: (Cost N Value) x (Cost N Multiplier).</description>
      <type>Double</type>
      <units>$</units>
      <required>false</required>
      <model_dependent>false</model_dependent>
    </argument>
    <argument>
      <name>option_21_cost_1_multiplier</name>
      <display_name>Option 21 Cost 1 Multiplier</display_name>
      <description>Total option 21 cost is the sum of all: (Cost N Value) x (Cost N Multiplier).</description>
      <type>Choice</type>
      <required>false</required>
      <model_dependent>false</model_dependent>
      <default_value></default_value>
      <choices>
        <choice>
          <value></value>
          <display_name></display_name>
        </choice>
        <choice>
          <value>Fixed (1)</value>
          <display_name>Fixed (1)</display_name>
        </choice>
        <choice>
          <value>Wall Area, Above-Grade, Conditioned (ft^2)</value>
          <display_name>Wall Area, Above-Grade, Conditioned (ft^2)</display_name>
        </choice>
        <choice>
          <value>Wall Area, Above-Grade, Exterior (ft^2)</value>
          <display_name>Wall Area, Above-Grade, Exterior (ft^2)</display_name>
        </choice>
        <choice>
          <value>Wall Area, Below-Grade (ft^2)</value>
          <display_name>Wall Area, Below-Grade (ft^2)</display_name>
        </choice>
        <choice>
          <value>Floor Area, Conditioned (ft^2)</value>
          <display_name>Floor Area, Conditioned (ft^2)</display_name>
        </choice>
        <choice>
          <value>Floor Area * Infiltration Reduction, Conditioned (ft^2 * Delta ACH50)</value>
          <display_name>Floor Area * Infiltration Reduction, Conditioned (ft^2 * Delta ACH50)</display_name>
        </choice>
        <choice>
          <value>Floor Area, Lighting (ft^2)</value>
          <display_name>Floor Area, Lighting (ft^2)</display_name>
        </choice>
        <choice>
          <value>Floor Area, Attic (ft^2)</value>
          <display_name>Floor Area, Attic (ft^2)</display_name>
        </choice>
        <choice>
          <value>Floor Area * Insulation Increase, Attic (ft^2 * Delta R-value)</value>
          <display_name>Floor Area * Insulation Increase, Attic (ft^2 * Delta R-value)</display_name>
        </choice>
        <choice>
          <value>Roof Area (ft^2)</value>
          <display_name>Roof Area (ft^2)</display_name>
        </choice>
        <choice>
          <value>Window Area (ft^2)</value>
          <display_name>Window Area (ft^2)</display_name>
        </choice>
        <choice>
          <value>Door Area (ft^2)</value>
          <display_name>Door Area (ft^2)</display_name>
        </choice>
        <choice>
          <value>Duct Unconditioned Surface Area (ft^2)</value>
          <display_name>Duct Unconditioned Surface Area (ft^2)</display_name>
        </choice>
        <choice>
          <value>Rim Joist Area, Above-Grade, Exterior (ft^2)</value>
          <display_name>Rim Joist Area, Above-Grade, Exterior (ft^2)</display_name>
        </choice>
        <choice>
          <value>Slab Perimeter, Exposed, Conditioned (ft)</value>
          <display_name>Slab Perimeter, Exposed, Conditioned (ft)</display_name>
        </choice>
        <choice>
          <value>Size, Heating System Primary (kBtu/h)</value>
          <display_name>Size, Heating System Primary (kBtu/h)</display_name>
        </choice>
        <choice>
          <value>Size, Heating System Secondary (kBtu/h)</value>
          <display_name>Size, Heating System Secondary (kBtu/h)</display_name>
        </choice>
        <choice>
          <value>Size, Cooling System Primary (kBtu/h)</value>
          <display_name>Size, Cooling System Primary (kBtu/h)</display_name>
        </choice>
        <choice>
          <value>Size, Heat Pump Backup Primary (kBtu/h)</value>
          <display_name>Size, Heat Pump Backup Primary (kBtu/h)</display_name>
        </choice>
        <choice>
          <value>Size, Water Heater (gal)</value>
          <display_name>Size, Water Heater (gal)</display_name>
        </choice>
        <choice>
          <value>Flow Rate, Mechanical Ventilation (cfm)</value>
          <display_name>Flow Rate, Mechanical Ventilation (cfm)</display_name>
        </choice>
      </choices>
    </argument>
    <argument>
      <name>option_21_cost_2_value</name>
      <display_name>Option 21 Cost 2 Value</display_name>
      <description>Total option 21 cost is the sum of all: (Cost N Value) x (Cost N Multiplier).</description>
      <type>Double</type>
      <units>$</units>
      <required>false</required>
      <model_dependent>false</model_dependent>
    </argument>
    <argument>
      <name>option_21_cost_2_multiplier</name>
      <display_name>Option 21 Cost 2 Multiplier</display_name>
      <description>Total option 21 cost is the sum of all: (Cost N Value) x (Cost N Multiplier).</description>
      <type>Choice</type>
      <required>false</required>
      <model_dependent>false</model_dependent>
      <default_value></default_value>
      <choices>
        <choice>
          <value></value>
          <display_name></display_name>
        </choice>
        <choice>
          <value>Fixed (1)</value>
          <display_name>Fixed (1)</display_name>
        </choice>
        <choice>
          <value>Wall Area, Above-Grade, Conditioned (ft^2)</value>
          <display_name>Wall Area, Above-Grade, Conditioned (ft^2)</display_name>
        </choice>
        <choice>
          <value>Wall Area, Above-Grade, Exterior (ft^2)</value>
          <display_name>Wall Area, Above-Grade, Exterior (ft^2)</display_name>
        </choice>
        <choice>
          <value>Wall Area, Below-Grade (ft^2)</value>
          <display_name>Wall Area, Below-Grade (ft^2)</display_name>
        </choice>
        <choice>
          <value>Floor Area, Conditioned (ft^2)</value>
          <display_name>Floor Area, Conditioned (ft^2)</display_name>
        </choice>
        <choice>
          <value>Floor Area * Infiltration Reduction, Conditioned (ft^2 * Delta ACH50)</value>
          <display_name>Floor Area * Infiltration Reduction, Conditioned (ft^2 * Delta ACH50)</display_name>
        </choice>
        <choice>
          <value>Floor Area, Lighting (ft^2)</value>
          <display_name>Floor Area, Lighting (ft^2)</display_name>
        </choice>
        <choice>
          <value>Floor Area, Attic (ft^2)</value>
          <display_name>Floor Area, Attic (ft^2)</display_name>
        </choice>
        <choice>
          <value>Floor Area * Insulation Increase, Attic (ft^2 * Delta R-value)</value>
          <display_name>Floor Area * Insulation Increase, Attic (ft^2 * Delta R-value)</display_name>
        </choice>
        <choice>
          <value>Roof Area (ft^2)</value>
          <display_name>Roof Area (ft^2)</display_name>
        </choice>
        <choice>
          <value>Window Area (ft^2)</value>
          <display_name>Window Area (ft^2)</display_name>
        </choice>
        <choice>
          <value>Door Area (ft^2)</value>
          <display_name>Door Area (ft^2)</display_name>
        </choice>
        <choice>
          <value>Duct Unconditioned Surface Area (ft^2)</value>
          <display_name>Duct Unconditioned Surface Area (ft^2)</display_name>
        </choice>
        <choice>
          <value>Rim Joist Area, Above-Grade, Exterior (ft^2)</value>
          <display_name>Rim Joist Area, Above-Grade, Exterior (ft^2)</display_name>
        </choice>
        <choice>
          <value>Slab Perimeter, Exposed, Conditioned (ft)</value>
          <display_name>Slab Perimeter, Exposed, Conditioned (ft)</display_name>
        </choice>
        <choice>
          <value>Size, Heating System Primary (kBtu/h)</value>
          <display_name>Size, Heating System Primary (kBtu/h)</display_name>
        </choice>
        <choice>
          <value>Size, Heating System Secondary (kBtu/h)</value>
          <display_name>Size, Heating System Secondary (kBtu/h)</display_name>
        </choice>
        <choice>
          <value>Size, Cooling System Primary (kBtu/h)</value>
          <display_name>Size, Cooling System Primary (kBtu/h)</display_name>
        </choice>
        <choice>
          <value>Size, Heat Pump Backup Primary (kBtu/h)</value>
          <display_name>Size, Heat Pump Backup Primary (kBtu/h)</display_name>
        </choice>
        <choice>
          <value>Size, Water Heater (gal)</value>
          <display_name>Size, Water Heater (gal)</display_name>
        </choice>
        <choice>
          <value>Flow Rate, Mechanical Ventilation (cfm)</value>
          <display_name>Flow Rate, Mechanical Ventilation (cfm)</display_name>
        </choice>
      </choices>
    </argument>
    <argument>
      <name>option_21_lifetime</name>
      <display_name>Option 21 Lifetime</display_name>
      <description>The option lifetime.</description>
      <type>Double</type>
      <units>years</units>
      <required>false</required>
      <model_dependent>false</model_dependent>
    </argument>
    <argument>
      <name>option_22</name>
      <display_name>Option 22</display_name>
      <description>Specify the parameter|option as found in resources\options_lookup.tsv.</description>
      <type>String</type>
      <required>false</required>
      <model_dependent>false</model_dependent>
    </argument>
    <argument>
      <name>option_22_apply_logic</name>
      <display_name>Option 22 Apply Logic</display_name>
      <description>Logic that specifies if the Option 22 upgrade will apply based on the existing building's options. Specify one or more parameter|option as found in resources\options_lookup.tsv. When multiple are included, they must be separated by '||' for OR and '&amp;&amp;' for AND, and using parentheses as appropriate. Prefix an option with '!' for not.</description>
      <type>String</type>
      <required>false</required>
      <model_dependent>false</model_dependent>
    </argument>
    <argument>
      <name>option_22_cost_1_value</name>
      <display_name>Option 22 Cost 1 Value</display_name>
      <description>Total option 22 cost is the sum of all: (Cost N Value) x (Cost N Multiplier).</description>
      <type>Double</type>
      <units>$</units>
      <required>false</required>
      <model_dependent>false</model_dependent>
    </argument>
    <argument>
      <name>option_22_cost_1_multiplier</name>
      <display_name>Option 22 Cost 1 Multiplier</display_name>
      <description>Total option 22 cost is the sum of all: (Cost N Value) x (Cost N Multiplier).</description>
      <type>Choice</type>
      <required>false</required>
      <model_dependent>false</model_dependent>
      <default_value></default_value>
      <choices>
        <choice>
          <value></value>
          <display_name></display_name>
        </choice>
        <choice>
          <value>Fixed (1)</value>
          <display_name>Fixed (1)</display_name>
        </choice>
        <choice>
          <value>Wall Area, Above-Grade, Conditioned (ft^2)</value>
          <display_name>Wall Area, Above-Grade, Conditioned (ft^2)</display_name>
        </choice>
        <choice>
          <value>Wall Area, Above-Grade, Exterior (ft^2)</value>
          <display_name>Wall Area, Above-Grade, Exterior (ft^2)</display_name>
        </choice>
        <choice>
          <value>Wall Area, Below-Grade (ft^2)</value>
          <display_name>Wall Area, Below-Grade (ft^2)</display_name>
        </choice>
        <choice>
          <value>Floor Area, Conditioned (ft^2)</value>
          <display_name>Floor Area, Conditioned (ft^2)</display_name>
        </choice>
        <choice>
          <value>Floor Area * Infiltration Reduction, Conditioned (ft^2 * Delta ACH50)</value>
          <display_name>Floor Area * Infiltration Reduction, Conditioned (ft^2 * Delta ACH50)</display_name>
        </choice>
        <choice>
          <value>Floor Area, Lighting (ft^2)</value>
          <display_name>Floor Area, Lighting (ft^2)</display_name>
        </choice>
        <choice>
          <value>Floor Area, Attic (ft^2)</value>
          <display_name>Floor Area, Attic (ft^2)</display_name>
        </choice>
        <choice>
          <value>Floor Area * Insulation Increase, Attic (ft^2 * Delta R-value)</value>
          <display_name>Floor Area * Insulation Increase, Attic (ft^2 * Delta R-value)</display_name>
        </choice>
        <choice>
          <value>Roof Area (ft^2)</value>
          <display_name>Roof Area (ft^2)</display_name>
        </choice>
        <choice>
          <value>Window Area (ft^2)</value>
          <display_name>Window Area (ft^2)</display_name>
        </choice>
        <choice>
          <value>Door Area (ft^2)</value>
          <display_name>Door Area (ft^2)</display_name>
        </choice>
        <choice>
          <value>Duct Unconditioned Surface Area (ft^2)</value>
          <display_name>Duct Unconditioned Surface Area (ft^2)</display_name>
        </choice>
        <choice>
          <value>Rim Joist Area, Above-Grade, Exterior (ft^2)</value>
          <display_name>Rim Joist Area, Above-Grade, Exterior (ft^2)</display_name>
        </choice>
        <choice>
          <value>Slab Perimeter, Exposed, Conditioned (ft)</value>
          <display_name>Slab Perimeter, Exposed, Conditioned (ft)</display_name>
        </choice>
        <choice>
          <value>Size, Heating System Primary (kBtu/h)</value>
          <display_name>Size, Heating System Primary (kBtu/h)</display_name>
        </choice>
        <choice>
          <value>Size, Heating System Secondary (kBtu/h)</value>
          <display_name>Size, Heating System Secondary (kBtu/h)</display_name>
        </choice>
        <choice>
          <value>Size, Cooling System Primary (kBtu/h)</value>
          <display_name>Size, Cooling System Primary (kBtu/h)</display_name>
        </choice>
        <choice>
          <value>Size, Heat Pump Backup Primary (kBtu/h)</value>
          <display_name>Size, Heat Pump Backup Primary (kBtu/h)</display_name>
        </choice>
        <choice>
          <value>Size, Water Heater (gal)</value>
          <display_name>Size, Water Heater (gal)</display_name>
        </choice>
        <choice>
          <value>Flow Rate, Mechanical Ventilation (cfm)</value>
          <display_name>Flow Rate, Mechanical Ventilation (cfm)</display_name>
        </choice>
      </choices>
    </argument>
    <argument>
      <name>option_22_cost_2_value</name>
      <display_name>Option 22 Cost 2 Value</display_name>
      <description>Total option 22 cost is the sum of all: (Cost N Value) x (Cost N Multiplier).</description>
      <type>Double</type>
      <units>$</units>
      <required>false</required>
      <model_dependent>false</model_dependent>
    </argument>
    <argument>
      <name>option_22_cost_2_multiplier</name>
      <display_name>Option 22 Cost 2 Multiplier</display_name>
      <description>Total option 22 cost is the sum of all: (Cost N Value) x (Cost N Multiplier).</description>
      <type>Choice</type>
      <required>false</required>
      <model_dependent>false</model_dependent>
      <default_value></default_value>
      <choices>
        <choice>
          <value></value>
          <display_name></display_name>
        </choice>
        <choice>
          <value>Fixed (1)</value>
          <display_name>Fixed (1)</display_name>
        </choice>
        <choice>
          <value>Wall Area, Above-Grade, Conditioned (ft^2)</value>
          <display_name>Wall Area, Above-Grade, Conditioned (ft^2)</display_name>
        </choice>
        <choice>
          <value>Wall Area, Above-Grade, Exterior (ft^2)</value>
          <display_name>Wall Area, Above-Grade, Exterior (ft^2)</display_name>
        </choice>
        <choice>
          <value>Wall Area, Below-Grade (ft^2)</value>
          <display_name>Wall Area, Below-Grade (ft^2)</display_name>
        </choice>
        <choice>
          <value>Floor Area, Conditioned (ft^2)</value>
          <display_name>Floor Area, Conditioned (ft^2)</display_name>
        </choice>
        <choice>
          <value>Floor Area * Infiltration Reduction, Conditioned (ft^2 * Delta ACH50)</value>
          <display_name>Floor Area * Infiltration Reduction, Conditioned (ft^2 * Delta ACH50)</display_name>
        </choice>
        <choice>
          <value>Floor Area, Lighting (ft^2)</value>
          <display_name>Floor Area, Lighting (ft^2)</display_name>
        </choice>
        <choice>
          <value>Floor Area, Attic (ft^2)</value>
          <display_name>Floor Area, Attic (ft^2)</display_name>
        </choice>
        <choice>
          <value>Floor Area * Insulation Increase, Attic (ft^2 * Delta R-value)</value>
          <display_name>Floor Area * Insulation Increase, Attic (ft^2 * Delta R-value)</display_name>
        </choice>
        <choice>
          <value>Roof Area (ft^2)</value>
          <display_name>Roof Area (ft^2)</display_name>
        </choice>
        <choice>
          <value>Window Area (ft^2)</value>
          <display_name>Window Area (ft^2)</display_name>
        </choice>
        <choice>
          <value>Door Area (ft^2)</value>
          <display_name>Door Area (ft^2)</display_name>
        </choice>
        <choice>
          <value>Duct Unconditioned Surface Area (ft^2)</value>
          <display_name>Duct Unconditioned Surface Area (ft^2)</display_name>
        </choice>
        <choice>
          <value>Rim Joist Area, Above-Grade, Exterior (ft^2)</value>
          <display_name>Rim Joist Area, Above-Grade, Exterior (ft^2)</display_name>
        </choice>
        <choice>
          <value>Slab Perimeter, Exposed, Conditioned (ft)</value>
          <display_name>Slab Perimeter, Exposed, Conditioned (ft)</display_name>
        </choice>
        <choice>
          <value>Size, Heating System Primary (kBtu/h)</value>
          <display_name>Size, Heating System Primary (kBtu/h)</display_name>
        </choice>
        <choice>
          <value>Size, Heating System Secondary (kBtu/h)</value>
          <display_name>Size, Heating System Secondary (kBtu/h)</display_name>
        </choice>
        <choice>
          <value>Size, Cooling System Primary (kBtu/h)</value>
          <display_name>Size, Cooling System Primary (kBtu/h)</display_name>
        </choice>
        <choice>
          <value>Size, Heat Pump Backup Primary (kBtu/h)</value>
          <display_name>Size, Heat Pump Backup Primary (kBtu/h)</display_name>
        </choice>
        <choice>
          <value>Size, Water Heater (gal)</value>
          <display_name>Size, Water Heater (gal)</display_name>
        </choice>
        <choice>
          <value>Flow Rate, Mechanical Ventilation (cfm)</value>
          <display_name>Flow Rate, Mechanical Ventilation (cfm)</display_name>
        </choice>
      </choices>
    </argument>
    <argument>
      <name>option_22_lifetime</name>
      <display_name>Option 22 Lifetime</display_name>
      <description>The option lifetime.</description>
      <type>Double</type>
      <units>years</units>
      <required>false</required>
      <model_dependent>false</model_dependent>
    </argument>
    <argument>
      <name>option_23</name>
      <display_name>Option 23</display_name>
      <description>Specify the parameter|option as found in resources\options_lookup.tsv.</description>
      <type>String</type>
      <required>false</required>
      <model_dependent>false</model_dependent>
    </argument>
    <argument>
      <name>option_23_apply_logic</name>
      <display_name>Option 23 Apply Logic</display_name>
      <description>Logic that specifies if the Option 23 upgrade will apply based on the existing building's options. Specify one or more parameter|option as found in resources\options_lookup.tsv. When multiple are included, they must be separated by '||' for OR and '&amp;&amp;' for AND, and using parentheses as appropriate. Prefix an option with '!' for not.</description>
      <type>String</type>
      <required>false</required>
      <model_dependent>false</model_dependent>
    </argument>
    <argument>
      <name>option_23_cost_1_value</name>
      <display_name>Option 23 Cost 1 Value</display_name>
      <description>Total option 23 cost is the sum of all: (Cost N Value) x (Cost N Multiplier).</description>
      <type>Double</type>
      <units>$</units>
      <required>false</required>
      <model_dependent>false</model_dependent>
    </argument>
    <argument>
      <name>option_23_cost_1_multiplier</name>
      <display_name>Option 23 Cost 1 Multiplier</display_name>
      <description>Total option 23 cost is the sum of all: (Cost N Value) x (Cost N Multiplier).</description>
      <type>Choice</type>
      <required>false</required>
      <model_dependent>false</model_dependent>
      <default_value></default_value>
      <choices>
        <choice>
          <value></value>
          <display_name></display_name>
        </choice>
        <choice>
          <value>Fixed (1)</value>
          <display_name>Fixed (1)</display_name>
        </choice>
        <choice>
          <value>Wall Area, Above-Grade, Conditioned (ft^2)</value>
          <display_name>Wall Area, Above-Grade, Conditioned (ft^2)</display_name>
        </choice>
        <choice>
          <value>Wall Area, Above-Grade, Exterior (ft^2)</value>
          <display_name>Wall Area, Above-Grade, Exterior (ft^2)</display_name>
        </choice>
        <choice>
          <value>Wall Area, Below-Grade (ft^2)</value>
          <display_name>Wall Area, Below-Grade (ft^2)</display_name>
        </choice>
        <choice>
          <value>Floor Area, Conditioned (ft^2)</value>
          <display_name>Floor Area, Conditioned (ft^2)</display_name>
        </choice>
        <choice>
          <value>Floor Area * Infiltration Reduction, Conditioned (ft^2 * Delta ACH50)</value>
          <display_name>Floor Area * Infiltration Reduction, Conditioned (ft^2 * Delta ACH50)</display_name>
        </choice>
        <choice>
          <value>Floor Area, Lighting (ft^2)</value>
          <display_name>Floor Area, Lighting (ft^2)</display_name>
        </choice>
        <choice>
          <value>Floor Area, Attic (ft^2)</value>
          <display_name>Floor Area, Attic (ft^2)</display_name>
        </choice>
        <choice>
          <value>Floor Area * Insulation Increase, Attic (ft^2 * Delta R-value)</value>
          <display_name>Floor Area * Insulation Increase, Attic (ft^2 * Delta R-value)</display_name>
        </choice>
        <choice>
          <value>Roof Area (ft^2)</value>
          <display_name>Roof Area (ft^2)</display_name>
        </choice>
        <choice>
          <value>Window Area (ft^2)</value>
          <display_name>Window Area (ft^2)</display_name>
        </choice>
        <choice>
          <value>Door Area (ft^2)</value>
          <display_name>Door Area (ft^2)</display_name>
        </choice>
        <choice>
          <value>Duct Unconditioned Surface Area (ft^2)</value>
          <display_name>Duct Unconditioned Surface Area (ft^2)</display_name>
        </choice>
        <choice>
          <value>Rim Joist Area, Above-Grade, Exterior (ft^2)</value>
          <display_name>Rim Joist Area, Above-Grade, Exterior (ft^2)</display_name>
        </choice>
        <choice>
          <value>Slab Perimeter, Exposed, Conditioned (ft)</value>
          <display_name>Slab Perimeter, Exposed, Conditioned (ft)</display_name>
        </choice>
        <choice>
          <value>Size, Heating System Primary (kBtu/h)</value>
          <display_name>Size, Heating System Primary (kBtu/h)</display_name>
        </choice>
        <choice>
          <value>Size, Heating System Secondary (kBtu/h)</value>
          <display_name>Size, Heating System Secondary (kBtu/h)</display_name>
        </choice>
        <choice>
          <value>Size, Cooling System Primary (kBtu/h)</value>
          <display_name>Size, Cooling System Primary (kBtu/h)</display_name>
        </choice>
        <choice>
          <value>Size, Heat Pump Backup Primary (kBtu/h)</value>
          <display_name>Size, Heat Pump Backup Primary (kBtu/h)</display_name>
        </choice>
        <choice>
          <value>Size, Water Heater (gal)</value>
          <display_name>Size, Water Heater (gal)</display_name>
        </choice>
        <choice>
          <value>Flow Rate, Mechanical Ventilation (cfm)</value>
          <display_name>Flow Rate, Mechanical Ventilation (cfm)</display_name>
        </choice>
      </choices>
    </argument>
    <argument>
      <name>option_23_cost_2_value</name>
      <display_name>Option 23 Cost 2 Value</display_name>
      <description>Total option 23 cost is the sum of all: (Cost N Value) x (Cost N Multiplier).</description>
      <type>Double</type>
      <units>$</units>
      <required>false</required>
      <model_dependent>false</model_dependent>
    </argument>
    <argument>
      <name>option_23_cost_2_multiplier</name>
      <display_name>Option 23 Cost 2 Multiplier</display_name>
      <description>Total option 23 cost is the sum of all: (Cost N Value) x (Cost N Multiplier).</description>
      <type>Choice</type>
      <required>false</required>
      <model_dependent>false</model_dependent>
      <default_value></default_value>
      <choices>
        <choice>
          <value></value>
          <display_name></display_name>
        </choice>
        <choice>
          <value>Fixed (1)</value>
          <display_name>Fixed (1)</display_name>
        </choice>
        <choice>
          <value>Wall Area, Above-Grade, Conditioned (ft^2)</value>
          <display_name>Wall Area, Above-Grade, Conditioned (ft^2)</display_name>
        </choice>
        <choice>
          <value>Wall Area, Above-Grade, Exterior (ft^2)</value>
          <display_name>Wall Area, Above-Grade, Exterior (ft^2)</display_name>
        </choice>
        <choice>
          <value>Wall Area, Below-Grade (ft^2)</value>
          <display_name>Wall Area, Below-Grade (ft^2)</display_name>
        </choice>
        <choice>
          <value>Floor Area, Conditioned (ft^2)</value>
          <display_name>Floor Area, Conditioned (ft^2)</display_name>
        </choice>
        <choice>
          <value>Floor Area * Infiltration Reduction, Conditioned (ft^2 * Delta ACH50)</value>
          <display_name>Floor Area * Infiltration Reduction, Conditioned (ft^2 * Delta ACH50)</display_name>
        </choice>
        <choice>
          <value>Floor Area, Lighting (ft^2)</value>
          <display_name>Floor Area, Lighting (ft^2)</display_name>
        </choice>
        <choice>
          <value>Floor Area, Attic (ft^2)</value>
          <display_name>Floor Area, Attic (ft^2)</display_name>
        </choice>
        <choice>
          <value>Floor Area * Insulation Increase, Attic (ft^2 * Delta R-value)</value>
          <display_name>Floor Area * Insulation Increase, Attic (ft^2 * Delta R-value)</display_name>
        </choice>
        <choice>
          <value>Roof Area (ft^2)</value>
          <display_name>Roof Area (ft^2)</display_name>
        </choice>
        <choice>
          <value>Window Area (ft^2)</value>
          <display_name>Window Area (ft^2)</display_name>
        </choice>
        <choice>
          <value>Door Area (ft^2)</value>
          <display_name>Door Area (ft^2)</display_name>
        </choice>
        <choice>
          <value>Duct Unconditioned Surface Area (ft^2)</value>
          <display_name>Duct Unconditioned Surface Area (ft^2)</display_name>
        </choice>
        <choice>
          <value>Rim Joist Area, Above-Grade, Exterior (ft^2)</value>
          <display_name>Rim Joist Area, Above-Grade, Exterior (ft^2)</display_name>
        </choice>
        <choice>
          <value>Slab Perimeter, Exposed, Conditioned (ft)</value>
          <display_name>Slab Perimeter, Exposed, Conditioned (ft)</display_name>
        </choice>
        <choice>
          <value>Size, Heating System Primary (kBtu/h)</value>
          <display_name>Size, Heating System Primary (kBtu/h)</display_name>
        </choice>
        <choice>
          <value>Size, Heating System Secondary (kBtu/h)</value>
          <display_name>Size, Heating System Secondary (kBtu/h)</display_name>
        </choice>
        <choice>
          <value>Size, Cooling System Primary (kBtu/h)</value>
          <display_name>Size, Cooling System Primary (kBtu/h)</display_name>
        </choice>
        <choice>
          <value>Size, Heat Pump Backup Primary (kBtu/h)</value>
          <display_name>Size, Heat Pump Backup Primary (kBtu/h)</display_name>
        </choice>
        <choice>
          <value>Size, Water Heater (gal)</value>
          <display_name>Size, Water Heater (gal)</display_name>
        </choice>
        <choice>
          <value>Flow Rate, Mechanical Ventilation (cfm)</value>
          <display_name>Flow Rate, Mechanical Ventilation (cfm)</display_name>
        </choice>
      </choices>
    </argument>
    <argument>
      <name>option_23_lifetime</name>
      <display_name>Option 23 Lifetime</display_name>
      <description>The option lifetime.</description>
      <type>Double</type>
      <units>years</units>
      <required>false</required>
      <model_dependent>false</model_dependent>
    </argument>
    <argument>
      <name>option_24</name>
      <display_name>Option 24</display_name>
      <description>Specify the parameter|option as found in resources\options_lookup.tsv.</description>
      <type>String</type>
      <required>false</required>
      <model_dependent>false</model_dependent>
    </argument>
    <argument>
      <name>option_24_apply_logic</name>
      <display_name>Option 24 Apply Logic</display_name>
      <description>Logic that specifies if the Option 24 upgrade will apply based on the existing building's options. Specify one or more parameter|option as found in resources\options_lookup.tsv. When multiple are included, they must be separated by '||' for OR and '&amp;&amp;' for AND, and using parentheses as appropriate. Prefix an option with '!' for not.</description>
      <type>String</type>
      <required>false</required>
      <model_dependent>false</model_dependent>
    </argument>
    <argument>
      <name>option_24_cost_1_value</name>
      <display_name>Option 24 Cost 1 Value</display_name>
      <description>Total option 24 cost is the sum of all: (Cost N Value) x (Cost N Multiplier).</description>
      <type>Double</type>
      <units>$</units>
      <required>false</required>
      <model_dependent>false</model_dependent>
    </argument>
    <argument>
      <name>option_24_cost_1_multiplier</name>
      <display_name>Option 24 Cost 1 Multiplier</display_name>
      <description>Total option 24 cost is the sum of all: (Cost N Value) x (Cost N Multiplier).</description>
      <type>Choice</type>
      <required>false</required>
      <model_dependent>false</model_dependent>
      <default_value></default_value>
      <choices>
        <choice>
          <value></value>
          <display_name></display_name>
        </choice>
        <choice>
          <value>Fixed (1)</value>
          <display_name>Fixed (1)</display_name>
        </choice>
        <choice>
          <value>Wall Area, Above-Grade, Conditioned (ft^2)</value>
          <display_name>Wall Area, Above-Grade, Conditioned (ft^2)</display_name>
        </choice>
        <choice>
          <value>Wall Area, Above-Grade, Exterior (ft^2)</value>
          <display_name>Wall Area, Above-Grade, Exterior (ft^2)</display_name>
        </choice>
        <choice>
          <value>Wall Area, Below-Grade (ft^2)</value>
          <display_name>Wall Area, Below-Grade (ft^2)</display_name>
        </choice>
        <choice>
          <value>Floor Area, Conditioned (ft^2)</value>
          <display_name>Floor Area, Conditioned (ft^2)</display_name>
        </choice>
        <choice>
          <value>Floor Area * Infiltration Reduction, Conditioned (ft^2 * Delta ACH50)</value>
          <display_name>Floor Area * Infiltration Reduction, Conditioned (ft^2 * Delta ACH50)</display_name>
        </choice>
        <choice>
          <value>Floor Area, Lighting (ft^2)</value>
          <display_name>Floor Area, Lighting (ft^2)</display_name>
        </choice>
        <choice>
          <value>Floor Area, Attic (ft^2)</value>
          <display_name>Floor Area, Attic (ft^2)</display_name>
        </choice>
        <choice>
          <value>Floor Area * Insulation Increase, Attic (ft^2 * Delta R-value)</value>
          <display_name>Floor Area * Insulation Increase, Attic (ft^2 * Delta R-value)</display_name>
        </choice>
        <choice>
          <value>Roof Area (ft^2)</value>
          <display_name>Roof Area (ft^2)</display_name>
        </choice>
        <choice>
          <value>Window Area (ft^2)</value>
          <display_name>Window Area (ft^2)</display_name>
        </choice>
        <choice>
          <value>Door Area (ft^2)</value>
          <display_name>Door Area (ft^2)</display_name>
        </choice>
        <choice>
          <value>Duct Unconditioned Surface Area (ft^2)</value>
          <display_name>Duct Unconditioned Surface Area (ft^2)</display_name>
        </choice>
        <choice>
          <value>Rim Joist Area, Above-Grade, Exterior (ft^2)</value>
          <display_name>Rim Joist Area, Above-Grade, Exterior (ft^2)</display_name>
        </choice>
        <choice>
          <value>Slab Perimeter, Exposed, Conditioned (ft)</value>
          <display_name>Slab Perimeter, Exposed, Conditioned (ft)</display_name>
        </choice>
        <choice>
          <value>Size, Heating System Primary (kBtu/h)</value>
          <display_name>Size, Heating System Primary (kBtu/h)</display_name>
        </choice>
        <choice>
          <value>Size, Heating System Secondary (kBtu/h)</value>
          <display_name>Size, Heating System Secondary (kBtu/h)</display_name>
        </choice>
        <choice>
          <value>Size, Cooling System Primary (kBtu/h)</value>
          <display_name>Size, Cooling System Primary (kBtu/h)</display_name>
        </choice>
        <choice>
          <value>Size, Heat Pump Backup Primary (kBtu/h)</value>
          <display_name>Size, Heat Pump Backup Primary (kBtu/h)</display_name>
        </choice>
        <choice>
          <value>Size, Water Heater (gal)</value>
          <display_name>Size, Water Heater (gal)</display_name>
        </choice>
        <choice>
          <value>Flow Rate, Mechanical Ventilation (cfm)</value>
          <display_name>Flow Rate, Mechanical Ventilation (cfm)</display_name>
        </choice>
      </choices>
    </argument>
    <argument>
      <name>option_24_cost_2_value</name>
      <display_name>Option 24 Cost 2 Value</display_name>
      <description>Total option 24 cost is the sum of all: (Cost N Value) x (Cost N Multiplier).</description>
      <type>Double</type>
      <units>$</units>
      <required>false</required>
      <model_dependent>false</model_dependent>
    </argument>
    <argument>
      <name>option_24_cost_2_multiplier</name>
      <display_name>Option 24 Cost 2 Multiplier</display_name>
      <description>Total option 24 cost is the sum of all: (Cost N Value) x (Cost N Multiplier).</description>
      <type>Choice</type>
      <required>false</required>
      <model_dependent>false</model_dependent>
      <default_value></default_value>
      <choices>
        <choice>
          <value></value>
          <display_name></display_name>
        </choice>
        <choice>
          <value>Fixed (1)</value>
          <display_name>Fixed (1)</display_name>
        </choice>
        <choice>
          <value>Wall Area, Above-Grade, Conditioned (ft^2)</value>
          <display_name>Wall Area, Above-Grade, Conditioned (ft^2)</display_name>
        </choice>
        <choice>
          <value>Wall Area, Above-Grade, Exterior (ft^2)</value>
          <display_name>Wall Area, Above-Grade, Exterior (ft^2)</display_name>
        </choice>
        <choice>
          <value>Wall Area, Below-Grade (ft^2)</value>
          <display_name>Wall Area, Below-Grade (ft^2)</display_name>
        </choice>
        <choice>
          <value>Floor Area, Conditioned (ft^2)</value>
          <display_name>Floor Area, Conditioned (ft^2)</display_name>
        </choice>
        <choice>
          <value>Floor Area * Infiltration Reduction, Conditioned (ft^2 * Delta ACH50)</value>
          <display_name>Floor Area * Infiltration Reduction, Conditioned (ft^2 * Delta ACH50)</display_name>
        </choice>
        <choice>
          <value>Floor Area, Lighting (ft^2)</value>
          <display_name>Floor Area, Lighting (ft^2)</display_name>
        </choice>
        <choice>
          <value>Floor Area, Attic (ft^2)</value>
          <display_name>Floor Area, Attic (ft^2)</display_name>
        </choice>
        <choice>
          <value>Floor Area * Insulation Increase, Attic (ft^2 * Delta R-value)</value>
          <display_name>Floor Area * Insulation Increase, Attic (ft^2 * Delta R-value)</display_name>
        </choice>
        <choice>
          <value>Roof Area (ft^2)</value>
          <display_name>Roof Area (ft^2)</display_name>
        </choice>
        <choice>
          <value>Window Area (ft^2)</value>
          <display_name>Window Area (ft^2)</display_name>
        </choice>
        <choice>
          <value>Door Area (ft^2)</value>
          <display_name>Door Area (ft^2)</display_name>
        </choice>
        <choice>
          <value>Duct Unconditioned Surface Area (ft^2)</value>
          <display_name>Duct Unconditioned Surface Area (ft^2)</display_name>
        </choice>
        <choice>
          <value>Rim Joist Area, Above-Grade, Exterior (ft^2)</value>
          <display_name>Rim Joist Area, Above-Grade, Exterior (ft^2)</display_name>
        </choice>
        <choice>
          <value>Slab Perimeter, Exposed, Conditioned (ft)</value>
          <display_name>Slab Perimeter, Exposed, Conditioned (ft)</display_name>
        </choice>
        <choice>
          <value>Size, Heating System Primary (kBtu/h)</value>
          <display_name>Size, Heating System Primary (kBtu/h)</display_name>
        </choice>
        <choice>
          <value>Size, Heating System Secondary (kBtu/h)</value>
          <display_name>Size, Heating System Secondary (kBtu/h)</display_name>
        </choice>
        <choice>
          <value>Size, Cooling System Primary (kBtu/h)</value>
          <display_name>Size, Cooling System Primary (kBtu/h)</display_name>
        </choice>
        <choice>
          <value>Size, Heat Pump Backup Primary (kBtu/h)</value>
          <display_name>Size, Heat Pump Backup Primary (kBtu/h)</display_name>
        </choice>
        <choice>
          <value>Size, Water Heater (gal)</value>
          <display_name>Size, Water Heater (gal)</display_name>
        </choice>
        <choice>
          <value>Flow Rate, Mechanical Ventilation (cfm)</value>
          <display_name>Flow Rate, Mechanical Ventilation (cfm)</display_name>
        </choice>
      </choices>
    </argument>
    <argument>
      <name>option_24_lifetime</name>
      <display_name>Option 24 Lifetime</display_name>
      <description>The option lifetime.</description>
      <type>Double</type>
      <units>years</units>
      <required>false</required>
      <model_dependent>false</model_dependent>
    </argument>
    <argument>
      <name>option_25</name>
      <display_name>Option 25</display_name>
      <description>Specify the parameter|option as found in resources\options_lookup.tsv.</description>
      <type>String</type>
      <required>false</required>
      <model_dependent>false</model_dependent>
    </argument>
    <argument>
      <name>option_25_apply_logic</name>
      <display_name>Option 25 Apply Logic</display_name>
      <description>Logic that specifies if the Option 25 upgrade will apply based on the existing building's options. Specify one or more parameter|option as found in resources\options_lookup.tsv. When multiple are included, they must be separated by '||' for OR and '&amp;&amp;' for AND, and using parentheses as appropriate. Prefix an option with '!' for not.</description>
      <type>String</type>
      <required>false</required>
      <model_dependent>false</model_dependent>
    </argument>
    <argument>
      <name>option_25_cost_1_value</name>
      <display_name>Option 25 Cost 1 Value</display_name>
      <description>Total option 25 cost is the sum of all: (Cost N Value) x (Cost N Multiplier).</description>
      <type>Double</type>
      <units>$</units>
      <required>false</required>
      <model_dependent>false</model_dependent>
    </argument>
    <argument>
      <name>option_25_cost_1_multiplier</name>
      <display_name>Option 25 Cost 1 Multiplier</display_name>
      <description>Total option 25 cost is the sum of all: (Cost N Value) x (Cost N Multiplier).</description>
      <type>Choice</type>
      <required>false</required>
      <model_dependent>false</model_dependent>
      <default_value></default_value>
      <choices>
        <choice>
          <value></value>
          <display_name></display_name>
        </choice>
        <choice>
          <value>Fixed (1)</value>
          <display_name>Fixed (1)</display_name>
        </choice>
        <choice>
          <value>Wall Area, Above-Grade, Conditioned (ft^2)</value>
          <display_name>Wall Area, Above-Grade, Conditioned (ft^2)</display_name>
        </choice>
        <choice>
          <value>Wall Area, Above-Grade, Exterior (ft^2)</value>
          <display_name>Wall Area, Above-Grade, Exterior (ft^2)</display_name>
        </choice>
        <choice>
          <value>Wall Area, Below-Grade (ft^2)</value>
          <display_name>Wall Area, Below-Grade (ft^2)</display_name>
        </choice>
        <choice>
          <value>Floor Area, Conditioned (ft^2)</value>
          <display_name>Floor Area, Conditioned (ft^2)</display_name>
        </choice>
        <choice>
          <value>Floor Area * Infiltration Reduction, Conditioned (ft^2 * Delta ACH50)</value>
          <display_name>Floor Area * Infiltration Reduction, Conditioned (ft^2 * Delta ACH50)</display_name>
        </choice>
        <choice>
          <value>Floor Area, Lighting (ft^2)</value>
          <display_name>Floor Area, Lighting (ft^2)</display_name>
        </choice>
        <choice>
          <value>Floor Area, Attic (ft^2)</value>
          <display_name>Floor Area, Attic (ft^2)</display_name>
        </choice>
        <choice>
          <value>Floor Area * Insulation Increase, Attic (ft^2 * Delta R-value)</value>
          <display_name>Floor Area * Insulation Increase, Attic (ft^2 * Delta R-value)</display_name>
        </choice>
        <choice>
          <value>Roof Area (ft^2)</value>
          <display_name>Roof Area (ft^2)</display_name>
        </choice>
        <choice>
          <value>Window Area (ft^2)</value>
          <display_name>Window Area (ft^2)</display_name>
        </choice>
        <choice>
          <value>Door Area (ft^2)</value>
          <display_name>Door Area (ft^2)</display_name>
        </choice>
        <choice>
          <value>Duct Unconditioned Surface Area (ft^2)</value>
          <display_name>Duct Unconditioned Surface Area (ft^2)</display_name>
        </choice>
        <choice>
          <value>Rim Joist Area, Above-Grade, Exterior (ft^2)</value>
          <display_name>Rim Joist Area, Above-Grade, Exterior (ft^2)</display_name>
        </choice>
        <choice>
          <value>Slab Perimeter, Exposed, Conditioned (ft)</value>
          <display_name>Slab Perimeter, Exposed, Conditioned (ft)</display_name>
        </choice>
        <choice>
          <value>Size, Heating System Primary (kBtu/h)</value>
          <display_name>Size, Heating System Primary (kBtu/h)</display_name>
        </choice>
        <choice>
          <value>Size, Heating System Secondary (kBtu/h)</value>
          <display_name>Size, Heating System Secondary (kBtu/h)</display_name>
        </choice>
        <choice>
          <value>Size, Cooling System Primary (kBtu/h)</value>
          <display_name>Size, Cooling System Primary (kBtu/h)</display_name>
        </choice>
        <choice>
          <value>Size, Heat Pump Backup Primary (kBtu/h)</value>
          <display_name>Size, Heat Pump Backup Primary (kBtu/h)</display_name>
        </choice>
        <choice>
          <value>Size, Water Heater (gal)</value>
          <display_name>Size, Water Heater (gal)</display_name>
        </choice>
        <choice>
          <value>Flow Rate, Mechanical Ventilation (cfm)</value>
          <display_name>Flow Rate, Mechanical Ventilation (cfm)</display_name>
        </choice>
      </choices>
    </argument>
    <argument>
      <name>option_25_cost_2_value</name>
      <display_name>Option 25 Cost 2 Value</display_name>
      <description>Total option 25 cost is the sum of all: (Cost N Value) x (Cost N Multiplier).</description>
      <type>Double</type>
      <units>$</units>
      <required>false</required>
      <model_dependent>false</model_dependent>
    </argument>
    <argument>
      <name>option_25_cost_2_multiplier</name>
      <display_name>Option 25 Cost 2 Multiplier</display_name>
      <description>Total option 25 cost is the sum of all: (Cost N Value) x (Cost N Multiplier).</description>
      <type>Choice</type>
      <required>false</required>
      <model_dependent>false</model_dependent>
      <default_value></default_value>
      <choices>
        <choice>
          <value></value>
          <display_name></display_name>
        </choice>
        <choice>
          <value>Fixed (1)</value>
          <display_name>Fixed (1)</display_name>
        </choice>
        <choice>
          <value>Wall Area, Above-Grade, Conditioned (ft^2)</value>
          <display_name>Wall Area, Above-Grade, Conditioned (ft^2)</display_name>
        </choice>
        <choice>
          <value>Wall Area, Above-Grade, Exterior (ft^2)</value>
          <display_name>Wall Area, Above-Grade, Exterior (ft^2)</display_name>
        </choice>
        <choice>
          <value>Wall Area, Below-Grade (ft^2)</value>
          <display_name>Wall Area, Below-Grade (ft^2)</display_name>
        </choice>
        <choice>
          <value>Floor Area, Conditioned (ft^2)</value>
          <display_name>Floor Area, Conditioned (ft^2)</display_name>
        </choice>
        <choice>
          <value>Floor Area * Infiltration Reduction, Conditioned (ft^2 * Delta ACH50)</value>
          <display_name>Floor Area * Infiltration Reduction, Conditioned (ft^2 * Delta ACH50)</display_name>
        </choice>
        <choice>
          <value>Floor Area, Lighting (ft^2)</value>
          <display_name>Floor Area, Lighting (ft^2)</display_name>
        </choice>
        <choice>
          <value>Floor Area, Attic (ft^2)</value>
          <display_name>Floor Area, Attic (ft^2)</display_name>
        </choice>
        <choice>
          <value>Floor Area * Insulation Increase, Attic (ft^2 * Delta R-value)</value>
          <display_name>Floor Area * Insulation Increase, Attic (ft^2 * Delta R-value)</display_name>
        </choice>
        <choice>
          <value>Roof Area (ft^2)</value>
          <display_name>Roof Area (ft^2)</display_name>
        </choice>
        <choice>
          <value>Window Area (ft^2)</value>
          <display_name>Window Area (ft^2)</display_name>
        </choice>
        <choice>
          <value>Door Area (ft^2)</value>
          <display_name>Door Area (ft^2)</display_name>
        </choice>
        <choice>
          <value>Duct Unconditioned Surface Area (ft^2)</value>
          <display_name>Duct Unconditioned Surface Area (ft^2)</display_name>
        </choice>
        <choice>
          <value>Rim Joist Area, Above-Grade, Exterior (ft^2)</value>
          <display_name>Rim Joist Area, Above-Grade, Exterior (ft^2)</display_name>
        </choice>
        <choice>
          <value>Slab Perimeter, Exposed, Conditioned (ft)</value>
          <display_name>Slab Perimeter, Exposed, Conditioned (ft)</display_name>
        </choice>
        <choice>
          <value>Size, Heating System Primary (kBtu/h)</value>
          <display_name>Size, Heating System Primary (kBtu/h)</display_name>
        </choice>
        <choice>
          <value>Size, Heating System Secondary (kBtu/h)</value>
          <display_name>Size, Heating System Secondary (kBtu/h)</display_name>
        </choice>
        <choice>
          <value>Size, Cooling System Primary (kBtu/h)</value>
          <display_name>Size, Cooling System Primary (kBtu/h)</display_name>
        </choice>
        <choice>
          <value>Size, Heat Pump Backup Primary (kBtu/h)</value>
          <display_name>Size, Heat Pump Backup Primary (kBtu/h)</display_name>
        </choice>
        <choice>
          <value>Size, Water Heater (gal)</value>
          <display_name>Size, Water Heater (gal)</display_name>
        </choice>
        <choice>
          <value>Flow Rate, Mechanical Ventilation (cfm)</value>
          <display_name>Flow Rate, Mechanical Ventilation (cfm)</display_name>
        </choice>
      </choices>
    </argument>
    <argument>
      <name>option_25_lifetime</name>
      <display_name>Option 25 Lifetime</display_name>
      <description>The option lifetime.</description>
      <type>Double</type>
      <units>years</units>
      <required>false</required>
      <model_dependent>false</model_dependent>
    </argument>
    <argument>
      <name>package_apply_logic</name>
      <display_name>Package Apply Logic</display_name>
      <description>Logic that specifies if the entire package upgrade (all options) will apply based on the existing building's options. Specify one or more parameter|option as found in resources\options_lookup.tsv. When multiple are included, they must be separated by '||' for OR and '&amp;&amp;' for AND, and using parentheses as appropriate. Prefix an option with '!' for not.</description>
      <type>String</type>
      <required>false</required>
      <model_dependent>false</model_dependent>
    </argument>
    <argument>
      <name>run_measure</name>
      <display_name>Run Measure</display_name>
      <description>integer argument to run measure [1 is run, 0 is no run]</description>
      <type>Integer</type>
      <required>true</required>
      <model_dependent>false</model_dependent>
      <default_value>1</default_value>
    </argument>
  </arguments>
  <outputs />
  <provenances />
  <tags>
    <tag>Whole Building.Space Types</tag>
  </tags>
  <attributes>
    <attribute>
      <name>Intended Software Tool</name>
      <value>Apply Measure Now</value>
      <datatype>string</datatype>
    </attribute>
    <attribute>
      <name>Intended Software Tool</name>
      <value>OpenStudio Application</value>
      <datatype>string</datatype>
    </attribute>
    <attribute>
      <name>Intended Software Tool</name>
      <value>Parametric Analysis Tool</value>
      <datatype>string</datatype>
    </attribute>
    <attribute>
      <name>Intended Software Tool</name>
      <value>Apply Measure Now</value>
      <datatype>string</datatype>
    </attribute>
    <attribute>
      <name>Intended Software Tool</name>
      <value>OpenStudio Application</value>
      <datatype>string</datatype>
    </attribute>
    <attribute>
      <name>Intended Software Tool</name>
      <value>Parametric Analysis Tool</value>
      <datatype>string</datatype>
    </attribute>
    <attribute>
      <name>Measure Type</name>
      <value>ModelMeasure</value>
      <datatype>string</datatype>
    </attribute>
    <attribute>
      <name>Intended Software Tool</name>
      <value>Apply Measure Now</value>
      <datatype>string</datatype>
    </attribute>
    <attribute>
      <name>Intended Software Tool</name>
      <value>OpenStudio Application</value>
      <datatype>string</datatype>
    </attribute>
    <attribute>
      <name>Intended Software Tool</name>
      <value>Parametric Analysis Tool</value>
      <datatype>string</datatype>
    </attribute>
  </attributes>
  <files>
    <file>
      <filename>apply_upgrade_test.rb</filename>
      <filetype>rb</filetype>
      <usage_type>test</usage_type>
      <checksum>AB34ACD3</checksum>
    </file>
    <file>
      <version>
        <software_program>OpenStudio</software_program>
        <identifier>1.9.0</identifier>
        <min_compatible>1.9.0</min_compatible>
      </version>
      <filename>measure.rb</filename>
      <filetype>rb</filetype>
      <usage_type>script</usage_type>
      <checksum>1EB3F745</checksum>
    </file>
    <file>
      <filename>constants.rb</filename>
      <filetype>rb</filetype>
      <usage_type>resource</usage_type>
<<<<<<< HEAD
      <checksum>BF120AAB</checksum>
=======
      <checksum>0F1B05F2</checksum>
>>>>>>> 1a824ec5
    </file>
  </files>
</measure><|MERGE_RESOLUTION|>--- conflicted
+++ resolved
@@ -3,13 +3,8 @@
   <schema_version>3.0</schema_version>
   <name>apply_upgrade</name>
   <uid>33f1654c-f734-43d1-b35d-9d2856e41b5a</uid>
-<<<<<<< HEAD
-  <version_id>64e7a4fb-c602-4f68-b21f-f4def0ee9115</version_id>
-  <version_modified>20220302T200934Z</version_modified>
-=======
-  <version_id>17216786-3b66-433d-ad09-99753d322dac</version_id>
-  <version_modified>20220303T155912Z</version_modified>
->>>>>>> 1a824ec5
+  <version_id>97d05159-92f0-46af-bf68-0bb13f638b5c</version_id>
+  <version_modified>20220304T223444Z</version_modified>
   <xml_checksum>9339BE01</xml_checksum>
   <class_name>ApplyUpgrade</class_name>
   <display_name>Apply Upgrade</display_name>
@@ -6147,11 +6142,7 @@
       <filename>constants.rb</filename>
       <filetype>rb</filetype>
       <usage_type>resource</usage_type>
-<<<<<<< HEAD
-      <checksum>BF120AAB</checksum>
-=======
-      <checksum>0F1B05F2</checksum>
->>>>>>> 1a824ec5
+      <checksum>ADF1D8E1</checksum>
     </file>
   </files>
 </measure>