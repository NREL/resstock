--- conflicted
+++ resolved
@@ -3,13 +3,8 @@
   <schema_version>3.1</schema_version>
   <name>apply_upgrade</name>
   <uid>33f1654c-f734-43d1-b35d-9d2856e41b5a</uid>
-<<<<<<< HEAD
-  <version_id>0abfbf39-ab28-4363-91f9-5c383271c2d2</version_id>
-  <version_modified>2023-10-05T17:21:08Z</version_modified>
-=======
-  <version_id>f3532e90-9cb3-44bb-adb9-51ac90998028</version_id>
-  <version_modified>2023-10-24T01:53:02Z</version_modified>
->>>>>>> 3954b3eb
+  <version_id>9e6c81f6-d3ce-4b83-8472-fb0b6fbc3887</version_id>
+  <version_modified>2023-10-30T17:20:32Z</version_modified>
   <xml_checksum>9339BE01</xml_checksum>
   <class_name>ApplyUpgrade</class_name>
   <display_name>Apply Upgrade</display_name>
@@ -6335,11 +6330,7 @@
       <filename>measure.rb</filename>
       <filetype>rb</filetype>
       <usage_type>script</usage_type>
-<<<<<<< HEAD
-      <checksum>7750873F</checksum>
-=======
-      <checksum>03C861F4</checksum>
->>>>>>> 3954b3eb
+      <checksum>46788EDA</checksum>
     </file>
     <file>
       <filename>constants.rb</filename>
