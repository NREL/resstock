--- conflicted
+++ resolved
@@ -3,13 +3,8 @@
   <schema_version>3.1</schema_version>
   <name>apply_upgrade</name>
   <uid>33f1654c-f734-43d1-b35d-9d2856e41b5a</uid>
-<<<<<<< HEAD
-  <version_id>370c3114-2267-4642-b265-d622c159ff2d</version_id>
-  <version_modified>2023-07-28T17:24:43Z</version_modified>
-=======
-  <version_id>e4c3bd24-2fb7-4810-8416-8df29a622c4a</version_id>
-  <version_modified>2023-07-26T22:17:02Z</version_modified>
->>>>>>> e346c36e
+  <version_id>ec650bd4-fe7e-476a-9284-10fe6c504d6c</version_id>
+  <version_modified>2023-08-18T22:08:42Z</version_modified>
   <xml_checksum>9339BE01</xml_checksum>
   <class_name>ApplyUpgrade</class_name>
   <display_name>Apply Upgrade</display_name>
@@ -6335,11 +6330,7 @@
       <filename>measure.rb</filename>
       <filetype>rb</filetype>
       <usage_type>script</usage_type>
-<<<<<<< HEAD
-      <checksum>2D1A36D6</checksum>
-=======
-      <checksum>4AA761B5</checksum>
->>>>>>> e346c36e
+      <checksum>2C5CE439</checksum>
     </file>
     <file>
       <filename>constants.rb</filename>
