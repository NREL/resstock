--- conflicted
+++ resolved
@@ -4,43 +4,6 @@
   NumApplyUpgradeOptions = 25
   NumApplyUpgradesCostsPerOption = 2
 
-<<<<<<< HEAD
-  def self.NumApplyUpgradesCostsPerOption
-    return 2
-  end
-
-  def self.CostMultiplierChoices
-    return [
-      '',
-      'Fixed (1)',
-      'Wall Area, Above-Grade, Conditioned (ft^2)',
-      'Wall Area, Above-Grade, Exterior (ft^2)',
-      'Wall Area, Below-Grade (ft^2)',
-      'Floor Area, Conditioned (ft^2)',
-      'Floor Area, Conditioned * Infiltration Reduction (ft^2 * Delta ACH50)',
-      'Floor Area, Lighting (ft^2)',
-      'Floor Area, Foundation (ft^2)',
-      'Floor Area, Attic (ft^2)',
-      'Floor Area, Attic * Insulation Increase (ft^2 * Delta R-value)',
-      'Roof Area (ft^2)',
-      'Window Area (ft^2)',
-      'Door Area (ft^2)',
-      'Duct Unconditioned Surface Area (ft^2)',
-      'Rim Joist Area, Above-Grade, Exterior (ft^2)',
-      'Slab Perimeter, Exposed, Conditioned (ft)',
-      'Size, Heating System Primary (kBtu/h)',
-      'Size, Heating System Secondary (kBtu/h)',
-      'Size, Cooling System Primary (kBtu/h)',
-      'Size, Heat Pump Backup Primary (kBtu/h)',
-      'Size, Water Heater (gal)',
-      'Flow Rate, Mechanical Ventilation (cfm)',
-      'Air Flow Rate, Heating System Primary (cfm)',
-      'Air Flow Rate, Heating System Secondary (cfm)',
-      'Air Flow Rate, Cooling System Primary (cfm)',
-      'Air Flow Rate, Heat Pump Backup Primary (cfm)'
-    ]
-  end
-=======
   CostMultiplierChoices = [
     '',
     'Fixed (1)',
@@ -64,7 +27,10 @@
     'Size, Cooling System Primary (kBtu/h)',
     'Size, Heat Pump Backup Primary (kBtu/h)',
     'Size, Water Heater (gal)',
-    'Flow Rate, Mechanical Ventilation (cfm)'
+    'Flow Rate, Mechanical Ventilation (cfm)',
+    'Air Flow Rate, Heating System Primary (cfm)',
+    'Air Flow Rate, Heating System Secondary (cfm)',
+    'Air Flow Rate, Cooling System Primary (cfm)',
+    'Air Flow Rate, Heat Pump Backup Primary (cfm)'
   ]
->>>>>>> 6e6c7932
 end