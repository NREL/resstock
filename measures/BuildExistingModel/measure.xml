<?xml version="1.0"?>
<measure>
  <schema_version>3.0</schema_version>
  <name>build_existing_model</name>
  <uid>dedf59bb-3b88-4f16-8755-2c1ff5519cbf</uid>
<<<<<<< HEAD
  <version_id>570d4af2-ee70-4b9c-af22-422a8c57e6a8</version_id>
  <version_modified>20220201T202545Z</version_modified>
=======
  <version_id>ba9d730d-fcbb-4261-a3a2-8b27ba990042</version_id>
  <version_modified>20220203T180638Z</version_modified>
>>>>>>> 1264255d
  <xml_checksum>2C38F48B</xml_checksum>
  <class_name>BuildExistingModel</class_name>
  <display_name>Build Existing Model</display_name>
  <description>Builds the OpenStudio Model for an existing building.</description>
  <modeler_description>Builds the OpenStudio Model using the sampling csv file, which contains the specified parameters for each existing building. Based on the supplied building number, those parameters are used to run the OpenStudio measures with appropriate arguments and build up the OpenStudio model.</modeler_description>
  <arguments>
    <argument>
      <name>building_id</name>
      <display_name>Building Unit ID</display_name>
      <description>The building unit number (between 1 and the number of samples).</description>
      <type>Integer</type>
      <required>true</required>
      <model_dependent>false</model_dependent>
    </argument>
    <argument>
      <name>number_of_buildings_represented</name>
      <display_name>Number of Buildings Represented</display_name>
      <description>The total number of buildings represented by the existing building models.</description>
      <type>Integer</type>
      <required>false</required>
      <model_dependent>false</model_dependent>
    </argument>
    <argument>
      <name>sample_weight</name>
      <display_name>Sample Weight of Simulation</display_name>
      <description>Number of buildings this simulation represents.</description>
      <type>Double</type>
      <required>false</required>
      <model_dependent>false</model_dependent>
    </argument>
    <argument>
      <name>downselect_logic</name>
      <display_name>Downselect Logic</display_name>
      <description>Logic that specifies the subset of the building stock to be considered in the analysis. Specify one or more parameter|option as found in resources\options_lookup.tsv. When multiple are included, they must be separated by '||' for OR and '&amp;&amp;' for AND, and using parentheses as appropriate. Prefix an option with '!' for not.</description>
      <type>String</type>
      <required>false</required>
      <model_dependent>false</model_dependent>
    </argument>
    <argument>
      <name>measures_to_ignore</name>
      <display_name>Measures to Ignore</display_name>
      <description>Measures to exclude from the OpenStudio Workflow specified by listing one or more measure directories separated by '|'. Core ResStock measures cannot be ignored (this measure will fail). INTENDED FOR ADVANCED USERS/WORKFLOW DEVELOPERS.</description>
      <type>String</type>
      <required>false</required>
      <model_dependent>false</model_dependent>
    </argument>
    <argument>
      <name>simulation_control_timestep</name>
      <display_name>Simulation Control: Timestep</display_name>
      <description>Value must be a divisor of 60.</description>
      <type>Integer</type>
      <units>min</units>
      <required>false</required>
      <model_dependent>false</model_dependent>
    </argument>
    <argument>
      <name>simulation_control_run_period_begin_month</name>
      <display_name>Simulation Control: Run Period Begin Month</display_name>
      <description>This numeric field should contain the starting month number (1 = January, 2 = February, etc.) for the annual run period desired.</description>
      <type>Integer</type>
      <units>month</units>
      <required>false</required>
      <model_dependent>false</model_dependent>
    </argument>
    <argument>
      <name>simulation_control_run_period_begin_day_of_month</name>
      <display_name>Simulation Control: Run Period Begin Day of Month</display_name>
      <description>This numeric field should contain the starting day of the starting month (must be valid for month) for the annual run period desired.</description>
      <type>Integer</type>
      <units>day</units>
      <required>false</required>
      <model_dependent>false</model_dependent>
    </argument>
    <argument>
      <name>simulation_control_run_period_end_month</name>
      <display_name>Simulation Control: Run Period End Month</display_name>
      <description>This numeric field should contain the end month number (1 = January, 2 = February, etc.) for the annual run period desired.</description>
      <type>Integer</type>
      <units>month</units>
      <required>false</required>
      <model_dependent>false</model_dependent>
    </argument>
    <argument>
      <name>simulation_control_run_period_end_day_of_month</name>
      <display_name>Simulation Control: Run Period End Day of Month</display_name>
      <description>This numeric field should contain the ending day of the ending month (must be valid for month) for the annual run period desired.</description>
      <type>Integer</type>
      <units>day</units>
      <required>false</required>
      <model_dependent>false</model_dependent>
    </argument>
    <argument>
      <name>simulation_control_run_period_calendar_year</name>
      <display_name>Simulation Control: Run Period Calendar Year</display_name>
      <description>This numeric field should contain the calendar year that determines the start day of week. If you are running simulations using AMY weather files, the value entered for calendar year will not be used; it will be overridden by the actual year found in the AMY weather file.</description>
      <type>Integer</type>
      <units>year</units>
      <required>false</required>
      <model_dependent>false</model_dependent>
    </argument>
    <argument>
      <name>debug</name>
      <display_name>Debug Mode?</display_name>
      <description>If true: 1) Writes in.osm file, 2) Generates additional log output, and 3) Creates all EnergyPlus output files.</description>
      <type>Boolean</type>
      <required>false</required>
      <model_dependent>false</model_dependent>
      <choices>
        <choice>
          <value>true</value>
          <display_name>true</display_name>
        </choice>
        <choice>
          <value>false</value>
          <display_name>false</display_name>
        </choice>
      </choices>
    </argument>
    <argument>
      <name>add_component_loads</name>
      <display_name>Annual Component Loads?</display_name>
      <description>If true, output the annual component loads.</description>
      <type>Boolean</type>
      <required>false</required>
      <model_dependent>false</model_dependent>
      <choices>
        <choice>
          <value>true</value>
          <display_name>true</display_name>
        </choice>
        <choice>
          <value>false</value>
          <display_name>false</display_name>
        </choice>
      </choices>
    </argument>
    <argument>
      <name>os_hescore_directory</name>
      <display_name>HEScore Workflow: OpenStudio-HEScore directory path</display_name>
      <description>Path to the OpenStudio-HEScore directory. If specified, the HEScore workflow will run</description>
      <type>String</type>
      <required>false</required>
      <model_dependent>false</model_dependent>
    </argument>
    <argument>
      <name>emissions_scenario_names</name>
      <display_name>Emissions: Scenario Names</display_name>
      <description>Names of emissions scenarios. If multiple scenarios, use a comma-separated list.</description>
      <type>String</type>
      <required>false</required>
      <model_dependent>false</model_dependent>
    </argument>
    <argument>
      <name>emissions_types</name>
      <display_name>Emissions: Types</display_name>
      <description>Types of emissions (e.g., CO2, NOx, etc.). If multiple scenarios, use a comma-separated list.</description>
      <type>String</type>
      <required>false</required>
      <model_dependent>false</model_dependent>
    </argument>
    <argument>
      <name>emissions_electricity_folders</name>
      <display_name>Emissions: Electricity Folders</display_name>
      <description>Relative paths of electricity emissions factor schedule files with hourly values. Paths are relative to the resources folder. If multiple scenarios, use a comma-separated list. File names must contain GEA region names.</description>
      <type>String</type>
      <required>false</required>
      <model_dependent>false</model_dependent>
    </argument>
    <argument>
      <name>emissions_natural_gas_values</name>
      <display_name>Emissions: Natural Gas Values</display_name>
      <description>Natural gas emissions factors values, specified as an annual factor. If multiple scenarios, use a comma-separated list.</description>
      <type>String</type>
      <required>false</required>
      <model_dependent>false</model_dependent>
    </argument>
    <argument>
      <name>emissions_propane_values</name>
      <display_name>Emissions: Propane Values</display_name>
      <description>Propane emissions factors values, specified as an annual factor. If multiple scenarios, use a comma-separated list.</description>
      <type>String</type>
      <required>false</required>
      <model_dependent>false</model_dependent>
    </argument>
    <argument>
      <name>emissions_fuel_oil_values</name>
      <display_name>Emissions: Fuel Oil Values</display_name>
      <description>Fuel oil emissions factors values, specified as an annual factor. If multiple scenarios, use a comma-separated list.</description>
      <type>String</type>
      <required>false</required>
      <model_dependent>false</model_dependent>
    </argument>
    <argument>
      <name>emissions_wood_values</name>
      <display_name>Emissions: Wood Values</display_name>
      <description>Wood emissions factors values, specified as an annual factor. If multiple scenarios, use a comma-separated list.</description>
      <type>String</type>
      <required>false</required>
      <model_dependent>false</model_dependent>
    </argument>
  </arguments>
  <outputs />
  <provenances />
  <tags>
    <tag>Whole Building.Space Types</tag>
  </tags>
  <attributes>
    <attribute>
      <name>Measure Type</name>
      <value>ModelMeasure</value>
      <datatype>string</datatype>
    </attribute>
  </attributes>
  <files>
    <file>
      <version>
        <software_program>OpenStudio</software_program>
        <identifier>2.6.1</identifier>
        <min_compatible>2.6.1</min_compatible>
      </version>
      <filename>measure.rb</filename>
      <filetype>rb</filetype>
      <usage_type>script</usage_type>
<<<<<<< HEAD
      <checksum>8AB4AABF</checksum>
=======
      <checksum>27D70E3F</checksum>
>>>>>>> 1264255d
    </file>
  </files>
</measure><|MERGE_RESOLUTION|>--- conflicted
+++ resolved
@@ -3,13 +3,8 @@
   <schema_version>3.0</schema_version>
   <name>build_existing_model</name>
   <uid>dedf59bb-3b88-4f16-8755-2c1ff5519cbf</uid>
-<<<<<<< HEAD
-  <version_id>570d4af2-ee70-4b9c-af22-422a8c57e6a8</version_id>
-  <version_modified>20220201T202545Z</version_modified>
-=======
-  <version_id>ba9d730d-fcbb-4261-a3a2-8b27ba990042</version_id>
-  <version_modified>20220203T180638Z</version_modified>
->>>>>>> 1264255d
+  <version_id>ee310d55-af71-46b3-9fdd-3619da215339</version_id>
+  <version_modified>20220208T193108Z</version_modified>
   <xml_checksum>2C38F48B</xml_checksum>
   <class_name>BuildExistingModel</class_name>
   <display_name>Build Existing Model</display_name>
@@ -233,11 +228,7 @@
       <filename>measure.rb</filename>
       <filetype>rb</filetype>
       <usage_type>script</usage_type>
-<<<<<<< HEAD
-      <checksum>8AB4AABF</checksum>
-=======
-      <checksum>27D70E3F</checksum>
->>>>>>> 1264255d
+      <checksum>8A43815E</checksum>
     </file>
   </files>
 </measure>