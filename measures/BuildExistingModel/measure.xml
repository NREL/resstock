--- conflicted
+++ resolved
@@ -3,13 +3,8 @@
   <schema_version>3.1</schema_version>
   <name>build_existing_model</name>
   <uid>dedf59bb-3b88-4f16-8755-2c1ff5519cbf</uid>
-<<<<<<< HEAD
-  <version_id>e0292bd5-2bd2-4d17-8e2f-d96334dba8d2</version_id>
-  <version_modified>2024-04-15T16:51:02Z</version_modified>
-=======
-  <version_id>21fa9481-0b70-4aea-aca2-536759a109d1</version_id>
-  <version_modified>2024-03-04T16:48:20Z</version_modified>
->>>>>>> c0cf5de8
+  <version_id>b5a4eafe-0a67-4a6a-9755-951f64bdc15f</version_id>
+  <version_modified>2024-04-15T16:53:37Z</version_modified>
   <xml_checksum>2C38F48B</xml_checksum>
   <class_name>BuildExistingModel</class_name>
   <display_name>Build Existing Model</display_name>
@@ -337,7 +332,7 @@
       <filename>README.md</filename>
       <filetype>md</filetype>
       <usage_type>readme</usage_type>
-      <checksum>3B1D5629</checksum>
+      <checksum>3A9E28FB</checksum>
     </file>
     <file>
       <filename>README.md.erb</filename>
@@ -354,11 +349,7 @@
       <filename>measure.rb</filename>
       <filetype>rb</filetype>
       <usage_type>script</usage_type>
-<<<<<<< HEAD
-      <checksum>52CB457A</checksum>
-=======
-      <checksum>57EBB5EE</checksum>
->>>>>>> c0cf5de8
+      <checksum>81831972</checksum>
     </file>
   </files>
 </measure>