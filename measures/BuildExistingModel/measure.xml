--- conflicted
+++ resolved
@@ -3,13 +3,8 @@
   <schema_version>3.0</schema_version>
   <name>build_existing_model</name>
   <uid>dedf59bb-3b88-4f16-8755-2c1ff5519cbf</uid>
-<<<<<<< HEAD
-  <version_id>2ab2532f-10c6-4b39-a310-141fce4d5c38</version_id>
-  <version_modified>20210726T221853Z</version_modified>
-=======
-  <version_id>ab9b3db8-ad0c-41b0-8c7e-f6cc0df74b97</version_id>
-  <version_modified>20210728T212623Z</version_modified>
->>>>>>> a8a9652d
+  <version_id>f10e08af-e478-437e-ae6e-8739300e65b4</version_id>
+  <version_modified>20210804T140650Z</version_modified>
   <xml_checksum>2C38F48B</xml_checksum>
   <class_name>BuildExistingModel</class_name>
   <display_name>Build Existing Model</display_name>
@@ -177,11 +172,7 @@
       <filename>measure.rb</filename>
       <filetype>rb</filetype>
       <usage_type>script</usage_type>
-<<<<<<< HEAD
-      <checksum>044EC35D</checksum>
-=======
-      <checksum>4EEEAC81</checksum>
->>>>>>> a8a9652d
+      <checksum>71125236</checksum>
     </file>
   </files>
 </measure>