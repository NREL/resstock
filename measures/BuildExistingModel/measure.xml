<?xml version="1.0"?>
<measure>
  <schema_version>3.0</schema_version>
  <name>build_existing_model</name>
  <uid>dedf59bb-3b88-4f16-8755-2c1ff5519cbf</uid>
<<<<<<< HEAD
  <version_id>5c2bb34b-9136-48a1-a47f-8217b08e0c57</version_id>
  <version_modified>20210830T171455Z</version_modified>
=======
  <version_id>511881ee-2d89-4818-8754-1f6adf3c59dd</version_id>
  <version_modified>20210830T140546Z</version_modified>
>>>>>>> 3a729e45
  <xml_checksum>2C38F48B</xml_checksum>
  <class_name>BuildExistingModel</class_name>
  <display_name>Build Existing Model</display_name>
  <description>Builds the OpenStudio Model for an existing building.</description>
  <modeler_description>Builds the OpenStudio Model using the sampling csv file, which contains the specified parameters for each existing building. Based on the supplied building number, those parameters are used to run the OpenStudio measures with appropriate arguments and build up the OpenStudio model.</modeler_description>
  <arguments>
    <argument>
      <name>building_id</name>
      <display_name>Building Unit ID</display_name>
      <description>The building unit number (between 1 and the number of samples).</description>
      <type>Integer</type>
      <required>true</required>
      <model_dependent>false</model_dependent>
    </argument>
    <argument>
      <name>number_of_buildings_represented</name>
      <display_name>Number of Buildings Represented</display_name>
      <description>The total number of buildings represented by the existing building models.</description>
      <type>Integer</type>
      <required>false</required>
      <model_dependent>false</model_dependent>
    </argument>
    <argument>
      <name>sample_weight</name>
      <display_name>Sample Weight of Simulation</display_name>
      <description>Number of buildings this simulation represents.</description>
      <type>Double</type>
      <required>false</required>
      <model_dependent>false</model_dependent>
    </argument>
    <argument>
      <name>downselect_logic</name>
      <display_name>Downselect Logic</display_name>
      <description>Logic that specifies the subset of the building stock to be considered in the analysis. Specify one or more parameter|option as found in resources\options_lookup.tsv. When multiple are included, they must be separated by '||' for OR and '&amp;&amp;' for AND, and using parentheses as appropriate. Prefix an option with '!' for not.</description>
      <type>String</type>
      <required>false</required>
      <model_dependent>false</model_dependent>
    </argument>
    <argument>
      <name>measures_to_ignore</name>
      <display_name>Measures to Ignore</display_name>
      <description>Measures to exclude from the OpenStudio Workflow specified by listing one or more measure directories separated by '|'. Core ResStock measures cannot be ignored (this measure will fail). INTENDED FOR ADVANCED USERS/WORKFLOW DEVELOPERS.</description>
      <type>String</type>
      <required>false</required>
      <model_dependent>false</model_dependent>
    </argument>
    <argument>
      <name>simulation_control_timestep</name>
      <display_name>Simulation Control: Timestep</display_name>
      <description>Value must be a divisor of 60.</description>
      <type>Integer</type>
      <units>min</units>
      <required>false</required>
      <model_dependent>false</model_dependent>
    </argument>
    <argument>
      <name>simulation_control_run_period_begin_month</name>
      <display_name>Simulation Control: Run Period Begin Month</display_name>
      <description>This numeric field should contain the starting month number (1 = January, 2 = February, etc.) for the annual run period desired.</description>
      <type>Integer</type>
      <units>month</units>
      <required>false</required>
      <model_dependent>false</model_dependent>
    </argument>
    <argument>
      <name>simulation_control_run_period_begin_day_of_month</name>
      <display_name>Simulation Control: Run Period Begin Day of Month</display_name>
      <description>This numeric field should contain the starting day of the starting month (must be valid for month) for the annual run period desired.</description>
      <type>Integer</type>
      <units>day</units>
      <required>false</required>
      <model_dependent>false</model_dependent>
    </argument>
    <argument>
      <name>simulation_control_run_period_end_month</name>
      <display_name>Simulation Control: Run Period End Month</display_name>
      <description>This numeric field should contain the end month number (1 = January, 2 = February, etc.) for the annual run period desired.</description>
      <type>Integer</type>
      <units>month</units>
      <required>false</required>
      <model_dependent>false</model_dependent>
    </argument>
    <argument>
      <name>simulation_control_run_period_end_day_of_month</name>
      <display_name>Simulation Control: Run Period End Day of Month</display_name>
      <description>This numeric field should contain the ending day of the ending month (must be valid for month) for the annual run period desired.</description>
      <type>Integer</type>
      <units>day</units>
      <required>false</required>
      <model_dependent>false</model_dependent>
    </argument>
    <argument>
      <name>simulation_control_run_period_calendar_year</name>
      <display_name>Simulation Control: Run Period Calendar Year</display_name>
      <description>This numeric field should contain the calendar year that determines the start day of week. If you are running simulations using AMY weather files, the value entered for calendar year will not be used; it will be overridden by the actual year found in the AMY weather file.</description>
      <type>Integer</type>
      <units>year</units>
      <required>false</required>
      <model_dependent>false</model_dependent>
    </argument>
    <argument>
      <name>debug</name>
      <display_name>Debug Mode?</display_name>
      <description>If true: 1) Writes in.osm file, 2) Generates additional log output, and 3) Creates all EnergyPlus output files.</description>
      <type>Boolean</type>
      <required>false</required>
      <model_dependent>false</model_dependent>
      <choices>
        <choice>
          <value>true</value>
          <display_name>true</display_name>
        </choice>
        <choice>
          <value>false</value>
          <display_name>false</display_name>
        </choice>
      </choices>
    </argument>
    <argument>
      <name>add_component_loads</name>
      <display_name>Add annual component loads output</display_name>
      <description>If true, output the annual component loads</description>
      <type>Boolean</type>
      <required>false</required>
      <model_dependent>false</model_dependent>
      <choices>
        <choice>
          <value>true</value>
          <display_name>true</display_name>
        </choice>
        <choice>
          <value>false</value>
          <display_name>false</display_name>
        </choice>
      </choices>
    </argument>
  </arguments>
  <outputs />
  <provenances />
  <tags>
    <tag>Whole Building.Space Types</tag>
  </tags>
  <attributes>
    <attribute>
      <name>Measure Type</name>
      <value>ModelMeasure</value>
      <datatype>string</datatype>
    </attribute>
  </attributes>
  <files>
    <file>
      <version>
        <software_program>OpenStudio</software_program>
        <identifier>2.6.1</identifier>
        <min_compatible>2.6.1</min_compatible>
      </version>
      <filename>measure.rb</filename>
      <filetype>rb</filetype>
      <usage_type>script</usage_type>
<<<<<<< HEAD
      <checksum>78FA67C7</checksum>
=======
      <checksum>5D5D1B6F</checksum>
>>>>>>> 3a729e45
    </file>
  </files>
</measure><|MERGE_RESOLUTION|>--- conflicted
+++ resolved
@@ -3,13 +3,8 @@
   <schema_version>3.0</schema_version>
   <name>build_existing_model</name>
   <uid>dedf59bb-3b88-4f16-8755-2c1ff5519cbf</uid>
-<<<<<<< HEAD
-  <version_id>5c2bb34b-9136-48a1-a47f-8217b08e0c57</version_id>
-  <version_modified>20210830T171455Z</version_modified>
-=======
-  <version_id>511881ee-2d89-4818-8754-1f6adf3c59dd</version_id>
-  <version_modified>20210830T140546Z</version_modified>
->>>>>>> 3a729e45
+  <version_id>034505bb-66dd-4c24-b10e-36f585c36134</version_id>
+  <version_modified>20210830T193000Z</version_modified>
   <xml_checksum>2C38F48B</xml_checksum>
   <class_name>BuildExistingModel</class_name>
   <display_name>Build Existing Model</display_name>
@@ -169,11 +164,7 @@
       <filename>measure.rb</filename>
       <filetype>rb</filetype>
       <usage_type>script</usage_type>
-<<<<<<< HEAD
-      <checksum>78FA67C7</checksum>
-=======
-      <checksum>5D5D1B6F</checksum>
->>>>>>> 3a729e45
+      <checksum>5B85292F</checksum>
     </file>
   </files>
 </measure>