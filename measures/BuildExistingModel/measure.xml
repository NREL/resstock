--- conflicted
+++ resolved
@@ -3,13 +3,8 @@
   <schema_version>3.0</schema_version>
   <name>build_existing_model</name>
   <uid>dedf59bb-3b88-4f16-8755-2c1ff5519cbf</uid>
-<<<<<<< HEAD
-  <version_id>898bef67-9664-4f34-992f-c488f9a2ed40</version_id>
-  <version_modified>20210716T043949Z</version_modified>
-=======
   <version_id>518e2399-ebe3-4dee-b61a-8c76e8a0ff62</version_id>
   <version_modified>20210909T180621Z</version_modified>
->>>>>>> 9aa8a28a
   <xml_checksum>2C38F48B</xml_checksum>
   <class_name>BuildExistingModel</class_name>
   <display_name>Build Existing Model</display_name>
@@ -87,11 +82,7 @@
       <filename>measure.rb</filename>
       <filetype>rb</filetype>
       <usage_type>script</usage_type>
-<<<<<<< HEAD
-      <checksum>22AC60C4</checksum>
-=======
       <checksum>A5B06C0D</checksum>
->>>>>>> 9aa8a28a
     </file>
   </files>
 </measure>