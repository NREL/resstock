<?xml version="1.0"?>
<measure>
  <schema_version>3.0</schema_version>
  <name>build_existing_model</name>
  <uid>dedf59bb-3b88-4f16-8755-2c1ff5519cbf</uid>
<<<<<<< HEAD
  <version_id>eca70f4e-56e4-46be-b7be-0d586358c6af</version_id>
  <version_modified>20210104T215257Z</version_modified>
=======
  <version_id>c26430a3-f4e7-4053-8320-df9478ceac30</version_id>
  <version_modified>20201221T160302Z</version_modified>
>>>>>>> 2ee311fd
  <xml_checksum>2C38F48B</xml_checksum>
  <class_name>BuildExistingModel</class_name>
  <display_name>Build Existing Model</display_name>
  <description>Builds the OpenStudio Model for an existing building.</description>
  <modeler_description>Builds the OpenStudio Model using the sampling csv file, which contains the specified parameters for each existing building. Based on the supplied building number, those parameters are used to run the OpenStudio measures with appropriate arguments and build up the OpenStudio model.</modeler_description>
  <arguments>
    <argument>
      <name>building_unit_id</name>
      <display_name>Building Unit ID</display_name>
      <description>The building unit number (between 1 and the number of samples).</description>
      <type>Integer</type>
      <required>true</required>
      <model_dependent>false</model_dependent>
    </argument>
    <argument>
      <name>workflow_json</name>
      <display_name>Workflow JSON</display_name>
      <description>The name of the JSON file (in the resources dir) that dictates the order in which measures are to be run. If not provided, the order specified in resources/options_lookup.tsv will be used.</description>
      <type>String</type>
      <required>false</required>
      <model_dependent>false</model_dependent>
    </argument>
    <argument>
      <name>number_of_buildings_represented</name>
      <display_name>Number of Buildings Represented</display_name>
      <description>The total number of buildings represented by the existing building models.</description>
      <type>Integer</type>
      <required>false</required>
      <model_dependent>false</model_dependent>
    </argument>
    <argument>
      <name>sample_weight</name>
      <display_name>Sample Weight of Simulation</display_name>
      <description>Number of buildings this simulation represents.</description>
      <type>Double</type>
      <required>false</required>
      <model_dependent>false</model_dependent>
    </argument>
    <argument>
      <name>downselect_logic</name>
      <display_name>Downselect Logic</display_name>
      <description>Logic that specifies the subset of the building stock to be considered in the analysis. Specify one or more parameter|option as found in resources\options_lookup.tsv. When multiple are included, they must be separated by '||' for OR and '&amp;&amp;' for AND, and using parentheses as appropriate. Prefix an option with '!' for not.</description>
      <type>String</type>
      <required>false</required>
      <model_dependent>false</model_dependent>
    </argument>
    <argument>
      <name>measures_to_ignore</name>
      <display_name>Measures to Ignore</display_name>
      <description>Measures to exclude from the OpenStudio Workflow specified by listing one or more measure directories separated by '|'. Core ResStock measures cannot be ignored (this measure will fail). INTENDED FOR ADVANCED USERS/WORKFLOW DEVELOPERS.</description>
      <type>String</type>
      <required>false</required>
      <model_dependent>false</model_dependent>
    </argument>
    <argument>
      <name>simulation_control_timestep</name>
      <display_name>Simulation Control: Timestep</display_name>
      <description>Value must be a divisor of 60.</description>
      <type>Integer</type>
      <units>min</units>
      <required>false</required>
      <model_dependent>false</model_dependent>
    </argument>
    <argument>
      <name>simulation_control_run_period_begin_month</name>
      <display_name>Simulation Control: Run Period Begin Month</display_name>
      <description>This numeric field should contain the starting month number (1 = January, 2 = February, etc.) for the annual run period desired.</description>
      <type>Integer</type>
      <units>month</units>
      <required>false</required>
      <model_dependent>false</model_dependent>
    </argument>
    <argument>
      <name>simulation_control_run_period_begin_day_of_month</name>
      <display_name>Simulation Control: Run Period Begin Day of Month</display_name>
      <description>This numeric field should contain the starting day of the starting month (must be valid for month) for the annual run period desired.</description>
      <type>Integer</type>
      <units>day</units>
      <required>false</required>
      <model_dependent>false</model_dependent>
    </argument>
    <argument>
      <name>simulation_control_run_period_end_month</name>
      <display_name>Simulation Control: Run Period End Month</display_name>
      <description>This numeric field should contain the end month number (1 = January, 2 = February, etc.) for the annual run period desired.</description>
      <type>Integer</type>
      <units>month</units>
      <required>false</required>
      <model_dependent>false</model_dependent>
    </argument>
    <argument>
      <name>simulation_control_run_period_end_day_of_month</name>
      <display_name>Simulation Control: Run Period End Day of Month</display_name>
      <description>This numeric field should contain the ending day of the ending month (must be valid for month) for the annual run period desired.</description>
      <type>Integer</type>
      <units>day</units>
      <required>false</required>
      <model_dependent>false</model_dependent>
    </argument>
    <argument>
      <name>simulation_control_run_period_calendar_year</name>
      <display_name>Simulation Control: Run Period Calendar Year</display_name>
      <description>This numeric field should contain the calendar year that determines the start day of week. If you are running simulations using AMY weather files, the value entered for calendar year will not be used; it will be overridden by the actual year found in the AMY weather file.</description>
      <type>Integer</type>
      <units>year</units>
      <required>false</required>
      <model_dependent>false</model_dependent>
    </argument>
  </arguments>
  <outputs />
  <provenances />
  <tags>
    <tag>Whole Building.Space Types</tag>
  </tags>
  <attributes>
    <attribute>
      <name>Measure Type</name>
      <value>ModelMeasure</value>
      <datatype>string</datatype>
    </attribute>
  </attributes>
  <files>
    <file>
      <version>
        <software_program>OpenStudio</software_program>
        <identifier>2.6.1</identifier>
        <min_compatible>2.6.1</min_compatible>
      </version>
      <filename>measure.rb</filename>
      <filetype>rb</filetype>
      <usage_type>script</usage_type>
<<<<<<< HEAD
      <checksum>AC63D537</checksum>
=======
      <checksum>ECB064F0</checksum>
>>>>>>> 2ee311fd
    </file>
  </files>
</measure><|MERGE_RESOLUTION|>--- conflicted
+++ resolved
@@ -3,13 +3,8 @@
   <schema_version>3.0</schema_version>
   <name>build_existing_model</name>
   <uid>dedf59bb-3b88-4f16-8755-2c1ff5519cbf</uid>
-<<<<<<< HEAD
-  <version_id>eca70f4e-56e4-46be-b7be-0d586358c6af</version_id>
-  <version_modified>20210104T215257Z</version_modified>
-=======
-  <version_id>c26430a3-f4e7-4053-8320-df9478ceac30</version_id>
-  <version_modified>20201221T160302Z</version_modified>
->>>>>>> 2ee311fd
+  <version_id>b43620fe-7920-4b26-848d-03546587c859</version_id>
+  <version_modified>20210209T162811Z</version_modified>
   <xml_checksum>2C38F48B</xml_checksum>
   <class_name>BuildExistingModel</class_name>
   <display_name>Build Existing Model</display_name>
@@ -141,11 +136,7 @@
       <filename>measure.rb</filename>
       <filetype>rb</filetype>
       <usage_type>script</usage_type>
-<<<<<<< HEAD
-      <checksum>AC63D537</checksum>
-=======
-      <checksum>ECB064F0</checksum>
->>>>>>> 2ee311fd
+      <checksum>2DCEAA46</checksum>
     </file>
   </files>
 </measure>