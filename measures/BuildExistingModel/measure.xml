--- conflicted
+++ resolved
@@ -2,13 +2,8 @@
   <schema_version>3.0</schema_version>
   <name>build_existing_model</name>
   <uid>dedf59bb-3b88-4f16-8755-2c1ff5519cbf</uid>
-<<<<<<< HEAD
-  <version_id>24cb6bdb-423e-4ea9-81bb-905b1c1394b8</version_id>
-  <version_modified>20210529T162216Z</version_modified>
-=======
-  <version_id>3d5b8931-f38b-453a-bff2-62dd14ff42c3</version_id>
-  <version_modified>20210601T155332Z</version_modified>
->>>>>>> c5011b01
+  <version_id>4d095746-d1fe-4551-a7a7-a023d9f043dd</version_id>
+  <version_modified>20210602T010010Z</version_modified>
   <xml_checksum>2C38F48B</xml_checksum>
   <class_name>BuildExistingModel</class_name>
   <display_name>Build Existing Model</display_name>
@@ -86,11 +81,7 @@
       <filename>measure.rb</filename>
       <filetype>rb</filetype>
       <usage_type>script</usage_type>
-<<<<<<< HEAD
-      <checksum>DCA40F4F</checksum>
-=======
-      <checksum>81A5C020</checksum>
->>>>>>> c5011b01
+      <checksum>4909A99D</checksum>
     </file>
   </files>
 </measure>