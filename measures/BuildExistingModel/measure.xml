<?xml version="1.0"?>
<measure>
  <schema_version>3.0</schema_version>
  <name>build_existing_model</name>
  <uid>dedf59bb-3b88-4f16-8755-2c1ff5519cbf</uid>
<<<<<<< HEAD
  <version_id>d4bed91f-29cc-403d-a127-77695f9bcfb4</version_id>
  <version_modified>20220517T184619Z</version_modified>
=======
  <version_id>7be3842e-ffba-4953-b8e4-2b6122b3f730</version_id>
  <version_modified>20220610T181704Z</version_modified>
>>>>>>> 35b5b29f
  <xml_checksum>2C38F48B</xml_checksum>
  <class_name>BuildExistingModel</class_name>
  <display_name>Build Existing Model</display_name>
  <description>Builds the OpenStudio Model for an existing building.</description>
  <modeler_description>Builds the OpenStudio Model using the sampling csv file, which contains the specified parameters for each existing building. Based on the supplied building number, those parameters are used to run the OpenStudio measures with appropriate arguments and build up the OpenStudio model.</modeler_description>
  <arguments>
    <argument>
      <name>building_id</name>
      <display_name>Building Unit ID</display_name>
      <description>The building unit number (between 1 and the number of samples).</description>
      <type>Integer</type>
      <required>true</required>
      <model_dependent>false</model_dependent>
    </argument>
    <argument>
      <name>number_of_buildings_represented</name>
      <display_name>Number of Buildings Represented</display_name>
      <description>The total number of buildings represented by the existing building models.</description>
      <type>Integer</type>
      <required>false</required>
      <model_dependent>false</model_dependent>
    </argument>
    <argument>
      <name>sample_weight</name>
      <display_name>Sample Weight of Simulation</display_name>
      <description>Number of buildings this simulation represents.</description>
      <type>Double</type>
      <required>false</required>
      <model_dependent>false</model_dependent>
    </argument>
    <argument>
      <name>downselect_logic</name>
      <display_name>Downselect Logic</display_name>
      <description>Logic that specifies the subset of the building stock to be considered in the analysis. Specify one or more parameter|option as found in resources\options_lookup.tsv. When multiple are included, they must be separated by '||' for OR and '&amp;&amp;' for AND, and using parentheses as appropriate. Prefix an option with '!' for not.</description>
      <type>String</type>
      <required>false</required>
      <model_dependent>false</model_dependent>
    </argument>
    <argument>
      <name>measures_to_ignore</name>
      <display_name>Measures to Ignore</display_name>
      <description>Measures to exclude from the OpenStudio Workflow specified by listing one or more measure directories separated by '|'. Core ResStock measures cannot be ignored (this measure will fail). INTENDED FOR ADVANCED USERS/WORKFLOW DEVELOPERS.</description>
      <type>String</type>
      <required>false</required>
      <model_dependent>false</model_dependent>
    </argument>
    <argument>
      <name>simulation_control_timestep</name>
      <display_name>Simulation Control: Timestep</display_name>
      <description>Value must be a divisor of 60.</description>
      <type>Integer</type>
      <units>min</units>
      <required>false</required>
      <model_dependent>false</model_dependent>
    </argument>
    <argument>
      <name>simulation_control_run_period_begin_month</name>
      <display_name>Simulation Control: Run Period Begin Month</display_name>
      <description>This numeric field should contain the starting month number (1 = January, 2 = February, etc.) for the annual run period desired.</description>
      <type>Integer</type>
      <units>month</units>
      <required>false</required>
      <model_dependent>false</model_dependent>
    </argument>
    <argument>
      <name>simulation_control_run_period_begin_day_of_month</name>
      <display_name>Simulation Control: Run Period Begin Day of Month</display_name>
      <description>This numeric field should contain the starting day of the starting month (must be valid for month) for the annual run period desired.</description>
      <type>Integer</type>
      <units>day</units>
      <required>false</required>
      <model_dependent>false</model_dependent>
    </argument>
    <argument>
      <name>simulation_control_run_period_end_month</name>
      <display_name>Simulation Control: Run Period End Month</display_name>
      <description>This numeric field should contain the end month number (1 = January, 2 = February, etc.) for the annual run period desired.</description>
      <type>Integer</type>
      <units>month</units>
      <required>false</required>
      <model_dependent>false</model_dependent>
    </argument>
    <argument>
      <name>simulation_control_run_period_end_day_of_month</name>
      <display_name>Simulation Control: Run Period End Day of Month</display_name>
      <description>This numeric field should contain the ending day of the ending month (must be valid for month) for the annual run period desired.</description>
      <type>Integer</type>
      <units>day</units>
      <required>false</required>
      <model_dependent>false</model_dependent>
    </argument>
    <argument>
      <name>simulation_control_run_period_calendar_year</name>
      <display_name>Simulation Control: Run Period Calendar Year</display_name>
      <description>This numeric field should contain the calendar year that determines the start day of week. If you are running simulations using AMY weather files, the value entered for calendar year will not be used; it will be overridden by the actual year found in the AMY weather file.</description>
      <type>Integer</type>
      <units>year</units>
      <required>false</required>
      <model_dependent>false</model_dependent>
    </argument>
    <argument>
      <name>debug</name>
      <display_name>Debug Mode?</display_name>
      <description>If true: 1) Writes in.osm file, 2) Generates additional log output, and 3) Creates all EnergyPlus output files.</description>
      <type>Boolean</type>
      <required>false</required>
      <model_dependent>false</model_dependent>
      <choices>
        <choice>
          <value>true</value>
          <display_name>true</display_name>
        </choice>
        <choice>
          <value>false</value>
          <display_name>false</display_name>
        </choice>
      </choices>
    </argument>
    <argument>
      <name>add_component_loads</name>
      <display_name>Annual Component Loads?</display_name>
      <description>If true, output the annual component loads.</description>
      <type>Boolean</type>
      <required>false</required>
      <model_dependent>false</model_dependent>
      <choices>
        <choice>
          <value>true</value>
          <display_name>true</display_name>
        </choice>
        <choice>
          <value>false</value>
          <display_name>false</display_name>
        </choice>
      </choices>
    </argument>
    <argument>
      <name>os_hescore_directory</name>
      <display_name>HEScore Workflow: OpenStudio-HEScore directory path</display_name>
      <description>Path to the OpenStudio-HEScore directory. If specified, the HEScore workflow will run.</description>
      <type>String</type>
      <required>false</required>
      <model_dependent>false</model_dependent>
    </argument>
    <argument>
      <name>emissions_scenario_names</name>
      <display_name>Emissions: Scenario Names</display_name>
      <description>Names of emissions scenarios. If multiple scenarios, use a comma-separated list.</description>
      <type>String</type>
      <required>false</required>
      <model_dependent>false</model_dependent>
    </argument>
    <argument>
      <name>emissions_types</name>
      <display_name>Emissions: Types</display_name>
      <description>Types of emissions (e.g., CO2e, NOx, etc.). If multiple scenarios, use a comma-separated list.</description>
      <type>String</type>
      <required>false</required>
      <model_dependent>false</model_dependent>
    </argument>
    <argument>
      <name>emissions_electricity_folders</name>
      <display_name>Emissions: Electricity Folders</display_name>
      <description>Relative paths of electricity emissions factor schedule files with hourly values. Paths are relative to the resources folder. If multiple scenarios, use a comma-separated list. File names must contain GEA region names.</description>
      <type>String</type>
      <required>false</required>
      <model_dependent>false</model_dependent>
    </argument>
    <argument>
      <name>emissions_natural_gas_values</name>
      <display_name>Emissions: Natural Gas Values</display_name>
      <description>Natural gas emissions factors values, specified as an annual factor. If multiple scenarios, use a comma-separated list.</description>
      <type>String</type>
      <required>false</required>
      <model_dependent>false</model_dependent>
    </argument>
    <argument>
      <name>emissions_propane_values</name>
      <display_name>Emissions: Propane Values</display_name>
      <description>Propane emissions factors values, specified as an annual factor. If multiple scenarios, use a comma-separated list.</description>
      <type>String</type>
      <required>false</required>
      <model_dependent>false</model_dependent>
    </argument>
    <argument>
      <name>emissions_fuel_oil_values</name>
      <display_name>Emissions: Fuel Oil Values</display_name>
      <description>Fuel oil emissions factors values, specified as an annual factor. If multiple scenarios, use a comma-separated list.</description>
      <type>String</type>
      <required>false</required>
      <model_dependent>false</model_dependent>
    </argument>
    <argument>
      <name>emissions_wood_values</name>
      <display_name>Emissions: Wood Values</display_name>
      <description>Wood emissions factors values, specified as an annual factor. If multiple scenarios, use a comma-separated list.</description>
      <type>String</type>
      <required>false</required>
      <model_dependent>false</model_dependent>
    </argument>
  </arguments>
  <outputs />
  <provenances />
  <tags>
    <tag>Whole Building.Space Types</tag>
  </tags>
  <attributes>
    <attribute>
      <name>Measure Type</name>
      <value>ModelMeasure</value>
      <datatype>string</datatype>
    </attribute>
  </attributes>
  <files>
    <file>
      <version>
        <software_program>OpenStudio</software_program>
        <identifier>2.6.1</identifier>
        <min_compatible>2.6.1</min_compatible>
      </version>
      <filename>measure.rb</filename>
      <filetype>rb</filetype>
      <usage_type>script</usage_type>
<<<<<<< HEAD
      <checksum>FD4E13FE</checksum>
=======
      <checksum>B2C9E750</checksum>
>>>>>>> 35b5b29f
    </file>
  </files>
</measure><|MERGE_RESOLUTION|>--- conflicted
+++ resolved
@@ -3,13 +3,8 @@
   <schema_version>3.0</schema_version>
   <name>build_existing_model</name>
   <uid>dedf59bb-3b88-4f16-8755-2c1ff5519cbf</uid>
-<<<<<<< HEAD
-  <version_id>d4bed91f-29cc-403d-a127-77695f9bcfb4</version_id>
-  <version_modified>20220517T184619Z</version_modified>
-=======
-  <version_id>7be3842e-ffba-4953-b8e4-2b6122b3f730</version_id>
-  <version_modified>20220610T181704Z</version_modified>
->>>>>>> 35b5b29f
+  <version_id>c8c2c19e-3a5c-498c-96d2-2fa7de3d713c</version_id>
+  <version_modified>20220708T154048Z</version_modified>
   <xml_checksum>2C38F48B</xml_checksum>
   <class_name>BuildExistingModel</class_name>
   <display_name>Build Existing Model</display_name>
@@ -233,11 +228,7 @@
       <filename>measure.rb</filename>
       <filetype>rb</filetype>
       <usage_type>script</usage_type>
-<<<<<<< HEAD
-      <checksum>FD4E13FE</checksum>
-=======
-      <checksum>B2C9E750</checksum>
->>>>>>> 35b5b29f
+      <checksum>02BDFF36</checksum>
     </file>
   </files>
 </measure>