--- conflicted
+++ resolved
@@ -3,13 +3,8 @@
   <schema_version>3.1</schema_version>
   <name>build_existing_model</name>
   <uid>dedf59bb-3b88-4f16-8755-2c1ff5519cbf</uid>
-<<<<<<< HEAD
-  <version_id>bcef100c-8ba1-498f-ad04-00420becde5b</version_id>
-  <version_modified>2024-10-01T19:39:04Z</version_modified>
-=======
-  <version_id>a901b49d-d749-45b2-94fc-d5122935fd30</version_id>
-  <version_modified>2024-10-04T15:40:23Z</version_modified>
->>>>>>> c7d90aa3
+  <version_id>0e78d978-0224-4cf4-a57b-9c0cb5b7c5b4</version_id>
+  <version_modified>2024-11-08T15:53:00Z</version_modified>
   <xml_checksum>2C38F48B</xml_checksum>
   <class_name>BuildExistingModel</class_name>
   <display_name>Build Existing Model</display_name>
@@ -354,11 +349,7 @@
       <filename>measure.rb</filename>
       <filetype>rb</filetype>
       <usage_type>script</usage_type>
-<<<<<<< HEAD
-      <checksum>D34EA13A</checksum>
-=======
-      <checksum>E660DFB7</checksum>
->>>>>>> c7d90aa3
+      <checksum>9AE772B3</checksum>
     </file>
   </files>
 </measure>