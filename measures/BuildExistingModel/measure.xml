<?xml version="1.0"?>
<measure>
  <schema_version>3.0</schema_version>
  <name>build_existing_model</name>
  <uid>dedf59bb-3b88-4f16-8755-2c1ff5519cbf</uid>
<<<<<<< HEAD
  <version_id>60e523d8-3032-40da-931c-ca4bf9e3565e</version_id>
  <version_modified>20230221T221516Z</version_modified>
=======
  <version_id>7d0e7725-6762-49c0-a850-c92f1224538d</version_id>
  <version_modified>20230321T150352Z</version_modified>
>>>>>>> 721828d0
  <xml_checksum>2C38F48B</xml_checksum>
  <class_name>BuildExistingModel</class_name>
  <display_name>Build Existing Model</display_name>
  <description>Builds the OpenStudio Model for an existing building.</description>
  <modeler_description>Builds the OpenStudio Model using the sampling csv file, which contains the specified parameters for each existing building. Based on the supplied building number, those parameters are used to run the OpenStudio measures with appropriate arguments and build up the OpenStudio model.</modeler_description>
  <arguments>
    <argument>
      <name>building_id</name>
      <display_name>Building Unit ID</display_name>
      <description>The building unit number (between 1 and the number of samples).</description>
      <type>Integer</type>
      <required>true</required>
      <model_dependent>false</model_dependent>
    </argument>
    <argument>
      <name>sample_weight</name>
      <display_name>Sample Weight of Simulation</display_name>
      <description>Number of buildings this simulation represents.</description>
      <type>Double</type>
      <required>false</required>
      <model_dependent>false</model_dependent>
    </argument>
    <argument>
      <name>downselect_logic</name>
      <display_name>Downselect Logic</display_name>
      <description>Logic that specifies the subset of the building stock to be considered in the analysis. Specify one or more parameter|option as found in resources\options_lookup.tsv. When multiple are included, they must be separated by '||' for OR and '&amp;&amp;' for AND, and using parentheses as appropriate. Prefix an option with '!' for not.</description>
      <type>String</type>
      <required>false</required>
      <model_dependent>false</model_dependent>
    </argument>
    <argument>
      <name>simulation_control_timestep</name>
      <display_name>Simulation Control: Timestep</display_name>
      <description>Value must be a divisor of 60.</description>
      <type>Integer</type>
      <units>min</units>
      <required>false</required>
      <model_dependent>false</model_dependent>
    </argument>
    <argument>
      <name>simulation_control_run_period_begin_month</name>
      <display_name>Simulation Control: Run Period Begin Month</display_name>
      <description>This numeric field should contain the starting month number (1 = January, 2 = February, etc.) for the annual run period desired.</description>
      <type>Integer</type>
      <units>month</units>
      <required>false</required>
      <model_dependent>false</model_dependent>
    </argument>
    <argument>
      <name>simulation_control_run_period_begin_day_of_month</name>
      <display_name>Simulation Control: Run Period Begin Day of Month</display_name>
      <description>This numeric field should contain the starting day of the starting month (must be valid for month) for the annual run period desired.</description>
      <type>Integer</type>
      <units>day</units>
      <required>false</required>
      <model_dependent>false</model_dependent>
    </argument>
    <argument>
      <name>simulation_control_run_period_end_month</name>
      <display_name>Simulation Control: Run Period End Month</display_name>
      <description>This numeric field should contain the end month number (1 = January, 2 = February, etc.) for the annual run period desired.</description>
      <type>Integer</type>
      <units>month</units>
      <required>false</required>
      <model_dependent>false</model_dependent>
    </argument>
    <argument>
      <name>simulation_control_run_period_end_day_of_month</name>
      <display_name>Simulation Control: Run Period End Day of Month</display_name>
      <description>This numeric field should contain the ending day of the ending month (must be valid for month) for the annual run period desired.</description>
      <type>Integer</type>
      <units>day</units>
      <required>false</required>
      <model_dependent>false</model_dependent>
    </argument>
    <argument>
      <name>simulation_control_run_period_calendar_year</name>
      <display_name>Simulation Control: Run Period Calendar Year</display_name>
      <description>This numeric field should contain the calendar year that determines the start day of week. If you are running simulations using AMY weather files, the value entered for calendar year will not be used; it will be overridden by the actual year found in the AMY weather file.</description>
      <type>Integer</type>
      <units>year</units>
      <required>false</required>
      <model_dependent>false</model_dependent>
    </argument>
    <argument>
      <name>os_hescore_directory</name>
      <display_name>HEScore Workflow: OpenStudio-HEScore directory path</display_name>
      <description>Path to the OpenStudio-HEScore directory. If specified, the HEScore workflow will run.</description>
      <type>String</type>
      <required>false</required>
      <model_dependent>false</model_dependent>
    </argument>
    <argument>
      <name>emissions_scenario_names</name>
      <display_name>Emissions: Scenario Names</display_name>
      <description>Names of emissions scenarios. If multiple scenarios, use a comma-separated list.</description>
      <type>String</type>
      <required>false</required>
      <model_dependent>false</model_dependent>
    </argument>
    <argument>
      <name>emissions_types</name>
      <display_name>Emissions: Types</display_name>
      <description>Types of emissions (e.g., CO2e, NOx, etc.). If multiple scenarios, use a comma-separated list.</description>
      <type>String</type>
      <required>false</required>
      <model_dependent>false</model_dependent>
    </argument>
    <argument>
      <name>emissions_electricity_folders</name>
      <display_name>Emissions: Electricity Folders</display_name>
      <description>Relative paths of electricity emissions factor schedule files with hourly values. Paths are relative to the resources folder. If multiple scenarios, use a comma-separated list. File names must contain GEA region names.</description>
      <type>String</type>
      <required>false</required>
      <model_dependent>false</model_dependent>
    </argument>
    <argument>
      <name>emissions_natural_gas_values</name>
      <display_name>Emissions: Natural Gas Values</display_name>
      <description>Natural gas emissions factors values, specified as an annual factor. If multiple scenarios, use a comma-separated list.</description>
      <type>String</type>
      <required>false</required>
      <model_dependent>false</model_dependent>
    </argument>
    <argument>
      <name>emissions_propane_values</name>
      <display_name>Emissions: Propane Values</display_name>
      <description>Propane emissions factors values, specified as an annual factor. If multiple scenarios, use a comma-separated list.</description>
      <type>String</type>
      <required>false</required>
      <model_dependent>false</model_dependent>
    </argument>
    <argument>
      <name>emissions_fuel_oil_values</name>
      <display_name>Emissions: Fuel Oil Values</display_name>
      <description>Fuel oil emissions factors values, specified as an annual factor. If multiple scenarios, use a comma-separated list.</description>
      <type>String</type>
      <required>false</required>
      <model_dependent>false</model_dependent>
    </argument>
    <argument>
      <name>emissions_wood_values</name>
      <display_name>Emissions: Wood Values</display_name>
      <description>Wood emissions factors values, specified as an annual factor. If multiple scenarios, use a comma-separated list.</description>
      <type>String</type>
      <required>false</required>
      <model_dependent>false</model_dependent>
    </argument>
    <argument>
      <name>utility_bill_scenario_names</name>
      <display_name>Utility Bills: Scenario Names</display_name>
      <description>Names of utility bill scenarios. If multiple scenarios, use a comma-separated list. If multiple scenarios, use a comma-separated list.</description>
      <type>String</type>
      <required>false</required>
      <model_dependent>false</model_dependent>
    </argument>
    <argument>
      <name>utility_bill_simple_filepaths</name>
      <display_name>Utility Bills: Simple Filepaths</display_name>
      <description>Relative paths of simple utility rates. Paths are relative to the resources folder. If multiple scenarios, use a comma-separated list. File names must contain State in the name.</description>
      <type>String</type>
      <required>false</required>
      <model_dependent>false</model_dependent>
    </argument>
    <argument>
      <name>utility_bill_electricity_fixed_charges</name>
      <display_name>Utility Bills: Electricity Fixed Charges</display_name>
      <description>Electricity utility bill monthly fixed charges. If multiple scenarios, use a comma-separated list.</description>
      <type>String</type>
      <required>false</required>
      <model_dependent>false</model_dependent>
    </argument>
    <argument>
      <name>utility_bill_electricity_marginal_rates</name>
      <display_name>Utility Bills: Electricity Marginal Rates</display_name>
      <description>Electricity utility bill marginal rates. If multiple scenarios, use a comma-separated list.</description>
      <type>String</type>
      <required>false</required>
      <model_dependent>false</model_dependent>
    </argument>
    <argument>
      <name>utility_bill_natural_gas_fixed_charges</name>
      <display_name>Utility Bills: Natural Gas Fixed Charges</display_name>
      <description>Natural gas utility bill monthly fixed charges. If multiple scenarios, use a comma-separated list.</description>
      <type>String</type>
      <required>false</required>
      <model_dependent>false</model_dependent>
    </argument>
    <argument>
      <name>utility_bill_natural_gas_marginal_rates</name>
      <display_name>Utility Bills: Natural Gas Marginal Rates</display_name>
      <description>Natural gas utility bill marginal rates. If multiple scenarios, use a comma-separated list.</description>
      <type>String</type>
      <required>false</required>
      <model_dependent>false</model_dependent>
    </argument>
    <argument>
      <name>utility_bill_propane_fixed_charges</name>
      <display_name>Utility Bills: Propane Fixed Charges</display_name>
      <description>Propane utility bill monthly fixed charges. If multiple scenarios, use a comma-separated list.</description>
      <type>String</type>
      <required>false</required>
      <model_dependent>false</model_dependent>
    </argument>
    <argument>
      <name>utility_bill_propane_marginal_rates</name>
      <display_name>Utility Bills: Propane Marginal Rates</display_name>
      <description>Propane utility bill marginal rates. If multiple scenarios, use a comma-separated list.</description>
      <type>String</type>
      <required>false</required>
      <model_dependent>false</model_dependent>
    </argument>
    <argument>
      <name>utility_bill_fuel_oil_fixed_charges</name>
      <display_name>Utility Bills: Fuel Oil Fixed Charges</display_name>
      <description>Fuel oil utility bill monthly fixed charges. If multiple scenarios, use a comma-separated list.</description>
      <type>String</type>
      <required>false</required>
      <model_dependent>false</model_dependent>
    </argument>
    <argument>
      <name>utility_bill_fuel_oil_marginal_rates</name>
      <display_name>Utility Bills: Fuel Oil Marginal Rates</display_name>
      <description>Fuel oil utility bill marginal rates. If multiple scenarios, use a comma-separated list.</description>
      <type>String</type>
      <required>false</required>
      <model_dependent>false</model_dependent>
    </argument>
    <argument>
      <name>utility_bill_wood_fixed_charges</name>
      <display_name>Utility Bills: Wood Fixed Charges</display_name>
      <description>Wood utility bill monthly fixed charges. If multiple scenarios, use a comma-separated list.</description>
      <type>String</type>
      <required>false</required>
      <model_dependent>false</model_dependent>
    </argument>
    <argument>
      <name>utility_bill_wood_marginal_rates</name>
      <display_name>Utility Bills: Wood Marginal Rates</display_name>
      <description>Wood utility bill marginal rates. If multiple scenarios, use a comma-separated list.</description>
      <type>String</type>
      <required>false</required>
      <model_dependent>false</model_dependent>
    </argument>
    <argument>
      <name>utility_bill_pv_compensation_types</name>
      <display_name>Utility Bills: PV Compensation Types</display_name>
      <description>Utility bill PV compensation types. If multiple scenarios, use a comma-separated list.</description>
      <type>String</type>
      <required>false</required>
      <model_dependent>false</model_dependent>
    </argument>
    <argument>
      <name>utility_bill_pv_net_metering_annual_excess_sellback_rate_types</name>
      <display_name>Utility Bills: PV Net Metering Annual Excess Sellback Rate Types</display_name>
      <description>Utility bill PV net metering annual excess sellback rate types. Only applies if the PV compensation type is 'NetMetering'. If multiple scenarios, use a comma-separated list.</description>
      <type>String</type>
      <required>false</required>
      <model_dependent>false</model_dependent>
    </argument>
    <argument>
      <name>utility_bill_pv_net_metering_annual_excess_sellback_rates</name>
      <display_name>Utility Bills: PV Net Metering Annual Excess Sellback Rates</display_name>
      <description>Utility bill PV net metering annual excess sellback rates. Only applies if the PV compensation type is 'NetMetering' and the PV annual excess sellback rate type is 'User-Specified'. If multiple scenarios, use a comma-separated list.</description>
      <type>String</type>
      <required>false</required>
      <model_dependent>false</model_dependent>
    </argument>
    <argument>
      <name>utility_bill_pv_feed_in_tariff_rates</name>
      <display_name>Utility Bills: PV Feed-In Tariff Rates</display_name>
      <description>Utility bill PV annual full/gross feed-in tariff rates. Only applies if the PV compensation type is 'FeedInTariff'. If multiple scenarios, use a comma-separated list.</description>
      <type>String</type>
      <required>false</required>
      <model_dependent>false</model_dependent>
    </argument>
    <argument>
      <name>utility_bill_pv_monthly_grid_connection_fee_units</name>
      <display_name>Utility Bills: PV Monthly Grid Connection Fee Units</display_name>
      <description>Utility bill PV monthly grid connection fee units. If multiple scenarios, use a comma-separated list.</description>
      <type>String</type>
      <required>false</required>
      <model_dependent>false</model_dependent>
    </argument>
    <argument>
      <name>utility_bill_pv_monthly_grid_connection_fees</name>
      <display_name>Utility Bills: PV Monthly Grid Connection Fees</display_name>
      <description>Utility bill PV monthly grid connection fees. If multiple scenarios, use a comma-separated list.</description>
      <type>String</type>
      <required>false</required>
      <model_dependent>false</model_dependent>
    </argument>
  </arguments>
  <outputs />
  <provenances />
  <tags>
    <tag>Whole Building.Space Types</tag>
  </tags>
  <attributes>
    <attribute>
      <name>Measure Type</name>
      <value>ModelMeasure</value>
      <datatype>string</datatype>
    </attribute>
  </attributes>
  <files>
    <file>
      <version>
        <software_program>OpenStudio</software_program>
        <identifier>2.6.1</identifier>
        <min_compatible>2.6.1</min_compatible>
      </version>
      <filename>measure.rb</filename>
      <filetype>rb</filetype>
      <usage_type>script</usage_type>
<<<<<<< HEAD
      <checksum>FE1B8DD3</checksum>
=======
      <checksum>5160D7EF</checksum>
>>>>>>> 721828d0
    </file>
  </files>
</measure><|MERGE_RESOLUTION|>--- conflicted
+++ resolved
@@ -3,13 +3,8 @@
   <schema_version>3.0</schema_version>
   <name>build_existing_model</name>
   <uid>dedf59bb-3b88-4f16-8755-2c1ff5519cbf</uid>
-<<<<<<< HEAD
-  <version_id>60e523d8-3032-40da-931c-ca4bf9e3565e</version_id>
-  <version_modified>20230221T221516Z</version_modified>
-=======
-  <version_id>7d0e7725-6762-49c0-a850-c92f1224538d</version_id>
-  <version_modified>20230321T150352Z</version_modified>
->>>>>>> 721828d0
+  <version_id>25d38f00-df35-4c82-8c51-0971e2cc0a17</version_id>
+  <version_modified>20230418T173135Z</version_modified>
   <xml_checksum>2C38F48B</xml_checksum>
   <class_name>BuildExistingModel</class_name>
   <display_name>Build Existing Model</display_name>
@@ -325,11 +320,7 @@
       <filename>measure.rb</filename>
       <filetype>rb</filetype>
       <usage_type>script</usage_type>
-<<<<<<< HEAD
-      <checksum>FE1B8DD3</checksum>
-=======
-      <checksum>5160D7EF</checksum>
->>>>>>> 721828d0
+      <checksum>22A2C39A</checksum>
     </file>
   </files>
 </measure>