--- conflicted
+++ resolved
@@ -3,13 +3,8 @@
   <schema_version>3.1</schema_version>
   <name>build_existing_model</name>
   <uid>dedf59bb-3b88-4f16-8755-2c1ff5519cbf</uid>
-<<<<<<< HEAD
-  <version_id>0302f770-65d9-482f-ae25-cca2c6528d85</version_id>
-  <version_modified>2023-07-31T23:36:55Z</version_modified>
-=======
-  <version_id>19530200-5208-43e5-8657-f0f1df6ea696</version_id>
-  <version_modified>2023-08-21T22:09:39Z</version_modified>
->>>>>>> 1348def2
+  <version_id>31417054-62f8-4a7b-b07c-ab138761774c</version_id>
+  <version_modified>2023-08-30T17:32:40Z</version_modified>
   <xml_checksum>2C38F48B</xml_checksum>
   <class_name>BuildExistingModel</class_name>
   <display_name>Build Existing Model</display_name>
@@ -333,11 +328,7 @@
       <filename>measure.rb</filename>
       <filetype>rb</filetype>
       <usage_type>script</usage_type>
-<<<<<<< HEAD
-      <checksum>95FE3FE2</checksum>
-=======
-      <checksum>BDE2501B</checksum>
->>>>>>> 1348def2
+      <checksum>C70FC7DE</checksum>
     </file>
   </files>
 </measure>