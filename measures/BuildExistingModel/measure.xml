<measure>
  <schema_version>3.0</schema_version>
  <name>build_existing_model</name>
  <uid>943cde68-f4bf-4e2e-a984-ab70cba2669c</uid>
<<<<<<< HEAD
  <version_id>488c81d1-a6e3-4050-a6c9-9934aafbfff3</version_id>
  <version_modified>20180419T200646Z</version_modified>
=======
  <version_id>128bf685-6403-4892-9315-d2f664f768dc</version_id>
  <version_modified>20180725T182543Z</version_modified>
>>>>>>> e2151c60
  <xml_checksum>9339BE01</xml_checksum>
  <class_name>BuildExistingModel</class_name>
  <display_name>Build Existing Model</display_name>
  <description>Builds the OpenStudio Model for an existing building.</description>
  <modeler_description>Builds the OpenStudio Model using the sampling csv file, which contains the specified parameters for each existing building. Based on the supplied building number, those parameters are used to run the OpenStudio measures with appropriate arguments and build up the OpenStudio model.</modeler_description>
  <arguments>
    <argument>
      <name>building_id</name>
      <display_name>Building ID</display_name>
      <description>The building number (between 1 and the number of samples).</description>
      <type>Integer</type>
      <required>true</required>
      <model_dependent>false</model_dependent>
    </argument>
    <argument>
      <name>workflow_json</name>
      <display_name>Workflow JSON</display_name>
      <description>The name of the JSON file (in the resources dir) that dictates the order in which measures are to be run. If not provided, the order specified in resources/options_lookup.tsv will be used.</description>
      <type>String</type>
      <required>false</required>
      <model_dependent>false</model_dependent>
    </argument>
    <argument>
      <name>number_of_buildings_represented</name>
      <display_name>Number of Buildings Represented</display_name>
      <description>The total number of buildings represented by the existing building models.</description>
      <type>Integer</type>
      <required>false</required>
      <model_dependent>false</model_dependent>
    </argument>
    <argument>
      <name>downselect_logic</name>
      <display_name>Downselect Logic</display_name>
      <description>Logic that specifies the subset of the building stock to be considered in the analysis. Specify one or more parameter|option as found in resources\options_lookup.tsv. When multiple are included, they must be separated by '||' for OR and '&amp;&amp;' for AND, and using parentheses as appropriate. Prefix an option with '!' for not.</description>
      <type>String</type>
      <required>false</required>
      <model_dependent>false</model_dependent>
    </argument>
  </arguments>
  <outputs/>
  <provenances/>
  <tags>
    <tag>Whole Building.Space Types</tag>
  </tags>
  <attributes>
    <attribute>
      <name>Intended Software Tool</name>
      <value>Apply Measure Now</value>
      <datatype>string</datatype>
    </attribute>
    <attribute>
      <name>Intended Software Tool</name>
      <value>OpenStudio Application</value>
      <datatype>string</datatype>
    </attribute>
    <attribute>
      <name>Intended Software Tool</name>
      <value>Parametric Analysis Tool</value>
      <datatype>string</datatype>
    </attribute>
    <attribute>
      <name>Intended Software Tool</name>
      <value>Apply Measure Now</value>
      <datatype>string</datatype>
    </attribute>
    <attribute>
      <name>Intended Software Tool</name>
      <value>OpenStudio Application</value>
      <datatype>string</datatype>
    </attribute>
    <attribute>
      <name>Intended Software Tool</name>
      <value>Parametric Analysis Tool</value>
      <datatype>string</datatype>
    </attribute>
    <attribute>
      <name>Measure Type</name>
      <value>ModelMeasure</value>
      <datatype>string</datatype>
    </attribute>
    <attribute>
      <name>Intended Software Tool</name>
      <value>Apply Measure Now</value>
      <datatype>string</datatype>
    </attribute>
    <attribute>
      <name>Intended Software Tool</name>
      <value>OpenStudio Application</value>
      <datatype>string</datatype>
    </attribute>
    <attribute>
      <name>Intended Software Tool</name>
      <value>Parametric Analysis Tool</value>
      <datatype>string</datatype>
    </attribute>
  </attributes>
  <files>
    <file>
      <version>
        <software_program>OpenStudio</software_program>
        <identifier>1.9.0</identifier>
        <min_compatible>1.9.0</min_compatible>
      </version>
      <filename>measure.rb</filename>
      <filetype>rb</filetype>
      <usage_type>script</usage_type>
<<<<<<< HEAD
      <checksum>CF9A0119</checksum>
=======
      <checksum>642CEC73</checksum>
>>>>>>> e2151c60
    </file>
  </files>
</measure><|MERGE_RESOLUTION|>--- conflicted
+++ resolved
@@ -2,13 +2,8 @@
   <schema_version>3.0</schema_version>
   <name>build_existing_model</name>
   <uid>943cde68-f4bf-4e2e-a984-ab70cba2669c</uid>
-<<<<<<< HEAD
-  <version_id>488c81d1-a6e3-4050-a6c9-9934aafbfff3</version_id>
-  <version_modified>20180419T200646Z</version_modified>
-=======
   <version_id>128bf685-6403-4892-9315-d2f664f768dc</version_id>
   <version_modified>20180725T182543Z</version_modified>
->>>>>>> e2151c60
   <xml_checksum>9339BE01</xml_checksum>
   <class_name>BuildExistingModel</class_name>
   <display_name>Build Existing Model</display_name>
@@ -115,11 +110,7 @@
       <filename>measure.rb</filename>
       <filetype>rb</filetype>
       <usage_type>script</usage_type>
-<<<<<<< HEAD
-      <checksum>CF9A0119</checksum>
-=======
       <checksum>642CEC73</checksum>
->>>>>>> e2151c60
     </file>
   </files>
 </measure>