--- conflicted
+++ resolved
@@ -3,13 +3,8 @@
   <schema_version>3.1</schema_version>
   <name>build_existing_model</name>
   <uid>dedf59bb-3b88-4f16-8755-2c1ff5519cbf</uid>
-<<<<<<< HEAD
-  <version_id>fc60acb4-3c6d-4aa2-a86f-e16256de4564</version_id>
-  <version_modified>2024-05-10T14:33:07Z</version_modified>
-=======
-  <version_id>744949f6-b7ea-42ed-8d88-6b4efe99de5c</version_id>
-  <version_modified>2024-05-16T19:37:41Z</version_modified>
->>>>>>> e9dc9f27
+  <version_id>d12d794c-d94e-4136-a72c-e823753af599</version_id>
+  <version_modified>2024-05-23T16:21:09Z</version_modified>
   <xml_checksum>2C38F48B</xml_checksum>
   <class_name>BuildExistingModel</class_name>
   <display_name>Build Existing Model</display_name>
@@ -354,11 +349,7 @@
       <filename>measure.rb</filename>
       <filetype>rb</filetype>
       <usage_type>script</usage_type>
-<<<<<<< HEAD
-      <checksum>D53EF01B</checksum>
-=======
-      <checksum>B302DB7E</checksum>
->>>>>>> e9dc9f27
+      <checksum>4C195926</checksum>
     </file>
   </files>
 </measure>