<?xml version="1.0"?>
<measure>
  <schema_version>3.1</schema_version>
  <name>build_existing_model</name>
  <uid>dedf59bb-3b88-4f16-8755-2c1ff5519cbf</uid>
<<<<<<< HEAD
  <version_id>cf3e6167-7071-4ab1-91fc-200ab31c7e3a</version_id>
  <version_modified>2024-10-14T21:52:15Z</version_modified>
=======
  <version_id>0e78d978-0224-4cf4-a57b-9c0cb5b7c5b4</version_id>
  <version_modified>2024-11-08T15:53:00Z</version_modified>
>>>>>>> f88cb14e
  <xml_checksum>2C38F48B</xml_checksum>
  <class_name>BuildExistingModel</class_name>
  <display_name>Build Existing Model</display_name>
  <description>Builds the OpenStudio Model for an existing building.</description>
  <modeler_description>Builds the OpenStudio Model using the sampling csv file, which contains the specified parameters for each existing building. Based on the supplied building number, those parameters are used to run the OpenStudio measures with appropriate arguments and build up the OpenStudio model.</modeler_description>
  <arguments>
    <argument>
      <name>buildstock_csv_path</name>
      <display_name>Buildstock CSV File Path</display_name>
      <description>Absolute/relative path of the buildstock CSV file. Relative is compared to the 'lib/housing_characteristics' directory.</description>
      <type>String</type>
      <required>false</required>
      <model_dependent>false</model_dependent>
      <default_value>buildstock.csv</default_value>
    </argument>
    <argument>
      <name>building_id</name>
      <display_name>Building Unit ID</display_name>
      <description>The building unit number (between 1 and the number of samples).</description>
      <type>Integer</type>
      <required>true</required>
      <model_dependent>false</model_dependent>
    </argument>
    <argument>
      <name>sample_weight</name>
      <display_name>Sample Weight of Simulation</display_name>
      <description>Number of buildings this simulation represents.</description>
      <type>Double</type>
      <required>false</required>
      <model_dependent>false</model_dependent>
    </argument>
    <argument>
      <name>downselect_logic</name>
      <display_name>Downselect Logic</display_name>
      <description>Logic that specifies the subset of the building stock to be considered in the analysis. Specify one or more parameter|option as found in resources\options_lookup.tsv. When multiple are included, they must be separated by '||' for OR and '&amp;&amp;' for AND, and using parentheses as appropriate. Prefix an option with '!' for not.</description>
      <type>String</type>
      <required>false</required>
      <model_dependent>false</model_dependent>
    </argument>
    <argument>
      <name>simulation_control_timestep</name>
      <display_name>Simulation Control: Timestep</display_name>
      <description>Value must be a divisor of 60.</description>
      <type>Integer</type>
      <units>min</units>
      <required>false</required>
      <model_dependent>false</model_dependent>
    </argument>
    <argument>
      <name>simulation_control_run_period_begin_month</name>
      <display_name>Simulation Control: Run Period Begin Month</display_name>
      <description>This numeric field should contain the starting month number (1 = January, 2 = February, etc.) for the annual run period desired.</description>
      <type>Integer</type>
      <units>month</units>
      <required>false</required>
      <model_dependent>false</model_dependent>
    </argument>
    <argument>
      <name>simulation_control_run_period_begin_day_of_month</name>
      <display_name>Simulation Control: Run Period Begin Day of Month</display_name>
      <description>This numeric field should contain the starting day of the starting month (must be valid for month) for the annual run period desired.</description>
      <type>Integer</type>
      <units>day</units>
      <required>false</required>
      <model_dependent>false</model_dependent>
    </argument>
    <argument>
      <name>simulation_control_run_period_end_month</name>
      <display_name>Simulation Control: Run Period End Month</display_name>
      <description>This numeric field should contain the end month number (1 = January, 2 = February, etc.) for the annual run period desired.</description>
      <type>Integer</type>
      <units>month</units>
      <required>false</required>
      <model_dependent>false</model_dependent>
    </argument>
    <argument>
      <name>simulation_control_run_period_end_day_of_month</name>
      <display_name>Simulation Control: Run Period End Day of Month</display_name>
      <description>This numeric field should contain the ending day of the ending month (must be valid for month) for the annual run period desired.</description>
      <type>Integer</type>
      <units>day</units>
      <required>false</required>
      <model_dependent>false</model_dependent>
    </argument>
    <argument>
      <name>simulation_control_run_period_calendar_year</name>
      <display_name>Simulation Control: Run Period Calendar Year</display_name>
      <description>This numeric field should contain the calendar year that determines the start day of week. If you are running simulations using AMY weather files, the value entered for calendar year will not be used; it will be overridden by the actual year found in the AMY weather file.</description>
      <type>Integer</type>
      <units>year</units>
      <required>false</required>
      <model_dependent>false</model_dependent>
    </argument>
    <argument>
      <name>os_hescore_directory</name>
      <display_name>HEScore Workflow: OpenStudio-HEScore directory path</display_name>
      <description>Path to the OpenStudio-HEScore directory. If specified, the HEScore workflow will run.</description>
      <type>String</type>
      <required>false</required>
      <model_dependent>false</model_dependent>
    </argument>
    <argument>
      <name>emissions_scenario_names</name>
      <display_name>Emissions: Scenario Names</display_name>
      <description>Names of emissions scenarios. If multiple scenarios, use a comma-separated list.</description>
      <type>String</type>
      <required>false</required>
      <model_dependent>false</model_dependent>
    </argument>
    <argument>
      <name>emissions_types</name>
      <display_name>Emissions: Types</display_name>
      <description>Types of emissions (e.g., CO2e, NOx, etc.). If multiple scenarios, use a comma-separated list.</description>
      <type>String</type>
      <required>false</required>
      <model_dependent>false</model_dependent>
    </argument>
    <argument>
      <name>emissions_electricity_folders</name>
      <display_name>Emissions: Electricity Folders</display_name>
      <description>Relative paths of electricity emissions factor schedule files with hourly values. Paths are relative to the resources folder. If multiple scenarios, use a comma-separated list. File names must contain GEA region names.</description>
      <type>String</type>
      <required>false</required>
      <model_dependent>false</model_dependent>
    </argument>
    <argument>
      <name>emissions_natural_gas_values</name>
      <display_name>Emissions: Natural Gas Values</display_name>
      <description>Natural gas emissions factors values, specified as an annual factor. If multiple scenarios, use a comma-separated list.</description>
      <type>String</type>
      <required>false</required>
      <model_dependent>false</model_dependent>
    </argument>
    <argument>
      <name>emissions_propane_values</name>
      <display_name>Emissions: Propane Values</display_name>
      <description>Propane emissions factors values, specified as an annual factor. If multiple scenarios, use a comma-separated list.</description>
      <type>String</type>
      <required>false</required>
      <model_dependent>false</model_dependent>
    </argument>
    <argument>
      <name>emissions_fuel_oil_values</name>
      <display_name>Emissions: Fuel Oil Values</display_name>
      <description>Fuel oil emissions factors values, specified as an annual factor. If multiple scenarios, use a comma-separated list.</description>
      <type>String</type>
      <required>false</required>
      <model_dependent>false</model_dependent>
    </argument>
    <argument>
      <name>emissions_wood_values</name>
      <display_name>Emissions: Wood Values</display_name>
      <description>Wood emissions factors values, specified as an annual factor. If multiple scenarios, use a comma-separated list.</description>
      <type>String</type>
      <required>false</required>
      <model_dependent>false</model_dependent>
    </argument>
    <argument>
      <name>utility_bill_scenario_names</name>
      <display_name>Utility Bills: Scenario Names</display_name>
      <description>Names of utility bill scenarios. If multiple scenarios, use a comma-separated list. If multiple scenarios, use a comma-separated list.</description>
      <type>String</type>
      <required>false</required>
      <model_dependent>false</model_dependent>
    </argument>
    <argument>
      <name>utility_bill_simple_filepaths</name>
      <display_name>Utility Bills: Simple Filepaths</display_name>
      <description>Relative paths of simple utility rates. Paths are relative to the resources folder. If multiple scenarios, use a comma-separated list. Files must contain the name of the Parameter as the column header.</description>
      <type>String</type>
      <required>false</required>
      <model_dependent>false</model_dependent>
    </argument>
    <argument>
      <name>utility_bill_detailed_filepaths</name>
      <display_name>Utility Bills: Detailed Filepaths</display_name>
      <description>Relative paths of detailed utility rates. Paths are relative to the resources folder. If multiple scenarios, use a comma-separated list. Files must contain the name of the Parameter as the column header.</description>
      <type>String</type>
      <required>false</required>
      <model_dependent>false</model_dependent>
    </argument>
    <argument>
      <name>utility_bill_electricity_fixed_charges</name>
      <display_name>Utility Bills: Electricity Fixed Charges</display_name>
      <description>Electricity utility bill monthly fixed charges. If multiple scenarios, use a comma-separated list.</description>
      <type>String</type>
      <required>false</required>
      <model_dependent>false</model_dependent>
    </argument>
    <argument>
      <name>utility_bill_electricity_marginal_rates</name>
      <display_name>Utility Bills: Electricity Marginal Rates</display_name>
      <description>Electricity utility bill marginal rates. If multiple scenarios, use a comma-separated list.</description>
      <type>String</type>
      <required>false</required>
      <model_dependent>false</model_dependent>
    </argument>
    <argument>
      <name>utility_bill_natural_gas_fixed_charges</name>
      <display_name>Utility Bills: Natural Gas Fixed Charges</display_name>
      <description>Natural gas utility bill monthly fixed charges. If multiple scenarios, use a comma-separated list.</description>
      <type>String</type>
      <required>false</required>
      <model_dependent>false</model_dependent>
    </argument>
    <argument>
      <name>utility_bill_natural_gas_marginal_rates</name>
      <display_name>Utility Bills: Natural Gas Marginal Rates</display_name>
      <description>Natural gas utility bill marginal rates. If multiple scenarios, use a comma-separated list.</description>
      <type>String</type>
      <required>false</required>
      <model_dependent>false</model_dependent>
    </argument>
    <argument>
      <name>utility_bill_propane_fixed_charges</name>
      <display_name>Utility Bills: Propane Fixed Charges</display_name>
      <description>Propane utility bill monthly fixed charges. If multiple scenarios, use a comma-separated list.</description>
      <type>String</type>
      <required>false</required>
      <model_dependent>false</model_dependent>
    </argument>
    <argument>
      <name>utility_bill_propane_marginal_rates</name>
      <display_name>Utility Bills: Propane Marginal Rates</display_name>
      <description>Propane utility bill marginal rates. If multiple scenarios, use a comma-separated list.</description>
      <type>String</type>
      <required>false</required>
      <model_dependent>false</model_dependent>
    </argument>
    <argument>
      <name>utility_bill_fuel_oil_fixed_charges</name>
      <display_name>Utility Bills: Fuel Oil Fixed Charges</display_name>
      <description>Fuel oil utility bill monthly fixed charges. If multiple scenarios, use a comma-separated list.</description>
      <type>String</type>
      <required>false</required>
      <model_dependent>false</model_dependent>
    </argument>
    <argument>
      <name>utility_bill_fuel_oil_marginal_rates</name>
      <display_name>Utility Bills: Fuel Oil Marginal Rates</display_name>
      <description>Fuel oil utility bill marginal rates. If multiple scenarios, use a comma-separated list.</description>
      <type>String</type>
      <required>false</required>
      <model_dependent>false</model_dependent>
    </argument>
    <argument>
      <name>utility_bill_wood_fixed_charges</name>
      <display_name>Utility Bills: Wood Fixed Charges</display_name>
      <description>Wood utility bill monthly fixed charges. If multiple scenarios, use a comma-separated list.</description>
      <type>String</type>
      <required>false</required>
      <model_dependent>false</model_dependent>
    </argument>
    <argument>
      <name>utility_bill_wood_marginal_rates</name>
      <display_name>Utility Bills: Wood Marginal Rates</display_name>
      <description>Wood utility bill marginal rates. If multiple scenarios, use a comma-separated list.</description>
      <type>String</type>
      <required>false</required>
      <model_dependent>false</model_dependent>
    </argument>
    <argument>
      <name>utility_bill_pv_compensation_types</name>
      <display_name>Utility Bills: PV Compensation Types</display_name>
      <description>Utility bill PV compensation types. If multiple scenarios, use a comma-separated list.</description>
      <type>String</type>
      <required>false</required>
      <model_dependent>false</model_dependent>
    </argument>
    <argument>
      <name>utility_bill_pv_net_metering_annual_excess_sellback_rate_types</name>
      <display_name>Utility Bills: PV Net Metering Annual Excess Sellback Rate Types</display_name>
      <description>Utility bill PV net metering annual excess sellback rate types. Only applies if the PV compensation type is 'NetMetering'. If multiple scenarios, use a comma-separated list.</description>
      <type>String</type>
      <required>false</required>
      <model_dependent>false</model_dependent>
    </argument>
    <argument>
      <name>utility_bill_pv_net_metering_annual_excess_sellback_rates</name>
      <display_name>Utility Bills: PV Net Metering Annual Excess Sellback Rates</display_name>
      <description>Utility bill PV net metering annual excess sellback rates. Only applies if the PV compensation type is 'NetMetering' and the PV annual excess sellback rate type is 'User-Specified'. If multiple scenarios, use a comma-separated list.</description>
      <type>String</type>
      <required>false</required>
      <model_dependent>false</model_dependent>
    </argument>
    <argument>
      <name>utility_bill_pv_feed_in_tariff_rates</name>
      <display_name>Utility Bills: PV Feed-In Tariff Rates</display_name>
      <description>Utility bill PV annual full/gross feed-in tariff rates. Only applies if the PV compensation type is 'FeedInTariff'. If multiple scenarios, use a comma-separated list.</description>
      <type>String</type>
      <required>false</required>
      <model_dependent>false</model_dependent>
    </argument>
    <argument>
      <name>utility_bill_pv_monthly_grid_connection_fee_units</name>
      <display_name>Utility Bills: PV Monthly Grid Connection Fee Units</display_name>
      <description>Utility bill PV monthly grid connection fee units. If multiple scenarios, use a comma-separated list.</description>
      <type>String</type>
      <required>false</required>
      <model_dependent>false</model_dependent>
    </argument>
    <argument>
      <name>utility_bill_pv_monthly_grid_connection_fees</name>
      <display_name>Utility Bills: PV Monthly Grid Connection Fees</display_name>
      <description>Utility bill PV monthly grid connection fees. If multiple scenarios, use a comma-separated list.</description>
      <type>String</type>
      <required>false</required>
      <model_dependent>false</model_dependent>
    </argument>
  </arguments>
  <outputs />
  <provenances />
  <tags>
    <tag>Whole Building.Space Types</tag>
  </tags>
  <attributes>
    <attribute>
      <name>Measure Type</name>
      <value>ModelMeasure</value>
      <datatype>string</datatype>
    </attribute>
  </attributes>
  <files>
    <file>
      <filename>README.md</filename>
      <filetype>md</filetype>
      <usage_type>readme</usage_type>
      <checksum>52F0E677</checksum>
    </file>
    <file>
      <filename>README.md.erb</filename>
      <filetype>erb</filetype>
      <usage_type>readmeerb</usage_type>
      <checksum>513F28E9</checksum>
    </file>
    <file>
      <version>
        <software_program>OpenStudio</software_program>
        <identifier>2.6.1</identifier>
        <min_compatible>2.6.1</min_compatible>
      </version>
      <filename>measure.rb</filename>
      <filetype>rb</filetype>
      <usage_type>script</usage_type>
<<<<<<< HEAD
      <checksum>1488CAC4</checksum>
=======
      <checksum>9AE772B3</checksum>
>>>>>>> f88cb14e
    </file>
  </files>
</measure><|MERGE_RESOLUTION|>--- conflicted
+++ resolved
@@ -3,13 +3,8 @@
   <schema_version>3.1</schema_version>
   <name>build_existing_model</name>
   <uid>dedf59bb-3b88-4f16-8755-2c1ff5519cbf</uid>
-<<<<<<< HEAD
-  <version_id>cf3e6167-7071-4ab1-91fc-200ab31c7e3a</version_id>
-  <version_modified>2024-10-14T21:52:15Z</version_modified>
-=======
   <version_id>0e78d978-0224-4cf4-a57b-9c0cb5b7c5b4</version_id>
   <version_modified>2024-11-08T15:53:00Z</version_modified>
->>>>>>> f88cb14e
   <xml_checksum>2C38F48B</xml_checksum>
   <class_name>BuildExistingModel</class_name>
   <display_name>Build Existing Model</display_name>
@@ -354,11 +349,7 @@
       <filename>measure.rb</filename>
       <filetype>rb</filetype>
       <usage_type>script</usage_type>
-<<<<<<< HEAD
-      <checksum>1488CAC4</checksum>
-=======
       <checksum>9AE772B3</checksum>
->>>>>>> f88cb14e
     </file>
   </files>
 </measure>