--- conflicted
+++ resolved
@@ -3,13 +3,8 @@
   <schema_version>3.0</schema_version>
   <name>build_existing_model</name>
   <uid>dedf59bb-3b88-4f16-8755-2c1ff5519cbf</uid>
-<<<<<<< HEAD
-  <version_id>09f40dd5-986f-45e6-a42a-713e72012786</version_id>
-  <version_modified>20220812T212823Z</version_modified>
-=======
-  <version_id>e32720a9-1323-402a-9112-cec7a055cb1d</version_id>
-  <version_modified>20220907T192923Z</version_modified>
->>>>>>> e2d16cd9
+  <version_id>0d1f6325-f179-4ec8-9ada-26499f6c4c53</version_id>
+  <version_modified>20220912T204948Z</version_modified>
   <xml_checksum>2C38F48B</xml_checksum>
   <class_name>BuildExistingModel</class_name>
   <display_name>Build Existing Model</display_name>
@@ -325,11 +320,7 @@
       <filename>measure.rb</filename>
       <filetype>rb</filetype>
       <usage_type>script</usage_type>
-<<<<<<< HEAD
-      <checksum>9BEE801F</checksum>
-=======
-      <checksum>DABDA659</checksum>
->>>>>>> e2d16cd9
+      <checksum>BB3171DA</checksum>
     </file>
   </files>
 </measure>