--- conflicted
+++ resolved
@@ -440,21 +440,9 @@
           measures['BuildResidentialHPXML'][0]['emissions_electricity_units'] = emissions_electricity_units
           register_value(runner, 'emissions_electricity_units', emissions_electricity_units)
 
-<<<<<<< HEAD
           emissions_electricity_filepaths = emissions_electricity_filepaths.join(',')
           measures['BuildResidentialHPXML'][0]['emissions_electricity_values_or_filepaths'] = emissions_electricity_filepaths
           register_value(runner, 'emissions_electricity_values_or_filepaths', emissions_electricity_filepaths)
-=======
-      utility_bill_detailed_filepaths = args[:utility_bill_detailed_filepaths].get.split(',').map(&:strip)
-      if utility_bill_detailed_filepaths.empty?
-        utility_bill_detailed_filepaths = [nil] * utility_bill_scenario_names.size
-      end
-
-      utility_bill_electricity_fixed_charges = args[:utility_bill_electricity_fixed_charges].get.split(',').map(&:strip)
-      if utility_bill_electricity_fixed_charges.empty?
-        utility_bill_electricity_fixed_charges = [nil] * utility_bill_scenario_names.size
-      end
->>>>>>> 3954b3eb
 
           emissions_fossil_fuel_units = ([HPXML::EmissionsScenario::UnitsLbPerMBtu] * scenarios.size).join(',')
           measures['BuildResidentialHPXML'][0]['emissions_fossil_fuel_units'] = emissions_fossil_fuel_units
@@ -471,7 +459,6 @@
 
           emissions_wood_values = args[:emissions_wood_values].get
           measures['BuildResidentialHPXML'][0]['emissions_wood_values'] = emissions_wood_values
-        end
       end
 
       # Utility Bills
@@ -484,12 +471,16 @@
           utility_bill_simple_filepaths = [nil] * utility_bill_scenario_names.size
         end
 
+        utility_bill_detailed_filepaths = args[:utility_bill_detailed_filepaths].get.split(',').map(&:strip)
+        if utility_bill_detailed_filepaths.empty?
+          utility_bill_detailed_filepaths = [nil] * utility_bill_scenario_names.size
+        end
+
         utility_bill_electricity_fixed_charges = args[:utility_bill_electricity_fixed_charges].get.split(',').map(&:strip)
         if utility_bill_electricity_fixed_charges.empty?
           utility_bill_electricity_fixed_charges = [nil] * utility_bill_scenario_names.size
         end
 
-<<<<<<< HEAD
         utility_bill_electricity_marginal_rates = args[:utility_bill_electricity_marginal_rates].get.split(',').map(&:strip)
         if utility_bill_electricity_marginal_rates.empty?
           utility_bill_electricity_marginal_rates = [nil] * utility_bill_scenario_names.size
@@ -533,128 +524,40 @@
         utility_bill_wood_marginal_rates = args[:utility_bill_wood_marginal_rates].get.split(',').map(&:strip)
         if utility_bill_wood_marginal_rates.empty?
           utility_bill_wood_marginal_rates = [nil] * utility_bill_scenario_names.size
-=======
-      utility_bill_pv_compensation_types = args[:utility_bill_pv_compensation_types].get.split(',').map(&:strip)
-      if utility_bill_pv_compensation_types.empty?
-        utility_bill_pv_compensation_types = [nil] * utility_bill_scenario_names.size
-      end
-
-      utility_bill_pv_net_metering_annual_excess_sellback_rate_types = args[:utility_bill_pv_net_metering_annual_excess_sellback_rate_types].get.split(',').map(&:strip)
-      if utility_bill_pv_net_metering_annual_excess_sellback_rate_types.empty?
-        utility_bill_pv_net_metering_annual_excess_sellback_rate_types = [nil] * utility_bill_scenario_names.size
-      end
-
-      utility_bill_pv_net_metering_annual_excess_sellback_rates = args[:utility_bill_pv_net_metering_annual_excess_sellback_rates].get.split(',').map(&:strip)
-      if utility_bill_pv_net_metering_annual_excess_sellback_rates.empty?
-        utility_bill_pv_net_metering_annual_excess_sellback_rates = [nil] * utility_bill_scenario_names.size
-      end
-
-      utility_bill_pv_feed_in_tariff_rates = args[:utility_bill_pv_feed_in_tariff_rates].get.split(',').map(&:strip)
-      if utility_bill_pv_feed_in_tariff_rates.empty?
-        utility_bill_pv_feed_in_tariff_rates = [nil] * utility_bill_scenario_names.size
-      end
-
-      utility_bill_pv_monthly_grid_connection_fee_units = args[:utility_bill_pv_monthly_grid_connection_fee_units].get.split(',').map(&:strip)
-      if utility_bill_pv_monthly_grid_connection_fee_units.empty?
-        utility_bill_pv_monthly_grid_connection_fee_units = [nil] * utility_bill_scenario_names.size
-      end
-
-      utility_bill_pv_monthly_grid_connection_fees = args[:utility_bill_pv_monthly_grid_connection_fees].get.split(',').map(&:strip)
-      if utility_bill_pv_monthly_grid_connection_fees.empty?
-        utility_bill_pv_monthly_grid_connection_fees = [nil] * utility_bill_scenario_names.size
-      end
-
-      utility_bill_scenarios = utility_bill_scenario_names.zip(utility_bill_simple_filepaths,
-                                                               utility_bill_detailed_filepaths,
-                                                               utility_bill_electricity_fixed_charges,
-                                                               utility_bill_electricity_marginal_rates,
-                                                               utility_bill_natural_gas_fixed_charges,
-                                                               utility_bill_natural_gas_marginal_rates,
-                                                               utility_bill_propane_fixed_charges,
-                                                               utility_bill_propane_marginal_rates,
-                                                               utility_bill_fuel_oil_fixed_charges,
-                                                               utility_bill_fuel_oil_marginal_rates,
-                                                               utility_bill_wood_fixed_charges,
-                                                               utility_bill_wood_marginal_rates,
-                                                               utility_bill_pv_compensation_types,
-                                                               utility_bill_pv_net_metering_annual_excess_sellback_rate_types,
-                                                               utility_bill_pv_net_metering_annual_excess_sellback_rates,
-                                                               utility_bill_pv_feed_in_tariff_rates,
-                                                               utility_bill_pv_monthly_grid_connection_fee_units,
-                                                               utility_bill_pv_monthly_grid_connection_fees)
-
-      utility_bill_electricity_filepaths = []
-      utility_bill_electricity_fixed_charges = []
-      utility_bill_electricity_marginal_rates = []
-      utility_bill_natural_gas_fixed_charges = []
-      utility_bill_natural_gas_marginal_rates = []
-      utility_bill_propane_fixed_charges = []
-      utility_bill_propane_marginal_rates = []
-      utility_bill_fuel_oil_fixed_charges = []
-      utility_bill_fuel_oil_marginal_rates = []
-      utility_bill_wood_fixed_charges = []
-      utility_bill_wood_marginal_rates = []
-      utility_bill_pv_compensation_types = []
-      utility_bill_pv_net_metering_annual_excess_sellback_rate_types = []
-      utility_bill_pv_net_metering_annual_excess_sellback_rates = []
-      utility_bill_pv_feed_in_tariff_rates = []
-      utility_bill_pv_monthly_grid_connection_fee_units = []
-      utility_bill_pv_monthly_grid_connection_fees = []
-      utility_bill_scenarios.each do |utility_bill_scenario|
-        _name, simple_filepath, detailed_filepath, elec_fixed_charge, elec_marginal_rate, natural_gas_fixed_charge, natural_gas_marginal_rate, propane_fixed_charge, propane_marginal_rate, fuel_oil_fixed_charge, fuel_oil_marginal_rate, wood_fixed_charge, wood_marginal_rate, pv_compensation_type, pv_net_metering_annual_excess_sellback_rate_type, pv_net_metering_annual_excess_sellback_rate, pv_feed_in_tariff_rate, pv_monthly_grid_connection_fee_units, pv_monthly_grid_connection_fee = utility_bill_scenario
-
-        if (!simple_filepath.nil? && !simple_filepath.empty?) || (!detailed_filepath.nil? && !detailed_filepath.empty?)
-
-          if !simple_filepath.nil? && !simple_filepath.empty?
-            simple_filepath = File.join(resources_dir, simple_filepath)
-            utility_rate = get_utility_rate(runner, simple_filepath, bldg_data)
-
-          elsif !detailed_filepath.nil? && !detailed_filepath.empty?
-            detailed_filepath = File.join(resources_dir, detailed_filepath)
-            utility_rate = get_utility_rate(runner, detailed_filepath, bldg_data)
-            utility_rate['elec_filepath'] = File.join(File.dirname(detailed_filepath), utility_rate['elec_filepath']) if !utility_rate['elec_filepath'].nil?
-
-          end
-
-          utility_bill_electricity_filepaths << utility_rate['elec_filepath']
-          utility_bill_electricity_fixed_charges << utility_rate['elec_fixed_charge']
-          utility_bill_electricity_marginal_rates << utility_rate['elec_marginal_rate']
-          utility_bill_natural_gas_fixed_charges << utility_rate['natural_gas_fixed_charge']
-          utility_bill_natural_gas_marginal_rates << utility_rate['natural_gas_marginal_rate']
-          utility_bill_propane_fixed_charges << utility_rate['propane_fixed_charge']
-          utility_bill_propane_marginal_rates << utility_rate['propane_marginal_rate']
-          utility_bill_fuel_oil_fixed_charges << utility_rate['fuel_oil_fixed_charge']
-          utility_bill_fuel_oil_marginal_rates << utility_rate['fuel_oil_marginal_rate']
-          utility_bill_wood_fixed_charges << utility_rate['wood_fixed_charge']
-          utility_bill_wood_marginal_rates << utility_rate['wood_marginal_rate']
-          utility_bill_pv_compensation_types << utility_rate['pv_compensation_type']
-          utility_bill_pv_net_metering_annual_excess_sellback_rate_types << utility_rate['pv_net_metering_annual_excess_sellback_rate_type']
-          utility_bill_pv_net_metering_annual_excess_sellback_rates << utility_rate['pv_net_metering_annual_excess_sellback_rate']
-          utility_bill_pv_feed_in_tariff_rates << utility_rate['pv_feed_in_tariff_rate']
-          utility_bill_pv_monthly_grid_connection_fee_units << utility_rate['pv_monthly_grid_connection_fee_units']
-          utility_bill_pv_monthly_grid_connection_fees << utility_rate['pv_monthly_grid_connection_fee']
-        else # if simple or detailed filepath not assigned, use what's populated in the yml
-          utility_bill_electricity_filepaths << nil # support detailed tariff assignment only through the lookup file
-          utility_bill_electricity_fixed_charges << elec_fixed_charge
-          utility_bill_electricity_marginal_rates << elec_marginal_rate
-          utility_bill_natural_gas_fixed_charges << natural_gas_fixed_charge
-          utility_bill_natural_gas_marginal_rates << natural_gas_marginal_rate
-          utility_bill_propane_fixed_charges << propane_fixed_charge
-          utility_bill_propane_marginal_rates << propane_marginal_rate
-          utility_bill_fuel_oil_fixed_charges << fuel_oil_fixed_charge
-          utility_bill_fuel_oil_marginal_rates << fuel_oil_marginal_rate
-          utility_bill_wood_fixed_charges << wood_fixed_charge
-          utility_bill_wood_marginal_rates << wood_marginal_rate
-          utility_bill_pv_compensation_types << pv_compensation_type
-          utility_bill_pv_net_metering_annual_excess_sellback_rate_types << pv_net_metering_annual_excess_sellback_rate_type
-          utility_bill_pv_net_metering_annual_excess_sellback_rates << pv_net_metering_annual_excess_sellback_rate
-          utility_bill_pv_feed_in_tariff_rates << pv_feed_in_tariff_rate
-          utility_bill_pv_monthly_grid_connection_fee_units << pv_monthly_grid_connection_fee_units
-          utility_bill_pv_monthly_grid_connection_fees << pv_monthly_grid_connection_fee
->>>>>>> 3954b3eb
+        end
+
+        utility_bill_pv_compensation_types = args[:utility_bill_pv_compensation_types].get.split(',').map(&:strip)
+        if utility_bill_pv_compensation_types.empty?
+          utility_bill_pv_compensation_types = [nil] * utility_bill_scenario_names.size
+        end
+
+        utility_bill_pv_net_metering_annual_excess_sellback_rate_types = args[:utility_bill_pv_net_metering_annual_excess_sellback_rate_types].get.split(',').map(&:strip)
+        if utility_bill_pv_net_metering_annual_excess_sellback_rate_types.empty?
+          utility_bill_pv_net_metering_annual_excess_sellback_rate_types = [nil] * utility_bill_scenario_names.size
+        end
+
+        utility_bill_pv_net_metering_annual_excess_sellback_rates = args[:utility_bill_pv_net_metering_annual_excess_sellback_rates].get.split(',').map(&:strip)
+        if utility_bill_pv_net_metering_annual_excess_sellback_rates.empty?
+          utility_bill_pv_net_metering_annual_excess_sellback_rates = [nil] * utility_bill_scenario_names.size
+        end
+
+        utility_bill_pv_feed_in_tariff_rates = args[:utility_bill_pv_feed_in_tariff_rates].get.split(',').map(&:strip)
+        if utility_bill_pv_feed_in_tariff_rates.empty?
+          utility_bill_pv_feed_in_tariff_rates = [nil] * utility_bill_scenario_names.size
+        end
+
+        utility_bill_pv_monthly_grid_connection_fee_units = args[:utility_bill_pv_monthly_grid_connection_fee_units].get.split(',').map(&:strip)
+        if utility_bill_pv_monthly_grid_connection_fee_units.empty?
+          utility_bill_pv_monthly_grid_connection_fee_units = [nil] * utility_bill_scenario_names.size
+        end
+
+        utility_bill_pv_monthly_grid_connection_fees = args[:utility_bill_pv_monthly_grid_connection_fees].get.split(',').map(&:strip)
+        if utility_bill_pv_monthly_grid_connection_fees.empty?
+          utility_bill_pv_monthly_grid_connection_fees = [nil] * utility_bill_scenario_names.size
         end
 
         utility_bill_scenarios = utility_bill_scenario_names.zip(utility_bill_simple_filepaths,
+                                                                 utility_bill_detailed_filepaths,
                                                                  utility_bill_electricity_fixed_charges,
                                                                  utility_bill_electricity_marginal_rates,
                                                                  utility_bill_natural_gas_fixed_charges,
@@ -664,8 +567,15 @@
                                                                  utility_bill_fuel_oil_fixed_charges,
                                                                  utility_bill_fuel_oil_marginal_rates,
                                                                  utility_bill_wood_fixed_charges,
-                                                                 utility_bill_wood_marginal_rates)
-
+                                                                 utility_bill_wood_marginal_rates,
+                                                                 utility_bill_pv_compensation_types,
+                                                                 utility_bill_pv_net_metering_annual_excess_sellback_rate_types,
+                                                                 utility_bill_pv_net_metering_annual_excess_sellback_rates,
+                                                                 utility_bill_pv_feed_in_tariff_rates,
+                                                                 utility_bill_pv_monthly_grid_connection_fee_units,
+                                                                 utility_bill_pv_monthly_grid_connection_fees)
+
+        utility_bill_electricity_filepaths = []
         utility_bill_electricity_fixed_charges = []
         utility_bill_electricity_marginal_rates = []
         utility_bill_natural_gas_fixed_charges = []
@@ -676,36 +586,31 @@
         utility_bill_fuel_oil_marginal_rates = []
         utility_bill_wood_fixed_charges = []
         utility_bill_wood_marginal_rates = []
+        utility_bill_pv_compensation_types = []
+        utility_bill_pv_net_metering_annual_excess_sellback_rate_types = []
+        utility_bill_pv_net_metering_annual_excess_sellback_rates = []
+        utility_bill_pv_feed_in_tariff_rates = []
+        utility_bill_pv_monthly_grid_connection_fee_units = []
+        utility_bill_pv_monthly_grid_connection_fees = []
         utility_bill_scenarios.each do |utility_bill_scenario|
-          _name, simple_filepath, electricity_fixed_charge, electricity_marginal_rate, natural_gas_fixed_charge, natural_gas_marginal_rate, propane_fixed_charge, propane_marginal_rate, fuel_oil_fixed_charge, fuel_oil_marginal_rate, wood_fixed_charge, wood_marginal_rate = utility_bill_scenario
-
-          if !simple_filepath.nil? && !simple_filepath.empty?
-            simple_filepath = File.join(resources_dir, simple_filepath)
-            if !File.exist?(simple_filepath)
-              runner.registerError("Utility bill scenario file '#{simple_filepath}' does not exist.")
-              return false
+          _name, simple_filepath, detailed_filepath, elec_fixed_charge, elec_marginal_rate, natural_gas_fixed_charge, natural_gas_marginal_rate, propane_fixed_charge, propane_marginal_rate, fuel_oil_fixed_charge, fuel_oil_marginal_rate, wood_fixed_charge, wood_marginal_rate, pv_compensation_type, pv_net_metering_annual_excess_sellback_rate_type, pv_net_metering_annual_excess_sellback_rate, pv_feed_in_tariff_rate, pv_monthly_grid_connection_fee_units, pv_monthly_grid_connection_fee = utility_bill_scenario
+
+          if (!simple_filepath.nil? && !simple_filepath.empty?) || (!detailed_filepath.nil? && !detailed_filepath.empty?)
+
+            if !simple_filepath.nil? && !simple_filepath.empty?
+              simple_filepath = File.join(resources_dir, simple_filepath)
+              utility_rate = get_utility_rate(runner, simple_filepath, bldg_data)
+
+            elsif !detailed_filepath.nil? && !detailed_filepath.empty?
+              detailed_filepath = File.join(resources_dir, detailed_filepath)
+              utility_rate = get_utility_rate(runner, detailed_filepath, bldg_data)
+              utility_rate['elec_filepath'] = File.join(File.dirname(detailed_filepath), utility_rate['elec_filepath']) if !utility_rate['elec_filepath'].nil?
+
             end
 
-            rows = CSV.read(simple_filepath, headers: true, col_sep: "\t")
-            utility_rates = rows.map { |d| d.to_hash }
-            parameter = utility_rates[0].keys[0]
-
-            if !bldg_data.keys.include?(parameter)
-              runner.registerError("Utility bill scenario(s) were specified, but could not find #{parameter}.")
-              return false
-            end
-
-            utility_rates = utility_rates.select { |r| r[parameter] == bldg_data[parameter] }
-
-            if utility_rates.size != 1
-              runner.registerWarning("Could not find #{parameter}=#{bldg_data[parameter]} in #{simple_filepath}.")
-              utility_rate = Hash[rows.headers.map { |x| [x, nil] }]
-            else
-              utility_rate = utility_rates[0]
-            end
-
-            utility_bill_electricity_fixed_charges << utility_rate['electricity_fixed_charge']
-            utility_bill_electricity_marginal_rates << utility_rate['electricity_marginal_rate']
+            utility_bill_electricity_filepaths << utility_rate['elec_filepath']
+            utility_bill_electricity_fixed_charges << utility_rate['elec_fixed_charge']
+            utility_bill_electricity_marginal_rates << utility_rate['elec_marginal_rate']
             utility_bill_natural_gas_fixed_charges << utility_rate['natural_gas_fixed_charge']
             utility_bill_natural_gas_marginal_rates << utility_rate['natural_gas_marginal_rate']
             utility_bill_propane_fixed_charges << utility_rate['propane_fixed_charge']
@@ -714,9 +619,16 @@
             utility_bill_fuel_oil_marginal_rates << utility_rate['fuel_oil_marginal_rate']
             utility_bill_wood_fixed_charges << utility_rate['wood_fixed_charge']
             utility_bill_wood_marginal_rates << utility_rate['wood_marginal_rate']
-          else
-            utility_bill_electricity_fixed_charges << electricity_fixed_charge
-            utility_bill_electricity_marginal_rates << electricity_marginal_rate
+            utility_bill_pv_compensation_types << utility_rate['pv_compensation_type']
+            utility_bill_pv_net_metering_annual_excess_sellback_rate_types << utility_rate['pv_net_metering_annual_excess_sellback_rate_type']
+            utility_bill_pv_net_metering_annual_excess_sellback_rates << utility_rate['pv_net_metering_annual_excess_sellback_rate']
+            utility_bill_pv_feed_in_tariff_rates << utility_rate['pv_feed_in_tariff_rate']
+            utility_bill_pv_monthly_grid_connection_fee_units << utility_rate['pv_monthly_grid_connection_fee_units']
+            utility_bill_pv_monthly_grid_connection_fees << utility_rate['pv_monthly_grid_connection_fee']
+          else # if simple or detailed filepath not assigned, use what's populated in the yml
+            utility_bill_electricity_filepaths << nil # support detailed tariff assignment only through the lookup file
+            utility_bill_electricity_fixed_charges << elec_fixed_charge
+            utility_bill_electricity_marginal_rates << elec_marginal_rate
             utility_bill_natural_gas_fixed_charges << natural_gas_fixed_charge
             utility_bill_natural_gas_marginal_rates << natural_gas_marginal_rate
             utility_bill_propane_fixed_charges << propane_fixed_charge
@@ -725,21 +637,21 @@
             utility_bill_fuel_oil_marginal_rates << fuel_oil_marginal_rate
             utility_bill_wood_fixed_charges << wood_fixed_charge
             utility_bill_wood_marginal_rates << wood_marginal_rate
+            utility_bill_pv_compensation_types << pv_compensation_type
+            utility_bill_pv_net_metering_annual_excess_sellback_rate_types << pv_net_metering_annual_excess_sellback_rate_type
+            utility_bill_pv_net_metering_annual_excess_sellback_rates << pv_net_metering_annual_excess_sellback_rate
+            utility_bill_pv_feed_in_tariff_rates << pv_feed_in_tariff_rate
+            utility_bill_pv_monthly_grid_connection_fee_units << pv_monthly_grid_connection_fee_units
+            utility_bill_pv_monthly_grid_connection_fees << pv_monthly_grid_connection_fee
           end
         end
 
-<<<<<<< HEAD
         utility_bill_scenario_names = utility_bill_scenario_names.join(',')
         measures['BuildResidentialHPXML'][0]['utility_bill_scenario_names'] = utility_bill_scenario_names
-=======
-      utility_bill_electricity_filepaths = utility_bill_electricity_filepaths.join(',')
-      measures['BuildResidentialHPXML'][0]['utility_bill_electricity_filepaths'] = utility_bill_electricity_filepaths
-      register_value(runner, 'utility_bill_electricity_filepaths', utility_bill_electricity_filepaths)
-
-      utility_bill_electricity_fixed_charges = utility_bill_electricity_fixed_charges.join(',')
-      measures['BuildResidentialHPXML'][0]['utility_bill_electricity_fixed_charges'] = utility_bill_electricity_fixed_charges
-      register_value(runner, 'utility_bill_electricity_fixed_charges', utility_bill_electricity_fixed_charges)
->>>>>>> 3954b3eb
+
+        utility_bill_electricity_filepaths = utility_bill_electricity_filepaths.join(',')
+        measures['BuildResidentialHPXML'][0]['utility_bill_electricity_filepaths'] = utility_bill_electricity_filepaths
+        register_value(runner, 'utility_bill_electricity_filepaths', utility_bill_electricity_filepaths)
 
         utility_bill_electricity_fixed_charges = utility_bill_electricity_fixed_charges.join(',')
         measures['BuildResidentialHPXML'][0]['utility_bill_electricity_fixed_charges'] = utility_bill_electricity_fixed_charges
@@ -777,7 +689,6 @@
         measures['BuildResidentialHPXML'][0]['utility_bill_wood_fixed_charges'] = utility_bill_wood_fixed_charges
         register_value(runner, 'utility_bill_wood_fixed_charges', utility_bill_wood_fixed_charges)
 
-<<<<<<< HEAD
         utility_bill_wood_marginal_rates = utility_bill_wood_marginal_rates.join(',')
         measures['BuildResidentialHPXML'][0]['utility_bill_wood_marginal_rates'] = utility_bill_wood_marginal_rates
         register_value(runner, 'utility_bill_wood_marginal_rates', utility_bill_wood_marginal_rates)
@@ -796,32 +707,6 @@
 
         utility_bill_pv_monthly_grid_connection_fee_units = args[:utility_bill_pv_monthly_grid_connection_fee_units].get
         measures['BuildResidentialHPXML'][0]['utility_bill_pv_monthly_grid_connection_fee_units'] = utility_bill_pv_monthly_grid_connection_fee_units
-=======
-      utility_bill_pv_compensation_types = utility_bill_pv_compensation_types.join(',')
-      measures['BuildResidentialHPXML'][0]['utility_bill_pv_compensation_types'] = utility_bill_pv_compensation_types
-      register_value(runner, 'utility_bill_pv_compensation_types', utility_bill_pv_compensation_types)
-
-      utility_bill_pv_net_metering_annual_excess_sellback_rate_types = utility_bill_pv_net_metering_annual_excess_sellback_rate_types.join(',')
-      measures['BuildResidentialHPXML'][0]['utility_bill_pv_net_metering_annual_excess_sellback_rate_types'] = utility_bill_pv_net_metering_annual_excess_sellback_rate_types
-      register_value(runner, 'utility_bill_pv_net_metering_annual_excess_sellback_rate_types', utility_bill_pv_net_metering_annual_excess_sellback_rate_types)
-
-      utility_bill_pv_net_metering_annual_excess_sellback_rates = utility_bill_pv_net_metering_annual_excess_sellback_rates.join(',')
-      measures['BuildResidentialHPXML'][0]['utility_bill_pv_net_metering_annual_excess_sellback_rates'] = utility_bill_pv_net_metering_annual_excess_sellback_rates
-      register_value(runner, 'utility_bill_pv_net_metering_annual_excess_sellback_rates', utility_bill_pv_net_metering_annual_excess_sellback_rates)
-
-      utility_bill_pv_feed_in_tariff_rates = utility_bill_pv_feed_in_tariff_rates.join(',')
-      measures['BuildResidentialHPXML'][0]['utility_bill_pv_feed_in_tariff_rates'] = utility_bill_pv_feed_in_tariff_rates
-      register_value(runner, 'utility_bill_pv_feed_in_tariff_rates', utility_bill_pv_feed_in_tariff_rates)
-
-      utility_bill_pv_monthly_grid_connection_fee_units = utility_bill_pv_monthly_grid_connection_fee_units.join(',')
-      measures['BuildResidentialHPXML'][0]['utility_bill_pv_monthly_grid_connection_fee_units'] = utility_bill_pv_monthly_grid_connection_fee_units
-      register_value(runner, 'utility_bill_pv_monthly_grid_connection_fee_units', utility_bill_pv_monthly_grid_connection_fee_units)
-
-      utility_bill_pv_monthly_grid_connection_fees = utility_bill_pv_monthly_grid_connection_fees.join(',')
-      measures['BuildResidentialHPXML'][0]['utility_bill_pv_monthly_grid_connection_fees'] = utility_bill_pv_monthly_grid_connection_fees
-      register_value(runner, 'utility_bill_pv_monthly_grid_connection_fees', utility_bill_pv_monthly_grid_connection_fees)
-    end
->>>>>>> 3954b3eb
 
         utility_bill_pv_monthly_grid_connection_fees = args[:utility_bill_pv_monthly_grid_connection_fees].get
         measures['BuildResidentialHPXML'][0]['utility_bill_pv_monthly_grid_connection_fees'] = utility_bill_pv_monthly_grid_connection_fees
@@ -897,10 +782,10 @@
     return true
   end
 
-<<<<<<< HEAD
   def split_into(n, p)
     return [n / p + 1] * (n % p) + [n / p] * (p - n % p)
-=======
+  end
+
   def get_utility_rate(runner, filepath, bldg_data)
     if !File.exist?(filepath)
       runner.registerError("Utility bill scenario file '#{filepath}' does not exist.")
@@ -925,7 +810,6 @@
       utility_rate = utility_rates[0]
     end
     return utility_rate
->>>>>>> 3954b3eb
   end
 end
 
