# frozen_string_literal: true

# see the URL below for information on how to write OpenStudio measures
# http://nrel.github.io/OpenStudio-user-documentation/reference/measure_writing_guide/

require 'openstudio'
require 'pathname'
require_relative '../../resources/buildstock'
require_relative '../../resources/hpxml-measures/HPXMLtoOpenStudio/resources/meta_measure'

# start the measure
class BuildExistingModel < OpenStudio::Measure::ModelMeasure
  # human readable name
  def name
    return 'Build Existing Model'
  end

  # human readable description
  def description
    return 'Builds the OpenStudio Model for an existing building.'
  end

  # human readable description of modeling approach
  def modeler_description
    return 'Builds the OpenStudio Model using the sampling csv file, which contains the specified parameters for each existing building. Based on the supplied building number, those parameters are used to run the OpenStudio measures with appropriate arguments and build up the OpenStudio model.'
  end

  # define the arguments that the user will input
  def arguments(model) # rubocop:disable Lint/UnusedMethodArgument
    args = OpenStudio::Measure::OSArgumentVector.new

    arg = OpenStudio::Measure::OSArgument.makeStringArgument('buildstock_csv_path', false)
    arg.setDefaultValue('buildstock.csv')
    arg.setDisplayName('Buildstock CSV File Path')
    arg.setDescription("Absolute/relative path of the buildstock CSV file. Relative is compared to the 'lib/housing_characteristics' directory.")
    args << arg

    arg = OpenStudio::Measure::OSArgument.makeIntegerArgument('building_id', true)
    arg.setDisplayName('Building Unit ID')
    arg.setDescription('The building unit number (between 1 and the number of samples).')
    args << arg

    arg = OpenStudio::Measure::OSArgument.makeDoubleArgument('sample_weight', false)
    arg.setDisplayName('Sample Weight of Simulation')
    arg.setDescription('Number of buildings this simulation represents.')
    args << arg

    arg = OpenStudio::Measure::OSArgument.makeStringArgument('downselect_logic', false)
    arg.setDisplayName('Downselect Logic')
    arg.setDescription("Logic that specifies the subset of the building stock to be considered in the analysis. Specify one or more parameter|option as found in resources\\options_lookup.tsv. When multiple are included, they must be separated by '||' for OR and '&&' for AND, and using parentheses as appropriate. Prefix an option with '!' for not.")
    args << arg

    arg = OpenStudio::Measure::OSArgument::makeIntegerArgument('simulation_control_timestep', false)
    arg.setDisplayName('Simulation Control: Timestep')
    arg.setUnits('min')
    arg.setDescription('Value must be a divisor of 60.')
    args << arg

    arg = OpenStudio::Measure::OSArgument::makeIntegerArgument('simulation_control_run_period_begin_month', false)
    arg.setDisplayName('Simulation Control: Run Period Begin Month')
    arg.setUnits('month')
    arg.setDescription('This numeric field should contain the starting month number (1 = January, 2 = February, etc.) for the annual run period desired.')
    args << arg

    arg = OpenStudio::Measure::OSArgument::makeIntegerArgument('simulation_control_run_period_begin_day_of_month', false)
    arg.setDisplayName('Simulation Control: Run Period Begin Day of Month')
    arg.setUnits('day')
    arg.setDescription('This numeric field should contain the starting day of the starting month (must be valid for month) for the annual run period desired.')
    args << arg

    arg = OpenStudio::Measure::OSArgument::makeIntegerArgument('simulation_control_run_period_end_month', false)
    arg.setDisplayName('Simulation Control: Run Period End Month')
    arg.setUnits('month')
    arg.setDescription('This numeric field should contain the end month number (1 = January, 2 = February, etc.) for the annual run period desired.')
    args << arg

    arg = OpenStudio::Measure::OSArgument::makeIntegerArgument('simulation_control_run_period_end_day_of_month', false)
    arg.setDisplayName('Simulation Control: Run Period End Day of Month')
    arg.setUnits('day')
    arg.setDescription('This numeric field should contain the ending day of the ending month (must be valid for month) for the annual run period desired.')
    args << arg

    arg = OpenStudio::Measure::OSArgument::makeIntegerArgument('simulation_control_run_period_calendar_year', false)
    arg.setDisplayName('Simulation Control: Run Period Calendar Year')
    arg.setUnits('year')
    arg.setDescription('This numeric field should contain the calendar year that determines the start day of week. If you are running simulations using AMY weather files, the value entered for calendar year will not be used; it will be overridden by the actual year found in the AMY weather file.')
    args << arg

    arg = OpenStudio::Measure::OSArgument.makeStringArgument('os_hescore_directory', false)
    arg.setDisplayName('HEScore Workflow: OpenStudio-HEScore directory path')
    arg.setDescription('Path to the OpenStudio-HEScore directory. If specified, the HEScore workflow will run.')
    args << arg

    arg = OpenStudio::Measure::OSArgument.makeStringArgument('emissions_scenario_names', false)
    arg.setDisplayName('Emissions: Scenario Names')
    arg.setDescription('Names of emissions scenarios. If multiple scenarios, use a comma-separated list.')
    args << arg

    arg = OpenStudio::Measure::OSArgument.makeStringArgument('emissions_types', false)
    arg.setDisplayName('Emissions: Types')
    arg.setDescription('Types of emissions (e.g., CO2e, NOx, etc.). If multiple scenarios, use a comma-separated list.')
    args << arg

    arg = OpenStudio::Measure::OSArgument.makeStringArgument('emissions_electricity_folders', false)
    arg.setDisplayName('Emissions: Electricity Folders')
    arg.setDescription('Relative paths of electricity emissions factor schedule files with hourly values. Paths are relative to the resources folder. If multiple scenarios, use a comma-separated list. File names must contain GEA region names.')
    args << arg

    arg = OpenStudio::Measure::OSArgument.makeStringArgument('emissions_natural_gas_values', false)
    arg.setDisplayName('Emissions: Natural Gas Values')
    arg.setDescription('Natural gas emissions factors values, specified as an annual factor. If multiple scenarios, use a comma-separated list.')
    args << arg

    arg = OpenStudio::Measure::OSArgument.makeStringArgument('emissions_propane_values', false)
    arg.setDisplayName('Emissions: Propane Values')
    arg.setDescription('Propane emissions factors values, specified as an annual factor. If multiple scenarios, use a comma-separated list.')
    args << arg

    arg = OpenStudio::Measure::OSArgument.makeStringArgument('emissions_fuel_oil_values', false)
    arg.setDisplayName('Emissions: Fuel Oil Values')
    arg.setDescription('Fuel oil emissions factors values, specified as an annual factor. If multiple scenarios, use a comma-separated list.')
    args << arg

    arg = OpenStudio::Measure::OSArgument.makeStringArgument('emissions_wood_values', false)
    arg.setDisplayName('Emissions: Wood Values')
    arg.setDescription('Wood emissions factors values, specified as an annual factor. If multiple scenarios, use a comma-separated list.')
    args << arg

    arg = OpenStudio::Measure::OSArgument.makeStringArgument('utility_bill_scenario_names', false)
    arg.setDisplayName('Utility Bills: Scenario Names')
    arg.setDescription('Names of utility bill scenarios. If multiple scenarios, use a comma-separated list. If multiple scenarios, use a comma-separated list.')
    args << arg

    arg = OpenStudio::Measure::OSArgument.makeStringArgument('utility_bill_simple_filepaths', false)
    arg.setDisplayName('Utility Bills: Simple Filepaths')
    arg.setDescription('Relative paths of simple utility rates. Paths are relative to the resources folder. If multiple scenarios, use a comma-separated list. Files must contain the name of the Parameter as the column header.')
    args << arg

    arg = OpenStudio::Measure::OSArgument.makeStringArgument('utility_bill_detailed_filepaths', false)
    arg.setDisplayName('Utility Bills: Detailed Filepaths')
    arg.setDescription('Relative paths of detailed utility rates. Paths are relative to the resources folder. If multiple scenarios, use a comma-separated list. Files must contain the name of the Parameter as the column header.')
    args << arg

    arg = OpenStudio::Measure::OSArgument.makeStringArgument('utility_bill_electricity_fixed_charges', false)
    arg.setDisplayName('Utility Bills: Electricity Fixed Charges')
    arg.setDescription('Electricity utility bill monthly fixed charges. If multiple scenarios, use a comma-separated list.')
    args << arg

    arg = OpenStudio::Measure::OSArgument.makeStringArgument('utility_bill_electricity_marginal_rates', false)
    arg.setDisplayName('Utility Bills: Electricity Marginal Rates')
    arg.setDescription('Electricity utility bill marginal rates. If multiple scenarios, use a comma-separated list.')
    args << arg

    arg = OpenStudio::Measure::OSArgument.makeStringArgument('utility_bill_natural_gas_fixed_charges', false)
    arg.setDisplayName('Utility Bills: Natural Gas Fixed Charges')
    arg.setDescription('Natural gas utility bill monthly fixed charges. If multiple scenarios, use a comma-separated list.')
    args << arg

    arg = OpenStudio::Measure::OSArgument.makeStringArgument('utility_bill_natural_gas_marginal_rates', false)
    arg.setDisplayName('Utility Bills: Natural Gas Marginal Rates')
    arg.setDescription('Natural gas utility bill marginal rates. If multiple scenarios, use a comma-separated list.')
    args << arg

    arg = OpenStudio::Measure::OSArgument.makeStringArgument('utility_bill_propane_fixed_charges', false)
    arg.setDisplayName('Utility Bills: Propane Fixed Charges')
    arg.setDescription('Propane utility bill monthly fixed charges. If multiple scenarios, use a comma-separated list.')
    args << arg

    arg = OpenStudio::Measure::OSArgument.makeStringArgument('utility_bill_propane_marginal_rates', false)
    arg.setDisplayName('Utility Bills: Propane Marginal Rates')
    arg.setDescription('Propane utility bill marginal rates. If multiple scenarios, use a comma-separated list.')
    args << arg

    arg = OpenStudio::Measure::OSArgument.makeStringArgument('utility_bill_fuel_oil_fixed_charges', false)
    arg.setDisplayName('Utility Bills: Fuel Oil Fixed Charges')
    arg.setDescription('Fuel oil utility bill monthly fixed charges. If multiple scenarios, use a comma-separated list.')
    args << arg

    arg = OpenStudio::Measure::OSArgument.makeStringArgument('utility_bill_fuel_oil_marginal_rates', false)
    arg.setDisplayName('Utility Bills: Fuel Oil Marginal Rates')
    arg.setDescription('Fuel oil utility bill marginal rates. If multiple scenarios, use a comma-separated list.')
    args << arg

    arg = OpenStudio::Measure::OSArgument.makeStringArgument('utility_bill_wood_fixed_charges', false)
    arg.setDisplayName('Utility Bills: Wood Fixed Charges')
    arg.setDescription('Wood utility bill monthly fixed charges. If multiple scenarios, use a comma-separated list.')
    args << arg

    arg = OpenStudio::Measure::OSArgument.makeStringArgument('utility_bill_wood_marginal_rates', false)
    arg.setDisplayName('Utility Bills: Wood Marginal Rates')
    arg.setDescription('Wood utility bill marginal rates. If multiple scenarios, use a comma-separated list.')
    args << arg

    arg = OpenStudio::Measure::OSArgument.makeStringArgument('utility_bill_pv_compensation_types', false)
    arg.setDisplayName('Utility Bills: PV Compensation Types')
    arg.setDescription('Utility bill PV compensation types. If multiple scenarios, use a comma-separated list.')
    args << arg

    arg = OpenStudio::Measure::OSArgument.makeStringArgument('utility_bill_pv_net_metering_annual_excess_sellback_rate_types', false)
    arg.setDisplayName('Utility Bills: PV Net Metering Annual Excess Sellback Rate Types')
    arg.setDescription("Utility bill PV net metering annual excess sellback rate types. Only applies if the PV compensation type is 'NetMetering'. If multiple scenarios, use a comma-separated list.")
    args << arg

    arg = OpenStudio::Measure::OSArgument.makeStringArgument('utility_bill_pv_net_metering_annual_excess_sellback_rates', false)
    arg.setDisplayName('Utility Bills: PV Net Metering Annual Excess Sellback Rates')
    arg.setDescription("Utility bill PV net metering annual excess sellback rates. Only applies if the PV compensation type is 'NetMetering' and the PV annual excess sellback rate type is 'User-Specified'. If multiple scenarios, use a comma-separated list.")
    args << arg

    arg = OpenStudio::Measure::OSArgument.makeStringArgument('utility_bill_pv_feed_in_tariff_rates', false)
    arg.setDisplayName('Utility Bills: PV Feed-In Tariff Rates')
    arg.setDescription("Utility bill PV annual full/gross feed-in tariff rates. Only applies if the PV compensation type is 'FeedInTariff'. If multiple scenarios, use a comma-separated list.")
    args << arg

    arg = OpenStudio::Measure::OSArgument.makeStringArgument('utility_bill_pv_monthly_grid_connection_fee_units', false)
    arg.setDisplayName('Utility Bills: PV Monthly Grid Connection Fee Units')
    arg.setDescription('Utility bill PV monthly grid connection fee units. If multiple scenarios, use a comma-separated list.')
    args << arg

    arg = OpenStudio::Measure::OSArgument.makeStringArgument('utility_bill_pv_monthly_grid_connection_fees', false)
    arg.setDisplayName('Utility Bills: PV Monthly Grid Connection Fees')
    arg.setDescription('Utility bill PV monthly grid connection fees. If multiple scenarios, use a comma-separated list.')
    args << arg

    return args
  end

  # define what happens when the measure is run
  def run(model, runner, user_arguments)
    super(model, runner, user_arguments)

    # use the built-in error checking
    if !runner.validateUserArguments(arguments(model), user_arguments)
      return false
    end

    Version.check_buildstockbatch_version()

    # assign the user inputs to variables
    args = runner.getArgumentValues(arguments(model), user_arguments)

    # Get file/dir paths
    resources_dir = File.absolute_path(File.join(File.dirname(__FILE__), '../../lib/resources'))
    characteristics_dir = File.absolute_path(File.join(File.dirname(__FILE__), '../../lib/housing_characteristics'))
    measures_dir = File.join(File.dirname(__FILE__), '../../measures')
    hpxml_measures_dir = File.join(File.dirname(__FILE__), '../../resources/hpxml-measures')
    lookup_file = File.join(resources_dir, 'options_lookup.tsv')

    buildstock_csv_path = args[:buildstock_csv_path]
    unless (Pathname.new buildstock_csv_path).absolute?
      buildstock_csv_path = File.absolute_path(File.join(characteristics_dir, buildstock_csv_path))
    end

    if not args[:os_hescore_directory].nil?
      os_hescore_directory = args[:os_hescore_directory]
      hes_ruleset_measures_dir = File.join(os_hescore_directory, 'rulesets')
      run_hescore_workflow = true
    end

    # Check file/dir paths exist
    check_dir_exists(resources_dir, runner)
    [measures_dir, hpxml_measures_dir].each do |dir|
      check_dir_exists(dir, runner)
    end
    check_dir_exists(characteristics_dir, runner)
    check_file_exists(lookup_file, runner)
    check_file_exists(buildstock_csv_path, runner)

    lookup_csv_data = CSV.open(lookup_file, col_sep: "\t").each.to_a

    # Retrieve all data associated with sample number
    bldg_data = get_data_for_sample(buildstock_csv_path, args[:building_id], runner)

    # Retrieve order of parameters to run
    parameters_ordered = get_parameters_ordered_from_options_lookup_tsv(lookup_csv_data, characteristics_dir)

    # Check buildstock.csv has all parameters
    missings = parameters_ordered - bldg_data.keys
    if !missings.empty?
      runner.registerError("Mismatch between buildstock.csv and options_lookup.tsv. Missing parameters: #{missings.join(', ')}.")
      return false
    end

    # Check buildstock.csv doesn't have extra parameters
    extras = bldg_data.keys - parameters_ordered - ['Building', 'sample_weight']
    if !extras.empty?
      runner.registerError("Mismatch between buildstock.csv and options_lookup.tsv. Extra parameters: #{extras.join(', ')}.")
      return false
    end

    # Retrieve options that have been selected for this building_id
    parameters_ordered.each do |parameter_name|
      # Register the option chosen for parameter_name with the runner
      option_name = bldg_data[parameter_name]
      register_value(runner, parameter_name, option_name)
    end

    # Determine whether this building_id has been downselected based on the
    # {parameter_name: option_name} pairs
    if not args[:downselect_logic].nil?

      downselect_logic = args[:downselect_logic]
      downselect_logic = downselect_logic.strip
      downselected = evaluate_logic(downselect_logic, runner, false)

      if downselected.nil?
        # unable to evaluate logic
        return false
      end

      unless downselected
        # Not in downselection; don't run existing home simulation
        runner.registerInfo('Sample is not in downselected parameters; will be registered as invalid.')
        runner.haltWorkflow('Invalid')
        return false
      end

    end

    # Obtain measures and arguments to be called
    measures = {}
    parameters_ordered.each do |parameter_name|
      option_name = bldg_data[parameter_name]
      print_option_assignment(parameter_name, option_name, runner)
      options_measure_args, _errors = get_measure_args_from_option_names(lookup_csv_data, [option_name], parameter_name, lookup_file, runner)
      options_measure_args[option_name].each do |measure_subdir, args_hash|
        update_args_hash(measures, measure_subdir, args_hash, false)
      end
    end

<<<<<<< HEAD
    # Get the absolute paths relative to this meta measure in the run directory
    new_runner = OpenStudio::Measure::OSRunner.new(OpenStudio::WorkflowJSON.new) # we want only ResStockArguments registered argument values
    if not apply_measures(measures_dir, { 'ResStockArguments' => measures['ResStockArguments'] }, new_runner, model, true, 'OpenStudio::Measure::ModelMeasure')
      register_logs(runner, new_runner)
=======
    # Run the ResStockArguments measure
    resstock_arguments_runner = OpenStudio::Measure::OSRunner.new(OpenStudio::WorkflowJSON.new) # we want only ResStockArguments registered argument values
    measures['ResStockArguments'][0]['building_id'] = args[:building_id]
    if not apply_measures(measures_dir, { 'ResStockArguments' => measures['ResStockArguments'] }, resstock_arguments_runner, model, true, 'OpenStudio::Measure::ModelMeasure', 'existing.osw')
      register_logs(runner, resstock_arguments_runner)
>>>>>>> 9d1abf56
      return false
    end

    # Initialize measure keys with hpxml_path arguments
    hpxml_path = File.expand_path('../existing.xml')
<<<<<<< HEAD
    measures['BuildResidentialHPXML'] = [{ 'hpxml_path' => hpxml_path }]
    measures['BuildResidentialScheduleFile'] = [{ 'hpxml_path' => hpxml_path, 'hpxml_output_path' => hpxml_path }]
    measures['ResStockArgumentsPostHPXML'] = [{ 'hpxml_path' => hpxml_path }]

    new_runner.result.stepValues.each do |step_value|
      value = get_value_from_workflow_step_value(step_value)
      next if value == ''
=======
>>>>>>> 9d1abf56

    # Optional whole SFA/MF building simulation
    whole_sfa_or_mf_building_sim = false
    geometry_building_num_units = 1
    if whole_sfa_or_mf_building_sim
      resstock_arguments_runner.result.stepValues.each do |step_value|
        if step_value.name == 'geometry_building_num_units'
          geometry_building_num_units = Integer(get_value_from_workflow_step_value(step_value))
        end
      end
    end

    num_units_modeled = 1
    max_num_units_modeled = 5
    unit_multipliers = []
    if whole_sfa_or_mf_building_sim && geometry_building_num_units > 1
      num_units_modeled = [geometry_building_num_units, max_num_units_modeled].min
      unit_multipliers = split_into(geometry_building_num_units, num_units_modeled)
    end
<<<<<<< HEAD
    measures['BuildResidentialHPXML'][0]['additional_properties'] = additional_properties.join('|') unless additional_properties.empty?

    # Get software program used and version
    measures['BuildResidentialHPXML'][0]['software_info_program_used'] = 'ResStock'
    measures['BuildResidentialHPXML'][0]['software_info_program_version'] = Version::ResStock_Version

    # Simulation control
    measures['BuildResidentialHPXML'][0]['simulation_control_timestep'] = args['simulation_control_timestep'].get if args['simulation_control_timestep'].is_initialized
    if args['simulation_control_run_period_begin_month'].is_initialized && args['simulation_control_run_period_begin_day_of_month'].is_initialized && args['simulation_control_run_period_end_month'].is_initialized && args['simulation_control_run_period_end_day_of_month'].is_initialized
      begin_month = "#{Date::ABBR_MONTHNAMES[args['simulation_control_run_period_begin_month'].get]}"
      begin_day = args['simulation_control_run_period_begin_day_of_month'].get
      end_month = "#{Date::ABBR_MONTHNAMES[args['simulation_control_run_period_end_month'].get]}"
      end_day = args['simulation_control_run_period_end_day_of_month'].get
      measures['BuildResidentialHPXML'][0]['simulation_control_run_period'] = "#{begin_month} #{begin_day} - #{end_month} #{end_day}"
    end
    measures['BuildResidentialHPXML'][0]['simulation_control_run_period_calendar_year'] = args['simulation_control_run_period_calendar_year'].get if args['simulation_control_run_period_calendar_year'].is_initialized
=======
>>>>>>> 9d1abf56

    new_runner = OpenStudio::Measure::OSRunner.new(OpenStudio::WorkflowJSON.new)
    (1..num_units_modeled).each do |unit_number|
      measures['BuildResidentialHPXML'] = [{ 'hpxml_path' => hpxml_path }]

      # Assign ResStockArgument's runner arguments to BuildResidentialHPXML
      resstock_arguments_runner.result.stepValues.each do |step_value|
        value = get_value_from_workflow_step_value(step_value)
        register_value(runner, step_value.name, value) if Constants::ArgumentsToRegister.include?(step_value.name)
        next if value == '' || Constants::ArgumentsToExclude.include?(step_value.name)

        measures['BuildResidentialHPXML'][0][step_value.name] = value
      end

      # Set whole SFA/MF building simulation items
      measures['BuildResidentialHPXML'][0]['whole_sfa_or_mf_building_sim'] = whole_sfa_or_mf_building_sim

      if unit_number > 1
        measures['BuildResidentialHPXML'][0]['existing_hpxml_path'] = hpxml_path
      end

      if whole_sfa_or_mf_building_sim && num_units_modeled > 1
        measures['BuildResidentialHPXML'][0]['battery_present'] = 'false' # limitation of OS-HPXML
      end

      if !unit_multipliers.empty?
        unit_multiplier = unit_multipliers[unit_number - 1]
        measures['BuildResidentialHPXML'][0]['unit_multiplier'] = unit_multiplier
        if unit_multiplier > 1
          measures['BuildResidentialHPXML'][0]['dehumidifier_type'] = 'none' # limitation of OS-HPXML
        end
      end

      # Set additional properties
      additional_properties = []

      ['ceiling_insulation_r'].each do |arg_name|
        arg_value = measures['ResStockArguments'][0][arg_name]
        additional_properties << "#{arg_name}=#{arg_value}"
      end
      measures['BuildResidentialHPXML'][0]['additional_properties'] = additional_properties.join('|') unless additional_properties.empty?

      # Get software program used and version
      measures['BuildResidentialHPXML'][0]['software_info_program_used'] = 'ResStock'
      measures['BuildResidentialHPXML'][0]['software_info_program_version'] = Version::ResStock_Version

      # Get argument values and pass them to BuildResidentialHPXML
      measures['BuildResidentialHPXML'][0]['simulation_control_timestep'] = args[:simulation_control_timestep] if !args[:simulation_control_timestep].nil?
      if !args[:simulation_control_run_period_begin_month].nil? && !args[:simulation_control_run_period_begin_day_of_month].nil? && !args[:simulation_control_run_period_end_month].nil? && !args[:simulation_control_run_period_end_day_of_month].nil?
        begin_month = "#{Date::ABBR_MONTHNAMES[args[:simulation_control_run_period_begin_month]]}"
        begin_day = args[:simulation_control_run_period_begin_day_of_month]
        end_month = "#{Date::ABBR_MONTHNAMES[args[:simulation_control_run_period_end_month]]}"
        end_day = args[:simulation_control_run_period_end_day_of_month]
        measures['BuildResidentialHPXML'][0]['simulation_control_run_period'] = "#{begin_month} #{begin_day} - #{end_month} #{end_day}"
      end
      measures['BuildResidentialHPXML'][0]['simulation_control_run_period_calendar_year'] = args[:simulation_control_run_period_calendar_year] if args[:simulation_control_run_period_calendar_year]

      # Emissions
      if not args[:emissions_scenario_names].nil?
        if !bldg_data.keys.include?('Generation And Emissions Assessment Region')
          runner.registerError('Emissions scenario(s) were specified, but could not find the Generation and Emissions Assessment (GEA) region.')
          return false
        end

        emissions_electricity_filepaths = []
        scenarios = args[:emissions_electricity_folders].split(',')
        scenarios.each do |scenario|
          scenario = File.join(resources_dir, scenario)
          if !File.exist?(scenario)
            runner.registerError("Emissions scenario electricity folder '#{scenario}' does not exist.")
            return false
          end

          Dir["#{scenario}/*.csv"].each do |filepath|
            emissions_electricity_filepaths << filepath if filepath.include?(bldg_data['Generation And Emissions Assessment Region'])
          end
        end

        if emissions_electricity_filepaths.size != scenarios.size
          runner.registerWarning('Not calculating emissions because an electricity filepath for at least one emissions scenario could not be located.')
        else
          emissions_scenario_names = args[:emissions_scenario_names]
          measures['BuildResidentialHPXML'][0]['emissions_scenario_names'] = emissions_scenario_names

          emissions_types = args[:emissions_types]
          measures['BuildResidentialHPXML'][0]['emissions_types'] = emissions_types

          emissions_electricity_units = ([HPXML::EmissionsScenario::UnitsKgPerMWh] * scenarios.size).join(',')
          measures['BuildResidentialHPXML'][0]['emissions_electricity_units'] = emissions_electricity_units
          register_value(runner, 'emissions_electricity_units', emissions_electricity_units)

          emissions_electricity_filepaths = emissions_electricity_filepaths.join(',')
          measures['BuildResidentialHPXML'][0]['emissions_electricity_values_or_filepaths'] = emissions_electricity_filepaths
          register_value(runner, 'emissions_electricity_values_or_filepaths', emissions_electricity_filepaths)

          emissions_fossil_fuel_units = ([HPXML::EmissionsScenario::UnitsLbPerMBtu] * scenarios.size).join(',')
          measures['BuildResidentialHPXML'][0]['emissions_fossil_fuel_units'] = emissions_fossil_fuel_units
          register_value(runner, 'emissions_fossil_fuel_units', emissions_fossil_fuel_units)

          emissions_natural_gas_values = args[:emissions_natural_gas_values]
          measures['BuildResidentialHPXML'][0]['emissions_natural_gas_values'] = emissions_natural_gas_values

          emissions_propane_values = args[:emissions_propane_values]
          measures['BuildResidentialHPXML'][0]['emissions_propane_values'] = emissions_propane_values

          emissions_fuel_oil_values = args[:emissions_fuel_oil_values]
          measures['BuildResidentialHPXML'][0]['emissions_fuel_oil_values'] = emissions_fuel_oil_values

          emissions_wood_values = args[:emissions_wood_values]
          measures['BuildResidentialHPXML'][0]['emissions_wood_values'] = emissions_wood_values
        end
      end

      # Utility Bills
      if not args[:utility_bill_scenario_names].nil?

        utility_bill_scenario_names = args[:utility_bill_scenario_names].split(',').map(&:strip)

        utility_bill_simple_filepaths = args[:utility_bill_simple_filepaths].split(',').map(&:strip)
        if utility_bill_simple_filepaths.empty?
          utility_bill_simple_filepaths = [nil] * utility_bill_scenario_names.size
        end

        utility_bill_detailed_filepaths = args[:utility_bill_detailed_filepaths].split(',').map(&:strip)
        if utility_bill_detailed_filepaths.empty?
          utility_bill_detailed_filepaths = [nil] * utility_bill_scenario_names.size
        end

        utility_bill_electricity_fixed_charges = args[:utility_bill_electricity_fixed_charges].split(',').map(&:strip)
        if utility_bill_electricity_fixed_charges.empty?
          utility_bill_electricity_fixed_charges = [nil] * utility_bill_scenario_names.size
        end

        utility_bill_electricity_marginal_rates = args[:utility_bill_electricity_marginal_rates].split(',').map(&:strip)
        if utility_bill_electricity_marginal_rates.empty?
          utility_bill_electricity_marginal_rates = [nil] * utility_bill_scenario_names.size
        end

        utility_bill_natural_gas_fixed_charges = args[:utility_bill_natural_gas_fixed_charges].split(',').map(&:strip)
        if utility_bill_natural_gas_fixed_charges.empty?
          utility_bill_natural_gas_fixed_charges = [nil] * utility_bill_scenario_names.size
        end

        utility_bill_natural_gas_marginal_rates = args[:utility_bill_natural_gas_marginal_rates].split(',').map(&:strip)
        if utility_bill_natural_gas_marginal_rates.empty?
          utility_bill_natural_gas_marginal_rates = [nil] * utility_bill_scenario_names.size
        end

        utility_bill_propane_fixed_charges = args[:utility_bill_propane_fixed_charges].split(',').map(&:strip)
        if utility_bill_propane_fixed_charges.empty?
          utility_bill_propane_fixed_charges = [nil] * utility_bill_scenario_names.size
        end

        utility_bill_propane_marginal_rates = args[:utility_bill_propane_marginal_rates].split(',').map(&:strip)
        if utility_bill_propane_marginal_rates.empty?
          utility_bill_propane_marginal_rates = [nil] * utility_bill_scenario_names.size
        end

        utility_bill_fuel_oil_fixed_charges = args[:utility_bill_fuel_oil_fixed_charges].split(',').map(&:strip)
        if utility_bill_fuel_oil_fixed_charges.empty?
          utility_bill_fuel_oil_fixed_charges = [nil] * utility_bill_scenario_names.size
        end

        utility_bill_fuel_oil_marginal_rates = args[:utility_bill_fuel_oil_marginal_rates].split(',').map(&:strip)
        if utility_bill_fuel_oil_marginal_rates.empty?
          utility_bill_fuel_oil_marginal_rates = [nil] * utility_bill_scenario_names.size
        end

        utility_bill_wood_fixed_charges = args[:utility_bill_wood_fixed_charges].split(',').map(&:strip)
        if utility_bill_wood_fixed_charges.empty?
          utility_bill_wood_fixed_charges = [nil] * utility_bill_scenario_names.size
        end

        utility_bill_wood_marginal_rates = args[:utility_bill_wood_marginal_rates].split(',').map(&:strip)
        if utility_bill_wood_marginal_rates.empty?
          utility_bill_wood_marginal_rates = [nil] * utility_bill_scenario_names.size
        end

        utility_bill_pv_compensation_types = args[:utility_bill_pv_compensation_types].split(',').map(&:strip)
        if utility_bill_pv_compensation_types.empty?
          utility_bill_pv_compensation_types = [nil] * utility_bill_scenario_names.size
        end

        utility_bill_pv_net_metering_annual_excess_sellback_rate_types = args[:utility_bill_pv_net_metering_annual_excess_sellback_rate_types].split(',').map(&:strip)
        if utility_bill_pv_net_metering_annual_excess_sellback_rate_types.empty?
          utility_bill_pv_net_metering_annual_excess_sellback_rate_types = [nil] * utility_bill_scenario_names.size
        end

        utility_bill_pv_net_metering_annual_excess_sellback_rates = args[:utility_bill_pv_net_metering_annual_excess_sellback_rates].split(',').map(&:strip)
        if utility_bill_pv_net_metering_annual_excess_sellback_rates.empty?
          utility_bill_pv_net_metering_annual_excess_sellback_rates = [nil] * utility_bill_scenario_names.size
        end

        utility_bill_pv_feed_in_tariff_rates = args[:utility_bill_pv_feed_in_tariff_rates].split(',').map(&:strip)
        if utility_bill_pv_feed_in_tariff_rates.empty?
          utility_bill_pv_feed_in_tariff_rates = [nil] * utility_bill_scenario_names.size
        end

        utility_bill_pv_monthly_grid_connection_fee_units = args[:utility_bill_pv_monthly_grid_connection_fee_units].split(',').map(&:strip)
        if utility_bill_pv_monthly_grid_connection_fee_units.empty?
          utility_bill_pv_monthly_grid_connection_fee_units = [nil] * utility_bill_scenario_names.size
        end

        utility_bill_pv_monthly_grid_connection_fees = args[:utility_bill_pv_monthly_grid_connection_fees].split(',').map(&:strip)
        if utility_bill_pv_monthly_grid_connection_fees.empty?
          utility_bill_pv_monthly_grid_connection_fees = [nil] * utility_bill_scenario_names.size
        end

        utility_bill_scenarios = utility_bill_scenario_names.zip(utility_bill_simple_filepaths,
                                                                 utility_bill_detailed_filepaths,
                                                                 utility_bill_electricity_fixed_charges,
                                                                 utility_bill_electricity_marginal_rates,
                                                                 utility_bill_natural_gas_fixed_charges,
                                                                 utility_bill_natural_gas_marginal_rates,
                                                                 utility_bill_propane_fixed_charges,
                                                                 utility_bill_propane_marginal_rates,
                                                                 utility_bill_fuel_oil_fixed_charges,
                                                                 utility_bill_fuel_oil_marginal_rates,
                                                                 utility_bill_wood_fixed_charges,
                                                                 utility_bill_wood_marginal_rates,
                                                                 utility_bill_pv_compensation_types,
                                                                 utility_bill_pv_net_metering_annual_excess_sellback_rate_types,
                                                                 utility_bill_pv_net_metering_annual_excess_sellback_rates,
                                                                 utility_bill_pv_feed_in_tariff_rates,
                                                                 utility_bill_pv_monthly_grid_connection_fee_units,
                                                                 utility_bill_pv_monthly_grid_connection_fees)

        utility_bill_electricity_filepaths = []
        utility_bill_electricity_fixed_charges = []
        utility_bill_electricity_marginal_rates = []
        utility_bill_natural_gas_fixed_charges = []
        utility_bill_natural_gas_marginal_rates = []
        utility_bill_propane_fixed_charges = []
        utility_bill_propane_marginal_rates = []
        utility_bill_fuel_oil_fixed_charges = []
        utility_bill_fuel_oil_marginal_rates = []
        utility_bill_wood_fixed_charges = []
        utility_bill_wood_marginal_rates = []
        utility_bill_pv_compensation_types = []
        utility_bill_pv_net_metering_annual_excess_sellback_rate_types = []
        utility_bill_pv_net_metering_annual_excess_sellback_rates = []
        utility_bill_pv_feed_in_tariff_rates = []
        utility_bill_pv_monthly_grid_connection_fee_units = []
        utility_bill_pv_monthly_grid_connection_fees = []
        utility_bill_scenarios.each do |utility_bill_scenario|
          _name, simple_filepath, detailed_filepath, elec_fixed_charge, elec_marginal_rate, natural_gas_fixed_charge, natural_gas_marginal_rate, propane_fixed_charge, propane_marginal_rate, fuel_oil_fixed_charge, fuel_oil_marginal_rate, wood_fixed_charge, wood_marginal_rate, pv_compensation_type, pv_net_metering_annual_excess_sellback_rate_type, pv_net_metering_annual_excess_sellback_rate, pv_feed_in_tariff_rate, pv_monthly_grid_connection_fee_units, pv_monthly_grid_connection_fee = utility_bill_scenario

          if (!simple_filepath.nil? && !simple_filepath.empty?) || (!detailed_filepath.nil? && !detailed_filepath.empty?)

            if !simple_filepath.nil? && !simple_filepath.empty?
              simple_filepath = File.join(resources_dir, simple_filepath)
              utility_rate = get_utility_rate(runner, simple_filepath, bldg_data)

            elsif !detailed_filepath.nil? && !detailed_filepath.empty?
              detailed_filepath = File.join(resources_dir, detailed_filepath)
              utility_rate = get_utility_rate(runner, detailed_filepath, bldg_data)
              utility_rate['elec_filepath'] = File.join(File.dirname(detailed_filepath), utility_rate['elec_filepath']) if !utility_rate['elec_filepath'].nil?

            end

            utility_bill_electricity_filepaths << utility_rate['elec_filepath']
            utility_bill_electricity_fixed_charges << utility_rate['elec_fixed_charge']
            utility_bill_electricity_marginal_rates << utility_rate['elec_marginal_rate']
            utility_bill_natural_gas_fixed_charges << utility_rate['natural_gas_fixed_charge']
            utility_bill_natural_gas_marginal_rates << utility_rate['natural_gas_marginal_rate']
            utility_bill_propane_fixed_charges << utility_rate['propane_fixed_charge']
            utility_bill_propane_marginal_rates << utility_rate['propane_marginal_rate']
            utility_bill_fuel_oil_fixed_charges << utility_rate['fuel_oil_fixed_charge']
            utility_bill_fuel_oil_marginal_rates << utility_rate['fuel_oil_marginal_rate']
            utility_bill_wood_fixed_charges << utility_rate['wood_fixed_charge']
            utility_bill_wood_marginal_rates << utility_rate['wood_marginal_rate']
            utility_bill_pv_compensation_types << utility_rate['pv_compensation_type']
            utility_bill_pv_net_metering_annual_excess_sellback_rate_types << utility_rate['pv_net_metering_annual_excess_sellback_rate_type']
            utility_bill_pv_net_metering_annual_excess_sellback_rates << utility_rate['pv_net_metering_annual_excess_sellback_rate']
            utility_bill_pv_feed_in_tariff_rates << utility_rate['pv_feed_in_tariff_rate']
            utility_bill_pv_monthly_grid_connection_fee_units << utility_rate['pv_monthly_grid_connection_fee_units']
            utility_bill_pv_monthly_grid_connection_fees << utility_rate['pv_monthly_grid_connection_fee']
          else # if simple or detailed filepath not assigned, use what's populated in the yml
            utility_bill_electricity_filepaths << nil # support detailed tariff assignment only through the lookup file
            utility_bill_electricity_fixed_charges << elec_fixed_charge
            utility_bill_electricity_marginal_rates << elec_marginal_rate
            utility_bill_natural_gas_fixed_charges << natural_gas_fixed_charge
            utility_bill_natural_gas_marginal_rates << natural_gas_marginal_rate
            utility_bill_propane_fixed_charges << propane_fixed_charge
            utility_bill_propane_marginal_rates << propane_marginal_rate
            utility_bill_fuel_oil_fixed_charges << fuel_oil_fixed_charge
            utility_bill_fuel_oil_marginal_rates << fuel_oil_marginal_rate
            utility_bill_wood_fixed_charges << wood_fixed_charge
            utility_bill_wood_marginal_rates << wood_marginal_rate
            utility_bill_pv_compensation_types << pv_compensation_type
            utility_bill_pv_net_metering_annual_excess_sellback_rate_types << pv_net_metering_annual_excess_sellback_rate_type
            utility_bill_pv_net_metering_annual_excess_sellback_rates << pv_net_metering_annual_excess_sellback_rate
            utility_bill_pv_feed_in_tariff_rates << pv_feed_in_tariff_rate
            utility_bill_pv_monthly_grid_connection_fee_units << pv_monthly_grid_connection_fee_units
            utility_bill_pv_monthly_grid_connection_fees << pv_monthly_grid_connection_fee
          end
        end

        utility_bill_scenario_names = utility_bill_scenario_names.join(',')
        measures['BuildResidentialHPXML'][0]['utility_bill_scenario_names'] = utility_bill_scenario_names

        utility_bill_electricity_filepaths = utility_bill_electricity_filepaths.join(',')
        measures['BuildResidentialHPXML'][0]['utility_bill_electricity_filepaths'] = utility_bill_electricity_filepaths
        register_value(runner, 'utility_bill_electricity_filepaths', utility_bill_electricity_filepaths)

        utility_bill_electricity_fixed_charges = utility_bill_electricity_fixed_charges.join(',')
        measures['BuildResidentialHPXML'][0]['utility_bill_electricity_fixed_charges'] = utility_bill_electricity_fixed_charges
        register_value(runner, 'utility_bill_electricity_fixed_charges', utility_bill_electricity_fixed_charges)

        utility_bill_electricity_marginal_rates = utility_bill_electricity_marginal_rates.join(',')
        measures['BuildResidentialHPXML'][0]['utility_bill_electricity_marginal_rates'] = utility_bill_electricity_marginal_rates
        register_value(runner, 'utility_bill_electricity_marginal_rates', utility_bill_electricity_marginal_rates)

        utility_bill_natural_gas_fixed_charges = utility_bill_natural_gas_fixed_charges.join(',')
        measures['BuildResidentialHPXML'][0]['utility_bill_natural_gas_fixed_charges'] = utility_bill_natural_gas_fixed_charges
        register_value(runner, 'utility_bill_natural_gas_fixed_charges', utility_bill_natural_gas_fixed_charges)

        utility_bill_natural_gas_marginal_rates = utility_bill_natural_gas_marginal_rates.join(',')
        measures['BuildResidentialHPXML'][0]['utility_bill_natural_gas_marginal_rates'] = utility_bill_natural_gas_marginal_rates
        register_value(runner, 'utility_bill_natural_gas_marginal_rates', utility_bill_natural_gas_marginal_rates)

        utility_bill_propane_fixed_charges = utility_bill_propane_fixed_charges.join(',')
        measures['BuildResidentialHPXML'][0]['utility_bill_propane_fixed_charges'] = utility_bill_propane_fixed_charges
        register_value(runner, 'utility_bill_propane_fixed_charges', utility_bill_propane_fixed_charges)

        utility_bill_propane_marginal_rates = utility_bill_propane_marginal_rates.join(',')
        measures['BuildResidentialHPXML'][0]['utility_bill_propane_marginal_rates'] = utility_bill_propane_marginal_rates
        register_value(runner, 'utility_bill_propane_marginal_rates', utility_bill_propane_marginal_rates)

        utility_bill_fuel_oil_fixed_charges = utility_bill_fuel_oil_fixed_charges.join(',')
        measures['BuildResidentialHPXML'][0]['utility_bill_fuel_oil_fixed_charges'] = utility_bill_fuel_oil_fixed_charges
        register_value(runner, 'utility_bill_fuel_oil_fixed_charges', utility_bill_fuel_oil_fixed_charges)

        utility_bill_fuel_oil_marginal_rates = utility_bill_fuel_oil_marginal_rates.join(',')
        measures['BuildResidentialHPXML'][0]['utility_bill_fuel_oil_marginal_rates'] = utility_bill_fuel_oil_marginal_rates
        register_value(runner, 'utility_bill_fuel_oil_marginal_rates', utility_bill_fuel_oil_marginal_rates)

        utility_bill_wood_fixed_charges = utility_bill_wood_fixed_charges.join(',')
        measures['BuildResidentialHPXML'][0]['utility_bill_wood_fixed_charges'] = utility_bill_wood_fixed_charges
        register_value(runner, 'utility_bill_wood_fixed_charges', utility_bill_wood_fixed_charges)

        utility_bill_wood_marginal_rates = utility_bill_wood_marginal_rates.join(',')
        measures['BuildResidentialHPXML'][0]['utility_bill_wood_marginal_rates'] = utility_bill_wood_marginal_rates
        register_value(runner, 'utility_bill_wood_marginal_rates', utility_bill_wood_marginal_rates)

        utility_bill_pv_compensation_types = utility_bill_pv_compensation_types.join(',')
        measures['BuildResidentialHPXML'][0]['utility_bill_pv_compensation_types'] = utility_bill_pv_compensation_types
        register_value(runner, 'utility_bill_pv_compensation_types', utility_bill_pv_compensation_types)

        utility_bill_pv_net_metering_annual_excess_sellback_rate_types = utility_bill_pv_net_metering_annual_excess_sellback_rate_types.join(',')
        measures['BuildResidentialHPXML'][0]['utility_bill_pv_net_metering_annual_excess_sellback_rate_types'] = utility_bill_pv_net_metering_annual_excess_sellback_rate_types
        register_value(runner, 'utility_bill_pv_net_metering_annual_excess_sellback_rate_types', utility_bill_pv_net_metering_annual_excess_sellback_rate_types)

        utility_bill_pv_net_metering_annual_excess_sellback_rates = utility_bill_pv_net_metering_annual_excess_sellback_rates.join(',')
        measures['BuildResidentialHPXML'][0]['utility_bill_pv_net_metering_annual_excess_sellback_rates'] = utility_bill_pv_net_metering_annual_excess_sellback_rates
        register_value(runner, 'utility_bill_pv_net_metering_annual_excess_sellback_rates', utility_bill_pv_net_metering_annual_excess_sellback_rates)

        utility_bill_pv_feed_in_tariff_rates = utility_bill_pv_feed_in_tariff_rates.join(',')
        measures['BuildResidentialHPXML'][0]['utility_bill_pv_feed_in_tariff_rates'] = utility_bill_pv_feed_in_tariff_rates
        register_value(runner, 'utility_bill_pv_feed_in_tariff_rates', utility_bill_pv_feed_in_tariff_rates)

        utility_bill_pv_monthly_grid_connection_fee_units = utility_bill_pv_monthly_grid_connection_fee_units.join(',')
        measures['BuildResidentialHPXML'][0]['utility_bill_pv_monthly_grid_connection_fee_units'] = utility_bill_pv_monthly_grid_connection_fee_units
        register_value(runner, 'utility_bill_pv_monthly_grid_connection_fee_units', utility_bill_pv_monthly_grid_connection_fee_units)

        utility_bill_pv_monthly_grid_connection_fees = utility_bill_pv_monthly_grid_connection_fees.join(',')
        measures['BuildResidentialHPXML'][0]['utility_bill_pv_monthly_grid_connection_fees'] = utility_bill_pv_monthly_grid_connection_fees
        register_value(runner, 'utility_bill_pv_monthly_grid_connection_fees', utility_bill_pv_monthly_grid_connection_fees)
      end

<<<<<<< HEAD
    # BuildResidentialScheduleFile
    measures['BuildResidentialScheduleFile'][0]['schedules_random_seed'] = args['building_id']
    measures['BuildResidentialScheduleFile'][0]['output_csv_path'] = File.expand_path('../schedules.csv')

    # ResStockArgumentsPostHPXML
    measures['ResStockArgumentsPostHPXML'][0]['output_csv_path'] = File.expand_path('../schedules.csv')

    # Specify measures to run
    measures['BuildResidentialHPXML'][0]['apply_defaults'] = true # for apply_hvac_sizing
    if run_hescore_workflow
=======
      # Specify measures to run
      measures['BuildResidentialHPXML'][0]['apply_defaults'] = true # for apply_hvac_sizing since ApplyUpgrade sets HVAC capacities
      measures['BuildResidentialHPXML'][0]['apply_validation'] = true
>>>>>>> 9d1abf56
      measures_hash = { 'BuildResidentialHPXML' => measures['BuildResidentialHPXML'] }
      if not apply_measures(hpxml_measures_dir, measures_hash, new_runner, model, true, 'OpenStudio::Measure::ModelMeasure', nil)
        register_logs(runner, new_runner)
        return false
      end
    end # end (1..num_units_modeled).each do |unit_number|

    if not run_hescore_workflow
      # Get argument values and pass them to BuildResidentialScheduleFile
      measures['BuildResidentialScheduleFile'] = [{ 'hpxml_path' => hpxml_path,
                                                    'hpxml_output_path' => hpxml_path,
                                                    'schedules_random_seed' => args[:building_id],
                                                    'output_csv_path' => File.expand_path('../schedules.csv'),
                                                    'building_id' => 'ALL' }]

      # Specify measures to run
      measures_hash = { 'BuildResidentialScheduleFile' => measures['BuildResidentialScheduleFile'] }
      if not apply_measures(hpxml_measures_dir, measures_hash, new_runner, model, true, 'OpenStudio::Measure::ModelMeasure', nil)
        register_logs(runner, new_runner)
        return false
      end
    end

    if not apply_measures(measures_dir, { 'ResStockArgumentsPostHPXML' => measures['ResStockArgumentsPostHPXML'] }, new_runner, model, true, 'OpenStudio::Measure::ModelMeasure')
      register_logs(runner, new_runner)
      return false
    end

    # Copy existing.xml to home.xml for downstream HPXMLtoOpenStudio
    # We need existing.xml (and not just home.xml) for UpgradeCosts
    in_path = File.expand_path('../home.xml')
    FileUtils.cp(hpxml_path, in_path)

    # Run HEScore Measures
    if run_hescore_workflow
      hes_json_path = File.expand_path('../hes.json')
      measures['HPXMLtoHEScore'] = [{ 'hpxml_path' => in_path, 'output_path' => hes_json_path }]
      measures['HEScoreRuleset'] = [{ 'json_path' => hes_json_path, 'hpxml_output_path' => in_path }]

      # HPXMLtoHEScore and HEScoreRuleset
      measures_hash = { 'HPXMLtoHEScore' => measures['HPXMLtoHEScore'], 'HEScoreRuleset' => measures['HEScoreRuleset'] }

      if not apply_measures(hes_ruleset_measures_dir, measures_hash, new_runner, model, true, 'OpenStudio::Measure::ModelMeasure')
        register_logs(runner, new_runner)
        return false
      end
    end

    # Report some additional location and model characteristics
    if File.exist?(hpxml_path)
      hpxml = HPXML.new(hpxml_path: hpxml_path)
    else
      runner.registerWarning("BuildExistingModel measure could not find '#{hpxml_path}'.")
      return true
    end

    hpxml_bldg = hpxml.buildings[0]

    # infiltration
    air_infiltration_measurement = hpxml_bldg.air_infiltration_measurements[0]
    a_ext = 1.0
    a_ext = air_infiltration_measurement.a_ext if !air_infiltration_measurement.a_ext.nil?
    register_value(runner, 'air_leakage_to_outside_ach_50', air_infiltration_measurement.air_leakage * a_ext)

    # weather file
    epw_path = Location.get_epw_path(hpxml_bldg, hpxml_path)
    epw_file = OpenStudio::EpwFile.new(epw_path)
    register_value(runner, 'weather_file_city', epw_file.city)
    register_value(runner, 'weather_file_latitude', epw_file.latitude)
    register_value(runner, 'weather_file_longitude', epw_file.longitude)

    # sample weight
    if bldg_data.keys.include?('sample_weight')
      sample_weight = bldg_data['sample_weight']
      register_value(runner, 'sample_weight', sample_weight.to_s)
    end

    register_logs(runner, resstock_arguments_runner)

    return true
  end
<<<<<<< HEAD
=======

  def split_into(n, p)
    return [n / p + 1] * (n % p) + [n / p] * (p - n % p)
  end

  def get_utility_rate(runner, filepath, bldg_data)
    if !File.exist?(filepath)
      runner.registerError("Utility bill scenario file '#{filepath}' does not exist.")
      return false
    end

    rows = CSV.read(filepath, headers: true, col_sep: "\t")
    utility_rates = rows.map { |d| d.to_hash }
    parameter = utility_rates[0].keys[0]

    if !bldg_data.keys.include?(parameter)
      runner.registerError("Utility bill scenario(s) were specified, but could not find #{parameter}.")
      return false
    end

    utility_rates = utility_rates.select { |r| r[parameter] == bldg_data[parameter] }

    if utility_rates.size != 1
      runner.registerWarning("Could not find #{parameter}=#{bldg_data[parameter]} in #{filepath}.")
      utility_rate = Hash[rows.headers.map { |x| [x, nil] }]
    else
      utility_rate = utility_rates[0]
    end
    return utility_rate
  end
>>>>>>> 9d1abf56
end

# register the measure to be used by the application
BuildExistingModel.new.registerWithApplication<|MERGE_RESOLUTION|>--- conflicted
+++ resolved
@@ -327,33 +327,16 @@
       end
     end
 
-<<<<<<< HEAD
-    # Get the absolute paths relative to this meta measure in the run directory
-    new_runner = OpenStudio::Measure::OSRunner.new(OpenStudio::WorkflowJSON.new) # we want only ResStockArguments registered argument values
-    if not apply_measures(measures_dir, { 'ResStockArguments' => measures['ResStockArguments'] }, new_runner, model, true, 'OpenStudio::Measure::ModelMeasure')
-      register_logs(runner, new_runner)
-=======
     # Run the ResStockArguments measure
     resstock_arguments_runner = OpenStudio::Measure::OSRunner.new(OpenStudio::WorkflowJSON.new) # we want only ResStockArguments registered argument values
     measures['ResStockArguments'][0]['building_id'] = args[:building_id]
     if not apply_measures(measures_dir, { 'ResStockArguments' => measures['ResStockArguments'] }, resstock_arguments_runner, model, true, 'OpenStudio::Measure::ModelMeasure', 'existing.osw')
       register_logs(runner, resstock_arguments_runner)
->>>>>>> 9d1abf56
       return false
     end
 
     # Initialize measure keys with hpxml_path arguments
     hpxml_path = File.expand_path('../existing.xml')
-<<<<<<< HEAD
-    measures['BuildResidentialHPXML'] = [{ 'hpxml_path' => hpxml_path }]
-    measures['BuildResidentialScheduleFile'] = [{ 'hpxml_path' => hpxml_path, 'hpxml_output_path' => hpxml_path }]
-    measures['ResStockArgumentsPostHPXML'] = [{ 'hpxml_path' => hpxml_path }]
-
-    new_runner.result.stepValues.each do |step_value|
-      value = get_value_from_workflow_step_value(step_value)
-      next if value == ''
-=======
->>>>>>> 9d1abf56
 
     # Optional whole SFA/MF building simulation
     whole_sfa_or_mf_building_sim = false
@@ -373,25 +356,6 @@
       num_units_modeled = [geometry_building_num_units, max_num_units_modeled].min
       unit_multipliers = split_into(geometry_building_num_units, num_units_modeled)
     end
-<<<<<<< HEAD
-    measures['BuildResidentialHPXML'][0]['additional_properties'] = additional_properties.join('|') unless additional_properties.empty?
-
-    # Get software program used and version
-    measures['BuildResidentialHPXML'][0]['software_info_program_used'] = 'ResStock'
-    measures['BuildResidentialHPXML'][0]['software_info_program_version'] = Version::ResStock_Version
-
-    # Simulation control
-    measures['BuildResidentialHPXML'][0]['simulation_control_timestep'] = args['simulation_control_timestep'].get if args['simulation_control_timestep'].is_initialized
-    if args['simulation_control_run_period_begin_month'].is_initialized && args['simulation_control_run_period_begin_day_of_month'].is_initialized && args['simulation_control_run_period_end_month'].is_initialized && args['simulation_control_run_period_end_day_of_month'].is_initialized
-      begin_month = "#{Date::ABBR_MONTHNAMES[args['simulation_control_run_period_begin_month'].get]}"
-      begin_day = args['simulation_control_run_period_begin_day_of_month'].get
-      end_month = "#{Date::ABBR_MONTHNAMES[args['simulation_control_run_period_end_month'].get]}"
-      end_day = args['simulation_control_run_period_end_day_of_month'].get
-      measures['BuildResidentialHPXML'][0]['simulation_control_run_period'] = "#{begin_month} #{begin_day} - #{end_month} #{end_day}"
-    end
-    measures['BuildResidentialHPXML'][0]['simulation_control_run_period_calendar_year'] = args['simulation_control_run_period_calendar_year'].get if args['simulation_control_run_period_calendar_year'].is_initialized
-=======
->>>>>>> 9d1abf56
 
     new_runner = OpenStudio::Measure::OSRunner.new(OpenStudio::WorkflowJSON.new)
     (1..num_units_modeled).each do |unit_number|
@@ -762,22 +726,9 @@
         register_value(runner, 'utility_bill_pv_monthly_grid_connection_fees', utility_bill_pv_monthly_grid_connection_fees)
       end
 
-<<<<<<< HEAD
-    # BuildResidentialScheduleFile
-    measures['BuildResidentialScheduleFile'][0]['schedules_random_seed'] = args['building_id']
-    measures['BuildResidentialScheduleFile'][0]['output_csv_path'] = File.expand_path('../schedules.csv')
-
-    # ResStockArgumentsPostHPXML
-    measures['ResStockArgumentsPostHPXML'][0]['output_csv_path'] = File.expand_path('../schedules.csv')
-
-    # Specify measures to run
-    measures['BuildResidentialHPXML'][0]['apply_defaults'] = true # for apply_hvac_sizing
-    if run_hescore_workflow
-=======
       # Specify measures to run
       measures['BuildResidentialHPXML'][0]['apply_defaults'] = true # for apply_hvac_sizing since ApplyUpgrade sets HVAC capacities
       measures['BuildResidentialHPXML'][0]['apply_validation'] = true
->>>>>>> 9d1abf56
       measures_hash = { 'BuildResidentialHPXML' => measures['BuildResidentialHPXML'] }
       if not apply_measures(hpxml_measures_dir, measures_hash, new_runner, model, true, 'OpenStudio::Measure::ModelMeasure', nil)
         register_logs(runner, new_runner)
@@ -801,11 +752,6 @@
       end
     end
 
-    if not apply_measures(measures_dir, { 'ResStockArgumentsPostHPXML' => measures['ResStockArgumentsPostHPXML'] }, new_runner, model, true, 'OpenStudio::Measure::ModelMeasure')
-      register_logs(runner, new_runner)
-      return false
-    end
-
     # Copy existing.xml to home.xml for downstream HPXMLtoOpenStudio
     # We need existing.xml (and not just home.xml) for UpgradeCosts
     in_path = File.expand_path('../home.xml')
@@ -859,8 +805,6 @@
 
     return true
   end
-<<<<<<< HEAD
-=======
 
   def split_into(n, p)
     return [n / p + 1] * (n % p) + [n / p] * (p - n % p)
@@ -891,7 +835,6 @@
     end
     return utility_rate
   end
->>>>>>> 9d1abf56
 end
 
 # register the measure to be used by the application
