--- conflicted
+++ resolved
@@ -306,21 +306,6 @@
 
     return true
   end
-<<<<<<< HEAD
-
-  def get_data_for_sample(buildstock_csv, building_id, runner)
-    CSV.foreach(buildstock_csv, headers: true) do |sample|
-      next if sample['Building'].to_i != building_id
-
-      return sample
-    end
-    # If we got this far, couldn't find the sample #
-    msg = "Could not find row for #{building_id} in #{File.basename(buildstock_csv)}."
-    runner.registerError(msg)
-    fail msg
-  end
-=======
->>>>>>> c1360ba4
 end
 
 # register the measure to be used by the application
