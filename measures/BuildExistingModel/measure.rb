# frozen_string_literal: true

# see the URL below for information on how to write OpenStudio measures
# http://nrel.github.io/OpenStudio-user-documentation/reference/measure_writing_guide/

require 'openstudio'
require_relative '../../resources/hpxml-measures/HPXMLtoOpenStudio/resources/meta_measure'

# in addition to the above requires, this measure is expected to run in an
# environment with resstock/resources/buildstock.rb loaded

# start the measure
class BuildExistingModel < OpenStudio::Measure::ModelMeasure
  # human readable name
  def name
    return 'Build Existing Model'
  end

  # human readable description
  def description
    return 'Builds the OpenStudio Model for an existing building.'
  end

  # human readable description of modeling approach
  def modeler_description
    return 'Builds the OpenStudio Model using the sampling csv file, which contains the specified parameters for each existing building. Based on the supplied building number, those parameters are used to run the OpenStudio measures with appropriate arguments and build up the OpenStudio model.'
  end

  # define the arguments that the user will input
  def arguments(model) # rubocop:disable Lint/UnusedMethodArgument
    args = OpenStudio::Ruleset::OSArgumentVector.new

    arg = OpenStudio::Ruleset::OSArgument.makeIntegerArgument('building_id', true)
    arg.setDisplayName('Building Unit ID')
    arg.setDescription('The building unit number (between 1 and the number of samples).')
    args << arg

    arg = OpenStudio::Ruleset::OSArgument.makeDoubleArgument('sample_weight', false)
    arg.setDisplayName('Sample Weight of Simulation')
    arg.setDescription('Number of buildings this simulation represents.')
    args << arg

    arg = OpenStudio::Ruleset::OSArgument.makeStringArgument('downselect_logic', false)
    arg.setDisplayName('Downselect Logic')
    arg.setDescription("Logic that specifies the subset of the building stock to be considered in the analysis. Specify one or more parameter|option as found in resources\\options_lookup.tsv. When multiple are included, they must be separated by '||' for OR and '&&' for AND, and using parentheses as appropriate. Prefix an option with '!' for not.")
    args << arg

    arg = OpenStudio::Measure::OSArgument::makeIntegerArgument('simulation_control_timestep', false)
    arg.setDisplayName('Simulation Control: Timestep')
    arg.setUnits('min')
    arg.setDescription('Value must be a divisor of 60.')
    args << arg

    arg = OpenStudio::Measure::OSArgument::makeIntegerArgument('simulation_control_run_period_begin_month', false)
    arg.setDisplayName('Simulation Control: Run Period Begin Month')
    arg.setUnits('month')
    arg.setDescription('This numeric field should contain the starting month number (1 = January, 2 = February, etc.) for the annual run period desired.')
    args << arg

    arg = OpenStudio::Measure::OSArgument::makeIntegerArgument('simulation_control_run_period_begin_day_of_month', false)
    arg.setDisplayName('Simulation Control: Run Period Begin Day of Month')
    arg.setUnits('day')
    arg.setDescription('This numeric field should contain the starting day of the starting month (must be valid for month) for the annual run period desired.')
    args << arg

    arg = OpenStudio::Measure::OSArgument::makeIntegerArgument('simulation_control_run_period_end_month', false)
    arg.setDisplayName('Simulation Control: Run Period End Month')
    arg.setUnits('month')
    arg.setDescription('This numeric field should contain the end month number (1 = January, 2 = February, etc.) for the annual run period desired.')
    args << arg

    arg = OpenStudio::Measure::OSArgument::makeIntegerArgument('simulation_control_run_period_end_day_of_month', false)
    arg.setDisplayName('Simulation Control: Run Period End Day of Month')
    arg.setUnits('day')
    arg.setDescription('This numeric field should contain the ending day of the ending month (must be valid for month) for the annual run period desired.')
    args << arg

    arg = OpenStudio::Measure::OSArgument::makeIntegerArgument('simulation_control_run_period_calendar_year', false)
    arg.setDisplayName('Simulation Control: Run Period Calendar Year')
    arg.setUnits('year')
    arg.setDescription('This numeric field should contain the calendar year that determines the start day of week. If you are running simulations using AMY weather files, the value entered for calendar year will not be used; it will be overridden by the actual year found in the AMY weather file.')
    args << arg

    arg = OpenStudio::Ruleset::OSArgument.makeStringArgument('os_hescore_directory', false)
    arg.setDisplayName('HEScore Workflow: OpenStudio-HEScore directory path')
    arg.setDescription('Path to the OpenStudio-HEScore directory. If specified, the HEScore workflow will run.')
    args << arg

    arg = OpenStudio::Measure::OSArgument.makeStringArgument('emissions_scenario_names', false)
    arg.setDisplayName('Emissions: Scenario Names')
    arg.setDescription('Names of emissions scenarios. If multiple scenarios, use a comma-separated list.')
    args << arg

    arg = OpenStudio::Measure::OSArgument.makeStringArgument('emissions_types', false)
    arg.setDisplayName('Emissions: Types')
    arg.setDescription('Types of emissions (e.g., CO2e, NOx, etc.). If multiple scenarios, use a comma-separated list.')
    args << arg

    arg = OpenStudio::Measure::OSArgument.makeStringArgument('emissions_electricity_folders', false)
    arg.setDisplayName('Emissions: Electricity Folders')
    arg.setDescription('Relative paths of electricity emissions factor schedule files with hourly values. Paths are relative to the resources folder. If multiple scenarios, use a comma-separated list. File names must contain GEA region names.')
    args << arg

    arg = OpenStudio::Measure::OSArgument.makeStringArgument('emissions_natural_gas_values', false)
    arg.setDisplayName('Emissions: Natural Gas Values')
    arg.setDescription('Natural gas emissions factors values, specified as an annual factor. If multiple scenarios, use a comma-separated list.')
    args << arg

    arg = OpenStudio::Measure::OSArgument.makeStringArgument('emissions_propane_values', false)
    arg.setDisplayName('Emissions: Propane Values')
    arg.setDescription('Propane emissions factors values, specified as an annual factor. If multiple scenarios, use a comma-separated list.')
    args << arg

    arg = OpenStudio::Measure::OSArgument.makeStringArgument('emissions_fuel_oil_values', false)
    arg.setDisplayName('Emissions: Fuel Oil Values')
    arg.setDescription('Fuel oil emissions factors values, specified as an annual factor. If multiple scenarios, use a comma-separated list.')
    args << arg

    arg = OpenStudio::Measure::OSArgument.makeStringArgument('emissions_wood_values', false)
    arg.setDisplayName('Emissions: Wood Values')
    arg.setDescription('Wood emissions factors values, specified as an annual factor. If multiple scenarios, use a comma-separated list.')
    args << arg

    arg = OpenStudio::Measure::OSArgument.makeStringArgument('utility_bill_scenario_names', false)
    arg.setDisplayName('Utility Bills: Scenario Names')
    arg.setDescription('Names of utility bill scenarios. If multiple scenarios, use a comma-separated list. If multiple scenarios, use a comma-separated list.')
    args << arg

    arg = OpenStudio::Measure::OSArgument.makeStringArgument('utility_bill_electricity_fixed_charges', false)
    arg.setDisplayName('Utility Bills: Electricity Fixed Charges')
    arg.setDescription('Electricity utility bill monthly fixed charges. If multiple scenarios, use a comma-separated list.')
    args << arg

    arg = OpenStudio::Measure::OSArgument.makeStringArgument('utility_bill_electricity_marginal_rates', false)
    arg.setDisplayName('Utility Bills: Electricity Marginal Rates')
    arg.setDescription('Electricity utility bill marginal rates. If multiple scenarios, use a comma-separated list.')
    args << arg

    arg = OpenStudio::Measure::OSArgument.makeStringArgument('utility_bill_natural_gas_fixed_charges', false)
    arg.setDisplayName('Utility Bills: Natural Gas Fixed Charges')
    arg.setDescription('Natural gas utility bill monthly fixed charges. If multiple scenarios, use a comma-separated list.')
    args << arg

    arg = OpenStudio::Measure::OSArgument.makeStringArgument('utility_bill_natural_gas_marginal_rates', false)
    arg.setDisplayName('Utility Bills: Natural Gas Marginal Rates')
    arg.setDescription('Natural gas utility bill marginal rates. If multiple scenarios, use a comma-separated list.')
    args << arg

    arg = OpenStudio::Measure::OSArgument.makeStringArgument('utility_bill_propane_fixed_charges', false)
    arg.setDisplayName('Utility Bills: Propane Fixed Charges')
    arg.setDescription('Propane utility bill monthly fixed charges. If multiple scenarios, use a comma-separated list.')
    args << arg

    arg = OpenStudio::Measure::OSArgument.makeStringArgument('utility_bill_propane_marginal_rates', false)
    arg.setDisplayName('Utility Bills: Propane Marginal Rates')
    arg.setDescription('Propane utility bill marginal rates. If multiple scenarios, use a comma-separated list.')
    args << arg

    arg = OpenStudio::Measure::OSArgument.makeStringArgument('utility_bill_fuel_oil_fixed_charges', false)
    arg.setDisplayName('Utility Bills: Fuel Oil Fixed Charges')
    arg.setDescription('Fuel oil utility bill monthly fixed charges. If multiple scenarios, use a comma-separated list.')
    args << arg

    arg = OpenStudio::Measure::OSArgument.makeStringArgument('utility_bill_fuel_oil_marginal_rates', false)
    arg.setDisplayName('Utility Bills: Fuel Oil Marginal Rates')
    arg.setDescription('Fuel oil utility bill marginal rates. If multiple scenarios, use a comma-separated list.')
    args << arg

    arg = OpenStudio::Measure::OSArgument.makeStringArgument('utility_bill_wood_fixed_charges', false)
    arg.setDisplayName('Utility Bills: Wood Fixed Charges')
    arg.setDescription('Wood utility bill monthly fixed charges. If multiple scenarios, use a comma-separated list.')
    args << arg

    arg = OpenStudio::Measure::OSArgument.makeStringArgument('utility_bill_wood_marginal_rates', false)
    arg.setDisplayName('Utility Bills: Wood Marginal Rates')
    arg.setDescription('Wood utility bill marginal rates. If multiple scenarios, use a comma-separated list.')
    args << arg

    arg = OpenStudio::Measure::OSArgument.makeStringArgument('utility_bill_pv_compensation_types', false)
    arg.setDisplayName('Utility Bills: PV Compensation Types')
    arg.setDescription('Utility bill PV compensation types. If multiple scenarios, use a comma-separated list.')
    args << arg

    arg = OpenStudio::Measure::OSArgument.makeStringArgument('utility_bill_pv_net_metering_annual_excess_sellback_rate_types', false)
    arg.setDisplayName('Utility Bills: PV Net Metering Annual Excess Sellback Rate Types')
    arg.setDescription("Utility bill PV net metering annual excess sellback rate types. Only applies if the PV compensation type is 'NetMetering'. If multiple scenarios, use a comma-separated list.")
    args << arg

    arg = OpenStudio::Measure::OSArgument.makeStringArgument('utility_bill_pv_net_metering_annual_excess_sellback_rates', false)
    arg.setDisplayName('Utility Bills: PV Net Metering Annual Excess Sellback Rates')
    arg.setDescription("Utility bill PV net metering annual excess sellback rates. Only applies if the PV compensation type is 'NetMetering' and the PV annual excess sellback rate type is 'User-Specified'. If multiple scenarios, use a comma-separated list.")
    args << arg

    arg = OpenStudio::Measure::OSArgument.makeStringArgument('utility_bill_pv_feed_in_tariff_rates', false)
    arg.setDisplayName('Utility Bills: PV Feed-In Tariff Rates')
    arg.setDescription("Utility bill PV annual full/gross feed-in tariff rates. Only applies if the PV compensation type is 'FeedInTariff'. If multiple scenarios, use a comma-separated list.")
    args << arg

    arg = OpenStudio::Measure::OSArgument.makeStringArgument('utility_bill_pv_monthly_grid_connection_fee_units', false)
    arg.setDisplayName('Utility Bills: PV Monthly Grid Connection Fee Units')
    arg.setDescription('Utility bill PV monthly grid connection fee units. If multiple scenarios, use a comma-separated list.')
    args << arg

    arg = OpenStudio::Measure::OSArgument.makeStringArgument('utility_bill_pv_monthly_grid_connection_fees', false)
    arg.setDisplayName('Utility Bills: PV Monthly Grid Connection Fees')
    arg.setDescription('Utility bill PV monthly grid connection fees. If multiple scenarios, use a comma-separated list.')
    args << arg

    return args
  end

  # define what happens when the measure is run
  def run(model, runner, user_arguments)
    super(model, runner, user_arguments)

    # use the built-in error checking
    if !runner.validateUserArguments(arguments(model), user_arguments)
      return false
    end

    # assign the user inputs to variables
    args = get_argument_values(runner, arguments(model), user_arguments)

    # Get file/dir paths
    resources_dir = File.absolute_path(File.join(File.dirname(__FILE__), '../../lib/resources'))
    characteristics_dir = File.absolute_path(File.join(File.dirname(__FILE__), '../../lib/housing_characteristics'))
    buildstock_file = File.join(resources_dir, 'buildstock.rb')
    measures_dir = File.join(File.dirname(__FILE__), '../../measures')
    hpxml_measures_dir = File.join(File.dirname(__FILE__), '../../resources/hpxml-measures')
    lookup_file = File.join(resources_dir, 'options_lookup.tsv')
    buildstock_csv_path = File.absolute_path(File.join(characteristics_dir, 'buildstock.csv')) # Should have been generated by the Worker Initialization Script (run_sampling.rb) or provided by the project

    if args[:os_hescore_directory].is_initialized
      os_hescore_directory = args[:os_hescore_directory].get
      hes_ruleset_measures_dir = File.join(os_hescore_directory, 'rulesets')
      run_hescore_workflow = true
    end

    # Load buildstock_file
    require File.join(File.dirname(buildstock_file), File.basename(buildstock_file, File.extname(buildstock_file)))

    Version.check_buildstockbatch_version()

    # Check file/dir paths exist
    check_dir_exists(resources_dir, runner)
    [measures_dir, hpxml_measures_dir].each do |dir|
      check_dir_exists(dir, runner)
    end
    check_dir_exists(characteristics_dir, runner)
    check_file_exists(lookup_file, runner)
    check_file_exists(buildstock_csv_path, runner)

    lookup_csv_data = CSV.open(lookup_file, col_sep: "\t").each.to_a

    # Retrieve all data associated with sample number
    bldg_data = get_data_for_sample(buildstock_csv_path, args[:building_id], runner)

    # Retrieve order of parameters to run
    parameters_ordered = get_parameters_ordered_from_options_lookup_tsv(lookup_csv_data, characteristics_dir)

    # Check buildstock.csv has all parameters
    missings = parameters_ordered - bldg_data.keys
    if !missings.empty?
      runner.registerError("Mismatch between buildstock.csv and options_lookup.tsv. Missing parameters: #{missings.join(', ')}.")
      return false
    end

    # Check buildstock.csv doesn't have extra parameters
    extras = bldg_data.keys - parameters_ordered - ['Building', 'sample_weight']
    if !extras.empty?
      runner.registerError("Mismatch between buildstock.csv and options_lookup.tsv. Extra parameters: #{extras.join(', ')}.")
      return false
    end

    # Retrieve options that have been selected for this building_id
    parameters_ordered.each do |parameter_name|
      # Register the option chosen for parameter_name with the runner
      option_name = bldg_data[parameter_name]
      register_value(runner, parameter_name, option_name)
    end

    # Determine whether this building_id has been downselected based on the
    # {parameter_name: option_name} pairs
    if args[:downselect_logic].is_initialized

      downselect_logic = args[:downselect_logic].get
      downselect_logic = downselect_logic.strip
      downselected = evaluate_logic(downselect_logic, runner, false)

      if downselected.nil?
        # unable to evaluate logic
        return false
      end

      unless downselected
        # Not in downselection; don't run existing home simulation
        runner.registerInfo('Sample is not in downselected parameters; will be registered as invalid.')
        runner.haltWorkflow('Invalid')
        return false
      end

    end

    # Obtain measures and arguments to be called
    measures = {}
    parameters_ordered.each do |parameter_name|
      option_name = bldg_data[parameter_name]
      print_option_assignment(parameter_name, option_name, runner)
      options_measure_args, _errors = get_measure_args_from_option_names(lookup_csv_data, [option_name], parameter_name, lookup_file, runner)
      options_measure_args[option_name].each do |measure_subdir, args_hash|
        update_args_hash(measures, measure_subdir, args_hash, false)
      end
    end

    # Get the absolute paths relative to this meta measure in the run directory
    new_runner = OpenStudio::Measure::OSRunner.new(OpenStudio::WorkflowJSON.new) # we want only ResStockArguments registered argument values
    if not apply_measures(measures_dir, { 'ResStockArguments' => measures['ResStockArguments'] }, new_runner, model, true, 'OpenStudio::Measure::ModelMeasure', nil)
      register_logs(runner, new_runner)
      return false
    end

    # Initialize measure keys with hpxml_path arguments
    hpxml_path = File.expand_path('../existing.xml')
    measures['BuildResidentialHPXML'] = [{ 'hpxml_path' => hpxml_path }]
    measures['BuildResidentialScheduleFile'] = [{ 'hpxml_path' => hpxml_path, 'hpxml_output_path' => hpxml_path }]

    new_runner.result.stepValues.each do |step_value|
      value = get_value_from_workflow_step_value(step_value)
      next if value == ''

      measures['BuildResidentialHPXML'][0][step_value.name] = value
    end

    # Set additional properties
    additional_properties = []
    ['ceiling_insulation_r'].each do |arg_name|
      arg_value = measures['ResStockArguments'][0][arg_name]
      additional_properties << "#{arg_name}=#{arg_value}"
    end
    measures['BuildResidentialHPXML'][0]['additional_properties'] = additional_properties.join('|') unless additional_properties.empty?

    # Get software program used and version
    measures['BuildResidentialHPXML'][0]['software_info_program_used'] = 'ResStock'
    measures['BuildResidentialHPXML'][0]['software_info_program_version'] = Version::ResStock_Version

    # Get registered values and pass them to BuildResidentialHPXML
    measures['BuildResidentialHPXML'][0]['simulation_control_timestep'] = args[:simulation_control_timestep].get if args[:simulation_control_timestep].is_initialized
    if args[:simulation_control_run_period_begin_month].is_initialized && args[:simulation_control_run_period_begin_day_of_month].is_initialized && args[:simulation_control_run_period_end_month].is_initialized && args[:simulation_control_run_period_end_day_of_month].is_initialized
      begin_month = "#{Date::ABBR_MONTHNAMES[args[:simulation_control_run_period_begin_month].get]}"
      begin_day = args[:simulation_control_run_period_begin_day_of_month].get
      end_month = "#{Date::ABBR_MONTHNAMES[args[:simulation_control_run_period_end_month].get]}"
      end_day = args[:simulation_control_run_period_end_day_of_month].get
      measures['BuildResidentialHPXML'][0]['simulation_control_run_period'] = "#{begin_month} #{begin_day} - #{end_month} #{end_day}"
    end
    measures['BuildResidentialHPXML'][0]['simulation_control_run_period_calendar_year'] = args[:simulation_control_run_period_calendar_year].get if args[:simulation_control_run_period_calendar_year].is_initialized

    # Emissions
<<<<<<< HEAD
    register_value(runner, 'emissions', false)
    if args['emissions_scenario_names'].is_initialized
=======
    if args[:emissions_scenario_names].is_initialized
>>>>>>> e7606404
      if !bldg_data.keys.include?('Generation And Emissions Assessment Region')
        runner.registerError('Emissions scenario(s) were specified, but could not find the Generation and Emissions Assessment (GEA) region.')
        return false
      end

      emissions_electricity_filepaths = []
      scenarios = args[:emissions_electricity_folders].get.split(',')
      scenarios.each do |scenario|
        scenario = File.join(resources_dir, scenario)
        if !File.exist?(scenario)
          runner.registerError("Emissions scenario electricity folder '#{scenario}' does not exist.")
          return false
        end

        Dir["#{scenario}/*.csv"].each do |filepath|
          emissions_electricity_filepaths << filepath if filepath.include?(bldg_data['Generation And Emissions Assessment Region'])
        end
      end

<<<<<<< HEAD
      if emissions_electricity_filepaths.size != scenarios.size
        runner.registerWarning('Not calculating emissions because an electricity filepath for at least one emissions scenario could not be located.')
      else
        register_value(runner, 'emissions', true)

        emissions_scenario_names = args['emissions_scenario_names'].get
        emissions_types = args['emissions_types'].get
        emissions_electricity_filepaths = emissions_electricity_filepaths.join(',')
        emissions_electricity_units = ([HPXML::EmissionsScenario::UnitsKgPerMWh] * scenarios.size).join(',')

        measures['BuildResidentialHPXML'][0]['emissions_scenario_names'] = emissions_scenario_names
        measures['BuildResidentialHPXML'][0]['emissions_types'] = emissions_types
        measures['BuildResidentialHPXML'][0]['emissions_electricity_units'] = emissions_electricity_units
        measures['BuildResidentialHPXML'][0]['emissions_electricity_values_or_filepaths'] = emissions_electricity_filepaths
        # register_value(runner, 'emissions_scenario_names', emissions_scenario_names)
        # register_value(runner, 'emissions_types', emissions_types)
        register_value(runner, 'emissions_electricity_units', emissions_electricity_units)
        register_value(runner, 'emissions_electricity_values_or_filepaths', emissions_electricity_filepaths)

        if args['emissions_natural_gas_values'].is_initialized || args['emissions_propane_values'].is_initialized || args['emissions_fuel_oil_values'].is_initialized || args['emissions_wood_values'].is_initialized
          emissions_fossil_fuel_units = ([HPXML::EmissionsScenario::UnitsLbPerMBtu] * scenarios.size).join(',')
          measures['BuildResidentialHPXML'][0]['emissions_fossil_fuel_units'] = emissions_fossil_fuel_units
          register_value(runner, 'emissions_fossil_fuel_units', emissions_fossil_fuel_units)

          if args['emissions_natural_gas_values'].is_initialized
            emissions_natural_gas_values = args['emissions_natural_gas_values'].get
            measures['BuildResidentialHPXML'][0]['emissions_natural_gas_values'] = emissions_natural_gas_values
            register_value(runner, 'emissions_natural_gas_values', emissions_natural_gas_values)
          end

          if args['emissions_propane_values'].is_initialized
            emissions_propane_values = args['emissions_propane_values'].get
            measures['BuildResidentialHPXML'][0]['emissions_propane_values'] = emissions_propane_values
            register_value(runner, 'emissions_propane_values', emissions_propane_values)
          end

          if args['emissions_fuel_oil_values'].is_initialized
            emissions_fuel_oil_values = args['emissions_fuel_oil_values'].get
            measures['BuildResidentialHPXML'][0]['emissions_fuel_oil_values'] = emissions_fuel_oil_values
            register_value(runner, 'emissions_fuel_oil_values', emissions_fuel_oil_values)
          end

          if args['emissions_wood_values'].is_initialized
            emissions_wood_values = args['emissions_wood_values'].get
            measures['BuildResidentialHPXML'][0]['emissions_wood_values'] = emissions_wood_values
            register_value(runner, 'emissions_wood_values', emissions_wood_values)
          end
=======
      emissions_scenario_names = args[:emissions_scenario_names].get
      emissions_types = args[:emissions_types].get
      emissions_electricity_filepaths = emissions_electricity_filepaths.join(',')
      emissions_electricity_units = ([HPXML::EmissionsScenario::UnitsKgPerMWh] * scenarios.size).join(',')

      measures['BuildResidentialHPXML'][0]['emissions_scenario_names'] = emissions_scenario_names
      measures['BuildResidentialHPXML'][0]['emissions_types'] = emissions_types
      measures['BuildResidentialHPXML'][0]['emissions_electricity_units'] = emissions_electricity_units
      measures['BuildResidentialHPXML'][0]['emissions_electricity_values_or_filepaths'] = emissions_electricity_filepaths
      register_value(runner, 'emissions_scenario_names', emissions_scenario_names)
      register_value(runner, 'emissions_types', emissions_types)
      register_value(runner, 'emissions_electricity_units', emissions_electricity_units)
      register_value(runner, 'emissions_electricity_values_or_filepaths', emissions_electricity_filepaths)

      if args[:emissions_natural_gas_values].is_initialized || args[:emissions_propane_values].is_initialized || args[:emissions_fuel_oil_values].is_initialized || args[:emissions_wood_values].is_initialized
        emissions_fossil_fuel_units = ([HPXML::EmissionsScenario::UnitsLbPerMBtu] * scenarios.size).join(',')
        measures['BuildResidentialHPXML'][0]['emissions_fossil_fuel_units'] = emissions_fossil_fuel_units
        register_value(runner, 'emissions_fossil_fuel_units', emissions_fossil_fuel_units)

        if args[:emissions_natural_gas_values].is_initialized
          emissions_natural_gas_values = args[:emissions_natural_gas_values].get
          measures['BuildResidentialHPXML'][0]['emissions_natural_gas_values'] = emissions_natural_gas_values
          register_value(runner, 'emissions_natural_gas_values', emissions_natural_gas_values)
        end

        if args[:emissions_propane_values].is_initialized
          emissions_propane_values = args[:emissions_propane_values].get
          measures['BuildResidentialHPXML'][0]['emissions_propane_values'] = emissions_propane_values
          register_value(runner, 'emissions_propane_values', emissions_propane_values)
        end

        if args[:emissions_fuel_oil_values].is_initialized
          emissions_fuel_oil_values = args[:emissions_fuel_oil_values].get
          measures['BuildResidentialHPXML'][0]['emissions_fuel_oil_values'] = emissions_fuel_oil_values
          register_value(runner, 'emissions_fuel_oil_values', emissions_fuel_oil_values)
        end

        if args[:emissions_wood_values].is_initialized
          emissions_wood_values = args[:emissions_wood_values].get
          measures['BuildResidentialHPXML'][0]['emissions_wood_values'] = emissions_wood_values
          register_value(runner, 'emissions_wood_values', emissions_wood_values)
>>>>>>> e7606404
        end
      end
    end

    # Utility Bills
    if args[:utility_bill_scenario_names].is_initialized
      utility_bill_scenario_names = args[:utility_bill_scenario_names].get

      measures['BuildResidentialHPXML'][0]['utility_bill_scenario_names'] = utility_bill_scenario_names
      register_value(runner, 'utility_bill_scenario_names', utility_bill_scenario_names)

      if args[:utility_bill_electricity_fixed_charges].is_initialized
        utility_bill_electricity_fixed_charges = args[:utility_bill_electricity_fixed_charges].get
        measures['BuildResidentialHPXML'][0]['utility_bill_electricity_fixed_charges'] = utility_bill_electricity_fixed_charges
        register_value(runner, 'utility_bill_electricity_fixed_charges', utility_bill_electricity_fixed_charges)
      end

      if args[:utility_bill_electricity_marginal_rates].is_initialized
        utility_bill_electricity_marginal_rates = args[:utility_bill_electricity_marginal_rates].get
        measures['BuildResidentialHPXML'][0]['utility_bill_electricity_marginal_rates'] = utility_bill_electricity_marginal_rates
        register_value(runner, 'utility_bill_electricity_marginal_rates', utility_bill_electricity_marginal_rates)
      end

      if args[:utility_bill_natural_gas_fixed_charges].is_initialized
        utility_bill_natural_gas_fixed_charges = args[:utility_bill_natural_gas_fixed_charges].get
        measures['BuildResidentialHPXML'][0]['utility_bill_natural_gas_fixed_charges'] = utility_bill_natural_gas_fixed_charges
        register_value(runner, 'utility_bill_natural_gas_fixed_charges', utility_bill_natural_gas_fixed_charges)
      end

      if args[:utility_bill_natural_gas_marginal_rates].is_initialized
        utility_bill_natural_gas_marginal_rates = args[:utility_bill_natural_gas_marginal_rates].get
        measures['BuildResidentialHPXML'][0]['utility_bill_natural_gas_marginal_rates'] = utility_bill_natural_gas_marginal_rates
        register_value(runner, 'utility_bill_natural_gas_marginal_rates', utility_bill_natural_gas_marginal_rates)
      end

      if args[:utility_bill_propane_fixed_charges].is_initialized
        utility_bill_propane_fixed_charges = args[:utility_bill_propane_fixed_charges].get
        measures['BuildResidentialHPXML'][0]['utility_bill_propane_fixed_charges'] = utility_bill_propane_fixed_charges
        register_value(runner, 'utility_bill_propane_fixed_charges', utility_bill_propane_fixed_charges)
      end

      if args[:utility_bill_propane_marginal_rates].is_initialized
        utility_bill_propane_marginal_rates = args[:utility_bill_propane_marginal_rates].get
        measures['BuildResidentialHPXML'][0]['utility_bill_propane_marginal_rates'] = utility_bill_propane_marginal_rates
        register_value(runner, 'utility_bill_propane_marginal_rates', utility_bill_propane_marginal_rates)
      end

      if args[:utility_bill_fuel_oil_fixed_charges].is_initialized
        utility_bill_fuel_oil_fixed_charges = args[:utility_bill_fuel_oil_fixed_charges].get
        measures['BuildResidentialHPXML'][0]['utility_bill_fuel_oil_fixed_charges'] = utility_bill_fuel_oil_fixed_charges
        register_value(runner, 'utility_bill_fuel_oil_fixed_charges', utility_bill_fuel_oil_fixed_charges)
      end

      if args[:utility_bill_fuel_oil_marginal_rates].is_initialized
        utility_bill_fuel_oil_marginal_rates = args[:utility_bill_fuel_oil_marginal_rates].get
        measures['BuildResidentialHPXML'][0]['utility_bill_fuel_oil_marginal_rates'] = utility_bill_fuel_oil_marginal_rates
        register_value(runner, 'utility_bill_fuel_oil_marginal_rates', utility_bill_fuel_oil_marginal_rates)
      end

      if args[:utility_bill_wood_fixed_charges].is_initialized
        utility_bill_wood_fixed_charges = args[:utility_bill_wood_fixed_charges].get
        measures['BuildResidentialHPXML'][0]['utility_bill_wood_fixed_charges'] = utility_bill_wood_fixed_charges
        register_value(runner, 'utility_bill_wood_fixed_charges', utility_bill_wood_fixed_charges)
      end

      if args[:utility_bill_wood_marginal_rates].is_initialized
        utility_bill_wood_marginal_rates = args[:utility_bill_wood_marginal_rates].get
        measures['BuildResidentialHPXML'][0]['utility_bill_wood_marginal_rates'] = utility_bill_wood_marginal_rates
        register_value(runner, 'utility_bill_wood_marginal_rates', utility_bill_wood_marginal_rates)
      end

      if args[:utility_bill_pv_compensation_types].is_initialized
        utility_bill_pv_compensation_types = args[:utility_bill_pv_compensation_types].get
        measures['BuildResidentialHPXML'][0]['utility_bill_pv_compensation_types'] = utility_bill_pv_compensation_types
        register_value(runner, 'utility_bill_pv_compensation_types', utility_bill_pv_compensation_types)
      end

      if args[:utility_bill_pv_net_metering_annual_excess_sellback_rate_types].is_initialized
        utility_bill_pv_net_metering_annual_excess_sellback_rate_types = args[:utility_bill_pv_net_metering_annual_excess_sellback_rate_types].get
        measures['BuildResidentialHPXML'][0]['utility_bill_pv_net_metering_annual_excess_sellback_rate_types'] = utility_bill_pv_net_metering_annual_excess_sellback_rate_types
        register_value(runner, 'utility_bill_pv_net_metering_annual_excess_sellback_rate_types', utility_bill_pv_net_metering_annual_excess_sellback_rate_types)
      end

      if args[:utility_bill_pv_net_metering_annual_excess_sellback_rates].is_initialized
        utility_bill_pv_net_metering_annual_excess_sellback_rates = args[:utility_bill_pv_net_metering_annual_excess_sellback_rates].get
        measures['BuildResidentialHPXML'][0]['utility_bill_pv_net_metering_annual_excess_sellback_rates'] = utility_bill_pv_net_metering_annual_excess_sellback_rates
        register_value(runner, 'utility_bill_pv_net_metering_annual_excess_sellback_rates', utility_bill_pv_net_metering_annual_excess_sellback_rates)
      end

      if args[:utility_bill_pv_feed_in_tariff_rates].is_initialized
        utility_bill_pv_feed_in_tariff_rates = args[:utility_bill_pv_feed_in_tariff_rates].get
        measures['BuildResidentialHPXML'][0]['utility_bill_pv_feed_in_tariff_rates'] = utility_bill_pv_feed_in_tariff_rates
        register_value(runner, 'utility_bill_pv_feed_in_tariff_rates', utility_bill_pv_feed_in_tariff_rates)
      end

      if args[:utility_bill_pv_monthly_grid_connection_fee_units].is_initialized
        utility_bill_pv_monthly_grid_connection_fee_units = args[:utility_bill_pv_monthly_grid_connection_fee_units].get
        measures['BuildResidentialHPXML'][0]['utility_bill_pv_monthly_grid_connection_fee_units'] = utility_bill_pv_monthly_grid_connection_fee_units
        register_value(runner, 'utility_bill_pv_monthly_grid_connection_fee_units', utility_bill_pv_monthly_grid_connection_fee_units)
      end

      if args[:utility_bill_pv_monthly_grid_connection_fees].is_initialized
        utility_bill_pv_monthly_grid_connection_fees = args[:utility_bill_pv_monthly_grid_connection_fees].get
        measures['BuildResidentialHPXML'][0]['utility_bill_pv_monthly_grid_connection_fees'] = utility_bill_pv_monthly_grid_connection_fees
        register_value(runner, 'utility_bill_pv_monthly_grid_connection_fees', utility_bill_pv_monthly_grid_connection_fees)
      end
    end

    # Get registered values and pass them to BuildResidentialScheduleFile
    measures['BuildResidentialScheduleFile'][0]['schedules_random_seed'] = args[:building_id]
    measures['BuildResidentialScheduleFile'][0]['output_csv_path'] = File.expand_path('../schedules.csv')

    # Specify measures to run
    measures['BuildResidentialHPXML'][0]['apply_defaults'] = true # for apply_hvac_sizing
    if run_hescore_workflow
      measures_hash = { 'BuildResidentialHPXML' => measures['BuildResidentialHPXML'] }
    else
      measures_hash = { 'BuildResidentialHPXML' => measures['BuildResidentialHPXML'], 'BuildResidentialScheduleFile' => measures['BuildResidentialScheduleFile'] }
    end

    if not apply_measures(hpxml_measures_dir, measures_hash, new_runner, model, true, 'OpenStudio::Measure::ModelMeasure', 'existing.osw')
      register_logs(runner, new_runner)
      return false
    end

    # Copy existing.xml to home.xml for downstream HPXMLtoOpenStudio
    # We need existing.xml (and not just home.xml) for UpgradeCosts
    in_path = File.expand_path('../home.xml')
    FileUtils.cp(hpxml_path, in_path)

    # Run HEScore Measures
    if run_hescore_workflow
      hes_json_path = File.expand_path('../hes.json')
      measures['HPXMLtoHEScore'] = [{ 'hpxml_path' => in_path, 'output_path' => hes_json_path }]
      measures['HEScoreRuleset'] = [{ 'json_path' => hes_json_path, 'hpxml_output_path' => in_path }]

      # HPXMLtoHEScore and HEScoreRuleset
      measures_hash = { 'HPXMLtoHEScore' => measures['HPXMLtoHEScore'], 'HEScoreRuleset' => measures['HEScoreRuleset'] }

      if not apply_measures(hes_ruleset_measures_dir, measures_hash, new_runner, model, true, 'OpenStudio::Measure::ModelMeasure')
        register_logs(runner, new_runner)
        return false
      end
    end

    # Report some additional location and model characteristics
    if File.exist?(hpxml_path)
      hpxml = HPXML.new(hpxml_path: hpxml_path)
    else
      runner.registerWarning("BuildExistingModel measure could not find '#{hpxml_path}'.")
      return true
    end

    epw_path = Location.get_epw_path(hpxml, hpxml_path)
    epw_file = OpenStudio::EpwFile.new(epw_path)
    register_value(runner, 'weather_file_city', epw_file.city)
    register_value(runner, 'weather_file_latitude', epw_file.latitude)
    register_value(runner, 'weather_file_longitude', epw_file.longitude)

    if bldg_data.keys.include?('sample_weight')
      sample_weight = bldg_data['sample_weight']
      register_value(runner, 'sample_weight', sample_weight.to_s)
    end

    return true
  end

  def register_logs(runner, new_runner)
    new_runner.result.warnings.each do |warning|
      runner.registerWarning(warning.logMessage)
    end
    new_runner.result.info.each do |info|
      runner.registerInfo(info.logMessage)
    end
    new_runner.result.errors.each do |error|
      runner.registerError(error.logMessage)
    end
    return
  end
end

# register the measure to be used by the application
BuildExistingModel.new.registerWithApplication<|MERGE_RESOLUTION|>--- conflicted
+++ resolved
@@ -355,12 +355,8 @@
     measures['BuildResidentialHPXML'][0]['simulation_control_run_period_calendar_year'] = args[:simulation_control_run_period_calendar_year].get if args[:simulation_control_run_period_calendar_year].is_initialized
 
     # Emissions
-<<<<<<< HEAD
     register_value(runner, 'emissions', false)
-    if args['emissions_scenario_names'].is_initialized
-=======
     if args[:emissions_scenario_names].is_initialized
->>>>>>> e7606404
       if !bldg_data.keys.include?('Generation And Emissions Assessment Region')
         runner.registerError('Emissions scenario(s) were specified, but could not find the Generation and Emissions Assessment (GEA) region.')
         return false
@@ -380,14 +376,13 @@
         end
       end
 
-<<<<<<< HEAD
       if emissions_electricity_filepaths.size != scenarios.size
         runner.registerWarning('Not calculating emissions because an electricity filepath for at least one emissions scenario could not be located.')
       else
         register_value(runner, 'emissions', true)
 
-        emissions_scenario_names = args['emissions_scenario_names'].get
-        emissions_types = args['emissions_types'].get
+        emissions_scenario_names = args[:emissions_scenario_names].get
+        emissions_types = args[:emissions_types].get
         emissions_electricity_filepaths = emissions_electricity_filepaths.join(',')
         emissions_electricity_units = ([HPXML::EmissionsScenario::UnitsKgPerMWh] * scenarios.size).join(',')
 
@@ -400,77 +395,34 @@
         register_value(runner, 'emissions_electricity_units', emissions_electricity_units)
         register_value(runner, 'emissions_electricity_values_or_filepaths', emissions_electricity_filepaths)
 
-        if args['emissions_natural_gas_values'].is_initialized || args['emissions_propane_values'].is_initialized || args['emissions_fuel_oil_values'].is_initialized || args['emissions_wood_values'].is_initialized
+        if args[:emissions_natural_gas_values].is_initialized || args[:emissions_propane_values].is_initialized || args[:emissions_fuel_oil_values].is_initialized || args[:emissions_wood_values].is_initialized
           emissions_fossil_fuel_units = ([HPXML::EmissionsScenario::UnitsLbPerMBtu] * scenarios.size).join(',')
           measures['BuildResidentialHPXML'][0]['emissions_fossil_fuel_units'] = emissions_fossil_fuel_units
           register_value(runner, 'emissions_fossil_fuel_units', emissions_fossil_fuel_units)
 
-          if args['emissions_natural_gas_values'].is_initialized
-            emissions_natural_gas_values = args['emissions_natural_gas_values'].get
+          if args[:emissions_natural_gas_values].is_initialized
+            emissions_natural_gas_values = args[:emissions_natural_gas_values].get
             measures['BuildResidentialHPXML'][0]['emissions_natural_gas_values'] = emissions_natural_gas_values
             register_value(runner, 'emissions_natural_gas_values', emissions_natural_gas_values)
           end
 
-          if args['emissions_propane_values'].is_initialized
-            emissions_propane_values = args['emissions_propane_values'].get
+          if args[:emissions_propane_values].is_initialized
+            emissions_propane_values = args[:emissions_propane_values].get
             measures['BuildResidentialHPXML'][0]['emissions_propane_values'] = emissions_propane_values
             register_value(runner, 'emissions_propane_values', emissions_propane_values)
           end
 
-          if args['emissions_fuel_oil_values'].is_initialized
-            emissions_fuel_oil_values = args['emissions_fuel_oil_values'].get
+          if args[:emissions_fuel_oil_values].is_initialized
+            emissions_fuel_oil_values = args[:emissions_fuel_oil_values].get
             measures['BuildResidentialHPXML'][0]['emissions_fuel_oil_values'] = emissions_fuel_oil_values
             register_value(runner, 'emissions_fuel_oil_values', emissions_fuel_oil_values)
           end
 
-          if args['emissions_wood_values'].is_initialized
-            emissions_wood_values = args['emissions_wood_values'].get
+          if args[:emissions_wood_values].is_initialized
+            emissions_wood_values = args[:emissions_wood_values].get
             measures['BuildResidentialHPXML'][0]['emissions_wood_values'] = emissions_wood_values
             register_value(runner, 'emissions_wood_values', emissions_wood_values)
           end
-=======
-      emissions_scenario_names = args[:emissions_scenario_names].get
-      emissions_types = args[:emissions_types].get
-      emissions_electricity_filepaths = emissions_electricity_filepaths.join(',')
-      emissions_electricity_units = ([HPXML::EmissionsScenario::UnitsKgPerMWh] * scenarios.size).join(',')
-
-      measures['BuildResidentialHPXML'][0]['emissions_scenario_names'] = emissions_scenario_names
-      measures['BuildResidentialHPXML'][0]['emissions_types'] = emissions_types
-      measures['BuildResidentialHPXML'][0]['emissions_electricity_units'] = emissions_electricity_units
-      measures['BuildResidentialHPXML'][0]['emissions_electricity_values_or_filepaths'] = emissions_electricity_filepaths
-      register_value(runner, 'emissions_scenario_names', emissions_scenario_names)
-      register_value(runner, 'emissions_types', emissions_types)
-      register_value(runner, 'emissions_electricity_units', emissions_electricity_units)
-      register_value(runner, 'emissions_electricity_values_or_filepaths', emissions_electricity_filepaths)
-
-      if args[:emissions_natural_gas_values].is_initialized || args[:emissions_propane_values].is_initialized || args[:emissions_fuel_oil_values].is_initialized || args[:emissions_wood_values].is_initialized
-        emissions_fossil_fuel_units = ([HPXML::EmissionsScenario::UnitsLbPerMBtu] * scenarios.size).join(',')
-        measures['BuildResidentialHPXML'][0]['emissions_fossil_fuel_units'] = emissions_fossil_fuel_units
-        register_value(runner, 'emissions_fossil_fuel_units', emissions_fossil_fuel_units)
-
-        if args[:emissions_natural_gas_values].is_initialized
-          emissions_natural_gas_values = args[:emissions_natural_gas_values].get
-          measures['BuildResidentialHPXML'][0]['emissions_natural_gas_values'] = emissions_natural_gas_values
-          register_value(runner, 'emissions_natural_gas_values', emissions_natural_gas_values)
-        end
-
-        if args[:emissions_propane_values].is_initialized
-          emissions_propane_values = args[:emissions_propane_values].get
-          measures['BuildResidentialHPXML'][0]['emissions_propane_values'] = emissions_propane_values
-          register_value(runner, 'emissions_propane_values', emissions_propane_values)
-        end
-
-        if args[:emissions_fuel_oil_values].is_initialized
-          emissions_fuel_oil_values = args[:emissions_fuel_oil_values].get
-          measures['BuildResidentialHPXML'][0]['emissions_fuel_oil_values'] = emissions_fuel_oil_values
-          register_value(runner, 'emissions_fuel_oil_values', emissions_fuel_oil_values)
-        end
-
-        if args[:emissions_wood_values].is_initialized
-          emissions_wood_values = args[:emissions_wood_values].get
-          measures['BuildResidentialHPXML'][0]['emissions_wood_values'] = emissions_wood_values
-          register_value(runner, 'emissions_wood_values', emissions_wood_values)
->>>>>>> e7606404
         end
       end
     end
