# frozen_string_literal: true

# see the URL below for information on how to write OpenStudio measures
# http://nrel.github.io/OpenStudio-user-documentation/reference/measure_writing_guide/

require 'openstudio'
require_relative '../../resources/hpxml-measures/HPXMLtoOpenStudio/resources/meta_measure'

# in addition to the above requires, this measure is expected to run in an
# environment with resstock/resources/buildstock.rb loaded

# start the measure
class BuildExistingModel < OpenStudio::Measure::ModelMeasure
  # human readable name
  def name
    return 'Build Existing Model'
  end

  # human readable description
  def description
    return 'Builds the OpenStudio Model for an existing building.'
  end

  # human readable description of modeling approach
  def modeler_description
    return 'Builds the OpenStudio Model using the sampling csv file, which contains the specified parameters for each existing building. Based on the supplied building number, those parameters are used to run the OpenStudio measures with appropriate arguments and build up the OpenStudio model.'
  end

  # define the arguments that the user will input
  def arguments(model) # rubocop:disable Lint/UnusedMethodArgument
    args = OpenStudio::Measure::OSArgumentVector.new

    arg = OpenStudio::Measure::OSArgument.makeIntegerArgument('building_id', true)
    arg.setDisplayName('Building Unit ID')
    arg.setDescription('The building unit number (between 1 and the number of samples).')
    args << arg

    arg = OpenStudio::Measure::OSArgument.makeDoubleArgument('sample_weight', false)
    arg.setDisplayName('Sample Weight of Simulation')
    arg.setDescription('Number of buildings this simulation represents.')
    args << arg

    arg = OpenStudio::Measure::OSArgument.makeStringArgument('downselect_logic', false)
    arg.setDisplayName('Downselect Logic')
    arg.setDescription("Logic that specifies the subset of the building stock to be considered in the analysis. Specify one or more parameter|option as found in resources\\options_lookup.tsv. When multiple are included, they must be separated by '||' for OR and '&&' for AND, and using parentheses as appropriate. Prefix an option with '!' for not.")
    args << arg

    arg = OpenStudio::Measure::OSArgument::makeIntegerArgument('simulation_control_timestep', false)
    arg.setDisplayName('Simulation Control: Timestep')
    arg.setUnits('min')
    arg.setDescription('Value must be a divisor of 60.')
    args << arg

    arg = OpenStudio::Measure::OSArgument::makeIntegerArgument('simulation_control_run_period_begin_month', false)
    arg.setDisplayName('Simulation Control: Run Period Begin Month')
    arg.setUnits('month')
    arg.setDescription('This numeric field should contain the starting month number (1 = January, 2 = February, etc.) for the annual run period desired.')
    args << arg

    arg = OpenStudio::Measure::OSArgument::makeIntegerArgument('simulation_control_run_period_begin_day_of_month', false)
    arg.setDisplayName('Simulation Control: Run Period Begin Day of Month')
    arg.setUnits('day')
    arg.setDescription('This numeric field should contain the starting day of the starting month (must be valid for month) for the annual run period desired.')
    args << arg

    arg = OpenStudio::Measure::OSArgument::makeIntegerArgument('simulation_control_run_period_end_month', false)
    arg.setDisplayName('Simulation Control: Run Period End Month')
    arg.setUnits('month')
    arg.setDescription('This numeric field should contain the end month number (1 = January, 2 = February, etc.) for the annual run period desired.')
    args << arg

    arg = OpenStudio::Measure::OSArgument::makeIntegerArgument('simulation_control_run_period_end_day_of_month', false)
    arg.setDisplayName('Simulation Control: Run Period End Day of Month')
    arg.setUnits('day')
    arg.setDescription('This numeric field should contain the ending day of the ending month (must be valid for month) for the annual run period desired.')
    args << arg

    arg = OpenStudio::Measure::OSArgument::makeIntegerArgument('simulation_control_run_period_calendar_year', false)
    arg.setDisplayName('Simulation Control: Run Period Calendar Year')
    arg.setUnits('year')
    arg.setDescription('This numeric field should contain the calendar year that determines the start day of week. If you are running simulations using AMY weather files, the value entered for calendar year will not be used; it will be overridden by the actual year found in the AMY weather file.')
    args << arg

    arg = OpenStudio::Measure::OSArgument.makeStringArgument('os_hescore_directory', false)
    arg.setDisplayName('HEScore Workflow: OpenStudio-HEScore directory path')
    arg.setDescription('Path to the OpenStudio-HEScore directory. If specified, the HEScore workflow will run.')
    args << arg

    arg = OpenStudio::Measure::OSArgument.makeStringArgument('emissions_scenario_names', false)
    arg.setDisplayName('Emissions: Scenario Names')
    arg.setDescription('Names of emissions scenarios. If multiple scenarios, use a comma-separated list.')
    args << arg

    arg = OpenStudio::Measure::OSArgument.makeStringArgument('emissions_types', false)
    arg.setDisplayName('Emissions: Types')
    arg.setDescription('Types of emissions (e.g., CO2e, NOx, etc.). If multiple scenarios, use a comma-separated list.')
    args << arg

    arg = OpenStudio::Measure::OSArgument.makeStringArgument('emissions_electricity_folders', false)
    arg.setDisplayName('Emissions: Electricity Folders')
    arg.setDescription('Relative paths of electricity emissions factor schedule files with hourly values. Paths are relative to the resources folder. If multiple scenarios, use a comma-separated list. File names must contain GEA region names.')
    args << arg

    arg = OpenStudio::Measure::OSArgument.makeStringArgument('emissions_natural_gas_values', false)
    arg.setDisplayName('Emissions: Natural Gas Values')
    arg.setDescription('Natural gas emissions factors values, specified as an annual factor. If multiple scenarios, use a comma-separated list.')
    args << arg

    arg = OpenStudio::Measure::OSArgument.makeStringArgument('emissions_propane_values', false)
    arg.setDisplayName('Emissions: Propane Values')
    arg.setDescription('Propane emissions factors values, specified as an annual factor. If multiple scenarios, use a comma-separated list.')
    args << arg

    arg = OpenStudio::Measure::OSArgument.makeStringArgument('emissions_fuel_oil_values', false)
    arg.setDisplayName('Emissions: Fuel Oil Values')
    arg.setDescription('Fuel oil emissions factors values, specified as an annual factor. If multiple scenarios, use a comma-separated list.')
    args << arg

    arg = OpenStudio::Measure::OSArgument.makeStringArgument('emissions_wood_values', false)
    arg.setDisplayName('Emissions: Wood Values')
    arg.setDescription('Wood emissions factors values, specified as an annual factor. If multiple scenarios, use a comma-separated list.')
    args << arg

    arg = OpenStudio::Measure::OSArgument.makeStringArgument('utility_bill_scenario_names', false)
    arg.setDisplayName('Utility Bills: Scenario Names')
    arg.setDescription('Names of utility bill scenarios. If multiple scenarios, use a comma-separated list. If multiple scenarios, use a comma-separated list.')
    args << arg

    arg = OpenStudio::Measure::OSArgument.makeStringArgument('utility_bill_simple_filepaths', false)
    arg.setDisplayName('Utility Bills: Simple Filepaths')
    arg.setDescription('Relative paths of simple utility rates. Paths are relative to the resources folder. If multiple scenarios, use a comma-separated list. Files must contain the name of the Parameter as the column header.')
    args << arg

    arg = OpenStudio::Measure::OSArgument.makeStringArgument('utility_bill_detailed_filepaths', false)
    arg.setDisplayName('Utility Bills: Detailed Filepaths')
    arg.setDescription('Relative paths of detailed utility rates. Paths are relative to the resources folder. If multiple scenarios, use a comma-separated list. Files must contain the name of the Parameter as the column header.')
    args << arg

    arg = OpenStudio::Measure::OSArgument.makeStringArgument('utility_bill_electricity_fixed_charges', false)
    arg.setDisplayName('Utility Bills: Electricity Fixed Charges')
    arg.setDescription('Electricity utility bill monthly fixed charges. If multiple scenarios, use a comma-separated list.')
    args << arg

    arg = OpenStudio::Measure::OSArgument.makeStringArgument('utility_bill_electricity_marginal_rates', false)
    arg.setDisplayName('Utility Bills: Electricity Marginal Rates')
    arg.setDescription('Electricity utility bill marginal rates. If multiple scenarios, use a comma-separated list.')
    args << arg

    arg = OpenStudio::Measure::OSArgument.makeStringArgument('utility_bill_natural_gas_fixed_charges', false)
    arg.setDisplayName('Utility Bills: Natural Gas Fixed Charges')
    arg.setDescription('Natural gas utility bill monthly fixed charges. If multiple scenarios, use a comma-separated list.')
    args << arg

    arg = OpenStudio::Measure::OSArgument.makeStringArgument('utility_bill_natural_gas_marginal_rates', false)
    arg.setDisplayName('Utility Bills: Natural Gas Marginal Rates')
    arg.setDescription('Natural gas utility bill marginal rates. If multiple scenarios, use a comma-separated list.')
    args << arg

    arg = OpenStudio::Measure::OSArgument.makeStringArgument('utility_bill_propane_fixed_charges', false)
    arg.setDisplayName('Utility Bills: Propane Fixed Charges')
    arg.setDescription('Propane utility bill monthly fixed charges. If multiple scenarios, use a comma-separated list.')
    args << arg

    arg = OpenStudio::Measure::OSArgument.makeStringArgument('utility_bill_propane_marginal_rates', false)
    arg.setDisplayName('Utility Bills: Propane Marginal Rates')
    arg.setDescription('Propane utility bill marginal rates. If multiple scenarios, use a comma-separated list.')
    args << arg

    arg = OpenStudio::Measure::OSArgument.makeStringArgument('utility_bill_fuel_oil_fixed_charges', false)
    arg.setDisplayName('Utility Bills: Fuel Oil Fixed Charges')
    arg.setDescription('Fuel oil utility bill monthly fixed charges. If multiple scenarios, use a comma-separated list.')
    args << arg

    arg = OpenStudio::Measure::OSArgument.makeStringArgument('utility_bill_fuel_oil_marginal_rates', false)
    arg.setDisplayName('Utility Bills: Fuel Oil Marginal Rates')
    arg.setDescription('Fuel oil utility bill marginal rates. If multiple scenarios, use a comma-separated list.')
    args << arg

    arg = OpenStudio::Measure::OSArgument.makeStringArgument('utility_bill_wood_fixed_charges', false)
    arg.setDisplayName('Utility Bills: Wood Fixed Charges')
    arg.setDescription('Wood utility bill monthly fixed charges. If multiple scenarios, use a comma-separated list.')
    args << arg

    arg = OpenStudio::Measure::OSArgument.makeStringArgument('utility_bill_wood_marginal_rates', false)
    arg.setDisplayName('Utility Bills: Wood Marginal Rates')
    arg.setDescription('Wood utility bill marginal rates. If multiple scenarios, use a comma-separated list.')
    args << arg

    arg = OpenStudio::Measure::OSArgument.makeStringArgument('utility_bill_pv_compensation_types', false)
    arg.setDisplayName('Utility Bills: PV Compensation Types')
    arg.setDescription('Utility bill PV compensation types. If multiple scenarios, use a comma-separated list.')
    args << arg

    arg = OpenStudio::Measure::OSArgument.makeStringArgument('utility_bill_pv_net_metering_annual_excess_sellback_rate_types', false)
    arg.setDisplayName('Utility Bills: PV Net Metering Annual Excess Sellback Rate Types')
    arg.setDescription("Utility bill PV net metering annual excess sellback rate types. Only applies if the PV compensation type is 'NetMetering'. If multiple scenarios, use a comma-separated list.")
    args << arg

    arg = OpenStudio::Measure::OSArgument.makeStringArgument('utility_bill_pv_net_metering_annual_excess_sellback_rates', false)
    arg.setDisplayName('Utility Bills: PV Net Metering Annual Excess Sellback Rates')
    arg.setDescription("Utility bill PV net metering annual excess sellback rates. Only applies if the PV compensation type is 'NetMetering' and the PV annual excess sellback rate type is 'User-Specified'. If multiple scenarios, use a comma-separated list.")
    args << arg

    arg = OpenStudio::Measure::OSArgument.makeStringArgument('utility_bill_pv_feed_in_tariff_rates', false)
    arg.setDisplayName('Utility Bills: PV Feed-In Tariff Rates')
    arg.setDescription("Utility bill PV annual full/gross feed-in tariff rates. Only applies if the PV compensation type is 'FeedInTariff'. If multiple scenarios, use a comma-separated list.")
    args << arg

    arg = OpenStudio::Measure::OSArgument.makeStringArgument('utility_bill_pv_monthly_grid_connection_fee_units', false)
    arg.setDisplayName('Utility Bills: PV Monthly Grid Connection Fee Units')
    arg.setDescription('Utility bill PV monthly grid connection fee units. If multiple scenarios, use a comma-separated list.')
    args << arg

    arg = OpenStudio::Measure::OSArgument.makeStringArgument('utility_bill_pv_monthly_grid_connection_fees', false)
    arg.setDisplayName('Utility Bills: PV Monthly Grid Connection Fees')
    arg.setDescription('Utility bill PV monthly grid connection fees. If multiple scenarios, use a comma-separated list.')
    args << arg

    return args
  end

  # define what happens when the measure is run
  def run(model, runner, user_arguments)
    super(model, runner, user_arguments)

    # use the built-in error checking
    if !runner.validateUserArguments(arguments(model), user_arguments)
      return false
    end

    # assign the user inputs to variables
    args = get_argument_values(runner, arguments(model), user_arguments)

    # Get file/dir paths
    resources_dir = File.absolute_path(File.join(File.dirname(__FILE__), '../../lib/resources'))
    characteristics_dir = File.absolute_path(File.join(File.dirname(__FILE__), '../../lib/housing_characteristics'))
    buildstock_file = File.join(resources_dir, 'buildstock.rb')
    measures_dir = File.join(File.dirname(__FILE__), '../../measures')
    hpxml_measures_dir = File.join(File.dirname(__FILE__), '../../resources/hpxml-measures')
    lookup_file = File.join(resources_dir, 'options_lookup.tsv')
    buildstock_csv_path = File.absolute_path(File.join(characteristics_dir, 'buildstock.csv')) # Should have been generated by the Worker Initialization Script (run_sampling.rb) or provided by the project

    if args[:os_hescore_directory].is_initialized
      os_hescore_directory = args[:os_hescore_directory].get
      hes_ruleset_measures_dir = File.join(os_hescore_directory, 'rulesets')
      run_hescore_workflow = true
    end

    # Load buildstock_file
    require File.join(File.dirname(buildstock_file), File.basename(buildstock_file, File.extname(buildstock_file)))

    Version.check_buildstockbatch_version()

    # Check file/dir paths exist
    check_dir_exists(resources_dir, runner)
    [measures_dir, hpxml_measures_dir].each do |dir|
      check_dir_exists(dir, runner)
    end
    check_dir_exists(characteristics_dir, runner)
    check_file_exists(lookup_file, runner)
    check_file_exists(buildstock_csv_path, runner)

    lookup_csv_data = CSV.open(lookup_file, col_sep: "\t").each.to_a

    # Retrieve all data associated with sample number
    bldg_data = get_data_for_sample(buildstock_csv_path, args[:building_id], runner)

    # Retrieve order of parameters to run
    parameters_ordered = get_parameters_ordered_from_options_lookup_tsv(lookup_csv_data, characteristics_dir)

    # Check buildstock.csv has all parameters
    missings = parameters_ordered - bldg_data.keys
    if !missings.empty?
      runner.registerError("Mismatch between buildstock.csv and options_lookup.tsv. Missing parameters: #{missings.join(', ')}.")
      return false
    end

    # Check buildstock.csv doesn't have extra parameters
    extras = bldg_data.keys - parameters_ordered - ['Building', 'sample_weight']
    if !extras.empty?
      runner.registerError("Mismatch between buildstock.csv and options_lookup.tsv. Extra parameters: #{extras.join(', ')}.")
      return false
    end

    # Retrieve options that have been selected for this building_id
    parameters_ordered.each do |parameter_name|
      # Register the option chosen for parameter_name with the runner
      option_name = bldg_data[parameter_name]
      register_value(runner, parameter_name, option_name)
    end

    # Determine whether this building_id has been downselected based on the
    # {parameter_name: option_name} pairs
    if args[:downselect_logic].is_initialized

      downselect_logic = args[:downselect_logic].get
      downselect_logic = downselect_logic.strip
      downselected = evaluate_logic(downselect_logic, runner, false)

      if downselected.nil?
        # unable to evaluate logic
        return false
      end

      unless downselected
        # Not in downselection; don't run existing home simulation
        runner.registerInfo('Sample is not in downselected parameters; will be registered as invalid.')
        runner.haltWorkflow('Invalid')
        return false
      end

    end

    # Obtain measures and arguments to be called
    measures = {}
    parameters_ordered.each do |parameter_name|
      option_name = bldg_data[parameter_name]
      print_option_assignment(parameter_name, option_name, runner)
      options_measure_args, _errors = get_measure_args_from_option_names(lookup_csv_data, [option_name], parameter_name, lookup_file, runner)
      options_measure_args[option_name].each do |measure_subdir, args_hash|
        update_args_hash(measures, measure_subdir, args_hash, false)
      end
    end

    # Get the absolute paths relative to this meta measure in the run directory
    resstock_arguments_runner = OpenStudio::Measure::OSRunner.new(OpenStudio::WorkflowJSON.new) # we want only ResStockArguments registered argument values
    if not apply_measures(measures_dir, { 'ResStockArguments' => measures['ResStockArguments'] }, resstock_arguments_runner, model, true, 'OpenStudio::Measure::ModelMeasure', nil)
      register_logs(runner, resstock_arguments_runner)
      return false
    end

    # Initialize measure keys with hpxml_path arguments
    hpxml_path = File.expand_path('../existing.xml')

    new_runner = OpenStudio::Measure::OSRunner.new(OpenStudio::WorkflowJSON.new)
    measures['BuildResidentialHPXML'] = [{ 'hpxml_path' => hpxml_path }]

    resstock_arguments_runner.result.stepValues.each do |step_value|
      value = get_value_from_workflow_step_value(step_value)
      next if value == ''

      measures['BuildResidentialHPXML'][0][step_value.name] = value
    end

    additional_properties = []
    ['ceiling_insulation_r'].each do |arg_name|
      arg_value = measures['ResStockArguments'][0][arg_name]
      additional_properties << "#{arg_name}=#{arg_value}"
    end
    measures['BuildResidentialHPXML'][0]['additional_properties'] = additional_properties.join('|') unless additional_properties.empty?

    measures['BuildResidentialHPXML'][0]['software_info_program_used'] = 'ResStock'
    measures['BuildResidentialHPXML'][0]['software_info_program_version'] = Version::ResStock_Version

    measures['BuildResidentialHPXML'][0]['simulation_control_timestep'] = args[:simulation_control_timestep].get if args[:simulation_control_timestep].is_initialized
    if args[:simulation_control_run_period_begin_month].is_initialized && args[:simulation_control_run_period_begin_day_of_month].is_initialized && args[:simulation_control_run_period_end_month].is_initialized && args[:simulation_control_run_period_end_day_of_month].is_initialized
      begin_month = "#{Date::ABBR_MONTHNAMES[args[:simulation_control_run_period_begin_month].get]}"
      begin_day = args[:simulation_control_run_period_begin_day_of_month].get
      end_month = "#{Date::ABBR_MONTHNAMES[args[:simulation_control_run_period_end_month].get]}"
      end_day = args[:simulation_control_run_period_end_day_of_month].get
      measures['BuildResidentialHPXML'][0]['simulation_control_run_period'] = "#{begin_month} #{begin_day} - #{end_month} #{end_day}"
    end
    measures['BuildResidentialHPXML'][0]['simulation_control_run_period_calendar_year'] = args[:simulation_control_run_period_calendar_year].get if args[:simulation_control_run_period_calendar_year].is_initialized

    measures['BuildResidentialHPXML'][0]['apply_defaults'] = true # for apply_hvac_sizing since ApplyUpgrade sets HVAC capacities
    measures['BuildResidentialHPXML'][0]['apply_validation'] = true

    # Emissions
    if args[:emissions_scenario_names].is_initialized
      if !bldg_data.keys.include?('Generation And Emissions Assessment Region')
        runner.registerError('Emissions scenario(s) were specified, but could not find the Generation and Emissions Assessment (GEA) region.')
        return false
      end

      emissions_electricity_filepaths = []
      scenarios = args[:emissions_electricity_folders].get.split(',')
      scenarios.each do |scenario|
        scenario = File.join(resources_dir, scenario)
        if !File.exist?(scenario)
          runner.registerError("Emissions scenario electricity folder '#{scenario}' does not exist.")
          return false
        end

        Dir["#{scenario}/*.csv"].each do |filepath|
          emissions_electricity_filepaths << filepath if filepath.include?(bldg_data['Generation And Emissions Assessment Region'])
        end
      end

      if emissions_electricity_filepaths.size != scenarios.size
        runner.registerWarning('Not calculating emissions because an electricity filepath for at least one emissions scenario could not be located.')
      else
        emissions_scenario_names = args[:emissions_scenario_names].get
        measures['BuildResidentialHPXML'][0]['emissions_scenario_names'] = emissions_scenario_names

        emissions_types = args[:emissions_types].get
        measures['BuildResidentialHPXML'][0]['emissions_types'] = emissions_types

        emissions_electricity_units = ([HPXML::EmissionsScenario::UnitsKgPerMWh] * scenarios.size).join(',')
        measures['BuildResidentialHPXML'][0]['emissions_electricity_units'] = emissions_electricity_units
        register_value(runner, 'emissions_electricity_units', emissions_electricity_units)

        emissions_electricity_filepaths = emissions_electricity_filepaths.join(',')
        measures['BuildResidentialHPXML'][0]['emissions_electricity_values_or_filepaths'] = emissions_electricity_filepaths
        register_value(runner, 'emissions_electricity_values_or_filepaths', emissions_electricity_filepaths)

        emissions_fossil_fuel_units = ([HPXML::EmissionsScenario::UnitsLbPerMBtu] * scenarios.size).join(',')
        measures['BuildResidentialHPXML'][0]['emissions_fossil_fuel_units'] = emissions_fossil_fuel_units
        register_value(runner, 'emissions_fossil_fuel_units', emissions_fossil_fuel_units)

        emissions_natural_gas_values = args[:emissions_natural_gas_values].get
        measures['BuildResidentialHPXML'][0]['emissions_natural_gas_values'] = emissions_natural_gas_values

        emissions_propane_values = args[:emissions_propane_values].get
        measures['BuildResidentialHPXML'][0]['emissions_propane_values'] = emissions_propane_values

        emissions_fuel_oil_values = args[:emissions_fuel_oil_values].get
        measures['BuildResidentialHPXML'][0]['emissions_fuel_oil_values'] = emissions_fuel_oil_values

        emissions_wood_values = args[:emissions_wood_values].get
        measures['BuildResidentialHPXML'][0]['emissions_wood_values'] = emissions_wood_values
      end
    end

    # Utility Bills
    if args[:utility_bill_scenario_names].is_initialized

      utility_bill_scenario_names = args[:utility_bill_scenario_names].get.split(',').map(&:strip)

      utility_bill_simple_filepaths = args[:utility_bill_simple_filepaths].get.split(',').map(&:strip)
      if utility_bill_simple_filepaths.empty?
        utility_bill_simple_filepaths = [nil] * utility_bill_scenario_names.size
      end

      utility_bill_detailed_filepaths = args[:utility_bill_detailed_filepaths].get.split(',').map(&:strip)
      if utility_bill_detailed_filepaths.empty?
        utility_bill_detailed_filepaths = [nil] * utility_bill_scenario_names.size
      end

      utility_bill_electricity_fixed_charges = args[:utility_bill_electricity_fixed_charges].get.split(',').map(&:strip)
      if utility_bill_electricity_fixed_charges.empty?
        utility_bill_electricity_fixed_charges = [nil] * utility_bill_scenario_names.size
      end

      utility_bill_electricity_marginal_rates = args[:utility_bill_electricity_marginal_rates].get.split(',').map(&:strip)
      if utility_bill_electricity_marginal_rates.empty?
        utility_bill_electricity_marginal_rates = [nil] * utility_bill_scenario_names.size
      end

      utility_bill_natural_gas_fixed_charges = args[:utility_bill_natural_gas_fixed_charges].get.split(',').map(&:strip)
      if utility_bill_natural_gas_fixed_charges.empty?
        utility_bill_natural_gas_fixed_charges = [nil] * utility_bill_scenario_names.size
      end

      utility_bill_natural_gas_marginal_rates = args[:utility_bill_natural_gas_marginal_rates].get.split(',').map(&:strip)
      if utility_bill_natural_gas_marginal_rates.empty?
        utility_bill_natural_gas_marginal_rates = [nil] * utility_bill_scenario_names.size
      end

      utility_bill_propane_fixed_charges = args[:utility_bill_propane_fixed_charges].get.split(',').map(&:strip)
      if utility_bill_propane_fixed_charges.empty?
        utility_bill_propane_fixed_charges = [nil] * utility_bill_scenario_names.size
      end

      utility_bill_propane_marginal_rates = args[:utility_bill_propane_marginal_rates].get.split(',').map(&:strip)
      if utility_bill_propane_marginal_rates.empty?
        utility_bill_propane_marginal_rates = [nil] * utility_bill_scenario_names.size
      end

      utility_bill_fuel_oil_fixed_charges = args[:utility_bill_fuel_oil_fixed_charges].get.split(',').map(&:strip)
      if utility_bill_fuel_oil_fixed_charges.empty?
        utility_bill_fuel_oil_fixed_charges = [nil] * utility_bill_scenario_names.size
      end

      utility_bill_fuel_oil_marginal_rates = args[:utility_bill_fuel_oil_marginal_rates].get.split(',').map(&:strip)
      if utility_bill_fuel_oil_marginal_rates.empty?
        utility_bill_fuel_oil_marginal_rates = [nil] * utility_bill_scenario_names.size
      end

      utility_bill_wood_fixed_charges = args[:utility_bill_wood_fixed_charges].get.split(',').map(&:strip)
      if utility_bill_wood_fixed_charges.empty?
        utility_bill_wood_fixed_charges = [nil] * utility_bill_scenario_names.size
      end

      utility_bill_wood_marginal_rates = args[:utility_bill_wood_marginal_rates].get.split(',').map(&:strip)
      if utility_bill_wood_marginal_rates.empty?
        utility_bill_wood_marginal_rates = [nil] * utility_bill_scenario_names.size
      end

      utility_bill_pv_compensation_types = args[:utility_bill_pv_compensation_types].get.split(',').map(&:strip)
      if utility_bill_pv_compensation_types.empty?
        utility_bill_pv_compensation_types = [nil] * utility_bill_scenario_names.size
      end

      utility_bill_pv_net_metering_annual_excess_sellback_rate_types = args[:utility_bill_pv_net_metering_annual_excess_sellback_rate_types].get.split(',').map(&:strip)
      if utility_bill_pv_net_metering_annual_excess_sellback_rate_types.empty?
        utility_bill_pv_net_metering_annual_excess_sellback_rate_types = [nil] * utility_bill_scenario_names.size
      end

      utility_bill_pv_net_metering_annual_excess_sellback_rates = args[:utility_bill_pv_net_metering_annual_excess_sellback_rates].get.split(',').map(&:strip)
      if utility_bill_pv_net_metering_annual_excess_sellback_rates.empty?
        utility_bill_pv_net_metering_annual_excess_sellback_rates = [nil] * utility_bill_scenario_names.size
      end

      utility_bill_pv_feed_in_tariff_rates = args[:utility_bill_pv_feed_in_tariff_rates].get.split(',').map(&:strip)
      if utility_bill_pv_feed_in_tariff_rates.empty?
        utility_bill_pv_feed_in_tariff_rates = [nil] * utility_bill_scenario_names.size
      end

      utility_bill_pv_monthly_grid_connection_fee_units = args[:utility_bill_pv_monthly_grid_connection_fee_units].get.split(',').map(&:strip)
      if utility_bill_pv_monthly_grid_connection_fee_units.empty?
        utility_bill_pv_monthly_grid_connection_fee_units = [nil] * utility_bill_scenario_names.size
      end

      utility_bill_pv_monthly_grid_connection_fees = args[:utility_bill_pv_monthly_grid_connection_fees].get.split(',').map(&:strip)
      if utility_bill_pv_monthly_grid_connection_fees.empty?
        utility_bill_pv_monthly_grid_connection_fees = [nil] * utility_bill_scenario_names.size
      end

      utility_bill_scenarios = utility_bill_scenario_names.zip(utility_bill_simple_filepaths,
                                                               utility_bill_detailed_filepaths,
                                                               utility_bill_electricity_fixed_charges,
                                                               utility_bill_electricity_marginal_rates,
                                                               utility_bill_natural_gas_fixed_charges,
                                                               utility_bill_natural_gas_marginal_rates,
                                                               utility_bill_propane_fixed_charges,
                                                               utility_bill_propane_marginal_rates,
                                                               utility_bill_fuel_oil_fixed_charges,
                                                               utility_bill_fuel_oil_marginal_rates,
                                                               utility_bill_wood_fixed_charges,
                                                               utility_bill_wood_marginal_rates,
                                                               utility_bill_pv_compensation_types,
                                                               utility_bill_pv_net_metering_annual_excess_sellback_rate_types,
                                                               utility_bill_pv_net_metering_annual_excess_sellback_rates,
                                                               utility_bill_pv_feed_in_tariff_rates,
                                                               utility_bill_pv_monthly_grid_connection_fee_units,
                                                               utility_bill_pv_monthly_grid_connection_fees)

      utility_bill_electricity_filepaths = []
      utility_bill_electricity_fixed_charges = []
      utility_bill_electricity_marginal_rates = []
      utility_bill_natural_gas_fixed_charges = []
      utility_bill_natural_gas_marginal_rates = []
      utility_bill_propane_fixed_charges = []
      utility_bill_propane_marginal_rates = []
      utility_bill_fuel_oil_fixed_charges = []
      utility_bill_fuel_oil_marginal_rates = []
      utility_bill_wood_fixed_charges = []
      utility_bill_wood_marginal_rates = []
      utility_bill_pv_compensation_types = []
      utility_bill_pv_net_metering_annual_excess_sellback_rate_types = []
      utility_bill_pv_net_metering_annual_excess_sellback_rates = []
      utility_bill_pv_feed_in_tariff_rates = []
      utility_bill_pv_monthly_grid_connection_fee_units = []
      utility_bill_pv_monthly_grid_connection_fees = []
      utility_bill_scenarios.each do |utility_bill_scenario|
        _name, simple_filepath, detailed_filepath, elec_fixed_charge, elec_marginal_rate, natural_gas_fixed_charge, natural_gas_marginal_rate, propane_fixed_charge, propane_marginal_rate, fuel_oil_fixed_charge, fuel_oil_marginal_rate, wood_fixed_charge, wood_marginal_rate, pv_compensation_type, pv_net_metering_annual_excess_sellback_rate_type, pv_net_metering_annual_excess_sellback_rate, pv_feed_in_tariff_rate, pv_monthly_grid_connection_fee_units, pv_monthly_grid_connection_fee = utility_bill_scenario

        if (!simple_filepath.nil? && !simple_filepath.empty?) || (!detailed_filepath.nil? && !detailed_filepath.empty?)

          if !simple_filepath.nil? && !simple_filepath.empty?
            simple_filepath = File.join(resources_dir, simple_filepath)
            utility_rate = get_utility_rate(runner, simple_filepath, bldg_data)

          elsif !detailed_filepath.nil? && !detailed_filepath.empty?
            detailed_filepath = File.join(resources_dir, detailed_filepath)
            utility_rate = get_utility_rate(runner, detailed_filepath, bldg_data)
            utility_rate['elec_filepath'] = File.join(File.dirname(detailed_filepath), utility_rate['elec_filepath']) if !utility_rate['elec_filepath'].nil?

          end

          utility_bill_electricity_filepaths << utility_rate['elec_filepath']
          utility_bill_electricity_fixed_charges << utility_rate['elec_fixed_charge']
          utility_bill_electricity_marginal_rates << utility_rate['elec_marginal_rate']
          utility_bill_natural_gas_fixed_charges << utility_rate['natural_gas_fixed_charge']
          utility_bill_natural_gas_marginal_rates << utility_rate['natural_gas_marginal_rate']
          utility_bill_propane_fixed_charges << utility_rate['propane_fixed_charge']
          utility_bill_propane_marginal_rates << utility_rate['propane_marginal_rate']
          utility_bill_fuel_oil_fixed_charges << utility_rate['fuel_oil_fixed_charge']
          utility_bill_fuel_oil_marginal_rates << utility_rate['fuel_oil_marginal_rate']
          utility_bill_wood_fixed_charges << utility_rate['wood_fixed_charge']
          utility_bill_wood_marginal_rates << utility_rate['wood_marginal_rate']
          utility_bill_pv_compensation_types << utility_rate['pv_compensation_type']
          utility_bill_pv_net_metering_annual_excess_sellback_rate_types << utility_rate['pv_net_metering_annual_excess_sellback_rate_type']
          utility_bill_pv_net_metering_annual_excess_sellback_rates << utility_rate['pv_net_metering_annual_excess_sellback_rate']
          utility_bill_pv_feed_in_tariff_rates << utility_rate['pv_feed_in_tariff_rate']
          utility_bill_pv_monthly_grid_connection_fee_units << utility_rate['pv_monthly_grid_connection_fee_units']
          utility_bill_pv_monthly_grid_connection_fees << utility_rate['pv_monthly_grid_connection_fee']
        else # if simple or detailed filepath not assigned, use what's populated in the yml
          utility_bill_electricity_filepaths << nil # support detailed tariff assignment only through the lookup file
          utility_bill_electricity_fixed_charges << elec_fixed_charge
          utility_bill_electricity_marginal_rates << elec_marginal_rate
          utility_bill_natural_gas_fixed_charges << natural_gas_fixed_charge
          utility_bill_natural_gas_marginal_rates << natural_gas_marginal_rate
          utility_bill_propane_fixed_charges << propane_fixed_charge
          utility_bill_propane_marginal_rates << propane_marginal_rate
          utility_bill_fuel_oil_fixed_charges << fuel_oil_fixed_charge
          utility_bill_fuel_oil_marginal_rates << fuel_oil_marginal_rate
          utility_bill_wood_fixed_charges << wood_fixed_charge
          utility_bill_wood_marginal_rates << wood_marginal_rate
          utility_bill_pv_compensation_types << pv_compensation_type
          utility_bill_pv_net_metering_annual_excess_sellback_rate_types << pv_net_metering_annual_excess_sellback_rate_type
          utility_bill_pv_net_metering_annual_excess_sellback_rates << pv_net_metering_annual_excess_sellback_rate
          utility_bill_pv_feed_in_tariff_rates << pv_feed_in_tariff_rate
          utility_bill_pv_monthly_grid_connection_fee_units << pv_monthly_grid_connection_fee_units
          utility_bill_pv_monthly_grid_connection_fees << pv_monthly_grid_connection_fee
        end
      end

      utility_bill_scenario_names = utility_bill_scenario_names.join(',')
      measures['BuildResidentialHPXML'][0]['utility_bill_scenario_names'] = utility_bill_scenario_names

      utility_bill_electricity_filepaths = utility_bill_electricity_filepaths.join(',')
      measures['BuildResidentialHPXML'][0]['utility_bill_electricity_filepaths'] = utility_bill_electricity_filepaths
      register_value(runner, 'utility_bill_electricity_filepaths', utility_bill_electricity_filepaths)

      utility_bill_electricity_fixed_charges = utility_bill_electricity_fixed_charges.join(',')
      measures['BuildResidentialHPXML'][0]['utility_bill_electricity_fixed_charges'] = utility_bill_electricity_fixed_charges
      register_value(runner, 'utility_bill_electricity_fixed_charges', utility_bill_electricity_fixed_charges)

      utility_bill_electricity_marginal_rates = utility_bill_electricity_marginal_rates.join(',')
      measures['BuildResidentialHPXML'][0]['utility_bill_electricity_marginal_rates'] = utility_bill_electricity_marginal_rates
      register_value(runner, 'utility_bill_electricity_marginal_rates', utility_bill_electricity_marginal_rates)

      utility_bill_natural_gas_fixed_charges = utility_bill_natural_gas_fixed_charges.join(',')
      measures['BuildResidentialHPXML'][0]['utility_bill_natural_gas_fixed_charges'] = utility_bill_natural_gas_fixed_charges
      register_value(runner, 'utility_bill_natural_gas_fixed_charges', utility_bill_natural_gas_fixed_charges)

      utility_bill_natural_gas_marginal_rates = utility_bill_natural_gas_marginal_rates.join(',')
      measures['BuildResidentialHPXML'][0]['utility_bill_natural_gas_marginal_rates'] = utility_bill_natural_gas_marginal_rates
      register_value(runner, 'utility_bill_natural_gas_marginal_rates', utility_bill_natural_gas_marginal_rates)

      utility_bill_propane_fixed_charges = utility_bill_propane_fixed_charges.join(',')
      measures['BuildResidentialHPXML'][0]['utility_bill_propane_fixed_charges'] = utility_bill_propane_fixed_charges
      register_value(runner, 'utility_bill_propane_fixed_charges', utility_bill_propane_fixed_charges)

      utility_bill_propane_marginal_rates = utility_bill_propane_marginal_rates.join(',')
      measures['BuildResidentialHPXML'][0]['utility_bill_propane_marginal_rates'] = utility_bill_propane_marginal_rates
      register_value(runner, 'utility_bill_propane_marginal_rates', utility_bill_propane_marginal_rates)

      utility_bill_fuel_oil_fixed_charges = utility_bill_fuel_oil_fixed_charges.join(',')
      measures['BuildResidentialHPXML'][0]['utility_bill_fuel_oil_fixed_charges'] = utility_bill_fuel_oil_fixed_charges
      register_value(runner, 'utility_bill_fuel_oil_fixed_charges', utility_bill_fuel_oil_fixed_charges)

      utility_bill_fuel_oil_marginal_rates = utility_bill_fuel_oil_marginal_rates.join(',')
      measures['BuildResidentialHPXML'][0]['utility_bill_fuel_oil_marginal_rates'] = utility_bill_fuel_oil_marginal_rates
      register_value(runner, 'utility_bill_fuel_oil_marginal_rates', utility_bill_fuel_oil_marginal_rates)

      utility_bill_wood_fixed_charges = utility_bill_wood_fixed_charges.join(',')
      measures['BuildResidentialHPXML'][0]['utility_bill_wood_fixed_charges'] = utility_bill_wood_fixed_charges
      register_value(runner, 'utility_bill_wood_fixed_charges', utility_bill_wood_fixed_charges)

      utility_bill_wood_marginal_rates = utility_bill_wood_marginal_rates.join(',')
      measures['BuildResidentialHPXML'][0]['utility_bill_wood_marginal_rates'] = utility_bill_wood_marginal_rates
      register_value(runner, 'utility_bill_wood_marginal_rates', utility_bill_wood_marginal_rates)

      utility_bill_pv_compensation_types = utility_bill_pv_compensation_types.join(',')
      measures['BuildResidentialHPXML'][0]['utility_bill_pv_compensation_types'] = utility_bill_pv_compensation_types
      register_value(runner, 'utility_bill_pv_compensation_types', utility_bill_pv_compensation_types)

      utility_bill_pv_net_metering_annual_excess_sellback_rate_types = utility_bill_pv_net_metering_annual_excess_sellback_rate_types.join(',')
      measures['BuildResidentialHPXML'][0]['utility_bill_pv_net_metering_annual_excess_sellback_rate_types'] = utility_bill_pv_net_metering_annual_excess_sellback_rate_types
      register_value(runner, 'utility_bill_pv_net_metering_annual_excess_sellback_rate_types', utility_bill_pv_net_metering_annual_excess_sellback_rate_types)

      utility_bill_pv_net_metering_annual_excess_sellback_rates = utility_bill_pv_net_metering_annual_excess_sellback_rates.join(',')
      measures['BuildResidentialHPXML'][0]['utility_bill_pv_net_metering_annual_excess_sellback_rates'] = utility_bill_pv_net_metering_annual_excess_sellback_rates
      register_value(runner, 'utility_bill_pv_net_metering_annual_excess_sellback_rates', utility_bill_pv_net_metering_annual_excess_sellback_rates)

      utility_bill_pv_feed_in_tariff_rates = utility_bill_pv_feed_in_tariff_rates.join(',')
      measures['BuildResidentialHPXML'][0]['utility_bill_pv_feed_in_tariff_rates'] = utility_bill_pv_feed_in_tariff_rates
      register_value(runner, 'utility_bill_pv_feed_in_tariff_rates', utility_bill_pv_feed_in_tariff_rates)

      utility_bill_pv_monthly_grid_connection_fee_units = utility_bill_pv_monthly_grid_connection_fee_units.join(',')
      measures['BuildResidentialHPXML'][0]['utility_bill_pv_monthly_grid_connection_fee_units'] = utility_bill_pv_monthly_grid_connection_fee_units
      register_value(runner, 'utility_bill_pv_monthly_grid_connection_fee_units', utility_bill_pv_monthly_grid_connection_fee_units)

      utility_bill_pv_monthly_grid_connection_fees = utility_bill_pv_monthly_grid_connection_fees.join(',')
      measures['BuildResidentialHPXML'][0]['utility_bill_pv_monthly_grid_connection_fees'] = utility_bill_pv_monthly_grid_connection_fees
      register_value(runner, 'utility_bill_pv_monthly_grid_connection_fees', utility_bill_pv_monthly_grid_connection_fees)
    end

    # Set BuildResidentialScheduleFile arguments
    measures['BuildResidentialScheduleFile'] = [{ 'hpxml_path' => hpxml_path, 'hpxml_output_path' => hpxml_path }]
    measures['BuildResidentialScheduleFile'][0]['schedules_random_seed'] = args[:building_id]
    measures['BuildResidentialScheduleFile'][0]['output_csv_path'] = File.expand_path('../schedules.csv')

    # Specify measures to run
    if run_hescore_workflow
      measures_hash = { 'BuildResidentialHPXML' => measures['BuildResidentialHPXML'] }
    else
      measures_hash = { 'BuildResidentialHPXML' => measures['BuildResidentialHPXML'], 'BuildResidentialScheduleFile' => measures['BuildResidentialScheduleFile'] }
    end

    if not apply_measures(hpxml_measures_dir, measures_hash, new_runner, model, true, 'OpenStudio::Measure::ModelMeasure', 'existing.osw')
      register_logs(runner, new_runner)
      return false
    end

    # Copy existing.xml to home.xml for downstream HPXMLtoOpenStudio
    # We need existing.xml (and not just home.xml) for UpgradeCosts
    in_path = File.expand_path('../home.xml')
    FileUtils.cp(hpxml_path, in_path)

    # Run HEScore Measures
    if run_hescore_workflow
      hes_xml_path = File.expand_path('../hes.xml')
      FileUtils.mv(in_path, hes_xml_path)
      hes_json_path = File.expand_path('../hes.json')
      measures['HPXMLtoHEScore'] = [{ 'hpxml_path' => hes_xml_path, 'output_path' => hes_json_path }]
      measures['HEScoreRuleset'] = [{ 'json_path' => hes_json_path, 'hpxml_output_path' => in_path }]

      # HPXMLtoHEScore and HEScoreRuleset
      measures_hash = { 'HPXMLtoHEScore' => measures['HPXMLtoHEScore'], 'HEScoreRuleset' => measures['HEScoreRuleset'] }

      if not apply_measures(hes_ruleset_measures_dir, measures_hash, new_runner, model, true, 'OpenStudio::Measure::ModelMeasure')
        register_logs(runner, new_runner)
        return false
      end
    end

    # Report some additional location and model characteristics
    if File.exist?(hpxml_path)
      hpxml = HPXML.new(hpxml_path: hpxml_path)
    else
      runner.registerWarning("BuildExistingModel measure could not find '#{hpxml_path}'.")
      return true
    end

<<<<<<< HEAD
    if run_hescore_workflow
      register_value(runner, 'zip_code', hpxml.header.zip_code)
    else
      epw_path = Location.get_epw_path(hpxml, hpxml_path)
      epw_file = OpenStudio::EpwFile.new(epw_path)
      register_value(runner, 'weather_file_city', epw_file.city)
      register_value(runner, 'weather_file_latitude', epw_file.latitude)
      register_value(runner, 'weather_file_longitude', epw_file.longitude)
    end
=======
    hpxml_bldg = hpxml.buildings[0]
    epw_path = Location.get_epw_path(hpxml_bldg, hpxml_path)
    epw_file = OpenStudio::EpwFile.new(epw_path)
    register_value(runner, 'weather_file_city', epw_file.city)
    register_value(runner, 'weather_file_latitude', epw_file.latitude)
    register_value(runner, 'weather_file_longitude', epw_file.longitude)
>>>>>>> 2e0a82a7

    if bldg_data.keys.include?('sample_weight')
      sample_weight = bldg_data['sample_weight']
      register_value(runner, 'sample_weight', sample_weight.to_s)
    end

    register_logs(runner, new_runner)

    return true
  end

  def get_utility_rate(runner, filepath, bldg_data)
    if !File.exist?(filepath)
      runner.registerError("Utility bill scenario file '#{filepath}' does not exist.")
      return false
    end

    rows = CSV.read(filepath, headers: true, col_sep: "\t")
    utility_rates = rows.map { |d| d.to_hash }
    parameter = utility_rates[0].keys[0]

    if !bldg_data.keys.include?(parameter)
      runner.registerError("Utility bill scenario(s) were specified, but could not find #{parameter}.")
      return false
    end

    utility_rates = utility_rates.select { |r| r[parameter] == bldg_data[parameter] }

    if utility_rates.size != 1
      runner.registerWarning("Could not find #{parameter}=#{bldg_data[parameter]} in #{filepath}.")
      utility_rate = Hash[rows.headers.map { |x| [x, nil] }]
    else
      utility_rate = utility_rates[0]
    end
    return utility_rate
  end
end

# register the measure to be used by the application
BuildExistingModel.new.registerWithApplication<|MERGE_RESOLUTION|>--- conflicted
+++ resolved
@@ -725,24 +725,16 @@
       return true
     end
 
-<<<<<<< HEAD
+    hpxml_bldg = hpxml.buildings[0]
     if run_hescore_workflow
-      register_value(runner, 'zip_code', hpxml.header.zip_code)
+      register_value(runner, 'zip_code', hpxml_bldg.header.zip_code)
     else
-      epw_path = Location.get_epw_path(hpxml, hpxml_path)
+      epw_path = Location.get_epw_path(hpxml_bldg, hpxml_path)
       epw_file = OpenStudio::EpwFile.new(epw_path)
       register_value(runner, 'weather_file_city', epw_file.city)
       register_value(runner, 'weather_file_latitude', epw_file.latitude)
       register_value(runner, 'weather_file_longitude', epw_file.longitude)
     end
-=======
-    hpxml_bldg = hpxml.buildings[0]
-    epw_path = Location.get_epw_path(hpxml_bldg, hpxml_path)
-    epw_file = OpenStudio::EpwFile.new(epw_path)
-    register_value(runner, 'weather_file_city', epw_file.city)
-    register_value(runner, 'weather_file_latitude', epw_file.latitude)
-    register_value(runner, 'weather_file_longitude', epw_file.longitude)
->>>>>>> 2e0a82a7
 
     if bldg_data.keys.include?('sample_weight')
       sample_weight = bldg_data['sample_weight']
