# frozen_string_literal: true

# see the URL below for information on how to write OpenStudio measures
# http://nrel.github.io/OpenStudio-user-documentation/reference/measure_writing_guide/

require 'csv'
require 'openstudio'
if File.exist? File.absolute_path(File.join(File.dirname(__FILE__), '../../lib/resources/hpxml-measures/HPXMLtoOpenStudio/resources')) # Hack to run ResStock on AWS
  resources_path = File.absolute_path(File.join(File.dirname(__FILE__), '../../lib/resources/hpxml-measures/HPXMLtoOpenStudio/resources'))
elsif File.exist? File.absolute_path(File.join(File.dirname(__FILE__), '../../resources/hpxml-measures/HPXMLtoOpenStudio/resources')) # Hack to run ResStock unit tests locally
  resources_path = File.absolute_path(File.join(File.dirname(__FILE__), '../../resources/hpxml-measures/HPXMLtoOpenStudio/resources'))
elsif File.exist? File.join(OpenStudio::BCLMeasure::userMeasuresDir.to_s, 'HPXMLtoOpenStudio/resources') # Hack to run measures in the OS App since applied measures are copied off into a temporary directory
  resources_path = File.join(OpenStudio::BCLMeasure::userMeasuresDir.to_s, 'HPXMLtoOpenStudio/resources')
end
require File.join(resources_path, 'hpxml')
require File.join(resources_path, 'meta_measure')

# in addition to the above requires, this measure is expected to run in an
# environment with resstock/resources/buildstock.rb loaded

# start the measure
class BuildExistingModel < OpenStudio::Measure::ModelMeasure
  # human readable name
  def name
    return 'Build Existing Model'
  end

  # human readable description
  def description
    return 'Builds the OpenStudio Model for an existing building.'
  end

  # human readable description of modeling approach
  def modeler_description
    return 'Builds the OpenStudio Model using the sampling csv file, which contains the specified parameters for each existing building. Based on the supplied building number, those parameters are used to run the OpenStudio measures with appropriate arguments and build up the OpenStudio model.'
  end

  # define the arguments that the user will input
  def arguments(model)
    args = OpenStudio::Ruleset::OSArgumentVector.new

    arg = OpenStudio::Ruleset::OSArgument.makeIntegerArgument('building_id', true)
    arg.setDisplayName('Building Unit ID')
    arg.setDescription('The building unit number (between 1 and the number of samples).')
    args << arg

    arg = OpenStudio::Ruleset::OSArgument.makeIntegerArgument('number_of_buildings_represented', false)
    arg.setDisplayName('Number of Buildings Represented')
    arg.setDescription('The total number of buildings represented by the existing building models.')
    args << arg

    arg = OpenStudio::Ruleset::OSArgument.makeDoubleArgument('sample_weight', false)
    arg.setDisplayName('Sample Weight of Simulation')
    arg.setDescription('Number of buildings this simulation represents.')
    args << arg

    arg = OpenStudio::Ruleset::OSArgument.makeStringArgument('downselect_logic', false)
    arg.setDisplayName('Downselect Logic')
    arg.setDescription("Logic that specifies the subset of the building stock to be considered in the analysis. Specify one or more parameter|option as found in resources\\options_lookup.tsv. When multiple are included, they must be separated by '||' for OR and '&&' for AND, and using parentheses as appropriate. Prefix an option with '!' for not.")
    args << arg

    arg = OpenStudio::Ruleset::OSArgument.makeStringArgument('measures_to_ignore', false)
    arg.setDisplayName('Measures to Ignore')
    arg.setDescription("Measures to exclude from the OpenStudio Workflow specified by listing one or more measure directories separated by '|'. Core ResStock measures cannot be ignored (this measure will fail). INTENDED FOR ADVANCED USERS/WORKFLOW DEVELOPERS.")
    args << arg

    arg = OpenStudio::Measure::OSArgument::makeIntegerArgument('simulation_control_timestep', false)
    arg.setDisplayName('Simulation Control: Timestep')
    arg.setUnits('min')
    arg.setDescription('Value must be a divisor of 60.')
    args << arg

    arg = OpenStudio::Measure::OSArgument::makeIntegerArgument('simulation_control_run_period_begin_month', false)
    arg.setDisplayName('Simulation Control: Run Period Begin Month')
    arg.setUnits('month')
    arg.setDescription('This numeric field should contain the starting month number (1 = January, 2 = February, etc.) for the annual run period desired.')
    args << arg

    arg = OpenStudio::Measure::OSArgument::makeIntegerArgument('simulation_control_run_period_begin_day_of_month', false)
    arg.setDisplayName('Simulation Control: Run Period Begin Day of Month')
    arg.setUnits('day')
    arg.setDescription('This numeric field should contain the starting day of the starting month (must be valid for month) for the annual run period desired.')
    args << arg

    arg = OpenStudio::Measure::OSArgument::makeIntegerArgument('simulation_control_run_period_end_month', false)
    arg.setDisplayName('Simulation Control: Run Period End Month')
    arg.setUnits('month')
    arg.setDescription('This numeric field should contain the end month number (1 = January, 2 = February, etc.) for the annual run period desired.')
    args << arg

    arg = OpenStudio::Measure::OSArgument::makeIntegerArgument('simulation_control_run_period_end_day_of_month', false)
    arg.setDisplayName('Simulation Control: Run Period End Day of Month')
    arg.setUnits('day')
    arg.setDescription('This numeric field should contain the ending day of the ending month (must be valid for month) for the annual run period desired.')
    args << arg

    arg = OpenStudio::Measure::OSArgument::makeIntegerArgument('simulation_control_run_period_calendar_year', false)
    arg.setDisplayName('Simulation Control: Run Period Calendar Year')
    arg.setUnits('year')
    arg.setDescription('This numeric field should contain the calendar year that determines the start day of week. If you are running simulations using AMY weather files, the value entered for calendar year will not be used; it will be overridden by the actual year found in the AMY weather file.')
    args << arg

    arg = OpenStudio::Measure::OSArgument.makeBoolArgument('debug', false)
    arg.setDisplayName('Debug Mode?')
    arg.setDescription('If true: 1) Writes in.osm file, 2) Generates additional log output, and 3) Creates all EnergyPlus output files.')
    args << arg

    arg = OpenStudio::Measure::OSArgument.makeBoolArgument('add_component_loads', false)
    arg.setDisplayName('Annual Component Loads?')
    arg.setDescription('If true, output the annual component loads.')
    args << arg

<<<<<<< HEAD
    arg = OpenStudio::Ruleset::OSArgument.makeStringArgument('os_hescore_directory', false)
    arg.setDisplayName('HEScore Workflow: OpenStudio-HEScore directory path')
    arg.setDescription('Path to the OpenStudio-HEScore directory. If specified, the HEScore workflow will run')
=======
    arg = OpenStudio::Measure::OSArgument.makeStringArgument('emissions_scenario_names', false)
    arg.setDisplayName('Emissions: Scenario Names')
    arg.setDescription('Names of emissions scenarios. If multiple scenarios, use a comma-separated list.')
    args << arg

    arg = OpenStudio::Measure::OSArgument.makeStringArgument('emissions_types', false)
    arg.setDisplayName('Emissions: Types')
    arg.setDescription('Types of emissions (e.g., CO2, NOx, etc.). If multiple scenarios, use a comma-separated list.')
    args << arg

    arg = OpenStudio::Measure::OSArgument.makeStringArgument('emissions_electricity_folders', false)
    arg.setDisplayName('Emissions: Electricity Folders')
    arg.setDescription('Relative paths of electricity emissions factor schedule files with hourly values. Paths are relative to the resources folder. If multiple scenarios, use a comma-separated list. File names must contain GEA region names.')
    arg.setUnits(HPXML::EmissionsScenario::UnitsKgPerMWh)
    args << arg

    arg = OpenStudio::Measure::OSArgument.makeStringArgument('emissions_natural_gas_values', false)
    arg.setDisplayName('Emissions: Natural Gas Values')
    arg.setDescription('Natural gas emissions factors values, specified as an annual factor. If multiple scenarios, use a comma-separated list.')
    arg.setUnits(HPXML::EmissionsScenario::UnitsLbPerMBtu)
    args << arg

    arg = OpenStudio::Measure::OSArgument.makeStringArgument('emissions_propane_values', false)
    arg.setDisplayName('Emissions: Propane Values')
    arg.setDescription('Propane emissions factors values, specified as an annual factor. If multiple scenarios, use a comma-separated list.')
    arg.setUnits(HPXML::EmissionsScenario::UnitsLbPerMBtu)
    args << arg

    arg = OpenStudio::Measure::OSArgument.makeStringArgument('emissions_fuel_oil_values', false)
    arg.setDisplayName('Emissions: Fuel Oil Values')
    arg.setDescription('Fuel oil emissions factors values, specified as an annual factor. If multiple scenarios, use a comma-separated list.')
    arg.setUnits(HPXML::EmissionsScenario::UnitsLbPerMBtu)
    args << arg

    arg = OpenStudio::Measure::OSArgument.makeStringArgument('emissions_wood_values', false)
    arg.setDisplayName('Emissions: Wood Values')
    arg.setDescription('Wood emissions factors values, specified as an annual factor. If multiple scenarios, use a comma-separated list.')
    arg.setUnits(HPXML::EmissionsScenario::UnitsLbPerMBtu)
>>>>>>> 014fc91b
    args << arg

    return args
  end

  # define what happens when the measure is run
  def run(model, runner, user_arguments)
    super(model, runner, user_arguments)

    # use the built-in error checking
    if !runner.validateUserArguments(arguments(model), user_arguments)
      return false
    end

    # assign the user inputs to variables
    args = get_argument_values(runner, arguments(model), user_arguments)

    # Get file/dir paths
    resources_dir = File.absolute_path(File.join(File.dirname(__FILE__), '../../lib/resources'))
    characteristics_dir = File.absolute_path(File.join(File.dirname(__FILE__), '../../lib/housing_characteristics'))
    buildstock_file = File.join(resources_dir, 'buildstock.rb')
    measures_dir = File.join(File.dirname(__FILE__), '../../measures')
    hpxml_measures_dir = File.join(File.dirname(__FILE__), '../../resources/hpxml-measures')
    lookup_file = File.join(resources_dir, 'options_lookup.tsv')
    buildstock_csv_path = File.absolute_path(File.join(characteristics_dir, 'buildstock.csv')) # Should have been generated by the Worker Initialization Script (run_sampling.rb) or provided by the project

    if args['os_hescore_directory'].is_initialized
      os_hescore_directory = args['os_hescore_directory'].get
      hes_hpxml_measures_dir = File.join(os_hescore_directory, 'hpxml-measures')
      hes_ruleset_measures_dir = File.join(os_hescore_directory, 'rulesets')
      run_hescore_workflow = true
    end

    # Load buildstock_file
    require File.join(File.dirname(buildstock_file), File.basename(buildstock_file, File.extname(buildstock_file)))

    # Check file/dir paths exist
    [measures_dir, hpxml_measures_dir].each do |dir|
      check_dir_exists(dir, runner)
    end
    check_dir_exists(characteristics_dir, runner)
    check_file_exists(lookup_file, runner)
    check_file_exists(buildstock_csv_path, runner)

    lookup_csv_data = CSV.open(lookup_file, col_sep: "\t").each.to_a

    # Retrieve all data associated with sample number
    bldg_data = get_data_for_sample(buildstock_csv_path, args['building_id'], runner)

    # Retrieve order of parameters to run
    parameters_ordered = get_parameters_ordered_from_options_lookup_tsv(lookup_csv_data, characteristics_dir)

    # Retrieve options that have been selected for this building_id
    parameters_ordered.each do |parameter_name|
      # Register the option chosen for parameter_name with the runner
      option_name = bldg_data[parameter_name]
      register_value(runner, parameter_name, option_name)
    end

    # Determine whether this building_id has been downselected based on the
    # {parameter_name: option_name} pairs
    if args['downselect_logic'].is_initialized

      downselect_logic = args['downselect_logic'].get
      downselect_logic = downselect_logic.strip
      downselected = evaluate_logic(downselect_logic, runner, past_results = false)

      if downselected.nil?
        # unable to evaluate logic
        return false
      end

      unless downselected
        # Not in downselection; don't run existing home simulation
        runner.registerInfo('Sample is not in downselected parameters; will be registered as invalid.')
        runner.haltWorkflow('Invalid')
        return false
      end

    end

    # Obtain measures and arguments to be called
    measures = {}
    parameters_ordered.each do |parameter_name|
      option_name = bldg_data[parameter_name]
      print_option_assignment(parameter_name, option_name, runner)
      options_measure_args = get_measure_args_from_option_names(lookup_csv_data, [option_name], parameter_name, lookup_file, runner)
      options_measure_args[option_name].each do |measure_subdir, args_hash|
        update_args_hash(measures, measure_subdir, args_hash, add_new = false)
      end
    end

    # Remove any measures_to_ignore from the list of measures to run
    if args['measures_to_ignore'].is_initialized
      measures_to_ignore = args['measures_to_ignore'].get
      # core ResStock measures are those specified below
      # those should not be ignored ...
      core_measures = ['ResStockArguments', 'BuildResidentialHPXML', 'BuildResidentialScheduleFile', 'HPXMLtoOpenStudio']
      measures_to_ignore.split('|').each do |measure_dir|
        if core_measures.include? measure_dir
          # fail if core ResStock measure is ignored
          msg = "Core ResStock measure #{measure_dir} cannot be ignored"
          runner.registerError(msg)
          fail msg
        end
        runner.registerInfo("Ignoring/not running measure #{measure_dir}")
        measures.delete(measure_dir)
      end
    end

    # Get the absolute paths relative to this meta measure in the run directory
    new_runner = OpenStudio::Measure::OSRunner.new(OpenStudio::WorkflowJSON.new) # we want only ResStockArguments registered argument values
    if not apply_measures(measures_dir, { 'ResStockArguments' => measures['ResStockArguments'] }, new_runner, model, true, 'OpenStudio::Measure::ModelMeasure', nil)
      register_logs(runner, new_runner)
      return false
    end

    # Initialize measure keys with hpxml_path arguments
    hpxml_path = File.expand_path('../existing.xml')
    measures['BuildResidentialHPXML'] = [{ 'hpxml_path' => hpxml_path }]
    measures['BuildResidentialScheduleFile'] = [{ 'hpxml_path' => hpxml_path, 'hpxml_output_path' => hpxml_path }]
    measures['HPXMLtoOpenStudio'] = [{ 'hpxml_path' => hpxml_path }]

    new_runner.result.stepValues.each do |step_value|
      value = get_value_from_workflow_step_value(step_value)
      next if value == ''

      if ['schedules_type', 'schedules_vacancy_period'].include?(step_value.name)
        measures['BuildResidentialScheduleFile'][0][step_value.name] = value
      else
        measures['BuildResidentialHPXML'][0][step_value.name] = value
      end
    end

    # Get software program used and version
    measures['BuildResidentialHPXML'][0]['software_info_program_used'] = Version.software_program_used
    measures['BuildResidentialHPXML'][0]['software_info_program_version'] = Version.software_program_version

    # Get registered values and pass them to BuildResidentialHPXML
    measures['BuildResidentialHPXML'][0]['simulation_control_timestep'] = args['simulation_control_timestep'].get if args['simulation_control_timestep'].is_initialized
    if args['simulation_control_run_period_begin_month'].is_initialized && args['simulation_control_run_period_begin_day_of_month'].is_initialized && args['simulation_control_run_period_end_month'].is_initialized && args['simulation_control_run_period_end_day_of_month'].is_initialized
      begin_month = "#{Date::ABBR_MONTHNAMES[args['simulation_control_run_period_begin_month'].get]}"
      begin_day = args['simulation_control_run_period_begin_day_of_month'].get
      end_month = "#{Date::ABBR_MONTHNAMES[args['simulation_control_run_period_end_month'].get]}"
      end_day = args['simulation_control_run_period_end_day_of_month'].get
      measures['BuildResidentialHPXML'][0]['simulation_control_run_period'] = "#{begin_month} #{begin_day} - #{end_month} #{end_day}"
    end
    measures['BuildResidentialHPXML'][0]['simulation_control_run_period_calendar_year'] = args['simulation_control_run_period_calendar_year'].get if args['simulation_control_run_period_calendar_year'].is_initialized

    # Emissions
    if args['emissions_scenario_names'].is_initialized
      if !bldg_data.keys.include?('Generation And Emissions Assessment Region')
        runner.registerError('Emissions scenario(s) were specified, but could not find the Generation and Emissions Assessment (GEA) region.')
        return false
      end

      emissions_electricity_filepaths = []
      scenarios = args['emissions_electricity_folders'].get.split(',')
      scenarios.each do |scenario|
        scenario = File.join(resources_dir, scenario)
        if !File.exist?(scenario)
          runner.registerError("Emissions scenario electricity folder '#{scenario}' does not exist.")
          return false
        end

        Dir["#{scenario}/*.csv"].each do |filepath|
          emissions_electricity_filepaths << filepath if filepath.include?(bldg_data['Generation And Emissions Assessment Region'])
        end
      end

      emissions_scenario_names = args['emissions_scenario_names'].get
      emissions_types = args['emissions_types'].get
      emissions_electricity_filepaths = emissions_electricity_filepaths.join(',')
      emissions_electricity_units = ([HPXML::EmissionsScenario::UnitsKgPerMWh] * scenarios.size).join(',')

      measures['BuildResidentialHPXML'][0]['emissions_scenario_names'] = emissions_scenario_names
      measures['BuildResidentialHPXML'][0]['emissions_types'] = emissions_types
      measures['BuildResidentialHPXML'][0]['emissions_electricity_units'] = emissions_electricity_units
      measures['BuildResidentialHPXML'][0]['emissions_electricity_values_or_filepaths'] = emissions_electricity_filepaths
      register_value(runner, 'emissions_scenario_names', emissions_scenario_names)
      register_value(runner, 'emissions_types', emissions_types)
      register_value(runner, 'emissions_electricity_units', emissions_electricity_units)
      register_value(runner, 'emissions_electricity_values_or_filepaths', emissions_electricity_filepaths)

      if args['emissions_natural_gas_values'].is_initialized || args['emissions_propane_values'].is_initialized || args['emissions_fuel_oil_values'].is_initialized || args['emissions_wood_values'].is_initialized
        emissions_fossil_fuel_units = ([HPXML::EmissionsScenario::UnitsLbPerMBtu] * scenarios.size).join(',')
        measures['BuildResidentialHPXML'][0]['emissions_fossil_fuel_units'] = emissions_fossil_fuel_units
        register_value(runner, 'emissions_fossil_fuel_units', emissions_fossil_fuel_units)

        if args['emissions_natural_gas_values'].is_initialized
          emissions_natural_gas_values = args['emissions_natural_gas_values'].get
          measures['BuildResidentialHPXML'][0]['emissions_natural_gas_values'] = emissions_natural_gas_values
          register_value(runner, 'emissions_natural_gas_values', emissions_natural_gas_values)
        end

        if args['emissions_propane_values'].is_initialized
          emissions_propane_values = args['emissions_propane_values'].get
          measures['BuildResidentialHPXML'][0]['emissions_propane_values'] = emissions_propane_values
          register_value(runner, 'emissions_propane_values', emissions_propane_values)
        end

        if args['emissions_fuel_oil_values'].is_initialized
          emissions_fuel_oil_values = args['emissions_fuel_oil_values'].get
          measures['BuildResidentialHPXML'][0]['emissions_fuel_oil_values'] = emissions_fuel_oil_values
          register_value(runner, 'emissions_fuel_oil_values', emissions_fuel_oil_values)
        end

        if args['emissions_wood_values'].is_initialized
          emissions_wood_values = args['emissions_wood_values'].get
          measures['BuildResidentialHPXML'][0]['emissions_wood_values'] = emissions_wood_values
          register_value(runner, 'emissions_wood_values', emissions_wood_values)
        end
      end
    end

    # Get registered values and pass them to BuildResidentialScheduleFile
    measures['BuildResidentialScheduleFile'][0]['schedules_random_seed'] = args['building_id']
    measures['BuildResidentialScheduleFile'][0]['output_csv_path'] = File.expand_path('../schedules.csv')

    # Get registered values and pass them to HPXMLtoOpenStudio
    measures['HPXMLtoOpenStudio'][0]['output_dir'] = File.expand_path('..')
    measures['HPXMLtoOpenStudio'][0]['debug'] = args['debug'].get if args['debug'].is_initialized
    measures['HPXMLtoOpenStudio'][0]['add_component_loads'] = args['add_component_loads'].get if args['add_component_loads'].is_initialized

    # Specify measures to run
    if run_hescore_workflow
      measures['BuildResidentialHPXML'][0]['apply_defaults'] = true
      measures_hash = { 'BuildResidentialHPXML' => measures['BuildResidentialHPXML'] }
    else
      measures_hash = { 'BuildResidentialHPXML' => measures['BuildResidentialHPXML'], 'BuildResidentialScheduleFile' => measures['BuildResidentialScheduleFile'], 'HPXMLtoOpenStudio' => measures['HPXMLtoOpenStudio'] }
    end

    if not apply_measures(hpxml_measures_dir, measures_hash, new_runner, model, true, 'OpenStudio::Measure::ModelMeasure', 'existing.osw')
      register_logs(runner, new_runner)
      return false
    end

    # Run HEScore Measures
    if run_hescore_workflow
      measures['HPXMLtoHEScore'] = [{ 'hpxml_path' => hpxml_path,  'output_path' => File.expand_path('../hes.json')}]
      measures['HEScoreRuleset'] = [{ 'json_path' => File.expand_path('../hes.json'),  'hpxml_output_path' => File.expand_path('../hes.xml')}]
      measures['HPXMLtoOpenStudio'][0]['hpxml_path'] = measures['HEScoreRuleset'][0]['hpxml_output_path']

      # HPXMLtoHEScore and HEScoreRuleset
      measures_hash = { 'HPXMLtoHEScore' => measures['HPXMLtoHEScore'], 'HEScoreRuleset' => measures['HEScoreRuleset'] }

      if not apply_measures(hes_ruleset_measures_dir, measures_hash, new_runner, model, true, 'OpenStudio::Measure::ModelMeasure')
        register_logs(runner, new_runner)
        return false
      end

      # HPXMLtoOpenStudio
      measures_hash = { 'HPXMLtoOpenStudio' => measures['HPXMLtoOpenStudio'] }
      if not apply_measures(hes_hpxml_measures_dir, measures_hash, new_runner, model, true, 'OpenStudio::Measure::ModelMeasure')
        register_logs(runner, new_runner)
        return false
      end
    end

    # Report some additional location and model characteristics
    weather = WeatherProcess.new(model, runner)
    register_value(runner, 'weather_file_city', weather.header.City)
    register_value(runner, 'weather_file_latitude', "#{weather.header.Latitude}")
    register_value(runner, 'weather_file_longitude', "#{weather.header.Longitude}")

    # Determine weight
    if args['number_of_buildings_represented'].is_initialized
      total_samples = nil
      runner.analysis[:analysis][:problem][:workflow].each do |wf|
        next if wf[:name] != 'build_existing_model'

        wf[:variables].each do |v|
          next if v[:argument][:name] != 'building_id'

          total_samples = v[:maximum].to_f
        end
      end
      if total_samples.nil?
        runner.registerError('Could not retrieve value for number_of_buildings_represented.')
        return false
      end
      weight = args['number_of_buildings_represented'].get / total_samples
      register_value(runner, 'weight', weight.to_s)
    end

    if args['sample_weight'].is_initialized
      register_value(runner, 'weight', args['sample_weight'].get.to_s)
    end

    return true
  end

  def register_logs(runner, new_runner)
    new_runner.result.warnings.each do |warning|
      runner.registerWarning(warning.logMessage)
    end
    new_runner.result.info.each do |info|
      runner.registerInfo(info.logMessage)
    end
    new_runner.result.errors.each do |error|
      runner.registerError(error.logMessage)
    end
    return
  end
end

# register the measure to be used by the application
BuildExistingModel.new.registerWithApplication<|MERGE_RESOLUTION|>--- conflicted
+++ resolved
@@ -110,11 +110,11 @@
     arg.setDescription('If true, output the annual component loads.')
     args << arg
 
-<<<<<<< HEAD
     arg = OpenStudio::Ruleset::OSArgument.makeStringArgument('os_hescore_directory', false)
     arg.setDisplayName('HEScore Workflow: OpenStudio-HEScore directory path')
     arg.setDescription('Path to the OpenStudio-HEScore directory. If specified, the HEScore workflow will run')
-=======
+    args << arg
+
     arg = OpenStudio::Measure::OSArgument.makeStringArgument('emissions_scenario_names', false)
     arg.setDisplayName('Emissions: Scenario Names')
     arg.setDescription('Names of emissions scenarios. If multiple scenarios, use a comma-separated list.')
@@ -153,7 +153,6 @@
     arg.setDisplayName('Emissions: Wood Values')
     arg.setDescription('Wood emissions factors values, specified as an annual factor. If multiple scenarios, use a comma-separated list.')
     arg.setUnits(HPXML::EmissionsScenario::UnitsLbPerMBtu)
->>>>>>> 014fc91b
     args << arg
 
     return args
@@ -393,8 +392,8 @@
 
     # Run HEScore Measures
     if run_hescore_workflow
-      measures['HPXMLtoHEScore'] = [{ 'hpxml_path' => hpxml_path,  'output_path' => File.expand_path('../hes.json')}]
-      measures['HEScoreRuleset'] = [{ 'json_path' => File.expand_path('../hes.json'),  'hpxml_output_path' => File.expand_path('../hes.xml')}]
+      measures['HPXMLtoHEScore'] = [{ 'hpxml_path' => hpxml_path, 'output_path' => File.expand_path('../hes.json') }]
+      measures['HEScoreRuleset'] = [{ 'json_path' => File.expand_path('../hes.json'), 'hpxml_output_path' => File.expand_path('../hes.xml') }]
       measures['HPXMLtoOpenStudio'][0]['hpxml_path'] = measures['HEScoreRuleset'][0]['hpxml_output_path']
 
       # HPXMLtoHEScore and HEScoreRuleset
