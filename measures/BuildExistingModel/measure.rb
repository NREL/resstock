--- conflicted
+++ resolved
@@ -232,9 +232,7 @@
 
     # Report some additional location and model characteristics
     weather = WeatherProcess.new(model, runner)
-<<<<<<< HEAD
     register_value(runner, 'location_city', weather.header.City)
-    register_value(runner, 'location_state', weather.header.State)
     register_value(runner, 'location_latitude', "#{weather.header.Latitude}")
     register_value(runner, 'location_longitude', "#{weather.header.Longitude}")
     climate_zone_ba = Location.get_climate_zone_ba(weather.header.Station)
@@ -247,23 +245,6 @@
     end
     if climate_zone_ba.nil? && climate_zone_iecc.nil?
       runner.registerInfo('The weather station WMO has not been set appropriately in the EPW weather file header.')
-=======
-    if !weather.error?
-      register_value(runner, "location_city", weather.header.City)
-      register_value(runner, "location_latitude", "#{weather.header.Latitude}")
-      register_value(runner, "location_longitude", "#{weather.header.Longitude}")
-      climate_zone_ba = Location.get_climate_zone_ba(weather.header.Station)
-      climate_zone_iecc = Location.get_climate_zone_iecc(weather.header.Station)
-      unless climate_zone_ba.nil?
-        register_value(runner, "climate_zone_ba", climate_zone_ba)
-      end
-      unless climate_zone_iecc.nil?
-        register_value(runner, "climate_zone_iecc", climate_zone_iecc)
-      end
-      if climate_zone_ba.nil? and climate_zone_iecc.nil?
-        runner.registerInfo("The weather station WMO has not been set appropriately in the EPW weather file header.")
-      end
->>>>>>> b2c93f1b
     end
 
     # Determine weight
