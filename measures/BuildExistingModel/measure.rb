# see the URL below for information on how to write OpenStudio measures
# http://nrel.github.io/OpenStudio-user-documentation/measures/measure_writing_guide/

require 'csv'
require 'openstudio'
if File.exist? File.absolute_path(File.join(File.dirname(__FILE__), '../../lib/resources/measures/HPXMLtoOpenStudio/resources')) # Hack to run ResStock on AWS
  resources_path = File.absolute_path(File.join(File.dirname(__FILE__), '../../lib/resources/measures/HPXMLtoOpenStudio/resources'))
elsif File.exist? File.absolute_path(File.join(File.dirname(__FILE__), '../../resources/measures/HPXMLtoOpenStudio/resources')) # Hack to run ResStock unit tests locally
  resources_path = File.absolute_path(File.join(File.dirname(__FILE__), '../../resources/measures/HPXMLtoOpenStudio/resources'))
elsif File.exist? File.join(OpenStudio::BCLMeasure::userMeasuresDir.to_s, 'HPXMLtoOpenStudio/resources') # Hack to run measures in the OS App since applied measures are copied off into a temporary directory
  resources_path = File.join(OpenStudio::BCLMeasure::userMeasuresDir.to_s, 'HPXMLtoOpenStudio/resources')
else
  resources_path = File.absolute_path(File.join(File.dirname(__FILE__), '../HPXMLtoOpenStudio/resources'))
end
require File.join(resources_path, 'weather')

# in addition to the above requires, this measure is expected to run in an
# environment with resstock/resources/buildstock.rb loaded

# start the measure
class BuildExistingModel < OpenStudio::Measure::ModelMeasure
  # human readable name
  def name
    return 'Build Existing Model'
  end

  # human readable description
  def description
    return 'Builds the OpenStudio Model for an existing building.'
  end

  # human readable description of modeling approach
  def modeler_description
    return 'Builds the OpenStudio Model using the sampling csv file, which contains the specified parameters for each existing building. Based on the supplied building number, those parameters are used to run the OpenStudio measures with appropriate arguments and build up the OpenStudio model.'
  end

  # define the arguments that the user will input
  def arguments(model)
    args = OpenStudio::Ruleset::OSArgumentVector.new

    building_id = OpenStudio::Ruleset::OSArgument.makeIntegerArgument('building_id', true)
    building_id.setDisplayName('Building ID')
    building_id.setDescription('The building number (between 1 and the number of samples).')
    args << building_id

    workflow_json = OpenStudio::Ruleset::OSArgument.makeStringArgument('workflow_json', false)
    workflow_json.setDisplayName('Workflow JSON')
    workflow_json.setDescription('The name of the JSON file (in the resources dir) that dictates the order in which measures are to be run. If not provided, the order specified in resources/options_lookup.tsv will be used.')
    args << workflow_json

    number_of_buildings_represented = OpenStudio::Ruleset::OSArgument.makeIntegerArgument('number_of_buildings_represented', false)
    number_of_buildings_represented.setDisplayName('Number of Buildings Represented')
    number_of_buildings_represented.setDescription('The total number of buildings represented by the existing building models.')
    args << number_of_buildings_represented

    sample_weight = OpenStudio::Ruleset::OSArgument.makeDoubleArgument('sample_weight', false)
    sample_weight.setDisplayName('Sample Weight of Simulation')
    sample_weight.setDescription('Number of buildings this simulation represents.')
    args << sample_weight

    downselect_logic = OpenStudio::Ruleset::OSArgument.makeStringArgument('downselect_logic', false)
    downselect_logic.setDisplayName('Downselect Logic')
    downselect_logic.setDescription("Logic that specifies the subset of the building stock to be considered in the analysis. Specify one or more parameter|option as found in resources\\options_lookup.tsv. When multiple are included, they must be separated by '||' for OR and '&&' for AND, and using parentheses as appropriate. Prefix an option with '!' for not.")
    args << downselect_logic

    measures_to_ignore = OpenStudio::Ruleset::OSArgument.makeStringArgument('measures_to_ignore', false)
    measures_to_ignore.setDisplayName('Measures to Ignore')
    measures_to_ignore.setDescription("Measures to exclude from the OpenStudio Workflow specified by listing one or more measure directories separated by '|'. Core ResStock measures cannot be ignored (this measure will fail). INTENDED FOR ADVANCED USERS/WORKFLOW DEVELOPERS.")
    args << measures_to_ignore

    return args
  end

  # define what happens when the measure is run
  def run(model, runner, user_arguments)
    super(model, runner, user_arguments)

    # use the built-in error checking
    if !runner.validateUserArguments(arguments(model), user_arguments)
      return false
    end

    building_id = runner.getIntegerArgumentValue('building_id', user_arguments)
    workflow_json = runner.getOptionalStringArgumentValue('workflow_json', user_arguments)
    number_of_buildings_represented = runner.getOptionalIntegerArgumentValue('number_of_buildings_represented', user_arguments)
    sample_weight = runner.getOptionalDoubleArgumentValue('sample_weight', user_arguments)
    downselect_logic = runner.getOptionalStringArgumentValue('downselect_logic', user_arguments)
    measures_to_ignore = runner.getOptionalStringArgumentValue('measures_to_ignore', user_arguments)

    # Save the building id
    model.getBuilding.additionalProperties.setFeature('Building ID', building_id)

    # Get file/dir paths
    resources_dir = File.absolute_path(File.join(File.dirname(__FILE__), '..', '..', 'lib', 'resources')) # Should have been uploaded per 'Additional Analysis Files' in PAT
    characteristics_dir = File.absolute_path(File.join(File.dirname(__FILE__), '..', '..', 'lib', 'housing_characteristics')) # Should have been uploaded per 'Additional Analysis Files' in PAT
    buildstock_file = File.join(resources_dir, 'buildstock.rb')
    measures_dir = File.join(resources_dir, 'measures')
    lookup_file = File.join(resources_dir, 'options_lookup.tsv')
    buildstock_csv = File.absolute_path(File.join(characteristics_dir, 'buildstock.csv')) # Should have been generated by the Worker Initialization Script (run_sampling.rb) or provided by the project
    if workflow_json.is_initialized
      workflow_json = File.join(resources_dir, workflow_json.get)
    else
      workflow_json = nil
    end

    # Load buildstock_file
    require File.join(File.dirname(buildstock_file), File.basename(buildstock_file, File.extname(buildstock_file)))

    # Check file/dir paths exist
    check_dir_exists(measures_dir, runner)
    check_file_exists(lookup_file, runner)
    check_file_exists(buildstock_csv, runner)

    # Retrieve all data associated with sample number
    bldg_data = get_data_for_sample(buildstock_csv, building_id, runner)

    # Retrieve order of parameters to run
    parameters_ordered = get_parameters_ordered_from_options_lookup_tsv(lookup_file, characteristics_dir)

    # Retrieve options that have been selected for this building_id
    parameters_ordered.each do |parameter_name|
      # Register the option chosen for parameter_name with the runner
      option_name = bldg_data[parameter_name]
      register_value(runner, parameter_name, option_name)
    end

    # Determine whether this building_id has been downselected based on the
    # {parameter_name: option_name} pairs
    if downselect_logic.is_initialized

      downselect_logic = downselect_logic.get
      downselect_logic = downselect_logic.strip
      downselected = evaluate_logic(downselect_logic, runner, past_results = false)

      if downselected.nil?
        # unable to evaluate logic
        return false
      end

      unless downselected
        # Not in downselection; don't run existing home simulation
        runner.registerInfo('Sample is not in downselected parameters; will be registered as invalid.')
        runner.haltWorkflow('Invalid')
        return false
      end

    end

    # Obtain measures and arguments to be called
    measures = {}
    parameters_ordered.each do |parameter_name|
      option_name = bldg_data[parameter_name]
      print_option_assignment(parameter_name, option_name, runner)
      options_measure_args = get_measure_args_from_option_names(lookup_file, [option_name], parameter_name, runner)
      options_measure_args[option_name].each do |measure_subdir, args_hash|
        update_args_hash(measures, measure_subdir, args_hash, add_new = false)
      end
    end

<<<<<<< HEAD
    # FIXME: Hack to run the correct ResStock geometry and attic measure
    if ["Single-Family Detached", "Mobile Home"].include? bldg_data["Geometry Building Type RECS"]
      measures.delete("ResidentialGeometryCreateSingleFamilyAttached")
      measures.delete("ResidentialGeometryCreateMultifamily")
      measures.delete("ResidentialConstructionsFinishedRoof")
    elsif ["Single-Family Attached"].include? bldg_data["Geometry Building Type RECS"]
      measures.delete("ResidentialGeometryCreateSingleFamilyDetached")
      measures.delete("ResidentialGeometryCreateMultifamily")
      measures.delete("ResidentialConstructionsFinishedRoof")
    elsif ["Multi-Family with 2 - 4 Units", "Multi-Family with 5+ Units"].include? bldg_data["Geometry Building Type RECS"]
      measures.delete("ResidentialGeometryCreateSingleFamilyDetached")
      measures.delete("ResidentialGeometryCreateSingleFamilyAttached")
      measures.delete("ResidentialConstructionsUnfinishedAttic")
    end

    # FIXME: Hack to run the correct ResStock foundation construction measure
    if ["Ambient"].include? bldg_data["Geometry Foundation Type"]
      measures.delete("ResidentialConstructionsSlab")
      measures.delete("ResidentialConstructionsCrawlspace")
      measures.delete("ResidentialConstructionsUnfinishedBasement")
      measures.delete("ResidentialConstructionsFinishedBasement")
    elsif ["Unheated Basement"].include? bldg_data["Geometry Foundation Type"]
      measures.delete("ResidentialConstructionsPierBeam")
      measures.delete("ResidentialConstructionsSlab")
      measures.delete("ResidentialConstructionsCrawlspace")
      measures.delete("ResidentialConstructionsFinishedBasement")
    elsif ["Heated Basement"].include? bldg_data["Geometry Foundation Type"]
      measures.delete("ResidentialConstructionsPierBeam")
      measures.delete("ResidentialConstructionsSlab")
      measures.delete("ResidentialConstructionsCrawlspace")
      measures.delete("ResidentialConstructionsUnfinishedBasement")
    elsif ["Vented Crawlspace", "Unvented Crawlspace"].include? bldg_data["Geometry Foundation Type"]
      measures.delete("ResidentialConstructionsPierBeam")
      measures.delete("ResidentialConstructionsSlab")
      measures.delete("ResidentialConstructionsUnfinishedBasement")
      measures.delete("ResidentialConstructionsFinishedBasement")
    elsif ["Slab"].include? bldg_data["Geometry Foundation Type"]
      measures.delete("ResidentialConstructionsPierBeam")
      measures.delete("ResidentialConstructionsCrawlspace")
      measures.delete("ResidentialConstructionsUnfinishedBasement")
      measures.delete("ResidentialConstructionsFinishedBasement")
=======
    # FIXME: Hack to run the correct ResStock geometry measure
    if ['Single-Family Detached', 'Mobile Home'].include? bldg_data['Geometry Building Type RECS']
      measures.delete('ResidentialGeometryCreateSingleFamilyAttached')
      measures.delete('ResidentialGeometryCreateMultifamily')
    elsif bldg_data['Geometry Building Type RECS'] == 'Single-Family Attached'
      measures.delete('ResidentialGeometryCreateSingleFamilyDetached')
      measures.delete('ResidentialGeometryCreateMultifamily')
    elsif ['Multi-Family with 2 - 4 Units', 'Multi-Family with 5+ Units'].include? bldg_data['Geometry Building Type RECS']
      measures.delete('ResidentialGeometryCreateSingleFamilyDetached')
      measures.delete('ResidentialGeometryCreateSingleFamilyAttached')
>>>>>>> 0c41e3e5
    end

    # Remove any measures_to_ignore from the list of measures to run
    if measures_to_ignore.is_initialized
      measures_to_ignore = measures_to_ignore.get
      # core ResStock measures are those specified in the default workflow json
      # those should not be ignored ...
      core_measures = get_measures(File.join(resources_dir, 'measure-info.json'))
      measures_to_ignore.split('|').each do |measure_dir|
        if core_measures.include? measure_dir
          # fail if core ResStock measure is ignored
          msg = "Core ResStock measure #{measure_dir} cannot be ignored"
          runner.registerError(msg)
          fail msg
        end
        runner.registerInfo("Ignoring/not running measure #{measure_dir}")
        measures.delete(measure_dir)
      end
    end

    if not apply_measures(measures_dir, measures, runner, model, workflow_json, 'measures.osw', true)
      return false
    end

    # Report some additional location and model characteristics
    weather = WeatherProcess.new(model, runner)
    if !weather.error?
      register_value(runner, 'location_city', weather.header.City)
      register_value(runner, 'location_latitude', "#{weather.header.Latitude}")
      register_value(runner, 'location_longitude', "#{weather.header.Longitude}")
      climate_zone_ba = Location.get_climate_zone_ba(weather.header.Station)
      climate_zone_iecc = Location.get_climate_zone_iecc(weather.header.Station)
      unless climate_zone_ba.nil?
        register_value(runner, 'climate_zone_ba', climate_zone_ba)
      end
      unless climate_zone_iecc.nil?
        register_value(runner, 'climate_zone_iecc', climate_zone_iecc)
      end
      if climate_zone_ba.nil? && climate_zone_iecc.nil?
        runner.registerInfo('The weather station WMO has not been set appropriately in the EPW weather file header.')
      end
    end

    # Determine weight
    if number_of_buildings_represented.is_initialized
      total_samples = nil
      runner.analysis[:analysis][:problem][:workflow].each do |wf|
        next if wf[:name] != 'build_existing_model'

        wf[:variables].each do |v|
          next if v[:argument][:name] != 'building_id'

          total_samples = v[:maximum].to_f
        end
      end
      if total_samples.nil?
        runner.registerError('Could not retrieve value for number_of_buildings_represented.')
        return false
      end
      weight = number_of_buildings_represented.get / total_samples
      register_value(runner, 'weight', weight.to_s)
    end

    if sample_weight.is_initialized
      register_value(runner, 'weight', sample_weight.get.to_s)
    end

    return true
  end

  def get_data_for_sample(buildstock_csv, building_id, runner)
    CSV.foreach(buildstock_csv, headers: true) do |sample|
      next if sample['Building'].to_i != building_id

      return sample
    end
    # If we got this far, couldn't find the sample #
    msg = "Could not find row for #{building_id.to_s} in #{File.basename(buildstock_csv).to_s}."
    runner.registerError(msg)
    fail msg
  end
end

# register the measure to be used by the application
BuildExistingModel.new.registerWithApplication<|MERGE_RESOLUTION|>--- conflicted
+++ resolved
@@ -157,60 +157,47 @@
       end
     end
 
-<<<<<<< HEAD
     # FIXME: Hack to run the correct ResStock geometry and attic measure
-    if ["Single-Family Detached", "Mobile Home"].include? bldg_data["Geometry Building Type RECS"]
-      measures.delete("ResidentialGeometryCreateSingleFamilyAttached")
-      measures.delete("ResidentialGeometryCreateMultifamily")
-      measures.delete("ResidentialConstructionsFinishedRoof")
-    elsif ["Single-Family Attached"].include? bldg_data["Geometry Building Type RECS"]
-      measures.delete("ResidentialGeometryCreateSingleFamilyDetached")
-      measures.delete("ResidentialGeometryCreateMultifamily")
-      measures.delete("ResidentialConstructionsFinishedRoof")
-    elsif ["Multi-Family with 2 - 4 Units", "Multi-Family with 5+ Units"].include? bldg_data["Geometry Building Type RECS"]
-      measures.delete("ResidentialGeometryCreateSingleFamilyDetached")
-      measures.delete("ResidentialGeometryCreateSingleFamilyAttached")
-      measures.delete("ResidentialConstructionsUnfinishedAttic")
-    end
-
-    # FIXME: Hack to run the correct ResStock foundation construction measure
-    if ["Ambient"].include? bldg_data["Geometry Foundation Type"]
-      measures.delete("ResidentialConstructionsSlab")
-      measures.delete("ResidentialConstructionsCrawlspace")
-      measures.delete("ResidentialConstructionsUnfinishedBasement")
-      measures.delete("ResidentialConstructionsFinishedBasement")
-    elsif ["Unheated Basement"].include? bldg_data["Geometry Foundation Type"]
-      measures.delete("ResidentialConstructionsPierBeam")
-      measures.delete("ResidentialConstructionsSlab")
-      measures.delete("ResidentialConstructionsCrawlspace")
-      measures.delete("ResidentialConstructionsFinishedBasement")
-    elsif ["Heated Basement"].include? bldg_data["Geometry Foundation Type"]
-      measures.delete("ResidentialConstructionsPierBeam")
-      measures.delete("ResidentialConstructionsSlab")
-      measures.delete("ResidentialConstructionsCrawlspace")
-      measures.delete("ResidentialConstructionsUnfinishedBasement")
-    elsif ["Vented Crawlspace", "Unvented Crawlspace"].include? bldg_data["Geometry Foundation Type"]
-      measures.delete("ResidentialConstructionsPierBeam")
-      measures.delete("ResidentialConstructionsSlab")
-      measures.delete("ResidentialConstructionsUnfinishedBasement")
-      measures.delete("ResidentialConstructionsFinishedBasement")
-    elsif ["Slab"].include? bldg_data["Geometry Foundation Type"]
-      measures.delete("ResidentialConstructionsPierBeam")
-      measures.delete("ResidentialConstructionsCrawlspace")
-      measures.delete("ResidentialConstructionsUnfinishedBasement")
-      measures.delete("ResidentialConstructionsFinishedBasement")
-=======
-    # FIXME: Hack to run the correct ResStock geometry measure
     if ['Single-Family Detached', 'Mobile Home'].include? bldg_data['Geometry Building Type RECS']
       measures.delete('ResidentialGeometryCreateSingleFamilyAttached')
       measures.delete('ResidentialGeometryCreateMultifamily')
-    elsif bldg_data['Geometry Building Type RECS'] == 'Single-Family Attached'
+      measures.delete('ResidentialConstructionsFinishedRoof')
+    elsif ['Single-Family Attached'].include? bldg_data['Geometry Building Type RECS']
       measures.delete('ResidentialGeometryCreateSingleFamilyDetached')
       measures.delete('ResidentialGeometryCreateMultifamily')
+      measures.delete('ResidentialConstructionsFinishedRoof')
     elsif ['Multi-Family with 2 - 4 Units', 'Multi-Family with 5+ Units'].include? bldg_data['Geometry Building Type RECS']
       measures.delete('ResidentialGeometryCreateSingleFamilyDetached')
       measures.delete('ResidentialGeometryCreateSingleFamilyAttached')
->>>>>>> 0c41e3e5
+      measures.delete('ResidentialConstructionsUnfinishedAttic')
+    end
+
+    # FIXME: Hack to run the correct ResStock foundation construction measure
+    if ['Ambient'].include? bldg_data['Geometry Foundation Type']
+      measures.delete('ResidentialConstructionsSlab')
+      measures.delete('ResidentialConstructionsCrawlspace')
+      measures.delete('ResidentialConstructionsUnfinishedBasement')
+      measures.delete('ResidentialConstructionsFinishedBasement')
+    elsif ['Unheated Basement'].include? bldg_data['Geometry Foundation Type']
+      measures.delete('ResidentialConstructionsPierBeam')
+      measures.delete('ResidentialConstructionsSlab')
+      measures.delete('ResidentialConstructionsCrawlspace')
+      measures.delete('ResidentialConstructionsFinishedBasement')
+    elsif ['Heated Basement'].include? bldg_data['Geometry Foundation Type']
+      measures.delete('ResidentialConstructionsPierBeam')
+      measures.delete('ResidentialConstructionsSlab')
+      measures.delete('ResidentialConstructionsCrawlspace')
+      measures.delete('ResidentialConstructionsUnfinishedBasement')
+    elsif ['Vented Crawlspace', 'Unvented Crawlspace'].include? bldg_data['Geometry Foundation Type']
+      measures.delete('ResidentialConstructionsPierBeam')
+      measures.delete('ResidentialConstructionsSlab')
+      measures.delete('ResidentialConstructionsUnfinishedBasement')
+      measures.delete('ResidentialConstructionsFinishedBasement')
+    elsif ['Slab'].include? bldg_data['Geometry Foundation Type']
+      measures.delete('ResidentialConstructionsPierBeam')
+      measures.delete('ResidentialConstructionsCrawlspace')
+      measures.delete('ResidentialConstructionsUnfinishedBasement')
+      measures.delete('ResidentialConstructionsFinishedBasement')
     end
 
     # Remove any measures_to_ignore from the list of measures to run
