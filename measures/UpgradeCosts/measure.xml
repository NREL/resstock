<?xml version="1.0"?>
<measure>
  <schema_version>3.1</schema_version>
  <name>upgrade_costs</name>
  <uid>ef51212c-acc4-48d7-9b29-cf2a5c6c4449</uid>
<<<<<<< HEAD
  <version_id>bab569fd-9e76-4bf5-8644-e936091d145e</version_id>
  <version_modified>2023-10-10T18:00:57Z</version_modified>
=======
  <version_id>0c3d8aac-6acc-466e-9161-f516635bb7ac</version_id>
  <version_modified>2023-10-03T20:50:12Z</version_modified>
>>>>>>> 07eeb8e7
  <xml_checksum>9BF1E6AC</xml_checksum>
  <class_name>UpgradeCosts</class_name>
  <display_name>Upgrade Costs</display_name>
  <description>Measure that calculates upgrade costs.</description>
  <modeler_description>Multiplies cost value by cost multiplier.</modeler_description>
  <arguments>
    <argument>
      <name>debug</name>
      <display_name>Debug Mode?</display_name>
      <description>If true, retain existing and upgraded intermediate files.</description>
      <type>Boolean</type>
      <required>false</required>
      <model_dependent>false</model_dependent>
      <default_value>false</default_value>
      <choices>
        <choice>
          <value>true</value>
          <display_name>true</display_name>
        </choice>
        <choice>
          <value>false</value>
          <display_name>false</display_name>
        </choice>
      </choices>
    </argument>
  </arguments>
  <outputs />
  <provenances />
  <tags>
    <tag>Reporting.QAQC</tag>
  </tags>
  <attributes>
    <attribute>
      <name>Measure Type</name>
      <value>ReportingMeasure</value>
      <datatype>string</datatype>
    </attribute>
    <attribute>
      <name>Intended Software Tool</name>
      <value>OpenStudio Application</value>
      <datatype>string</datatype>
    </attribute>
    <attribute>
      <name>Intended Software Tool</name>
      <value>Parametric Analysis Tool</value>
      <datatype>string</datatype>
    </attribute>
  </attributes>
  <files>
    <file>
      <version>
        <software_program>OpenStudio</software_program>
        <identifier>3.1.0</identifier>
        <min_compatible>3.1.0</min_compatible>
      </version>
      <filename>measure.rb</filename>
      <filetype>rb</filetype>
      <usage_type>script</usage_type>
      <checksum>5C838C2C</checksum>
    </file>
    <file>
      <filename>MF_1story_UB_Furnace_AC1_FuelTankWH.osw</filename>
      <filetype>osw</filetype>
      <usage_type>test</usage_type>
      <checksum>7324835E</checksum>
    </file>
    <file>
      <filename>MF_2story_UB_ASHP2_HPWH.osw</filename>
      <filetype>osw</filetype>
      <usage_type>test</usage_type>
      <checksum>FD9C5AF7</checksum>
    </file>
    <file>
      <filename>MF_2story_UB_FuelBoiler_AC1_FuelTankWH.osw</filename>
      <filetype>osw</filetype>
      <usage_type>test</usage_type>
      <checksum>4C657039</checksum>
    </file>
    <file>
      <filename>MF_2story_UB_Furnace_AC1_FuelTankWH.osw</filename>
      <filetype>osw</filetype>
      <usage_type>test</usage_type>
      <checksum>80C74C60</checksum>
    </file>
    <file>
      <filename>SFA_2story_FB_FuelBoiler_RoomAC_FuelTankWH.osw</filename>
      <filetype>osw</filetype>
      <usage_type>test</usage_type>
      <checksum>7EC4D519</checksum>
    </file>
    <file>
      <filename>SFA_2story_UB_ASHP2_HPWH.osw</filename>
      <filetype>osw</filetype>
      <usage_type>test</usage_type>
      <checksum>CFD2ABC5</checksum>
    </file>
    <file>
      <filename>SFA_2story_UB_FuelBoiler_RoomAC_FuelTankWH.osw</filename>
      <filetype>osw</filetype>
      <usage_type>test</usage_type>
      <checksum>81922719</checksum>
    </file>
    <file>
      <filename>SFA_2story_UB_Furnace_RoomAC_FuelTankWH.osw</filename>
      <filetype>osw</filetype>
      <usage_type>test</usage_type>
      <checksum>A4EB700F</checksum>
    </file>
    <file>
      <filename>SFD_1story_FB_UA_GRG_MSHP_FuelTanklessWH.osw</filename>
      <filetype>osw</filetype>
      <usage_type>test</usage_type>
<<<<<<< HEAD
      <checksum>B9183037</checksum>
=======
      <checksum>B0949BD7</checksum>
>>>>>>> 07eeb8e7
    </file>
    <file>
      <filename>SFD_1story_FB_UA_GRG_RoomAC_ElecBoiler_FuelTanklessWH.osw</filename>
      <filetype>osw</filetype>
      <usage_type>test</usage_type>
      <checksum>55979879</checksum>
    </file>
    <file>
      <filename>SFD_1story_UB_UA_ASHP2_HPWH.osw</filename>
      <filetype>osw</filetype>
      <usage_type>test</usage_type>
      <checksum>E302CB0F</checksum>
    </file>
    <file>
      <filename>SFD_1story_UB_UA_GRG_ACV_FuelFurnace_HPWH.osw</filename>
      <filetype>osw</filetype>
      <usage_type>test</usage_type>
      <checksum>949FECB3</checksum>
    </file>
    <file>
      <filename>SFD_1story_UB_UA_GRG_ACV_FuelFurnace_PortableHeater_HPWH.osw</filename>
      <filetype>osw</filetype>
      <usage_type>test</usage_type>
<<<<<<< HEAD
      <checksum>ABFCA3DB</checksum>
=======
      <checksum>370D676E</checksum>
>>>>>>> 07eeb8e7
    </file>
    <file>
      <filename>SFD_2story_CS_UA_AC2_FuelBoiler_FuelTankWH.osw</filename>
      <filetype>osw</filetype>
      <usage_type>test</usage_type>
<<<<<<< HEAD
      <checksum>B57303D3</checksum>
=======
      <checksum>D3146EBB</checksum>
>>>>>>> 07eeb8e7
    </file>
    <file>
      <filename>SFD_2story_CS_UA_GRG_ASHPV_FuelTanklessWH.osw</filename>
      <filetype>osw</filetype>
      <usage_type>test</usage_type>
      <checksum>E5F0DCC4</checksum>
    </file>
    <file>
      <filename>SFD_2story_FB_UA_GRG_AC1_ElecBaseboard_FuelTankWH.osw</filename>
      <filetype>osw</filetype>
      <usage_type>test</usage_type>
<<<<<<< HEAD
      <checksum>986E1AAD</checksum>
=======
      <checksum>A4AB3B70</checksum>
>>>>>>> 07eeb8e7
    </file>
    <file>
      <filename>SFD_2story_FB_UA_GRG_AC1_UnitHeater_FuelTankWH.osw</filename>
      <filetype>osw</filetype>
      <usage_type>test</usage_type>
      <checksum>DDD93D8B</checksum>
    </file>
    <file>
      <filename>SFD_2story_FB_UA_GRG_GSHP_ElecTanklessWH.osw</filename>
      <filetype>osw</filetype>
      <usage_type>test</usage_type>
      <checksum>BD0C91AB</checksum>
    </file>
    <file>
      <filename>SFD_2story_PB_UA_ElecFurnace_ElecTankWH.osw</filename>
      <filetype>osw</filetype>
      <usage_type>test</usage_type>
      <checksum>BC9329CE</checksum>
    </file>
    <file>
      <filename>SFD_2story_S_UA_GRG_ASHP1_Fireplace_FuelTanklessWH.osw</filename>
      <filetype>osw</filetype>
      <usage_type>test</usage_type>
      <checksum>B54DFBF7</checksum>
    </file>
    <file>
      <filename>SFD_2story_S_UA_GRG_ASHP1_Fireplace_FuelTanklessWH_ERV.osw</filename>
      <filetype>osw</filetype>
      <usage_type>test</usage_type>
      <checksum>F7F2A8E2</checksum>
    </file>
    <file>
      <filename>SFD_2story_S_UA_GRG_ASHP1_FuelTanklessWH.osw</filename>
      <filetype>osw</filetype>
      <usage_type>test</usage_type>
<<<<<<< HEAD
      <checksum>B165DD4B</checksum>
=======
      <checksum>4634F555</checksum>
>>>>>>> 07eeb8e7
    </file>
    <file>
      <filename>upgrade_costs_test.rb</filename>
      <filetype>rb</filetype>
      <usage_type>test</usage_type>
      <checksum>43DBF03C</checksum>
    </file>
  </files>
</measure><|MERGE_RESOLUTION|>--- conflicted
+++ resolved
@@ -3,13 +3,8 @@
   <schema_version>3.1</schema_version>
   <name>upgrade_costs</name>
   <uid>ef51212c-acc4-48d7-9b29-cf2a5c6c4449</uid>
-<<<<<<< HEAD
-  <version_id>bab569fd-9e76-4bf5-8644-e936091d145e</version_id>
-  <version_modified>2023-10-10T18:00:57Z</version_modified>
-=======
-  <version_id>0c3d8aac-6acc-466e-9161-f516635bb7ac</version_id>
-  <version_modified>2023-10-03T20:50:12Z</version_modified>
->>>>>>> 07eeb8e7
+  <version_id>e30203b0-7348-4525-b2fb-7c91fdc37cf8</version_id>
+  <version_modified>2023-10-10T18:02:17Z</version_modified>
   <xml_checksum>9BF1E6AC</xml_checksum>
   <class_name>UpgradeCosts</class_name>
   <display_name>Upgrade Costs</display_name>
@@ -122,11 +117,7 @@
       <filename>SFD_1story_FB_UA_GRG_MSHP_FuelTanklessWH.osw</filename>
       <filetype>osw</filetype>
       <usage_type>test</usage_type>
-<<<<<<< HEAD
-      <checksum>B9183037</checksum>
-=======
       <checksum>B0949BD7</checksum>
->>>>>>> 07eeb8e7
     </file>
     <file>
       <filename>SFD_1story_FB_UA_GRG_RoomAC_ElecBoiler_FuelTanklessWH.osw</filename>
@@ -150,21 +141,13 @@
       <filename>SFD_1story_UB_UA_GRG_ACV_FuelFurnace_PortableHeater_HPWH.osw</filename>
       <filetype>osw</filetype>
       <usage_type>test</usage_type>
-<<<<<<< HEAD
-      <checksum>ABFCA3DB</checksum>
-=======
       <checksum>370D676E</checksum>
->>>>>>> 07eeb8e7
     </file>
     <file>
       <filename>SFD_2story_CS_UA_AC2_FuelBoiler_FuelTankWH.osw</filename>
       <filetype>osw</filetype>
       <usage_type>test</usage_type>
-<<<<<<< HEAD
-      <checksum>B57303D3</checksum>
-=======
       <checksum>D3146EBB</checksum>
->>>>>>> 07eeb8e7
     </file>
     <file>
       <filename>SFD_2story_CS_UA_GRG_ASHPV_FuelTanklessWH.osw</filename>
@@ -176,11 +159,7 @@
       <filename>SFD_2story_FB_UA_GRG_AC1_ElecBaseboard_FuelTankWH.osw</filename>
       <filetype>osw</filetype>
       <usage_type>test</usage_type>
-<<<<<<< HEAD
-      <checksum>986E1AAD</checksum>
-=======
       <checksum>A4AB3B70</checksum>
->>>>>>> 07eeb8e7
     </file>
     <file>
       <filename>SFD_2story_FB_UA_GRG_AC1_UnitHeater_FuelTankWH.osw</filename>
@@ -216,11 +195,7 @@
       <filename>SFD_2story_S_UA_GRG_ASHP1_FuelTanklessWH.osw</filename>
       <filetype>osw</filetype>
       <usage_type>test</usage_type>
-<<<<<<< HEAD
-      <checksum>B165DD4B</checksum>
-=======
       <checksum>4634F555</checksum>
->>>>>>> 07eeb8e7
     </file>
     <file>
       <filename>upgrade_costs_test.rb</filename>
