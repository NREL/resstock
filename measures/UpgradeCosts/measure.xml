<?xml version="1.0"?>
<measure>
  <schema_version>3.0</schema_version>
  <name>upgrade_costs</name>
  <uid>ef51212c-acc4-48d7-9b29-cf2a5c6c4449</uid>
<<<<<<< HEAD
  <version_id>0894f7c3-16d7-46ed-bc1f-aa11ac62bde2</version_id>
  <version_modified>20220413T213835Z</version_modified>
=======
  <version_id>1227a19c-d0b0-41de-ad1f-7916cb8da8d2</version_id>
  <version_modified>20220413T002300Z</version_modified>
>>>>>>> e2ddbc3d
  <xml_checksum>9BF1E6AC</xml_checksum>
  <class_name>UpgradeCosts</class_name>
  <display_name>Upgrade Costs</display_name>
  <description>Measure that calculates upgrade costs.</description>
  <modeler_description>Multiplies cost value by cost multiplier.</modeler_description>
  <arguments />
  <outputs />
  <provenances />
  <tags>
    <tag>Reporting.QAQC</tag>
  </tags>
  <attributes>
    <attribute>
      <name>Measure Type</name>
      <value>ReportingMeasure</value>
      <datatype>string</datatype>
    </attribute>
    <attribute>
      <name>Intended Software Tool</name>
      <value>OpenStudio Application</value>
      <datatype>string</datatype>
    </attribute>
    <attribute>
      <name>Intended Software Tool</name>
      <value>Parametric Analysis Tool</value>
      <datatype>string</datatype>
    </attribute>
  </attributes>
  <files>
    <file>
      <filename>SFD_1story_FB_UA_GRG_MSHP_FuelTanklessWH.osw</filename>
      <filetype>osw</filetype>
      <usage_type>test</usage_type>
      <checksum>005E0B54</checksum>
    </file>
    <file>
      <filename>SFD_1story_FB_UA_GRG_RoomAC_ElecBoiler_FuelTanklessWH.osw</filename>
      <filetype>osw</filetype>
      <usage_type>test</usage_type>
      <checksum>E0F1DAEC</checksum>
    </file>
    <file>
      <filename>MF_1story_UB_Furnace_AC1_FuelTankWH.osw</filename>
      <filetype>osw</filetype>
      <usage_type>test</usage_type>
      <checksum>BFF57EA2</checksum>
    </file>
    <file>
      <filename>MF_2story_UB_ASHP2_HPWH.osw</filename>
      <filetype>osw</filetype>
      <usage_type>test</usage_type>
      <checksum>C3570B3A</checksum>
    </file>
    <file>
      <filename>MF_2story_UB_FuelBoiler_AC1_FuelTankWH.osw</filename>
      <filetype>osw</filetype>
      <usage_type>test</usage_type>
      <checksum>B2328E1D</checksum>
    </file>
    <file>
      <filename>MF_2story_UB_Furnace_AC1_FuelTankWH.osw</filename>
      <filetype>osw</filetype>
      <usage_type>test</usage_type>
      <checksum>2CAA1088</checksum>
    </file>
    <file>
      <filename>SFD_1story_UB_UA_ASHP2_HPWH.osw</filename>
      <filetype>osw</filetype>
      <usage_type>test</usage_type>
      <checksum>A77DD9D3</checksum>
    </file>
    <file>
      <filename>SFD_1story_UB_UA_GRG_ACV_FuelFurnace_HPWH.osw</filename>
      <filetype>osw</filetype>
      <usage_type>test</usage_type>
      <checksum>00A926F9</checksum>
    </file>
    <file>
      <filename>SFD_2story_CS_UA_AC2_FuelBoiler_FuelTankWH.osw</filename>
      <filetype>osw</filetype>
      <usage_type>test</usage_type>
      <checksum>91757ECD</checksum>
    </file>
    <file>
      <filename>SFD_2story_CS_UA_GRG_ASHPV_FuelTanklessWH.osw</filename>
      <filetype>osw</filetype>
      <usage_type>test</usage_type>
      <checksum>A6A61D56</checksum>
    </file>
    <file>
      <filename>SFD_2story_FB_UA_GRG_AC1_ElecBaseboard_FuelTankWH.osw</filename>
      <filetype>osw</filetype>
      <usage_type>test</usage_type>
      <checksum>2B8ACA7E</checksum>
    </file>
    <file>
      <filename>SFD_2story_FB_UA_GRG_AC1_UnitHeater_FuelTankWH.osw</filename>
      <filetype>osw</filetype>
      <usage_type>test</usage_type>
      <checksum>6F57ABF3</checksum>
    </file>
    <file>
      <filename>SFD_2story_FB_UA_GRG_GSHP_ElecTanklessWH.osw</filename>
      <filetype>osw</filetype>
      <usage_type>test</usage_type>
      <checksum>361AA256</checksum>
    </file>
    <file>
      <filename>SFD_2story_PB_UA_ElecFurnace_ElecTankWH.osw</filename>
      <filetype>osw</filetype>
      <usage_type>test</usage_type>
      <checksum>6EBCAE51</checksum>
    </file>
    <file>
      <filename>SFA_2story_FB_FuelBoiler_RoomAC_FuelTankWH.osw</filename>
      <filetype>osw</filetype>
      <usage_type>test</usage_type>
      <checksum>D97CDE1A</checksum>
    </file>
    <file>
      <filename>SFA_2story_UB_ASHP2_HPWH.osw</filename>
      <filetype>osw</filetype>
      <usage_type>test</usage_type>
      <checksum>BF3764AE</checksum>
    </file>
    <file>
      <filename>SFA_2story_UB_FuelBoiler_RoomAC_FuelTankWH.osw</filename>
      <filetype>osw</filetype>
      <usage_type>test</usage_type>
      <checksum>A70196EE</checksum>
    </file>
    <file>
      <filename>SFA_2story_UB_Furnace_RoomAC_FuelTankWH.osw</filename>
      <filetype>osw</filetype>
      <usage_type>test</usage_type>
      <checksum>31A2E8C4</checksum>
    </file>
    <file>
      <filename>SFD_1story_UB_UA_GRG_ACV_FuelFurnace_PortableHeater_HPWH.osw</filename>
      <filetype>osw</filetype>
      <usage_type>test</usage_type>
      <checksum>47C57775</checksum>
    </file>
    <file>
      <filename>SFD_2story_S_UA_GRG_ASHP1_FuelTanklessWH.osw</filename>
      <filetype>osw</filetype>
      <usage_type>test</usage_type>
      <checksum>875E6DF6</checksum>
    </file>
    <file>
      <filename>SFD_2story_S_UA_GRG_ASHP1_Fireplace_FuelTanklessWH.osw</filename>
      <filetype>osw</filetype>
      <usage_type>test</usage_type>
      <checksum>0F7380FE</checksum>
    </file>
    <file>
      <filename>SFD_2story_S_UA_GRG_ASHP1_Fireplace_FuelTanklessWH_ERV.osw</filename>
      <filetype>osw</filetype>
      <usage_type>test</usage_type>
      <checksum>1E1F2E06</checksum>
    </file>
    <file>
      <filename>upgrade_costs_test.rb</filename>
      <filetype>rb</filetype>
      <usage_type>test</usage_type>
      <checksum>EA795B67</checksum>
    </file>
    <file>
      <version>
        <software_program>OpenStudio</software_program>
        <identifier>3.1.0</identifier>
        <min_compatible>3.1.0</min_compatible>
      </version>
      <filename>measure.rb</filename>
      <filetype>rb</filetype>
      <usage_type>script</usage_type>
      <checksum>EDC8150C</checksum>
    </file>
    <file>
      <filename>.pytest_cache/CACHEDIR.TAG</filename>
      <filetype>TAG</filetype>
      <usage_type>test</usage_type>
      <checksum>D9821B2F</checksum>
    </file>
    <file>
      <filename>.pytest_cache/README.md</filename>
      <filetype>md</filetype>
      <usage_type>test</usage_type>
      <checksum>E3C5B70C</checksum>
    </file>
    <file>
      <filename>.pytest_cache/v/cache/nodeids</filename>
      <filetype></filetype>
      <usage_type>test</usage_type>
      <checksum>0D4CBB29</checksum>
    </file>
    <file>
      <filename>.pytest_cache/v/cache/stepwise</filename>
      <filetype></filetype>
      <usage_type>test</usage_type>
      <checksum>0D4CBB29</checksum>
    </file>
    <file>
      <filename>in.epw</filename>
      <filetype>epw</filetype>
      <usage_type>test</usage_type>
      <checksum>E23378AA</checksum>
    </file>
    <file>
      <filename>in.osm</filename>
      <filetype>osm</filetype>
      <usage_type>test</usage_type>
      <checksum>9448073B</checksum>
    </file>
    <file>
      <filename>in.xml</filename>
      <filetype>xml</filetype>
      <usage_type>test</usage_type>
      <checksum>C7731932</checksum>
    </file>
    <file>
      <filename>SFD_1story_FB_UA_GRG_MSHP_FuelTanklessWH.xml</filename>
      <filetype>xml</filetype>
      <usage_type>test</usage_type>
      <checksum>92916F7C</checksum>
    </file>
    <file>
      <filename>SFD_1story_UB_UA_GRG_ACV_FuelFurnace_PortableHeater_HPWH.xml</filename>
      <filetype>xml</filetype>
      <usage_type>test</usage_type>
      <checksum>B9A24010</checksum>
    </file>
    <file>
      <filename>.pytest_cache/CACHEDIR.TAG</filename>
      <filetype>TAG</filetype>
      <usage_type>test</usage_type>
      <checksum>D9821B2F</checksum>
    </file>
    <file>
      <filename>.pytest_cache/README.md</filename>
      <filetype>md</filetype>
      <usage_type>test</usage_type>
      <checksum>E3C5B70C</checksum>
    </file>
    <file>
      <filename>.pytest_cache/v/cache/nodeids</filename>
      <filetype></filetype>
      <usage_type>test</usage_type>
      <checksum>0D4CBB29</checksum>
    </file>
    <file>
      <filename>.pytest_cache/v/cache/stepwise</filename>
      <filetype></filetype>
      <usage_type>test</usage_type>
      <checksum>0D4CBB29</checksum>
    </file>
    <file>
      <filename>in.epw</filename>
      <filetype>epw</filetype>
      <usage_type>test</usage_type>
      <checksum>E23378AA</checksum>
    </file>
    <file>
      <filename>in.osm</filename>
      <filetype>osm</filetype>
      <usage_type>test</usage_type>
      <checksum>9448073B</checksum>
    </file>
    <file>
      <filename>in.xml</filename>
      <filetype>xml</filetype>
      <usage_type>test</usage_type>
      <checksum>C7731932</checksum>
    </file>
    <file>
      <filename>SFD_1story_FB_UA_GRG_MSHP_FuelTanklessWH.xml</filename>
      <filetype>xml</filetype>
      <usage_type>test</usage_type>
      <checksum>92916F7C</checksum>
    </file>
    <file>
      <filename>SFD_1story_UB_UA_GRG_ACV_FuelFurnace_PortableHeater_HPWH.xml</filename>
      <filetype>xml</filetype>
      <usage_type>test</usage_type>
      <checksum>B9A24010</checksum>
    </file>
  </files>
</measure><|MERGE_RESOLUTION|>--- conflicted
+++ resolved
@@ -3,13 +3,8 @@
   <schema_version>3.0</schema_version>
   <name>upgrade_costs</name>
   <uid>ef51212c-acc4-48d7-9b29-cf2a5c6c4449</uid>
-<<<<<<< HEAD
-  <version_id>0894f7c3-16d7-46ed-bc1f-aa11ac62bde2</version_id>
-  <version_modified>20220413T213835Z</version_modified>
-=======
   <version_id>1227a19c-d0b0-41de-ad1f-7916cb8da8d2</version_id>
   <version_modified>20220413T002300Z</version_modified>
->>>>>>> e2ddbc3d
   <xml_checksum>9BF1E6AC</xml_checksum>
   <class_name>UpgradeCosts</class_name>
   <display_name>Upgrade Costs</display_name>
@@ -242,59 +237,5 @@
       <usage_type>test</usage_type>
       <checksum>B9A24010</checksum>
     </file>
-    <file>
-      <filename>.pytest_cache/CACHEDIR.TAG</filename>
-      <filetype>TAG</filetype>
-      <usage_type>test</usage_type>
-      <checksum>D9821B2F</checksum>
-    </file>
-    <file>
-      <filename>.pytest_cache/README.md</filename>
-      <filetype>md</filetype>
-      <usage_type>test</usage_type>
-      <checksum>E3C5B70C</checksum>
-    </file>
-    <file>
-      <filename>.pytest_cache/v/cache/nodeids</filename>
-      <filetype></filetype>
-      <usage_type>test</usage_type>
-      <checksum>0D4CBB29</checksum>
-    </file>
-    <file>
-      <filename>.pytest_cache/v/cache/stepwise</filename>
-      <filetype></filetype>
-      <usage_type>test</usage_type>
-      <checksum>0D4CBB29</checksum>
-    </file>
-    <file>
-      <filename>in.epw</filename>
-      <filetype>epw</filetype>
-      <usage_type>test</usage_type>
-      <checksum>E23378AA</checksum>
-    </file>
-    <file>
-      <filename>in.osm</filename>
-      <filetype>osm</filetype>
-      <usage_type>test</usage_type>
-      <checksum>9448073B</checksum>
-    </file>
-    <file>
-      <filename>in.xml</filename>
-      <filetype>xml</filetype>
-      <usage_type>test</usage_type>
-      <checksum>C7731932</checksum>
-    </file>
-    <file>
-      <filename>SFD_1story_FB_UA_GRG_MSHP_FuelTanklessWH.xml</filename>
-      <filetype>xml</filetype>
-      <usage_type>test</usage_type>
-      <checksum>92916F7C</checksum>
-    </file>
-    <file>
-      <filename>SFD_1story_UB_UA_GRG_ACV_FuelFurnace_PortableHeater_HPWH.xml</filename>
-      <filetype>xml</filetype>
-      <usage_type>test</usage_type>
-      <checksum>B9A24010</checksum>
-    </file>
   </files>
 </measure>