<?xml version="1.0"?>
<measure>
  <schema_version>3.1</schema_version>
  <name>upgrade_costs</name>
  <uid>ef51212c-acc4-48d7-9b29-cf2a5c6c4449</uid>
<<<<<<< HEAD
  <version_id>508f0f41-315b-4d16-bde4-f819241d0318</version_id>
  <version_modified>2023-09-11T17:01:42Z</version_modified>
=======
  <version_id>78645cec-b128-4113-a212-378e3d1c64db</version_id>
  <version_modified>2023-09-11T17:41:20Z</version_modified>
>>>>>>> 4ea5671e
  <xml_checksum>9BF1E6AC</xml_checksum>
  <class_name>UpgradeCosts</class_name>
  <display_name>Upgrade Costs</display_name>
  <description>Measure that calculates upgrade costs.</description>
  <modeler_description>Multiplies cost value by cost multiplier.</modeler_description>
  <arguments>
    <argument>
      <name>debug</name>
      <display_name>Debug Mode?</display_name>
      <description>If true, retain existing and upgraded intermediate files.</description>
      <type>Boolean</type>
      <required>false</required>
      <model_dependent>false</model_dependent>
      <default_value>false</default_value>
      <choices>
        <choice>
          <value>true</value>
          <display_name>true</display_name>
        </choice>
        <choice>
          <value>false</value>
          <display_name>false</display_name>
        </choice>
      </choices>
    </argument>
  </arguments>
  <outputs />
  <provenances />
  <tags>
    <tag>Reporting.QAQC</tag>
  </tags>
  <attributes>
    <attribute>
      <name>Measure Type</name>
      <value>ReportingMeasure</value>
      <datatype>string</datatype>
    </attribute>
    <attribute>
      <name>Intended Software Tool</name>
      <value>OpenStudio Application</value>
      <datatype>string</datatype>
    </attribute>
    <attribute>
      <name>Intended Software Tool</name>
      <value>Parametric Analysis Tool</value>
      <datatype>string</datatype>
    </attribute>
  </attributes>
  <files>
    <file>
      <version>
        <software_program>OpenStudio</software_program>
        <identifier>3.1.0</identifier>
        <min_compatible>3.1.0</min_compatible>
      </version>
      <filename>measure.rb</filename>
      <filetype>rb</filetype>
      <usage_type>script</usage_type>
      <checksum>5C838C2C</checksum>
    </file>
    <file>
      <filename>MF_1story_UB_Furnace_AC1_FuelTankWH.osw</filename>
      <filetype>osw</filetype>
      <usage_type>test</usage_type>
      <checksum>C68E5E17</checksum>
    </file>
    <file>
      <filename>MF_2story_UB_ASHP2_HPWH.osw</filename>
      <filetype>osw</filetype>
      <usage_type>test</usage_type>
      <checksum>06DE1BFA</checksum>
    </file>
    <file>
      <filename>MF_2story_UB_FuelBoiler_AC1_FuelTankWH.osw</filename>
      <filetype>osw</filetype>
      <usage_type>test</usage_type>
      <checksum>216058F7</checksum>
    </file>
    <file>
      <filename>MF_2story_UB_Furnace_AC1_FuelTankWH.osw</filename>
      <filetype>osw</filetype>
      <usage_type>test</usage_type>
      <checksum>A83A4562</checksum>
    </file>
    <file>
      <filename>SFA_2story_FB_FuelBoiler_RoomAC_FuelTankWH.osw</filename>
      <filetype>osw</filetype>
      <usage_type>test</usage_type>
      <checksum>C959EBDB</checksum>
    </file>
    <file>
      <filename>SFA_2story_UB_ASHP2_HPWH.osw</filename>
      <filetype>osw</filetype>
      <usage_type>test</usage_type>
      <checksum>4A5DA9E1</checksum>
    </file>
    <file>
      <filename>SFA_2story_UB_FuelBoiler_RoomAC_FuelTankWH.osw</filename>
      <filetype>osw</filetype>
      <usage_type>test</usage_type>
      <checksum>BC040D6A</checksum>
    </file>
    <file>
      <filename>SFA_2story_UB_Furnace_RoomAC_FuelTankWH.osw</filename>
      <filetype>osw</filetype>
      <usage_type>test</usage_type>
      <checksum>D29F7781</checksum>
    </file>
    <file>
      <filename>SFD_1story_FB_UA_GRG_MSHP_FuelTanklessWH.osw</filename>
      <filetype>osw</filetype>
      <usage_type>test</usage_type>
      <checksum>B9183037</checksum>
    </file>
    <file>
      <filename>SFD_1story_FB_UA_GRG_RoomAC_ElecBoiler_FuelTanklessWH.osw</filename>
      <filetype>osw</filetype>
      <usage_type>test</usage_type>
      <checksum>2B24F5CE</checksum>
    </file>
    <file>
      <filename>SFD_1story_UB_UA_ASHP2_HPWH.osw</filename>
      <filetype>osw</filetype>
      <usage_type>test</usage_type>
      <checksum>C3A853FE</checksum>
    </file>
    <file>
      <filename>SFD_1story_UB_UA_GRG_ACV_FuelFurnace_HPWH.osw</filename>
      <filetype>osw</filetype>
      <usage_type>test</usage_type>
      <checksum>1974FC1B</checksum>
    </file>
    <file>
      <filename>SFD_1story_UB_UA_GRG_ACV_FuelFurnace_PortableHeater_HPWH.osw</filename>
      <filetype>osw</filetype>
      <usage_type>test</usage_type>
      <checksum>ABFCA3DB</checksum>
    </file>
    <file>
      <filename>SFD_2story_CS_UA_AC2_FuelBoiler_FuelTankWH.osw</filename>
      <filetype>osw</filetype>
      <usage_type>test</usage_type>
      <checksum>B57303D3</checksum>
    </file>
    <file>
      <filename>SFD_2story_CS_UA_GRG_ASHPV_FuelTanklessWH.osw</filename>
      <filetype>osw</filetype>
      <usage_type>test</usage_type>
      <checksum>62034338</checksum>
    </file>
    <file>
      <filename>SFD_2story_FB_UA_GRG_AC1_ElecBaseboard_FuelTankWH.osw</filename>
      <filetype>osw</filetype>
      <usage_type>test</usage_type>
      <checksum>986E1AAD</checksum>
    </file>
    <file>
      <filename>SFD_2story_FB_UA_GRG_AC1_UnitHeater_FuelTankWH.osw</filename>
      <filetype>osw</filetype>
      <usage_type>test</usage_type>
      <checksum>3D409CCE</checksum>
    </file>
    <file>
      <filename>SFD_2story_FB_UA_GRG_GSHP_ElecTanklessWH.osw</filename>
      <filetype>osw</filetype>
      <usage_type>test</usage_type>
      <checksum>B3C0D697</checksum>
    </file>
    <file>
      <filename>SFD_2story_PB_UA_ElecFurnace_ElecTankWH.osw</filename>
      <filetype>osw</filetype>
      <usage_type>test</usage_type>
      <checksum>E7CB80D0</checksum>
    </file>
    <file>
      <filename>SFD_2story_S_UA_GRG_ASHP1_Fireplace_FuelTanklessWH.osw</filename>
      <filetype>osw</filetype>
      <usage_type>test</usage_type>
      <checksum>D58957CE</checksum>
    </file>
    <file>
      <filename>SFD_2story_S_UA_GRG_ASHP1_Fireplace_FuelTanklessWH_ERV.osw</filename>
      <filetype>osw</filetype>
      <usage_type>test</usage_type>
      <checksum>B0E2610B</checksum>
    </file>
    <file>
      <filename>SFD_2story_S_UA_GRG_ASHP1_FuelTanklessWH.osw</filename>
      <filetype>osw</filetype>
      <usage_type>test</usage_type>
      <checksum>B165DD4B</checksum>
    </file>
    <file>
<<<<<<< HEAD
      <filename>upgrade_costs_test.rb</filename>
      <filetype>rb</filetype>
      <usage_type>test</usage_type>
      <checksum>0218DAC7</checksum>
=======
      <filename>in.epw</filename>
      <filetype>epw</filetype>
      <usage_type>test</usage_type>
      <checksum>E23378AA</checksum>
    </file>
    <file>
      <filename>in.osm</filename>
      <filetype>osm</filetype>
      <usage_type>test</usage_type>
      <checksum>2A880939</checksum>
    </file>
    <file>
      <filename>in.xml</filename>
      <filetype>xml</filetype>
      <usage_type>test</usage_type>
      <checksum>7941B411</checksum>
    </file>
    <file>
      <filename>upgrade_costs_test.rb</filename>
      <filetype>rb</filetype>
      <usage_type>test</usage_type>
      <checksum>D5DC46A9</checksum>
>>>>>>> 4ea5671e
    </file>
  </files>
</measure><|MERGE_RESOLUTION|>--- conflicted
+++ resolved
@@ -3,13 +3,8 @@
   <schema_version>3.1</schema_version>
   <name>upgrade_costs</name>
   <uid>ef51212c-acc4-48d7-9b29-cf2a5c6c4449</uid>
-<<<<<<< HEAD
-  <version_id>508f0f41-315b-4d16-bde4-f819241d0318</version_id>
-  <version_modified>2023-09-11T17:01:42Z</version_modified>
-=======
-  <version_id>78645cec-b128-4113-a212-378e3d1c64db</version_id>
-  <version_modified>2023-09-11T17:41:20Z</version_modified>
->>>>>>> 4ea5671e
+  <version_id>a2a6a05a-4c1d-4c39-8471-a16f2011bca5</version_id>
+  <version_modified>2023-09-11T17:45:33Z</version_modified>
   <xml_checksum>9BF1E6AC</xml_checksum>
   <class_name>UpgradeCosts</class_name>
   <display_name>Upgrade Costs</display_name>
@@ -203,35 +198,28 @@
       <checksum>B165DD4B</checksum>
     </file>
     <file>
-<<<<<<< HEAD
+      <filename>in.epw</filename>
+      <filetype>epw</filetype>
+      <usage_type>test</usage_type>
+      <checksum>E23378AA</checksum>
+    </file>
+    <file>
+      <filename>in.osm</filename>
+      <filetype>osm</filetype>
+      <usage_type>test</usage_type>
+      <checksum>2A880939</checksum>
+    </file>
+    <file>
+      <filename>in.xml</filename>
+      <filetype>xml</filetype>
+      <usage_type>test</usage_type>
+      <checksum>7941B411</checksum>
+    </file>
+    <file>
       <filename>upgrade_costs_test.rb</filename>
       <filetype>rb</filetype>
       <usage_type>test</usage_type>
       <checksum>0218DAC7</checksum>
-=======
-      <filename>in.epw</filename>
-      <filetype>epw</filetype>
-      <usage_type>test</usage_type>
-      <checksum>E23378AA</checksum>
-    </file>
-    <file>
-      <filename>in.osm</filename>
-      <filetype>osm</filetype>
-      <usage_type>test</usage_type>
-      <checksum>2A880939</checksum>
-    </file>
-    <file>
-      <filename>in.xml</filename>
-      <filetype>xml</filetype>
-      <usage_type>test</usage_type>
-      <checksum>7941B411</checksum>
-    </file>
-    <file>
-      <filename>upgrade_costs_test.rb</filename>
-      <filetype>rb</filetype>
-      <usage_type>test</usage_type>
-      <checksum>D5DC46A9</checksum>
->>>>>>> 4ea5671e
     </file>
   </files>
 </measure>