--- conflicted
+++ resolved
@@ -3,13 +3,8 @@
   <schema_version>3.0</schema_version>
   <name>upgrade_costs</name>
   <uid>ef51212c-acc4-48d7-9b29-cf2a5c6c4449</uid>
-<<<<<<< HEAD
-  <version_id>39e07642-d2c8-4e96-b22b-864236f474da</version_id>
-  <version_modified>20220707T222047Z</version_modified>
-=======
   <version_id>f69ef381-9e5b-474b-9698-f1d7f940b929</version_id>
   <version_modified>20220624T204207Z</version_modified>
->>>>>>> 35b5b29f
   <xml_checksum>9BF1E6AC</xml_checksum>
   <class_name>UpgradeCosts</class_name>
   <display_name>Upgrade Costs</display_name>
@@ -171,8 +166,6 @@
       <usage_type>test</usage_type>
       <checksum>EFDDF947</checksum>
     </file>
-<<<<<<< HEAD
-=======
     <file>
       <filename>upgrade_costs_test.rb</filename>
       <filetype>rb</filetype>
@@ -190,6 +183,5 @@
       <usage_type>script</usage_type>
       <checksum>F60D925A</checksum>
     </file>
->>>>>>> 35b5b29f
   </files>
 </measure>