# frozen_string_literal: true

require 'openstudio'

require_relative '../measure.rb'
require_relative '../../../resources/hpxml-measures/HPXMLtoOpenStudio/resources/minitest_helper'
require_relative '../../../resources/hpxml-measures/ReportHPXMLOutput/measure.rb'

class UpgradeCostsTest < MiniTest::Test
  def test_SFD_1story_FB_UA_GRG_MSHP_FuelTanklessWH
    cost_multipliers = {
      'Fixed (1)' => 1,
      'Wall Area, Above-Grade, Conditioned (ft^2)' => 196.0 + 96.0 * 2 + 429.0 + 292.0 + 525.0,
      'Wall Area, Above-Grade, Exterior (ft^2)' => 196.0 + 429.0 + 166.0 * 2 + 96.0 * 2 + 18.0 + 192.0 + 292.0 + 525.0,
      'Wall Area, Below-Grade (ft^2)' => 292.0 + 525.0 + 196.0 + 429.0 + 96.0 * 2,
      'Floor Area, Conditioned (ft^2)' => 2250.0 * 2,
      'Floor Area * Infiltration Reduction, Conditioned (ft^2 * Delta ACH50)' => (3 - 2.25) * (2250.0 * 2),
      'Floor Area, Attic (ft^2)' => 2250.0,
      'Floor Area * Insulation Increase, Attic (ft^2 * Delta R-value)' => (61.6 - 39.3) * 2250.0,
      'Floor Area, Lighting (ft^2)' => 2250.0 * 2 + 12.0 * 24.0,
      'Roof Area (ft^2)' => 1338.0 + 101.0 * 2 + 1237.0 + 61.0,
      'Window Area (ft^2)' => 0.12 * (196.0 + 96.0 * 2 + 429.0 + 292.0 + 525.0 - 96.0 * 2),
      'Door Area (ft^2)' => 30.0,
      'Duct Unconditioned Surface Area (ft^2)' => 0.0, # excludes ducts in conditioned space
      'Size, Heating System Primary (kBtu/h)' => 60.0,
      'Size, Heating System Secondary (kBtu/h)' => 0.0,
      'Size, Cooling System Primary (kBtu/h)' => 60.0,
      'Size, Heat Pump Backup Primary (kBtu/h)' => 100.0, # backup
      'Size, Water Heater (gal)' => 0.0,
      'Flow Rate, Mechanical Ventilation (cfm)' => 0.0,
      'Slab Perimeter, Exposed, Conditioned (ft)' => 180.0,
      'Rim Joist Area, Above-Grade, Exterior (ft^2)' => 157.5
    }
    _test_cost_multipliers('SFD_1story_FB_UA_GRG_MSHP_FuelTanklessWH.osw', cost_multipliers)
  end

  def test_SFD_1story_FB_UA_GRG_RoomAC_ElecBoiler_FuelTanklessWH
    cost_multipliers = {
      'Fixed (1)' => 1,
      'Wall Area, Above-Grade, Conditioned (ft^2)' => 106.0 + 96.0 * 2 + 267.0 + 202.0 + 363.0,
      'Wall Area, Above-Grade, Exterior (ft^2)' => 106.0 + 267.0 + 79.0 * 2 + 96.0 * 2 + 18.0 + 192.0 + 202.0 + 363.0,
      'Wall Area, Below-Grade (ft^2)' => 202.0 + 363.0 + 106.0 + 267.0 + 96.0 * 2,
      'Floor Area, Conditioned (ft^2)' => 1000.0 * 2,
      'Floor Area * Infiltration Reduction, Conditioned (ft^2 * Delta ACH50)' => (3 - 2.25) * (1000.0 * 2),
      'Floor Area, Attic (ft^2)' => 1000.0,
      'Floor Area * Insulation Increase, Attic (ft^2 * Delta R-value)' => (61.6 - 39.3) * 1000.0,
      'Floor Area, Lighting (ft^2)' => 1000.0 * 2 + 12.0 * 24.0,
      'Roof Area (ft^2)' => 640.0 + 101.0 * 2 + 599.0,
      'Window Area (ft^2)' => 0.12 * (106.0 + 96.0 * 2 + 267.0 + 202.0 + 363.0 - 96.0 * 2),
      'Door Area (ft^2)' => 40.0,
      'Duct Unconditioned Surface Area (ft^2)' => 0.0, # excludes ducts in conditioned space
      'Size, Heating System Primary (kBtu/h)' => 100.0,
      'Size, Heating System Secondary (kBtu/h)' => 0.0,
      'Size, Cooling System Primary (kBtu/h)' => 36.0,
      'Size, Heat Pump Backup Primary (kBtu/h)' => 0.0, # backup
      'Size, Water Heater (gal)' => 0.0,
      'Flow Rate, Mechanical Ventilation (cfm)' => 0.0,
      'Slab Perimeter, Exposed, Conditioned (ft)' => 117.0,
      'Rim Joist Area, Above-Grade, Exterior (ft^2)' => 108.9
    }
    _test_cost_multipliers('SFD_1story_FB_UA_GRG_RoomAC_ElecBoiler_FuelTanklessWH.osw', cost_multipliers)
  end

  def test_SFD_1story_UB_UA_ASHP2_HPWH
    cost_multipliers = {
      'Fixed (1)' => 1,
      'Wall Area, Above-Grade, Conditioned (ft^2)' => 327.0 * 2 + 588.0 * 2,
      'Wall Area, Above-Grade, Exterior (ft^2)' => 327.0 * 2 + 588.0 * 2 + 208.0 * 2,
      'Wall Area, Below-Grade (ft^2)' => 327.0 * 2 + 588.0 * 2,
      'Floor Area, Conditioned (ft^2)' => 3000.0,
      'Floor Area * Infiltration Reduction, Conditioned (ft^2 * Delta ACH50)' => (3 - 2.25) * 3000.0,
      'Floor Area, Attic (ft^2)' => 3000.0,
      'Floor Area * Insulation Increase, Attic (ft^2 * Delta R-value)' => (61.6 - 39.3) * 3000.0,
      'Floor Area, Lighting (ft^2)' => 3000.0,
      'Roof Area (ft^2)' => 1677.0 * 2,
      'Window Area (ft^2)' => 0.12 * (327.0 * 2 + 588.0 * 2),
      'Door Area (ft^2)' => 40.0,
      'Duct Unconditioned Surface Area (ft^2)' => (0.27 * 3000.0) + (0.05 * 3000.0),
      'Size, Heating System Primary (kBtu/h)' => 60.0,
      'Size, Heating System Secondary (kBtu/h)' => 0.0,
      'Size, Cooling System Primary (kBtu/h)' => 60.0,
      'Size, Heat Pump Backup Primary (kBtu/h)' => 100.0, # backup
      'Size, Water Heater (gal)' => 50.0,
      'Flow Rate, Mechanical Ventilation (cfm)' => 0.0,
      'Slab Perimeter, Exposed, Conditioned (ft)' => 0.0,
      'Rim Joist Area, Above-Grade, Exterior (ft^2)' => 176.2
    }
    _test_cost_multipliers('SFD_1story_UB_UA_ASHP2_HPWH.osw', cost_multipliers)
  end

  def test_SFD_1story_UB_UA_GRG_ACV_FuelFurnace_HPWH
    cost_multipliers = {
      'Fixed (1)' => 1,
      'Wall Area, Above-Grade, Conditioned (ft^2)' => 310.0 + 96.0 * 2 + 635.0 + 406.0 + 731.0,
      'Wall Area, Above-Grade, Exterior (ft^2)' => 310.0 + 635.0 + 323.0 * 2 + 96.0 * 2 + 18.0 + 192.0 + 406.0 + 731.0,
      'Wall Area, Below-Grade (ft^2)' => 406.0 + 731.0 + 310.0 + 635.0 + 96.0 * 2,
      'Floor Area, Conditioned (ft^2)' => 4500.0,
      'Floor Area * Infiltration Reduction, Conditioned (ft^2 * Delta ACH50)' => (3 - 2.25) * 4500.0,
      'Floor Area, Attic (ft^2)' => 4500.0,
      'Floor Area * Insulation Increase, Attic (ft^2 * Delta R-value)' => (61.6 - 39.3) * 4500.0,
      'Floor Area, Lighting (ft^2)' => 4500.0 + 12.0 * 24.0,
      'Roof Area (ft^2)' => 2596.0 + 101.0 * 2 + 2471.0 + 85.0,
      'Window Area (ft^2)' => 0.12 * (310.0 + 96.0 * 2 + 635.0 + 406.0 + 731.0 - 96.0 * 2),
      'Door Area (ft^2)' => 20.0,
      'Duct Unconditioned Surface Area (ft^2)' => (0.27 * 4500.0) + (0.05 * 4500.0),
      'Size, Heating System Primary (kBtu/h)' => 100.0,
      'Size, Heating System Secondary (kBtu/h)' => 0.0,
      'Size, Cooling System Primary (kBtu/h)' => 60.0,
      'Size, Heat Pump Backup Primary (kBtu/h)' => 0.0, # backup
      'Size, Water Heater (gal)' => 50.0,
      'Flow Rate, Mechanical Ventilation (cfm)' => 0.0,
      'Slab Perimeter, Exposed, Conditioned (ft)' => 0.0,
      'Rim Joist Area, Above-Grade, Exterior (ft^2)' => 219.4
    }
    _test_cost_multipliers('SFD_1story_UB_UA_GRG_ACV_FuelFurnace_HPWH.osw', cost_multipliers)
  end

  def test_SFD_1story_UB_UA_GRG_ACV_FuelFurnace_PortableHeater_HPWH
    cost_multipliers = {
      'Fixed (1)' => 1,
      'Wall Area, Above-Grade, Conditioned (ft^2)' => 310.0 + 96.0 * 2 + 635.0 + 406.0 + 731.0,
      'Wall Area, Above-Grade, Exterior (ft^2)' => 310.0 + 635.0 + 323.0 * 2 + 96.0 * 2 + 18.0 + 192.0 + 406.0 + 731.0,
      'Wall Area, Below-Grade (ft^2)' => 406.0 + 731.0 + 310.0 + 635.0 + 96.0 * 2,
      'Floor Area, Conditioned (ft^2)' => 4500.0,
      'Floor Area * Infiltration Reduction, Conditioned (ft^2 * Delta ACH50)' => (3 - 2.25) * 4500.0,
      'Floor Area, Attic (ft^2)' => 4500.0,
      'Floor Area * Insulation Increase, Attic (ft^2 * Delta R-value)' => (61.6 - 39.3) * 4500.0,
      'Floor Area, Lighting (ft^2)' => 4500.0 + 12.0 * 24.0,
      'Roof Area (ft^2)' => 2596.0 + 101.0 * 2 + 2471.0 + 85.0,
      'Window Area (ft^2)' => 0.12 * (310.0 + 96.0 * 2 + 635.0 + 406.0 + 731.0 - 96.0 * 2),
      'Door Area (ft^2)' => 20.0,
      'Duct Unconditioned Surface Area (ft^2)' => (0.27 * 4500.0) + (0.05 * 4500.0),
      'Size, Heating System Primary (kBtu/h)' => 100.0,
      'Size, Heating System Secondary (kBtu/h)' => 20.0,
      'Size, Cooling System Primary (kBtu/h)' => 60.0,
      'Size, Heat Pump Backup Primary (kBtu/h)' => 0.0, # backup
      'Size, Water Heater (gal)' => 50.0,
      'Flow Rate, Mechanical Ventilation (cfm)' => 0.0,
      'Slab Perimeter, Exposed, Conditioned (ft)' => 0.0,
      'Rim Joist Area, Above-Grade, Exterior (ft^2)' => 219.4
    }
    _test_cost_multipliers('SFD_1story_UB_UA_GRG_ACV_FuelFurnace_PortableHeater_HPWH.osw', cost_multipliers)
  end

  def test_SFD_2story_CS_UA_AC2_FuelBoiler_FuelTankWH
    cost_multipliers = {
      'Fixed (1)' => 1,
      'Wall Area, Above-Grade, Conditioned (ft^2)' => 189.0 * 4 + 339.0 * 4,
      'Wall Area, Above-Grade, Exterior (ft^2)' => 189.0 * 4 + 339.0 * 4 + 69.0 * 2,
      'Wall Area, Below-Grade (ft^2)' => 94.0 * 2 + 170.0 * 2,
      'Floor Area, Conditioned (ft^2)' => 1000.0 * 2,
      'Floor Area * Infiltration Reduction, Conditioned (ft^2 * Delta ACH50)' => (3 - 2.25) * (1000.0 * 2),
      'Floor Area, Attic (ft^2)' => 1000.0,
      'Floor Area * Insulation Increase, Attic (ft^2 * Delta R-value)' => (61.6 - 39.3) * 1000.0,
      'Floor Area, Lighting (ft^2)' => 1000.0 * 2,
      'Roof Area (ft^2)' => 559.0 * 2,
      'Window Area (ft^2)' => 0.12 * (189.0 * 4 + 339.0 * 4),
      'Door Area (ft^2)' => 20.0,
      'Duct Unconditioned Surface Area (ft^2)' => (0.75 * 0.27 * (1000.0 * 2)) + (0.75 * 0.05 * 2 * (1000.0 * 2)),
      'Size, Heating System Primary (kBtu/h)' => 100.0,
      'Size, Heating System Secondary (kBtu/h)' => 0.0,
      'Size, Cooling System Primary (kBtu/h)' => 60.0,
      'Size, Heat Pump Backup Primary (kBtu/h)' => 0.0, # backup
      'Size, Water Heater (gal)' => 40.0,
      'Flow Rate, Mechanical Ventilation (cfm)' => 0.0,
      'Slab Perimeter, Exposed, Conditioned (ft)' => 0.0,
      'Rim Joist Area, Above-Grade, Exterior (ft^2)' => 101.8
    }
    _test_cost_multipliers('SFD_2story_CS_UA_AC2_FuelBoiler_FuelTankWH.osw', cost_multipliers)
  end

  def test_SFD_2story_CS_UA_GRG_ASHPV_FuelTanklessWH
    cost_multipliers = {
      'Fixed (1)' => 1,
      'Wall Area, Above-Grade, Conditioned (ft^2)' => 135.0 + 96.0 * 4 + 320.0 * 2 + 231.0 * 2 + 416.0 * 2 + 327.0,
      'Wall Area, Above-Grade, Exterior (ft^2)' => 135.0 + 320.0 * 2 + 231.0 * 2 + 416.0 * 2 + 327.0 + 96.0 * 4 + 104.0 * 2 + 192.0 + 18.0,
      'Wall Area, Below-Grade (ft^2)' => 115.0 + 208.0 + 67.0 + 160.0 + 48.0 * 2,
      'Floor Area, Conditioned (ft^2)' => 1500.0 * 2,
      'Floor Area * Infiltration Reduction, Conditioned (ft^2 * Delta ACH50)' => (3 - 2.25) * (1500.0 * 2),
      'Floor Area, Attic (ft^2)' => 1500.0 + 144.0,
      'Floor Area * Insulation Increase, Attic (ft^2 * Delta R-value)' => (61.6 - 39.3) * (1500.0 + 144.0),
      'Floor Area, Lighting (ft^2)' => 1500.0 * 2 + 12.0 * 24.0,
      'Roof Area (ft^2)' => 839.0 + 101.0 * 2 + 798.0,
      'Window Area (ft^2)' => 0.12 * (135.0 + 96.0 * 4 + 320.0 * 2 + 231.0 * 2 + 416.0 * 2 + 327.0 - 96.0 * 2),
      'Door Area (ft^2)' => 20.0,
      'Duct Unconditioned Surface Area (ft^2)' => (0.75 * 0.27 * (1500.0 * 2)) + (0.75 * 0.05 * 2 * (1500.0 * 2)),
      'Size, Heating System Primary (kBtu/h)' => 60.0,
      'Size, Heating System Secondary (kBtu/h)' => 0.0,
      'Size, Cooling System Primary (kBtu/h)' => 60.0,
      'Size, Heat Pump Backup Primary (kBtu/h)' => 100.0, # backup
      'Size, Water Heater (gal)' => 0.0,
      'Flow Rate, Mechanical Ventilation (cfm)' => 0.0,
      'Slab Perimeter, Exposed, Conditioned (ft)' => 0.0,
      'Rim Joist Area, Above-Grade, Exterior (ft^2)' => 124.8
    }
    _test_cost_multipliers('SFD_2story_CS_UA_GRG_ASHPV_FuelTanklessWH.osw', cost_multipliers)
  end

  def test_SFD_2story_FB_UA_GRG_AC1_ElecBaseboard_FuelTankWH
    cost_multipliers = {
      'Fixed (1)' => 1,
      'Wall Area, Above-Grade, Conditioned (ft^2)' => 139.0 + 96.0 * 4 + 326.0 * 2 + 235.0 * 2 + 422.0 * 2 + 331.0,
      'Wall Area, Above-Grade, Exterior (ft^2)' => 139.0 + 326.0 * 2 + 235.0 * 2 + 422.0 * 2 + 331.0 + 96.0 * 4 + 107.0 * 2 + 192.0 + 18.0,
      'Wall Area, Below-Grade (ft^2)' => 235.0 + 422.0 + 139.0 + 326.0 + 96.0 * 2,
      'Floor Area, Conditioned (ft^2)' => 1500.0 * 3,
      'Floor Area * Infiltration Reduction, Conditioned (ft^2 * Delta ACH50)' => (3 - 2.25) * (1500.0 * 3),
      'Floor Area, Attic (ft^2)' => 1548.0 + 144.0,
      'Floor Area * Insulation Increase, Attic (ft^2 * Delta R-value)' => (61.6 - 39.3) * (1548.0 + 144.0),
      'Floor Area, Lighting (ft^2)' => 1500.0 * 3 + 12.0 * 24.0,
      'Roof Area (ft^2)' => 865.0 + 101.0 * 2 + 825.0,
      'Window Area (ft^2)' => 0.12 * (2819.59 - 96.0 * 2),
      'Door Area (ft^2)' => 20.0,
      'Duct Unconditioned Surface Area (ft^2)' => 0.0, # excludes ducts in conditioned space
      'Size, Heating System Primary (kBtu/h)' => 100.0,
      'Size, Heating System Secondary (kBtu/h)' => 0.0,
      'Size, Cooling System Primary (kBtu/h)' => 60.0,
      'Size, Heat Pump Backup Primary (kBtu/h)' => 0.0, # backup
      'Size, Water Heater (gal)' => 40.0,
      'Flow Rate, Mechanical Ventilation (cfm)' => 0.0,
      'Slab Perimeter, Exposed, Conditioned (ft)' => 140.0,
      'Rim Joist Area, Above-Grade, Exterior (ft^2)' => 126.6
    }
    _test_cost_multipliers('SFD_2story_FB_UA_GRG_AC1_ElecBaseboard_FuelTankWH.osw', cost_multipliers)
  end

  def test_SFD_2story_FB_UA_GRG_AC1_UnitHeater_FuelTankWH
    cost_multipliers = {
      'Fixed (1)' => 1,
      'Wall Area, Above-Grade, Conditioned (ft^2)' => 139.0 + 96.0 * 4 + 326.0 * 2 + 235.0 * 2 + 422.0 * 2 + 331.0,
      'Wall Area, Above-Grade, Exterior (ft^2)' => 139.0 + 326.0 * 2 + 235.0 * 2 + 422.0 * 2 + 331.0 + 96.0 * 4 + 107.0 * 2 + 192.0 + 18.0,
      'Wall Area, Below-Grade (ft^2)' => 235.0 + 422.0 + 139.0 + 326.0 + 96.0 * 2,
      'Floor Area, Conditioned (ft^2)' => 1500.0 * 3,
      'Floor Area * Infiltration Reduction, Conditioned (ft^2 * Delta ACH50)' => (3 - 2.25) * (1500.0 * 3),
      'Floor Area, Attic (ft^2)' => 1548.0 + 144.0,
      'Floor Area * Insulation Increase, Attic (ft^2 * Delta R-value)' => (61.6 - 39.3) * (1548.0 + 144.0),
      'Floor Area, Lighting (ft^2)' => 1500.0 * 3 + 12.0 * 24.0,
      'Roof Area (ft^2)' => 865.0 + 101.0 * 2 + 825.0,
      'Window Area (ft^2)' => 0.12 * (2819.59 - 96.0 * 2),
      'Door Area (ft^2)' => 20.0,
      'Duct Unconditioned Surface Area (ft^2)' => 0.0, # excludes ducts in conditioned space
      'Size, Heating System Primary (kBtu/h)' => 100.0,
      'Size, Heating System Secondary (kBtu/h)' => 0.0,
      'Size, Cooling System Primary (kBtu/h)' => 60.0,
      'Size, Heat Pump Backup Primary (kBtu/h)' => 0.0, # backup
      'Size, Water Heater (gal)' => 40.0,
      'Flow Rate, Mechanical Ventilation (cfm)' => 0.0,
      'Slab Perimeter, Exposed, Conditioned (ft)' => 140.0,
      'Rim Joist Area, Above-Grade, Exterior (ft^2)' => 126.6
    }
    _test_cost_multipliers('SFD_2story_FB_UA_GRG_AC1_UnitHeater_FuelTankWH.osw', cost_multipliers)
  end

  def test_SFD_2story_FB_UA_GRG_GSHP_ElecTanklessWH
    cost_multipliers = {
      'Fixed (1)' => 1,
      'Wall Area, Above-Grade, Conditioned (ft^2)' => 139.0 + 96.0 * 4 + 326.0 * 2 + 235.0 * 2 + 422.0 * 2 + 331.0,
      'Wall Area, Above-Grade, Exterior (ft^2)' => 139.0 + 326.0 * 2 + 235.0 * 2 + 422.0 * 2 + 331.0 + 96.0 * 4 + 107.0 * 2 + 192.0 + 18.0,
      'Wall Area, Below-Grade (ft^2)' => 235.0 + 422.0 + 139.0 + 326.0 + 96.0 * 2,
      'Floor Area, Conditioned (ft^2)' => 1500.0 * 3,
      'Floor Area * Infiltration Reduction, Conditioned (ft^2 * Delta ACH50)' => (3 - 2.25) * (1500.0 * 3),
      'Floor Area, Attic (ft^2)' => 1548.0 + 144.0,
      'Floor Area * Insulation Increase, Attic (ft^2 * Delta R-value)' => (61.6 - 39.3) * (1548.0 + 144.0),
      'Floor Area, Lighting (ft^2)' => 1500.0 * 3 + 12.0 * 24.0,
      'Roof Area (ft^2)' => 865.0 + 101.0 * 2 + 825.0,
      'Window Area (ft^2)' => 0.12 * (2819.59 - 96.0 * 2),
      'Door Area (ft^2)' => 30.0,
      'Duct Unconditioned Surface Area (ft^2)' => 0.0, # excludes ducts in conditioned space
      'Size, Heating System Primary (kBtu/h)' => 60.0,
      'Size, Heating System Secondary (kBtu/h)' => 0.0,
      'Size, Cooling System Primary (kBtu/h)' => 60.0,
      'Size, Heat Pump Backup Primary (kBtu/h)' => 100.0, # backup
      'Size, Water Heater (gal)' => 0.0,
      'Flow Rate, Mechanical Ventilation (cfm)' => 0.0,
      'Slab Perimeter, Exposed, Conditioned (ft)' => 140.0,
      'Rim Joist Area, Above-Grade, Exterior (ft^2)' => 126.6
    }
    _test_cost_multipliers('SFD_2story_FB_UA_GRG_GSHP_ElecTanklessWH.osw', cost_multipliers)
  end

  def test_SFD_2story_PB_UA_ElecFurnace_ElecTankWH
    cost_multipliers = {
      'Fixed (1)' => 1,
      'Wall Area, Above-Grade, Conditioned (ft^2)' => 189.0 * 4 + 339.0 * 4,
      'Wall Area, Above-Grade, Exterior (ft^2)' => 189.0 * 4 + 339.0 * 4 + 69.0 * 2,
      'Wall Area, Below-Grade (ft^2)' => 0.0,
      'Floor Area, Conditioned (ft^2)' => 1000.0 * 2,
      'Floor Area * Infiltration Reduction, Conditioned (ft^2 * Delta ACH50)' => (3 - 2.25) * (1000.0 * 2),
      'Floor Area, Attic (ft^2)' => 1000.0,
      'Floor Area * Insulation Increase, Attic (ft^2 * Delta R-value)' => (61.6 - 39.3) * 1000.0,
      'Floor Area, Lighting (ft^2)' => 1000.0 * 2,
      'Roof Area (ft^2)' => 559.0 * 2,
      'Window Area (ft^2)' => 0.12 * (189.0 * 4 + 339.0 * 4),
      'Door Area (ft^2)' => 40.0,
      'Duct Unconditioned Surface Area (ft^2)' => 555.0,
      'Size, Heating System Primary (kBtu/h)' => 100.0,
      'Size, Heating System Secondary (kBtu/h)' => 0.0,
      'Size, Cooling System Primary (kBtu/h)' => 0.0,
      'Size, Heat Pump Backup Primary (kBtu/h)' => 0.0, # backup
      'Size, Water Heater (gal)' => 66.0,
      'Flow Rate, Mechanical Ventilation (cfm)' => 0.0,
      'Slab Perimeter, Exposed, Conditioned (ft)' => 0.0,
      'Rim Joist Area, Above-Grade, Exterior (ft^2)' => 0.0
    }
    _test_cost_multipliers('SFD_2story_PB_UA_ElecFurnace_ElecTankWH.osw', cost_multipliers)
  end

  def test_SFD_2story_S_UA_GRG_ASHP1_FuelTanklessWH
    cost_multipliers = {
      'Fixed (1)' => 1,
      'Wall Area, Above-Grade, Conditioned (ft^2)' => 135.0 + 96.0 * 4 + 320.0 * 2 + 231.0 * 2 + 416.0 * 2 + 327.0,
      'Wall Area, Above-Grade, Exterior (ft^2)' => 135.0 + 320.0 * 2 + 231.0 * 2 + 416.0 * 2 + 327.0 + 96.0 * 4 + 104.0 * 2 + 18.0 + 192.0,
      'Wall Area, Below-Grade (ft^2)' => 0.0,
      'Floor Area, Conditioned (ft^2)' => 1500.0 * 2,
      'Floor Area * Infiltration Reduction, Conditioned (ft^2 * Delta ACH50)' => (3 - 2.25) * (1500.0 * 2),
      'Floor Area, Attic (ft^2)' => 1500.0 + 144.0,
      'Floor Area * Insulation Increase, Attic (ft^2 * Delta R-value)' => (61.6 - 39.3) * (1500.0 + 144.0),
      'Floor Area, Lighting (ft^2)' => 1500.0 * 2 + 12.0 * 24.0,
      'Roof Area (ft^2)' => 839.0 + 101.0 * 2 + 798.0,
      'Window Area (ft^2)' => 0.12 * (135.0 + 96.0 * 4 + 320.0 * 2 + 231.0 * 2 + 416.0 * 2 + 327.0 - 96.0 * 2),
      'Door Area (ft^2)' => 40.0,
      'Duct Unconditioned Surface Area (ft^2)' => (0.75 * 0.27 * (1500.0 * 2)) + (0.75 * 0.05 * 2 * (1500.0 * 2)),
      'Size, Heating System Primary (kBtu/h)' => 60.0,
      'Size, Heating System Secondary (kBtu/h)' => 0.0,
      'Size, Cooling System Primary (kBtu/h)' => 60.0,
      'Size, Heat Pump Backup Primary (kBtu/h)' => 100.0, # backup
      'Size, Water Heater (gal)' => 0.0,
      'Flow Rate, Mechanical Ventilation (cfm)' => 0.0,
      'Slab Perimeter, Exposed, Conditioned (ft)' => 138.0,
      'Rim Joist Area, Above-Grade, Exterior (ft^2)' => 0.0
    }
    _test_cost_multipliers('SFD_2story_S_UA_GRG_ASHP1_FuelTanklessWH.osw', cost_multipliers)
  end

  def test_SFD_2story_S_UA_GRG_ASHP1_Fireplace_FuelTanklessWH
    cost_multipliers = {
      'Fixed (1)' => 1,
      'Wall Area, Above-Grade, Conditioned (ft^2)' => 135.0 + 96.0 * 4 + 320.0 * 2 + 231.0 * 2 + 416.0 * 2 + 327.0,
      'Wall Area, Above-Grade, Exterior (ft^2)' => 135.0 + 320.0 * 2 + 231.0 * 2 + 416.0 * 2 + 327.0 + 96.0 * 4 + 104.0 * 2 + 18.0 + 192.0,
      'Wall Area, Below-Grade (ft^2)' => 0.0,
      'Floor Area, Conditioned (ft^2)' => 1500.0 * 2,
      'Floor Area * Infiltration Reduction, Conditioned (ft^2 * Delta ACH50)' => (3 - 2.25) * (1500.0 * 2),
      'Floor Area, Attic (ft^2)' => 1500.0 + 144.0,
      'Floor Area * Insulation Increase, Attic (ft^2 * Delta R-value)' => (61.6 - 39.3) * (1500.0 + 144.0),
      'Floor Area, Lighting (ft^2)' => 1500.0 * 2 + 12.0 * 24.0,
      'Roof Area (ft^2)' => 839.0 + 101.0 * 2 + 798.0,
      'Window Area (ft^2)' => 0.12 * (135.0 + 96.0 * 4 + 320.0 * 2 + 231.0 * 2 + 416.0 * 2 + 327.0 - 96.0 * 2),
      'Door Area (ft^2)' => 40.0,
      'Duct Unconditioned Surface Area (ft^2)' => (0.75 * 0.27 * (1500.0 * 2)) + (0.75 * 0.05 * 2 * (1500.0 * 2)),
      'Size, Heating System Primary (kBtu/h)' => 60.0,
      'Size, Heating System Secondary (kBtu/h)' => 15.0,
      'Size, Cooling System Primary (kBtu/h)' => 60.0,
      'Size, Heat Pump Backup Primary (kBtu/h)' => 100.0, # backup
      'Size, Water Heater (gal)' => 0.0,
      'Flow Rate, Mechanical Ventilation (cfm)' => 0.0,
      'Slab Perimeter, Exposed, Conditioned (ft)' => 138.0,
      'Rim Joist Area, Above-Grade, Exterior (ft^2)' => 0.0
    }
    _test_cost_multipliers('SFD_2story_S_UA_GRG_ASHP1_Fireplace_FuelTanklessWH.osw', cost_multipliers)
  end

  def test_SFD_2story_S_UA_GRG_ASHP1_Fireplace_FuelTanklessWH_ERV
    cost_multipliers = {
      'Fixed (1)' => 1,
      'Wall Area, Above-Grade, Conditioned (ft^2)' => 135.0 + 96.0 * 4 + 320.0 * 2 + 231.0 * 2 + 416.0 * 2 + 327.0,
      'Wall Area, Above-Grade, Exterior (ft^2)' => 135.0 + 320.0 * 2 + 231.0 * 2 + 416.0 * 2 + 327.0 + 96.0 * 4 + 104.0 * 2 + 18.0 + 192.0,
      'Wall Area, Below-Grade (ft^2)' => 0.0,
      'Floor Area, Conditioned (ft^2)' => 1500.0 * 2,
      'Floor Area * Infiltration Reduction, Conditioned (ft^2 * Delta ACH50)' => (3 - 2.25) * (1500.0 * 2),
      'Floor Area, Attic (ft^2)' => 1500.0 + 144.0,
      'Floor Area * Insulation Increase, Attic (ft^2 * Delta R-value)' => (61.6 - 39.3) * (1500.0 + 144.0),
      'Floor Area, Lighting (ft^2)' => 1500.0 * 2 + 12.0 * 24.0,
      'Roof Area (ft^2)' => 839.0 + 101.0 * 2 + 798.0,
      'Window Area (ft^2)' => 0.12 * (135.0 + 96.0 * 4 + 320.0 * 2 + 231.0 * 2 + 416.0 * 2 + 327.0 - 96.0 * 2),
      'Door Area (ft^2)' => 40.0,
      'Duct Unconditioned Surface Area (ft^2)' => (0.75 * 0.27 * (1500.0 * 2)) + (0.75 * 0.05 * 2 * (1500.0 * 2)),
      'Size, Heating System Primary (kBtu/h)' => 60.0,
      'Size, Heating System Secondary (kBtu/h)' => 15.0,
      'Size, Cooling System Primary (kBtu/h)' => 60.0,
      'Size, Heat Pump Backup Primary (kBtu/h)' => 100.0, # backup
      'Size, Water Heater (gal)' => 0.0,
      'Flow Rate, Mechanical Ventilation (cfm)' => 110.0,
      'Slab Perimeter, Exposed, Conditioned (ft)' => 138.0,
      'Rim Joist Area, Above-Grade, Exterior (ft^2)' => 0.0
    }
    _test_cost_multipliers('SFD_2story_S_UA_GRG_ASHP1_Fireplace_FuelTanklessWH_ERV.osw', cost_multipliers)
  end

  def test_SFA_2story_UB_Furnace_RoomAC_FuelTankWH
    cost_multipliers = {
      'Fixed (1)' => 1,
      'Wall Area, Above-Grade, Conditioned (ft^2)' => 94.0 * 4 + 170.0 * 2,
      'Wall Area, Above-Grade, Exterior (ft^2)' => 94.0 * 4 + 170.0 * 2 + 56.0,
      'Wall Area, Below-Grade (ft^2)' => 170.0 + 94.0 * 2,
      'Floor Area, Conditioned (ft^2)' => 250.0 * 2,
      'Floor Area * Infiltration Reduction, Conditioned (ft^2 * Delta ACH50)' => (3 - 2.25) * (250.0 * 2),
      'Floor Area, Attic (ft^2)' => 250.0,
      'Floor Area * Insulation Increase, Attic (ft^2 * Delta R-value)' => (61.6 - 39.3) * 250.0,
      'Floor Area, Lighting (ft^2)' => 250.0 * 2,
      'Roof Area (ft^2)' => 140.0 * 2,
      'Window Area (ft^2)' => 0.18 * (94.28 * 4 + 169.7 * 2),
      'Door Area (ft^2)' => 20.0,
      'Duct Unconditioned Surface Area (ft^2)' => (0.75 * 0.27 * (250.0 * 2)) + (0.75 * 0.05 * 2 * (250.0 * 2)),
      'Size, Heating System Primary (kBtu/h)' => 100.0,
      'Size, Heating System Secondary (kBtu/h)' => 0.0,
      'Size, Cooling System Primary (kBtu/h)' => 36.0,
      'Size, Heat Pump Backup Primary (kBtu/h)' => 0.0, # backup
      'Size, Water Heater (gal)' => 30.0,
      'Flow Rate, Mechanical Ventilation (cfm)' => 0.0,
      'Slab Perimeter, Exposed, Conditioned (ft)' => 0.0,
      'Rim Joist Area, Above-Grade, Exterior (ft^2)' => 51.0
    }
    _test_cost_multipliers('SFA_2story_UB_Furnace_RoomAC_FuelTankWH.osw', cost_multipliers)
  end

  def test_SFA_2story_UB_FuelBoiler_RoomAC_FuelTankWH
    cost_multipliers = {
      'Fixed (1)' => 1,
      'Wall Area, Above-Grade, Conditioned (ft^2)' => 94.0 * 4 + 170.0 * 2,
      'Wall Area, Above-Grade, Exterior (ft^2)' => 94.0 * 4 + 170.0 * 2 + 56.0,
      'Wall Area, Below-Grade (ft^2)' => 170.0 + 94.0 * 2,
      'Floor Area, Conditioned (ft^2)' => 250.0 * 2,
      'Floor Area * Infiltration Reduction, Conditioned (ft^2 * Delta ACH50)' => (3 - 2.25) * (250.0 * 2),
      'Floor Area, Attic (ft^2)' => 250.0,
      'Floor Area * Insulation Increase, Attic (ft^2 * Delta R-value)' => (61.6 - 39.3) * 250.0,
      'Floor Area, Lighting (ft^2)' => 250.0 * 2,
      'Roof Area (ft^2)' => 140.0 * 2,
      'Window Area (ft^2)' => 0.18 * (94.28 * 4 + 169.7 * 2),
      'Door Area (ft^2)' => 20.0,
      'Duct Unconditioned Surface Area (ft^2)' => 0.0, # boiler and roomac don't have ducts
      'Size, Heating System Primary (kBtu/h)' => 100.0,
      'Size, Heating System Secondary (kBtu/h)' => 0.0,
      'Size, Cooling System Primary (kBtu/h)' => 36.0,
      'Size, Heat Pump Backup Primary (kBtu/h)' => 0.0, # backup
      'Size, Water Heater (gal)' => 30.0,
      'Flow Rate, Mechanical Ventilation (cfm)' => 0.0,
      'Slab Perimeter, Exposed, Conditioned (ft)' => 0.0,
      'Rim Joist Area, Above-Grade, Exterior (ft^2)' => 51.0
    }
    _test_cost_multipliers('SFA_2story_UB_FuelBoiler_RoomAC_FuelTankWH.osw', cost_multipliers)
  end

  def test_SFA_2story_UB_ASHP2_HPWH
    cost_multipliers = {
      'Fixed (1)' => 1,
      'Wall Area, Above-Grade, Conditioned (ft^2)' => 94.0 * 4 + 170.0 * 2,
      'Wall Area, Above-Grade, Exterior (ft^2)' => 94.0 * 4 + 170.0 * 2 + 56.0,
      'Wall Area, Below-Grade (ft^2)' => 170.0 + 94.0 * 2,
      'Floor Area, Conditioned (ft^2)' => 250.0 * 2,
      'Floor Area * Infiltration Reduction, Conditioned (ft^2 * Delta ACH50)' => (3 - 2.25) * (250.0 * 2),
      'Floor Area, Attic (ft^2)' => 250.0,
      'Floor Area * Insulation Increase, Attic (ft^2 * Delta R-value)' => (61.6 - 39.3) * 250.0,
      'Floor Area, Lighting (ft^2)' => 250.0 * 2,
      'Roof Area (ft^2)' => 140.0 * 2,
      'Window Area (ft^2)' => 0.18 * (94.28 * 4 + 169.7 * 2),
      'Door Area (ft^2)' => 20.0,
      'Duct Unconditioned Surface Area (ft^2)' => (0.75 * 0.27 * (250.0 * 2)) + (0.75 * 0.05 * 2 * (250.0 * 2)),
      'Size, Heating System Primary (kBtu/h)' => 60.0,
      'Size, Heating System Secondary (kBtu/h)' => 0.0,
      'Size, Cooling System Primary (kBtu/h)' => 60.0,
      'Size, Heat Pump Backup Primary (kBtu/h)' => 100.0, # backup
      'Size, Water Heater (gal)' => 50.0,
      'Flow Rate, Mechanical Ventilation (cfm)' => 0.0,
      'Slab Perimeter, Exposed, Conditioned (ft)' => 0.0,
      'Rim Joist Area, Above-Grade, Exterior (ft^2)' => 51.0
    }
    _test_cost_multipliers('SFA_2story_UB_ASHP2_HPWH.osw', cost_multipliers)
  end

  def test_SFA_2story_FB_FuelBoiler_RoomAC_FuelTankWH
    cost_multipliers = {
      'Fixed (1)' => 1,
      'Wall Area, Above-Grade, Conditioned (ft^2)' => 139.0 * 2 + 77.0 * 4,
      'Wall Area, Above-Grade, Exterior (ft^2)' => 139.0 * 2 + 77.0 * 4 + 37.0,
      'Wall Area, Below-Grade (ft^2)' => 139.0 + 77.0 * 2,
      'Floor Area, Conditioned (ft^2)' => 167.0 + 167.0 * 2,
      'Floor Area * Infiltration Reduction, Conditioned (ft^2 * Delta ACH50)' => (3 - 2.25) * (167.0 + 167.0 * 2),
      'Floor Area, Attic (ft^2)' => 167.0,
      'Floor Area * Insulation Increase, Attic (ft^2 * Delta R-value)' => (61.6 - 39.3) * 167.0,
      'Floor Area, Lighting (ft^2)' => 167.0 + 167.0 * 2,
      'Roof Area (ft^2)' => 93.0 * 2,
      'Window Area (ft^2)' => 0.18 * (139.0 * 2 + 77.0 * 4),
      'Door Area (ft^2)' => 20.0,
      'Duct Unconditioned Surface Area (ft^2)' => 0.0, # boiler and roomac don't have ducts
      'Size, Heating System Primary (kBtu/h)' => 100.0,
      'Size, Heating System Secondary (kBtu/h)' => 0.0,
      'Size, Cooling System Primary (kBtu/h)' => 36.0,
      'Size, Heat Pump Backup Primary (kBtu/h)' => 0.0, # backup
      'Size, Water Heater (gal)' => 30.0,
      'Flow Rate, Mechanical Ventilation (cfm)' => 0.0,
      'Slab Perimeter, Exposed, Conditioned (ft)' => 37.0,
      'Rim Joist Area, Above-Grade, Exterior (ft^2)' => 41.6
    }
    _test_cost_multipliers('SFA_2story_FB_FuelBoiler_RoomAC_FuelTankWH.osw', cost_multipliers)
  end

  def test_MF_2story_UB_Furnace_AC1_FuelTankWH
    cost_multipliers = {
      'Fixed (1)' => 1,
      'Wall Area, Above-Grade, Conditioned (ft^2)' => 240.0 + 133.0,
      'Wall Area, Above-Grade, Exterior (ft^2)' => 240.0 + 133.0,
      'Wall Area, Below-Grade (ft^2)' => 240.0 + 133.0,
      'Floor Area, Conditioned (ft^2)' => 500.0,
      'Floor Area * Infiltration Reduction, Conditioned (ft^2 * Delta ACH50)' => (3 - 2.25) * 500.0,
      'Floor Area, Attic (ft^2)' => 0.0,
      'Floor Area * Insulation Increase, Attic (ft^2 * Delta R-value)' => (61.6 - 39.3) * 0.0,
      'Floor Area, Lighting (ft^2)' => 500.0,
      'Roof Area (ft^2)' => 0.0,
      'Window Area (ft^2)' => 0.18 * (240.0 + 133.0),
      'Door Area (ft^2)' => 0.0, # door is in the corridor
      'Duct Unconditioned Surface Area (ft^2)' => (0.27 * 500.0) + (0.05 * 500.0),
      'Size, Heating System Primary (kBtu/h)' => 100.0,
      'Size, Heating System Secondary (kBtu/h)' => 0.0,
      'Size, Cooling System Primary (kBtu/h)' => 60.0,
      'Size, Heat Pump Backup Primary (kBtu/h)' => 0.0, # backup
      'Size, Water Heater (gal)' => 30.0,
      'Flow Rate, Mechanical Ventilation (cfm)' => 0.0,
      'Slab Perimeter, Exposed, Conditioned (ft)' => 0.0,
      'Rim Joist Area, Above-Grade, Exterior (ft^2)' => 71.8
    }
    _test_cost_multipliers('MF_2story_UB_Furnace_AC1_FuelTankWH.osw', cost_multipliers)
  end

  def test_MF_2story_UB_FuelBoiler_AC1_FuelTankWH
    cost_multipliers = {
      'Fixed (1)' => 1,
      'Wall Area, Above-Grade, Conditioned (ft^2)' => 240.0 + 133.0,
      'Wall Area, Above-Grade, Exterior (ft^2)' => 240.0 + 133.0,
      'Wall Area, Below-Grade (ft^2)' => 240.0 + 133.0,
      'Floor Area, Conditioned (ft^2)' => 500.0,
      'Floor Area * Infiltration Reduction, Conditioned (ft^2 * Delta ACH50)' => (3 - 2.25) * 500.0,
      'Floor Area, Attic (ft^2)' => 0.0,
      'Floor Area * Insulation Increase, Attic (ft^2 * Delta R-value)' => (61.6 - 39.3) * 0.0,
      'Floor Area, Lighting (ft^2)' => 500.0,
      'Roof Area (ft^2)' => 0.0,
      'Window Area (ft^2)' => 0.18 * (240.0 + 133.0),
      'Door Area (ft^2)' => 0.0, # door is in the corridor
      'Duct Unconditioned Surface Area (ft^2)' => (0.27 * 500.0) + (0.05 * 500.0),
      'Size, Heating System Primary (kBtu/h)' => 100.0,
      'Size, Heating System Secondary (kBtu/h)' => 0.0,
      'Size, Cooling System Primary (kBtu/h)' => 60.0,
      'Size, Heat Pump Backup Primary (kBtu/h)' => 0.0, # backup
      'Size, Water Heater (gal)' => 30.0,
      'Flow Rate, Mechanical Ventilation (cfm)' => 0.0,
      'Slab Perimeter, Exposed, Conditioned (ft)' => 0.0,
      'Rim Joist Area, Above-Grade, Exterior (ft^2)' => 71.8
    }
    _test_cost_multipliers('MF_2story_UB_FuelBoiler_AC1_FuelTankWH.osw', cost_multipliers)
  end

  def test_MF_2story_UB_ASHP2_HPWH
    cost_multipliers = {
      'Fixed (1)' => 1,
      'Wall Area, Above-Grade, Conditioned (ft^2)' => 240.0 + 133.0,
      'Wall Area, Above-Grade, Exterior (ft^2)' => 240.0 + 133.0,
      'Wall Area, Below-Grade (ft^2)' => 240.0 + 133.0,
      'Floor Area, Conditioned (ft^2)' => 500.0,
      'Floor Area * Infiltration Reduction, Conditioned (ft^2 * Delta ACH50)' => (3 - 2.25) * 500.0,
      'Floor Area, Attic (ft^2)' => 0.0,
      'Floor Area * Insulation Increase, Attic (ft^2 * Delta R-value)' => (61.6 - 39.3) * 0.0,
      'Floor Area, Lighting (ft^2)' => 500.0,
      'Roof Area (ft^2)' => 0.0,
      'Window Area (ft^2)' => 0.18 * (240.0 + 133.0),
      'Door Area (ft^2)' => 0.0, # door is in the corridor
      'Duct Unconditioned Surface Area (ft^2)' => (0.27 * 500.0) + (0.05 * 500.0),
      'Size, Heating System Primary (kBtu/h)' => 60.0,
      'Size, Heating System Secondary (kBtu/h)' => 0.0,
      'Size, Cooling System Primary (kBtu/h)' => 60.0,
      'Size, Heat Pump Backup Primary (kBtu/h)' => 100.0, # backup
      'Size, Water Heater (gal)' => 50.0,
      'Flow Rate, Mechanical Ventilation (cfm)' => 0.0,
      'Slab Perimeter, Exposed, Conditioned (ft)' => 0.0,
      'Rim Joist Area, Above-Grade, Exterior (ft^2)' => 71.8
    }
    _test_cost_multipliers('MF_2story_UB_ASHP2_HPWH.osw', cost_multipliers)
  end

  def test_MF_1story_UB_Furnace_AC1_FuelTankWH
    cost_multipliers = {
      'Fixed (1)' => 1,
      'Wall Area, Above-Grade, Conditioned (ft^2)' => 240.0 + 133.0,
      'Wall Area, Above-Grade, Exterior (ft^2)' => 240.0 + 133.0,
      'Wall Area, Below-Grade (ft^2)' => 240.0 + 133.0,
      'Floor Area, Conditioned (ft^2)' => 500.0,
      'Floor Area * Infiltration Reduction, Conditioned (ft^2 * Delta ACH50)' => (3 - 2.25) * 500.0,
      'Floor Area, Attic (ft^2)' => 0.0,
      'Floor Area * Insulation Increase, Attic (ft^2 * Delta R-value)' => (61.6 - 39.3) * 0.0,
      'Floor Area, Lighting (ft^2)' => 500.0,
      'Roof Area (ft^2)' => 500.0,
      'Window Area (ft^2)' => 0.18 * (240.0 + 133.0),
      'Door Area (ft^2)' => 0.0, # door is in the corridor
      'Duct Unconditioned Surface Area (ft^2)' => (0.27 * 500.0) + (0.05 * 500.0),
      'Size, Heating System Primary (kBtu/h)' => 100.0,
      'Size, Heating System Secondary (kBtu/h)' => 0.0,
      'Size, Cooling System Primary (kBtu/h)' => 60.0,
      'Size, Heat Pump Backup Primary (kBtu/h)' => 0.0, # backup
      'Size, Water Heater (gal)' => 30.0,
      'Flow Rate, Mechanical Ventilation (cfm)' => 0.0,
      'Slab Perimeter, Exposed, Conditioned (ft)' => 0.0,
      'Rim Joist Area, Above-Grade, Exterior (ft^2)' => 71.8
    }
    _test_cost_multipliers('MF_1story_UB_Furnace_AC1_FuelTankWH.osw', cost_multipliers)
  end

  private

  def _run_osw(osw)
    measures = {}

    osw_hash = JSON.parse(File.read(osw))
    measures_dir = File.join(File.dirname(__FILE__), osw_hash['measure_paths'][0])
    osw_hash['steps'].each do |step|
      measures[step['measure_dir_name']] = [step['arguments']]
    end
    model = OpenStudio::Model::Model.new
    runner = OpenStudio::Measure::OSRunner.new(OpenStudio::WorkflowJSON.new)
    # Apply measure
    success = apply_measures(measures_dir, measures, runner, model)
    # Report warnings/errors
    runner.result.stepWarnings.each do |s|
      puts "Warning: #{s}"
    end
    runner.result.stepErrors.each do |s|
      puts "Error: #{s}"
    end

    assert(success)
  end

  def _upgrade_osw(osw)
<<<<<<< HEAD
    upgrades = { 'ceiling_assembly_r' => 61.6 }
=======
    upgrades = { 'air_leakage_value' => 2.25 }
>>>>>>> 1a824ec5

    osw_hash = JSON.parse(File.read(osw))
    osw_hash['steps'].each do |step|
      step['arguments']['hpxml_path'] = step['arguments']['hpxml_path'].gsub('tests/', 'tests/Upgrade_')
      if step['measure_dir_name'] == 'BuildResidentialHPXML'
        step['arguments'].update(upgrades)
      end
    end
    File.open(osw, 'w') { |json| json.write(JSON.pretty_generate(osw_hash)) }
  end

  def _test_cost_multipliers(osw_file, cost_multipliers)
    require 'json'

    puts "\nTesting #{osw_file}..."
    this_dir = File.dirname(__FILE__)

    # Existing
    osw = File.absolute_path("#{this_dir}/#{osw_file}")
    _run_osw(osw)

    hpxml_path = File.join(this_dir, 'in.xml')
    hpxml_in = HPXML.new(hpxml_path: hpxml_path)

    existing_path = File.join(this_dir, osw_file.gsub('osw', 'xml'))
    existing = HPXML.new(hpxml_path: existing_path)

    # Upgraded
    upgrade_osw_file = "Upgrade_#{osw_file}"
    upgrade_osw = File.absolute_path("#{this_dir}/#{upgrade_osw_file}")
    FileUtils.cp(osw, upgrade_osw)
    _upgrade_osw(upgrade_osw)
    _run_osw(upgrade_osw)

    upgraded_path = File.join(this_dir, upgrade_osw_file.gsub('osw', 'xml'))
    upgraded = HPXML.new(hpxml_path: upgraded_path)

    # Create instance of the measures
    hpxml_output_report = ReportHPXMLOutput.new
    upgrade_costs = UpgradeCosts.new

    # Check for correct cost multiplier values
    hpxml_output_report.assign_primary_and_secondary(hpxml_in, cost_multipliers)
    hpxml = {}
    cost_multipliers.each do |cost_mult_type, mult_value|
      if cost_mult_type == 'Wall Area, Above-Grade, Conditioned (ft^2)'
        hpxml['enclosure_wall_area_thermal_boundary_ft_2'] = hpxml_output_report.get_cost_multiplier(hpxml_in, 'Enclosure: Wall Area Thermal Boundary')
      elsif cost_mult_type == 'Wall Area, Above-Grade, Exterior (ft^2)'
        hpxml['enclosure_wall_area_exterior_ft_2'] = hpxml_output_report.get_cost_multiplier(hpxml_in, 'Enclosure: Wall Area Exterior')
      elsif cost_mult_type == 'Wall Area, Below-Grade (ft^2)'
        hpxml['enclosure_foundation_wall_area_exterior_ft_2'] = hpxml_output_report.get_cost_multiplier(hpxml_in, 'Enclosure: Foundation Wall Area Exterior')
      elsif cost_mult_type == 'Floor Area, Conditioned (ft^2)'
        hpxml['enclosure_floor_area_conditioned_ft_2'] = hpxml_output_report.get_cost_multiplier(hpxml_in, 'Enclosure: Floor Area Conditioned')
      elsif cost_mult_type == 'Floor Area, Lighting (ft^2)'
        hpxml['enclosure_floor_area_lighting_ft_2'] = hpxml_output_report.get_cost_multiplier(hpxml_in, 'Enclosure: Floor Area Lighting')
      elsif cost_mult_type == 'Floor Area, Attic (ft^2)'
        hpxml['enclosure_ceiling_area_thermal_boundary_ft_2'] = hpxml_output_report.get_cost_multiplier(hpxml_in, 'Enclosure: Ceiling Area Thermal Boundary')
      elsif cost_mult_type == 'Roof Area (ft^2)'
        hpxml['enclosure_roof_area_ft_2'] = hpxml_output_report.get_cost_multiplier(hpxml_in, 'Enclosure: Roof Area')
      elsif cost_mult_type == 'Window Area (ft^2)'
        hpxml['enclosure_window_area_ft_2'] = hpxml_output_report.get_cost_multiplier(hpxml_in, 'Enclosure: Window Area')
      elsif cost_mult_type == 'Door Area (ft^2)'
        hpxml['enclosure_door_area_ft_2'] = hpxml_output_report.get_cost_multiplier(hpxml_in, 'Enclosure: Door Area')
      elsif cost_mult_type == 'Duct Unconditioned Surface Area (ft^2)'
        hpxml['enclosure_duct_area_unconditioned_ft_2'] = hpxml_output_report.get_cost_multiplier(hpxml_in, 'Enclosure: Duct Area Unconditioned')
      elsif cost_mult_type == 'Rim Joist Area, Above-Grade, Exterior (ft^2)'
        hpxml['enclosure_rim_joist_area_ft_2'] = hpxml_output_report.get_cost_multiplier(hpxml_in, 'Enclosure: Rim Joist Area')
      elsif cost_mult_type == 'Slab Perimeter, Exposed, Conditioned (ft)'
        hpxml['enclosure_slab_exposed_perimeter_thermal_boundary_ft'] = hpxml_output_report.get_cost_multiplier(hpxml_in, 'Enclosure: Slab Exposed Perimeter Thermal Boundary')
      elsif cost_mult_type == 'Size, Heating System Primary (kBtu/h)'
        hpxml['primary_systems_heating_capacity_btu_h'] = 0.0
        if cost_multipliers.keys.include?('Primary Systems: Heating Capacity')
          hpxml['primary_systems_heating_capacity_btu_h'] = cost_multipliers['Primary Systems: Heating Capacity'].output
        end
      elsif cost_mult_type == 'Size, Heating System Secondary (kBtu/h)'
        hpxml['secondary_systems_heating_capacity_btu_h'] = 0.0
        if cost_multipliers.keys.include?('Secondary Systems: Heating Capacity')
          hpxml['secondary_systems_heating_capacity_btu_h'] = cost_multipliers['Secondary Systems: Heating Capacity'].output
        end
      elsif cost_mult_type == 'Size, Cooling System Primary (kBtu/h)'
        hpxml['primary_systems_cooling_capacity_btu_h'] = 0.0
        if cost_multipliers.keys.include?('Primary Systems: Cooling Capacity')
          hpxml['primary_systems_cooling_capacity_btu_h'] = cost_multipliers['Primary Systems: Cooling Capacity'].output
        end
      elsif cost_mult_type == 'Size, Heat Pump Backup Primary (kBtu/h)'
        hpxml['primary_systems_heat_pump_backup_capacity_btu_h'] = 0.0
        if cost_multipliers.keys.include?('Primary Systems: Heat Pump Backup Capacity')
          hpxml['primary_systems_heat_pump_backup_capacity_btu_h'] = cost_multipliers['Primary Systems: Heat Pump Backup Capacity'].output
        end
      elsif cost_mult_type == 'Size, Water Heater (gal)'
        hpxml['systems_water_heater_tank_volume_gal'] = hpxml_output_report.get_cost_multiplier(hpxml_in, 'Systems: Water Heater Tank Volume')
      elsif cost_mult_type == 'Flow Rate, Mechanical Ventilation (cfm)'
        hpxml['systems_mechanical_ventilation_flow_rate_cfm'] = hpxml_output_report.get_cost_multiplier(hpxml_in, 'Systems: Mechanical Ventilation Flow Rate')
      end
    end

    cost_multipliers.each do |mult_type, mult_value|
      next if mult_type.include?('Systems:')

      value = upgrade_costs.get_cost_multiplier(mult_type, hpxml, existing, upgraded)
      assert(!value.nil?)
      if mult_type.include?('ft^2') || mult_type.include?('gal')
        assert_in_epsilon(mult_value, value, 0.005)
      else
        assert_in_epsilon(mult_value, value, 0.05)
      end
    end

    # Clean up
    File.delete(File.join(File.dirname(__FILE__), osw_file.gsub('.osw', '.xml')))
    File.delete(File.join(File.dirname(__FILE__), upgrade_osw_file))
    File.delete(File.join(File.dirname(__FILE__), upgrade_osw_file.gsub('.osw', '.xml')))
    Dir.glob(File.join(File.dirname(__FILE__), 'in.*')).each { |f| File.delete(f) }
  end
end<|MERGE_RESOLUTION|>--- conflicted
+++ resolved
@@ -627,11 +627,7 @@
   end
 
   def _upgrade_osw(osw)
-<<<<<<< HEAD
-    upgrades = { 'ceiling_assembly_r' => 61.6 }
-=======
-    upgrades = { 'air_leakage_value' => 2.25 }
->>>>>>> 1a824ec5
+    upgrades = { 'ceiling_assembly_r' => 61.6, 'air_leakage_value' => 2.25 }
 
     osw_hash = JSON.parse(File.read(osw))
     osw_hash['steps'].each do |step|
