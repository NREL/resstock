--- conflicted
+++ resolved
@@ -827,40 +827,12 @@
         elsif cost_mult_type == 'Flow Rate, Mechanical Ventilation (cfm)'
           hpxml['systems_mechanical_ventilation_flow_rate_cfm'] = hpxml_output_report.get_bldg_output(hpxml_bldg, 'Systems: Mechanical Ventilation Flow Rate')
         elsif cost_mult_type == 'Number, Geothermal Loop Boreholes (count)'
-          hpxml['systems_geothermal_loop_number_boreholes_count'] = hpxml_output_report.get_bldg_output(hpxml_in, 'Systems: Geothermal Loop Number Boreholes', model)
+          hpxml['systems_geothermal_loop_number_boreholes_count'] = hpxml_output_report.get_bldg_output(hpxml_in, 'Systems: Geothermal Loop Number Boreholes')
         elsif cost_mult_type == 'Depth, Geothermal Loop Boreholes (ft)'
-          hpxml['systems_geothermal_loop_boreholes_depth_ft'] = hpxml_output_report.get_bldg_output(hpxml_in, 'Systems: Geothermal Loop Boreholes Depth', model)
+          hpxml['systems_geothermal_loop_boreholes_depth_ft'] = hpxml_output_report.get_bldg_output(hpxml_in, 'Systems: Geothermal Loop Boreholes Depth')
         elsif cost_mult_type == 'Flow Rate, Geothermal Loop (gpm)'
-          hpxml['systems_geothermal_loop_flow_rate_gpm'] = hpxml_output_report.get_bldg_output(hpxml_in, 'Systems: Geothermal Loop Flow Rate', model)
+          hpxml['systems_geothermal_loop_flow_rate_gpm'] = hpxml_output_report.get_bldg_output(hpxml_in, 'Systems: Geothermal Loop Flow Rate')
         end
-<<<<<<< HEAD
-      elsif cost_mult_type == 'Size, Heating System Secondary (kBtu/h)'
-        hpxml['secondary_systems_heating_capacity_btu_h'] = 0.0
-        if cost_multipliers.keys.include?('Secondary Systems: Heating Capacity')
-          hpxml['secondary_systems_heating_capacity_btu_h'] = cost_multipliers['Secondary Systems: Heating Capacity'].output
-        end
-      elsif cost_mult_type == 'Size, Cooling System Primary (kBtu/h)'
-        hpxml['primary_systems_cooling_capacity_btu_h'] = 0.0
-        if cost_multipliers.keys.include?('Primary Systems: Cooling Capacity')
-          hpxml['primary_systems_cooling_capacity_btu_h'] = cost_multipliers['Primary Systems: Cooling Capacity'].output
-        end
-      elsif cost_mult_type == 'Size, Heat Pump Backup Primary (kBtu/h)'
-        hpxml['primary_systems_heat_pump_backup_capacity_btu_h'] = 0.0
-        if cost_multipliers.keys.include?('Primary Systems: Heat Pump Backup Capacity')
-          hpxml['primary_systems_heat_pump_backup_capacity_btu_h'] = cost_multipliers['Primary Systems: Heat Pump Backup Capacity'].output
-        end
-      elsif cost_mult_type == 'Size, Water Heater (gal)'
-        hpxml['systems_water_heater_tank_volume_gal'] = hpxml_output_report.get_bldg_output(hpxml_in, 'Systems: Water Heater Tank Volume')
-      elsif cost_mult_type == 'Flow Rate, Mechanical Ventilation (cfm)'
-        hpxml['systems_mechanical_ventilation_flow_rate_cfm'] = hpxml_output_report.get_bldg_output(hpxml_in, 'Systems: Mechanical Ventilation Flow Rate')
-      elsif cost_mult_type == 'Number, Geothermal Loop Boreholes (count)'
-        hpxml['systems_geothermal_loop_number_boreholes_count'] = hpxml_output_report.get_bldg_output(hpxml_in, 'Systems: Geothermal Loop Number Boreholes')
-      elsif cost_mult_type == 'Depth, Geothermal Loop Boreholes (ft)'
-        hpxml['systems_geothermal_loop_boreholes_depth_ft'] = hpxml_output_report.get_bldg_output(hpxml_in, 'Systems: Geothermal Loop Boreholes Depth')
-      elsif cost_mult_type == 'Flow Rate, Geothermal Loop (gpm)'
-        hpxml['systems_geothermal_loop_flow_rate_gpm'] = hpxml_output_report.get_bldg_output(hpxml_in, 'Systems: Geothermal Loop Flow Rate')
-=======
->>>>>>> 23547d53
       end
 
       cost_multipliers.each do |mult_type, mult_value|
