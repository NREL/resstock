--- conflicted
+++ resolved
@@ -310,11 +310,7 @@
       'Slab Perimeter, Exposed, Conditioned (ft)' => 140.0,
       'Rim Joist Area, Above-Grade, Exterior (ft^2)' => 126.6,
       'Number, Geothermal Loop Boreholes (count)' => 5.0,
-<<<<<<< HEAD
-      'Depth, Geothermal Loop Boreholes (ft)' => 297.0,
-=======
-      'Depth, Geothermal Loop Boreholes (ft)' => 306.0,
->>>>>>> 56fdfc2f
+      'Depth, Geothermal Loop Boreholes (ft)' => 263.0,
       'Flow Rate, Geothermal Loop (gpm)' => 15.0
     }
     _test_cost_multipliers('SFD_2story_FB_UA_GRG_GSHP_ElecTanklessWH.osw', cost_multipliers)
@@ -831,11 +827,11 @@
         elsif cost_mult_type == 'Flow Rate, Mechanical Ventilation (cfm)'
           hpxml['systems_mechanical_ventilation_flow_rate_cfm'] = hpxml_output_report.get_bldg_output(hpxml_bldg, 'Systems: Mechanical Ventilation Flow Rate')
         elsif cost_mult_type == 'Number, Geothermal Loop Boreholes (count)'
-          hpxml['systems_geothermal_loop_number_boreholes_count'] = hpxml_output_report.get_bldg_output(hpxml_in, 'Systems: Geothermal Loop Number Boreholes')
+          hpxml['systems_geothermal_loop_number_boreholes_count'] = hpxml_output_report.get_bldg_output(hpxml_bldg, 'Systems: Geothermal Loop Number Boreholes')
         elsif cost_mult_type == 'Depth, Geothermal Loop Boreholes (ft)'
-          hpxml['systems_geothermal_loop_boreholes_depth_ft'] = hpxml_output_report.get_bldg_output(hpxml_in, 'Systems: Geothermal Loop Boreholes Depth')
+          hpxml['systems_geothermal_loop_boreholes_depth_ft'] = hpxml_output_report.get_bldg_output(hpxml_bldg, 'Systems: Geothermal Loop Boreholes Depth')
         elsif cost_mult_type == 'Flow Rate, Geothermal Loop (gpm)'
-          hpxml['systems_geothermal_loop_flow_rate_gpm'] = hpxml_output_report.get_bldg_output(hpxml_in, 'Systems: Geothermal Loop Flow Rate')
+          hpxml['systems_geothermal_loop_flow_rate_gpm'] = hpxml_output_report.get_bldg_output(hpxml_bldg, 'Systems: Geothermal Loop Flow Rate')
         end
       end
 
