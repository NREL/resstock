{
  "measure_paths": [
    "../../../resources/hpxml-measures"
  ],
  "steps": [
    {
      "arguments": {
        "air_leakage_house_pressure": 50,
        "site_shielding_of_home": "auto",
        "air_leakage_units": "ACH",
        "air_leakage_value": 3,
        "bathroom_fans_quantity": "0",
        "ceiling_assembly_r": 39.3,
        "ceiling_fan_cooling_setpoint_temp_offset": 0,
        "ceiling_fan_efficiency": "auto",
        "ceiling_fan_present": false,
        "ceiling_fan_quantity": "auto",
        "clothes_dryer_efficiency": "3.73",
        "clothes_dryer_efficiency_type": "CombinedEnergyFactor",
        "clothes_dryer_fuel_type": "electricity",
        "clothes_dryer_location": "living space",
        "clothes_dryer_usage_multiplier": 1.0,
        "clothes_dryer_vented_flow_rate": "150.0",
        "clothes_washer_capacity": "3.2",
        "clothes_washer_efficiency": "1.21",
        "clothes_washer_efficiency_type": "IntegratedModifiedEnergyFactor",
        "clothes_washer_label_annual_gas_cost": "27.0",
        "clothes_washer_label_electric_rate": "0.12",
        "clothes_washer_label_gas_rate": "1.09",
        "clothes_washer_label_usage": "6.0",
        "clothes_washer_location": "living space",
        "clothes_washer_rated_annual_kwh": "380.0",
        "clothes_washer_usage_multiplier": 1.0,
        "cooking_range_oven_fuel_type": "electricity",
        "cooking_range_oven_is_convection": false,
        "cooking_range_oven_is_induction": false,
        "cooking_range_oven_location": "living space",
        "cooking_range_oven_usage_multiplier": 1.0,
        "cooling_system_cooling_capacity": "60000.0",
        "cooling_system_cooling_compressor_type": "variable speed",
        "cooling_system_cooling_efficiency_type": "SEER",
        "cooling_system_cooling_efficiency": 24.5,
        "cooling_system_cooling_sensible_heat_fraction": 0.73,
        "cooling_system_fraction_cool_load_served": 1,
        "cooling_system_is_ducted": false,
        "cooling_system_type": "central air conditioner",
        "dehumidifier_capacity": 40,
        "dehumidifier_efficiency": 1.8,
        "dehumidifier_efficiency_type": "EnergyFactor",
        "dehumidifier_fraction_dehumidification_load_served": 1,
        "dehumidifier_rh_setpoint": 0.5,
        "dehumidifier_type": "none",
        "hot_water_distribution_pipe_r": "0.0",
        "hot_water_distribution_recirc_branch_piping_length": "50",
        "hot_water_distribution_recirc_control_type": "no control",
        "hot_water_distribution_recirc_piping_length": "50",
        "hot_water_distribution_recirc_pump_power": "50",
        "hot_water_distribution_standard_piping_length": "50",
        "hot_water_distribution_system_type": "Standard",
        "dishwasher_efficiency": "307",
        "dishwasher_efficiency_type": "RatedAnnualkWh",
        "dishwasher_label_annual_gas_cost": "22.32",
        "dishwasher_label_electric_rate": "0.12",
        "dishwasher_label_gas_rate": "1.09",
        "dishwasher_label_usage": "4.0",
        "dishwasher_location": "living space",
        "dishwasher_place_setting_capacity": "12",
        "dishwasher_usage_multiplier": 1.0,
        "door_area": 20.0,
        "door_rvalue": 4.4,
        "ducts_number_of_return_registers": "auto",
        "ducts_return_insulation_r": 0.0,
        "ducts_leakage_units": "CFM25",
        "ducts_return_leakage_to_outside_value": 25.0,
        "ducts_return_location": "auto",
        "ducts_return_surface_area": "auto",
        "ducts_supply_insulation_r": 4.0,
        "ducts_supply_leakage_to_outside_value": 75.0,
        "ducts_supply_location": "auto",
        "ducts_supply_surface_area": "auto",
        "dwhr_efficiency": 0.55,
        "dwhr_equal_flow": true,
        "dwhr_facilities_connected": "none",
        "extra_refrigerator_location": "none",
        "extra_refrigerator_rated_annual_kwh": "auto",
        "extra_refrigerator_usage_multiplier": 1.0,
        "floor_over_foundation_assembly_r": 18.7,
        "floor_over_garage_assembly_r": 18.7,
        "foundation_wall_insulation_distance_to_bottom": 0.0,
        "foundation_wall_insulation_distance_to_top": 0.0,
        "foundation_wall_insulation_r": 0.0,
        "foundation_wall_thickness": "8.0",
        "freezer_location": "none",
        "freezer_rated_annual_kwh": "auto",
        "freezer_usage_multiplier": 1.0,
        "misc_fuel_loads_fireplace_annual_therm": "auto",
        "misc_fuel_loads_fireplace_frac_latent": "auto",
        "misc_fuel_loads_fireplace_frac_sensible": "auto",
        "misc_fuel_loads_fireplace_fuel_type": "natural gas",
        "misc_fuel_loads_fireplace_present": false,
        "misc_fuel_loads_fireplace_usage_multiplier": 0.0,
        "misc_fuel_loads_grill_annual_therm": "auto",
        "misc_fuel_loads_grill_fuel_type": "natural gas",
        "misc_fuel_loads_grill_present": false,
        "misc_fuel_loads_grill_usage_multiplier": 0.0,
        "misc_fuel_loads_lighting_annual_therm": "auto",
        "misc_fuel_loads_lighting_fuel_type": "natural gas",
        "misc_fuel_loads_lighting_present": false,
        "misc_fuel_loads_lighting_usage_multiplier": 0.0,
        "geometry_unit_aspect_ratio": 1.8,
        "geometry_attic_type": "UnventedAttic",
        "geometry_unit_cfa": 4500.0,
        "geometry_corridor_position": "Interior",
        "geometry_corridor_width": 10.0,
        "geometry_eaves_depth": 1,
        "geometry_foundation_height": 8.0,
        "geometry_foundation_height_above_grade": 0.0,
        "geometry_foundation_type": "UnconditionedBasement",
        "geometry_garage_depth": 24.0,
        "geometry_garage_position": "Right",
        "geometry_garage_protrusion": 0.5,
        "geometry_garage_width": 12.0,
        "geometry_has_flue_or_chimney": "auto",
        "geometry_unit_num_bathrooms": "3",
        "geometry_unit_num_bedrooms": 4,
        "geometry_unit_num_floors_above_grade": 1,
        "geometry_unit_num_occupants": "3",
        "geometry_unit_orientation": 270.0,
        "geometry_rim_joist_height": 9.25,
        "geometry_roof_pitch": "6:12",
        "geometry_roof_type": "gable",
        "geometry_unit_type": "single-family detached",
<<<<<<< HEAD
        "geometry_wall_height": 8.0,
        "geometry_unit_left_wall_is_adiabatic": false,
        "geometry_unit_right_wall_is_adiabatic": false,
        "geometry_unit_back_wall_is_adiabatic": false,
=======
        "geometry_average_ceiling_height": 8.0,
>>>>>>> aa7d028a
        "heat_pump_backup_fuel": "none",
        "heat_pump_backup_heating_capacity": "34121.0",
        "heat_pump_backup_heating_efficiency": 1,
        "heat_pump_cooling_capacity": "48000.0",
        "heat_pump_cooling_compressor_type": "single stage",
        "heat_pump_cooling_efficiency_type": "SEER",
        "heat_pump_cooling_efficiency": 13.0,
        "heat_pump_cooling_sensible_heat_fraction": 0.73,
        "heat_pump_fraction_cool_load_served": 1,
        "heat_pump_fraction_heat_load_served": 1,
        "heat_pump_heating_capacity": "64000.0",
        "heat_pump_heating_capacity_17_f": "auto",
        "heat_pump_heating_efficiency_type": "HSPF",
        "heat_pump_heating_efficiency": 7.7,
        "heat_pump_type": "none",
        "heating_system_fraction_heat_load_served": 0.75,
        "heating_system_2_fraction_heat_load_served": 0.25,
        "heating_system_fuel": "natural gas",
        "heating_system_2_fuel": "electricity",
        "heating_system_heating_capacity": "100000.0",
        "heating_system_2_heating_capacity": "20000.0",
        "heating_system_heating_efficiency": 0.92,
        "heating_system_2_heating_efficiency": 1.0,
        "heating_system_type": "Furnace",
        "heating_system_2_type": "PortableHeater",
        "holiday_lighting_daily_kwh": "auto",
        "holiday_lighting_present": false,
        "hot_tub_heater_annual_kwh": "auto",
        "hot_tub_heater_annual_therm": "auto",
        "hot_tub_heater_type": "electric resistance",
        "hot_tub_heater_usage_multiplier": 1.0,
        "hot_tub_present": false,
        "hot_tub_pump_annual_kwh": "auto",
        "hot_tub_pump_usage_multiplier": 1.0,
        "hpxml_path": "../../../measures/UpgradeCosts/tests/SFD_1story_UB_UA_GRG_ACV_FuelFurnace_PortableHeater_HPWH.xml",
        "kitchen_fans_quantity": "0",
        "lighting_present": true,
        "lighting_exterior_fraction_cfl": 0.4,
        "lighting_garage_fraction_cfl": 0.4,
        "lighting_interior_fraction_cfl": 0.4,
        "lighting_exterior_fraction_led": 0.25,
        "lighting_garage_fraction_led": 0.25,
        "lighting_interior_fraction_led": 0.25,
        "lighting_exterior_fraction_lfl": 0.1,
        "lighting_garage_fraction_lfl": 0.1,
        "lighting_interior_fraction_lfl": 0.1,
        "lighting_exterior_usage_multiplier": 1.0,
        "lighting_garage_usage_multiplier": 1.0,
        "lighting_interior_usage_multiplier": 1.0,
        "mech_vent_fan_power": 30,
        "mech_vent_2_fan_power": 30,
        "mech_vent_fan_type": "none",
        "mech_vent_2_fan_type": "none",
        "mech_vent_flow_rate": 110,
        "mech_vent_2_flow_rate": 110,
        "mech_vent_hours_in_operation": 24,
        "mech_vent_2_hours_in_operation": 24,
        "mech_vent_num_units_served": 1,
        "mech_vent_sensible_recovery_efficiency": 0.72,
        "mech_vent_2_sensible_recovery_efficiency": 0.72,
        "mech_vent_recovery_efficiency_type": "Unadjusted",
        "mech_vent_2_recovery_efficiency_type": "Unadjusted",
        "mech_vent_total_recovery_efficiency": 0.48,
        "mech_vent_2_total_recovery_efficiency": 0.48,
        "neighbor_back_distance": 0,
        "neighbor_back_height": "auto",
        "neighbor_front_distance": 0,
        "neighbor_front_height": "auto",
        "neighbor_left_distance": 10,
        "neighbor_left_height": "auto",
        "neighbor_right_distance": 10,
        "neighbor_right_height": "auto",
        "overhangs_back_depth": 2,
        "overhangs_back_distance_to_top_of_window": 0,
        "overhangs_back_distance_to_bottom_of_window": 4,
        "overhangs_front_depth": 2,
        "overhangs_front_distance_to_top_of_window": 0,
        "overhangs_front_distance_to_bottom_of_window": 4,
        "overhangs_left_depth": 2,
        "overhangs_left_distance_to_top_of_window": 0,
        "overhangs_left_distance_to_bottom_of_window": 4,
        "overhangs_right_depth": 2,
        "overhangs_right_distance_to_top_of_window": 0,
        "overhangs_right_distance_to_bottom_of_window": 4,
        "misc_plug_loads_other_annual_kwh": "2457.0",
        "misc_plug_loads_other_frac_latent": "0.045",
        "misc_plug_loads_other_frac_sensible": "0.855",
        "misc_plug_loads_other_usage_multiplier": 1.0,
        "misc_plug_loads_television_present": true,
        "misc_plug_loads_television_annual_kwh": "620.0",
        "misc_plug_loads_television_usage_multiplier": 1.0,
        "misc_plug_loads_vehicle_annual_kwh": "auto",
        "misc_plug_loads_vehicle_present": false,
        "misc_plug_loads_vehicle_usage_multiplier": 0.0,
        "misc_plug_loads_well_pump_annual_kwh": "auto",
        "misc_plug_loads_well_pump_present": false,
        "misc_plug_loads_well_pump_usage_multiplier": 0.0,
        "pool_heater_annual_kwh": "auto",
        "pool_heater_annual_therm": "auto",
        "pool_heater_type": "electric resistance",
        "pool_heater_usage_multiplier": 1.0,
        "pool_present": false,
        "pool_pump_annual_kwh": "auto",
        "pool_pump_usage_multiplier": 1.0,
        "pv_system_array_azimuth": 180,
        "pv_system_2_array_azimuth": 180,
        "pv_system_array_tilt": "20",
        "pv_system_2_array_tilt": "20",
        "pv_system_inverter_efficiency": 0.96,
        "pv_system_2_inverter_efficiency": 0.96,
        "pv_system_location": "auto",
        "pv_system_2_location": "auto",
        "pv_system_max_power_output": 4000,
        "pv_system_2_max_power_output": 4000,
        "pv_system_module_type": "none",
        "pv_system_2_module_type": "none",
        "pv_system_num_units_served": 1,
        "pv_system_2_num_units_served": 1,
        "pv_system_system_losses_fraction": 0.14,
        "pv_system_2_system_losses_fraction": 0.14,
        "pv_system_tracking": "auto",
        "pv_system_2_tracking": "auto",
        "refrigerator_location": "living space",
        "refrigerator_rated_annual_kwh": "650.0",
        "refrigerator_usage_multiplier": 1.0,
        "rim_joist_assembly_r": 23.0,
        "roof_assembly_r": 2.3,
        "roof_color": "medium",
        "roof_material_type": "asphalt or fiberglass shingles",
        "roof_radiant_barrier": "false",
        "roof_radiant_barrier_grade": "1",
        "hvac_control_cooling_weekday_setpoint": "78",
        "hvac_control_cooling_weekend_setpoint": "78",
        "hvac_control_heating_weekday_setpoint": "68",
        "hvac_control_heating_weekend_setpoint": "68",
        "simulation_control_timestep": "60",
        "site_type": "suburban",
        "skylight_area_back": 0,
        "skylight_area_front": 0,
        "skylight_area_left": 0,
        "skylight_area_right": 0,
        "skylight_shgc": 0.45,
        "skylight_ufactor": 0.33,
        "slab_carpet_fraction": "0.0",
        "slab_carpet_r": "0.0",
        "slab_perimeter_depth": 0,
        "slab_perimeter_insulation_r": 0,
        "slab_thickness": "4.0",
        "slab_under_insulation_r": 0,
        "slab_under_width": 0,
        "solar_thermal_collector_area": 40.0,
        "solar_thermal_collector_azimuth": 180,
        "solar_thermal_collector_loop_type": "liquid direct",
        "solar_thermal_collector_rated_optical_efficiency": 0.5,
        "solar_thermal_collector_rated_thermal_losses": 0.2799,
        "solar_thermal_collector_tilt": "20",
        "solar_thermal_collector_type": "evacuated tube",
        "solar_thermal_solar_fraction": 0,
        "solar_thermal_storage_volume": "auto",
        "solar_thermal_system_type": "none",
        "wall_assembly_r": 23,
        "wall_color": "medium",
        "wall_siding_type": "wood siding",
        "wall_type": "WoodStud",
        "water_fixtures_shower_low_flow": true,
        "water_fixtures_sink_low_flow": false,
        "water_fixtures_usage_multiplier": 1.0,
        "water_heater_efficiency": 2.3,
        "water_heater_efficiency_type": "EnergyFactor",
        "water_heater_fuel_type": "electricity",
        "water_heater_heating_capacity": "auto",
        "water_heater_jacket_rvalue": 0,
        "water_heater_location": "living space",
        "water_heater_num_units_served": 1,
        "water_heater_recovery_efficiency": "0.76",
        "water_heater_setpoint_temperature": "125",
        "water_heater_standby_loss": 0,
        "water_heater_tank_volume": "50",
        "water_heater_type": "heat pump water heater",
        "weather_station_epw_filepath": "USA_CO_Denver.Intl.AP.725650_TMY3.epw",
        "whole_house_fan_flow_rate": 4500,
        "whole_house_fan_power": 300,
        "whole_house_fan_present": false,
        "window_area_back": 0.0,
        "window_area_front": 0.0,
        "window_area_left": 0.0,
        "window_area_right": 0.0,
        "window_aspect_ratio": 1.333,
        "window_back_wwr": 0.12,
        "window_fraction_operable": 0.67,
        "window_front_wwr": 0.12,
        "window_interior_shading_summer": 0.7,
        "window_interior_shading_winter": 0.85,
        "window_left_wwr": 0.12,
        "window_right_wwr": 0.12,
        "window_shgc": 0.45,
        "window_ufactor": 0.33
      },
      "measure_dir_name": "BuildResidentialHPXML"
    },
    {
      "arguments": {
        "hpxml_path": "../../../measures/UpgradeCosts/tests/SFD_1story_UB_UA_GRG_ACV_FuelFurnace_PortableHeater_HPWH.xml",
        "output_dir": "../../../measures/UpgradeCosts/tests",
        "debug": "true"
      },
      "measure_dir_name": "HPXMLtoOpenStudio"
    }
  ]
}<|MERGE_RESOLUTION|>--- conflicted
+++ resolved
@@ -130,14 +130,10 @@
         "geometry_roof_pitch": "6:12",
         "geometry_roof_type": "gable",
         "geometry_unit_type": "single-family detached",
-<<<<<<< HEAD
-        "geometry_wall_height": 8.0,
+        "geometry_average_ceiling_height": 8.0,
         "geometry_unit_left_wall_is_adiabatic": false,
         "geometry_unit_right_wall_is_adiabatic": false,
         "geometry_unit_back_wall_is_adiabatic": false,
-=======
-        "geometry_average_ceiling_height": 8.0,
->>>>>>> aa7d028a
         "heat_pump_backup_fuel": "none",
         "heat_pump_backup_heating_capacity": "34121.0",
         "heat_pump_backup_heating_efficiency": 1,
