--- conflicted
+++ resolved
@@ -203,11 +203,7 @@
       if !upgraded_hpxml.nil?
         air_leakage_value = { existing_hpxml => [], upgraded_hpxml => [] }
         [existing_hpxml, upgraded_hpxml].each do |hpxml_obj|
-<<<<<<< HEAD
-          hpxml_obj.buildings[0].air_infiltration_measurements.each do |air_infiltration_measurement| # FIXME
-=======
           hpxml_obj.buildings[0].air_infiltration_measurements.each do |air_infiltration_measurement|
->>>>>>> 39161936
             air_leakage_value[hpxml_obj] << air_infiltration_measurement.air_leakage unless air_infiltration_measurement.air_leakage.nil?
           end
         end
@@ -229,11 +225,7 @@
       if !upgraded_hpxml.nil?
         ceiling_assembly_r = { existing_hpxml => [], upgraded_hpxml => [] }
         [existing_hpxml, upgraded_hpxml].each do |hpxml_obj|
-<<<<<<< HEAD
-          hpxml_obj.buildings[0].floors.each do |floor| # FIXME
-=======
           hpxml_obj.buildings[0].floors.each do |floor|
->>>>>>> 39161936
             next unless floor.is_thermal_boundary
             next unless floor.is_interior
             next unless floor.is_ceiling
