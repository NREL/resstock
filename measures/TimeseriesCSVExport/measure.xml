--- conflicted
+++ resolved
@@ -2,13 +2,8 @@
   <schema_version>3.0</schema_version>
   <name>timeseries_csv_export</name>
   <uid>2a3442c1-944d-4e91-9e11-11e0cf368c64</uid>
-<<<<<<< HEAD
-  <version_id>2ecf1c20-edc8-41ce-8297-9c129718d7ba</version_id>
-  <version_modified>20210602T232050Z</version_modified>
-=======
   <version_id>d0fa0660-566e-42c0-8a6f-7c9a24bae18c</version_id>
   <version_modified>20210713T174349Z</version_modified>
->>>>>>> f57ca257
   <xml_checksum>15BF4E57</xml_checksum>
   <class_name>TimeseriesCSVExport</class_name>
   <display_name>Timeseries CSV Export</display_name>
@@ -102,11 +97,7 @@
       <filename>measure.rb</filename>
       <filetype>rb</filetype>
       <usage_type>script</usage_type>
-<<<<<<< HEAD
-      <checksum>322A5D51</checksum>
-=======
       <checksum>666C7888</checksum>
->>>>>>> f57ca257
     </file>
   </files>
 </measure>