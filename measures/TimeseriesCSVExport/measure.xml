<?xml version="1.0"?>
<measure>
  <schema_version>3.0</schema_version>
  <name>timeseries_csv_export</name>
  <uid>2a3442c1-944d-4e91-9e11-11e0cf368c64</uid>
<<<<<<< HEAD
  <version_id>927971d5-5052-4e8d-9c8f-93ab62d3bacb</version_id>
  <version_modified>20200513T214121Z</version_modified>
=======
  <version_id>dd548091-87f9-4eea-b43b-0a089768cc3b</version_id>
  <version_modified>20200610T202227Z</version_modified>
>>>>>>> 2a880aae
  <xml_checksum>15BF4E57</xml_checksum>
  <class_name>TimeseriesCSVExport</class_name>
  <display_name>Timeseries CSV Export</display_name>
  <description>Exports timeseries output data to csv.</description>
  <modeler_description>Exports all available timeseries enduses, subcategories, and output variables to csv file(s).</modeler_description>
  <arguments>
    <argument>
      <name>reporting_frequency</name>
      <display_name>Reporting Frequency</display_name>
      <description>The frequency at which to report timeseries output data.</description>
      <type>Choice</type>
      <required>true</required>
      <model_dependent>false</model_dependent>
      <default_value>Hourly</default_value>
      <choices>
        <choice>
          <value>Timestep</value>
          <display_name>Timestep</display_name>
        </choice>
        <choice>
          <value>Hourly</value>
          <display_name>Hourly</display_name>
        </choice>
        <choice>
          <value>Daily</value>
          <display_name>Daily</display_name>
        </choice>
        <choice>
          <value>Monthly</value>
          <display_name>Monthly</display_name>
        </choice>
        <choice>
          <value>RunPeriod</value>
          <display_name>RunPeriod</display_name>
        </choice>
      </choices>
    </argument>
    <argument>
      <name>include_enduse_subcategories</name>
      <display_name>Report Disaggregated Interior Equipment</display_name>
      <description>Whether to report interior equipment broken out into components: appliances, plug loads, exhaust fans, large uncommon loads, etc.</description>
      <type>Boolean</type>
      <required>true</required>
      <model_dependent>false</model_dependent>
      <default_value>true</default_value>
      <choices>
        <choice>
          <value>true</value>
          <display_name>true</display_name>
        </choice>
        <choice>
          <value>false</value>
          <display_name>false</display_name>
        </choice>
      </choices>
    </argument>
    <argument>
      <name>output_variables</name>
      <display_name>Output Variables</display_name>
      <description>Specify a comma-separated list of output variables to report; use the notation: `Output Variable|Key Value` to specify a key value. (See EnergyPlus's rdd file for available output variables.)</description>
      <type>String</type>
      <required>false</required>
      <model_dependent>false</model_dependent>
    </argument>
  </arguments>
  <outputs />
  <provenances />
  <tags>
    <tag>Reporting.QAQC</tag>
  </tags>
  <attributes>
    <attribute>
      <name>Measure Type</name>
      <value>ReportingMeasure</value>
      <datatype>string</datatype>
    </attribute>
  </attributes>
  <files>
    <file>
      <filename>timeseries_csv_export_test.rb</filename>
      <filetype>rb</filetype>
      <usage_type>test</usage_type>
      <checksum>35545C1C</checksum>
    </file>
    <file>
      <version>
        <software_program>OpenStudio</software_program>
        <identifier>2.0.5</identifier>
        <min_compatible>2.0.5</min_compatible>
      </version>
      <filename>measure.rb</filename>
      <filetype>rb</filetype>
      <usage_type>script</usage_type>
      <checksum>DF39F644</checksum>
    </file>
  </files>
</measure><|MERGE_RESOLUTION|>--- conflicted
+++ resolved
@@ -3,13 +3,8 @@
   <schema_version>3.0</schema_version>
   <name>timeseries_csv_export</name>
   <uid>2a3442c1-944d-4e91-9e11-11e0cf368c64</uid>
-<<<<<<< HEAD
-  <version_id>927971d5-5052-4e8d-9c8f-93ab62d3bacb</version_id>
-  <version_modified>20200513T214121Z</version_modified>
-=======
-  <version_id>dd548091-87f9-4eea-b43b-0a089768cc3b</version_id>
-  <version_modified>20200610T202227Z</version_modified>
->>>>>>> 2a880aae
+  <version_id>3a2f8ef4-e1b9-4b9b-9ec8-030b81ff5152</version_id>
+  <version_modified>20200615T185625Z</version_modified>
   <xml_checksum>15BF4E57</xml_checksum>
   <class_name>TimeseriesCSVExport</class_name>
   <display_name>Timeseries CSV Export</display_name>
@@ -92,7 +87,7 @@
       <filename>timeseries_csv_export_test.rb</filename>
       <filetype>rb</filetype>
       <usage_type>test</usage_type>
-      <checksum>35545C1C</checksum>
+      <checksum>EA6798A8</checksum>
     </file>
     <file>
       <version>
