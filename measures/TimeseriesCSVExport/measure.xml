--- conflicted
+++ resolved
@@ -2,13 +2,8 @@
   <schema_version>3.0</schema_version>
   <name>timeseries_csv_export</name>
   <uid>2a3442c1-944d-4e91-9e11-11e0cf368c64</uid>
-<<<<<<< HEAD
-  <version_id>8fc28d8c-3987-42e0-8bf7-87d194026e00</version_id>
-  <version_modified>20200324T183304Z</version_modified>
-=======
-  <version_id>3cb7e922-b593-48fd-80d0-dcc6e0617d44</version_id>
-  <version_modified>20200409T172341Z</version_modified>
->>>>>>> 33abc813
+  <version_id>c49be381-17a5-4a0f-8aff-aaa32996d726</version_id>
+  <version_modified>20200501T155703Z</version_modified>
   <xml_checksum>15BF4E57</xml_checksum>
   <class_name>TimeseriesCSVExport</class_name>
   <display_name>Timeseries CSV Export</display_name>
@@ -88,12 +83,6 @@
   </attributes>
   <files>
     <file>
-      <filename>timeseries_csv_export_test.rb</filename>
-      <filetype>rb</filetype>
-      <usage_type>test</usage_type>
-      <checksum>E0CA822E</checksum>
-    </file>
-    <file>
       <version>
         <software_program>OpenStudio</software_program>
         <identifier>2.0.5</identifier>
@@ -102,17 +91,13 @@
       <filename>measure.rb</filename>
       <filetype>rb</filetype>
       <usage_type>script</usage_type>
-<<<<<<< HEAD
-      <checksum>41ECFDFC</checksum>
+      <checksum>DC566A8D</checksum>
     </file>
     <file>
       <filename>timeseries_csv_export_test.rb</filename>
       <filetype>rb</filetype>
       <usage_type>test</usage_type>
-      <checksum>330C3C59</checksum>
-=======
-      <checksum>DC566A8D</checksum>
->>>>>>> 33abc813
+      <checksum>38F5C379</checksum>
     </file>
   </files>
 </measure>