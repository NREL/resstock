--- conflicted
+++ resolved
@@ -2,13 +2,8 @@
   <schema_version>3.0</schema_version>
   <name>timeseries_csv_export</name>
   <uid>2a3442c1-944d-4e91-9e11-11e0cf368c64</uid>
-<<<<<<< HEAD
-  <version_id>de499664-c2bc-46a5-af7b-fbee147cf140</version_id>
-  <version_modified>20191202T185104Z</version_modified>
-=======
-  <version_id>64696f29-6d80-4418-b20d-61f5bdff5495</version_id>
-  <version_modified>20191210T220251Z</version_modified>
->>>>>>> cebb46c1
+  <version_id>508910c3-0da8-4d61-be29-790c57b9ca08</version_id>
+  <version_modified>20200121T164352Z</version_modified>
   <xml_checksum>15BF4E57</xml_checksum>
   <class_name>TimeseriesCSVExport</class_name>
   <display_name>Timeseries CSV Export</display_name>
@@ -88,15 +83,6 @@
   </attributes>
   <files>
     <file>
-<<<<<<< HEAD
-      <filename>timeseries_csv_export_test.rb</filename>
-      <filetype>rb</filetype>
-      <usage_type>test</usage_type>
-      <checksum>7D3FEA09</checksum>
-    </file>
-    <file>
-=======
->>>>>>> cebb46c1
       <version>
         <software_program>OpenStudio</software_program>
         <identifier>2.0.5</identifier>
@@ -105,17 +91,13 @@
       <filename>measure.rb</filename>
       <filetype>rb</filetype>
       <usage_type>script</usage_type>
-<<<<<<< HEAD
-      <checksum>7A037294</checksum>
-=======
-      <checksum>6C92E878</checksum>
+      <checksum>497AF583</checksum>
     </file>
     <file>
       <filename>timeseries_csv_export_test.rb</filename>
       <filetype>rb</filetype>
       <usage_type>test</usage_type>
-      <checksum>F8C982FF</checksum>
->>>>>>> cebb46c1
+      <checksum>2164D0E7</checksum>
     </file>
   </files>
 </measure>