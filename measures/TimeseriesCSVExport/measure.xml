<measure>
  <schema_version>3.0</schema_version>
  <name>timeseries_csv_export</name>
  <uid>2a3442c1-944d-4e91-9e11-11e0cf368c64</uid>
<<<<<<< HEAD
  <version_id>deb44893-54cd-4d2b-93dd-a9446f26145e</version_id>
  <version_modified>20200124T193524Z</version_modified>
=======
  <version_id>285f7ac4-d5d4-4716-bee0-f601daeea5dd</version_id>
  <version_modified>20200124T183653Z</version_modified>
>>>>>>> 5d223722
  <xml_checksum>15BF4E57</xml_checksum>
  <class_name>TimeseriesCSVExport</class_name>
  <display_name>Timeseries CSV Export</display_name>
  <description>Exports timeseries output data to csv.</description>
  <modeler_description>Exports all available timeseries enduses, subcategories, and output variables to csv file(s).</modeler_description>
  <arguments>
    <argument>
      <name>reporting_frequency</name>
      <display_name>Reporting Frequency</display_name>
      <description>The frequency at which to report timeseries output data.</description>
      <type>Choice</type>
      <required>true</required>
      <model_dependent>false</model_dependent>
      <default_value>Hourly</default_value>
      <choices>
        <choice>
          <value>Timestep</value>
          <display_name>Timestep</display_name>
        </choice>
        <choice>
          <value>Hourly</value>
          <display_name>Hourly</display_name>
        </choice>
        <choice>
          <value>Daily</value>
          <display_name>Daily</display_name>
        </choice>
        <choice>
          <value>Monthly</value>
          <display_name>Monthly</display_name>
        </choice>
        <choice>
          <value>RunPeriod</value>
          <display_name>RunPeriod</display_name>
        </choice>
      </choices>
    </argument>
    <argument>
      <name>include_enduse_subcategories</name>
      <display_name>Include End Use Subcategories</display_name>
      <description>Whether to report end use subcategories: appliances, plug loads, fans, large uncommon loads.</description>
      <type>Boolean</type>
      <required>true</required>
      <model_dependent>false</model_dependent>
      <default_value>false</default_value>
      <choices>
        <choice>
          <value>true</value>
          <display_name>true</display_name>
        </choice>
        <choice>
          <value>false</value>
          <display_name>false</display_name>
        </choice>
      </choices>
    </argument>
    <argument>
      <name>output_variables</name>
      <display_name>Output Variables</display_name>
      <description>Specify a comma-separated list of output variables to report. (See EnergyPlus's rdd file for available output variables.)</description>
      <type>String</type>
      <required>false</required>
      <model_dependent>false</model_dependent>
    </argument>
  </arguments>
  <outputs/>
  <provenances/>
  <tags>
    <tag>Reporting.QAQC</tag>
  </tags>
  <attributes>
    <attribute>
      <name>Measure Type</name>
      <value>ReportingMeasure</value>
      <datatype>string</datatype>
    </attribute>
  </attributes>
  <files>
    <file>
      <filename>timeseries_csv_export_test.rb</filename>
      <filetype>rb</filetype>
      <usage_type>test</usage_type>
      <checksum>6315636E</checksum>
    </file>
    <file>
      <version>
        <software_program>OpenStudio</software_program>
        <identifier>2.0.5</identifier>
        <min_compatible>2.0.5</min_compatible>
      </version>
      <filename>measure.rb</filename>
      <filetype>rb</filetype>
      <usage_type>script</usage_type>
<<<<<<< HEAD
      <checksum>B2E16A74</checksum>
    </file>
    <file>
      <filename>timeseries_csv_export_test.rb</filename>
      <filetype>rb</filetype>
      <usage_type>test</usage_type>
      <checksum>82E0053C</checksum>
=======
      <checksum>46E60B58</checksum>
>>>>>>> 5d223722
    </file>
  </files>
</measure><|MERGE_RESOLUTION|>--- conflicted
+++ resolved
@@ -2,13 +2,8 @@
   <schema_version>3.0</schema_version>
   <name>timeseries_csv_export</name>
   <uid>2a3442c1-944d-4e91-9e11-11e0cf368c64</uid>
-<<<<<<< HEAD
-  <version_id>deb44893-54cd-4d2b-93dd-a9446f26145e</version_id>
-  <version_modified>20200124T193524Z</version_modified>
-=======
-  <version_id>285f7ac4-d5d4-4716-bee0-f601daeea5dd</version_id>
-  <version_modified>20200124T183653Z</version_modified>
->>>>>>> 5d223722
+  <version_id>1592d7b9-05ed-4114-80f1-95f31108f211</version_id>
+  <version_modified>20200124T203418Z</version_modified>
   <xml_checksum>15BF4E57</xml_checksum>
   <class_name>TimeseriesCSVExport</class_name>
   <display_name>Timeseries CSV Export</display_name>
@@ -88,12 +83,6 @@
   </attributes>
   <files>
     <file>
-      <filename>timeseries_csv_export_test.rb</filename>
-      <filetype>rb</filetype>
-      <usage_type>test</usage_type>
-      <checksum>6315636E</checksum>
-    </file>
-    <file>
       <version>
         <software_program>OpenStudio</software_program>
         <identifier>2.0.5</identifier>
@@ -102,17 +91,13 @@
       <filename>measure.rb</filename>
       <filetype>rb</filetype>
       <usage_type>script</usage_type>
-<<<<<<< HEAD
-      <checksum>B2E16A74</checksum>
+      <checksum>9325E15B</checksum>
     </file>
     <file>
       <filename>timeseries_csv_export_test.rb</filename>
       <filetype>rb</filetype>
       <usage_type>test</usage_type>
-      <checksum>82E0053C</checksum>
-=======
-      <checksum>46E60B58</checksum>
->>>>>>> 5d223722
+      <checksum>D15CAE12</checksum>
     </file>
   </files>
 </measure>