--- conflicted
+++ resolved
@@ -2,13 +2,8 @@
   <schema_version>3.0</schema_version>
   <name>timeseries_csv_export</name>
   <uid>2a3442c1-944d-4e91-9e11-11e0cf368c64</uid>
-<<<<<<< HEAD
-  <version_id>15adc722-7ea6-4ab9-8feb-59c0f1c1692e</version_id>
-  <version_modified>20210616T203259Z</version_modified>
-=======
   <version_id>d0fa0660-566e-42c0-8a6f-7c9a24bae18c</version_id>
   <version_modified>20210713T174349Z</version_modified>
->>>>>>> 78927444
   <xml_checksum>15BF4E57</xml_checksum>
   <class_name>TimeseriesCSVExport</class_name>
   <display_name>Timeseries CSV Export</display_name>
@@ -102,7 +97,7 @@
       <filename>measure.rb</filename>
       <filetype>rb</filetype>
       <usage_type>script</usage_type>
-      <checksum>322A5D51</checksum>
+      <checksum>666C7888</checksum>
     </file>
   </files>
 </measure>