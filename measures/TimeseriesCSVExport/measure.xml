<measure>
  <schema_version>3.0</schema_version>
  <name>timeseries_csv_export</name>
  <uid>2a3442c1-944d-4e91-9e11-11e0cf368c64</uid>
<<<<<<< HEAD
  <version_id>eda5e8a0-e99c-436b-97bd-e38f7ef2e7a8</version_id>
  <version_modified>20200804T161335Z</version_modified>
=======
  <version_id>04be41f5-dca6-472d-9514-44218af6f11a</version_id>
  <version_modified>20210112T170550Z</version_modified>
>>>>>>> fa69429d
  <xml_checksum>15BF4E57</xml_checksum>
  <class_name>TimeseriesCSVExport</class_name>
  <display_name>Timeseries CSV Export</display_name>
  <description>Exports timeseries output data to csv.</description>
  <modeler_description>Exports all available timeseries enduses, subcategories, and output variables to csv file(s).</modeler_description>
  <arguments>
    <argument>
      <name>reporting_frequency</name>
      <display_name>Reporting Frequency</display_name>
      <description>The frequency at which to report timeseries output data.</description>
      <type>Choice</type>
      <required>true</required>
      <model_dependent>false</model_dependent>
      <default_value>Hourly</default_value>
      <choices>
        <choice>
          <value>Timestep</value>
          <display_name>Timestep</display_name>
        </choice>
        <choice>
          <value>Hourly</value>
          <display_name>Hourly</display_name>
        </choice>
        <choice>
          <value>Daily</value>
          <display_name>Daily</display_name>
        </choice>
        <choice>
          <value>Monthly</value>
          <display_name>Monthly</display_name>
        </choice>
        <choice>
          <value>RunPeriod</value>
          <display_name>RunPeriod</display_name>
        </choice>
      </choices>
    </argument>
    <argument>
      <name>include_enduse_subcategories</name>
      <display_name>Report Disaggregated Interior Equipment</display_name>
      <description>Whether to report interior equipment broken out into components: appliances, plug loads, exhaust fans, large uncommon loads, etc.</description>
      <type>Boolean</type>
      <required>true</required>
      <model_dependent>false</model_dependent>
      <default_value>true</default_value>
      <choices>
        <choice>
          <value>true</value>
          <display_name>true</display_name>
        </choice>
        <choice>
          <value>false</value>
          <display_name>false</display_name>
        </choice>
      </choices>
    </argument>
    <argument>
      <name>output_variables</name>
      <display_name>Output Variables</display_name>
      <description>Specify a comma-separated list of output variables to report; use the notation: `Output Variable|Key Value` to specify a key value. (See EnergyPlus's rdd file for available output variables.)</description>
      <type>String</type>
      <required>false</required>
      <model_dependent>false</model_dependent>
    </argument>
  </arguments>
  <outputs/>
  <provenances/>
  <tags>
    <tag>Reporting.QAQC</tag>
  </tags>
  <attributes>
    <attribute>
      <name>Measure Type</name>
      <value>ReportingMeasure</value>
      <datatype>string</datatype>
    </attribute>
  </attributes>
  <files>
    <file>
      <version>
        <software_program>OpenStudio</software_program>
        <identifier>2.0.5</identifier>
        <min_compatible>2.0.5</min_compatible>
      </version>
      <filename>measure.rb</filename>
      <filetype>rb</filetype>
      <usage_type>script</usage_type>
      <checksum>EEE59C9A</checksum>
    </file>
    <file>
      <filename>timeseries_csv_export_test.rb</filename>
      <filetype>rb</filetype>
      <usage_type>test</usage_type>
<<<<<<< HEAD
      <checksum>2426D52B</checksum>
=======
      <checksum>40392FE6</checksum>
>>>>>>> fa69429d
    </file>
  </files>
</measure><|MERGE_RESOLUTION|>--- conflicted
+++ resolved
@@ -2,13 +2,8 @@
   <schema_version>3.0</schema_version>
   <name>timeseries_csv_export</name>
   <uid>2a3442c1-944d-4e91-9e11-11e0cf368c64</uid>
-<<<<<<< HEAD
   <version_id>eda5e8a0-e99c-436b-97bd-e38f7ef2e7a8</version_id>
   <version_modified>20200804T161335Z</version_modified>
-=======
-  <version_id>04be41f5-dca6-472d-9514-44218af6f11a</version_id>
-  <version_modified>20210112T170550Z</version_modified>
->>>>>>> fa69429d
   <xml_checksum>15BF4E57</xml_checksum>
   <class_name>TimeseriesCSVExport</class_name>
   <display_name>Timeseries CSV Export</display_name>
@@ -102,11 +97,7 @@
       <filename>timeseries_csv_export_test.rb</filename>
       <filetype>rb</filetype>
       <usage_type>test</usage_type>
-<<<<<<< HEAD
       <checksum>2426D52B</checksum>
-=======
-      <checksum>40392FE6</checksum>
->>>>>>> fa69429d
     </file>
   </files>
 </measure>