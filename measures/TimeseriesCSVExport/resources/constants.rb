--- conflicted
+++ resolved
@@ -135,7 +135,7 @@
     return 'multifamily'
   end
   def self.BuildingTypeSingleFamilyAttached
-    return 'singlefamilyattached'
+    return 'singlefamilyttached'
   end
   def self.BuildingTypeSingleFamilyDetached
     return 'singlefamilydetached'
@@ -933,12 +933,6 @@
   def self.SpaceTypeUnfinishedBasement
     return 'unfinished basement'
   end
-<<<<<<< HEAD
-  def self.SurfaceTypeAdiabatic # adiabatic construction instead of adiabatic outside boundary condition
-    return 'Adiabatic'
-  end
-=======
->>>>>>> 185088a5
   def self.SurfaceTypeFloorFinInsUnfinAttic # unfinished attic floor
     return 'FloorFinInsUnfinAttic'
   end
