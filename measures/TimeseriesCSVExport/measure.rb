# see the URL below for information on how to write OpenStudio measures
# http://nrel.github.io/OpenStudio-user-documentation/reference/measure_writing_guide/

# require 'ruby-prof'
require 'erb'
require 'csv'
require "#{File.dirname(__FILE__)}/resources/weather"
require "#{File.dirname(__FILE__)}/resources/unit_conversions"

#start the measure
class TimeseriesCSVExport < OpenStudio::Measure::ReportingMeasure

  # human readable name
  def name
    return "Timeseries CSV Export"
  end

  # human readable description
  def description
    return "Exports all available hourly timeseries enduses to csv."
  end

  # human readable description of modeling approach
  def modeler_description
    return "Exports all available hourly timeseries enduses to csv."
  end

  def fuel_types
    fuel_types = [
      "Electricity",
      "Gas",
      "DistrictCooling",
      "DistrictHeating",
      "Water",
      "FuelOil#1",
      "Propane",
      "ElectricityProduced"
    ]
    return fuel_types
  end

  def end_uses
    end_uses = [
      "Heating",
      "Cooling",
      "InteriorLights",
      "ExteriorLights",
      "InteriorEquipment",
      "ExteriorEquipment",
      "Fans",
      "Pumps",
      "HeatRejection",
      "Humidifier",
      "HeatRecovery",
      "WaterSystems",
      "Refrigeration",
      "Facility"
    ]
    return end_uses
  end

  def end_use_subcategories(model)
    end_use_subcategories = []
    model.getElectricEquipments.each do |equip|
      next if equip.endUseSubcategory.empty?
      end_uses.each do |end_use|
        next if end_use_subcategories.include? "#{equip.endUseSubcategory}:#{end_use}:Electricity"
        end_use_subcategories << "#{equip.endUseSubcategory}:#{end_use}:Electricity"
      end
    end
    model.getGasEquipments.each do |equip|
      next if equip.endUseSubcategory.empty?
      end_uses.each do |end_use|
        next if end_use_subcategories.include? "#{equip.endUseSubcategory}:#{end_use}:Gas"
        end_use_subcategories << "#{equip.endUseSubcategory}:#{end_use}:Gas"
      end
    end
    model.getOtherEquipments.each do |equip|
      next if equip.endUseSubcategory.empty?
      next if equip.fuelType.empty? or equip.fuelType == "None"
      end_uses.each do |end_use|
        variable_name = "#{equip.endUseSubcategory}:#{end_use}:#{equip.fuelType}"
        variable_name = variable_name.gsub("NaturalGas", "Gas").gsub("PropaneGas", "Propane")
        next if end_use_subcategories.include? variable_name
        end_use_subcategories << variable_name
      end
    end
    return end_use_subcategories
  end

  # define the arguments that the user will input
  def arguments()
    args = OpenStudio::Measure::OSArgumentVector.new

    #make an argument for the frequency
    reporting_frequency_chs = OpenStudio::StringVector.new
    reporting_frequency_chs << "Detailed"
    reporting_frequency_chs << "Timestep"
    reporting_frequency_chs << "Hourly"
    reporting_frequency_chs << "Daily"
    reporting_frequency_chs << "Monthly"
    reporting_frequency_chs << "Runperiod"
    arg = OpenStudio::Measure::OSArgument::makeChoiceArgument("reporting_frequency", reporting_frequency_chs, true)
    arg.setDisplayName("Reporting Frequency")
    arg.setDefaultValue("Hourly")
    args << arg

    #make an argument for including optional end use subcategories
    arg = OpenStudio::Measure::OSArgument::makeBoolArgument("inc_end_use_subcategories", true)
    arg.setDisplayName("Include End Use Subcategories")
    arg.setDefaultValue(false)
    args << arg

    #make an argument for including optional output variables
    arg = OpenStudio::Measure::OSArgument::makeBoolArgument("inc_output_variables", true)
    arg.setDisplayName("Include Output Variables")
    arg.setDefaultValue(false)
    args << arg

    #make an argument for optional output variables
    arg = OpenStudio::Measure::OSArgument::makeStringArgument("output_variables", true)
    arg.setDisplayName("Output Variables")
    arg.setDefaultValue("Zone Mean Air Temperature, Wetbulb Globe Temperature")
    args << arg

    return args
  end

  # return a vector of IdfObject's to request EnergyPlus objects needed by the run method
  def energyPlusOutputRequests(runner, user_arguments)
    super(runner, user_arguments)
    
    result = OpenStudio::IdfObjectVector.new

    reporting_frequency = runner.getStringArgumentValue("reporting_frequency",user_arguments)
    inc_end_use_subcategories = runner.getBoolArgumentValue("inc_end_use_subcategories",user_arguments)
    inc_output_variables = runner.getBoolArgumentValue("inc_output_variables",user_arguments)
    output_vars = runner.getStringArgumentValue("output_variables",user_arguments).split(",")

    # Request the output for each end use/fuel type combination
    end_uses.each do |end_use|
      fuel_types.each do |fuel_type|
        variable_name = if end_use == "Facility"
            "#{fuel_type}:#{end_use}"
          else
            "#{end_use}:#{fuel_type}"
          end
        result << OpenStudio::IdfObject.load("Output:Meter,#{variable_name},#{reporting_frequency};").get
      end
    end
    
    # Request the output for each electric equipment object
    if inc_end_use_subcategories
      # get the last model and sql file
      model = runner.lastOpenStudioModel
      if model.empty?
        runner.registerError("Cannot find last model.")
        return false
      end
      model = model.get
      end_use_subcategories(model).each do |variable_name|
        result << OpenStudio::IdfObject.load("Output:Meter,#{variable_name},#{reporting_frequency};").get
      end
    end
    
    # Request the output for each output variable
    if inc_output_variables
      output_vars.each do |output_var|
        output_var.strip!
        if ["Wetbulb Globe Temperature", "Zone Indoor Air Wetbulb Temperature"].include? output_var
          requests = wbgt_vars
        else
          requests = [output_var]
        end
        requests.each do |request|
          result << OpenStudio::IdfObject.load("Output:Variable,*,#{request},#{reporting_frequency};").get
        end
      end
    end

    return result
  end

  # define what happens when the measure is run
  def run(runner, user_arguments)
    super(runner, user_arguments)

    # use the built-in error checking 
    if !runner.validateUserArguments(arguments(), user_arguments)
      return false
    end
    
    # Assign the user inputs to variables
    reporting_frequency = runner.getStringArgumentValue("reporting_frequency",user_arguments)
    inc_end_use_subcategories = runner.getBoolArgumentValue("inc_end_use_subcategories",user_arguments)
    inc_output_variables = runner.getBoolArgumentValue("inc_output_variables",user_arguments)
    output_vars = runner.getStringArgumentValue("output_variables",user_arguments).split(",")
    
    # Get the last model
    model = runner.lastOpenStudioModel
    if model.empty?
      runner.registerError("Cannot find last model.")
      return false
    end
    model = model.get
    
    # Get the last sql file
    sql = runner.lastEnergyPlusSqlFile
    if sql.empty?
      runner.registerError("Cannot find last sql file.")
      return false
    end
    sql = sql.get
    model.setSqlFile(sql)

    # Get the weather file run period (as opposed to design day run period)
    ann_env_pd = nil
    sql.availableEnvPeriods.each do |env_pd|
      env_type = sql.environmentType(env_pd)
      if env_type.is_initialized
        if env_type.get == OpenStudio::EnvironmentType.new("WeatherRunPeriod")
          ann_env_pd = env_pd
        end
      end
    end
    if ann_env_pd == false
      runner.registerError("Can't find a weather runperiod, make sure you ran an annual simulation, not just the design days.")
      return false
    end

    # Create an array of arrays of variables
    variables_to_graph = []
    end_uses.each do |end_use|
      fuel_types.each do |fuel_type|
        variable_name = if end_use == "Facility"
          "#{fuel_type}:#{end_use}"
        else
          "#{end_use}:#{fuel_type}"
        end
        variables_to_graph << [variable_name, reporting_frequency, ""]
        runner.registerInfo("Exporting #{variable_name}")
      end
    end
    if inc_end_use_subcategories
      end_use_subcategories(model).each do |variable_name|
        variables_to_graph << [variable_name, reporting_frequency, ""]
        runner.registerInfo("Exporting #{variable_name}")
      end
    end
    if inc_output_variables
      timeseries = {}
      key_values = []
      output_vars.each do |output_var|
        output_var.strip!
        if ["Wetbulb Globe Temperature", "Zone Indoor Air Wetbulb Temperature"].include? output_var
          requests = wbgt_vars
        else
          requests = [output_var]
        end
        requests.each do |request|
          sql.availableKeyValues(ann_env_pd, reporting_frequency, request).each do |key_value|
            unless variables_to_graph.include? [output_var, reporting_frequency, key_value]
              if key_value != "Environment"
                variables_to_graph << [output_var, reporting_frequency, key_value]              
                runner.registerInfo("Exporting #{key_value} #{output_var}")
              end
            end            
            if ["Wetbulb Globe Temperature", "Zone Indoor Air Wetbulb Temperature"].include? output_var
              values = sql.timeSeries(ann_env_pd, reporting_frequency, request, key_value).get.values
              timeserie = []
              (0...values.length).to_a.each do |i|
                timeserie << values[i]
              end
              timeseries["#{request},#{key_value}"] = timeserie
              next if key_value == "Environment"
              unless key_values.include? key_value
                key_values << key_value
              end
            end
          end
        end
      end
      unless timeseries.empty? # we are requesting custom output vars
        key_values.each do |key_value|
          tdb = timeseries["Zone Mean Air Temperature,#{key_value}"]
          w = timeseries["Zone Air Humidity Ratio,#{key_value}"]
          pr = timeseries["Site Outdoor Air Barometric Pressure,Environment"]
          mrt = timeseries["Zone Mean Radiant Temperature,#{key_value}"]
          twb = OutputVariables.zone_indoor_air_wetbulb_temperature(tdb, w, pr)
          timeseries["Zone Indoor Air Wetbulb Temperature,#{key_value}"] = twb
          timeseries["Wetbulb Globe Temperature,#{key_value}"] = OutputVariables.wetbulb_globe_temperature(twb, mrt)
        end
      end
    end

    # Get the timestamps for actual year epw file, and the number of intervals per hour
    weather = WeatherProcess.new(model, runner, File.dirname(__FILE__))
    actual_year_timestamps = weather.actual_year_timestamps
    records_per_hour = weather.header.RecordsPerHour
    
    date_times = []
    cols = []
    variables_to_graph.each_with_index do |var_to_graph, j|

      var_name = var_to_graph[0]
      freq = var_to_graph[1]
      kv = var_to_graph[2]

      # Get the y axis values
      if ["Wetbulb Globe Temperature", "Zone Indoor Air Wetbulb Temperature"].include? var_name
        y_timeseries = timeseries["#{var_name},#{kv}"]
      else        
        y_timeseries = sql.timeSeries(ann_env_pd, freq, var_name, kv)
      end
      if y_timeseries.empty?
        runner.registerWarning("No data found for #{freq} #{var_name} #{kv}.")
        next
      else
        if ["Wetbulb Globe Temperature", "Zone Indoor Air Wetbulb Temperature"].include? var_name
          values = y_timeseries
        else
          y_timeseries = y_timeseries.get
          values = y_timeseries.values
        end
      end

      if ["Wetbulb Globe Temperature", "Zone Indoor Air Wetbulb Temperature"].include? var_name
        old_units = "C"
      else
        old_units = y_timeseries.units
      end
      new_units = case old_units
                  when "J"
                    if var_name.include?("Electricity")
                      "kWh"
                    else
                      "kBtu"
                    end
                  when "m3"
                    old_units = "m^3"
                    "gal"
                  when "C"
                    "F"
                  else
                    old_units
                  end
      unit_conv = nil
      if ["J", "m^3"].include? old_units
        unit_conv = UnitConversions.convert(1.0, old_units, new_units)
      elsif not (old_units == "C" and new_units == "F")
        unless old_units.empty?
          runner.registerInfo("Have not yet defined a conversion from #{old_units} to other units.")
        end
      end
      
      y_vals = ["#{var_name} #{kv} [#{new_units}]"]
<<<<<<< HEAD
      if not ["Wetbulb Globe Temperature", "Zone Indoor Air Wetbulb Temperature"].include? var_name
        y_timeseries.dateTimes.each_with_index do |date_time, i|
          if date_times.empty?
            date_times << "Time"
          end
          if cols.empty?
            if reporting_frequency == "Hourly"
              if actual_timestamps.empty?
                date_times << format_datetime(date_time.to_s) # timestamps from the sqlfile (TMY)
              else
                date_times << actual_timestamps[i] # timestamps from the epw (AMY)
              end
            else
              date_times << i+1
=======
      y_timeseries.dateTimes.each_with_index do |date_time, i|
        if date_times.empty?
          date_times << "Time"
        end
        if cols.empty?
          if actual_year_timestamps.empty? # weather file is a TMY (i.e., year is always 2009)
            date_times << format_datetime(date_time.to_s) # timestamps from the sqlfile (TMY)
          else
            if ( reporting_frequency == "Hourly" and records_per_hour == 1 ) or ( reporting_frequency == "Timestep" and records_per_hour != 1 )
              date_times << actual_year_timestamps[i] # timestamps from the epw (AMY)
            else
              date_times << i+1 # TODO: change from reporting integers to appropriate timestamps
>>>>>>> 12b24f9d
            end
          end
          y_val = values[i]
          if unit_conv.nil? # these unit conversions are not scalars
            if old_units == "C" and new_units == "F"
              y_val = UnitConversions.convert(y_val, "C", "F") # convert C to F
            end
          else # these are scalars
            y_val *= unit_conv
          end
          y_vals << y_val.round(3)
        end
      else
        y_vals += values.collect { |n| UnitConversions.convert(n, "C", "F").round(3) }
      end

      if cols.empty?
        cols << date_times
      end
      cols << y_vals

    end

    # Write the rows out to csv
    rows = cols.transpose
    csv_path = File.expand_path("../enduse_timeseries.csv")
    CSV.open(csv_path, "wb") do |csv|
      rows.each do |row|
        csv << row
      end
    end
    csv_path = File.absolute_path(csv_path)
    runner.registerFinalCondition("CSV file saved to <a href='file:///#{csv_path}'>enduse_timeseries.csv</a>.")

    # close the sql file
    sql.close()
    
    return true
 
  end
  
  def wbgt_vars
    return ["Zone Mean Air Temperature", "Zone Air Humidity Ratio", "Site Outdoor Air Barometric Pressure", "Zone Mean Radiant Temperature"]
  end

  def format_datetime(date_time)
    date_time = date_time.gsub("-", "/")
    date_time = date_time.gsub("Jan", "01")
    date_time = date_time.gsub("Feb", "02")
    date_time = date_time.gsub("Mar", "03")
    date_time = date_time.gsub("Apr", "04")
    date_time = date_time.gsub("May", "05")
    date_time = date_time.gsub("Jun", "06")
    date_time = date_time.gsub("Jul", "07")
    date_time = date_time.gsub("Aug", "08")
    date_time = date_time.gsub("Sep", "09")
    date_time = date_time.gsub("Oct", "10")
    date_time = date_time.gsub("Nov", "11")
    date_time = date_time.gsub("Dec", "12")
    return date_time
  end
  
end

# register the measure to be used by the application
TimeseriesCSVExport.new.registerWithApplication<|MERGE_RESOLUTION|>--- conflicted
+++ resolved
@@ -120,7 +120,7 @@
     #make an argument for optional output variables
     arg = OpenStudio::Measure::OSArgument::makeStringArgument("output_variables", true)
     arg.setDisplayName("Output Variables")
-    arg.setDefaultValue("Zone Mean Air Temperature, Wetbulb Globe Temperature")
+    arg.setDefaultValue("Zone Mean Air Temperature, Zone Mean Air Humidity Ratio, Fan Runtime Fraction")
     args << arg
 
     return args
@@ -166,15 +166,7 @@
     # Request the output for each output variable
     if inc_output_variables
       output_vars.each do |output_var|
-        output_var.strip!
-        if ["Wetbulb Globe Temperature", "Zone Indoor Air Wetbulb Temperature"].include? output_var
-          requests = wbgt_vars
-        else
-          requests = [output_var]
-        end
-        requests.each do |request|
-          result << OpenStudio::IdfObject.load("Output:Variable,*,#{request},#{reporting_frequency};").get
-        end
+        result << OpenStudio::IdfObject.load("Output:Variable,*,#{output_var.strip},#{reporting_frequency};").get
       end
     end
 
@@ -248,47 +240,10 @@
       end
     end
     if inc_output_variables
-      timeseries = {}
-      key_values = []
       output_vars.each do |output_var|
-        output_var.strip!
-        if ["Wetbulb Globe Temperature", "Zone Indoor Air Wetbulb Temperature"].include? output_var
-          requests = wbgt_vars
-        else
-          requests = [output_var]
-        end
-        requests.each do |request|
-          sql.availableKeyValues(ann_env_pd, reporting_frequency, request).each do |key_value|
-            unless variables_to_graph.include? [output_var, reporting_frequency, key_value]
-              if key_value != "Environment"
-                variables_to_graph << [output_var, reporting_frequency, key_value]              
-                runner.registerInfo("Exporting #{key_value} #{output_var}")
-              end
-            end            
-            if ["Wetbulb Globe Temperature", "Zone Indoor Air Wetbulb Temperature"].include? output_var
-              values = sql.timeSeries(ann_env_pd, reporting_frequency, request, key_value).get.values
-              timeserie = []
-              (0...values.length).to_a.each do |i|
-                timeserie << values[i]
-              end
-              timeseries["#{request},#{key_value}"] = timeserie
-              next if key_value == "Environment"
-              unless key_values.include? key_value
-                key_values << key_value
-              end
-            end
-          end
-        end
-      end
-      unless timeseries.empty? # we are requesting custom output vars
-        key_values.each do |key_value|
-          tdb = timeseries["Zone Mean Air Temperature,#{key_value}"]
-          w = timeseries["Zone Air Humidity Ratio,#{key_value}"]
-          pr = timeseries["Site Outdoor Air Barometric Pressure,Environment"]
-          mrt = timeseries["Zone Mean Radiant Temperature,#{key_value}"]
-          twb = OutputVariables.zone_indoor_air_wetbulb_temperature(tdb, w, pr)
-          timeseries["Zone Indoor Air Wetbulb Temperature,#{key_value}"] = twb
-          timeseries["Wetbulb Globe Temperature,#{key_value}"] = OutputVariables.wetbulb_globe_temperature(twb, mrt)
+        sql.availableKeyValues(ann_env_pd, reporting_frequency, output_var.strip).each do |key_value|
+          variables_to_graph << [output_var.strip, reporting_frequency, key_value]
+          runner.registerInfo("Exporting #{key_value} #{output_var.strip}")
         end
       end
     end
@@ -307,28 +262,16 @@
       kv = var_to_graph[2]
 
       # Get the y axis values
-      if ["Wetbulb Globe Temperature", "Zone Indoor Air Wetbulb Temperature"].include? var_name
-        y_timeseries = timeseries["#{var_name},#{kv}"]
-      else        
-        y_timeseries = sql.timeSeries(ann_env_pd, freq, var_name, kv)
-      end
+      y_timeseries = sql.timeSeries(ann_env_pd, freq, var_name, kv)
       if y_timeseries.empty?
         runner.registerWarning("No data found for #{freq} #{var_name} #{kv}.")
         next
       else
-        if ["Wetbulb Globe Temperature", "Zone Indoor Air Wetbulb Temperature"].include? var_name
-          values = y_timeseries
-        else
-          y_timeseries = y_timeseries.get
-          values = y_timeseries.values
-        end
-      end
-
-      if ["Wetbulb Globe Temperature", "Zone Indoor Air Wetbulb Temperature"].include? var_name
-        old_units = "C"
-      else
-        old_units = y_timeseries.units
-      end
+        y_timeseries = y_timeseries.get
+        values = y_timeseries.values
+      end
+
+      old_units = y_timeseries.units      
       new_units = case old_units
                   when "J"
                     if var_name.include?("Electricity")
@@ -354,22 +297,6 @@
       end
       
       y_vals = ["#{var_name} #{kv} [#{new_units}]"]
-<<<<<<< HEAD
-      if not ["Wetbulb Globe Temperature", "Zone Indoor Air Wetbulb Temperature"].include? var_name
-        y_timeseries.dateTimes.each_with_index do |date_time, i|
-          if date_times.empty?
-            date_times << "Time"
-          end
-          if cols.empty?
-            if reporting_frequency == "Hourly"
-              if actual_timestamps.empty?
-                date_times << format_datetime(date_time.to_s) # timestamps from the sqlfile (TMY)
-              else
-                date_times << actual_timestamps[i] # timestamps from the epw (AMY)
-              end
-            else
-              date_times << i+1
-=======
       y_timeseries.dateTimes.each_with_index do |date_time, i|
         if date_times.empty?
           date_times << "Time"
@@ -382,26 +309,23 @@
               date_times << actual_year_timestamps[i] # timestamps from the epw (AMY)
             else
               date_times << i+1 # TODO: change from reporting integers to appropriate timestamps
->>>>>>> 12b24f9d
             end
           end
-          y_val = values[i]
-          if unit_conv.nil? # these unit conversions are not scalars
-            if old_units == "C" and new_units == "F"
-              y_val = UnitConversions.convert(y_val, "C", "F") # convert C to F
-            end
-          else # these are scalars
-            y_val *= unit_conv
+        end
+        y_val = values[i]
+        if unit_conv.nil? # these unit conversions are not scalars
+          if old_units == "C" and new_units == "F"
+            y_val = UnitConversions.convert(y_val, "C", "F") # convert C to F
           end
-          y_vals << y_val.round(3)
-        end
-      else
-        y_vals += values.collect { |n| UnitConversions.convert(n, "C", "F").round(3) }
+        else # these are scalars
+          y_val *= unit_conv
+        end
+        y_vals << y_val.round(3)
       end
 
       if cols.empty?
         cols << date_times
-      end
+      end      
       cols << y_vals
 
     end
@@ -424,10 +348,6 @@
  
   end
   
-  def wbgt_vars
-    return ["Zone Mean Air Temperature", "Zone Air Humidity Ratio", "Site Outdoor Air Barometric Pressure", "Zone Mean Radiant Temperature"]
-  end
-
   def format_datetime(date_time)
     date_time = date_time.gsub("-", "/")
     date_time = date_time.gsub("Jan", "01")
