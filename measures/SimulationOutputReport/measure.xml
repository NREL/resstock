<measure>
  <schema_version>3.0</schema_version>
  <name>simulation_output_report</name>
  <uid>fc337100-8634-404e-8966-01243d292a79</uid>
<<<<<<< HEAD
  <version_id>b40f5cec-25f4-43ed-8d3d-193526d1a68d</version_id>
  <version_modified>20210602T232050Z</version_modified>
=======
  <version_id>602d84a4-0493-4e61-a3a6-8c14dca4b048</version_id>
  <version_modified>20210707T184432Z</version_modified>
>>>>>>> d5cd76ff
  <xml_checksum>2C8A3EEF</xml_checksum>
  <class_name>SimulationOutputReport</class_name>
  <display_name>Simulation Output Report</display_name>
  <description>Reports simulation outputs of interest.</description>
  <modeler_description>Change me</modeler_description>
  <arguments>
    <argument>
      <name>include_enduse_subcategories</name>
      <display_name>Report Disaggregated Interior Equipment</display_name>
      <description>Whether to report interior equipment broken out into components: appliances, plug loads, exhaust fans, large uncommon loads, etc.</description>
      <type>Boolean</type>
      <required>true</required>
      <model_dependent>false</model_dependent>
      <default_value>true</default_value>
      <choices>
        <choice>
          <value>true</value>
          <display_name>true</display_name>
        </choice>
        <choice>
          <value>false</value>
          <display_name>false</display_name>
        </choice>
      </choices>
    </argument>
  </arguments>
  <outputs/>
  <provenances/>
  <tags>
    <tag>Reporting.QAQC</tag>
  </tags>
  <attributes>
    <attribute>
      <name>Measure Type</name>
      <value>ReportingMeasure</value>
      <datatype>string</datatype>
    </attribute>
    <attribute>
      <name>Uses SketchUp API</name>
      <value>false</value>
      <datatype>boolean</datatype>
    </attribute>
  </attributes>
  <files>
    <file>
      <filename>simulation_output_report_test.rb</filename>
      <filetype>rb</filetype>
      <usage_type>test</usage_type>
      <checksum>7F1058EB</checksum>
    </file>
    <file>
      <version>
        <software_program>OpenStudio</software_program>
        <identifier>1.1.2</identifier>
        <min_compatible>1.1.2</min_compatible>
      </version>
      <filename>measure.rb</filename>
      <filetype>rb</filetype>
      <usage_type>script</usage_type>
<<<<<<< HEAD
      <checksum>8FF26F3C</checksum>
=======
      <checksum>AB458183</checksum>
    </file>
    <file>
      <filename>simulation_output_report_test.rb</filename>
      <filetype>rb</filetype>
      <usage_type>test</usage_type>
      <checksum>6D54B804</checksum>
>>>>>>> d5cd76ff
    </file>
  </files>
</measure><|MERGE_RESOLUTION|>--- conflicted
+++ resolved
@@ -2,13 +2,8 @@
   <schema_version>3.0</schema_version>
   <name>simulation_output_report</name>
   <uid>fc337100-8634-404e-8966-01243d292a79</uid>
-<<<<<<< HEAD
-  <version_id>b40f5cec-25f4-43ed-8d3d-193526d1a68d</version_id>
-  <version_modified>20210602T232050Z</version_modified>
-=======
   <version_id>602d84a4-0493-4e61-a3a6-8c14dca4b048</version_id>
   <version_modified>20210707T184432Z</version_modified>
->>>>>>> d5cd76ff
   <xml_checksum>2C8A3EEF</xml_checksum>
   <class_name>SimulationOutputReport</class_name>
   <display_name>Simulation Output Report</display_name>
@@ -68,9 +63,6 @@
       <filename>measure.rb</filename>
       <filetype>rb</filetype>
       <usage_type>script</usage_type>
-<<<<<<< HEAD
-      <checksum>8FF26F3C</checksum>
-=======
       <checksum>AB458183</checksum>
     </file>
     <file>
@@ -78,7 +70,6 @@
       <filetype>rb</filetype>
       <usage_type>test</usage_type>
       <checksum>6D54B804</checksum>
->>>>>>> d5cd76ff
     </file>
   </files>
 </measure>