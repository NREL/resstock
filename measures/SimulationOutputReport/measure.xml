--- conflicted
+++ resolved
@@ -2,13 +2,8 @@
   <schema_version>3.0</schema_version>
   <name>simulation_output_report</name>
   <uid>fc337100-8634-404e-8966-01243d292a79</uid>
-<<<<<<< HEAD
-  <version_id>e1b6923f-fb00-4a7f-b9de-c5e8efb3eb79</version_id>
-  <version_modified>20201020T204131Z</version_modified>
-=======
   <version_id>01dc6a10-7915-4641-b110-15b4c5a106bb</version_id>
   <version_modified>20201223T161542Z</version_modified>
->>>>>>> 427b6f56
   <xml_checksum>2C8A3EEF</xml_checksum>
   <class_name>SimulationOutputReport</class_name>
   <display_name>Simulation Output Report</display_name>
@@ -62,9 +57,6 @@
       <filename>measure.rb</filename>
       <filetype>rb</filetype>
       <usage_type>script</usage_type>
-<<<<<<< HEAD
-      <checksum>2EB888ED</checksum>
-=======
       <checksum>7340DB7D</checksum>
     </file>
     <file>
@@ -72,7 +64,6 @@
       <filetype>rb</filetype>
       <usage_type>test</usage_type>
       <checksum>4A79C37D</checksum>
->>>>>>> 427b6f56
     </file>
   </files>
 </measure>