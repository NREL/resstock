<measure>
  <schema_version>3.0</schema_version>
  <name>simulation_output_report</name>
  <uid>fc337100-8634-404e-8966-01243d292a79</uid>
<<<<<<< HEAD
  <version_id>7d2be6b8-7801-4351-bcc8-afa57fa2081c</version_id>
  <version_modified>20210713T172649Z</version_modified>
=======
  <version_id>4a9d84f3-2127-4cfa-a6b7-6f7ed906b2ba</version_id>
  <version_modified>20210713T174349Z</version_modified>
>>>>>>> 78927444
  <xml_checksum>2C8A3EEF</xml_checksum>
  <class_name>SimulationOutputReport</class_name>
  <display_name>Simulation Output Report</display_name>
  <description>Reports simulation outputs of interest.</description>
  <modeler_description>Change me</modeler_description>
  <arguments>
    <argument>
      <name>include_enduse_subcategories</name>
      <display_name>Report Disaggregated Interior Equipment</display_name>
      <description>Whether to report interior equipment broken out into components: appliances, plug loads, exhaust fans, large uncommon loads, etc.</description>
      <type>Boolean</type>
      <required>true</required>
      <model_dependent>false</model_dependent>
      <default_value>true</default_value>
      <choices>
        <choice>
          <value>true</value>
          <display_name>true</display_name>
        </choice>
        <choice>
          <value>false</value>
          <display_name>false</display_name>
        </choice>
      </choices>
    </argument>
  </arguments>
  <outputs/>
  <provenances/>
  <tags>
    <tag>Reporting.QAQC</tag>
  </tags>
  <attributes>
    <attribute>
      <name>Measure Type</name>
      <value>ReportingMeasure</value>
      <datatype>string</datatype>
    </attribute>
    <attribute>
      <name>Uses SketchUp API</name>
      <value>false</value>
      <datatype>boolean</datatype>
    </attribute>
  </attributes>
  <files>
    <file>
      <version>
        <software_program>OpenStudio</software_program>
        <identifier>1.1.2</identifier>
        <min_compatible>1.1.2</min_compatible>
      </version>
      <filename>measure.rb</filename>
      <filetype>rb</filetype>
      <usage_type>script</usage_type>
      <checksum>A3D5EC06</checksum>
    </file>
    <file>
      <filename>simulation_output_report_test.rb</filename>
      <filetype>rb</filetype>
      <usage_type>test</usage_type>
      <checksum>C85E3A07</checksum>
    </file>
  </files>
</measure><|MERGE_RESOLUTION|>--- conflicted
+++ resolved
@@ -2,13 +2,8 @@
   <schema_version>3.0</schema_version>
   <name>simulation_output_report</name>
   <uid>fc337100-8634-404e-8966-01243d292a79</uid>
-<<<<<<< HEAD
-  <version_id>7d2be6b8-7801-4351-bcc8-afa57fa2081c</version_id>
-  <version_modified>20210713T172649Z</version_modified>
-=======
   <version_id>4a9d84f3-2127-4cfa-a6b7-6f7ed906b2ba</version_id>
   <version_modified>20210713T174349Z</version_modified>
->>>>>>> 78927444
   <xml_checksum>2C8A3EEF</xml_checksum>
   <class_name>SimulationOutputReport</class_name>
   <display_name>Simulation Output Report</display_name>
@@ -62,7 +57,7 @@
       <filename>measure.rb</filename>
       <filetype>rb</filetype>
       <usage_type>script</usage_type>
-      <checksum>A3D5EC06</checksum>
+      <checksum>AB458183</checksum>
     </file>
     <file>
       <filename>simulation_output_report_test.rb</filename>
