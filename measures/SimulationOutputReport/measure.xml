--- conflicted
+++ resolved
@@ -4,13 +4,8 @@
   <error>wrong number of arguments (given 1, expected 0)</error>
   <name>simulation_output_report</name>
   <uid>fc337100-8634-404e-8966-01243d292a79</uid>
-<<<<<<< HEAD
-  <version_id>061a2d68-d7a7-482d-8ebb-28c13b6a21cb</version_id>
-  <version_modified>20210616T193012Z</version_modified>
-=======
-  <version_id>4a9d84f3-2127-4cfa-a6b7-6f7ed906b2ba</version_id>
-  <version_modified>20210713T174349Z</version_modified>
->>>>>>> 78927444
+  <version_id>67173524-f723-498e-b51e-4a645a41a991</version_id>
+  <version_modified>20210714T173323Z</version_modified>
   <xml_checksum>2C8A3EEF</xml_checksum>
   <class_name>SimulationOutputReport</class_name>
   <display_name>Simulation Output Report</display_name>
@@ -67,21 +62,13 @@
       <filename>measure.rb</filename>
       <filetype>rb</filetype>
       <usage_type>script</usage_type>
-<<<<<<< HEAD
-      <checksum>B7DCE4CE</checksum>
-=======
-      <checksum>AB458183</checksum>
->>>>>>> 78927444
+      <checksum>9C649964</checksum>
     </file>
     <file>
       <filename>simulation_output_report_test.rb</filename>
       <filetype>rb</filetype>
       <usage_type>test</usage_type>
-<<<<<<< HEAD
-      <checksum>0D2089CF</checksum>
-=======
-      <checksum>C85E3A07</checksum>
->>>>>>> 78927444
+      <checksum>5460B15C</checksum>
     </file>
   </files>
 </measure>