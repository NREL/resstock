require 'openstudio'
if File.exists? File.absolute_path(File.join(File.dirname(__FILE__), "../../lib/resources/measures/HPXMLtoOpenStudio/resources")) # Hack to run ResStock on AWS
  resources_path = File.absolute_path(File.join(File.dirname(__FILE__), "../../lib/resources/measures/HPXMLtoOpenStudio/resources"))
elsif File.exists? File.absolute_path(File.join(File.dirname(__FILE__), "../../resources/measures/HPXMLtoOpenStudio/resources")) # Hack to run ResStock unit tests locally
  resources_path = File.absolute_path(File.join(File.dirname(__FILE__), "../../resources/measures/HPXMLtoOpenStudio/resources"))
elsif File.exists? File.join(OpenStudio::BCLMeasure::userMeasuresDir.to_s, "HPXMLtoOpenStudio/resources") # Hack to run measures in the OS App since applied measures are copied off into a temporary directory
  resources_path = File.join(OpenStudio::BCLMeasure::userMeasuresDir.to_s, "HPXMLtoOpenStudio/resources")
else
  resources_path = File.absolute_path(File.join(File.dirname(__FILE__), "../HPXMLtoOpenStudio/resources"))
end
require File.join(resources_path, "unit_conversions")
require File.join(resources_path, "waterheater")

# start the measure
class SimulationOutputReport < OpenStudio::Measure::ReportingMeasure
  # define the name that a user will see, this method may be deprecated as
  # the display name in PAT comes from the name field in measure.xml
  def name
    return "Simulation Output Report"
  end

  def description
    return "Reports simulation outputs of interest."
  end

  def num_options
    return Constants.NumApplyUpgradeOptions # Synced with SimulationOutputReport measure
  end

  def num_costs_per_option
    return Constants.NumApplyUpgradesCostsPerOption # Synced with SimulationOutputReport measure
  end

  # define the arguments that the user will input
  def arguments
    args = OpenStudio::Ruleset::OSArgumentVector.new

    # make an argument for including optional end use subcategories
    arg = OpenStudio::Measure::OSArgument::makeBoolArgument("include_enduse_subcategories", true)
    arg.setDisplayName("Report Disaggregated Interior Equipment")
    arg.setDescription("Whether to report interior equipment broken out into components: appliances, plug loads, exhaust fans, large uncommon loads, etc.")
    arg.setDefaultValue(true)
    args << arg

    return args
  end # end the arguments method

  # return a vector of IdfObject's to request EnergyPlus objects needed by the run method
  def energyPlusOutputRequests(runner, user_arguments)
    super(runner, user_arguments)

    return OpenStudio::IdfObjectVector.new if runner.halted

    include_enduse_subcategories = runner.getBoolArgumentValue("include_enduse_subcategories", user_arguments)

    # get the last model and sql file
    model = runner.lastOpenStudioModel
    if model.empty?
      runner.registerError("Cannot find last model.")
      return false
    end
    model = model.get

    output_meters = OutputMeters.new(model, runner, "RunPeriod", include_enduse_subcategories)
    results = output_meters.create_custom_building_unit_meters

    return results
  end

  def cost_mult_types
    return {
      "Wall Area, Above-Grade, Conditioned (ft^2)" => "wall_area_above_grade_conditioned_ft_2",
      "Wall Area, Above-Grade, Exterior (ft^2)" => "wall_area_above_grade_exterior_ft_2",
      "Wall Area, Below-Grade (ft^2)" => "wall_area_below_grade_ft_2",
      "Floor Area, Conditioned (ft^2)" => "floor_area_conditioned_ft_2",
      "Floor Area, Attic (ft^2)" => "floor_area_attic_ft_2",
      "Floor Area, Lighting (ft^2)" => "floor_area_lighting_ft_2",
      "Roof Area (ft^2)" => "roof_area_ft_2",
      "Window Area (ft^2)" => "window_area_ft_2",
      "Door Area (ft^2)" => "door_area_ft_2",
      "Duct Surface Area (ft^2)" => "duct_surface_area_ft_2",
      "Size, Heating System (kBtu/h)" => "size_heating_system_kbtu_h",
      "Size, Cooling System (kBtu/h)" => "size_cooling_system_kbtu_h",
      "Size, Water Heater (gal)" => "size_water_heater_gal"
    }
  end

  # define what happens when the measure is run
  def run(runner, user_arguments)
    super(runner, user_arguments)

    # use the built-in error checking
    if not runner.validateUserArguments(arguments(), user_arguments)
      return false
    end

    # Assign the user inputs to variables
    include_enduse_subcategories = runner.getBoolArgumentValue("include_enduse_subcategories", user_arguments)

    # get the last model and sql file
    model = runner.lastOpenStudioModel
    if model.empty?
      runner.registerError("Cannot find last model.")
      return false
    end
    model = model.get

    sqlFile = runner.lastEnergyPlusSqlFile
    if sqlFile.empty?
      runner.registerError("Cannot find last sql file.")
      return false
    end
    sqlFile = sqlFile.get
    model.setSqlFile(sqlFile)

    ann_env_pd = nil
    sqlFile.availableEnvPeriods.each do |env_pd|
      env_type = sqlFile.environmentType(env_pd)
      if env_type.is_initialized
        if env_type.get == OpenStudio::EnvironmentType.new("WeatherRunPeriod")
          ann_env_pd = env_pd
        end
      end
    end
    if ann_env_pd == false
      runner.registerError("Can't find a weather runperiod, make sure you ran an annual simulation, not just the design days.")
      return false
    end

    # Load buildstock_file
    resources_dir = File.absolute_path(File.join(File.dirname(__FILE__), "..", "..", "lib", "resources")) # Should have been uploaded per 'Other Library Files' in analysis spreadsheet
    buildstock_file = File.join(resources_dir, "buildstock.rb")
    if File.exists? buildstock_file
      require File.join(File.dirname(buildstock_file), File.basename(buildstock_file, File.extname(buildstock_file)))
    else
      # Use buildstock.rb in /resources if running locally
      resources_dir = File.absolute_path(File.join(File.dirname(__FILE__), "../../resources/"))
      buildstock_file = File.join(resources_dir, "buildstock.rb")
      require File.join(File.dirname(buildstock_file), File.basename(buildstock_file, File.extname(buildstock_file)))
    end
    total_site_units = "MBtu"
    elec_site_units = "kWh"
    gas_site_units = "therm"
    other_fuel_site_units = "MBtu"

    output_meters = OutputMeters.new(model, runner, "RunPeriod", include_enduse_subcategories)

    electricity = output_meters.electricity(sqlFile, ann_env_pd)
    natural_gas = output_meters.natural_gas(sqlFile, ann_env_pd)
    fuel_oil = output_meters.fuel_oil(sqlFile, ann_env_pd)
    propane = output_meters.propane(sqlFile, ann_env_pd)
    wood = output_meters.wood(sqlFile, ann_env_pd)
    hours_setpoint_not_met = output_meters.hours_setpoint_not_met(sqlFile)

    # ELECTRICITY

    report_sim_output(runner, "total_site_electricity_kwh", electricity.total_end_uses[0] + electricity.photovoltaics[0], "GJ", elec_site_units)
    report_sim_output(runner, "electricity_heating_kwh", electricity.heating[0], "GJ", elec_site_units)
    report_sim_output(runner, "electricity_central_system_heating_kwh", electricity.central_heating[0], "GJ", elec_site_units)
    report_sim_output(runner, "electricity_cooling_kwh", electricity.cooling[0], "GJ", elec_site_units)
    report_sim_output(runner, "electricity_central_system_cooling_kwh", electricity.central_cooling[0], "GJ", elec_site_units)
    report_sim_output(runner, "electricity_interior_lighting_kwh", electricity.interior_lighting[0], "GJ", elec_site_units)
    report_sim_output(runner, "electricity_exterior_lighting_kwh", electricity.exterior_lighting[0], "GJ", elec_site_units)
    report_sim_output(runner, "electricity_exterior_holiday_lighting_kwh", electricity.exterior_holiday_lighting[0], "GJ", elec_site_units)
    report_sim_output(runner, "electricity_garage_lighting_kwh", electricity.garage_lighting[0], "GJ", elec_site_units)
    unless include_enduse_subcategories
      report_sim_output(runner, "electricity_interior_equipment_kwh", electricity.interior_equipment[0], "GJ", elec_site_units)
    end

    # Initialize variables to check against sql file totals
    env_period_ix_query = "SELECT EnvironmentPeriodIndex FROM EnvironmentPeriods WHERE EnvironmentName='#{ann_env_pd}'"
    env_period_ix = sqlFile.execAndReturnFirstInt(env_period_ix_query).get

    # Check disaggregated fan/pump energy
    modeledElectricityFansHeating = Vector.elements(Array.new(1, 0.0))
    modeledElectricityFansCooling = Vector.elements(Array.new(1, 0.0))
    modeledElectricityPumpsHeating = Vector.elements(Array.new(1, 0.0))
    modeledElectricityPumpsCooling = Vector.elements(Array.new(1, 0.0))

    # Get building units
    units = Geometry.get_building_units(model, runner)
    if units.nil?
      return false
    end

    units.each do |unit|
      unit_name = unit.name.to_s.upcase

      modeledElectricityFansHeating = output_meters.add_unit(sqlFile, modeledElectricityFansHeating, "SELECT VariableValue/1000000000 FROM ReportMeterData WHERE ReportMeterDataDictionaryIndex IN (SELECT ReportMeterDataDictionaryIndex FROM ReportMeterDataDictionary WHERE VariableType='Sum' AND VariableName IN ('#{unit_name}:ELECTRICITYFANSHEATING') AND ReportingFrequency='Run Period' AND VariableUnits='J') AND TimeIndex IN (SELECT TimeIndex FROM Time WHERE EnvironmentPeriodIndex='#{env_period_ix}')")
      modeledElectricityFansCooling = output_meters.add_unit(sqlFile, modeledElectricityFansCooling, "SELECT VariableValue/1000000000 FROM ReportMeterData WHERE ReportMeterDataDictionaryIndex IN (SELECT ReportMeterDataDictionaryIndex FROM ReportMeterDataDictionary WHERE VariableType='Sum' AND VariableName IN ('#{unit_name}:ELECTRICITYFANSCOOLING') AND ReportingFrequency='Run Period' AND VariableUnits='J') AND TimeIndex IN (SELECT TimeIndex FROM Time WHERE EnvironmentPeriodIndex='#{env_period_ix}')")
      modeledElectricityPumpsHeating = output_meters.add_unit(sqlFile, modeledElectricityPumpsHeating, "SELECT VariableValue/1000000000 FROM ReportMeterData WHERE ReportMeterDataDictionaryIndex IN (SELECT ReportMeterDataDictionaryIndex FROM ReportMeterDataDictionary WHERE VariableType='Sum' AND VariableName IN ('#{unit_name}:ELECTRICITYPUMPSHEATING') AND ReportingFrequency='Run Period' AND VariableUnits='J') AND TimeIndex IN (SELECT TimeIndex FROM Time WHERE EnvironmentPeriodIndex='#{env_period_ix}')")
      modeledElectricityPumpsCooling = output_meters.add_unit(sqlFile, modeledElectricityPumpsCooling, "SELECT VariableValue/1000000000 FROM ReportMeterData WHERE ReportMeterDataDictionaryIndex IN (SELECT ReportMeterDataDictionaryIndex FROM ReportMeterDataDictionary WHERE VariableType='Sum' AND VariableName IN ('#{unit_name}:ELECTRICITYPUMPSCOOLING') AND ReportingFrequency='Run Period' AND VariableUnits='J') AND TimeIndex IN (SELECT TimeIndex FROM Time WHERE EnvironmentPeriodIndex='#{env_period_ix}')")
    end
    modeledElectricityPumpsHeating = output_meters.add_unit(sqlFile, modeledElectricityPumpsHeating, "SELECT VariableValue/1000000000 FROM ReportMeterData WHERE ReportMeterDataDictionaryIndex IN (SELECT ReportMeterDataDictionaryIndex FROM ReportMeterDataDictionary WHERE VariableType='Sum' AND VariableName IN ('CENTRAL:ELECTRICITYPUMPSHEATING') AND ReportingFrequency='Run Period' AND VariableUnits='J') AND TimeIndex IN (SELECT TimeIndex FROM Time WHERE EnvironmentPeriodIndex='#{env_period_ix}')")
    modeledElectricityPumpsCooling = output_meters.add_unit(sqlFile, modeledElectricityPumpsCooling, "SELECT VariableValue/1000000000 FROM ReportMeterData WHERE ReportMeterDataDictionaryIndex IN (SELECT ReportMeterDataDictionaryIndex FROM ReportMeterDataDictionary WHERE VariableType='Sum' AND VariableName IN ('CENTRAL:ELECTRICITYPUMPSCOOLING') AND ReportingFrequency='Run Period' AND VariableUnits='J') AND TimeIndex IN (SELECT TimeIndex FROM Time WHERE EnvironmentPeriodIndex='#{env_period_ix}')")

    electricityFans = 0.0
    unless sqlFile.electricityFans.empty?
      electricityFans = sqlFile.electricityFans.get
    end
    modeledElectricityFans = modeledElectricityFansHeating[0] + modeledElectricityFansCooling[0]
    err = modeledElectricityFans - electricityFans
    if err.abs > 0.2
      runner.registerError("Disaggregated fan energy (#{modeledElectricityFans} GJ) relative to building fan energy (#{electricityFans} GJ): #{err} GJ.")
      return false
    end
    report_sim_output(runner, "electricity_fans_heating_kwh", electricity.fans_heating[0], "GJ", elec_site_units)
    report_sim_output(runner, "electricity_fans_cooling_kwh", electricity.fans_cooling[0], "GJ", elec_site_units)

    electricityPumps = 0.0
    unless sqlFile.electricityPumps.empty?
      electricityPumps = sqlFile.electricityPumps.get
    end
    modeledElectricityPumps = modeledElectricityPumpsHeating[0] + modeledElectricityPumpsCooling[0]
    err = modeledElectricityPumps - electricityPumps
    if err.abs > 0.2
      runner.registerError("Disaggregated pump energy (#{modeledElectricityPumps} GJ) relative to building pump energy (#{electricityPumps} GJ): #{err} GJ.")
      return false
    end
    report_sim_output(runner, "electricity_pumps_heating_kwh", electricity.pumps_heating[0], "GJ", elec_site_units)
    report_sim_output(runner, "electricity_central_system_pumps_heating_kwh", electricity.central_pumps_heating[0], "GJ", elec_site_units)
    report_sim_output(runner, "electricity_pumps_cooling_kwh", electricity.pumps_cooling[0], "GJ", elec_site_units)
    report_sim_output(runner, "electricity_central_system_pumps_cooling_kwh", electricity.central_pumps_cooling[0], "GJ", elec_site_units)
    report_sim_output(runner, "electricity_water_systems_kwh", electricity.water_systems[0], "GJ", elec_site_units)
    report_sim_output(runner, "electricity_pv_kwh", electricity.photovoltaics[0], "GJ", elec_site_units)

    # NATURAL GAS

    report_sim_output(runner, "total_site_natural_gas_therm", natural_gas.total_end_uses[0], "GJ", gas_site_units)
    report_sim_output(runner, "natural_gas_heating_therm", natural_gas.heating[0], "GJ", gas_site_units)
    report_sim_output(runner, "natural_gas_central_system_heating_therm", natural_gas.central_heating[0], "GJ", gas_site_units)
    unless include_enduse_subcategories
      report_sim_output(runner, "natural_gas_interior_equipment_therm", natural_gas.interior_equipment[0], "GJ", gas_site_units)
    end
    report_sim_output(runner, "natural_gas_water_systems_therm", natural_gas.water_systems[0], "GJ", gas_site_units)

    # FUEL OIL

    report_sim_output(runner, "total_site_fuel_oil_mbtu", fuel_oil.total_end_uses[0], "GJ", other_fuel_site_units)
    report_sim_output(runner, "fuel_oil_heating_mbtu", fuel_oil.heating[0], "GJ", other_fuel_site_units)
    report_sim_output(runner, "fuel_oil_central_system_heating_mbtu", fuel_oil.central_heating[0], "GJ", other_fuel_site_units)
    report_sim_output(runner, "fuel_oil_water_systems_mbtu", fuel_oil.water_systems[0], "GJ", other_fuel_site_units)

    # PROPANE

    report_sim_output(runner, "total_site_propane_mbtu", propane.total_end_uses[0], "GJ", other_fuel_site_units)
    report_sim_output(runner, "propane_heating_mbtu", propane.heating[0], "GJ", other_fuel_site_units)
    report_sim_output(runner, "propane_central_system_heating_mbtu", propane.central_heating[0], "GJ", other_fuel_site_units)
    unless include_enduse_subcategories
      report_sim_output(runner, "propane_interior_equipment_mbtu", propane.interior_equipment[0], "GJ", other_fuel_site_units)
    end
    report_sim_output(runner, "propane_water_systems_mbtu", propane.water_systems[0], "GJ", other_fuel_site_units)

    # WOOD

    report_sim_output(runner, "total_site_wood_mbtu", wood.total_end_uses[0], "GJ", other_fuel_site_units)
    report_sim_output(runner, "wood_heating_mbtu", wood.heating[0], "GJ", other_fuel_site_units)

    # TOTAL

    totalSiteEnergy = electricity.total_end_uses[0] +
                      natural_gas.total_end_uses[0] +
                      fuel_oil.total_end_uses[0] +
                      propane.total_end_uses[0] +
                      wood.total_end_uses[0]

    report_sim_output(runner, "total_site_energy_mbtu", totalSiteEnergy + electricity.photovoltaics[0], "GJ", total_site_units)

    # LOADS NOT MET

    report_sim_output(runner, "hours_heating_setpoint_not_met", hours_setpoint_not_met.heating, nil, nil)
    report_sim_output(runner, "hours_cooling_setpoint_not_met", hours_setpoint_not_met.cooling, nil, nil)

    # HVAC CAPACITIES

    hvac_cooling_capacity_kbtuh = get_cost_multiplier("Size, Cooling System (kBtu/h)", model, runner)
    return false if hvac_cooling_capacity_kbtuh.nil?

    report_sim_output(runner, "hvac_cooling_capacity_w", hvac_cooling_capacity_kbtuh, "kBtu/hr", "W")

    hvac_heating_capacity_kbtuh = get_cost_multiplier("Size, Heating System (kBtu/h)", model, runner)
    return false if hvac_heating_capacity_kbtuh.nil?

    report_sim_output(runner, "hvac_heating_capacity_w", hvac_heating_capacity_kbtuh, "kBtu/hr", "W")

    hvac_heating_supp_capacity_kbtuh = get_cost_multiplier("Size, Heating Supplemental System (kBtu/h)", model, runner)
    return false if hvac_heating_supp_capacity_kbtuh.nil?

    report_sim_output(runner, "hvac_heating_supp_capacity_w", hvac_heating_supp_capacity_kbtuh, "kBtu/hr", "W")

    # END USE SUBCATEGORIES

    if include_enduse_subcategories

      electricityInteriorEquipment = electricity.refrigerator[0] +
                                     electricity.clothes_washer[0] +
                                     electricity.clothes_dryer[0] +
                                     electricity.cooking_range[0] +
                                     electricity.dishwasher[0] +
                                     electricity.plug_loads[0] +
                                     electricity.house_fan[0] +
                                     electricity.range_fan[0] +
                                     electricity.bath_fan[0] +
                                     electricity.ceiling_fan[0] +
                                     electricity.extra_refrigerator[0] +
                                     electricity.freezer[0] +
                                     electricity.pool_heater[0] +
                                     electricity.pool_pump[0] +
                                     electricity.hot_tub_heater[0] +
                                     electricity.hot_tub_pump[0] +
                                     electricity.well_pump[0] +
                                     electricity.recirc_pump[0] +
                                     electricity.vehicle[0]

      err = electricityInteriorEquipment - electricity.interior_equipment[0]
      if err.abs > 0.1
        runner.registerError("Disaggregated electricity interior equipment (#{electricityInteriorEquipment} GJ) relative to total electricity interior equipment (#{electricity.interior_equipment[0]} GJ): #{err} GJ.")
        return false
      end

      naturalGasInteriorEquipment = natural_gas.clothes_dryer[0] +
                                    natural_gas.cooking_range[0] +
                                    natural_gas.pool_heater[0] +
                                    natural_gas.hot_tub_heater[0] +
                                    natural_gas.grill[0] +
                                    natural_gas.lighting[0] +
                                    natural_gas.fireplace[0]

      err = naturalGasInteriorEquipment - natural_gas.interior_equipment[0]
      if err.abs > 0.1
        runner.registerError("Disaggregated natural gas interior equipment (#{naturalGasInteriorEquipment} GJ) relative to total natural gas interior equipment (#{natural_gas.interior_equipment[0]} GJ): #{err} GJ.")
        return false
      end

      propaneInteriorEquipment = propane.clothes_dryer[0] +
                                 propane.cooking_range[0]

      err = propaneInteriorEquipment - propane.interior_equipment[0]
      if err.abs > 0.1
        runner.registerError("Disaggregated propane interior equipment (#{propaneInteriorEquipment} GJ) relative to total propane interior equipment (#{propane.interior_equipment[0]} GJ): #{err} GJ.")
        return false
      end

      report_sim_output(runner, "electricity_refrigerator_kwh", electricity.refrigerator[0], "GJ", elec_site_units)
      report_sim_output(runner, "electricity_clothes_washer_kwh", electricity.clothes_washer[0], "GJ", elec_site_units)
      report_sim_output(runner, "electricity_clothes_dryer_kwh", electricity.clothes_dryer[0], "GJ", elec_site_units)
      report_sim_output(runner, "natural_gas_clothes_dryer_therm", natural_gas.clothes_dryer[0], "GJ", gas_site_units)
      report_sim_output(runner, "propane_clothes_dryer_mbtu", propane.clothes_dryer[0], "GJ", other_fuel_site_units)
      report_sim_output(runner, "electricity_cooking_range_kwh", electricity.cooking_range[0], "GJ", elec_site_units)
      report_sim_output(runner, "natural_gas_cooking_range_therm", natural_gas.cooking_range[0], "GJ", gas_site_units)
      report_sim_output(runner, "propane_cooking_range_mbtu", propane.cooking_range[0], "GJ", other_fuel_site_units)
      report_sim_output(runner, "electricity_dishwasher_kwh", electricity.dishwasher[0], "GJ", elec_site_units)
      report_sim_output(runner, "electricity_plug_loads_kwh", electricity.plug_loads[0], "GJ", elec_site_units)
      report_sim_output(runner, "electricity_house_fan_kwh", electricity.house_fan[0], "GJ", elec_site_units)
      report_sim_output(runner, "electricity_range_fan_kwh", electricity.range_fan[0], "GJ", elec_site_units)
      report_sim_output(runner, "electricity_bath_fan_kwh", electricity.bath_fan[0], "GJ", elec_site_units)
      report_sim_output(runner, "electricity_ceiling_fan_kwh", electricity.ceiling_fan[0], "GJ", elec_site_units)
      report_sim_output(runner, "electricity_extra_refrigerator_kwh", electricity.extra_refrigerator[0], "GJ", elec_site_units)
      report_sim_output(runner, "electricity_freezer_kwh", electricity.freezer[0], "GJ", elec_site_units)
      report_sim_output(runner, "electricity_pool_heater_kwh", electricity.pool_heater[0], "GJ", elec_site_units)
      report_sim_output(runner, "natural_gas_pool_heater_therm", natural_gas.pool_heater[0], "GJ", gas_site_units)
      report_sim_output(runner, "electricity_pool_pump_kwh", electricity.pool_pump[0], "GJ", elec_site_units)
      report_sim_output(runner, "electricity_hot_tub_heater_kwh", electricity.hot_tub_heater[0], "GJ", elec_site_units)
      report_sim_output(runner, "natural_gas_hot_tub_heater_therm", natural_gas.hot_tub_heater[0], "GJ", gas_site_units)
      report_sim_output(runner, "electricity_hot_tub_pump_kwh", electricity.hot_tub_pump[0], "GJ", elec_site_units)
      report_sim_output(runner, "natural_gas_grill_therm", natural_gas.grill[0], "GJ", gas_site_units)
      report_sim_output(runner, "natural_gas_lighting_therm", natural_gas.lighting[0], "GJ", gas_site_units)
      report_sim_output(runner, "natural_gas_fireplace_therm", natural_gas.fireplace[0], "GJ", gas_site_units)
      report_sim_output(runner, "electricity_well_pump_kwh", electricity.well_pump[0], "GJ", elec_site_units)
      report_sim_output(runner, "electricity_recirc_pump_kwh", electricity.recirc_pump[0], "GJ", elec_site_units)
      report_sim_output(runner, "electricity_vehicle_kwh", electricity.vehicle[0], "GJ", elec_site_units)
    end

    sqlFile.close

    # WEIGHT

    weight = get_value_from_runner_past_results(runner, "weight", "build_existing_model", false)
    if not weight.nil?
      register_value(runner, "weight", weight.to_f)
      runner.registerInfo("Registering #{weight} for weight.")
    end

    # Report cost multipliers
    cost_mult_types.each do |cost_mult_type, cost_mult_type_str|
      cost_mult = get_cost_multiplier(cost_mult_type, model, runner)
      cost_mult = cost_mult.round(2)
      register_value(runner, cost_mult_type_str, cost_mult)
    end

    # UPGRADE NAME
    upgrade_name = get_value_from_runner_past_results(runner, "upgrade_name", "apply_upgrade", false)
    if upgrade_name.nil?
      register_value(runner, "upgrade_name", "")
      runner.registerInfo("Registering (blank) for upgrade_name.")
    else
      register_value(runner, "upgrade_name", upgrade_name)
      runner.registerInfo("Registering #{upgrade_name} for upgrade_name.")
    end

    # UPGRADE COSTS

    upgrade_cost_name = "upgrade_cost_usd"

    # Get upgrade cost value/multiplier pairs and lifetimes from the upgrade measure
    has_costs = false
    option_cost_pairs = {}
    option_lifetimes = {}
    for option_num in 1..num_options # Sync with ApplyUpgrade measure
      option_cost_pairs[option_num] = []
      option_lifetimes[option_num] = nil
      for cost_num in 1..num_costs_per_option # Sync with ApplyUpgrade measure
        cost_value = get_value_from_runner_past_results(runner, "option_%02d_cost_#{cost_num}_value_to_apply" % option_num, "apply_upgrade", false)
        next if cost_value.nil?

        cost_mult_type = get_value_from_runner_past_results(runner, "option_%02d_cost_#{cost_num}_multiplier_to_apply" % option_num, "apply_upgrade", false)
        next if cost_mult_type.nil?

        has_costs = true
        option_cost_pairs[option_num] << [cost_value.to_f, cost_mult_type]
      end
      lifetime = get_value_from_runner_past_results(runner, "option_%02d_lifetime_to_apply" % option_num, "apply_upgrade", false)
      next if lifetime.nil?

      option_lifetimes[option_num] = lifetime.to_f
    end

    if not has_costs
      register_value(runner, upgrade_cost_name, "")
      runner.registerInfo("Registering (blank) for #{upgrade_cost_name}.")
      return true
    end

    # Obtain cost multiplier values and calculate upgrade costs
    upgrade_cost = 0.0
    option_cost_pairs.keys.each do |option_num|
      option_cost = 0.0
      option_cost_pairs[option_num].each do |cost_value, cost_mult_type|
        cost_mult = get_cost_multiplier(cost_mult_type, model, runner)
        total_cost = cost_value * cost_mult
        next if total_cost == 0

        option_cost += total_cost
        runner.registerInfo("Upgrade cost addition: $#{cost_value} x #{cost_mult} [#{cost_mult_type}] = #{total_cost}.")
      end
      upgrade_cost += option_cost

      # Save option cost/lifetime to results.csv
      if option_cost != 0
        option_cost = option_cost.round(2)
        option_cost_name = "option_%02d_cost_usd" % option_num
        register_value(runner, option_cost_name, option_cost)
        runner.registerInfo("Registering #{option_cost} for #{option_cost_name}.")
        if not option_lifetimes[option_num].nil? and option_lifetimes[option_num] != 0
          lifetime = option_lifetimes[option_num].round(2)
          option_lifetime_name = "option_%02d_lifetime_yrs" % option_num
          register_value(runner, option_lifetime_name, lifetime)
          runner.registerInfo("Registering #{lifetime} for #{option_lifetime_name}.")
        end
      end
    end
    upgrade_cost = upgrade_cost.round(2)
    register_value(runner, upgrade_cost_name, upgrade_cost)
    runner.registerInfo("Registering #{upgrade_cost} for #{upgrade_cost_name}.")

    runner.registerFinalCondition("Report generated successfully.")

    return true
  end # end the run method

  def report_sim_output(runner, name, total_val, os_units, desired_units, percent_of_val = 1.0)
    total_val = total_val * percent_of_val
    if os_units.nil? or desired_units.nil? or os_units == desired_units
      valInUnits = total_val
    else
      valInUnits = UnitConversions.convert(total_val, os_units, desired_units)
    end
    runner.registerValue(name, valInUnits)
    runner.registerInfo("Registering #{valInUnits.round(2)} for #{name}.")
  end

  def get_cost_multiplier(cost_mult_type, model, runner)
    # Get building units
    units = Geometry.get_building_units(model, runner)
    if units.nil?
      return false
    end

    total_cost_mult = 0.0
    units.each do |unit|
      next if unit.spaces.empty?

      cost_mult = 0.0
      if cost_mult_type == "Fixed (1)"
        cost_mult += 1.0

      elsif cost_mult_type == "Duct Surface Area (ft^2)"
        # Duct supply+return surface area
        supply_area = unit.getFeatureAsDouble("SizingInfoDuctsSupplySurfaceArea")
        if supply_area.is_initialized
          cost_mult += supply_area.get
        end
        return_area = unit.getFeatureAsDouble("SizingInfoDuctsReturnSurfaceArea")
        if return_area.is_initialized
          cost_mult += return_area.get
        end

      end

      zones = []
      unit.spaces.each do |space|
        zone = space.thermalZone.get
        next unless zone.thermostat.is_initialized

        unless zones.include? zone
          zones << zone
        end
      end

      components = []
      zones.each do |zone|
        if cost_mult_type == "Size, Heating System (kBtu/h)"
          # Heating system capacity

          # Unit heater?
          zone.equipment.each do |equipment|
            next unless equipment.to_AirLoopHVACUnitarySystem.is_initialized

            sys = equipment.to_AirLoopHVACUnitarySystem.get
            next if zone != sys.controllingZoneorThermostatLocation.get
            next if not sys.heatingCoil.is_initialized

            component = sys.heatingCoil.get
            next if components.include? component

            components << component

            next if not component.to_CoilHeatingGas.is_initialized

            coil = component.to_CoilHeatingGas.get
            next if not coil.nominalCapacity.is_initialized

            cost_mult += UnitConversions.convert(coil.nominalCapacity.get, "W", "kBtu/hr")
          end

          # Unitary system?
          model.getAirLoopHVACUnitarySystems.each do |sys|
            next if zone != sys.controllingZoneorThermostatLocation.get
            next if not sys.heatingCoil.is_initialized

            component = sys.heatingCoil.get
            next if components.include? component

            components << component

            if component.to_CoilHeatingDXSingleSpeed.is_initialized
              coil = component.to_CoilHeatingDXSingleSpeed.get
              if coil.ratedTotalHeatingCapacity.is_initialized
                cost_mult += UnitConversions.convert(coil.ratedTotalHeatingCapacity.get, "W", "kBtu/hr")
              end
            elsif component.to_CoilHeatingDXMultiSpeed.is_initialized
              coil = component.to_CoilHeatingDXMultiSpeed.get
              if coil.stages.size > 0
                stage = coil.stages[coil.stages.size - 1]
                capacity_ratio = get_highest_stage_capacity_ratio(model, "SizingInfoHVACCapacityRatioCooling")
                if stage.grossRatedHeatingCapacity.is_initialized
                  cost_mult += UnitConversions.convert(stage.grossRatedHeatingCapacity.get / capacity_ratio, "W", "kBtu/hr")
                end
              end
            elsif component.to_CoilHeatingGas.is_initialized
              coil = component.to_CoilHeatingGas.get
              if coil.nominalCapacity.is_initialized
                cost_mult += UnitConversions.convert(coil.nominalCapacity.get, "W", "kBtu/hr")
              end
            elsif component.to_CoilHeatingElectric.is_initialized
              coil = component.to_CoilHeatingElectric.get
              if coil.nominalCapacity.is_initialized
                cost_mult += UnitConversions.convert(coil.nominalCapacity.get, "W", "kBtu/hr")
              end
            elsif component.to_CoilHeatingWaterToAirHeatPumpEquationFit.is_initialized
              coil = component.to_CoilHeatingWaterToAirHeatPumpEquationFit.get
              if coil.ratedHeatingCapacity.is_initialized
                cost_mult += UnitConversions.convert(coil.ratedHeatingCapacity.get, "W", "kBtu/hr")
              end
            end
          end

          # Electric baseboard?
          max_value = 0.0
          model.getZoneHVACBaseboardConvectiveElectrics.each do |sys|
            next if zone != sys.thermalZone.get

            component = sys
            next if components.include? component

            components << component
            next if not component.nominalCapacity.is_initialized

            cost_mult += UnitConversions.convert(component.nominalCapacity.get, "W", "kBtu/hr")
          end

          # Boiler?
          max_value = 0.0
          model.getPlantLoops.each do |pl|
            pl.components.each do |plc|
              next if not plc.to_BoilerHotWater.is_initialized

              component = plc.to_BoilerHotWater.get
              next if components.include? component

              components << component
              next if not component.nominalCapacity.is_initialized
              next if component.nominalCapacity.get <= max_value

              max_value = component.nominalCapacity.get
              cost_mult += UnitConversions.convert(max_value, "W", "kBtu/hr")
            end
          end

        elsif cost_mult_type == "Size, Heating Supplemental System (kBtu/h)"
          # Supplemental heating system capacity

          # Unitary system?
          model.getAirLoopHVACUnitarySystems.each do |sys|
            next if zone != sys.controllingZoneorThermostatLocation.get
            next if not sys.supplementalHeatingCoil.is_initialized

            component = sys.supplementalHeatingCoil.get
            next if components.include? component

            components << component

            if component.to_CoilHeatingElectric.is_initialized
              coil = component.to_CoilHeatingElectric.get
              if coil.nominalCapacity.is_initialized
                cost_mult += UnitConversions.convert(coil.nominalCapacity.get, "W", "kBtu/hr")
              end
            end
          end

        elsif cost_mult_type == "Size, Cooling System (kBtu/h)"
          # Cooling system capacity

          # Unitary system?
          model.getAirLoopHVACUnitarySystems.each do |sys|
            next if zone != sys.controllingZoneorThermostatLocation.get
            next if not sys.coolingCoil.is_initialized

            component = sys.coolingCoil.get
            next if components.include? component

            components << component

            if component.to_CoilCoolingDXSingleSpeed.is_initialized
              coil = component.to_CoilCoolingDXSingleSpeed.get
              if coil.ratedTotalCoolingCapacity.is_initialized
                cost_mult += UnitConversions.convert(coil.ratedTotalCoolingCapacity.get, "W", "kBtu/hr")
              end
            elsif component.to_CoilCoolingDXMultiSpeed.is_initialized
              coil = component.to_CoilCoolingDXMultiSpeed.get
              if coil.stages.size > 0
                stage = coil.stages[coil.stages.size - 1]
                capacity_ratio = get_highest_stage_capacity_ratio(model, "SizingInfoHVACCapacityRatioCooling")
                if stage.grossRatedTotalCoolingCapacity.is_initialized
                  cost_mult += UnitConversions.convert(stage.grossRatedTotalCoolingCapacity.get / capacity_ratio, "W", "kBtu/hr")
                end
              end
            elsif component.to_CoilCoolingWaterToAirHeatPumpEquationFit.is_initialized
              coil = component.to_CoilCoolingWaterToAirHeatPumpEquationFit.get
              if coil.ratedTotalCoolingCapacity.is_initialized
                cost_mult += UnitConversions.convert(coil.ratedTotalCoolingCapacity.get, "W", "kBtu/hr")
              end
            end
          end

          # PTAC?
          model.getZoneHVACPackagedTerminalAirConditioners.each do |sys|
            next if zone != sys.thermalZone.get

            component = sys.coolingCoil
            next if components.include? component

            components << component

            if not component.nil?
              if component.to_CoilCoolingDXSingleSpeed.is_initialized
                coil = component.to_CoilCoolingDXSingleSpeed.get
                if coil.ratedTotalCoolingCapacity.is_initialized
                  cost_mult += UnitConversions.convert(coil.ratedTotalCoolingCapacity.get, "W", "kBtu/hr")
                end
              end
            end
          end

        elsif cost_mult_type == "Size, Water Heater (gal)"
          # Water heater tank volume
          model.getWaterHeaterMixeds.each do |wh|
            next if Constants.ObjectNameWaterHeater(unit.name.to_s) != wh.name.to_s

            if wh.tankVolume.is_initialized
              volume = UnitConversions.convert(wh.tankVolume.get, "m^3", "gal")
              if volume >= 1.0 # skip tankless
                next if components.include? wh

                components << wh
                # FIXME: Remove actual->nominal size logic by storing nominal size in the OSM
                if wh.heaterFuelType.downcase == "electricity"
                  cost_mult += volume / 0.9
                else
                  cost_mult += volume / 0.95
                end
              end
            end
          end

          model.getWaterHeaterHeatPumpWrappedCondensers.each do |wh|
            next if "#{Constants.ObjectNameWaterHeater(unit.name.to_s.gsub("unit ", "")).gsub("|", "_")} hpwh" != wh.name.to_s

            if wh.to_WaterHeaterHeatPumpWrappedCondenser.is_initialized
              wh = wh.tank.to_WaterHeaterStratified.get
            end
            if wh.tankVolume.is_initialized
              volume = UnitConversions.convert(wh.tankVolume.get, "m^3", "gal")
              if volume >= 1.0 # skip tankless
                next if components.include? wh

                components << wh
                # FIXME: Remove actual->nominal size logic by storing nominal size in the OSM
                if wh.heaterFuelType.downcase == "electricity"
                  cost_mult += volume / 0.9
                else
                  cost_mult += volume / 0.95
                end
              end
            end
          end

        end
      end # zones

      unit.spaces.each do |space|
        if cost_mult_type == "Wall Area, Above-Grade, Conditioned (ft^2)"
          # Walls between conditioned space and 1) outdoors or 2) unconditioned space
          space.surfaces.each do |surface|
            next if surface.surfaceType.downcase != "wall"
            next if not surface.space.is_initialized
            next if not is_space_conditioned(surface.space.get)

            adjacent_space = get_adjacent_space(surface)
            if surface.outsideBoundaryCondition.downcase == "outdoors"
              cost_mult += UnitConversions.convert(surface.grossArea, "m^2", "ft^2")
            elsif !adjacent_space.nil? and not is_space_conditioned(adjacent_space)
              cost_mult += UnitConversions.convert(surface.grossArea, "m^2", "ft^2")
            end
          end

        elsif cost_mult_type == "Wall Area, Above-Grade, Exterior (ft^2)"
          # Walls adjacent to outdoors
          space.surfaces.each do |surface|
            next if surface.surfaceType.downcase != "wall"
            next if surface.outsideBoundaryCondition.downcase != "outdoors"

            cost_mult += UnitConversions.convert(surface.grossArea, "m^2", "ft^2")
          end
        elsif cost_mult_type == "Floor Area, Conditioned (ft^2)"
          # Floors of conditioned zone
          space.surfaces.each do |surface|
            next if surface.surfaceType.downcase != "floor"
            next if not surface.space.is_initialized
            next if not is_space_conditioned(surface.space.get)

            cost_mult += UnitConversions.convert(surface.grossArea, "m^2", "ft^2")
          end

        elsif cost_mult_type == "Floor Area, Attic (ft^2)"
          # Floors under sloped surfaces and above conditioned space
          space.surfaces.each do |surface|
            next if surface.surfaceType.downcase != "floor"
            next if not surface.space.is_initialized

            space = surface.space.get
            next if not has_sloped_roof_surfaces(space)

            adjacent_space = get_adjacent_space(surface)
            next if adjacent_space.nil?
            next if not is_space_conditioned(adjacent_space)

            cost_mult += UnitConversions.convert(surface.grossArea, "m^2", "ft^2")
          end

        elsif cost_mult_type == "Floor Area, Lighting (ft^2)"
          # Floors with lighting objects
          space.surfaces.each do |surface|
            next if surface.surfaceType.downcase != "floor"
            next if not surface.space.is_initialized
            next if surface.space.get.lights.size == 0

            cost_mult += UnitConversions.convert(surface.grossArea, "m^2", "ft^2")
          end

        elsif cost_mult_type == "Roof Area (ft^2)"
          # Roofs adjacent to outdoors
          space.surfaces.each do |surface|
            next if surface.surfaceType.downcase != "roofceiling"
            next if surface.outsideBoundaryCondition.downcase != "outdoors"

            cost_mult += UnitConversions.convert(surface.grossArea, "m^2", "ft^2")
          end

        elsif cost_mult_type == "Window Area (ft^2)"
          # Window subsurfaces
          space.surfaces.each do |surface|
            next if surface.surfaceType.downcase != "wall"

            surface.subSurfaces.each do |sub_surface|
              next if not sub_surface.subSurfaceType.downcase.include? "window"

              cost_mult += UnitConversions.convert(sub_surface.grossArea, "m^2", "ft^2")
            end
          end

        elsif cost_mult_type == "Door Area (ft^2)"
          # Door subsurfaces
          space.surfaces.each do |surface|
            next if surface.surfaceType.downcase != "wall"

            surface.subSurfaces.each do |sub_surface|
              next if not sub_surface.subSurfaceType.downcase.include? "door"

              cost_mult += UnitConversions.convert(sub_surface.grossArea, "m^2", "ft^2")
            end
          end

        end
      end # spaces

      total_cost_mult += cost_mult
    end # units
    cost_mult = total_cost_mult

    if cost_mult_type == "Wall Area, Above-Grade, Conditioned (ft^2)"
      # Walls between conditioned space and 1) outdoors or 2) unconditioned space
      model.getSurfaces.each do |surface|
        space = surface.space.get
        next if space.buildingUnit.is_initialized
        next if surface.surfaceType.downcase != "wall"
        next if not surface.space.is_initialized
        next if not is_space_conditioned(surface.space.get)

        adjacent_space = get_adjacent_space(surface)
        if surface.outsideBoundaryCondition.downcase == "outdoors"
          cost_mult += UnitConversions.convert(surface.grossArea, "m^2", "ft^2")
        elsif !adjacent_space.nil? and not is_space_conditioned(adjacent_space)
          cost_mult += UnitConversions.convert(surface.grossArea, "m^2", "ft^2")
        end
      end

    elsif cost_mult_type == "Wall Area, Above-Grade, Exterior (ft^2)"
      # Walls adjacent to outdoors
      model.getSurfaces.each do |surface|
        space = surface.space.get
        next if space.buildingUnit.is_initialized
        next if surface.surfaceType.downcase != "wall"
        next if surface.outsideBoundaryCondition.downcase != "outdoors"

        cost_mult += UnitConversions.convert(surface.grossArea, "m^2", "ft^2")
      end

    elsif cost_mult_type == "Wall Area, Below-Grade (ft^2)"
      foundation_walls = []

      # Exterior foundation walls
      model.getSurfaces.each do |surface|
        next if surface.surfaceType.downcase != "wall"
        next if surface.outsideBoundaryCondition.downcase != "ground" and surface.outsideBoundaryCondition.downcase != "foundation"

<<<<<<< HEAD
        cost_mult += UnitConversions.convert(surface.grossArea, "m^2", "ft^2")
=======
        foundation_walls << surface
        # Collapsed foundation wall area (walls below units + corridor)
        cost_mult += UnitConversions.convert(surface.grossArea, "m^2", "ft^2")
      end

      model.getSurfaces.each do |surface|
        space = surface.space.get
        next if surface.surfaceType.downcase != "floor"
        next if surface.outsideBoundaryCondition.downcase == "ground" or surface.outsideBoundaryCondition.downcase == "foundation"
        next if space.zOrigin != 0

        floor_surface = surface

        units_represented = 1
        if space.buildingUnit.is_initialized
          unit = space.buildingUnit.get
          if unit.additionalProperties.getFeatureAsInteger("Units Represented").is_initialized
            units_represented = unit.additionalProperties.getFeatureAsInteger("Units Represented").get
          end
        end

        next if units_represented <= 1 # Walls under collapsed units are already added

        connected_found_walls = Geometry.get_walls_connected_to_floor(foundation_walls, floor_surface, same_space = false)
        connected_found_walls.each do |surface|
          # Add the collapsed walls below units
          cost_mult += UnitConversions.convert(surface.grossArea, "m^2", "ft^2") * (units_represented - 1)
        end
>>>>>>> 61ca453a
      end

    elsif cost_mult_type == "Floor Area, Conditioned (ft^2)"
      # Floors of conditioned zone
      model.getSurfaces.each do |surface|
        space = surface.space.get
        next if space.buildingUnit.is_initialized
        next if surface.surfaceType.downcase != "floor"
        next if not surface.space.is_initialized
        next if not is_space_conditioned(surface.space.get)

        cost_mult += UnitConversions.convert(surface.grossArea, "m^2", "ft^2")
      end

    elsif cost_mult_type == "Floor Area, Attic (ft^2)"
      # Floors under sloped surfaces and above conditioned space
      model.getSurfaces.each do |surface|
        space = surface.space.get
        next if space.buildingUnit.is_initialized
        next if surface.surfaceType.downcase != "floor"
        next if not surface.space.is_initialized

        space = surface.space.get
        next if not has_sloped_roof_surfaces(space)

        adjacent_space = get_adjacent_space(surface)
        next if adjacent_space.nil?
        next if not is_space_conditioned(adjacent_space)

        cost_mult += UnitConversions.convert(surface.grossArea, "m^2", "ft^2")
      end

    elsif cost_mult_type == "Floor Area, Lighting (ft^2)"
      # Floors with lighting objects
      model.getSurfaces.each do |surface|
        space = surface.space.get
        next if space.buildingUnit.is_initialized
        next if surface.surfaceType.downcase != "floor"
        next if not surface.space.is_initialized
        next if surface.space.get.lights.size == 0

        cost_mult += UnitConversions.convert(surface.grossArea, "m^2", "ft^2")
      end

    elsif cost_mult_type == "Roof Area (ft^2)"
      # Roofs adjacent to outdoors
      model.getSurfaces.each do |surface|
        space = surface.space.get
        next if space.buildingUnit.is_initialized
        next if surface.surfaceType.downcase != "roofceiling"
        next if surface.outsideBoundaryCondition.downcase != "outdoors"

        cost_mult += UnitConversions.convert(surface.grossArea, "m^2", "ft^2")
      end

    elsif cost_mult_type == "Window Area (ft^2)"
      # Window subsurfaces
      model.getSurfaces.each do |surface|
        space = surface.space.get
        next if space.buildingUnit.is_initialized
        next if surface.surfaceType.downcase != "wall"

        surface.subSurfaces.each do |sub_surface|
          next if not sub_surface.subSurfaceType.downcase.include? "window"

          cost_mult += UnitConversions.convert(sub_surface.grossArea, "m^2", "ft^2")
        end
      end

    elsif cost_mult_type == "Door Area (ft^2)"
      # Door subsurfaces
      model.getSurfaces.each do |surface|
        space = surface.space.get
        next if space.buildingUnit.is_initialized
        next if surface.surfaceType.downcase != "wall"

        surface.subSurfaces.each do |sub_surface|
          next if not sub_surface.subSurfaceType.downcase.include? "door"

          cost_mult += UnitConversions.convert(sub_surface.grossArea, "m^2", "ft^2") * collapsed_factor
        end
      end

    end

    return cost_mult
  end

  def get_adjacent_space(surface)
    return nil if not surface.adjacentSurface.is_initialized
    return nil if not surface.adjacentSurface.get.space.is_initialized

    return surface.adjacentSurface.get.space.get
  end

  def is_space_conditioned(adjacent_space)
    zone = adjacent_space.thermalZone.get
    if zone.thermostat.is_initialized
      return true
    end

    return false
  end

  def has_sloped_roof_surfaces(space)
    space.surfaces.each do |surface|
      next if surface.surfaceType.downcase != "roofceiling"
      next if surface.outsideBoundaryCondition.downcase != "outdoors"
      next if surface.tilt == 0

      return true
    end
    return false
  end

  def get_highest_stage_capacity_ratio(model, property_str)
    capacity_ratio = 1.0

    # Override capacity ratio for residential multispeed systems
    model.getAirLoopHVACUnitarySystems.each do |sys|
      capacity_ratio_str = sys.additionalProperties.getFeatureAsString(property_str)
      next if not capacity_ratio_str.is_initialized

      capacity_ratio = capacity_ratio_str.get.split(",").map(&:to_f)[-1]
    end

    return capacity_ratio
  end
end # end the measure

# this allows the measure to be use by the application
SimulationOutputReport.new.registerWithApplication<|MERGE_RESOLUTION|>--- conflicted
+++ resolved
@@ -874,38 +874,7 @@
         next if surface.surfaceType.downcase != "wall"
         next if surface.outsideBoundaryCondition.downcase != "ground" and surface.outsideBoundaryCondition.downcase != "foundation"
 
-<<<<<<< HEAD
         cost_mult += UnitConversions.convert(surface.grossArea, "m^2", "ft^2")
-=======
-        foundation_walls << surface
-        # Collapsed foundation wall area (walls below units + corridor)
-        cost_mult += UnitConversions.convert(surface.grossArea, "m^2", "ft^2")
-      end
-
-      model.getSurfaces.each do |surface|
-        space = surface.space.get
-        next if surface.surfaceType.downcase != "floor"
-        next if surface.outsideBoundaryCondition.downcase == "ground" or surface.outsideBoundaryCondition.downcase == "foundation"
-        next if space.zOrigin != 0
-
-        floor_surface = surface
-
-        units_represented = 1
-        if space.buildingUnit.is_initialized
-          unit = space.buildingUnit.get
-          if unit.additionalProperties.getFeatureAsInteger("Units Represented").is_initialized
-            units_represented = unit.additionalProperties.getFeatureAsInteger("Units Represented").get
-          end
-        end
-
-        next if units_represented <= 1 # Walls under collapsed units are already added
-
-        connected_found_walls = Geometry.get_walls_connected_to_floor(foundation_walls, floor_surface, same_space = false)
-        connected_found_walls.each do |surface|
-          # Add the collapsed walls below units
-          cost_mult += UnitConversions.convert(surface.grossArea, "m^2", "ft^2") * (units_represented - 1)
-        end
->>>>>>> 61ca453a
       end
 
     elsif cost_mult_type == "Floor Area, Conditioned (ft^2)"
@@ -985,7 +954,7 @@
         surface.subSurfaces.each do |sub_surface|
           next if not sub_surface.subSurfaceType.downcase.include? "door"
 
-          cost_mult += UnitConversions.convert(sub_surface.grossArea, "m^2", "ft^2") * collapsed_factor
+          cost_mult += UnitConversions.convert(sub_surface.grossArea, "m^2", "ft^2")
         end
       end
 
