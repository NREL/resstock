require 'openstudio'
if File.exists? File.absolute_path(File.join(File.dirname(__FILE__), "../../lib/resources/measures/HPXMLtoOpenStudio/resources")) # Hack to run ResStock on AWS
  resources_path = File.absolute_path(File.join(File.dirname(__FILE__), "../../lib/resources/measures/HPXMLtoOpenStudio/resources"))
elsif File.exists? File.absolute_path(File.join(File.dirname(__FILE__), "../../resources/measures/HPXMLtoOpenStudio/resources")) # Hack to run ResStock unit tests locally
  resources_path = File.absolute_path(File.join(File.dirname(__FILE__), "../../resources/measures/HPXMLtoOpenStudio/resources"))
elsif File.exists? File.join(OpenStudio::BCLMeasure::userMeasuresDir.to_s, "HPXMLtoOpenStudio/resources") # Hack to run measures in the OS App since applied measures are copied off into a temporary directory
  resources_path = File.join(OpenStudio::BCLMeasure::userMeasuresDir.to_s, "HPXMLtoOpenStudio/resources")
else
  resources_path = File.absolute_path(File.join(File.dirname(__FILE__), "../HPXMLtoOpenStudio/resources"))
end
require File.join(resources_path, "unit_conversions")
require File.join(resources_path, "waterheater")

# start the measure
class SimulationOutputReport < OpenStudio::Measure::ReportingMeasure
  # define the name that a user will see, this method may be deprecated as
  # the display name in PAT comes from the name field in measure.xml
  def name
    return "Simulation Output Report"
  end

  def description
    return "Reports simulation outputs of interest."
  end

  def num_options
    return Constants.NumApplyUpgradeOptions # Synced with SimulationOutputReport measure
  end

  def num_costs_per_option
    return Constants.NumApplyUpgradesCostsPerOption # Synced with SimulationOutputReport measure
  end

  # define the arguments that the user will input
  def arguments
    args = OpenStudio::Ruleset::OSArgumentVector.new

    # make an argument for including optional end use subcategories
    arg = OpenStudio::Measure::OSArgument::makeBoolArgument("include_enduse_subcategories", true)
    arg.setDisplayName("Report Disaggregated Interior Equipment")
    arg.setDescription("Whether to report interior equipment broken out into components: appliances, plug loads, exhaust fans, large uncommon loads, etc.")
    arg.setDefaultValue(true)
    args << arg

    return args
  end # end the arguments method

  # return a vector of IdfObject's to request EnergyPlus objects needed by the run method
  def energyPlusOutputRequests(runner, user_arguments)
    super(runner, user_arguments)

    return OpenStudio::IdfObjectVector.new if runner.halted

    include_enduse_subcategories = runner.getBoolArgumentValue("include_enduse_subcategories", user_arguments)

    # get the last model and sql file
    model = runner.lastOpenStudioModel
    if model.empty?
      runner.registerError("Cannot find last model.")
      return false
    end
    model = model.get

    output_meters = OutputMeters.new(model, runner, "RunPeriod", include_enduse_subcategories)
    results = output_meters.create_custom_building_unit_meters

    return results
  end

  def cost_mult_types
    return {
      "Wall Area, Above-Grade, Conditioned (ft^2)" => "wall_area_above_grade_conditioned_ft_2",
      "Wall Area, Above-Grade, Exterior (ft^2)" => "wall_area_above_grade_exterior_ft_2",
      "Wall Area, Below-Grade (ft^2)" => "wall_area_below_grade_ft_2",
      "Floor Area, Conditioned (ft^2)" => "floor_area_conditioned_ft_2",
      "Floor Area, Attic (ft^2)" => "floor_area_attic_ft_2",
      "Floor Area, Lighting (ft^2)" => "floor_area_lighting_ft_2",
      "Roof Area (ft^2)" => "roof_area_ft_2",
      "Window Area (ft^2)" => "window_area_ft_2",
      "Door Area (ft^2)" => "door_area_ft_2",
      "Duct Surface Area (ft^2)" => "duct_surface_area_ft_2",
      "Size, Heating System (kBtu/h)" => "size_heating_system_kbtu_h",
      "Size, Cooling System (kBtu/h)" => "size_cooling_system_kbtu_h",
      "Size, Water Heater (gal)" => "size_water_heater_gal"
    }
  end

  # define what happens when the measure is run
  def run(runner, user_arguments)
    super(runner, user_arguments)

    # use the built-in error checking
    if not runner.validateUserArguments(arguments(), user_arguments)
      return false
    end

    # Assign the user inputs to variables
    include_enduse_subcategories = runner.getBoolArgumentValue("include_enduse_subcategories", user_arguments)

    # get the last model and sql file
    model = runner.lastOpenStudioModel
    if model.empty?
      runner.registerError("Cannot find last model.")
      return false
    end
    model = model.get

    sqlFile = runner.lastEnergyPlusSqlFile
    if sqlFile.empty?
      runner.registerError("Cannot find last sql file.")
      return false
    end
    sqlFile = sqlFile.get
    model.setSqlFile(sqlFile)

    ann_env_pd = nil
    sqlFile.availableEnvPeriods.each do |env_pd|
      env_type = sqlFile.environmentType(env_pd)
      if env_type.is_initialized
        if env_type.get == OpenStudio::EnvironmentType.new("WeatherRunPeriod")
          ann_env_pd = env_pd
        end
      end
    end
    if ann_env_pd == false
      runner.registerError("Can't find a weather runperiod, make sure you ran an annual simulation, not just the design days.")
      return false
    end

    # Load buildstock_file
    resources_dir = File.absolute_path(File.join(File.dirname(__FILE__), "..", "..", "lib", "resources")) # Should have been uploaded per 'Other Library Files' in analysis spreadsheet
    buildstock_file = File.join(resources_dir, "buildstock.rb")
    if File.exists? buildstock_file
      require File.join(File.dirname(buildstock_file), File.basename(buildstock_file, File.extname(buildstock_file)))
<<<<<<< HEAD
    else # local
=======
    else
      # Use buildstock.rb in /resources if running locally
>>>>>>> 427b6f56
      resources_dir = File.absolute_path(File.join(File.dirname(__FILE__), "../../resources/"))
      buildstock_file = File.join(resources_dir, "buildstock.rb")
      require File.join(File.dirname(buildstock_file), File.basename(buildstock_file, File.extname(buildstock_file)))
    end
<<<<<<< HEAD

=======
>>>>>>> 427b6f56
    total_site_units = "MBtu"
    elec_site_units = "kWh"
    gas_site_units = "therm"
    other_fuel_site_units = "MBtu"

    output_meters = OutputMeters.new(model, runner, "RunPeriod", include_enduse_subcategories)

    electricity = output_meters.electricity(sqlFile, ann_env_pd)
    natural_gas = output_meters.natural_gas(sqlFile, ann_env_pd)
    fuel_oil = output_meters.fuel_oil(sqlFile, ann_env_pd)
    propane = output_meters.propane(sqlFile, ann_env_pd)
    wood = output_meters.wood(sqlFile, ann_env_pd)
    hours_setpoint_not_met = output_meters.hours_setpoint_not_met(sqlFile)

    # ELECTRICITY

    report_sim_output(runner, "total_site_electricity_kwh", electricity.total_end_uses[0] + electricity.photovoltaics[0], "GJ", elec_site_units)
    report_sim_output(runner, "electricity_heating_kwh", electricity.heating[0], "GJ", elec_site_units)
    report_sim_output(runner, "electricity_central_system_heating_kwh", electricity.central_heating[0], "GJ", elec_site_units)
    report_sim_output(runner, "electricity_heating_supplemental_kwh", electricity.heating_supplemental[0], "GJ", elec_site_units)
    report_sim_output(runner, "electricity_cooling_kwh", electricity.cooling[0], "GJ", elec_site_units)
    report_sim_output(runner, "electricity_central_system_cooling_kwh", electricity.central_cooling[0], "GJ", elec_site_units)
    report_sim_output(runner, "electricity_interior_lighting_kwh", electricity.interior_lighting[0], "GJ", elec_site_units)
    report_sim_output(runner, "electricity_exterior_lighting_kwh", electricity.exterior_lighting[0], "GJ", elec_site_units)
    report_sim_output(runner, "electricity_exterior_holiday_lighting_kwh", electricity.exterior_holiday_lighting[0], "GJ", elec_site_units)
    report_sim_output(runner, "electricity_garage_lighting_kwh", electricity.garage_lighting[0], "GJ", elec_site_units)
    unless include_enduse_subcategories
      report_sim_output(runner, "electricity_interior_equipment_kwh", electricity.interior_equipment[0], "GJ", elec_site_units)
    end

    # Initialize variables to check against sql file totals
    env_period_ix_query = "SELECT EnvironmentPeriodIndex FROM EnvironmentPeriods WHERE EnvironmentName='#{ann_env_pd}'"
    env_period_ix = sqlFile.execAndReturnFirstInt(env_period_ix_query).get

    # Check disaggregated fan/pump energy
    modeledElectricityFansHeating = Vector.elements(Array.new(1, 0.0))
    modeledElectricityFansCooling = Vector.elements(Array.new(1, 0.0))
    modeledElectricityPumpsHeating = Vector.elements(Array.new(1, 0.0))
    modeledElectricityPumpsCooling = Vector.elements(Array.new(1, 0.0))

    # Get building units
    units = Geometry.get_building_units(model, runner)
    if units.nil?
      return false
    end

    total_units_represented = 0
    units.each do |unit|
      unit_name = unit.name.to_s.upcase
      total_units_represented += output_meters.get_units_represented(unit)

      modeledElectricityFansHeating = output_meters.add_unit(sqlFile, modeledElectricityFansHeating, 1, "SELECT VariableValue/1000000000 FROM ReportMeterData WHERE ReportMeterDataDictionaryIndex IN (SELECT ReportMeterDataDictionaryIndex FROM ReportMeterDataDictionary WHERE VariableType='Sum' AND VariableName IN ('#{unit_name}:ELECTRICITYFANSHEATING') AND ReportingFrequency='Run Period' AND VariableUnits='J') AND TimeIndex IN (SELECT TimeIndex FROM Time WHERE EnvironmentPeriodIndex='#{env_period_ix}')")
      modeledElectricityFansCooling = output_meters.add_unit(sqlFile, modeledElectricityFansCooling, 1, "SELECT VariableValue/1000000000 FROM ReportMeterData WHERE ReportMeterDataDictionaryIndex IN (SELECT ReportMeterDataDictionaryIndex FROM ReportMeterDataDictionary WHERE VariableType='Sum' AND VariableName IN ('#{unit_name}:ELECTRICITYFANSCOOLING') AND ReportingFrequency='Run Period' AND VariableUnits='J') AND TimeIndex IN (SELECT TimeIndex FROM Time WHERE EnvironmentPeriodIndex='#{env_period_ix}')")
      modeledElectricityPumpsHeating = output_meters.add_unit(sqlFile, modeledElectricityPumpsHeating, 1, "SELECT VariableValue/1000000000 FROM ReportMeterData WHERE ReportMeterDataDictionaryIndex IN (SELECT ReportMeterDataDictionaryIndex FROM ReportMeterDataDictionary WHERE VariableType='Sum' AND VariableName IN ('#{unit_name}:ELECTRICITYPUMPSHEATING') AND ReportingFrequency='Run Period' AND VariableUnits='J') AND TimeIndex IN (SELECT TimeIndex FROM Time WHERE EnvironmentPeriodIndex='#{env_period_ix}')")
      modeledElectricityPumpsCooling = output_meters.add_unit(sqlFile, modeledElectricityPumpsCooling, 1, "SELECT VariableValue/1000000000 FROM ReportMeterData WHERE ReportMeterDataDictionaryIndex IN (SELECT ReportMeterDataDictionaryIndex FROM ReportMeterDataDictionary WHERE VariableType='Sum' AND VariableName IN ('#{unit_name}:ELECTRICITYPUMPSCOOLING') AND ReportingFrequency='Run Period' AND VariableUnits='J') AND TimeIndex IN (SELECT TimeIndex FROM Time WHERE EnvironmentPeriodIndex='#{env_period_ix}')")
    end
    modeledElectricityPumpsHeating = output_meters.add_unit(sqlFile, modeledElectricityPumpsHeating, 1, "SELECT VariableValue/1000000000 FROM ReportMeterData WHERE ReportMeterDataDictionaryIndex IN (SELECT ReportMeterDataDictionaryIndex FROM ReportMeterDataDictionary WHERE VariableType='Sum' AND VariableName IN ('CENTRAL:ELECTRICITYPUMPSHEATING') AND ReportingFrequency='Run Period' AND VariableUnits='J') AND TimeIndex IN (SELECT TimeIndex FROM Time WHERE EnvironmentPeriodIndex='#{env_period_ix}')")
    modeledElectricityPumpsCooling = output_meters.add_unit(sqlFile, modeledElectricityPumpsCooling, 1, "SELECT VariableValue/1000000000 FROM ReportMeterData WHERE ReportMeterDataDictionaryIndex IN (SELECT ReportMeterDataDictionaryIndex FROM ReportMeterDataDictionary WHERE VariableType='Sum' AND VariableName IN ('CENTRAL:ELECTRICITYPUMPSCOOLING') AND ReportingFrequency='Run Period' AND VariableUnits='J') AND TimeIndex IN (SELECT TimeIndex FROM Time WHERE EnvironmentPeriodIndex='#{env_period_ix}')")

    electricityFans = 0.0
    unless sqlFile.electricityFans.empty?
      electricityFans = sqlFile.electricityFans.get
    end
    modeledElectricityFans = modeledElectricityFansHeating[0] + modeledElectricityFansCooling[0]
    err = modeledElectricityFans - electricityFans
    if err.abs > 0.2
      runner.registerError("Disaggregated fan energy (#{modeledElectricityFans} GJ) relative to building fan energy (#{electricityFans} GJ): #{err} GJ.")
      return false
    end
    report_sim_output(runner, "electricity_fans_heating_kwh", electricity.fans_heating[0], "GJ", elec_site_units)
    report_sim_output(runner, "electricity_fans_cooling_kwh", electricity.fans_cooling[0], "GJ", elec_site_units)

    electricityPumps = 0.0
    unless sqlFile.electricityPumps.empty?
      electricityPumps = sqlFile.electricityPumps.get
    end
    modeledElectricityPumps = modeledElectricityPumpsHeating[0] + modeledElectricityPumpsCooling[0]
    err = modeledElectricityPumps - electricityPumps
    if err.abs > 0.2
      runner.registerError("Disaggregated pump energy (#{modeledElectricityPumps} GJ) relative to building pump energy (#{electricityPumps} GJ): #{err} GJ.")
      return false
    end
    report_sim_output(runner, "electricity_pumps_heating_kwh", electricity.pumps_heating[0], "GJ", elec_site_units)
    report_sim_output(runner, "electricity_central_system_pumps_heating_kwh", electricity.central_pumps_heating[0], "GJ", elec_site_units)
    report_sim_output(runner, "electricity_pumps_cooling_kwh", electricity.pumps_cooling[0], "GJ", elec_site_units)
    report_sim_output(runner, "electricity_central_system_pumps_cooling_kwh", electricity.central_pumps_cooling[0], "GJ", elec_site_units)
    report_sim_output(runner, "electricity_water_systems_kwh", electricity.water_systems[0], "GJ", elec_site_units)
    report_sim_output(runner, "electricity_pv_kwh", electricity.photovoltaics[0], "GJ", elec_site_units)

    # NATURAL GAS

    report_sim_output(runner, "total_site_natural_gas_therm", natural_gas.total_end_uses[0], "GJ", gas_site_units)
    report_sim_output(runner, "natural_gas_heating_therm", natural_gas.heating[0], "GJ", gas_site_units)
    report_sim_output(runner, "natural_gas_central_system_heating_therm", natural_gas.central_heating[0], "GJ", gas_site_units)
    unless include_enduse_subcategories
      report_sim_output(runner, "natural_gas_interior_equipment_therm", natural_gas.interior_equipment[0], "GJ", gas_site_units)
    end
    report_sim_output(runner, "natural_gas_water_systems_therm", natural_gas.water_systems[0], "GJ", gas_site_units)

    # FUEL OIL

    report_sim_output(runner, "total_site_fuel_oil_mbtu", fuel_oil.total_end_uses[0], "GJ", other_fuel_site_units)
    report_sim_output(runner, "fuel_oil_heating_mbtu", fuel_oil.heating[0], "GJ", other_fuel_site_units)
    report_sim_output(runner, "fuel_oil_central_system_heating_mbtu", fuel_oil.central_heating[0], "GJ", other_fuel_site_units)
    report_sim_output(runner, "fuel_oil_water_systems_mbtu", fuel_oil.water_systems[0], "GJ", other_fuel_site_units)

    # PROPANE

    report_sim_output(runner, "total_site_propane_mbtu", propane.total_end_uses[0], "GJ", other_fuel_site_units)
    report_sim_output(runner, "propane_heating_mbtu", propane.heating[0], "GJ", other_fuel_site_units)
    report_sim_output(runner, "propane_central_system_heating_mbtu", propane.central_heating[0], "GJ", other_fuel_site_units)
    unless include_enduse_subcategories
      report_sim_output(runner, "propane_interior_equipment_mbtu", propane.interior_equipment[0], "GJ", other_fuel_site_units)
    end
    report_sim_output(runner, "propane_water_systems_mbtu", propane.water_systems[0], "GJ", other_fuel_site_units)

    # WOOD

    report_sim_output(runner, "total_site_wood_mbtu", wood.total_end_uses[0], "GJ", other_fuel_site_units)
    report_sim_output(runner, "wood_heating_mbtu", wood.heating[0], "GJ", other_fuel_site_units)

    # TOTAL

    totalSiteEnergy = electricity.total_end_uses[0] +
                      natural_gas.total_end_uses[0] +
                      fuel_oil.total_end_uses[0] +
                      propane.total_end_uses[0] +
                      wood.total_end_uses[0]

    if units.length == total_units_represented
      err = totalSiteEnergy - sqlFile.totalSiteEnergy.get
      if err.abs > 0.5
        runner.registerError("Disaggregated total site energy (#{totalSiteEnergy} GJ) relative to building total site energy (#{sqlFile.totalSiteEnergy.get} GJ): #{err} GJ.")
        return false
      end
    end
    report_sim_output(runner, "total_site_energy_mbtu", totalSiteEnergy + electricity.photovoltaics[0], "GJ", total_site_units)

    # LOADS NOT MET

    report_sim_output(runner, "hours_heating_setpoint_not_met", hours_setpoint_not_met.heating, nil, nil)
    report_sim_output(runner, "hours_cooling_setpoint_not_met", hours_setpoint_not_met.cooling, nil, nil)

    # HVAC CAPACITIES

    hvac_cooling_capacity_kbtuh = get_cost_multiplier("Size, Cooling System (kBtu/h)", model, runner)
    return false if hvac_cooling_capacity_kbtuh.nil?

    report_sim_output(runner, "hvac_cooling_capacity_w", hvac_cooling_capacity_kbtuh, "kBtu/hr", "W")

    hvac_heating_capacity_kbtuh = get_cost_multiplier("Size, Heating System (kBtu/h)", model, runner)
    return false if hvac_heating_capacity_kbtuh.nil?

    report_sim_output(runner, "hvac_heating_capacity_w", hvac_heating_capacity_kbtuh, "kBtu/hr", "W")

    hvac_heating_supp_capacity_kbtuh = get_cost_multiplier("Size, Heating Supplemental System (kBtu/h)", model, runner)
    return false if hvac_heating_supp_capacity_kbtuh.nil?

    report_sim_output(runner, "hvac_heating_supp_capacity_w", hvac_heating_supp_capacity_kbtuh, "kBtu/hr", "W")

    # END USE SUBCATEGORIES

    if include_enduse_subcategories

      electricityInteriorEquipment = electricity.refrigerator[0] +
                                     electricity.clothes_washer[0] +
                                     electricity.clothes_dryer[0] +
                                     electricity.cooking_range[0] +
                                     electricity.dishwasher[0] +
                                     electricity.plug_loads[0] +
                                     electricity.house_fan[0] +
                                     electricity.range_fan[0] +
                                     electricity.bath_fan[0] +
                                     electricity.ceiling_fan[0] +
                                     electricity.extra_refrigerator[0] +
                                     electricity.freezer[0] +
                                     electricity.pool_heater[0] +
                                     electricity.pool_pump[0] +
                                     electricity.hot_tub_heater[0] +
                                     electricity.hot_tub_pump[0] +
                                     electricity.well_pump[0] +
                                     electricity.recirc_pump[0] +
                                     electricity.vehicle[0]

      err = electricityInteriorEquipment - electricity.interior_equipment[0]
      if err.abs > 0.1
        runner.registerError("Disaggregated electricity interior equipment (#{electricityInteriorEquipment} GJ) relative to total electricity interior equipment (#{electricity.interior_equipment[0]} GJ): #{err} GJ.")
        return false
      end

      naturalGasInteriorEquipment = natural_gas.clothes_dryer[0] +
                                    natural_gas.cooking_range[0] +
                                    natural_gas.pool_heater[0] +
                                    natural_gas.hot_tub_heater[0] +
                                    natural_gas.grill[0] +
                                    natural_gas.lighting[0] +
                                    natural_gas.fireplace[0]

      err = naturalGasInteriorEquipment - natural_gas.interior_equipment[0]
      if err.abs > 0.1
        runner.registerError("Disaggregated natural gas interior equipment (#{naturalGasInteriorEquipment} GJ) relative to total natural gas interior equipment (#{natural_gas.interior_equipment[0]} GJ): #{err} GJ.")
        return false
      end

      propaneInteriorEquipment = propane.clothes_dryer[0] +
                                 propane.cooking_range[0]

      err = propaneInteriorEquipment - propane.interior_equipment[0]
      if err.abs > 0.1
        runner.registerError("Disaggregated propane interior equipment (#{propaneInteriorEquipment} GJ) relative to total propane interior equipment (#{propane.interior_equipment[0]} GJ): #{err} GJ.")
        return false
      end

      report_sim_output(runner, "electricity_refrigerator_kwh", electricity.refrigerator[0], "GJ", elec_site_units)
      report_sim_output(runner, "electricity_clothes_washer_kwh", electricity.clothes_washer[0], "GJ", elec_site_units)
      report_sim_output(runner, "electricity_clothes_dryer_kwh", electricity.clothes_dryer[0], "GJ", elec_site_units)
      report_sim_output(runner, "natural_gas_clothes_dryer_therm", natural_gas.clothes_dryer[0], "GJ", gas_site_units)
      report_sim_output(runner, "propane_clothes_dryer_mbtu", propane.clothes_dryer[0], "GJ", other_fuel_site_units)
      report_sim_output(runner, "electricity_cooking_range_kwh", electricity.cooking_range[0], "GJ", elec_site_units)
      report_sim_output(runner, "natural_gas_cooking_range_therm", natural_gas.cooking_range[0], "GJ", gas_site_units)
      report_sim_output(runner, "propane_cooking_range_mbtu", propane.cooking_range[0], "GJ", other_fuel_site_units)
      report_sim_output(runner, "electricity_dishwasher_kwh", electricity.dishwasher[0], "GJ", elec_site_units)
      report_sim_output(runner, "electricity_plug_loads_kwh", electricity.plug_loads[0], "GJ", elec_site_units)
      report_sim_output(runner, "electricity_house_fan_kwh", electricity.house_fan[0], "GJ", elec_site_units)
      report_sim_output(runner, "electricity_range_fan_kwh", electricity.range_fan[0], "GJ", elec_site_units)
      report_sim_output(runner, "electricity_bath_fan_kwh", electricity.bath_fan[0], "GJ", elec_site_units)
      report_sim_output(runner, "electricity_ceiling_fan_kwh", electricity.ceiling_fan[0], "GJ", elec_site_units)
      report_sim_output(runner, "electricity_extra_refrigerator_kwh", electricity.extra_refrigerator[0], "GJ", elec_site_units)
      report_sim_output(runner, "electricity_freezer_kwh", electricity.freezer[0], "GJ", elec_site_units)
      report_sim_output(runner, "electricity_pool_heater_kwh", electricity.pool_heater[0], "GJ", elec_site_units)
      report_sim_output(runner, "natural_gas_pool_heater_therm", natural_gas.pool_heater[0], "GJ", gas_site_units)
      report_sim_output(runner, "electricity_pool_pump_kwh", electricity.pool_pump[0], "GJ", elec_site_units)
      report_sim_output(runner, "electricity_hot_tub_heater_kwh", electricity.hot_tub_heater[0], "GJ", elec_site_units)
      report_sim_output(runner, "natural_gas_hot_tub_heater_therm", natural_gas.hot_tub_heater[0], "GJ", gas_site_units)
      report_sim_output(runner, "electricity_hot_tub_pump_kwh", electricity.hot_tub_pump[0], "GJ", elec_site_units)
      report_sim_output(runner, "natural_gas_grill_therm", natural_gas.grill[0], "GJ", gas_site_units)
      report_sim_output(runner, "natural_gas_lighting_therm", natural_gas.lighting[0], "GJ", gas_site_units)
      report_sim_output(runner, "natural_gas_fireplace_therm", natural_gas.fireplace[0], "GJ", gas_site_units)
      report_sim_output(runner, "electricity_well_pump_kwh", electricity.well_pump[0], "GJ", elec_site_units)
      report_sim_output(runner, "electricity_recirc_pump_kwh", electricity.recirc_pump[0], "GJ", elec_site_units)
      report_sim_output(runner, "electricity_vehicle_kwh", electricity.vehicle[0], "GJ", elec_site_units)
    end

    sqlFile.close

    # WEIGHT

    weight = get_value_from_runner_past_results(runner, "weight", "build_existing_model", false)
    if not weight.nil?
      register_value(runner, "weight", weight.to_f)
      runner.registerInfo("Registering #{weight} for weight.")
    end

    # Report cost multipliers
    cost_mult_types.each do |cost_mult_type, cost_mult_type_str|
      cost_mult = get_cost_multiplier(cost_mult_type, model, runner)
      cost_mult = cost_mult.round(2)
      register_value(runner, cost_mult_type_str, cost_mult)
    end

    # UPGRADE NAME
    upgrade_name = get_value_from_runner_past_results(runner, "upgrade_name", "apply_upgrade", false)
    if upgrade_name.nil?
      register_value(runner, "upgrade_name", "")
      runner.registerInfo("Registering (blank) for upgrade_name.")
    else
      register_value(runner, "upgrade_name", upgrade_name)
      runner.registerInfo("Registering #{upgrade_name} for upgrade_name.")
    end

    # UPGRADE COSTS

    upgrade_cost_name = "upgrade_cost_usd"

    # Get upgrade cost value/multiplier pairs and lifetimes from the upgrade measure
    has_costs = false
    option_cost_pairs = {}
    option_lifetimes = {}
    for option_num in 1..num_options # Sync with ApplyUpgrade measure
      option_cost_pairs[option_num] = []
      option_lifetimes[option_num] = nil
      for cost_num in 1..num_costs_per_option # Sync with ApplyUpgrade measure
        cost_value = get_value_from_runner_past_results(runner, "option_%02d_cost_#{cost_num}_value_to_apply" % option_num, "apply_upgrade", false)
        next if cost_value.nil?

        cost_mult_type = get_value_from_runner_past_results(runner, "option_%02d_cost_#{cost_num}_multiplier_to_apply" % option_num, "apply_upgrade", false)
        next if cost_mult_type.nil?

        has_costs = true
        option_cost_pairs[option_num] << [cost_value.to_f, cost_mult_type]
      end
      lifetime = get_value_from_runner_past_results(runner, "option_%02d_lifetime_to_apply" % option_num, "apply_upgrade", false)
      next if lifetime.nil?

      option_lifetimes[option_num] = lifetime.to_f
    end

    if not has_costs
      register_value(runner, upgrade_cost_name, "")
      runner.registerInfo("Registering (blank) for #{upgrade_cost_name}.")
      return true
    end

    # Obtain cost multiplier values and calculate upgrade costs
    upgrade_cost = 0.0
    option_cost_pairs.keys.each do |option_num|
      option_cost = 0.0
      option_cost_pairs[option_num].each do |cost_value, cost_mult_type|
        cost_mult = get_cost_multiplier(cost_mult_type, model, runner)
        total_cost = cost_value * cost_mult
        next if total_cost == 0

        option_cost += total_cost
        runner.registerInfo("Upgrade cost addition: $#{cost_value} x #{cost_mult} [#{cost_mult_type}] = #{total_cost}.")
      end
      upgrade_cost += option_cost

      # Save option cost/lifetime to results.csv
      if option_cost != 0
        option_cost = option_cost.round(2)
        option_cost_name = "option_%02d_cost_usd" % option_num
        register_value(runner, option_cost_name, option_cost)
        runner.registerInfo("Registering #{option_cost} for #{option_cost_name}.")
        if not option_lifetimes[option_num].nil? and option_lifetimes[option_num] != 0
          lifetime = option_lifetimes[option_num].round(2)
          option_lifetime_name = "option_%02d_lifetime_yrs" % option_num
          register_value(runner, option_lifetime_name, lifetime)
          runner.registerInfo("Registering #{lifetime} for #{option_lifetime_name}.")
        end
      end
    end
    upgrade_cost = upgrade_cost.round(2)
    register_value(runner, upgrade_cost_name, upgrade_cost)
    runner.registerInfo("Registering #{upgrade_cost} for #{upgrade_cost_name}.")

    runner.registerFinalCondition("Report generated successfully.")

    return true
  end # end the run method

  def report_sim_output(runner, name, total_val, os_units, desired_units, percent_of_val = 1.0)
    total_val = total_val * percent_of_val
    if os_units.nil? or desired_units.nil? or os_units == desired_units
      valInUnits = total_val
    else
      valInUnits = UnitConversions.convert(total_val, os_units, desired_units)
    end
    runner.registerValue(name, valInUnits)
    runner.registerInfo("Registering #{valInUnits.round(2)} for #{name}.")
  end

  def get_cost_multiplier(cost_mult_type, model, runner)
    # Get building units
    units = Geometry.get_building_units(model, runner)
    if units.nil?
      return false
    end

    total_cost_mult = 0.0
    units.each do |unit|
      next if unit.spaces.empty?

      units_represented = 1
      if unit.additionalProperties.getFeatureAsInteger("Units Represented").is_initialized
        units_represented = unit.additionalProperties.getFeatureAsInteger("Units Represented").get
      end

      cost_mult = 0.0
      if cost_mult_type == "Fixed (1)"
        cost_mult += 1.0

      elsif cost_mult_type == "Duct Surface Area (ft^2)"
        # Duct supply+return surface area
        supply_area = unit.getFeatureAsDouble("SizingInfoDuctsSupplySurfaceArea")
        if supply_area.is_initialized
          cost_mult += supply_area.get
        end
        return_area = unit.getFeatureAsDouble("SizingInfoDuctsReturnSurfaceArea")
        if return_area.is_initialized
          cost_mult += return_area.get
        end

      end

      zones = []
      unit.spaces.each do |space|
        zone = space.thermalZone.get
        next unless zone.thermostat.is_initialized

        unless zones.include? zone
          zones << zone
        end
      end

      components = []
      zones.each do |zone|
        if cost_mult_type == "Size, Heating System (kBtu/h)"
          # Heating system capacity

          # Unit heater?
          zone.equipment.each do |equipment|
            next unless equipment.to_AirLoopHVACUnitarySystem.is_initialized

            sys = equipment.to_AirLoopHVACUnitarySystem.get
            next if zone != sys.controllingZoneorThermostatLocation.get
            next if not sys.heatingCoil.is_initialized

            component = sys.heatingCoil.get
            next if components.include? component

            components << component

            next if not component.to_CoilHeatingGas.is_initialized

            coil = component.to_CoilHeatingGas.get
            next if not coil.nominalCapacity.is_initialized

            cost_mult += UnitConversions.convert(coil.nominalCapacity.get, "W", "kBtu/hr")
          end

          # Unitary system?
          model.getAirLoopHVACUnitarySystems.each do |sys|
            next if zone != sys.controllingZoneorThermostatLocation.get
            next if not sys.heatingCoil.is_initialized

            component = sys.heatingCoil.get
            next if components.include? component

            components << component

            if component.to_CoilHeatingDXSingleSpeed.is_initialized
              coil = component.to_CoilHeatingDXSingleSpeed.get
              if coil.ratedTotalHeatingCapacity.is_initialized
                cost_mult += UnitConversions.convert(coil.ratedTotalHeatingCapacity.get, "W", "kBtu/hr")
              end
            elsif component.to_CoilHeatingDXMultiSpeed.is_initialized
              coil = component.to_CoilHeatingDXMultiSpeed.get
              if coil.stages.size > 0
                stage = coil.stages[coil.stages.size - 1]
                capacity_ratio = get_highest_stage_capacity_ratio(model, "SizingInfoHVACCapacityRatioCooling")
                if stage.grossRatedHeatingCapacity.is_initialized
                  cost_mult += UnitConversions.convert(stage.grossRatedHeatingCapacity.get / capacity_ratio, "W", "kBtu/hr")
                end
              end
            elsif component.to_CoilHeatingGas.is_initialized
              coil = component.to_CoilHeatingGas.get
              if coil.nominalCapacity.is_initialized
                cost_mult += UnitConversions.convert(coil.nominalCapacity.get, "W", "kBtu/hr")
              end
            elsif component.to_CoilHeatingElectric.is_initialized
              coil = component.to_CoilHeatingElectric.get
              if coil.nominalCapacity.is_initialized
                cost_mult += UnitConversions.convert(coil.nominalCapacity.get, "W", "kBtu/hr")
              end
            elsif component.to_CoilHeatingWaterToAirHeatPumpEquationFit.is_initialized
              coil = component.to_CoilHeatingWaterToAirHeatPumpEquationFit.get
              if coil.ratedHeatingCapacity.is_initialized
                cost_mult += UnitConversions.convert(coil.ratedHeatingCapacity.get, "W", "kBtu/hr")
              end
            end
          end

          # Electric baseboard?
          max_value = 0.0
          model.getZoneHVACBaseboardConvectiveElectrics.each do |sys|
            next if zone != sys.thermalZone.get

            component = sys
            next if components.include? component

            components << component
            next if not component.nominalCapacity.is_initialized

            cost_mult += UnitConversions.convert(component.nominalCapacity.get, "W", "kBtu/hr")
          end

          # Boiler?
          max_value = 0.0
          model.getPlantLoops.each do |pl|
            pl.components.each do |plc|
              next if not plc.to_BoilerHotWater.is_initialized

              component = plc.to_BoilerHotWater.get
              next if components.include? component

              components << component
              next if not component.nominalCapacity.is_initialized
              next if component.nominalCapacity.get <= max_value

              max_value = component.nominalCapacity.get
              cost_mult += UnitConversions.convert(max_value, "W", "kBtu/hr")
            end
          end

        elsif cost_mult_type == "Size, Heating Supplemental System (kBtu/h)"
          # Supplemental heating system capacity

          # Unitary system?
          model.getAirLoopHVACUnitarySystems.each do |sys|
            next if zone != sys.controllingZoneorThermostatLocation.get
            next if not sys.supplementalHeatingCoil.is_initialized

            component = sys.supplementalHeatingCoil.get
            next if components.include? component

            components << component

            if component.to_CoilHeatingElectric.is_initialized
              coil = component.to_CoilHeatingElectric.get
              if coil.nominalCapacity.is_initialized
                cost_mult += UnitConversions.convert(coil.nominalCapacity.get, "W", "kBtu/hr")
              end
            end
          end

        elsif cost_mult_type == "Size, Cooling System (kBtu/h)"
          # Cooling system capacity

          # Unitary system?
          model.getAirLoopHVACUnitarySystems.each do |sys|
            next if zone != sys.controllingZoneorThermostatLocation.get
            next if not sys.coolingCoil.is_initialized

            component = sys.coolingCoil.get
            next if components.include? component

            components << component

            if component.to_CoilCoolingDXSingleSpeed.is_initialized
              coil = component.to_CoilCoolingDXSingleSpeed.get
              if coil.ratedTotalCoolingCapacity.is_initialized
                cost_mult += UnitConversions.convert(coil.ratedTotalCoolingCapacity.get, "W", "kBtu/hr")
              end
            elsif component.to_CoilCoolingDXMultiSpeed.is_initialized
              coil = component.to_CoilCoolingDXMultiSpeed.get
              if coil.stages.size > 0
                stage = coil.stages[coil.stages.size - 1]
                capacity_ratio = get_highest_stage_capacity_ratio(model, "SizingInfoHVACCapacityRatioCooling")
                if stage.grossRatedTotalCoolingCapacity.is_initialized
                  cost_mult += UnitConversions.convert(stage.grossRatedTotalCoolingCapacity.get / capacity_ratio, "W", "kBtu/hr")
                end
              end
            elsif component.to_CoilCoolingWaterToAirHeatPumpEquationFit.is_initialized
              coil = component.to_CoilCoolingWaterToAirHeatPumpEquationFit.get
              if coil.ratedTotalCoolingCapacity.is_initialized
                cost_mult += UnitConversions.convert(coil.ratedTotalCoolingCapacity.get, "W", "kBtu/hr")
              end
            end
          end

          # PTAC?
          model.getZoneHVACPackagedTerminalAirConditioners.each do |sys|
            next if zone != sys.thermalZone.get

            component = sys.coolingCoil
            next if components.include? component

            components << component

            if not component.nil?
              if component.to_CoilCoolingDXSingleSpeed.is_initialized
                coil = component.to_CoilCoolingDXSingleSpeed.get
                if coil.ratedTotalCoolingCapacity.is_initialized
                  cost_mult += UnitConversions.convert(coil.ratedTotalCoolingCapacity.get, "W", "kBtu/hr")
                end
              end
            end
          end

        elsif cost_mult_type == "Size, Water Heater (gal)"
          # Water heater tank volume
          model.getWaterHeaterMixeds.each do |wh|
            next if Constants.ObjectNameWaterHeater(unit.name.to_s) != wh.name.to_s

            if wh.tankVolume.is_initialized
              volume = UnitConversions.convert(wh.tankVolume.get, "m^3", "gal")
              if volume >= 1.0 # skip tankless
                next if components.include? wh

                components << wh
                # FIXME: Remove actual->nominal size logic by storing nominal size in the OSM
                if wh.heaterFuelType.downcase == "electricity"
                  cost_mult += volume / 0.9
                else
                  cost_mult += volume / 0.95
                end
              end
            end
          end

          model.getWaterHeaterHeatPumpWrappedCondensers.each do |wh|
            next if "#{Constants.ObjectNameWaterHeater(unit.name.to_s.gsub("unit ", "")).gsub("|", "_")} hpwh" != wh.name.to_s

            if wh.to_WaterHeaterHeatPumpWrappedCondenser.is_initialized
              wh = wh.tank.to_WaterHeaterStratified.get
            end
            if wh.tankVolume.is_initialized
              volume = UnitConversions.convert(wh.tankVolume.get, "m^3", "gal")
              if volume >= 1.0 # skip tankless
                next if components.include? wh

                components << wh
                # FIXME: Remove actual->nominal size logic by storing nominal size in the OSM
                if wh.heaterFuelType.downcase == "electricity"
                  cost_mult += volume / 0.9
                else
                  cost_mult += volume / 0.95
                end
              end
            end
          end

        end
      end # zones

      unit.spaces.each do |space|
        if cost_mult_type == "Wall Area, Above-Grade, Conditioned (ft^2)"
          # Walls between conditioned space and 1) outdoors or 2) unconditioned space
          space.surfaces.each do |surface|
            next if surface.surfaceType.downcase != "wall"
            next if not surface.space.is_initialized
            next if not is_space_conditioned(surface.space.get)

            adjacent_space = get_adjacent_space(surface)
            if surface.outsideBoundaryCondition.downcase == "outdoors"
              cost_mult += UnitConversions.convert(surface.grossArea, "m^2", "ft^2")
            elsif !adjacent_space.nil? and not is_space_conditioned(adjacent_space)
              cost_mult += UnitConversions.convert(surface.grossArea, "m^2", "ft^2")
            end
          end

        elsif cost_mult_type == "Wall Area, Above-Grade, Exterior (ft^2)"
          # Walls adjacent to outdoors
          space.surfaces.each do |surface|
            next if surface.surfaceType.downcase != "wall"
            next if surface.outsideBoundaryCondition.downcase != "outdoors"

            cost_mult += UnitConversions.convert(surface.grossArea, "m^2", "ft^2")
          end
        elsif cost_mult_type == "Floor Area, Conditioned (ft^2)"
          # Floors of conditioned zone
          space.surfaces.each do |surface|
            next if surface.surfaceType.downcase != "floor"
            next if not surface.space.is_initialized
            next if not is_space_conditioned(surface.space.get)

            cost_mult += UnitConversions.convert(surface.grossArea, "m^2", "ft^2")
          end

        elsif cost_mult_type == "Floor Area, Attic (ft^2)"
          # Floors under sloped surfaces and above conditioned space
          space.surfaces.each do |surface|
            next if surface.surfaceType.downcase != "floor"
            next if not surface.space.is_initialized

            space = surface.space.get
            next if not has_sloped_roof_surfaces(space)

            adjacent_space = get_adjacent_space(surface)
            next if adjacent_space.nil?
            next if not is_space_conditioned(adjacent_space)

            cost_mult += UnitConversions.convert(surface.grossArea, "m^2", "ft^2")
          end

        elsif cost_mult_type == "Floor Area, Lighting (ft^2)"
          # Floors with lighting objects
          space.surfaces.each do |surface|
            next if surface.surfaceType.downcase != "floor"
            next if not surface.space.is_initialized
            next if surface.space.get.lights.size == 0

            cost_mult += UnitConversions.convert(surface.grossArea, "m^2", "ft^2")
          end

        elsif cost_mult_type == "Roof Area (ft^2)"
          # Roofs adjacent to outdoors
          space.surfaces.each do |surface|
            next if surface.surfaceType.downcase != "roofceiling"
            next if surface.outsideBoundaryCondition.downcase != "outdoors"

            cost_mult += UnitConversions.convert(surface.grossArea, "m^2", "ft^2")
          end

        elsif cost_mult_type == "Window Area (ft^2)"
          # Window subsurfaces
          space.surfaces.each do |surface|
            next if surface.surfaceType.downcase != "wall"

            surface.subSurfaces.each do |sub_surface|
              next if not sub_surface.subSurfaceType.downcase.include? "window"

              cost_mult += UnitConversions.convert(sub_surface.grossArea, "m^2", "ft^2")
            end
          end

        elsif cost_mult_type == "Door Area (ft^2)"
          # Door subsurfaces
          space.surfaces.each do |surface|
            next if surface.surfaceType.downcase != "wall"

            surface.subSurfaces.each do |sub_surface|
              next if not sub_surface.subSurfaceType.downcase.include? "door"

              cost_mult += UnitConversions.convert(sub_surface.grossArea, "m^2", "ft^2")
            end
          end

        end
      end # spaces

      cost_mult *= units_represented
      total_cost_mult += cost_mult
    end # units
    cost_mult = total_cost_mult

    total_units_represented = 0
    units.each do |unit|
      units_represented = 1
      if unit.additionalProperties.getFeatureAsInteger("Units Represented").is_initialized
        units_represented = unit.additionalProperties.getFeatureAsInteger("Units Represented").get
      end
      total_units_represented += units_represented
    end

    collapsed_factor = Float(total_units_represented) / units.length

    if cost_mult_type == "Wall Area, Above-Grade, Conditioned (ft^2)"
      # Walls between conditioned space and 1) outdoors or 2) unconditioned space
      model.getSurfaces.each do |surface|
        space = surface.space.get
        next if space.buildingUnit.is_initialized
        next if surface.surfaceType.downcase != "wall"
        next if not surface.space.is_initialized
        next if not is_space_conditioned(surface.space.get)

        adjacent_space = get_adjacent_space(surface)
        if surface.outsideBoundaryCondition.downcase == "outdoors"
          cost_mult += UnitConversions.convert(surface.grossArea, "m^2", "ft^2")
        elsif !adjacent_space.nil? and not is_space_conditioned(adjacent_space)
          cost_mult += UnitConversions.convert(surface.grossArea, "m^2", "ft^2")
        end
      end

    elsif cost_mult_type == "Wall Area, Above-Grade, Exterior (ft^2)"
      # Walls adjacent to outdoors
      model.getSurfaces.each do |surface|
        space = surface.space.get
        next if space.buildingUnit.is_initialized
        next if surface.surfaceType.downcase != "wall"
        next if surface.outsideBoundaryCondition.downcase != "outdoors"

        cost_mult += UnitConversions.convert(surface.grossArea, "m^2", "ft^2")
      end

    elsif cost_mult_type == "Wall Area, Below-Grade (ft^2)"
      foundation_walls = []

      # Exterior foundation walls
      model.getSurfaces.each do |surface|
        next if surface.surfaceType.downcase != "wall"
        next if surface.outsideBoundaryCondition.downcase != "ground" and surface.outsideBoundaryCondition.downcase != "foundation"

        foundation_walls << surface
        # Collapsed foundation wall area (walls below units + corridor)
        cost_mult += UnitConversions.convert(surface.grossArea, "m^2", "ft^2")
      end

      model.getSurfaces.each do |surface|
        space = surface.space.get
        next if surface.surfaceType.downcase != "floor"
        next if surface.outsideBoundaryCondition.downcase == "ground" or surface.outsideBoundaryCondition.downcase == "foundation"
        next if space.zOrigin != 0

        floor_surface = surface

        units_represented = 1
        if space.buildingUnit.is_initialized
          unit = space.buildingUnit.get
          if unit.additionalProperties.getFeatureAsInteger("Units Represented").is_initialized
            units_represented = unit.additionalProperties.getFeatureAsInteger("Units Represented").get
          end
        end

        next if units_represented <= 1 # Walls under collapsed units are already added

        connected_found_walls = Geometry.get_walls_connected_to_floor(foundation_walls, floor_surface, same_space = false)
        connected_found_walls.each do |surface|
          # Add the collapsed walls below units
          cost_mult += UnitConversions.convert(surface.grossArea, "m^2", "ft^2") * (units_represented - 1)
        end
      end

    elsif cost_mult_type == "Floor Area, Conditioned (ft^2)"
      # Floors of conditioned zone
      model.getSurfaces.each do |surface|
        space = surface.space.get
        next if space.buildingUnit.is_initialized
        next if surface.surfaceType.downcase != "floor"
        next if not surface.space.is_initialized
        next if not is_space_conditioned(surface.space.get)

        cost_mult += UnitConversions.convert(surface.grossArea, "m^2", "ft^2")
      end

    elsif cost_mult_type == "Floor Area, Attic (ft^2)"
      # Floors under sloped surfaces and above conditioned space
      model.getSurfaces.each do |surface|
        space = surface.space.get
        next if space.buildingUnit.is_initialized
        next if surface.surfaceType.downcase != "floor"
        next if not surface.space.is_initialized

        space = surface.space.get
        next if not has_sloped_roof_surfaces(space)

        adjacent_space = get_adjacent_space(surface)
        next if adjacent_space.nil?
        next if not is_space_conditioned(adjacent_space)

        cost_mult += UnitConversions.convert(surface.grossArea, "m^2", "ft^2") * collapsed_factor
      end

    elsif cost_mult_type == "Floor Area, Lighting (ft^2)"
      # Floors with lighting objects
      model.getSurfaces.each do |surface|
        space = surface.space.get
        next if space.buildingUnit.is_initialized
        next if surface.surfaceType.downcase != "floor"
        next if not surface.space.is_initialized
        next if surface.space.get.lights.size == 0

        cost_mult += UnitConversions.convert(surface.grossArea, "m^2", "ft^2")
      end

    elsif cost_mult_type == "Roof Area (ft^2)"
      # Roofs adjacent to outdoors
      model.getSurfaces.each do |surface|
        space = surface.space.get
        next if space.buildingUnit.is_initialized
        next if surface.surfaceType.downcase != "roofceiling"
        next if surface.outsideBoundaryCondition.downcase != "outdoors"

        cost_mult += UnitConversions.convert(surface.grossArea, "m^2", "ft^2") * collapsed_factor
      end

    elsif cost_mult_type == "Window Area (ft^2)"
      # Window subsurfaces
      model.getSurfaces.each do |surface|
        space = surface.space.get
        next if space.buildingUnit.is_initialized
        next if surface.surfaceType.downcase != "wall"

        surface.subSurfaces.each do |sub_surface|
          next if not sub_surface.subSurfaceType.downcase.include? "window"

          cost_mult += UnitConversions.convert(sub_surface.grossArea, "m^2", "ft^2")
        end
      end

    elsif cost_mult_type == "Door Area (ft^2)"
      # Door subsurfaces
      model.getSurfaces.each do |surface|
        space = surface.space.get
        next if space.buildingUnit.is_initialized
        next if surface.surfaceType.downcase != "wall"

        surface.subSurfaces.each do |sub_surface|
          next if not sub_surface.subSurfaceType.downcase.include? "door"

          cost_mult += UnitConversions.convert(sub_surface.grossArea, "m^2", "ft^2") * collapsed_factor
        end
      end

    end

    return cost_mult
  end

  def get_adjacent_space(surface)
    return nil if not surface.adjacentSurface.is_initialized
    return nil if not surface.adjacentSurface.get.space.is_initialized

    return surface.adjacentSurface.get.space.get
  end

  def is_space_conditioned(adjacent_space)
    zone = adjacent_space.thermalZone.get
    if zone.thermostat.is_initialized
      return true
    end

    return false
  end

  def has_sloped_roof_surfaces(space)
    space.surfaces.each do |surface|
      next if surface.surfaceType.downcase != "roofceiling"
      next if surface.outsideBoundaryCondition.downcase != "outdoors"
      next if surface.tilt == 0

      return true
    end
    return false
  end

  def get_highest_stage_capacity_ratio(model, property_str)
    capacity_ratio = 1.0

    # Override capacity ratio for residential multispeed systems
    model.getAirLoopHVACUnitarySystems.each do |sys|
      capacity_ratio_str = sys.additionalProperties.getFeatureAsString(property_str)
      next if not capacity_ratio_str.is_initialized

      capacity_ratio = capacity_ratio_str.get.split(",").map(&:to_f)[-1]
    end

    return capacity_ratio
  end
end # end the measure

# this allows the measure to be use by the application
SimulationOutputReport.new.registerWithApplication<|MERGE_RESOLUTION|>--- conflicted
+++ resolved
@@ -132,20 +132,13 @@
     buildstock_file = File.join(resources_dir, "buildstock.rb")
     if File.exists? buildstock_file
       require File.join(File.dirname(buildstock_file), File.basename(buildstock_file, File.extname(buildstock_file)))
-<<<<<<< HEAD
-    else # local
-=======
     else
       # Use buildstock.rb in /resources if running locally
->>>>>>> 427b6f56
       resources_dir = File.absolute_path(File.join(File.dirname(__FILE__), "../../resources/"))
       buildstock_file = File.join(resources_dir, "buildstock.rb")
       require File.join(File.dirname(buildstock_file), File.basename(buildstock_file, File.extname(buildstock_file)))
     end
-<<<<<<< HEAD
-
-=======
->>>>>>> 427b6f56
+
     total_site_units = "MBtu"
     elec_site_units = "kWh"
     gas_site_units = "therm"
