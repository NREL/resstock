
###### (Automatically generated documentation)

# ResStock Arguments

## Description
Measure that pre-processes the arguments passed to the BuildResidentialHPXML and BuildResidentialScheduleFile measures.

Passes in all arguments from the options lookup, processes them, and then registers values to the runner to be used by other measures.

## Arguments


**Simulation Control: Daylight Saving Enabled**

Whether to use daylight saving. If not provided, the OS-HPXML default (see <a href='https://openstudio-hpxml.readthedocs.io/en/v1.8.1/workflow_inputs.html#hpxml-building-site'>HPXML Building Site</a>) is used.

- **Name:** ``simulation_control_daylight_saving_enabled``
- **Type:** ``Choice``

- **Required:** ``false``

- **Choices:** `auto`, `true`, `false`

<br/>

**Site: Type**

The type of site. If not provided, the OS-HPXML default (see <a href='https://openstudio-hpxml.readthedocs.io/en/v1.8.1/workflow_inputs.html#hpxml-site'>HPXML Site</a>) is used.

- **Name:** ``site_type``
- **Type:** ``Choice``

- **Required:** ``false``

- **Choices:** `auto`, `suburban`, `urban`, `rural`

<br/>

**Site: Shielding of Home**

Presence of nearby buildings, trees, obstructions for infiltration model. If not provided, the OS-HPXML default (see <a href='https://openstudio-hpxml.readthedocs.io/en/v1.8.1/workflow_inputs.html#hpxml-site'>HPXML Site</a>) is used.

- **Name:** ``site_shielding_of_home``
- **Type:** ``Choice``

- **Required:** ``false``

- **Choices:** `auto`, `exposed`, `normal`, `well-shielded`

<br/>

**Site: Soil and Moisture Type**

Type of soil and moisture. This is used to inform ground conductivity and diffusivity. If not provided, the OS-HPXML default (see <a href='https://openstudio-hpxml.readthedocs.io/en/v1.8.1/workflow_inputs.html#hpxml-site'>HPXML Site</a>) is used.

- **Name:** ``site_soil_and_moisture_type``
- **Type:** ``Choice``

- **Required:** ``false``

- **Choices:** `auto`, `clay, dry`, `clay, mixed`, `clay, wet`, `gravel, dry`, `gravel, mixed`, `gravel, wet`, `loam, dry`, `loam, mixed`, `loam, wet`, `sand, dry`, `sand, mixed`, `sand, wet`, `silt, dry`, `silt, mixed`, `silt, wet`, `unknown, dry`, `unknown, mixed`, `unknown, wet`

<br/>

**Site: Ground Conductivity**

Conductivity of the ground soil. If provided, overrides the previous site and moisture type input.

- **Name:** ``site_ground_conductivity``
- **Type:** ``String``

- **Required:** ``false``

<br/>

**Site: Ground Diffusivity**

Diffusivity of the ground soil. If provided, overrides the previous site and moisture type input.

- **Name:** ``site_ground_diffusivity``
- **Type:** ``String``

- **Required:** ``false``

<br/>

**Site: IECC Zone**

IECC zone of the home address.

- **Name:** ``site_iecc_zone``
- **Type:** ``Choice``

- **Required:** ``false``

- **Choices:** `auto`, `1A`, `1B`, `1C`, `2A`, `2B`, `2C`, `3A`, `3B`, `3C`, `4A`, `4B`, `4C`, `5A`, `5B`, `5C`, `6A`, `6B`, `6C`, `7`, `8`

<br/>

**Site: City**

City/municipality of the home address.

- **Name:** ``site_city``
- **Type:** ``String``

- **Required:** ``false``

<br/>

**Site: State Code**

State code of the home address. If not provided, the OS-HPXML default (see <a href='https://openstudio-hpxml.readthedocs.io/en/v1.8.1/workflow_inputs.html#hpxml-site'>HPXML Site</a>) is used.

- **Name:** ``site_state_code``
- **Type:** ``Choice``

- **Required:** ``false``

- **Choices:** `auto`, `AK`, `AL`, `AR`, `AZ`, `CA`, `CO`, `CT`, `DC`, `DE`, `FL`, `GA`, `HI`, `IA`, `ID`, `IL`, `IN`, `KS`, `KY`, `LA`, `MA`, `MD`, `ME`, `MI`, `MN`, `MO`, `MS`, `MT`, `NC`, `ND`, `NE`, `NH`, `NJ`, `NM`, `NV`, `NY`, `OH`, `OK`, `OR`, `PA`, `RI`, `SC`, `SD`, `TN`, `TX`, `UT`, `VA`, `VT`, `WA`, `WI`, `WV`, `WY`

<br/>

**Site: Zip Code**

Zip code of the home address. Either this or the Weather Station: EnergyPlus Weather (EPW) Filepath input below must be provided.

- **Name:** ``site_zip_code``
- **Type:** ``String``

- **Required:** ``false``

<br/>

**Site: Time Zone UTC Offset**

Time zone UTC offset of the home address. Must be between -12 and 14. If not provided, the OS-HPXML default (see <a href='https://openstudio-hpxml.readthedocs.io/en/v1.8.1/workflow_inputs.html#hpxml-site'>HPXML Site</a>) is used.

- **Name:** ``site_time_zone_utc_offset``
- **Type:** ``String``

- **Required:** ``false``

<br/>

**Site: Elevation**

Elevation of the home address. If not provided, the OS-HPXML default (see <a href='https://openstudio-hpxml.readthedocs.io/en/v1.8.1/workflow_inputs.html#hpxml-site'>HPXML Site</a>) is used.

- **Name:** ``site_elevation``
- **Type:** ``String``

- **Required:** ``false``

<br/>

**Site: Latitude**

Latitude of the home address. Must be between -90 and 90. Use negative values for southern hemisphere. If not provided, the OS-HPXML default (see <a href='https://openstudio-hpxml.readthedocs.io/en/v1.8.1/workflow_inputs.html#hpxml-site'>HPXML Site</a>) is used.

- **Name:** ``site_latitude``
- **Type:** ``String``

- **Required:** ``false``

<br/>

**Site: Longitude**

Longitude of the home address. Must be between -180 and 180. Use negative values for the western hemisphere. If not provided, the OS-HPXML default (see <a href='https://openstudio-hpxml.readthedocs.io/en/v1.8.1/workflow_inputs.html#hpxml-site'>HPXML Site</a>) is used.

- **Name:** ``site_longitude``
- **Type:** ``String``

- **Required:** ``false``

<br/>

**Weather Station: EnergyPlus Weather (EPW) Filepath**

Path of the EPW file. Either this or the Site: Zip Code input above must be provided.

- **Name:** ``weather_station_epw_filepath``
- **Type:** ``String``

- **Required:** ``false``

<br/>

**Building Construction: Year Built**

The year the building was built.

- **Name:** ``year_built``
- **Type:** ``String``

- **Required:** ``false``

<br/>

**Geometry: Unit Type**

The type of dwelling unit. Use single-family attached for a dwelling unit with 1 or more stories, attached units to one or both sides, and no units above/below. Use apartment unit for a dwelling unit with 1 story, attached units to one, two, or three sides, and units above and/or below.

- **Name:** ``geometry_unit_type``
- **Type:** ``Choice``

- **Required:** ``true``

- **Choices:** `single-family detached`, `single-family attached`, `apartment unit`, `manufactured home`

<br/>

**Geometry: Unit Aspect Ratio**

The ratio of front/back wall length to left/right wall length for the unit, excluding any protruding garage wall area.

- **Name:** ``geometry_unit_aspect_ratio``
- **Type:** ``Double``

- **Units:** ``Frac``

- **Required:** ``true``

<br/>

**Geometry: Unit Orientation**

The unit's orientation is measured clockwise from north (e.g., North=0, East=90, South=180, West=270).

- **Name:** ``geometry_unit_orientation``
- **Type:** ``Double``

- **Units:** ``degrees``

- **Required:** ``true``

<br/>

**Geometry: Unit Number of Bedrooms**

The number of bedrooms in the unit.

- **Name:** ``geometry_unit_num_bedrooms``
- **Type:** ``Integer``

- **Units:** ``#``

- **Required:** ``true``

<br/>

**Geometry: Unit Number of Bathrooms**

The number of bathrooms in the unit. If not provided, the OS-HPXML default (see <a href='https://openstudio-hpxml.readthedocs.io/en/v1.8.1/workflow_inputs.html#hpxml-building-construction'>HPXML Building Construction</a>) is used.

- **Name:** ``geometry_unit_num_bathrooms``
- **Type:** ``String``

- **Required:** ``false``

<br/>

**Geometry: Unit Number of Occupants**

The number of occupants in the unit. If not provided, an *asset* calculation is performed assuming standard occupancy, in which various end use defaults (e.g., plug loads, appliances, and hot water usage) are calculated based on Number of Bedrooms and Conditioned Floor Area per ANSI/RESNET/ICC 301-2019. If provided, an *operational* calculation is instead performed in which the end use defaults are adjusted using the relationship between Number of Bedrooms and Number of Occupants from RECS 2015.

- **Name:** ``geometry_unit_num_occupants``
- **Type:** ``String``

- **Required:** ``false``

<br/>

**Geometry: Building Number of Units**

The number of units in the building. Required for single-family attached and apartment units.

- **Name:** ``geometry_building_num_units``
- **Type:** ``String``

- **Required:** ``false``

<br/>

**Geometry: Average Ceiling Height**

Average distance from the floor to the ceiling.

- **Name:** ``geometry_average_ceiling_height``
- **Type:** ``Double``

- **Units:** ``ft``

- **Required:** ``true``

<br/>

**Geometry: Unit Height Above Grade**

Describes the above-grade height of apartment units on upper floors or homes above ambient or belly-and-wing foundations. It is defined as the height of the lowest conditioned floor above grade and is used to calculate the wind speed for the infiltration model. If not provided, the OS-HPXML default (see <a href='https://openstudio-hpxml.readthedocs.io/en/v1.8.1/workflow_inputs.html#hpxml-building-construction'>HPXML Building Construction</a>) is used.

- **Name:** ``geometry_unit_height_above_grade``
- **Type:** ``String``

- **Required:** ``false``

<br/>

**Geometry: Garage Width**

The width of the garage. Enter zero for no garage. Only applies to single-family detached units.

- **Name:** ``geometry_garage_width``
- **Type:** ``Double``

- **Units:** ``ft``

- **Required:** ``true``

<br/>

**Geometry: Garage Depth**

The depth of the garage. Only applies to single-family detached units.

- **Name:** ``geometry_garage_depth``
- **Type:** ``Double``

- **Units:** ``ft``

- **Required:** ``true``

<br/>

**Geometry: Garage Protrusion**

The fraction of the garage that is protruding from the conditioned space. Only applies to single-family detached units.

- **Name:** ``geometry_garage_protrusion``
- **Type:** ``Double``

- **Units:** ``Frac``

- **Required:** ``true``

<br/>

**Geometry: Garage Position**

The position of the garage. Only applies to single-family detached units.

- **Name:** ``geometry_garage_position``
- **Type:** ``Choice``

- **Required:** ``true``

- **Choices:** `Right`, `Left`

<br/>

**Geometry: Foundation Type**

The foundation type of the building. Foundation types ConditionedBasement and ConditionedCrawlspace are not allowed for apartment units.

- **Name:** ``geometry_foundation_type``
- **Type:** ``Choice``

- **Required:** ``true``

- **Choices:** `SlabOnGrade`, `VentedCrawlspace`, `UnventedCrawlspace`, `ConditionedCrawlspace`, `UnconditionedBasement`, `ConditionedBasement`, `Ambient`, `AboveApartment`, `BellyAndWingWithSkirt`, `BellyAndWingNoSkirt`

<br/>

**Geometry: Foundation Height**

The height of the foundation (e.g., 3ft for crawlspace, 8ft for basement). Only applies to basements/crawlspaces.

- **Name:** ``geometry_foundation_height``
- **Type:** ``Double``

- **Units:** ``ft``

- **Required:** ``true``

<br/>

**Geometry: Foundation Height Above Grade**

The depth above grade of the foundation wall. Only applies to basements/crawlspaces.

- **Name:** ``geometry_foundation_height_above_grade``
- **Type:** ``Double``

- **Units:** ``ft``

- **Required:** ``true``

<br/>

**Geometry: Rim Joist Height**

The height of the rim joists. Only applies to basements/crawlspaces.

- **Name:** ``geometry_rim_joist_height``
- **Type:** ``String``

- **Required:** ``false``

<br/>

**Geometry: Attic Type**

The attic type of the building. Attic type ConditionedAttic is not allowed for apartment units.

- **Name:** ``geometry_attic_type``
- **Type:** ``Choice``

- **Required:** ``true``

- **Choices:** `FlatRoof`, `VentedAttic`, `UnventedAttic`, `ConditionedAttic`, `BelowApartment`

<br/>

**Geometry: Roof Type**

The roof type of the building. Ignored if the building has a flat roof.

- **Name:** ``geometry_roof_type``
- **Type:** ``Choice``

- **Required:** ``true``

- **Choices:** `gable`, `hip`

<br/>

**Geometry: Roof Pitch**

The roof pitch of the attic. Ignored if the building has a flat roof.

- **Name:** ``geometry_roof_pitch``
- **Type:** ``Choice``

- **Required:** ``true``

- **Choices:** `1:12`, `2:12`, `3:12`, `4:12`, `5:12`, `6:12`, `7:12`, `8:12`, `9:12`, `10:12`, `11:12`, `12:12`

<br/>

**Geometry: Eaves Depth**

The eaves depth of the roof.

- **Name:** ``geometry_eaves_depth``
- **Type:** ``Double``

- **Units:** ``ft``

- **Required:** ``true``

<br/>

**Neighbor: Front Distance**

The distance between the unit and the neighboring building to the front (not including eaves). A value of zero indicates no neighbors. Used for shading.

- **Name:** ``neighbor_front_distance``
- **Type:** ``Double``

- **Units:** ``ft``

- **Required:** ``true``

<br/>

**Neighbor: Back Distance**

The distance between the unit and the neighboring building to the back (not including eaves). A value of zero indicates no neighbors. Used for shading.

- **Name:** ``neighbor_back_distance``
- **Type:** ``Double``

- **Units:** ``ft``

- **Required:** ``true``

<br/>

**Neighbor: Left Distance**

The distance between the unit and the neighboring building to the left (not including eaves). A value of zero indicates no neighbors. Used for shading.

- **Name:** ``neighbor_left_distance``
- **Type:** ``Double``

- **Units:** ``ft``

- **Required:** ``true``

<br/>

**Neighbor: Right Distance**

The distance between the unit and the neighboring building to the right (not including eaves). A value of zero indicates no neighbors. Used for shading.

- **Name:** ``neighbor_right_distance``
- **Type:** ``Double``

- **Units:** ``ft``

- **Required:** ``true``

<br/>

**Neighbor: Front Height**

The height of the neighboring building to the front. If not provided, the OS-HPXML default (see <a href='https://openstudio-hpxml.readthedocs.io/en/v1.8.1/workflow_inputs.html#hpxml-neighbor-buildings'>HPXML Neighbor Building</a>) is used.

- **Name:** ``neighbor_front_height``
- **Type:** ``String``

- **Required:** ``false``

<br/>

**Neighbor: Back Height**

The height of the neighboring building to the back. If not provided, the OS-HPXML default (see <a href='https://openstudio-hpxml.readthedocs.io/en/v1.8.1/workflow_inputs.html#hpxml-neighbor-buildings'>HPXML Neighbor Building</a>) is used.

- **Name:** ``neighbor_back_height``
- **Type:** ``String``

- **Required:** ``false``

<br/>

**Neighbor: Left Height**

The height of the neighboring building to the left. If not provided, the OS-HPXML default (see <a href='https://openstudio-hpxml.readthedocs.io/en/v1.8.1/workflow_inputs.html#hpxml-neighbor-buildings'>HPXML Neighbor Building</a>) is used.

- **Name:** ``neighbor_left_height``
- **Type:** ``String``

- **Required:** ``false``

<br/>

**Neighbor: Right Height**

The height of the neighboring building to the right. If not provided, the OS-HPXML default (see <a href='https://openstudio-hpxml.readthedocs.io/en/v1.8.1/workflow_inputs.html#hpxml-neighbor-buildings'>HPXML Neighbor Building</a>) is used.

- **Name:** ``neighbor_right_height``
- **Type:** ``String``

- **Required:** ``false``

<br/>

**Floor: Over Foundation Assembly R-value**

Assembly R-value for the floor over the foundation. Ignored if the building has a slab-on-grade foundation.

- **Name:** ``floor_over_foundation_assembly_r``
- **Type:** ``Double``

- **Units:** ``h-ft^2-R/Btu``

- **Required:** ``true``

<br/>

**Floor: Over Garage Assembly R-value**

Assembly R-value for the floor over the garage. Ignored unless the building has a garage under conditioned space.

- **Name:** ``floor_over_garage_assembly_r``
- **Type:** ``Double``

- **Units:** ``h-ft^2-R/Btu``

- **Required:** ``true``

<br/>

**Floor: Type**

The type of floors.

- **Name:** ``floor_type``
- **Type:** ``Choice``

- **Required:** ``true``

- **Choices:** `WoodFrame`, `StructuralInsulatedPanel`, `SolidConcrete`, `SteelFrame`

<br/>

**Foundation Wall: Type**

The material type of the foundation wall. If not provided, the OS-HPXML default (see <a href='https://openstudio-hpxml.readthedocs.io/en/v1.8.1/workflow_inputs.html#hpxml-foundation-walls'>HPXML Foundation Walls</a>) is used.

- **Name:** ``foundation_wall_type``
- **Type:** ``Choice``

- **Required:** ``false``

- **Choices:** `auto`, `solid concrete`, `concrete block`, `concrete block foam core`, `concrete block perlite core`, `concrete block vermiculite core`, `concrete block solid core`, `double brick`, `wood`

<br/>

**Foundation Wall: Thickness**

The thickness of the foundation wall. If not provided, the OS-HPXML default (see <a href='https://openstudio-hpxml.readthedocs.io/en/v1.8.1/workflow_inputs.html#hpxml-foundation-walls'>HPXML Foundation Walls</a>) is used.

- **Name:** ``foundation_wall_thickness``
- **Type:** ``String``

- **Required:** ``false``

<br/>

**Foundation Wall: Insulation Nominal R-value**

Nominal R-value for the foundation wall insulation. Only applies to basements/crawlspaces.

- **Name:** ``foundation_wall_insulation_r``
- **Type:** ``Double``

- **Units:** ``h-ft^2-R/Btu``

- **Required:** ``true``

<br/>

**Foundation Wall: Insulation Location**

Whether the insulation is on the interior or exterior of the foundation wall. Only applies to basements/crawlspaces.

- **Name:** ``foundation_wall_insulation_location``
- **Type:** ``Choice``

- **Required:** ``false``

- **Choices:** `auto`, `interior`, `exterior`

<br/>

**Foundation Wall: Insulation Distance To Top**

The distance from the top of the foundation wall to the top of the foundation wall insulation. Only applies to basements/crawlspaces. If not provided, the OS-HPXML default (see <a href='https://openstudio-hpxml.readthedocs.io/en/v1.8.1/workflow_inputs.html#hpxml-foundation-walls'>HPXML Foundation Walls</a>) is used.

- **Name:** ``foundation_wall_insulation_distance_to_top``
- **Type:** ``String``

- **Required:** ``false``

<br/>

**Foundation Wall: Insulation Distance To Bottom**

The distance from the top of the foundation wall to the bottom of the foundation wall insulation. Only applies to basements/crawlspaces. If not provided, the OS-HPXML default (see <a href='https://openstudio-hpxml.readthedocs.io/en/v1.8.1/workflow_inputs.html#hpxml-foundation-walls'>HPXML Foundation Walls</a>) is used.

- **Name:** ``foundation_wall_insulation_distance_to_bottom``
- **Type:** ``String``

- **Required:** ``false``

<br/>

**Foundation Wall: Assembly R-value**

Assembly R-value for the foundation walls. Only applies to basements/crawlspaces. If provided, overrides the previous foundation wall insulation inputs. If not provided, it is ignored.

- **Name:** ``foundation_wall_assembly_r``
- **Type:** ``String``

- **Required:** ``false``

<br/>

**Rim Joist: Assembly R-value**

Assembly R-value for the rim joists. Only applies to basements/crawlspaces. Required if a rim joist height is provided.

- **Name:** ``rim_joist_assembly_r``
- **Type:** ``String``

- **Required:** ``false``

<br/>

**Slab: Perimeter Insulation Nominal R-value**

Nominal R-value of the vertical slab perimeter insulation. Applies to slab-on-grade foundations and basement/crawlspace floors.

- **Name:** ``slab_perimeter_insulation_r``
- **Type:** ``Double``

- **Units:** ``h-ft^2-R/Btu``

- **Required:** ``true``

<br/>

**Slab: Perimeter Insulation Depth**

Depth from grade to bottom of vertical slab perimeter insulation. Applies to slab-on-grade foundations and basement/crawlspace floors.

- **Name:** ``slab_perimeter_insulation_depth``
- **Type:** ``Double``

- **Units:** ``ft``

- **Required:** ``true``

<br/>

**Slab: Exterior Horizontal Insulation Nominal R-value**

Nominal R-value of the slab exterior horizontal insulation. Applies to slab-on-grade foundations and basement/crawlspace floors.

- **Name:** ``slab_exterior_horizontal_insulation_r``
- **Type:** ``String``

- **Required:** ``false``

<br/>

**Slab: Exterior Horizontal Insulation Width**

Width of the slab exterior horizontal insulation measured from the exterior surface of the vertical slab perimeter insulation. Applies to slab-on-grade foundations and basement/crawlspace floors.

- **Name:** ``slab_exterior_horizontal_insulation_width``
- **Type:** ``String``

- **Required:** ``false``

<br/>

**Slab: Exterior Horizontal Insulation Depth Below Grade**

Depth of the slab exterior horizontal insulation measured from the top surface of the slab exterior horizontal insulation. Applies to slab-on-grade foundations and basement/crawlspace floors.

- **Name:** ``slab_exterior_horizontal_insulation_depth_below_grade``
- **Type:** ``String``

- **Required:** ``false``

<br/>

**Slab: Under Slab Insulation Nominal R-value**

Nominal R-value of the horizontal under slab insulation. Applies to slab-on-grade foundations and basement/crawlspace floors.

- **Name:** ``slab_under_insulation_r``
- **Type:** ``Double``

- **Units:** ``h-ft^2-R/Btu``

- **Required:** ``true``

<br/>

**Slab: Under Slab Insulation Width**

Width from slab edge inward of horizontal under-slab insulation. Enter 999 to specify that the under slab insulation spans the entire slab. Applies to slab-on-grade foundations and basement/crawlspace floors.

- **Name:** ``slab_under_insulation_width``
- **Type:** ``Double``

- **Units:** ``ft``

- **Required:** ``true``

<br/>

**Slab: Thickness**

The thickness of the slab. Zero can be entered if there is a dirt floor instead of a slab. If not provided, the OS-HPXML default (see <a href='https://openstudio-hpxml.readthedocs.io/en/v1.8.1/workflow_inputs.html#hpxml-slabs'>HPXML Slabs</a>) is used.

- **Name:** ``slab_thickness``
- **Type:** ``String``

- **Required:** ``false``

<br/>

**Slab: Carpet Fraction**

Fraction of the slab floor area that is carpeted. If not provided, the OS-HPXML default (see <a href='https://openstudio-hpxml.readthedocs.io/en/v1.8.1/workflow_inputs.html#hpxml-slabs'>HPXML Slabs</a>) is used.

- **Name:** ``slab_carpet_fraction``
- **Type:** ``String``

- **Required:** ``false``

<br/>

**Slab: Carpet R-value**

R-value of the slab carpet. If not provided, the OS-HPXML default (see <a href='https://openstudio-hpxml.readthedocs.io/en/v1.8.1/workflow_inputs.html#hpxml-slabs'>HPXML Slabs</a>) is used.

- **Name:** ``slab_carpet_r``
- **Type:** ``String``

- **Required:** ``false``

<br/>

**Ceiling: Assembly R-value**

Assembly R-value for the ceiling (attic floor).

- **Name:** ``ceiling_assembly_r``
- **Type:** ``Double``

- **Units:** ``h-ft^2-R/Btu``

- **Required:** ``true``

<br/>

**Roof: Material Type**

The material type of the roof. If not provided, the OS-HPXML default (see <a href='https://openstudio-hpxml.readthedocs.io/en/v1.8.1/workflow_inputs.html#hpxml-roofs'>HPXML Roofs</a>) is used.

- **Name:** ``roof_material_type``
- **Type:** ``Choice``

- **Required:** ``false``

- **Choices:** `auto`, `asphalt or fiberglass shingles`, `concrete`, `cool roof`, `slate or tile shingles`, `expanded polystyrene sheathing`, `metal surfacing`, `plastic/rubber/synthetic sheeting`, `shingles`, `wood shingles or shakes`

<br/>

**Roof: Color**

The color of the roof. If not provided, the OS-HPXML default (see <a href='https://openstudio-hpxml.readthedocs.io/en/v1.8.1/workflow_inputs.html#hpxml-roofs'>HPXML Roofs</a>) is used.

- **Name:** ``roof_color``
- **Type:** ``Choice``

- **Required:** ``false``

- **Choices:** `auto`, `dark`, `light`, `medium`, `medium dark`, `reflective`

<br/>

**Roof: Assembly R-value**

Assembly R-value of the roof.

- **Name:** ``roof_assembly_r``
- **Type:** ``Double``

- **Units:** ``h-ft^2-R/Btu``

- **Required:** ``true``

<br/>

**Attic: Radiant Barrier Location**

The location of the radiant barrier in the attic.

- **Name:** ``radiant_barrier_attic_location``
- **Type:** ``Choice``

- **Required:** ``false``

- **Choices:** `auto`, `none`, `Attic roof only`, `Attic roof and gable walls`, `Attic floor`

<br/>

**Attic: Radiant Barrier Grade**

The grade of the radiant barrier in the attic. If not provided, the OS-HPXML default (see <a href='https://openstudio-hpxml.readthedocs.io/en/v1.8.1/workflow_inputs.html#hpxml-roofs'>HPXML Roofs</a>) is used.

- **Name:** ``radiant_barrier_grade``
- **Type:** ``Choice``

- **Required:** ``false``

- **Choices:** `auto`, `1`, `2`, `3`

<br/>

**Wall: Type**

The type of walls.

- **Name:** ``wall_type``
- **Type:** ``Choice``

- **Required:** ``true``

- **Choices:** `WoodStud`, `ConcreteMasonryUnit`, `DoubleWoodStud`, `InsulatedConcreteForms`, `LogWall`, `StructuralInsulatedPanel`, `SolidConcrete`, `SteelFrame`, `Stone`, `StrawBale`, `StructuralBrick`

<br/>

**Wall: Siding Type**

The siding type of the walls. Also applies to rim joists. If not provided, the OS-HPXML default (see <a href='https://openstudio-hpxml.readthedocs.io/en/v1.8.1/workflow_inputs.html#hpxml-walls'>HPXML Walls</a>) is used.

- **Name:** ``wall_siding_type``
- **Type:** ``Choice``

- **Required:** ``false``

- **Choices:** `auto`, `aluminum siding`, `asbestos siding`, `brick veneer`, `composite shingle siding`, `fiber cement siding`, `masonite siding`, `none`, `stucco`, `synthetic stucco`, `vinyl siding`, `wood siding`

<br/>

**Wall: Color**

The color of the walls. Also applies to rim joists. If not provided, the OS-HPXML default (see <a href='https://openstudio-hpxml.readthedocs.io/en/v1.8.1/workflow_inputs.html#hpxml-walls'>HPXML Walls</a>) is used.

- **Name:** ``wall_color``
- **Type:** ``Choice``

- **Required:** ``false``

- **Choices:** `auto`, `dark`, `light`, `medium`, `medium dark`, `reflective`

<br/>

**Wall: Assembly R-value**

Assembly R-value of the walls.

- **Name:** ``wall_assembly_r``
- **Type:** ``Double``

- **Units:** ``h-ft^2-R/Btu``

- **Required:** ``true``

<br/>

**Windows: Front Window-to-Wall Ratio**

The ratio of window area to wall area for the unit's front facade. Enter 0 if specifying Front Window Area instead. If the front wall is adiabatic, the value will be ignored.

- **Name:** ``window_front_wwr``
- **Type:** ``Double``

- **Units:** ``Frac``

- **Required:** ``true``

<br/>

**Windows: Back Window-to-Wall Ratio**

The ratio of window area to wall area for the unit's back facade. Enter 0 if specifying Back Window Area instead. If the back wall is adiabatic, the value will be ignored.

- **Name:** ``window_back_wwr``
- **Type:** ``Double``

- **Units:** ``Frac``

- **Required:** ``true``

<br/>

**Windows: Left Window-to-Wall Ratio**

The ratio of window area to wall area for the unit's left facade (when viewed from the front). Enter 0 if specifying Left Window Area instead. If the left wall is adiabatic, the value will be ignored.

- **Name:** ``window_left_wwr``
- **Type:** ``Double``

- **Units:** ``Frac``

- **Required:** ``true``

<br/>

**Windows: Right Window-to-Wall Ratio**

The ratio of window area to wall area for the unit's right facade (when viewed from the front). Enter 0 if specifying Right Window Area instead. If the right wall is adiabatic, the value will be ignored.

- **Name:** ``window_right_wwr``
- **Type:** ``Double``

- **Units:** ``Frac``

- **Required:** ``true``

<br/>

**Windows: Front Window Area**

The amount of window area on the unit's front facade. Enter 0 if specifying Front Window-to-Wall Ratio instead. If the front wall is adiabatic, the value will be ignored.

- **Name:** ``window_area_front``
- **Type:** ``Double``

- **Units:** ``ft^2``

- **Required:** ``true``

<br/>

**Windows: Back Window Area**

The amount of window area on the unit's back facade. Enter 0 if specifying Back Window-to-Wall Ratio instead. If the back wall is adiabatic, the value will be ignored.

- **Name:** ``window_area_back``
- **Type:** ``Double``

- **Units:** ``ft^2``

- **Required:** ``true``

<br/>

**Windows: Left Window Area**

The amount of window area on the unit's left facade (when viewed from the front). Enter 0 if specifying Left Window-to-Wall Ratio instead. If the left wall is adiabatic, the value will be ignored.

- **Name:** ``window_area_left``
- **Type:** ``Double``

- **Units:** ``ft^2``

- **Required:** ``true``

<br/>

**Windows: Right Window Area**

The amount of window area on the unit's right facade (when viewed from the front). Enter 0 if specifying Right Window-to-Wall Ratio instead. If the right wall is adiabatic, the value will be ignored.

- **Name:** ``window_area_right``
- **Type:** ``Double``

- **Units:** ``ft^2``

- **Required:** ``true``

<br/>

**Windows: Aspect Ratio**

Ratio of window height to width.

- **Name:** ``window_aspect_ratio``
- **Type:** ``Double``

- **Units:** ``Frac``

- **Required:** ``true``

<br/>

**Windows: Fraction Operable**

Fraction of windows that are operable. If not provided, the OS-HPXML default (see <a href='https://openstudio-hpxml.readthedocs.io/en/v1.8.1/workflow_inputs.html#hpxml-windows'>HPXML Windows</a>) is used.

- **Name:** ``window_fraction_operable``
- **Type:** ``String``

- **Required:** ``false``

<br/>

**Windows: Natural Ventilation Availability**

For operable windows, the number of days/week that windows can be opened by occupants for natural ventilation. If not provided, the OS-HPXML default (see <a href='https://openstudio-hpxml.readthedocs.io/en/v1.8.1/workflow_inputs.html#hpxml-windows'>HPXML Windows</a>) is used.

- **Name:** ``window_natvent_availability``
- **Type:** ``String``

- **Required:** ``false``

<br/>

**Windows: U-Factor**

Full-assembly NFRC U-factor.

- **Name:** ``window_ufactor``
- **Type:** ``Double``

- **Units:** ``Btu/hr-ft^2-R``

- **Required:** ``true``

<br/>

**Windows: SHGC**

Full-assembly NFRC solar heat gain coefficient.

- **Name:** ``window_shgc``
- **Type:** ``Double``

- **Required:** ``true``

<br/>

**Windows: Winter Interior Shading**

Interior shading coefficient for the winter season. 1.0 indicates no reduction in solar gain, 0.85 indicates 15% reduction, etc. If not provided, the OS-HPXML default (see <a href='https://openstudio-hpxml.readthedocs.io/en/v1.8.1/workflow_inputs.html#hpxml-windows'>HPXML Windows</a>) is used.

- **Name:** ``window_interior_shading_winter``
- **Type:** ``String``

- **Required:** ``false``

<br/>

**Windows: Summer Interior Shading**

Interior shading coefficient for the summer season. 1.0 indicates no reduction in solar gain, 0.85 indicates 15% reduction, etc. If not provided, the OS-HPXML default (see <a href='https://openstudio-hpxml.readthedocs.io/en/v1.8.1/workflow_inputs.html#hpxml-windows'>HPXML Windows</a>) is used.

- **Name:** ``window_interior_shading_summer``
- **Type:** ``String``

- **Required:** ``false``

<br/>

**Windows: Winter Exterior Shading**

Exterior shading coefficient for the winter season. 1.0 indicates no reduction in solar gain, 0.85 indicates 15% reduction, etc. If not provided, the OS-HPXML default (see <a href='https://openstudio-hpxml.readthedocs.io/en/v1.8.1/workflow_inputs.html#hpxml-windows'>HPXML Windows</a>) is used.

- **Name:** ``window_exterior_shading_winter``
- **Type:** ``String``

- **Required:** ``false``

<br/>

**Windows: Summer Exterior Shading**

Exterior shading coefficient for the summer season. 1.0 indicates no reduction in solar gain, 0.85 indicates 15% reduction, etc. If not provided, the OS-HPXML default (see <a href='https://openstudio-hpxml.readthedocs.io/en/v1.8.1/workflow_inputs.html#hpxml-windows'>HPXML Windows</a>) is used.

- **Name:** ``window_exterior_shading_summer``
- **Type:** ``String``

- **Required:** ``false``

<br/>

**Windows: Shading Summer Season**

Enter a date range like 'May 1 - Sep 30'. Defines the summer season for purposes of shading coefficients; the rest of the year is assumed to be winter. If not provided, the OS-HPXML default (see <a href='https://openstudio-hpxml.readthedocs.io/en/v1.8.1/workflow_inputs.html#hpxml-windows'>HPXML Windows</a>) is used.

- **Name:** ``window_shading_summer_season``
- **Type:** ``String``

- **Required:** ``false``

<br/>

**Windows: Storm Type**

The type of storm, if present. If not provided, assumes there is no storm.

- **Name:** ``window_storm_type``
- **Type:** ``Choice``

- **Required:** ``false``

- **Choices:** `auto`, `clear`, `low-e`

<br/>

**Overhangs: Front Depth**

The depth of overhangs for windows for the front facade.

- **Name:** ``overhangs_front_depth``
- **Type:** ``Double``

- **Units:** ``ft``

- **Required:** ``true``

<br/>

**Overhangs: Front Distance to Top of Window**

The overhangs distance to the top of window for the front facade.

- **Name:** ``overhangs_front_distance_to_top_of_window``
- **Type:** ``Double``

- **Units:** ``ft``

- **Required:** ``true``

<br/>

**Overhangs: Front Distance to Bottom of Window**

The overhangs distance to the bottom of window for the front facade.

- **Name:** ``overhangs_front_distance_to_bottom_of_window``
- **Type:** ``Double``

- **Units:** ``ft``

- **Required:** ``true``

<br/>

**Overhangs: Back Depth**

The depth of overhangs for windows for the back facade.

- **Name:** ``overhangs_back_depth``
- **Type:** ``Double``

- **Units:** ``ft``

- **Required:** ``true``

<br/>

**Overhangs: Back Distance to Top of Window**

The overhangs distance to the top of window for the back facade.

- **Name:** ``overhangs_back_distance_to_top_of_window``
- **Type:** ``Double``

- **Units:** ``ft``

- **Required:** ``true``

<br/>

**Overhangs: Back Distance to Bottom of Window**

The overhangs distance to the bottom of window for the back facade.

- **Name:** ``overhangs_back_distance_to_bottom_of_window``
- **Type:** ``Double``

- **Units:** ``ft``

- **Required:** ``true``

<br/>

**Overhangs: Left Depth**

The depth of overhangs for windows for the left facade.

- **Name:** ``overhangs_left_depth``
- **Type:** ``Double``

- **Units:** ``ft``

- **Required:** ``true``

<br/>

**Overhangs: Left Distance to Top of Window**

The overhangs distance to the top of window for the left facade.

- **Name:** ``overhangs_left_distance_to_top_of_window``
- **Type:** ``Double``

- **Units:** ``ft``

- **Required:** ``true``

<br/>

**Overhangs: Left Distance to Bottom of Window**

The overhangs distance to the bottom of window for the left facade.

- **Name:** ``overhangs_left_distance_to_bottom_of_window``
- **Type:** ``Double``

- **Units:** ``ft``

- **Required:** ``true``

<br/>

**Overhangs: Right Depth**

The depth of overhangs for windows for the right facade.

- **Name:** ``overhangs_right_depth``
- **Type:** ``Double``

- **Units:** ``ft``

- **Required:** ``true``

<br/>

**Overhangs: Right Distance to Top of Window**

The overhangs distance to the top of window for the right facade.

- **Name:** ``overhangs_right_distance_to_top_of_window``
- **Type:** ``Double``

- **Units:** ``ft``

- **Required:** ``true``

<br/>

**Overhangs: Right Distance to Bottom of Window**

The overhangs distance to the bottom of window for the right facade.

- **Name:** ``overhangs_right_distance_to_bottom_of_window``
- **Type:** ``Double``

- **Units:** ``ft``

- **Required:** ``true``

<br/>

**Skylights: Front Roof Area**

The amount of skylight area on the unit's front conditioned roof facade.

- **Name:** ``skylight_area_front``
- **Type:** ``Double``

- **Units:** ``ft^2``

- **Required:** ``true``

<br/>

**Skylights: Back Roof Area**

The amount of skylight area on the unit's back conditioned roof facade.

- **Name:** ``skylight_area_back``
- **Type:** ``Double``

- **Units:** ``ft^2``

- **Required:** ``true``

<br/>

**Skylights: Left Roof Area**

The amount of skylight area on the unit's left conditioned roof facade (when viewed from the front).

- **Name:** ``skylight_area_left``
- **Type:** ``Double``

- **Units:** ``ft^2``

- **Required:** ``true``

<br/>

**Skylights: Right Roof Area**

The amount of skylight area on the unit's right conditioned roof facade (when viewed from the front).

- **Name:** ``skylight_area_right``
- **Type:** ``Double``

- **Units:** ``ft^2``

- **Required:** ``true``

<br/>

**Skylights: U-Factor**

Full-assembly NFRC U-factor.

- **Name:** ``skylight_ufactor``
- **Type:** ``Double``

- **Units:** ``Btu/hr-ft^2-R``

- **Required:** ``true``

<br/>

**Skylights: SHGC**

Full-assembly NFRC solar heat gain coefficient.

- **Name:** ``skylight_shgc``
- **Type:** ``Double``

- **Required:** ``true``

<br/>

**Skylights: Storm Type**

The type of storm, if present. If not provided, assumes there is no storm.

- **Name:** ``skylight_storm_type``
- **Type:** ``Choice``

- **Required:** ``false``

- **Choices:** `auto`, `clear`, `low-e`

<br/>

**Doors: Area**

The area of the opaque door(s).

- **Name:** ``door_area``
- **Type:** ``Double``

- **Units:** ``ft^2``

- **Required:** ``true``

<br/>

**Doors: R-value**

R-value of the opaque door(s).

- **Name:** ``door_rvalue``
- **Type:** ``Double``

- **Units:** ``h-ft^2-R/Btu``

- **Required:** ``true``

<br/>

**Air Leakage: Leakiness Description**

Qualitative description of infiltration. If provided, the Year Built of the home is required. Either provide this input or provide a numeric air leakage value below.

- **Name:** ``air_leakage_leakiness_description``
- **Type:** ``Choice``

- **Required:** ``false``

- **Choices:** `auto`, `very tight`, `tight`, `average`, `leaky`, `very leaky`

<br/>

**Air Leakage: Units**

The unit of measure for the air leakage if providing a numeric air leakage value.

- **Name:** ``air_leakage_units``
- **Type:** ``Choice``

- **Required:** ``false``

- **Choices:** `auto`, `ACH`, `CFM`, `ACHnatural`, `CFMnatural`, `EffectiveLeakageArea`

<br/>

**Air Leakage: House Pressure**

The house pressure relative to outside if providing a numeric air leakage value. Required when units are ACH or CFM.

- **Name:** ``air_leakage_house_pressure``
- **Type:** ``String``

- **Required:** ``false``

<br/>

**Air Leakage: Value**

Numeric air leakage value. For 'EffectiveLeakageArea', provide value in sq. in. If provided, overrides Leakiness Description input.

- **Name:** ``air_leakage_value``
- **Type:** ``String``

- **Required:** ``false``

<br/>

**Air Leakage: Type**

Type of air leakage if providing a numeric air leakage value. If 'unit total', represents the total infiltration to the unit as measured by a compartmentalization test, in which case the air leakage value will be adjusted by the ratio of exterior envelope surface area to total envelope surface area. Otherwise, if 'unit exterior only', represents the infiltration to the unit from outside only as measured by a guarded test. Required when unit type is single-family attached or apartment unit.

- **Name:** ``air_leakage_type``
- **Type:** ``Choice``

- **Required:** ``false``

- **Choices:** `auto`, `unit total`, `unit exterior only`

<br/>

**Heating System: Type**

The type of heating system. Use 'none' if there is no heating system or if there is a heat pump serving a heating load.

- **Name:** ``heating_system_type``
- **Type:** ``Choice``

- **Required:** ``true``

- **Choices:** `none`, `Furnace`, `WallFurnace`, `FloorFurnace`, `Boiler`, `ElectricResistance`, `Stove`, `SpaceHeater`, `Fireplace`, `Shared Boiler w/ Baseboard`, `Shared Boiler w/ Ductless Fan Coil`

<br/>

**Heating System: Fuel Type**

The fuel type of the heating system. Ignored for ElectricResistance.

- **Name:** ``heating_system_fuel``
- **Type:** ``Choice``

- **Required:** ``true``

- **Choices:** `electricity`, `natural gas`, `fuel oil`, `propane`, `wood`, `wood pellets`, `coal`

<br/>

**Heating System: Rated AFUE or Percent**

The rated heating efficiency value of the heating system.

- **Name:** ``heating_system_heating_efficiency``
- **Type:** ``Double``

- **Units:** ``Frac``

- **Required:** ``true``

<br/>

**Heating System: Heating Capacity**

The output heating capacity of the heating system. If not provided, the OS-HPXML autosized default (see <a href='https://openstudio-hpxml.readthedocs.io/en/v1.8.1/workflow_inputs.html#hpxml-heating-systems'>HPXML Heating Systems</a>) is used.

- **Name:** ``heating_system_heating_capacity``
- **Type:** ``String``

- **Required:** ``false``

<br/>

**Heating System: Heating Autosizing Factor**

The capacity scaling factor applied to the auto-sizing methodology. If not provided, 1.0 is used.

- **Name:** ``heating_system_heating_autosizing_factor``
- **Type:** ``String``

- **Required:** ``false``

<br/>

**Heating System: Heating Autosizing Limit**

The maximum capacity limit applied to the auto-sizing methodology. If not provided, no limit is used.

- **Name:** ``heating_system_heating_autosizing_limit``
- **Type:** ``String``

- **Required:** ``false``

<br/>

**Heating System: Fraction Heat Load Served**

The heating load served by the heating system.

- **Name:** ``heating_system_fraction_heat_load_served``
- **Type:** ``Double``

- **Units:** ``Frac``

- **Required:** ``true``

<br/>

**Heating System: Pilot Light**

The fuel usage of the pilot light. Applies only to Furnace, WallFurnace, FloorFurnace, Stove, Boiler, and Fireplace with non-electric fuel type. If not provided, assumes no pilot light.

- **Name:** ``heating_system_pilot_light``
- **Type:** ``String``

- **Required:** ``false``

<br/>

**Cooling System: Type**

The type of cooling system. Use 'none' if there is no cooling system or if there is a heat pump serving a cooling load.

- **Name:** ``cooling_system_type``
- **Type:** ``Choice``

- **Required:** ``true``

- **Choices:** `none`, `central air conditioner`, `room air conditioner`, `evaporative cooler`, `mini-split`, `packaged terminal air conditioner`

<br/>

**Cooling System: Efficiency Type**

The efficiency type of the cooling system. System types central air conditioner and mini-split use SEER or SEER2. System types room air conditioner and packaged terminal air conditioner use EER or CEER. Ignored for system type evaporative cooler.

- **Name:** ``cooling_system_cooling_efficiency_type``
- **Type:** ``Choice``

- **Required:** ``true``

- **Choices:** `SEER`, `SEER2`, `EER`, `CEER`

<br/>

**Cooling System: Efficiency**

The rated efficiency value of the cooling system. Ignored for evaporative cooler.

- **Name:** ``cooling_system_cooling_efficiency``
- **Type:** ``Double``

- **Required:** ``true``

<br/>

**Cooling System: Cooling Compressor Type**

The compressor type of the cooling system. Only applies to central air conditioner and mini-split. If not provided, the OS-HPXML default (see <a href='https://openstudio-hpxml.readthedocs.io/en/v1.8.1/workflow_inputs.html#central-air-conditioner'>Central Air Conditioner</a>, <a href='https://openstudio-hpxml.readthedocs.io/en/v1.8.1/workflow_inputs.html#mini-split-air-conditioner'>Mini-Split Air Conditioner</a>) is used.

- **Name:** ``cooling_system_cooling_compressor_type``
- **Type:** ``Choice``

- **Required:** ``false``

- **Choices:** `auto`, `single stage`, `two stage`, `variable speed`

<br/>

**Cooling System: Cooling Sensible Heat Fraction**

The sensible heat fraction of the cooling system. Ignored for evaporative cooler. If not provided, the OS-HPXML default (see <a href='https://openstudio-hpxml.readthedocs.io/en/v1.8.1/workflow_inputs.html#central-air-conditioner'>Central Air Conditioner</a>, <a href='https://openstudio-hpxml.readthedocs.io/en/v1.8.1/workflow_inputs.html#room-air-conditioner'>Room Air Conditioner</a>, <a href='https://openstudio-hpxml.readthedocs.io/en/v1.8.1/workflow_inputs.html#packaged-terminal-air-conditioner'>Packaged Terminal Air Conditioner</a>, <a href='https://openstudio-hpxml.readthedocs.io/en/v1.8.1/workflow_inputs.html#mini-split-air-conditioner'>Mini-Split Air Conditioner</a>) is used.

- **Name:** ``cooling_system_cooling_sensible_heat_fraction``
- **Type:** ``String``

- **Required:** ``false``

<br/>

**Cooling System: Cooling Capacity**

The output cooling capacity of the cooling system. If not provided, the OS-HPXML autosized default (see <a href='https://openstudio-hpxml.readthedocs.io/en/v1.8.1/workflow_inputs.html#central-air-conditioner'>Central Air Conditioner</a>, <a href='https://openstudio-hpxml.readthedocs.io/en/v1.8.1/workflow_inputs.html#room-air-conditioner'>Room Air Conditioner</a>, <a href='https://openstudio-hpxml.readthedocs.io/en/v1.8.1/workflow_inputs.html#packaged-terminal-air-conditioner'>Packaged Terminal Air Conditioner</a>, <a href='https://openstudio-hpxml.readthedocs.io/en/v1.8.1/workflow_inputs.html#evaporative-cooler'>Evaporative Cooler</a>, <a href='https://openstudio-hpxml.readthedocs.io/en/v1.8.1/workflow_inputs.html#mini-split-air-conditioner'>Mini-Split Air Conditioner</a>) is used.

- **Name:** ``cooling_system_cooling_capacity``
- **Type:** ``String``

- **Required:** ``false``

<br/>

**Cooling System: Cooling Autosizing Factor**

The capacity scaling factor applied to the auto-sizing methodology. If not provided, 1.0 is used.

- **Name:** ``cooling_system_cooling_autosizing_factor``
- **Type:** ``String``

- **Required:** ``false``

<br/>

**Cooling System: Cooling Autosizing Limit**

The maximum capacity limit applied to the auto-sizing methodology. If not provided, no limit is used.

- **Name:** ``cooling_system_cooling_autosizing_limit``
- **Type:** ``String``

- **Required:** ``false``

<br/>

**Cooling System: Fraction Cool Load Served**

The cooling load served by the cooling system.

- **Name:** ``cooling_system_fraction_cool_load_served``
- **Type:** ``Double``

- **Units:** ``Frac``

- **Required:** ``true``

<br/>

**Cooling System: Is Ducted**

Whether the cooling system is ducted or not. Only used for mini-split and evaporative cooler. It's assumed that central air conditioner is ducted, and room air conditioner and packaged terminal air conditioner are not ducted.

- **Name:** ``cooling_system_is_ducted``
- **Type:** ``Choice``

- **Required:** ``false``

- **Choices:** `auto`, `true`, `false`

<br/>

**Cooling System: Crankcase Heater Power Watts**

Cooling system crankcase heater power consumption in Watts. Applies only to central air conditioner, room air conditioner, packaged terminal air conditioner and mini-split. If not provided, the OS-HPXML default (see <a href='https://openstudio-hpxml.readthedocs.io/en/v1.8.1/workflow_inputs.html#central-air-conditioner'>Central Air Conditioner</a>, <a href='https://openstudio-hpxml.readthedocs.io/en/v1.8.1/workflow_inputs.html#room-air-conditioner'>Room Air Conditioner</a>, <a href='https://openstudio-hpxml.readthedocs.io/en/v1.8.1/workflow_inputs.html#packaged-terminal-air-conditioner'>Packaged Terminal Air Conditioner</a>, <a href='https://openstudio-hpxml.readthedocs.io/en/v1.8.1/workflow_inputs.html#mini-split-air-conditioner'>Mini-Split Air Conditioner</a>) is used.

- **Name:** ``cooling_system_crankcase_heater_watts``
- **Type:** ``String``

- **Required:** ``false``

<br/>

**Cooling System: Integrated Heating System Fuel Type**

The fuel type of the heating system integrated into cooling system. Only used for packaged terminal air conditioner and room air conditioner.

- **Name:** ``cooling_system_integrated_heating_system_fuel``
- **Type:** ``Choice``

- **Required:** ``false``

- **Choices:** `auto`, `electricity`, `natural gas`, `fuel oil`, `propane`, `wood`, `wood pellets`, `coal`

<br/>

**Cooling System: Integrated Heating System Efficiency**

The rated heating efficiency value of the heating system integrated into cooling system. Only used for packaged terminal air conditioner and room air conditioner.

- **Name:** ``cooling_system_integrated_heating_system_efficiency_percent``
- **Type:** ``String``

- **Required:** ``false``

<br/>

**Cooling System: Integrated Heating System Heating Capacity**

The output heating capacity of the heating system integrated into cooling system. If not provided, the OS-HPXML autosized default (see <a href='https://openstudio-hpxml.readthedocs.io/en/v1.8.1/workflow_inputs.html#room-air-conditioner'>Room Air Conditioner</a>, <a href='https://openstudio-hpxml.readthedocs.io/en/v1.8.1/workflow_inputs.html#packaged-terminal-air-conditioner'>Packaged Terminal Air Conditioner</a>) is used. Only used for room air conditioner and packaged terminal air conditioner.

- **Name:** ``cooling_system_integrated_heating_system_capacity``
- **Type:** ``String``

- **Required:** ``false``

<br/>

**Cooling System: Integrated Heating System Fraction Heat Load Served**

The heating load served by the heating system integrated into cooling system. Only used for packaged terminal air conditioner and room air conditioner.

- **Name:** ``cooling_system_integrated_heating_system_fraction_heat_load_served``
- **Type:** ``String``

- **Required:** ``false``

<br/>

**Heat Pump: Type**

The type of heat pump. Use 'none' if there is no heat pump.

- **Name:** ``heat_pump_type``
- **Type:** ``Choice``

- **Required:** ``true``

- **Choices:** `none`, `air-to-air`, `mini-split`, `ground-to-air`, `packaged terminal heat pump`, `room air conditioner with reverse cycle`

<br/>

**Heat Pump: Heating Efficiency Type**

The heating efficiency type of heat pump. System types air-to-air and mini-split use HSPF or HSPF2. System types ground-to-air, packaged terminal heat pump and room air conditioner with reverse cycle use COP.

- **Name:** ``heat_pump_heating_efficiency_type``
- **Type:** ``Choice``

- **Required:** ``true``

- **Choices:** `HSPF`, `HSPF2`, `COP`

<br/>

**Heat Pump: Heating Efficiency**

The rated heating efficiency value of the heat pump.

- **Name:** ``heat_pump_heating_efficiency``
- **Type:** ``Double``

- **Required:** ``true``

<br/>

**Heat Pump: Cooling Efficiency Type**

The cooling efficiency type of heat pump. System types air-to-air and mini-split use SEER or SEER2. System types ground-to-air, packaged terminal heat pump and room air conditioner with reverse cycle use EER.

- **Name:** ``heat_pump_cooling_efficiency_type``
- **Type:** ``Choice``

- **Required:** ``true``

- **Choices:** `SEER`, `SEER2`, `EER`, `CEER`

<br/>

**Heat Pump: Cooling Efficiency**

The rated cooling efficiency value of the heat pump.

- **Name:** ``heat_pump_cooling_efficiency``
- **Type:** ``Double``

- **Required:** ``true``

<br/>

**Heat Pump: Cooling Compressor Type**

The compressor type of the heat pump. Only applies to air-to-air and mini-split. If not provided, the OS-HPXML default (see <a href='https://openstudio-hpxml.readthedocs.io/en/v1.8.1/workflow_inputs.html#air-to-air-heat-pump'>Air-to-Air Heat Pump</a>, <a href='https://openstudio-hpxml.readthedocs.io/en/v1.8.1/workflow_inputs.html#mini-split-heat-pump'>Mini-Split Heat Pump</a>) is used.

- **Name:** ``heat_pump_cooling_compressor_type``
- **Type:** ``Choice``

- **Required:** ``false``

- **Choices:** `auto`, `single stage`, `two stage`, `variable speed`

<br/>

**Heat Pump: Cooling Sensible Heat Fraction**

The sensible heat fraction of the heat pump. If not provided, the OS-HPXML default (see <a href='https://openstudio-hpxml.readthedocs.io/en/v1.8.1/workflow_inputs.html#air-to-air-heat-pump'>Air-to-Air Heat Pump</a>, <a href='https://openstudio-hpxml.readthedocs.io/en/v1.8.1/workflow_inputs.html#mini-split-heat-pump'>Mini-Split Heat Pump</a>, <a href='https://openstudio-hpxml.readthedocs.io/en/v1.8.1/workflow_inputs.html#packaged-terminal-heat-pump'>Packaged Terminal Heat Pump</a>, <a href='https://openstudio-hpxml.readthedocs.io/en/v1.8.1/workflow_inputs.html#room-air-conditioner-w-reverse-cycle'>Room Air Conditioner w/ Reverse Cycle</a>, <a href='https://openstudio-hpxml.readthedocs.io/en/v1.8.1/workflow_inputs.html#ground-to-air-heat-pump'>Ground-to-Air Heat Pump</a>) is used.

- **Name:** ``heat_pump_cooling_sensible_heat_fraction``
- **Type:** ``String``

- **Required:** ``false``

<br/>

**Heat Pump: Heating Capacity**

The output heating capacity of the heat pump. If not provided, the OS-HPXML autosized default (see <a href='https://openstudio-hpxml.readthedocs.io/en/v1.8.1/workflow_inputs.html#air-to-air-heat-pump'>Air-to-Air Heat Pump</a>, <a href='https://openstudio-hpxml.readthedocs.io/en/v1.8.1/workflow_inputs.html#mini-split-heat-pump'>Mini-Split Heat Pump</a>, <a href='https://openstudio-hpxml.readthedocs.io/en/v1.8.1/workflow_inputs.html#packaged-terminal-heat-pump'>Packaged Terminal Heat Pump</a>, <a href='https://openstudio-hpxml.readthedocs.io/en/v1.8.1/workflow_inputs.html#room-air-conditioner-w-reverse-cycle'>Room Air Conditioner w/ Reverse Cycle</a>, <a href='https://openstudio-hpxml.readthedocs.io/en/v1.8.1/workflow_inputs.html#ground-to-air-heat-pump'>Ground-to-Air Heat Pump</a>) is used.

- **Name:** ``heat_pump_heating_capacity``
- **Type:** ``String``

- **Required:** ``false``

<br/>

**Heat Pump: Heating Autosizing Factor**

The capacity scaling factor applied to the auto-sizing methodology. If not provided, 1.0 is used.

- **Name:** ``heat_pump_heating_autosizing_factor``
- **Type:** ``String``

- **Required:** ``false``

<br/>

**Heat Pump: Heating Autosizing Limit**

The maximum capacity limit applied to the auto-sizing methodology. If not provided, no limit is used.

- **Name:** ``heat_pump_heating_autosizing_limit``
- **Type:** ``String``

- **Required:** ``false``

<br/>

**Heat Pump: Heating Capacity Retention Fraction**

The output heating capacity of the heat pump at a user-specified temperature (e.g., 17F or 5F) divided by the above nominal heating capacity. Applies to all heat pump types except ground-to-air. If not provided, the OS-HPXML default (see <a href='https://openstudio-hpxml.readthedocs.io/en/v1.8.1/workflow_inputs.html#air-to-air-heat-pump'>Air-to-Air Heat Pump</a>, <a href='https://openstudio-hpxml.readthedocs.io/en/v1.8.1/workflow_inputs.html#mini-split-heat-pump'>Mini-Split Heat Pump</a>, <a href='https://openstudio-hpxml.readthedocs.io/en/v1.8.1/workflow_inputs.html#packaged-terminal-heat-pump'>Packaged Terminal Heat Pump</a>, <a href='https://openstudio-hpxml.readthedocs.io/en/v1.8.1/workflow_inputs.html#room-air-conditioner-w-reverse-cycle'>Room Air Conditioner w/ Reverse Cycle</a>) is used.

- **Name:** ``heat_pump_heating_capacity_retention_fraction``
- **Type:** ``String``

- **Required:** ``false``

<br/>

**Heat Pump: Heating Capacity Retention Temperature**

The user-specified temperature (e.g., 17F or 5F) for the above heating capacity retention fraction. Applies to all heat pump types except ground-to-air. Required if the Heating Capacity Retention Fraction is provided.

- **Name:** ``heat_pump_heating_capacity_retention_temp``
- **Type:** ``String``

- **Required:** ``false``

<br/>

**Heat Pump: Cooling Capacity**

The output cooling capacity of the heat pump. If not provided, the OS-HPXML autosized default (see <a href='https://openstudio-hpxml.readthedocs.io/en/v1.8.1/workflow_inputs.html#air-to-air-heat-pump'>Air-to-Air Heat Pump</a>, <a href='https://openstudio-hpxml.readthedocs.io/en/v1.8.1/workflow_inputs.html#mini-split-heat-pump'>Mini-Split Heat Pump</a>, <a href='https://openstudio-hpxml.readthedocs.io/en/v1.8.1/workflow_inputs.html#packaged-terminal-heat-pump'>Packaged Terminal Heat Pump</a>, <a href='https://openstudio-hpxml.readthedocs.io/en/v1.8.1/workflow_inputs.html#room-air-conditioner-w-reverse-cycle'>Room Air Conditioner w/ Reverse Cycle</a>, <a href='https://openstudio-hpxml.readthedocs.io/en/v1.8.1/workflow_inputs.html#ground-to-air-heat-pump'>Ground-to-Air Heat Pump</a>) is used.

- **Name:** ``heat_pump_cooling_capacity``
- **Type:** ``String``

- **Required:** ``false``

<br/>

**Heat Pump: Cooling Autosizing Factor**

The capacity scaling factor applied to the auto-sizing methodology. If not provided, 1.0 is used.

- **Name:** ``heat_pump_cooling_autosizing_factor``
- **Type:** ``String``

- **Required:** ``false``

<br/>

**Heat Pump: Cooling Autosizing Limit**

The maximum capacity limit applied to the auto-sizing methodology. If not provided, no limit is used.

- **Name:** ``heat_pump_cooling_autosizing_limit``
- **Type:** ``String``

- **Required:** ``false``

<br/>

**Heat Pump: Fraction Heat Load Served**

The heating load served by the heat pump.

- **Name:** ``heat_pump_fraction_heat_load_served``
- **Type:** ``Double``

- **Units:** ``Frac``

- **Required:** ``true``

<br/>

**Heat Pump: Fraction Cool Load Served**

The cooling load served by the heat pump.

- **Name:** ``heat_pump_fraction_cool_load_served``
- **Type:** ``Double``

- **Units:** ``Frac``

- **Required:** ``true``

<br/>

**Heat Pump: Compressor Lockout Temperature**

The temperature below which the heat pump compressor is disabled. If both this and Backup Heating Lockout Temperature are provided and use the same value, it essentially defines a switchover temperature (for, e.g., a dual-fuel heat pump). Applies to all heat pump types other than ground-to-air. If not provided, the OS-HPXML default (see <a href='https://openstudio-hpxml.readthedocs.io/en/v1.8.1/workflow_inputs.html#air-to-air-heat-pump'>Air-to-Air Heat Pump</a>, <a href='https://openstudio-hpxml.readthedocs.io/en/v1.8.1/workflow_inputs.html#mini-split-heat-pump'>Mini-Split Heat Pump</a>, <a href='https://openstudio-hpxml.readthedocs.io/en/v1.8.1/workflow_inputs.html#packaged-terminal-heat-pump'>Packaged Terminal Heat Pump</a>, <a href='https://openstudio-hpxml.readthedocs.io/en/v1.8.1/workflow_inputs.html#room-air-conditioner-w-reverse-cycle'>Room Air Conditioner w/ Reverse Cycle</a>) is used.

- **Name:** ``heat_pump_compressor_lockout_temp``
- **Type:** ``String``

- **Required:** ``false``

<br/>

**Heat Pump: Backup Type**

The backup type of the heat pump. If 'integrated', represents e.g. built-in electric strip heat or dual-fuel integrated furnace. If 'separate', represents e.g. electric baseboard or boiler based on the Heating System 2 specified below. Use 'none' if there is no backup heating.

- **Name:** ``heat_pump_backup_type``
- **Type:** ``Choice``

- **Required:** ``true``

- **Choices:** `none`, `integrated`, `separate`

<br/>

**Heat Pump: Backup Heating Autosizing Factor**

The capacity scaling factor applied to the auto-sizing methodology if Backup Type is 'integrated'. If not provided, 1.0 is used. If Backup Type is 'separate', use Heating System 2: Heating Autosizing Factor.

- **Name:** ``heat_pump_backup_heating_autosizing_factor``
- **Type:** ``String``

- **Required:** ``false``

<br/>

**Heat Pump: Backup Heating Autosizing Limit**

The maximum capacity limit applied to the auto-sizing methodology if Backup Type is 'integrated'. If not provided, no limit is used. If Backup Type is 'separate', use Heating System 2: Heating Autosizing Limit.

- **Name:** ``heat_pump_backup_heating_autosizing_limit``
- **Type:** ``String``

- **Required:** ``false``

<br/>

**Heat Pump: Backup Fuel Type**

The backup fuel type of the heat pump. Only applies if Backup Type is 'integrated'.

- **Name:** ``heat_pump_backup_fuel``
- **Type:** ``Choice``

- **Required:** ``true``

- **Choices:** `electricity`, `natural gas`, `fuel oil`, `propane`

<br/>

**Heat Pump: Backup Rated Efficiency**

The backup rated efficiency value of the heat pump. Percent for electricity fuel type. AFUE otherwise. Only applies if Backup Type is 'integrated'.

- **Name:** ``heat_pump_backup_heating_efficiency``
- **Type:** ``Double``

- **Required:** ``true``

<br/>

**Heat Pump: Backup Heating Capacity**

The backup output heating capacity of the heat pump. If not provided, the OS-HPXML autosized default (see <a href='https://openstudio-hpxml.readthedocs.io/en/v1.8.1/workflow_inputs.html#backup'>Backup</a>) is used. Only applies if Backup Type is 'integrated'.

- **Name:** ``heat_pump_backup_heating_capacity``
- **Type:** ``String``

- **Required:** ``false``

<br/>

**Heat Pump: Backup Heating Lockout Temperature**

The temperature above which the heat pump backup system is disabled. If both this and Compressor Lockout Temperature are provided and use the same value, it essentially defines a switchover temperature (for, e.g., a dual-fuel heat pump). Applies for both Backup Type of 'integrated' and 'separate'. If not provided, the OS-HPXML default (see <a href='https://openstudio-hpxml.readthedocs.io/en/v1.8.1/workflow_inputs.html#backup'>Backup</a>) is used.

- **Name:** ``heat_pump_backup_heating_lockout_temp``
- **Type:** ``String``

- **Required:** ``false``

<br/>

**Heat Pump: Sizing Methodology**

The auto-sizing methodology to use when the heat pump capacity is not provided. If not provided, the OS-HPXML default (see <a href='https://openstudio-hpxml.readthedocs.io/en/v1.8.1/workflow_inputs.html#hpxml-hvac-sizing-control'>HPXML HVAC Sizing Control</a>) is used.

- **Name:** ``heat_pump_sizing_methodology``
- **Type:** ``Choice``

- **Required:** ``false``

- **Choices:** `auto`, `ACCA`, `HERS`, `MaxLoad`

<br/>

**Heat Pump: Backup Sizing Methodology**

The auto-sizing methodology to use when the heat pump backup capacity is not provided. If not provided, the OS-HPXML default (see <a href='https://openstudio-hpxml.readthedocs.io/en/v1.8.1/workflow_inputs.html#hpxml-hvac-sizing-control'>HPXML HVAC Sizing Control</a>) is used.

- **Name:** ``heat_pump_backup_sizing_methodology``
- **Type:** ``Choice``

- **Required:** ``false``

- **Choices:** `auto`, `emergency`, `supplemental`

<br/>

**Heat Pump: Is Ducted**

Whether the heat pump is ducted or not. Only used for mini-split. It's assumed that air-to-air and ground-to-air are ducted, and packaged terminal heat pump and room air conditioner with reverse cycle are not ducted. If not provided, assumes not ducted.

- **Name:** ``heat_pump_is_ducted``
- **Type:** ``Choice``

- **Required:** ``false``

- **Choices:** `auto`, `true`, `false`

<br/>

**Heat Pump: Crankcase Heater Power Watts**

Heat Pump crankcase heater power consumption in Watts. Applies only to air-to-air, mini-split, packaged terminal heat pump and room air conditioner with reverse cycle. If not provided, the OS-HPXML default (see <a href='https://openstudio-hpxml.readthedocs.io/en/v1.8.1/workflow_inputs.html#air-to-air-heat-pump'>Air-to-Air Heat Pump</a>, <a href='https://openstudio-hpxml.readthedocs.io/en/v1.8.1/workflow_inputs.html#mini-split-heat-pump'>Mini-Split Heat Pump</a>, <a href='https://openstudio-hpxml.readthedocs.io/en/v1.8.1/workflow_inputs.html#packaged-terminal-heat-pump'>Packaged Terminal Heat Pump</a>, <a href='https://openstudio-hpxml.readthedocs.io/en/v1.8.1/workflow_inputs.html#room-air-conditioner-w-reverse-cycle'>Room Air Conditioner w/ Reverse Cycle</a>) is used.

- **Name:** ``heat_pump_crankcase_heater_watts``
- **Type:** ``String``

- **Required:** ``false``

<br/>

**HVAC Detailed Performance Data: Capacity Type**

Type of capacity values for detailed performance data if available. Applies only to variable-speed air-source HVAC systems (central air conditioners, mini-split air conditioners, air-to-air heat pumps, and mini-split heat pumps).

- **Name:** ``hvac_perf_data_capacity_type``
- **Type:** ``Choice``

- **Required:** ``false``

- **Choices:** `auto`, `Absolute capacities`, `Normalized capacity fractions`

<br/>

**HVAC Detailed Performance Data: Heating Outdoor Temperatures**

Outdoor temperatures of heating detailed performance data if available. Applies only to variable-speed air-source HVAC systems (central air conditioners, mini-split air conditioners, air-to-air heat pumps, and mini-split heat pumps). One of the outdoor temperatures must be 47 F. At least two performance data points are required using a comma-separated list.

- **Name:** ``hvac_perf_data_heating_outdoor_temperatures``
- **Type:** ``String``

- **Required:** ``false``

<br/>

**HVAC Detailed Performance Data: Heating Minimum Speed Capacities**

Minimum speed capacities of heating detailed performance data if available. Applies only to variable-speed air-source HVAC systems (central air conditioners, mini-split air conditioners, air-to-air heat pumps, and mini-split heat pumps). At least two performance data points are required using a comma-separated list.

- **Name:** ``hvac_perf_data_heating_min_speed_capacities``
- **Type:** ``String``

- **Required:** ``false``

<br/>

**HVAC Detailed Performance Data: Heating Maximum Speed Capacities**

Maximum speed capacities of heating detailed performance data if available. Applies only to variable-speed air-source HVAC systems (central air conditioners, mini-split air conditioners, air-to-air heat pumps, and mini-split heat pumps). At least two performance data points are required using a comma-separated list.

- **Name:** ``hvac_perf_data_heating_max_speed_capacities``
- **Type:** ``String``

- **Required:** ``false``

<br/>

**HVAC Detailed Performance Data: Heating Minimum Speed COPs**

Minimum speed efficiency COP values of heating detailed performance data if available. Applies only to variable-speed air-source HVAC systems (central air conditioners, mini-split air conditioners, air-to-air heat pumps, and mini-split heat pumps). At least two performance data points are required using a comma-separated list.

- **Name:** ``hvac_perf_data_heating_min_speed_cops``
- **Type:** ``String``

- **Required:** ``false``

<br/>

**HVAC Detailed Performance Data: Heating Maximum Speed COPs**

Maximum speed efficiency COP values of heating detailed performance data if available. Applies only to variable-speed air-source HVAC systems (central air conditioners, mini-split air conditioners, air-to-air heat pumps, and mini-split heat pumps). At least two performance data points are required using a comma-separated list.

- **Name:** ``hvac_perf_data_heating_max_speed_cops``
- **Type:** ``String``

- **Required:** ``false``

<br/>

**HVAC Detailed Performance Data: Cooling Outdoor Temperatures**

Outdoor temperatures of cooling detailed performance data if available. Applies only to variable-speed air-source HVAC systems (central air conditioners, mini-split air conditioners, air-to-air heat pumps, and mini-split heat pumps). One of the outdoor temperatures must be 95 F. At least two performance data points are required using a comma-separated list.

- **Name:** ``hvac_perf_data_cooling_outdoor_temperatures``
- **Type:** ``String``

- **Required:** ``false``

<br/>

**HVAC Detailed Performance Data: Cooling Minimum Speed Capacities**

Minimum speed capacities of cooling detailed performance data if available. Applies only to variable-speed air-source HVAC systems (central air conditioners, mini-split air conditioners, air-to-air heat pumps, and mini-split heat pumps). At least two performance data points are required using a comma-separated list.

- **Name:** ``hvac_perf_data_cooling_min_speed_capacities``
- **Type:** ``String``

- **Required:** ``false``

<br/>

**HVAC Detailed Performance Data: Cooling Maximum Speed Capacities**

Maximum speed capacities of cooling detailed performance data if available. Applies only to variable-speed air-source HVAC systems (central air conditioners, mini-split air conditioners, air-to-air heat pumps, and mini-split heat pumps). At least two performance data points are required using a comma-separated list.

- **Name:** ``hvac_perf_data_cooling_max_speed_capacities``
- **Type:** ``String``

- **Required:** ``false``

<br/>

**HVAC Detailed Performance Data: Cooling Minimum Speed COPs**

Minimum speed efficiency COP values of cooling detailed performance data if available. Applies only to variable-speed air-source HVAC systems (central air conditioners, mini-split air conditioners, air-to-air heat pumps, and mini-split heat pumps). At least two performance data points are required using a comma-separated list.

- **Name:** ``hvac_perf_data_cooling_min_speed_cops``
- **Type:** ``String``

- **Required:** ``false``

<br/>

**HVAC Detailed Performance Data: Cooling Maximum Speed COPs**

Maximum speed efficiency COP values of cooling detailed performance data if available. Applies only to variable-speed air-source HVAC systems (central air conditioners, mini-split air conditioners, air-to-air heat pumps, and mini-split heat pumps). At least two performance data points are required using a comma-separated list.

- **Name:** ``hvac_perf_data_cooling_max_speed_cops``
- **Type:** ``String``

- **Required:** ``false``

<br/>

**Geothermal Loop: Configuration**

Configuration of the geothermal loop. Only applies to ground-to-air heat pump type. If not provided, the OS-HPXML default (see <a href='https://openstudio-hpxml.readthedocs.io/en/v1.8.1/workflow_inputs.html#ground-to-air-heat-pump'>Ground-to-Air Heat Pump</a>) is used.

- **Name:** ``geothermal_loop_configuration``
- **Type:** ``Choice``

- **Required:** ``false``

- **Choices:** `auto`, `none`, `vertical`

<br/>

**Geothermal Loop: Borefield Configuration**

Borefield configuration of the geothermal loop. Only applies to ground-to-air heat pump type. If not provided, the OS-HPXML default (see <a href='https://openstudio-hpxml.readthedocs.io/en/v1.8.1/workflow_inputs.html#hpxml-geothermal-loops'>HPXML Geothermal Loops</a>) is used.

- **Name:** ``geothermal_loop_borefield_configuration``
- **Type:** ``Choice``

- **Required:** ``false``

- **Choices:** `auto`, `Rectangle`, `Open Rectangle`, `C`, `L`, `U`, `Lopsided U`

<br/>

**Geothermal Loop: Loop Flow**

Water flow rate through the geothermal loop. Only applies to ground-to-air heat pump type. If not provided, the OS-HPXML autosized default (see <a href='https://openstudio-hpxml.readthedocs.io/en/v1.8.1/workflow_inputs.html#hpxml-geothermal-loops'>HPXML Geothermal Loops</a>) is used.

- **Name:** ``geothermal_loop_loop_flow``
- **Type:** ``String``

- **Required:** ``false``

<br/>

**Geothermal Loop: Boreholes Count**

Number of boreholes. Only applies to ground-to-air heat pump type. If not provided, the OS-HPXML autosized default (see <a href='https://openstudio-hpxml.readthedocs.io/en/v1.8.1/workflow_inputs.html#hpxml-geothermal-loops'>HPXML Geothermal Loops</a>) is used.

- **Name:** ``geothermal_loop_boreholes_count``
- **Type:** ``String``

- **Required:** ``false``

<br/>

**Geothermal Loop: Boreholes Length**

Average length of each borehole (vertical). Only applies to ground-to-air heat pump type. If not provided, the OS-HPXML autosized default (see <a href='https://openstudio-hpxml.readthedocs.io/en/v1.8.1/workflow_inputs.html#hpxml-geothermal-loops'>HPXML Geothermal Loops</a>) is used.

- **Name:** ``geothermal_loop_boreholes_length``
- **Type:** ``String``

- **Required:** ``false``

<br/>

**Geothermal Loop: Boreholes Spacing**

Distance between bores. Only applies to ground-to-air heat pump type. If not provided, the OS-HPXML default (see <a href='https://openstudio-hpxml.readthedocs.io/en/v1.8.1/workflow_inputs.html#hpxml-geothermal-loops'>HPXML Geothermal Loops</a>) is used.

- **Name:** ``geothermal_loop_boreholes_spacing``
- **Type:** ``String``

- **Required:** ``false``

<br/>

**Geothermal Loop: Boreholes Diameter**

Diameter of bores. Only applies to ground-to-air heat pump type. If not provided, the OS-HPXML default (see <a href='https://openstudio-hpxml.readthedocs.io/en/v1.8.1/workflow_inputs.html#hpxml-geothermal-loops'>HPXML Geothermal Loops</a>) is used.

- **Name:** ``geothermal_loop_boreholes_diameter``
- **Type:** ``String``

- **Required:** ``false``

<br/>

**Geothermal Loop: Grout Type**

Grout type of the geothermal loop. Only applies to ground-to-air heat pump type. If not provided, the OS-HPXML default (see <a href='https://openstudio-hpxml.readthedocs.io/en/v1.8.1/workflow_inputs.html#hpxml-geothermal-loops'>HPXML Geothermal Loops</a>) is used.

- **Name:** ``geothermal_loop_grout_type``
- **Type:** ``Choice``

- **Required:** ``false``

- **Choices:** `auto`, `standard`, `thermally enhanced`

<br/>

**Geothermal Loop: Pipe Type**

Pipe type of the geothermal loop. Only applies to ground-to-air heat pump type. If not provided, the OS-HPXML default (see <a href='https://openstudio-hpxml.readthedocs.io/en/v1.8.1/workflow_inputs.html#hpxml-geothermal-loops'>HPXML Geothermal Loops</a>) is used.

- **Name:** ``geothermal_loop_pipe_type``
- **Type:** ``Choice``

- **Required:** ``false``

- **Choices:** `auto`, `standard`, `thermally enhanced`

<br/>

**Geothermal Loop: Pipe Diameter**

Pipe diameter of the geothermal loop. Only applies to ground-to-air heat pump type. If not provided, the OS-HPXML default (see <a href='https://openstudio-hpxml.readthedocs.io/en/v1.8.1/workflow_inputs.html#hpxml-geothermal-loops'>HPXML Geothermal Loops</a>) is used.

- **Name:** ``geothermal_loop_pipe_diameter``
- **Type:** ``Choice``

- **Required:** ``false``

- **Choices:** `auto`, `3/4" pipe`, `1" pipe`, `1-1/4" pipe`

<br/>

**Heating System 2: Type**

The type of the second heating system. If a heat pump is specified and the backup type is 'separate', this heating system represents 'separate' backup heating. For ducted heat pumps where the backup heating system is a 'Furnace', the backup would typically be characterized as 'integrated' in that the furnace and heat pump share the same distribution system and blower fan; a 'Furnace' as 'separate' backup to a ducted heat pump is not supported.

- **Name:** ``heating_system_2_type``
- **Type:** ``Choice``

- **Required:** ``true``

- **Choices:** `none`, `Furnace`, `WallFurnace`, `FloorFurnace`, `Boiler`, `ElectricResistance`, `Stove`, `SpaceHeater`, `Fireplace`

<br/>

**Heating System 2: Fuel Type**

The fuel type of the second heating system. Ignored for ElectricResistance.

- **Name:** ``heating_system_2_fuel``
- **Type:** ``Choice``

- **Required:** ``true``

- **Choices:** `electricity`, `natural gas`, `fuel oil`, `propane`, `wood`, `wood pellets`, `coal`

<br/>

**Heating System 2: Rated AFUE or Percent**

The rated heating efficiency value of the second heating system.

- **Name:** ``heating_system_2_heating_efficiency``
- **Type:** ``Double``

- **Units:** ``Frac``

- **Required:** ``true``

<br/>

**Heating System 2: Heating Capacity**

The output heating capacity of the second heating system. If not provided, the OS-HPXML autosized default (see <a href='https://openstudio-hpxml.readthedocs.io/en/v1.8.1/workflow_inputs.html#hpxml-heating-systems'>HPXML Heating Systems</a>) is used.

- **Name:** ``heating_system_2_heating_capacity``
- **Type:** ``String``

- **Required:** ``false``

<br/>

**Heating System 2: Heating Autosizing Factor**

The capacity scaling factor applied to the auto-sizing methodology. If not provided, 1.0 is used.

- **Name:** ``heating_system_2_heating_autosizing_factor``
- **Type:** ``String``

- **Required:** ``false``

<br/>

**Heating System 2: Heating Autosizing Limit**

The maximum capacity limit applied to the auto-sizing methodology. If not provided, no limit is used.

- **Name:** ``heating_system_2_heating_autosizing_limit``
- **Type:** ``String``

- **Required:** ``false``

<br/>

**Heating System 2: Fraction Heat Load Served**

The heat load served fraction of the second heating system. Ignored if this heating system serves as a backup system for a heat pump.

- **Name:** ``heating_system_2_fraction_heat_load_served``
- **Type:** ``Double``

- **Units:** ``Frac``

- **Required:** ``true``

<br/>

**HVAC Control: Heating Season Period**

Enter a date range like 'Nov 1 - Jun 30'. If not provided, the OS-HPXML default (see <a href='https://openstudio-hpxml.readthedocs.io/en/v1.8.1/workflow_inputs.html#hpxml-hvac-control'>HPXML HVAC Control</a>) is used. Can also provide 'BuildingAmerica' to use automatic seasons from the Building America House Simulation Protocols.

- **Name:** ``hvac_control_heating_season_period``
- **Type:** ``String``

- **Required:** ``false``

<br/>

**HVAC Control: Cooling Season Period**

Enter a date range like 'Jun 1 - Oct 31'. If not provided, the OS-HPXML default (see <a href='https://openstudio-hpxml.readthedocs.io/en/v1.8.1/workflow_inputs.html#hpxml-hvac-control'>HPXML HVAC Control</a>) is used. Can also provide 'BuildingAmerica' to use automatic seasons from the Building America House Simulation Protocols.

- **Name:** ``hvac_control_cooling_season_period``
- **Type:** ``String``

- **Required:** ``false``

<br/>

**HVAC Blower: Fan Efficiency**

The blower fan efficiency at maximum fan speed. Applies only to split (not packaged) systems (i.e., applies to ducted systems as well as ductless mini-split systems). If not provided, the OS-HPXML default (see <a href='https://openstudio-hpxml.readthedocs.io/en/v1.8.1/workflow_inputs.html#hpxml-heating-systems'>HPXML Heating Systems</a>, <a href='https://openstudio-hpxml.readthedocs.io/en/v1.8.1/workflow_inputs.html#hpxml-cooling-systems'>HPXML Cooling Systems</a>, <a href='https://openstudio-hpxml.readthedocs.io/en/v1.8.1/workflow_inputs.html#hpxml-heat-pumps'>HPXML Heat Pumps</a>) is used.

- **Name:** ``hvac_blower_fan_watts_per_cfm``
- **Type:** ``String``

- **Required:** ``false``

<br/>

**Ducts: Leakage Units**

The leakage units of the ducts.

- **Name:** ``ducts_leakage_units``
- **Type:** ``Choice``

- **Required:** ``true``

- **Choices:** `CFM25`, `CFM50`, `Percent`

<br/>

**Ducts: Supply Leakage to Outside Value**

The leakage value to outside for the supply ducts.

- **Name:** ``ducts_supply_leakage_to_outside_value``
- **Type:** ``Double``

- **Required:** ``true``

<br/>

**Ducts: Supply Location**

The location of the supply ducts. If not provided, the OS-HPXML default (see <a href='https://openstudio-hpxml.readthedocs.io/en/v1.8.1/workflow_inputs.html#air-distribution'>Air Distribution</a>) is used.

- **Name:** ``ducts_supply_location``
- **Type:** ``Choice``

- **Required:** ``false``

- **Choices:** `auto`, `conditioned space`, `basement - conditioned`, `basement - unconditioned`, `crawlspace`, `crawlspace - vented`, `crawlspace - unvented`, `crawlspace - conditioned`, `attic`, `attic - vented`, `attic - unvented`, `garage`, `exterior wall`, `under slab`, `roof deck`, `outside`, `other housing unit`, `other heated space`, `other multifamily buffer space`, `other non-freezing space`, `manufactured home belly`

<br/>

**Ducts: Supply Insulation R-Value**

The nominal insulation r-value of the supply ducts excluding air films. Use 0 for uninsulated ducts.

- **Name:** ``ducts_supply_insulation_r``
- **Type:** ``Double``

- **Units:** ``h-ft^2-R/Btu``

- **Required:** ``true``

<br/>

**Ducts: Supply Buried Insulation Level**

Whether the supply ducts are buried in, e.g., attic loose-fill insulation. Partially buried ducts have insulation that does not cover the top of the ducts. Fully buried ducts have insulation that just covers the top of the ducts. Deeply buried ducts have insulation that continues above the top of the ducts.

- **Name:** ``ducts_supply_buried_insulation_level``
- **Type:** ``Choice``

- **Required:** ``false``

- **Choices:** `auto`, `not buried`, `partially buried`, `fully buried`, `deeply buried`

<br/>

**Ducts: Supply Surface Area**

The supply ducts surface area in the given location. If neither Surface Area nor Area Fraction provided, the OS-HPXML default (see <a href='https://openstudio-hpxml.readthedocs.io/en/v1.8.1/workflow_inputs.html#air-distribution'>Air Distribution</a>) is used.

- **Name:** ``ducts_supply_surface_area``
- **Type:** ``String``

- **Required:** ``false``

<br/>

**Ducts: Supply Area Fraction**

The fraction of supply ducts surface area in the given location. Only used if Surface Area is not provided. If the fraction is less than 1, the remaining duct area is assumed to be in conditioned space. If neither Surface Area nor Area Fraction provided, the OS-HPXML default (see <a href='https://openstudio-hpxml.readthedocs.io/en/v1.8.1/workflow_inputs.html#air-distribution'>Air Distribution</a>) is used.

- **Name:** ``ducts_supply_surface_area_fraction``
- **Type:** ``String``

- **Required:** ``false``

<br/>

**Ducts: Supply Fraction Rectangular**

The fraction of supply ducts that are rectangular (as opposed to round); this affects the duct effective R-value used for modeling. If not provided, the OS-HPXML default (see <a href='https://openstudio-hpxml.readthedocs.io/en/v1.8.1/workflow_inputs.html#air-distribution'>Air Distribution</a>) is used.

- **Name:** ``ducts_supply_fraction_rectangular``
- **Type:** ``String``

- **Required:** ``false``

<br/>

**Ducts: Return Leakage to Outside Value**

The leakage value to outside for the return ducts.

- **Name:** ``ducts_return_leakage_to_outside_value``
- **Type:** ``Double``

- **Required:** ``true``

<br/>

**Ducts: Return Location**

The location of the return ducts. If not provided, the OS-HPXML default (see <a href='https://openstudio-hpxml.readthedocs.io/en/v1.8.1/workflow_inputs.html#air-distribution'>Air Distribution</a>) is used.

- **Name:** ``ducts_return_location``
- **Type:** ``Choice``

- **Required:** ``false``

- **Choices:** `auto`, `conditioned space`, `basement - conditioned`, `basement - unconditioned`, `crawlspace`, `crawlspace - vented`, `crawlspace - unvented`, `crawlspace - conditioned`, `attic`, `attic - vented`, `attic - unvented`, `garage`, `exterior wall`, `under slab`, `roof deck`, `outside`, `other housing unit`, `other heated space`, `other multifamily buffer space`, `other non-freezing space`, `manufactured home belly`

<br/>

**Ducts: Return Insulation R-Value**

The nominal insulation r-value of the return ducts excluding air films. Use 0 for uninsulated ducts.

- **Name:** ``ducts_return_insulation_r``
- **Type:** ``Double``

- **Units:** ``h-ft^2-R/Btu``

- **Required:** ``true``

<br/>

**Ducts: Return Buried Insulation Level**

Whether the return ducts are buried in, e.g., attic loose-fill insulation. Partially buried ducts have insulation that does not cover the top of the ducts. Fully buried ducts have insulation that just covers the top of the ducts. Deeply buried ducts have insulation that continues above the top of the ducts.

- **Name:** ``ducts_return_buried_insulation_level``
- **Type:** ``Choice``

- **Required:** ``false``

- **Choices:** `auto`, `not buried`, `partially buried`, `fully buried`, `deeply buried`

<br/>

**Ducts: Return Surface Area**

The return ducts surface area in the given location. If neither Surface Area nor Area Fraction provided, the OS-HPXML default (see <a href='https://openstudio-hpxml.readthedocs.io/en/v1.8.1/workflow_inputs.html#air-distribution'>Air Distribution</a>) is used.

- **Name:** ``ducts_return_surface_area``
- **Type:** ``String``

- **Required:** ``false``

<br/>

**Ducts: Return Area Fraction**

The fraction of return ducts surface area in the given location. Only used if Surface Area is not provided. If the fraction is less than 1, the remaining duct area is assumed to be in conditioned space. If neither Surface Area nor Area Fraction provided, the OS-HPXML default (see <a href='https://openstudio-hpxml.readthedocs.io/en/v1.8.1/workflow_inputs.html#air-distribution'>Air Distribution</a>) is used.

- **Name:** ``ducts_return_surface_area_fraction``
- **Type:** ``String``

- **Required:** ``false``

<br/>

**Ducts: Number of Return Registers**

The number of return registers of the ducts. Only used to calculate default return duct surface area. If not provided, the OS-HPXML default (see <a href='https://openstudio-hpxml.readthedocs.io/en/v1.8.1/workflow_inputs.html#air-distribution'>Air Distribution</a>) is used.

- **Name:** ``ducts_number_of_return_registers``
- **Type:** ``String``

- **Required:** ``false``

<br/>

**Ducts: Return Fraction Rectangular**

The fraction of return ducts that are rectangular (as opposed to round); this affects the duct effective R-value used for modeling. If not provided, the OS-HPXML default (see <a href='https://openstudio-hpxml.readthedocs.io/en/v1.8.1/workflow_inputs.html#air-distribution'>Air Distribution</a>) is used.

- **Name:** ``ducts_return_fraction_rectangular``
- **Type:** ``String``

- **Required:** ``false``

<br/>

**Mechanical Ventilation: Fan Type**

The type of the mechanical ventilation. Use 'none' if there is no mechanical ventilation system.

- **Name:** ``mech_vent_fan_type``
- **Type:** ``Choice``

- **Required:** ``true``

- **Choices:** `none`, `exhaust only`, `supply only`, `energy recovery ventilator`, `heat recovery ventilator`, `balanced`, `central fan integrated supply`

<br/>

**Mechanical Ventilation: Flow Rate**

The flow rate of the mechanical ventilation. If not provided, the OS-HPXML default (see <a href='https://openstudio-hpxml.readthedocs.io/en/v1.8.1/workflow_inputs.html#hpxml-mechanical-ventilation-fans'>HPXML Mechanical Ventilation Fans</a>) is used.

- **Name:** ``mech_vent_flow_rate``
- **Type:** ``String``

- **Required:** ``false``

<br/>

**Mechanical Ventilation: Hours In Operation**

The hours in operation of the mechanical ventilation. If not provided, the OS-HPXML default (see <a href='https://openstudio-hpxml.readthedocs.io/en/v1.8.1/workflow_inputs.html#hpxml-mechanical-ventilation-fans'>HPXML Mechanical Ventilation Fans</a>) is used.

- **Name:** ``mech_vent_hours_in_operation``
- **Type:** ``String``

- **Required:** ``false``

<br/>

**Mechanical Ventilation: Total Recovery Efficiency Type**

The total recovery efficiency type of the mechanical ventilation.

- **Name:** ``mech_vent_recovery_efficiency_type``
- **Type:** ``Choice``

- **Required:** ``true``

- **Choices:** `Unadjusted`, `Adjusted`

<br/>

**Mechanical Ventilation: Total Recovery Efficiency**

The Unadjusted or Adjusted total recovery efficiency of the mechanical ventilation. Applies to energy recovery ventilator.

- **Name:** ``mech_vent_total_recovery_efficiency``
- **Type:** ``Double``

- **Units:** ``Frac``

- **Required:** ``true``

<br/>

**Mechanical Ventilation: Sensible Recovery Efficiency**

The Unadjusted or Adjusted sensible recovery efficiency of the mechanical ventilation. Applies to energy recovery ventilator and heat recovery ventilator.

- **Name:** ``mech_vent_sensible_recovery_efficiency``
- **Type:** ``Double``

- **Units:** ``Frac``

- **Required:** ``true``

<br/>

**Mechanical Ventilation: Fan Power**

The fan power of the mechanical ventilation. If not provided, the OS-HPXML default (see <a href='https://openstudio-hpxml.readthedocs.io/en/v1.8.1/workflow_inputs.html#hpxml-mechanical-ventilation-fans'>HPXML Mechanical Ventilation Fans</a>) is used.

- **Name:** ``mech_vent_fan_power``
- **Type:** ``String``

- **Required:** ``false``

<br/>

**Mechanical Ventilation: Number of Units Served**

Number of dwelling units served by the mechanical ventilation system. Must be 1 if single-family detached. Used to apportion flow rate and fan power to the unit.

- **Name:** ``mech_vent_num_units_served``
- **Type:** ``Integer``

- **Units:** ``#``

- **Required:** ``true``

<br/>

**Shared Mechanical Ventilation: Fraction Recirculation**

Fraction of the total supply air that is recirculated, with the remainder assumed to be outdoor air. The value must be 0 for exhaust only systems. Required for a shared mechanical ventilation system.

- **Name:** ``mech_vent_shared_frac_recirculation``
- **Type:** ``String``

- **Required:** ``false``

<br/>

**Shared Mechanical Ventilation: Preheating Fuel**

Fuel type of the preconditioning heating equipment. Only used for a shared mechanical ventilation system. If not provided, assumes no preheating.

- **Name:** ``mech_vent_shared_preheating_fuel``
- **Type:** ``Choice``

- **Required:** ``false``

- **Choices:** `auto`, `electricity`, `natural gas`, `fuel oil`, `propane`, `wood`, `wood pellets`, `coal`

<br/>

**Shared Mechanical Ventilation: Preheating Efficiency**

Efficiency of the preconditioning heating equipment. Only used for a shared mechanical ventilation system. If not provided, assumes no preheating.

- **Name:** ``mech_vent_shared_preheating_efficiency``
- **Type:** ``String``

- **Required:** ``false``

<br/>

**Shared Mechanical Ventilation: Preheating Fraction Ventilation Heat Load Served**

Fraction of heating load introduced by the shared ventilation system that is met by the preconditioning heating equipment. If not provided, assumes no preheating.

- **Name:** ``mech_vent_shared_preheating_fraction_heat_load_served``
- **Type:** ``String``

- **Required:** ``false``

<br/>

**Shared Mechanical Ventilation: Precooling Fuel**

Fuel type of the preconditioning cooling equipment. Only used for a shared mechanical ventilation system. If not provided, assumes no precooling.

- **Name:** ``mech_vent_shared_precooling_fuel``
- **Type:** ``Choice``

- **Required:** ``false``

- **Choices:** `auto`, `electricity`

<br/>

**Shared Mechanical Ventilation: Precooling Efficiency**

Efficiency of the preconditioning cooling equipment. Only used for a shared mechanical ventilation system. If not provided, assumes no precooling.

- **Name:** ``mech_vent_shared_precooling_efficiency``
- **Type:** ``String``

- **Required:** ``false``

<br/>

**Shared Mechanical Ventilation: Precooling Fraction Ventilation Cool Load Served**

Fraction of cooling load introduced by the shared ventilation system that is met by the preconditioning cooling equipment. If not provided, assumes no precooling.

- **Name:** ``mech_vent_shared_precooling_fraction_cool_load_served``
- **Type:** ``String``

- **Required:** ``false``

<br/>

**Mechanical Ventilation 2: Fan Type**

The type of the second mechanical ventilation. Use 'none' if there is no second mechanical ventilation system.

- **Name:** ``mech_vent_2_fan_type``
- **Type:** ``Choice``

- **Required:** ``true``

- **Choices:** `none`, `exhaust only`, `supply only`, `energy recovery ventilator`, `heat recovery ventilator`, `balanced`

<br/>

**Mechanical Ventilation 2: Flow Rate**

The flow rate of the second mechanical ventilation.

- **Name:** ``mech_vent_2_flow_rate``
- **Type:** ``Double``

- **Units:** ``CFM``

- **Required:** ``true``

<br/>

**Mechanical Ventilation 2: Hours In Operation**

The hours in operation of the second mechanical ventilation.

- **Name:** ``mech_vent_2_hours_in_operation``
- **Type:** ``Double``

- **Units:** ``hrs/day``

- **Required:** ``true``

<br/>

**Mechanical Ventilation 2: Total Recovery Efficiency Type**

The total recovery efficiency type of the second mechanical ventilation.

- **Name:** ``mech_vent_2_recovery_efficiency_type``
- **Type:** ``Choice``

- **Required:** ``true``

- **Choices:** `Unadjusted`, `Adjusted`

<br/>

**Mechanical Ventilation 2: Total Recovery Efficiency**

The Unadjusted or Adjusted total recovery efficiency of the second mechanical ventilation. Applies to energy recovery ventilator.

- **Name:** ``mech_vent_2_total_recovery_efficiency``
- **Type:** ``Double``

- **Units:** ``Frac``

- **Required:** ``true``

<br/>

**Mechanical Ventilation 2: Sensible Recovery Efficiency**

The Unadjusted or Adjusted sensible recovery efficiency of the second mechanical ventilation. Applies to energy recovery ventilator and heat recovery ventilator.

- **Name:** ``mech_vent_2_sensible_recovery_efficiency``
- **Type:** ``Double``

- **Units:** ``Frac``

- **Required:** ``true``

<br/>

**Mechanical Ventilation 2: Fan Power**

The fan power of the second mechanical ventilation.

- **Name:** ``mech_vent_2_fan_power``
- **Type:** ``Double``

- **Units:** ``W``

- **Required:** ``true``

<br/>

**Kitchen Fans: Quantity**

The quantity of the kitchen fans. If not provided, the OS-HPXML default (see <a href='https://openstudio-hpxml.readthedocs.io/en/v1.8.1/workflow_inputs.html#hpxml-local-ventilation-fans'>HPXML Local Ventilation Fans</a>) is used.

- **Name:** ``kitchen_fans_quantity``
- **Type:** ``String``

- **Required:** ``false``

<br/>

**Kitchen Fans: Flow Rate**

The flow rate of the kitchen fan. If not provided, the OS-HPXML default (see <a href='https://openstudio-hpxml.readthedocs.io/en/v1.8.1/workflow_inputs.html#hpxml-local-ventilation-fans'>HPXML Local Ventilation Fans</a>) is used.

- **Name:** ``kitchen_fans_flow_rate``
- **Type:** ``String``

- **Required:** ``false``

<br/>

**Kitchen Fans: Hours In Operation**

The hours in operation of the kitchen fan. If not provided, the OS-HPXML default (see <a href='https://openstudio-hpxml.readthedocs.io/en/v1.8.1/workflow_inputs.html#hpxml-local-ventilation-fans'>HPXML Local Ventilation Fans</a>) is used.

- **Name:** ``kitchen_fans_hours_in_operation``
- **Type:** ``String``

- **Required:** ``false``

<br/>

**Kitchen Fans: Fan Power**

The fan power of the kitchen fan. If not provided, the OS-HPXML default (see <a href='https://openstudio-hpxml.readthedocs.io/en/v1.8.1/workflow_inputs.html#hpxml-local-ventilation-fans'>HPXML Local Ventilation Fans</a>) is used.

- **Name:** ``kitchen_fans_power``
- **Type:** ``String``

- **Required:** ``false``

<br/>

**Kitchen Fans: Start Hour**

The start hour of the kitchen fan. If not provided, the OS-HPXML default (see <a href='https://openstudio-hpxml.readthedocs.io/en/v1.8.1/workflow_inputs.html#hpxml-local-ventilation-fans'>HPXML Local Ventilation Fans</a>) is used.

- **Name:** ``kitchen_fans_start_hour``
- **Type:** ``String``

- **Required:** ``false``

<br/>

**Bathroom Fans: Quantity**

The quantity of the bathroom fans. If not provided, the OS-HPXML default (see <a href='https://openstudio-hpxml.readthedocs.io/en/v1.8.1/workflow_inputs.html#hpxml-local-ventilation-fans'>HPXML Local Ventilation Fans</a>) is used.

- **Name:** ``bathroom_fans_quantity``
- **Type:** ``String``

- **Required:** ``false``

<br/>

**Bathroom Fans: Flow Rate**

The flow rate of the bathroom fans. If not provided, the OS-HPXML default (see <a href='https://openstudio-hpxml.readthedocs.io/en/v1.8.1/workflow_inputs.html#hpxml-local-ventilation-fans'>HPXML Local Ventilation Fans</a>) is used.

- **Name:** ``bathroom_fans_flow_rate``
- **Type:** ``String``

- **Required:** ``false``

<br/>

**Bathroom Fans: Hours In Operation**

The hours in operation of the bathroom fans. If not provided, the OS-HPXML default (see <a href='https://openstudio-hpxml.readthedocs.io/en/v1.8.1/workflow_inputs.html#hpxml-local-ventilation-fans'>HPXML Local Ventilation Fans</a>) is used.

- **Name:** ``bathroom_fans_hours_in_operation``
- **Type:** ``String``

- **Required:** ``false``

<br/>

**Bathroom Fans: Fan Power**

The fan power of the bathroom fans. If not provided, the OS-HPXML default (see <a href='https://openstudio-hpxml.readthedocs.io/en/v1.8.1/workflow_inputs.html#hpxml-local-ventilation-fans'>HPXML Local Ventilation Fans</a>) is used.

- **Name:** ``bathroom_fans_power``
- **Type:** ``String``

- **Required:** ``false``

<br/>

**Bathroom Fans: Start Hour**

The start hour of the bathroom fans. If not provided, the OS-HPXML default (see <a href='https://openstudio-hpxml.readthedocs.io/en/v1.8.1/workflow_inputs.html#hpxml-local-ventilation-fans'>HPXML Local Ventilation Fans</a>) is used.

- **Name:** ``bathroom_fans_start_hour``
- **Type:** ``String``

- **Required:** ``false``

<br/>

**Whole House Fan: Present**

Whether there is a whole house fan.

- **Name:** ``whole_house_fan_present``
- **Type:** ``Boolean``

- **Required:** ``true``

<br/>

**Whole House Fan: Flow Rate**

The flow rate of the whole house fan. If not provided, the OS-HPXML default (see <a href='https://openstudio-hpxml.readthedocs.io/en/v1.8.1/workflow_inputs.html#hpxml-whole-house-fans'>HPXML Whole House Fans</a>) is used.

- **Name:** ``whole_house_fan_flow_rate``
- **Type:** ``String``

- **Required:** ``false``

<br/>

**Whole House Fan: Fan Power**

The fan power of the whole house fan. If not provided, the OS-HPXML default (see <a href='https://openstudio-hpxml.readthedocs.io/en/v1.8.1/workflow_inputs.html#hpxml-whole-house-fans'>HPXML Whole House Fans</a>) is used.

- **Name:** ``whole_house_fan_power``
- **Type:** ``String``

- **Required:** ``false``

<br/>

**Water Heater: Type**

The type of water heater. Use 'none' if there is no water heater.

- **Name:** ``water_heater_type``
- **Type:** ``Choice``

- **Required:** ``true``

- **Choices:** `none`, `storage water heater`, `instantaneous water heater`, `heat pump water heater`, `space-heating boiler with storage tank`, `space-heating boiler with tankless coil`

<br/>

**Water Heater: Fuel Type**

The fuel type of water heater. Ignored for heat pump water heater.

- **Name:** ``water_heater_fuel_type``
- **Type:** ``Choice``

- **Required:** ``true``

- **Choices:** `electricity`, `natural gas`, `fuel oil`, `propane`, `wood`, `coal`

<br/>

**Water Heater: Location**

The location of water heater. If not provided, the OS-HPXML default (see <a href='https://openstudio-hpxml.readthedocs.io/en/v1.8.1/workflow_inputs.html#hpxml-water-heating-systems'>HPXML Water Heating Systems</a>) is used.

- **Name:** ``water_heater_location``
- **Type:** ``Choice``

- **Required:** ``false``

- **Choices:** `auto`, `conditioned space`, `basement - conditioned`, `basement - unconditioned`, `garage`, `attic`, `attic - vented`, `attic - unvented`, `crawlspace`, `crawlspace - vented`, `crawlspace - unvented`, `crawlspace - conditioned`, `other exterior`, `other housing unit`, `other heated space`, `other multifamily buffer space`, `other non-freezing space`

<br/>

**Water Heater: Tank Volume**

Nominal volume of water heater tank. Only applies to storage water heater, heat pump water heater, and space-heating boiler with storage tank. If not provided, the OS-HPXML default (see <a href='https://openstudio-hpxml.readthedocs.io/en/v1.8.1/workflow_inputs.html#conventional-storage'>Conventional Storage</a>, <a href='https://openstudio-hpxml.readthedocs.io/en/v1.8.1/workflow_inputs.html#heat-pump'>Heat Pump</a>, <a href='https://openstudio-hpxml.readthedocs.io/en/v1.8.1/workflow_inputs.html#combi-boiler-w-storage'>Combi Boiler w/ Storage</a>) is used.

- **Name:** ``water_heater_tank_volume``
- **Type:** ``String``

- **Required:** ``false``

<br/>

**Water Heater: Efficiency Type**

The efficiency type of water heater. Does not apply to space-heating boilers.

- **Name:** ``water_heater_efficiency_type``
- **Type:** ``Choice``

- **Required:** ``true``

- **Choices:** `EnergyFactor`, `UniformEnergyFactor`

<br/>

**Water Heater: Efficiency**

Rated Energy Factor or Uniform Energy Factor. Does not apply to space-heating boilers.

- **Name:** ``water_heater_efficiency``
- **Type:** ``Double``

- **Required:** ``true``

<br/>

**Water Heater: Usage Bin**

The usage of the water heater. Only applies if Efficiency Type is UniformEnergyFactor and Type is not instantaneous water heater. Does not apply to space-heating boilers. If not provided, the OS-HPXML default (see <a href='https://openstudio-hpxml.readthedocs.io/en/v1.8.1/workflow_inputs.html#conventional-storage'>Conventional Storage</a>, <a href='https://openstudio-hpxml.readthedocs.io/en/v1.8.1/workflow_inputs.html#heat-pump'>Heat Pump</a>) is used.

- **Name:** ``water_heater_usage_bin``
- **Type:** ``Choice``

- **Required:** ``false``

- **Choices:** `auto`, `very small`, `low`, `medium`, `high`

<br/>

**Water Heater: Recovery Efficiency**

Ratio of energy delivered to water heater to the energy content of the fuel consumed by the water heater. Only used for non-electric storage water heaters. If not provided, the OS-HPXML default (see <a href='https://openstudio-hpxml.readthedocs.io/en/v1.8.1/workflow_inputs.html#conventional-storage'>Conventional Storage</a>) is used.

- **Name:** ``water_heater_recovery_efficiency``
- **Type:** ``String``

- **Required:** ``false``

<br/>

**Water Heater: Heating Capacity**

Heating capacity. Only applies to storage water heater. If not provided, the OS-HPXML default (see <a href='https://openstudio-hpxml.readthedocs.io/en/v1.8.1/workflow_inputs.html#conventional-storage'>Conventional Storage</a>) is used.

- **Name:** ``water_heater_heating_capacity``
- **Type:** ``String``

- **Required:** ``false``

<br/>

**Water Heater: Standby Loss**

The standby loss of water heater. Only applies to space-heating boilers. If not provided, the OS-HPXML default (see <a href='https://openstudio-hpxml.readthedocs.io/en/v1.8.1/workflow_inputs.html#combi-boiler-w-storage'>Combi Boiler w/ Storage</a>) is used.

- **Name:** ``water_heater_standby_loss``
- **Type:** ``String``

- **Required:** ``false``

<br/>

**Water Heater: Jacket R-value**

The jacket R-value of water heater. Doesn't apply to instantaneous water heater or space-heating boiler with tankless coil. If not provided, defaults to no jacket insulation.

- **Name:** ``water_heater_jacket_rvalue``
- **Type:** ``String``

- **Required:** ``false``

<br/>

**Water Heater: Setpoint Temperature**

The setpoint temperature of water heater. If not provided, the OS-HPXML default (see <a href='https://openstudio-hpxml.readthedocs.io/en/v1.8.1/workflow_inputs.html#hpxml-water-heating-systems'>HPXML Water Heating Systems</a>) is used.

- **Name:** ``water_heater_setpoint_temperature``
- **Type:** ``String``

- **Required:** ``false``

<br/>

**Water Heater: Number of Bedrooms Served**

Number of bedrooms served (directly or indirectly) by the water heater. Only needed if single-family attached or apartment unit and it is a shared water heater serving multiple dwelling units. Used to apportion water heater tank losses to the unit.

- **Name:** ``water_heater_num_bedrooms_served``
- **Type:** ``String``

- **Required:** ``false``

<br/>

**Water Heater: Uses Desuperheater**

Requires that the dwelling unit has a air-to-air, mini-split, or ground-to-air heat pump or a central air conditioner or mini-split air conditioner. If not provided, assumes no desuperheater.

- **Name:** ``water_heater_uses_desuperheater``
- **Type:** ``Choice``

- **Required:** ``false``

- **Choices:** `auto`, `true`, `false`

<br/>

**Water Heater: Tank Type**

Type of tank model to use. The 'stratified' tank generally provide more accurate results, but may significantly increase run time. Applies only to storage water heater. If not provided, the OS-HPXML default (see <a href='https://openstudio-hpxml.readthedocs.io/en/v1.8.1/workflow_inputs.html#conventional-storage'>Conventional Storage</a>) is used.

- **Name:** ``water_heater_tank_model_type``
- **Type:** ``Choice``

- **Required:** ``false``

- **Choices:** `auto`, `mixed`, `stratified`

<br/>

**Water Heater: Operating Mode**

The water heater operating mode. The 'heat pump only' option only uses the heat pump, while 'hybrid/auto' allows the backup electric resistance to come on in high demand situations. This is ignored if a scheduled operating mode type is selected. Applies only to heat pump water heater. If not provided, the OS-HPXML default (see <a href='https://openstudio-hpxml.readthedocs.io/en/v1.8.1/workflow_inputs.html#heat-pump'>Heat Pump</a>) is used.

- **Name:** ``water_heater_operating_mode``
- **Type:** ``Choice``

- **Required:** ``false``

- **Choices:** `auto`, `hybrid/auto`, `heat pump only`

<br/>

**Hot Water Distribution: System Type**

The type of the hot water distribution system.

- **Name:** ``hot_water_distribution_system_type``
- **Type:** ``Choice``

- **Required:** ``true``

- **Choices:** `Standard`, `Recirculation`

<br/>

**Hot Water Distribution: Standard Piping Length**

If the distribution system is Standard, the length of the piping. If not provided, the OS-HPXML default (see <a href='https://openstudio-hpxml.readthedocs.io/en/v1.8.1/workflow_inputs.html#standard'>Standard</a>) is used.

- **Name:** ``hot_water_distribution_standard_piping_length``
- **Type:** ``String``

- **Required:** ``false``

<br/>

**Hot Water Distribution: Recirculation Control Type**

If the distribution system is Recirculation, the type of hot water recirculation control, if any.

- **Name:** ``hot_water_distribution_recirc_control_type``
- **Type:** ``Choice``

- **Required:** ``false``

- **Choices:** `auto`, `no control`, `timer`, `temperature`, `presence sensor demand control`, `manual demand control`

<br/>

**Hot Water Distribution: Recirculation Piping Length**

If the distribution system is Recirculation, the length of the recirculation piping. If not provided, the OS-HPXML default (see <a href='https://openstudio-hpxml.readthedocs.io/en/v1.8.1/workflow_inputs.html#recirculation-in-unit'>Recirculation (In-Unit)</a>) is used.

- **Name:** ``hot_water_distribution_recirc_piping_length``
- **Type:** ``String``

- **Required:** ``false``

<br/>

**Hot Water Distribution: Recirculation Branch Piping Length**

If the distribution system is Recirculation, the length of the recirculation branch piping. If not provided, the OS-HPXML default (see <a href='https://openstudio-hpxml.readthedocs.io/en/v1.8.1/workflow_inputs.html#recirculation-in-unit'>Recirculation (In-Unit)</a>) is used.

- **Name:** ``hot_water_distribution_recirc_branch_piping_length``
- **Type:** ``String``

- **Required:** ``false``

<br/>

**Hot Water Distribution: Recirculation Pump Power**

If the distribution system is Recirculation, the recirculation pump power. If not provided, the OS-HPXML default (see <a href='https://openstudio-hpxml.readthedocs.io/en/v1.8.1/workflow_inputs.html#recirculation-in-unit'>Recirculation (In-Unit)</a>) is used.

- **Name:** ``hot_water_distribution_recirc_pump_power``
- **Type:** ``String``

- **Required:** ``false``

<br/>

**Hot Water Distribution: Pipe Insulation Nominal R-Value**

Nominal R-value of the pipe insulation. If not provided, the OS-HPXML default (see <a href='https://openstudio-hpxml.readthedocs.io/en/v1.8.1/workflow_inputs.html#hpxml-hot-water-distribution'>HPXML Hot Water Distribution</a>) is used.

- **Name:** ``hot_water_distribution_pipe_r``
- **Type:** ``String``

- **Required:** ``false``

<br/>

**Drain Water Heat Recovery: Facilities Connected**

Which facilities are connected for the drain water heat recovery. Use 'none' if there is no drain water heat recovery system.

- **Name:** ``dwhr_facilities_connected``
- **Type:** ``Choice``

- **Required:** ``true``

- **Choices:** `none`, `one`, `all`

<br/>

**Drain Water Heat Recovery: Equal Flow**

Whether the drain water heat recovery has equal flow.

- **Name:** ``dwhr_equal_flow``
- **Type:** ``Choice``

- **Required:** ``false``

- **Choices:** `auto`, `true`, `false`

<br/>

**Drain Water Heat Recovery: Efficiency**

The efficiency of the drain water heat recovery.

- **Name:** ``dwhr_efficiency``
- **Type:** ``String``

- **Required:** ``false``

<br/>

**Hot Water Fixtures: Is Shower Low Flow**

Whether the shower fixture is low flow.

- **Name:** ``water_fixtures_shower_low_flow``
- **Type:** ``Boolean``

- **Required:** ``true``

<br/>

**Hot Water Fixtures: Is Sink Low Flow**

Whether the sink fixture is low flow.

- **Name:** ``water_fixtures_sink_low_flow``
- **Type:** ``Boolean``

- **Required:** ``true``

<br/>

**Hot Water Fixtures: Usage Multiplier**

Multiplier on the hot water usage that can reflect, e.g., high/low usage occupants. If not provided, the OS-HPXML default (see <a href='https://openstudio-hpxml.readthedocs.io/en/v1.8.1/workflow_inputs.html#hpxml-water-fixtures'>HPXML Water Fixtures</a>) is used.

- **Name:** ``water_fixtures_usage_multiplier``
- **Type:** ``String``

- **Required:** ``false``

<br/>

**General Water Use: Usage Multiplier**

Multiplier on internal gains from general water use (floor mopping, shower evaporation, water films on showers, tubs & sinks surfaces, plant watering, etc.) that can reflect, e.g., high/low usage occupants. If not provided, the OS-HPXML default (see <a href='https://openstudio-hpxml.readthedocs.io/en/v1.8.1/workflow_inputs.html#hpxml-building-occupancy'>HPXML Building Occupancy</a>) is used.

- **Name:** ``general_water_use_usage_multiplier``
- **Type:** ``String``

- **Required:** ``false``

<br/>

**Solar Thermal: System Type**

The type of solar thermal system. Use 'none' if there is no solar thermal system.

- **Name:** ``solar_thermal_system_type``
- **Type:** ``Choice``

- **Required:** ``true``

- **Choices:** `none`, `hot water`

<br/>

**Solar Thermal: Collector Area**

The collector area of the solar thermal system.

- **Name:** ``solar_thermal_collector_area``
- **Type:** ``Double``

- **Units:** ``ft^2``

- **Required:** ``true``

<br/>

**Solar Thermal: Collector Loop Type**

The collector loop type of the solar thermal system.

- **Name:** ``solar_thermal_collector_loop_type``
- **Type:** ``Choice``

- **Required:** ``true``

- **Choices:** `liquid direct`, `liquid indirect`, `passive thermosyphon`

<br/>

**Solar Thermal: Collector Type**

The collector type of the solar thermal system.

- **Name:** ``solar_thermal_collector_type``
- **Type:** ``Choice``

- **Required:** ``true``

- **Choices:** `evacuated tube`, `single glazing black`, `double glazing black`, `integrated collector storage`

<br/>

**Solar Thermal: Collector Azimuth**

The collector azimuth of the solar thermal system. Azimuth is measured clockwise from north (e.g., North=0, East=90, South=180, West=270).

- **Name:** ``solar_thermal_collector_azimuth``
- **Type:** ``Double``

- **Units:** ``degrees``

- **Required:** ``true``

<br/>

**Solar Thermal: Collector Tilt**

The collector tilt of the solar thermal system. Can also enter, e.g., RoofPitch, RoofPitch+20, Latitude, Latitude-15, etc.

- **Name:** ``solar_thermal_collector_tilt``
- **Type:** ``String``

- **Required:** ``true``

<br/>

**Solar Thermal: Collector Rated Optical Efficiency**

The collector rated optical efficiency of the solar thermal system.

- **Name:** ``solar_thermal_collector_rated_optical_efficiency``
- **Type:** ``Double``

- **Units:** ``Frac``

- **Required:** ``true``

<br/>

**Solar Thermal: Collector Rated Thermal Losses**

The collector rated thermal losses of the solar thermal system.

- **Name:** ``solar_thermal_collector_rated_thermal_losses``
- **Type:** ``Double``

- **Units:** ``Btu/hr-ft^2-R``

- **Required:** ``true``

<br/>

**Solar Thermal: Storage Volume**

The storage volume of the solar thermal system. If not provided, the OS-HPXML default (see <a href='https://openstudio-hpxml.readthedocs.io/en/v1.8.1/workflow_inputs.html#detailed-inputs'>Detailed Inputs</a>) is used.

- **Name:** ``solar_thermal_storage_volume``
- **Type:** ``String``

- **Required:** ``false``

<br/>

**Solar Thermal: Solar Fraction**

The solar fraction of the solar thermal system. If provided, overrides all other solar thermal inputs.

- **Name:** ``solar_thermal_solar_fraction``
- **Type:** ``Double``

- **Units:** ``Frac``

- **Required:** ``true``

<br/>

**PV System: Present**

Whether there is a PV system present.

- **Name:** ``pv_system_present``
- **Type:** ``Boolean``

- **Required:** ``true``

<br/>

**PV System: Module Type**

Module type of the PV system. If not provided, the OS-HPXML default (see <a href='https://openstudio-hpxml.readthedocs.io/en/v1.8.1/workflow_inputs.html#hpxml-photovoltaics'>HPXML Photovoltaics</a>) is used.

- **Name:** ``pv_system_module_type``
- **Type:** ``Choice``

- **Required:** ``false``

- **Choices:** `auto`, `standard`, `premium`, `thin film`

<br/>

**PV System: Location**

Location of the PV system. If not provided, the OS-HPXML default (see <a href='https://openstudio-hpxml.readthedocs.io/en/v1.8.1/workflow_inputs.html#hpxml-photovoltaics'>HPXML Photovoltaics</a>) is used.

- **Name:** ``pv_system_location``
- **Type:** ``Choice``

- **Required:** ``false``

- **Choices:** `auto`, `roof`, `ground`

<br/>

**PV System: Tracking**

Type of tracking for the PV system. If not provided, the OS-HPXML default (see <a href='https://openstudio-hpxml.readthedocs.io/en/v1.8.1/workflow_inputs.html#hpxml-photovoltaics'>HPXML Photovoltaics</a>) is used.

- **Name:** ``pv_system_tracking``
- **Type:** ``Choice``

- **Required:** ``false``

- **Choices:** `auto`, `fixed`, `1-axis`, `1-axis backtracked`, `2-axis`

<br/>

**PV System: Array Azimuth**

Array azimuth of the PV system. Azimuth is measured clockwise from north (e.g., North=0, East=90, South=180, West=270).

- **Name:** ``pv_system_array_azimuth``
- **Type:** ``Double``

- **Units:** ``degrees``

- **Required:** ``true``

<br/>

**PV System: Array Tilt**

Array tilt of the PV system. Can also enter, e.g., RoofPitch, RoofPitch+20, Latitude, Latitude-15, etc.

- **Name:** ``pv_system_array_tilt``
- **Type:** ``String``

- **Required:** ``true``

<br/>

**PV System: Maximum Power Output**

Maximum power output of the PV system. For a shared system, this is the total building maximum power output.

- **Name:** ``pv_system_max_power_output``
- **Type:** ``Double``

- **Units:** ``W``

- **Required:** ``true``

<br/>

**PV System: Inverter Efficiency**

Inverter efficiency of the PV system. If there are two PV systems, this will apply to both. If not provided, the OS-HPXML default (see <a href='https://openstudio-hpxml.readthedocs.io/en/v1.8.1/workflow_inputs.html#hpxml-photovoltaics'>HPXML Photovoltaics</a>) is used.

- **Name:** ``pv_system_inverter_efficiency``
- **Type:** ``String``

- **Required:** ``false``

<br/>

**PV System: System Losses Fraction**

System losses fraction of the PV system. If there are two PV systems, this will apply to both. If not provided, the OS-HPXML default (see <a href='https://openstudio-hpxml.readthedocs.io/en/v1.8.1/workflow_inputs.html#hpxml-photovoltaics'>HPXML Photovoltaics</a>) is used.

- **Name:** ``pv_system_system_losses_fraction``
- **Type:** ``String``

- **Required:** ``false``

<br/>

**PV System 2: Present**

Whether there is a second PV system present.

- **Name:** ``pv_system_2_present``
- **Type:** ``Boolean``

- **Required:** ``true``

<br/>

**PV System 2: Module Type**

Module type of the second PV system. If not provided, the OS-HPXML default (see <a href='https://openstudio-hpxml.readthedocs.io/en/v1.8.1/workflow_inputs.html#hpxml-photovoltaics'>HPXML Photovoltaics</a>) is used.

- **Name:** ``pv_system_2_module_type``
- **Type:** ``Choice``

- **Required:** ``false``

- **Choices:** `auto`, `standard`, `premium`, `thin film`

<br/>

**PV System 2: Location**

Location of the second PV system. If not provided, the OS-HPXML default (see <a href='https://openstudio-hpxml.readthedocs.io/en/v1.8.1/workflow_inputs.html#hpxml-photovoltaics'>HPXML Photovoltaics</a>) is used.

- **Name:** ``pv_system_2_location``
- **Type:** ``Choice``

- **Required:** ``false``

- **Choices:** `auto`, `roof`, `ground`

<br/>

**PV System 2: Tracking**

Type of tracking for the second PV system. If not provided, the OS-HPXML default (see <a href='https://openstudio-hpxml.readthedocs.io/en/v1.8.1/workflow_inputs.html#hpxml-photovoltaics'>HPXML Photovoltaics</a>) is used.

- **Name:** ``pv_system_2_tracking``
- **Type:** ``Choice``

- **Required:** ``false``

- **Choices:** `auto`, `fixed`, `1-axis`, `1-axis backtracked`, `2-axis`

<br/>

**PV System 2: Array Azimuth**

Array azimuth of the second PV system. Azimuth is measured clockwise from north (e.g., North=0, East=90, South=180, West=270).

- **Name:** ``pv_system_2_array_azimuth``
- **Type:** ``Double``

- **Units:** ``degrees``

- **Required:** ``true``

<br/>

**PV System 2: Array Tilt**

Array tilt of the second PV system. Can also enter, e.g., RoofPitch, RoofPitch+20, Latitude, Latitude-15, etc.

- **Name:** ``pv_system_2_array_tilt``
- **Type:** ``String``

- **Required:** ``true``

<br/>

**PV System 2: Maximum Power Output**

Maximum power output of the second PV system. For a shared system, this is the total building maximum power output.

- **Name:** ``pv_system_2_max_power_output``
- **Type:** ``Double``

- **Units:** ``W``

- **Required:** ``true``

<br/>

**Battery: Present**

Whether there is a lithium ion battery present.

- **Name:** ``battery_present``
- **Type:** ``Boolean``

- **Required:** ``true``

<br/>

**Battery: Location**

The space type for the lithium ion battery location. If not provided, the OS-HPXML default (see <a href='https://openstudio-hpxml.readthedocs.io/en/v1.8.1/workflow_inputs.html#hpxml-batteries'>HPXML Batteries</a>) is used.

- **Name:** ``battery_location``
- **Type:** ``Choice``

- **Required:** ``false``

- **Choices:** `auto`, `conditioned space`, `basement - conditioned`, `basement - unconditioned`, `crawlspace`, `crawlspace - vented`, `crawlspace - unvented`, `crawlspace - conditioned`, `attic`, `attic - vented`, `attic - unvented`, `garage`, `outside`

<br/>

**Battery: Rated Power Output**

The rated power output of the lithium ion battery. If not provided, the OS-HPXML default (see <a href='https://openstudio-hpxml.readthedocs.io/en/v1.8.1/workflow_inputs.html#hpxml-batteries'>HPXML Batteries</a>) is used.

- **Name:** ``battery_power``
- **Type:** ``String``

- **Required:** ``false``

<br/>

**Battery: Nominal Capacity**

The nominal capacity of the lithium ion battery. If not provided, the OS-HPXML default (see <a href='https://openstudio-hpxml.readthedocs.io/en/v1.8.1/workflow_inputs.html#hpxml-batteries'>HPXML Batteries</a>) is used.

- **Name:** ``battery_capacity``
- **Type:** ``String``

- **Required:** ``false``

<br/>

**Battery: Usable Capacity**

The usable capacity of the lithium ion battery. If not provided, the OS-HPXML default (see <a href='https://openstudio-hpxml.readthedocs.io/en/v1.8.1/workflow_inputs.html#hpxml-batteries'>HPXML Batteries</a>) is used.

- **Name:** ``battery_usable_capacity``
- **Type:** ``String``

- **Required:** ``false``

<br/>

**Battery: Round Trip Efficiency**

The round trip efficiency of the lithium ion battery. If not provided, the OS-HPXML default (see <a href='https://openstudio-hpxml.readthedocs.io/en/v1.8.1/workflow_inputs.html#hpxml-batteries'>HPXML Batteries</a>) is used.

- **Name:** ``battery_round_trip_efficiency``
- **Type:** ``String``

- **Required:** ``false``

<br/>

**Lighting: Present**

Whether there is lighting energy use.

- **Name:** ``lighting_present``
- **Type:** ``Boolean``

- **Required:** ``true``

<br/>

**Lighting: Interior Fraction CFL**

Fraction of all lamps (interior) that are compact fluorescent. Lighting not specified as CFL, LFL, or LED is assumed to be incandescent.

- **Name:** ``lighting_interior_fraction_cfl``
- **Type:** ``Double``

- **Required:** ``true``

<br/>

**Lighting: Interior Fraction LFL**

Fraction of all lamps (interior) that are linear fluorescent. Lighting not specified as CFL, LFL, or LED is assumed to be incandescent.

- **Name:** ``lighting_interior_fraction_lfl``
- **Type:** ``Double``

- **Required:** ``true``

<br/>

**Lighting: Interior Fraction LED**

Fraction of all lamps (interior) that are light emitting diodes. Lighting not specified as CFL, LFL, or LED is assumed to be incandescent.

- **Name:** ``lighting_interior_fraction_led``
- **Type:** ``Double``

- **Required:** ``true``

<br/>

**Lighting: Interior Usage Multiplier**

Multiplier on the lighting energy usage (interior) that can reflect, e.g., high/low usage occupants. If not provided, the OS-HPXML default (see <a href='https://openstudio-hpxml.readthedocs.io/en/v1.8.1/workflow_inputs.html#hpxml-lighting'>HPXML Lighting</a>) is used.

- **Name:** ``lighting_interior_usage_multiplier``
- **Type:** ``String``

- **Required:** ``false``

<br/>

**Lighting: Exterior Fraction CFL**

Fraction of all lamps (exterior) that are compact fluorescent. Lighting not specified as CFL, LFL, or LED is assumed to be incandescent.

- **Name:** ``lighting_exterior_fraction_cfl``
- **Type:** ``Double``

- **Required:** ``true``

<br/>

**Lighting: Exterior Fraction LFL**

Fraction of all lamps (exterior) that are linear fluorescent. Lighting not specified as CFL, LFL, or LED is assumed to be incandescent.

- **Name:** ``lighting_exterior_fraction_lfl``
- **Type:** ``Double``

- **Required:** ``true``

<br/>

**Lighting: Exterior Fraction LED**

Fraction of all lamps (exterior) that are light emitting diodes. Lighting not specified as CFL, LFL, or LED is assumed to be incandescent.

- **Name:** ``lighting_exterior_fraction_led``
- **Type:** ``Double``

- **Required:** ``true``

<br/>

**Lighting: Exterior Usage Multiplier**

Multiplier on the lighting energy usage (exterior) that can reflect, e.g., high/low usage occupants. If not provided, the OS-HPXML default (see <a href='https://openstudio-hpxml.readthedocs.io/en/v1.8.1/workflow_inputs.html#hpxml-lighting'>HPXML Lighting</a>) is used.

- **Name:** ``lighting_exterior_usage_multiplier``
- **Type:** ``String``

- **Required:** ``false``

<br/>

**Lighting: Garage Fraction CFL**

Fraction of all lamps (garage) that are compact fluorescent. Lighting not specified as CFL, LFL, or LED is assumed to be incandescent.

- **Name:** ``lighting_garage_fraction_cfl``
- **Type:** ``Double``

- **Required:** ``true``

<br/>

**Lighting: Garage Fraction LFL**

Fraction of all lamps (garage) that are linear fluorescent. Lighting not specified as CFL, LFL, or LED is assumed to be incandescent.

- **Name:** ``lighting_garage_fraction_lfl``
- **Type:** ``Double``

- **Required:** ``true``

<br/>

**Lighting: Garage Fraction LED**

Fraction of all lamps (garage) that are light emitting diodes. Lighting not specified as CFL, LFL, or LED is assumed to be incandescent.

- **Name:** ``lighting_garage_fraction_led``
- **Type:** ``Double``

- **Required:** ``true``

<br/>

**Lighting: Garage Usage Multiplier**

Multiplier on the lighting energy usage (garage) that can reflect, e.g., high/low usage occupants. If not provided, the OS-HPXML default (see <a href='https://openstudio-hpxml.readthedocs.io/en/v1.8.1/workflow_inputs.html#hpxml-lighting'>HPXML Lighting</a>) is used.

- **Name:** ``lighting_garage_usage_multiplier``
- **Type:** ``String``

- **Required:** ``false``

<br/>

**Holiday Lighting: Present**

Whether there is holiday lighting.

- **Name:** ``holiday_lighting_present``
- **Type:** ``Boolean``

- **Required:** ``true``

<br/>

**Holiday Lighting: Daily Consumption**

The daily energy consumption for holiday lighting (exterior). If not provided, the OS-HPXML default (see <a href='https://openstudio-hpxml.readthedocs.io/en/v1.8.1/workflow_inputs.html#hpxml-lighting'>HPXML Lighting</a>) is used.

- **Name:** ``holiday_lighting_daily_kwh``
- **Type:** ``String``

- **Required:** ``false``

<br/>

**Holiday Lighting: Period**

Enter a date range like 'Nov 25 - Jan 5'. If not provided, the OS-HPXML default (see <a href='https://openstudio-hpxml.readthedocs.io/en/v1.8.1/workflow_inputs.html#hpxml-lighting'>HPXML Lighting</a>) is used.

- **Name:** ``holiday_lighting_period``
- **Type:** ``String``

- **Required:** ``false``

<br/>

**Dehumidifier: Type**

The type of dehumidifier.

- **Name:** ``dehumidifier_type``
- **Type:** ``Choice``

- **Required:** ``true``

- **Choices:** `none`, `portable`, `whole-home`

<br/>

**Dehumidifier: Efficiency Type**

The efficiency type of dehumidifier.

- **Name:** ``dehumidifier_efficiency_type``
- **Type:** ``Choice``

- **Required:** ``true``

- **Choices:** `EnergyFactor`, `IntegratedEnergyFactor`

<br/>

**Dehumidifier: Efficiency**

The efficiency of the dehumidifier.

- **Name:** ``dehumidifier_efficiency``
- **Type:** ``Double``

- **Units:** ``liters/kWh``

- **Required:** ``true``

<br/>

**Dehumidifier: Capacity**

The capacity (water removal rate) of the dehumidifier.

- **Name:** ``dehumidifier_capacity``
- **Type:** ``Double``

- **Units:** ``pint/day``

- **Required:** ``true``

<br/>

**Dehumidifier: Relative Humidity Setpoint**

The relative humidity setpoint of the dehumidifier.

- **Name:** ``dehumidifier_rh_setpoint``
- **Type:** ``Double``

- **Units:** ``Frac``

- **Required:** ``true``

<br/>

**Dehumidifier: Fraction Dehumidification Load Served**

The dehumidification load served fraction of the dehumidifier.

- **Name:** ``dehumidifier_fraction_dehumidification_load_served``
- **Type:** ``Double``

- **Units:** ``Frac``

- **Required:** ``true``

<br/>

**Clothes Washer: Present**

Whether there is a clothes washer present.

- **Name:** ``clothes_washer_present``
- **Type:** ``Boolean``

- **Required:** ``true``

<br/>

**Clothes Washer: Location**

The space type for the clothes washer location. If not provided, the OS-HPXML default (see <a href='https://openstudio-hpxml.readthedocs.io/en/v1.8.1/workflow_inputs.html#hpxml-clothes-washer'>HPXML Clothes Washer</a>) is used.

- **Name:** ``clothes_washer_location``
- **Type:** ``Choice``

- **Required:** ``false``

- **Choices:** `auto`, `conditioned space`, `basement - conditioned`, `basement - unconditioned`, `garage`, `other housing unit`, `other heated space`, `other multifamily buffer space`, `other non-freezing space`

<br/>

**Clothes Washer: Efficiency Type**

The efficiency type of the clothes washer.

- **Name:** ``clothes_washer_efficiency_type``
- **Type:** ``Choice``

- **Required:** ``true``

- **Choices:** `ModifiedEnergyFactor`, `IntegratedModifiedEnergyFactor`

<br/>

**Clothes Washer: Efficiency**

The efficiency of the clothes washer. If not provided, the OS-HPXML default (see <a href='https://openstudio-hpxml.readthedocs.io/en/v1.8.1/workflow_inputs.html#hpxml-clothes-washer'>HPXML Clothes Washer</a>) is used.

- **Name:** ``clothes_washer_efficiency``
- **Type:** ``String``

- **Required:** ``false``

<br/>

**Clothes Washer: Rated Annual Consumption**

The annual energy consumed by the clothes washer, as rated, obtained from the EnergyGuide label. This includes both the appliance electricity consumption and the energy required for water heating. If not provided, the OS-HPXML default (see <a href='https://openstudio-hpxml.readthedocs.io/en/v1.8.1/workflow_inputs.html#hpxml-clothes-washer'>HPXML Clothes Washer</a>) is used.

- **Name:** ``clothes_washer_rated_annual_kwh``
- **Type:** ``String``

- **Required:** ``false``

<br/>

**Clothes Washer: Label Electric Rate**

The annual energy consumed by the clothes washer, as rated, obtained from the EnergyGuide label. This includes both the appliance electricity consumption and the energy required for water heating. If not provided, the OS-HPXML default (see <a href='https://openstudio-hpxml.readthedocs.io/en/v1.8.1/workflow_inputs.html#hpxml-clothes-washer'>HPXML Clothes Washer</a>) is used.

- **Name:** ``clothes_washer_label_electric_rate``
- **Type:** ``String``

- **Required:** ``false``

<br/>

**Clothes Washer: Label Gas Rate**

The annual energy consumed by the clothes washer, as rated, obtained from the EnergyGuide label. This includes both the appliance electricity consumption and the energy required for water heating. If not provided, the OS-HPXML default (see <a href='https://openstudio-hpxml.readthedocs.io/en/v1.8.1/workflow_inputs.html#hpxml-clothes-washer'>HPXML Clothes Washer</a>) is used.

- **Name:** ``clothes_washer_label_gas_rate``
- **Type:** ``String``

- **Required:** ``false``

<br/>

**Clothes Washer: Label Annual Cost with Gas DHW**

The annual cost of using the system under test conditions. Input is obtained from the EnergyGuide label. If not provided, the OS-HPXML default (see <a href='https://openstudio-hpxml.readthedocs.io/en/v1.8.1/workflow_inputs.html#hpxml-clothes-washer'>HPXML Clothes Washer</a>) is used.

- **Name:** ``clothes_washer_label_annual_gas_cost``
- **Type:** ``String``

- **Required:** ``false``

<br/>

**Clothes Washer: Label Usage**

The clothes washer loads per week. If not provided, the OS-HPXML default (see <a href='https://openstudio-hpxml.readthedocs.io/en/v1.8.1/workflow_inputs.html#hpxml-clothes-washer'>HPXML Clothes Washer</a>) is used.

- **Name:** ``clothes_washer_label_usage``
- **Type:** ``String``

- **Required:** ``false``

<br/>

**Clothes Washer: Drum Volume**

Volume of the washer drum. Obtained from the EnergyStar website or the manufacturer's literature. If not provided, the OS-HPXML default (see <a href='https://openstudio-hpxml.readthedocs.io/en/v1.8.1/workflow_inputs.html#hpxml-clothes-washer'>HPXML Clothes Washer</a>) is used.

- **Name:** ``clothes_washer_capacity``
- **Type:** ``String``

- **Required:** ``false``

<br/>

**Clothes Washer: Usage Multiplier**

Multiplier on the clothes washer energy and hot water usage that can reflect, e.g., high/low usage occupants. If not provided, the OS-HPXML default (see <a href='https://openstudio-hpxml.readthedocs.io/en/v1.8.1/workflow_inputs.html#hpxml-clothes-washer'>HPXML Clothes Washer</a>) is used.

- **Name:** ``clothes_washer_usage_multiplier``
- **Type:** ``String``

- **Required:** ``false``

<br/>

**Clothes Dryer: Present**

Whether there is a clothes dryer present.

- **Name:** ``clothes_dryer_present``
- **Type:** ``Boolean``

- **Required:** ``true``

<br/>

**Clothes Dryer: Location**

The space type for the clothes dryer location. If not provided, the OS-HPXML default (see <a href='https://openstudio-hpxml.readthedocs.io/en/v1.8.1/workflow_inputs.html#hpxml-clothes-dryer'>HPXML Clothes Dryer</a>) is used.

- **Name:** ``clothes_dryer_location``
- **Type:** ``Choice``

- **Required:** ``false``

- **Choices:** `auto`, `conditioned space`, `basement - conditioned`, `basement - unconditioned`, `garage`, `other housing unit`, `other heated space`, `other multifamily buffer space`, `other non-freezing space`

<br/>

**Clothes Dryer: Fuel Type**

Type of fuel used by the clothes dryer.

- **Name:** ``clothes_dryer_fuel_type``
- **Type:** ``Choice``

- **Required:** ``true``

- **Choices:** `electricity`, `natural gas`, `fuel oil`, `propane`, `wood`, `coal`

<br/>

**Clothes Dryer: Efficiency Type**

The efficiency type of the clothes dryer.

- **Name:** ``clothes_dryer_efficiency_type``
- **Type:** ``Choice``

- **Required:** ``true``

- **Choices:** `EnergyFactor`, `CombinedEnergyFactor`

<br/>

**Clothes Dryer: Efficiency**

The efficiency of the clothes dryer. If not provided, the OS-HPXML default (see <a href='https://openstudio-hpxml.readthedocs.io/en/v1.8.1/workflow_inputs.html#hpxml-clothes-dryer'>HPXML Clothes Dryer</a>) is used.

- **Name:** ``clothes_dryer_efficiency``
- **Type:** ``String``

- **Required:** ``false``

<br/>

**Clothes Dryer: Vented Flow Rate**

The exhaust flow rate of the vented clothes dryer. If not provided, the OS-HPXML default (see <a href='https://openstudio-hpxml.readthedocs.io/en/v1.8.1/workflow_inputs.html#hpxml-clothes-dryer'>HPXML Clothes Dryer</a>) is used.

- **Name:** ``clothes_dryer_vented_flow_rate``
- **Type:** ``String``

- **Required:** ``false``

<br/>

**Clothes Dryer: Usage Multiplier**

Multiplier on the clothes dryer energy usage that can reflect, e.g., high/low usage occupants. If not provided, the OS-HPXML default (see <a href='https://openstudio-hpxml.readthedocs.io/en/v1.8.1/workflow_inputs.html#hpxml-clothes-dryer'>HPXML Clothes Dryer</a>) is used.

- **Name:** ``clothes_dryer_usage_multiplier``
- **Type:** ``String``

- **Required:** ``false``

<br/>

**Dishwasher: Present**

Whether there is a dishwasher present.

- **Name:** ``dishwasher_present``
- **Type:** ``Boolean``

- **Required:** ``true``

<br/>

**Dishwasher: Location**

The space type for the dishwasher location. If not provided, the OS-HPXML default (see <a href='https://openstudio-hpxml.readthedocs.io/en/v1.8.1/workflow_inputs.html#hpxml-dishwasher'>HPXML Dishwasher</a>) is used.

- **Name:** ``dishwasher_location``
- **Type:** ``Choice``

- **Required:** ``false``

- **Choices:** `auto`, `conditioned space`, `basement - conditioned`, `basement - unconditioned`, `garage`, `other housing unit`, `other heated space`, `other multifamily buffer space`, `other non-freezing space`

<br/>

**Dishwasher: Efficiency Type**

The efficiency type of dishwasher.

- **Name:** ``dishwasher_efficiency_type``
- **Type:** ``Choice``

- **Required:** ``true``

- **Choices:** `RatedAnnualkWh`, `EnergyFactor`

<br/>

**Dishwasher: Efficiency**

The efficiency of the dishwasher. If not provided, the OS-HPXML default (see <a href='https://openstudio-hpxml.readthedocs.io/en/v1.8.1/workflow_inputs.html#hpxml-dishwasher'>HPXML Dishwasher</a>) is used.

- **Name:** ``dishwasher_efficiency``
- **Type:** ``String``

- **Required:** ``false``

<br/>

**Dishwasher: Label Electric Rate**

The label electric rate of the dishwasher. If not provided, the OS-HPXML default (see <a href='https://openstudio-hpxml.readthedocs.io/en/v1.8.1/workflow_inputs.html#hpxml-dishwasher'>HPXML Dishwasher</a>) is used.

- **Name:** ``dishwasher_label_electric_rate``
- **Type:** ``String``

- **Required:** ``false``

<br/>

**Dishwasher: Label Gas Rate**

The label gas rate of the dishwasher. If not provided, the OS-HPXML default (see <a href='https://openstudio-hpxml.readthedocs.io/en/v1.8.1/workflow_inputs.html#hpxml-dishwasher'>HPXML Dishwasher</a>) is used.

- **Name:** ``dishwasher_label_gas_rate``
- **Type:** ``String``

- **Required:** ``false``

<br/>

**Dishwasher: Label Annual Gas Cost**

The label annual gas cost of the dishwasher. If not provided, the OS-HPXML default (see <a href='https://openstudio-hpxml.readthedocs.io/en/v1.8.1/workflow_inputs.html#hpxml-dishwasher'>HPXML Dishwasher</a>) is used.

- **Name:** ``dishwasher_label_annual_gas_cost``
- **Type:** ``String``

- **Required:** ``false``

<br/>

**Dishwasher: Label Usage**

The dishwasher loads per week. If not provided, the OS-HPXML default (see <a href='https://openstudio-hpxml.readthedocs.io/en/v1.8.1/workflow_inputs.html#hpxml-dishwasher'>HPXML Dishwasher</a>) is used.

- **Name:** ``dishwasher_label_usage``
- **Type:** ``String``

- **Required:** ``false``

<br/>

**Dishwasher: Number of Place Settings**

The number of place settings for the unit. Data obtained from manufacturer's literature. If not provided, the OS-HPXML default (see <a href='https://openstudio-hpxml.readthedocs.io/en/v1.8.1/workflow_inputs.html#hpxml-dishwasher'>HPXML Dishwasher</a>) is used.

- **Name:** ``dishwasher_place_setting_capacity``
- **Type:** ``String``

- **Required:** ``false``

<br/>

**Dishwasher: Usage Multiplier**

Multiplier on the dishwasher energy usage that can reflect, e.g., high/low usage occupants. If not provided, the OS-HPXML default (see <a href='https://openstudio-hpxml.readthedocs.io/en/v1.8.1/workflow_inputs.html#hpxml-dishwasher'>HPXML Dishwasher</a>) is used.

- **Name:** ``dishwasher_usage_multiplier``
- **Type:** ``String``

- **Required:** ``false``

<br/>

**Refrigerator: Present**

Whether there is a refrigerator present.

- **Name:** ``refrigerator_present``
- **Type:** ``Boolean``

- **Required:** ``true``

<br/>

**Refrigerator: Location**

The space type for the refrigerator location. If not provided, the OS-HPXML default (see <a href='https://openstudio-hpxml.readthedocs.io/en/v1.8.1/workflow_inputs.html#hpxml-refrigerators'>HPXML Refrigerators</a>) is used.

- **Name:** ``refrigerator_location``
- **Type:** ``Choice``

- **Required:** ``false``

- **Choices:** `auto`, `conditioned space`, `basement - conditioned`, `basement - unconditioned`, `garage`, `other housing unit`, `other heated space`, `other multifamily buffer space`, `other non-freezing space`

<br/>

**Refrigerator: Rated Annual Consumption**

The EnergyGuide rated annual energy consumption for a refrigerator. If not provided, the OS-HPXML default (see <a href='https://openstudio-hpxml.readthedocs.io/en/v1.8.1/workflow_inputs.html#hpxml-refrigerators'>HPXML Refrigerators</a>) is used.

- **Name:** ``refrigerator_rated_annual_kwh``
- **Type:** ``String``

- **Required:** ``false``

<br/>

**Refrigerator: Usage Multiplier**

Multiplier on the refrigerator energy usage that can reflect, e.g., high/low usage occupants. If not provided, the OS-HPXML default (see <a href='https://openstudio-hpxml.readthedocs.io/en/v1.8.1/workflow_inputs.html#hpxml-refrigerators'>HPXML Refrigerators</a>) is used.

- **Name:** ``refrigerator_usage_multiplier``
- **Type:** ``String``

- **Required:** ``false``

<br/>

**Extra Refrigerator: Present**

Whether there is an extra refrigerator present.

- **Name:** ``extra_refrigerator_present``
- **Type:** ``Boolean``

- **Required:** ``true``

<br/>

**Extra Refrigerator: Location**

The space type for the extra refrigerator location. If not provided, the OS-HPXML default (see <a href='https://openstudio-hpxml.readthedocs.io/en/v1.8.1/workflow_inputs.html#hpxml-refrigerators'>HPXML Refrigerators</a>) is used.

- **Name:** ``extra_refrigerator_location``
- **Type:** ``Choice``

- **Required:** ``false``

- **Choices:** `auto`, `conditioned space`, `basement - conditioned`, `basement - unconditioned`, `garage`, `other housing unit`, `other heated space`, `other multifamily buffer space`, `other non-freezing space`

<br/>

**Extra Refrigerator: Rated Annual Consumption**

The EnergyGuide rated annual energy consumption for an extra refrigerator. If not provided, the OS-HPXML default (see <a href='https://openstudio-hpxml.readthedocs.io/en/v1.8.1/workflow_inputs.html#hpxml-refrigerators'>HPXML Refrigerators</a>) is used.

- **Name:** ``extra_refrigerator_rated_annual_kwh``
- **Type:** ``String``

- **Required:** ``false``

<br/>

**Extra Refrigerator: Usage Multiplier**

Multiplier on the extra refrigerator energy usage that can reflect, e.g., high/low usage occupants. If not provided, the OS-HPXML default (see <a href='https://openstudio-hpxml.readthedocs.io/en/v1.8.1/workflow_inputs.html#hpxml-refrigerators'>HPXML Refrigerators</a>) is used.

- **Name:** ``extra_refrigerator_usage_multiplier``
- **Type:** ``String``

- **Required:** ``false``

<br/>

**Freezer: Present**

Whether there is a freezer present.

- **Name:** ``freezer_present``
- **Type:** ``Boolean``

- **Required:** ``true``

<br/>

**Freezer: Location**

The space type for the freezer location. If not provided, the OS-HPXML default (see <a href='https://openstudio-hpxml.readthedocs.io/en/v1.8.1/workflow_inputs.html#hpxml-freezers'>HPXML Freezers</a>) is used.

- **Name:** ``freezer_location``
- **Type:** ``Choice``

- **Required:** ``false``

- **Choices:** `auto`, `conditioned space`, `basement - conditioned`, `basement - unconditioned`, `garage`, `other housing unit`, `other heated space`, `other multifamily buffer space`, `other non-freezing space`

<br/>

**Freezer: Rated Annual Consumption**

The EnergyGuide rated annual energy consumption for a freezer. If not provided, the OS-HPXML default (see <a href='https://openstudio-hpxml.readthedocs.io/en/v1.8.1/workflow_inputs.html#hpxml-freezers'>HPXML Freezers</a>) is used.

- **Name:** ``freezer_rated_annual_kwh``
- **Type:** ``String``

- **Required:** ``false``

<br/>

**Freezer: Usage Multiplier**

Multiplier on the freezer energy usage that can reflect, e.g., high/low usage occupants. If not provided, the OS-HPXML default (see <a href='https://openstudio-hpxml.readthedocs.io/en/v1.8.1/workflow_inputs.html#hpxml-freezers'>HPXML Freezers</a>) is used.

- **Name:** ``freezer_usage_multiplier``
- **Type:** ``String``

- **Required:** ``false``

<br/>

**Cooking Range/Oven: Present**

Whether there is a cooking range/oven present.

- **Name:** ``cooking_range_oven_present``
- **Type:** ``Boolean``

- **Required:** ``true``

<br/>

**Cooking Range/Oven: Location**

The space type for the cooking range/oven location. If not provided, the OS-HPXML default (see <a href='https://openstudio-hpxml.readthedocs.io/en/v1.8.1/workflow_inputs.html#hpxml-cooking-range-oven'>HPXML Cooking Range/Oven</a>) is used.

- **Name:** ``cooking_range_oven_location``
- **Type:** ``Choice``

- **Required:** ``false``

- **Choices:** `auto`, `conditioned space`, `basement - conditioned`, `basement - unconditioned`, `garage`, `other housing unit`, `other heated space`, `other multifamily buffer space`, `other non-freezing space`

<br/>

**Cooking Range/Oven: Fuel Type**

Type of fuel used by the cooking range/oven.

- **Name:** ``cooking_range_oven_fuel_type``
- **Type:** ``Choice``

- **Required:** ``true``

- **Choices:** `electricity`, `natural gas`, `fuel oil`, `propane`, `wood`, `coal`

<br/>

**Cooking Range/Oven: Is Induction**

Whether the cooking range is induction. If not provided, the OS-HPXML default (see <a href='https://openstudio-hpxml.readthedocs.io/en/v1.8.1/workflow_inputs.html#hpxml-cooking-range-oven'>HPXML Cooking Range/Oven</a>) is used.

- **Name:** ``cooking_range_oven_is_induction``
- **Type:** ``Choice``

- **Required:** ``false``

- **Choices:** `auto`, `true`, `false`

<br/>

**Cooking Range/Oven: Is Convection**

Whether the oven is convection. If not provided, the OS-HPXML default (see <a href='https://openstudio-hpxml.readthedocs.io/en/v1.8.1/workflow_inputs.html#hpxml-cooking-range-oven'>HPXML Cooking Range/Oven</a>) is used.

- **Name:** ``cooking_range_oven_is_convection``
- **Type:** ``Choice``

- **Required:** ``false``

- **Choices:** `auto`, `true`, `false`

<br/>

**Cooking Range/Oven: Usage Multiplier**

Multiplier on the cooking range/oven energy usage that can reflect, e.g., high/low usage occupants. If not provided, the OS-HPXML default (see <a href='https://openstudio-hpxml.readthedocs.io/en/v1.8.1/workflow_inputs.html#hpxml-cooking-range-oven'>HPXML Cooking Range/Oven</a>) is used.

- **Name:** ``cooking_range_oven_usage_multiplier``
- **Type:** ``String``

- **Required:** ``false``

<br/>

**Ceiling Fan: Present**

Whether there are any ceiling fans.

- **Name:** ``ceiling_fan_present``
- **Type:** ``Boolean``

- **Required:** ``true``

<br/>

**Ceiling Fan: Label Energy Use**

The label average energy use of the ceiling fan(s). If neither Efficiency nor Label Energy Use provided, the OS-HPXML default (see <a href='https://openstudio-hpxml.readthedocs.io/en/v1.8.1/workflow_inputs.html#hpxml-ceiling-fans'>HPXML Ceiling Fans</a>) is used.

- **Name:** ``ceiling_fan_label_energy_use``
- **Type:** ``String``

- **Required:** ``false``

<br/>

**Ceiling Fan: Efficiency**

The efficiency rating of the ceiling fan(s) at medium speed. Only used if Label Energy Use not provided. If neither Efficiency nor Label Energy Use provided, the OS-HPXML default (see <a href='https://openstudio-hpxml.readthedocs.io/en/v1.8.1/workflow_inputs.html#hpxml-ceiling-fans'>HPXML Ceiling Fans</a>) is used.

- **Name:** ``ceiling_fan_efficiency``
- **Type:** ``String``

- **Required:** ``false``

<br/>

**Ceiling Fan: Quantity**

Total number of ceiling fans. If not provided, the OS-HPXML default (see <a href='https://openstudio-hpxml.readthedocs.io/en/v1.8.1/workflow_inputs.html#hpxml-ceiling-fans'>HPXML Ceiling Fans</a>) is used.

- **Name:** ``ceiling_fan_quantity``
- **Type:** ``String``

- **Required:** ``false``

<br/>

**Ceiling Fan: Cooling Setpoint Temperature Offset**

The cooling setpoint temperature offset during months when the ceiling fans are operating. Only applies if ceiling fan quantity is greater than zero. If not provided, the OS-HPXML default (see <a href='https://openstudio-hpxml.readthedocs.io/en/v1.8.1/workflow_inputs.html#hpxml-ceiling-fans'>HPXML Ceiling Fans</a>) is used.

- **Name:** ``ceiling_fan_cooling_setpoint_temp_offset``
- **Type:** ``String``

- **Required:** ``false``

<br/>

**Misc Plug Loads: Television Present**

Whether there are televisions.

- **Name:** ``misc_plug_loads_television_present``
- **Type:** ``Boolean``

- **Required:** ``true``

<br/>

**Misc Plug Loads: Television Annual kWh**

The annual energy consumption of the television plug loads. If not provided, the OS-HPXML default (see <a href='https://openstudio-hpxml.readthedocs.io/en/v1.8.1/workflow_inputs.html#hpxml-plug-loads'>HPXML Plug Loads</a>) is used.

- **Name:** ``misc_plug_loads_television_annual_kwh``
- **Type:** ``String``

- **Required:** ``false``

<br/>

**Misc Plug Loads: Television Usage Multiplier**

Multiplier on the television energy usage that can reflect, e.g., high/low usage occupants. If not provided, the OS-HPXML default (see <a href='https://openstudio-hpxml.readthedocs.io/en/v1.8.1/workflow_inputs.html#hpxml-plug-loads'>HPXML Plug Loads</a>) is used.

- **Name:** ``misc_plug_loads_television_usage_multiplier``
- **Type:** ``String``

- **Required:** ``false``

<br/>

**Misc Plug Loads: Other Annual kWh**

The annual energy consumption of the other residual plug loads. If not provided, the OS-HPXML default (see <a href='https://openstudio-hpxml.readthedocs.io/en/v1.8.1/workflow_inputs.html#hpxml-plug-loads'>HPXML Plug Loads</a>) is used.

- **Name:** ``misc_plug_loads_other_annual_kwh``
- **Type:** ``String``

- **Required:** ``false``

<br/>

**Misc Plug Loads: Other Sensible Fraction**

Fraction of other residual plug loads' internal gains that are sensible. If not provided, the OS-HPXML default (see <a href='https://openstudio-hpxml.readthedocs.io/en/v1.8.1/workflow_inputs.html#hpxml-plug-loads'>HPXML Plug Loads</a>) is used.

- **Name:** ``misc_plug_loads_other_frac_sensible``
- **Type:** ``String``

- **Required:** ``false``

<br/>

**Misc Plug Loads: Other Latent Fraction**

Fraction of other residual plug loads' internal gains that are latent. If not provided, the OS-HPXML default (see <a href='https://openstudio-hpxml.readthedocs.io/en/v1.8.1/workflow_inputs.html#hpxml-plug-loads'>HPXML Plug Loads</a>) is used.

- **Name:** ``misc_plug_loads_other_frac_latent``
- **Type:** ``String``

- **Required:** ``false``

<br/>

**Misc Plug Loads: Other Usage Multiplier**

Multiplier on the other energy usage that can reflect, e.g., high/low usage occupants. If not provided, the OS-HPXML default (see <a href='https://openstudio-hpxml.readthedocs.io/en/v1.8.1/workflow_inputs.html#hpxml-plug-loads'>HPXML Plug Loads</a>) is used.

- **Name:** ``misc_plug_loads_other_usage_multiplier``
- **Type:** ``String``

- **Required:** ``false``

<br/>

**Misc Plug Loads: Well Pump Present**

Whether there is a well pump.

- **Name:** ``misc_plug_loads_well_pump_present``
- **Type:** ``Boolean``

- **Required:** ``true``

<br/>

**Misc Plug Loads: Well Pump Annual kWh**

The annual energy consumption of the well pump plug loads. If not provided, the OS-HPXML default (see <a href='https://openstudio-hpxml.readthedocs.io/en/v1.8.1/workflow_inputs.html#hpxml-plug-loads'>HPXML Plug Loads</a>) is used.

- **Name:** ``misc_plug_loads_well_pump_annual_kwh``
- **Type:** ``String``

- **Required:** ``false``

<br/>

**Misc Plug Loads: Well Pump Usage Multiplier**

Multiplier on the well pump energy usage that can reflect, e.g., high/low usage occupants. If not provided, the OS-HPXML default (see <a href='https://openstudio-hpxml.readthedocs.io/en/v1.8.1/workflow_inputs.html#hpxml-plug-loads'>HPXML Plug Loads</a>) is used.

- **Name:** ``misc_plug_loads_well_pump_usage_multiplier``
- **Type:** ``String``

- **Required:** ``false``

<br/>

**Misc Plug Loads: Vehicle Present**

Whether there is an electric vehicle.

- **Name:** ``misc_plug_loads_vehicle_present``
- **Type:** ``Boolean``

- **Required:** ``true``

<br/>

**Misc Plug Loads: Vehicle Annual kWh**

The annual energy consumption of the electric vehicle plug loads. If not provided, the OS-HPXML default (see <a href='https://openstudio-hpxml.readthedocs.io/en/v1.8.1/workflow_inputs.html#hpxml-plug-loads'>HPXML Plug Loads</a>) is used.

- **Name:** ``misc_plug_loads_vehicle_annual_kwh``
- **Type:** ``String``

- **Required:** ``false``

<br/>

**Misc Plug Loads: Vehicle Usage Multiplier**

Multiplier on the electric vehicle energy usage that can reflect, e.g., high/low usage occupants. If not provided, the OS-HPXML default (see <a href='https://openstudio-hpxml.readthedocs.io/en/v1.8.1/workflow_inputs.html#hpxml-plug-loads'>HPXML Plug Loads</a>) is used.

- **Name:** ``misc_plug_loads_vehicle_usage_multiplier``
- **Type:** ``String``

- **Required:** ``false``

<br/>

**Misc Fuel Loads: Grill Present**

Whether there is a fuel loads grill.

- **Name:** ``misc_fuel_loads_grill_present``
- **Type:** ``Boolean``

- **Required:** ``true``

<br/>

**Misc Fuel Loads: Grill Fuel Type**

The fuel type of the fuel loads grill.

- **Name:** ``misc_fuel_loads_grill_fuel_type``
- **Type:** ``Choice``

- **Required:** ``true``

- **Choices:** `natural gas`, `fuel oil`, `propane`, `wood`, `wood pellets`

<br/>

**Misc Fuel Loads: Grill Annual therm**

The annual energy consumption of the fuel loads grill. If not provided, the OS-HPXML default (see <a href='https://openstudio-hpxml.readthedocs.io/en/v1.8.1/workflow_inputs.html#hpxml-fuel-loads'>HPXML Fuel Loads</a>) is used.

- **Name:** ``misc_fuel_loads_grill_annual_therm``
- **Type:** ``String``

- **Required:** ``false``

<br/>

**Misc Fuel Loads: Grill Usage Multiplier**

Multiplier on the fuel loads grill energy usage that can reflect, e.g., high/low usage occupants. If not provided, the OS-HPXML default (see <a href='https://openstudio-hpxml.readthedocs.io/en/v1.8.1/workflow_inputs.html#hpxml-fuel-loads'>HPXML Fuel Loads</a>) is used.

- **Name:** ``misc_fuel_loads_grill_usage_multiplier``
- **Type:** ``String``

- **Required:** ``false``

<br/>

**Misc Fuel Loads: Lighting Present**

Whether there is fuel loads lighting.

- **Name:** ``misc_fuel_loads_lighting_present``
- **Type:** ``Boolean``

- **Required:** ``true``

<br/>

**Misc Fuel Loads: Lighting Fuel Type**

The fuel type of the fuel loads lighting.

- **Name:** ``misc_fuel_loads_lighting_fuel_type``
- **Type:** ``Choice``

- **Required:** ``true``

- **Choices:** `natural gas`, `fuel oil`, `propane`, `wood`, `wood pellets`

<br/>

**Misc Fuel Loads: Lighting Annual therm**

The annual energy consumption of the fuel loads lighting. If not provided, the OS-HPXML default (see <a href='https://openstudio-hpxml.readthedocs.io/en/v1.8.1/workflow_inputs.html#hpxml-fuel-loads'>HPXML Fuel Loads</a>)is used.

- **Name:** ``misc_fuel_loads_lighting_annual_therm``
- **Type:** ``String``

- **Required:** ``false``

<br/>

**Misc Fuel Loads: Lighting Usage Multiplier**

Multiplier on the fuel loads lighting energy usage that can reflect, e.g., high/low usage occupants. If not provided, the OS-HPXML default (see <a href='https://openstudio-hpxml.readthedocs.io/en/v1.8.1/workflow_inputs.html#hpxml-fuel-loads'>HPXML Fuel Loads</a>) is used.

- **Name:** ``misc_fuel_loads_lighting_usage_multiplier``
- **Type:** ``String``

- **Required:** ``false``

<br/>

**Misc Fuel Loads: Fireplace Present**

Whether there is fuel loads fireplace.

- **Name:** ``misc_fuel_loads_fireplace_present``
- **Type:** ``Boolean``

- **Required:** ``true``

<br/>

**Misc Fuel Loads: Fireplace Fuel Type**

The fuel type of the fuel loads fireplace.

- **Name:** ``misc_fuel_loads_fireplace_fuel_type``
- **Type:** ``Choice``

- **Required:** ``true``

- **Choices:** `natural gas`, `fuel oil`, `propane`, `wood`, `wood pellets`

<br/>

**Misc Fuel Loads: Fireplace Annual therm**

The annual energy consumption of the fuel loads fireplace. If not provided, the OS-HPXML default (see <a href='https://openstudio-hpxml.readthedocs.io/en/v1.8.1/workflow_inputs.html#hpxml-fuel-loads'>HPXML Fuel Loads</a>) is used.

- **Name:** ``misc_fuel_loads_fireplace_annual_therm``
- **Type:** ``String``

- **Required:** ``false``

<br/>

**Misc Fuel Loads: Fireplace Sensible Fraction**

Fraction of fireplace residual fuel loads' internal gains that are sensible. If not provided, the OS-HPXML default (see <a href='https://openstudio-hpxml.readthedocs.io/en/v1.8.1/workflow_inputs.html#hpxml-fuel-loads'>HPXML Fuel Loads</a>) is used.

- **Name:** ``misc_fuel_loads_fireplace_frac_sensible``
- **Type:** ``String``

- **Required:** ``false``

<br/>

**Misc Fuel Loads: Fireplace Latent Fraction**

Fraction of fireplace residual fuel loads' internal gains that are latent. If not provided, the OS-HPXML default (see <a href='https://openstudio-hpxml.readthedocs.io/en/v1.8.1/workflow_inputs.html#hpxml-fuel-loads'>HPXML Fuel Loads</a>) is used.

- **Name:** ``misc_fuel_loads_fireplace_frac_latent``
- **Type:** ``String``

- **Required:** ``false``

<br/>

**Misc Fuel Loads: Fireplace Usage Multiplier**

Multiplier on the fuel loads fireplace energy usage that can reflect, e.g., high/low usage occupants. If not provided, the OS-HPXML default (see <a href='https://openstudio-hpxml.readthedocs.io/en/v1.8.1/workflow_inputs.html#hpxml-fuel-loads'>HPXML Fuel Loads</a>) is used.

- **Name:** ``misc_fuel_loads_fireplace_usage_multiplier``
- **Type:** ``String``

- **Required:** ``false``

<br/>

**Pool: Present**

Whether there is a pool.

- **Name:** ``pool_present``
- **Type:** ``Boolean``

- **Required:** ``true``

<br/>

**Pool: Pump Annual kWh**

The annual energy consumption of the pool pump. If not provided, the OS-HPXML default (see <a href='https://openstudio-hpxml.readthedocs.io/en/v1.8.1/workflow_inputs.html#pool-pump'>Pool Pump</a>) is used.

- **Name:** ``pool_pump_annual_kwh``
- **Type:** ``String``

- **Required:** ``false``

<br/>

**Pool: Pump Usage Multiplier**

Multiplier on the pool pump energy usage that can reflect, e.g., high/low usage occupants. If not provided, the OS-HPXML default (see <a href='https://openstudio-hpxml.readthedocs.io/en/v1.8.1/workflow_inputs.html#pool-pump'>Pool Pump</a>) is used.

- **Name:** ``pool_pump_usage_multiplier``
- **Type:** ``String``

- **Required:** ``false``

<br/>

**Pool: Heater Type**

The type of pool heater. Use 'none' if there is no pool heater.

- **Name:** ``pool_heater_type``
- **Type:** ``Choice``

- **Required:** ``true``

- **Choices:** `none`, `electric resistance`, `gas fired`, `heat pump`

<br/>

**Pool: Heater Annual kWh**

The annual energy consumption of the electric resistance pool heater. If not provided, the OS-HPXML default (see <a href='https://openstudio-hpxml.readthedocs.io/en/v1.8.1/workflow_inputs.html#pool-heater'>Pool Heater</a>) is used.

- **Name:** ``pool_heater_annual_kwh``
- **Type:** ``String``

- **Required:** ``false``

<br/>

**Pool: Heater Annual therm**

The annual energy consumption of the gas fired pool heater. If not provided, the OS-HPXML default (see <a href='https://openstudio-hpxml.readthedocs.io/en/v1.8.1/workflow_inputs.html#pool-heater'>Pool Heater</a>) is used.

- **Name:** ``pool_heater_annual_therm``
- **Type:** ``String``

- **Required:** ``false``

<br/>

**Pool: Heater Usage Multiplier**

Multiplier on the pool heater energy usage that can reflect, e.g., high/low usage occupants. If not provided, the OS-HPXML default (see <a href='https://openstudio-hpxml.readthedocs.io/en/v1.8.1/workflow_inputs.html#pool-heater'>Pool Heater</a>) is used.

- **Name:** ``pool_heater_usage_multiplier``
- **Type:** ``String``

- **Required:** ``false``

<br/>

**Permanent Spa: Present**

Whether there is a permanent spa.

- **Name:** ``permanent_spa_present``
- **Type:** ``Boolean``

- **Required:** ``true``

<br/>

**Permanent Spa: Pump Annual kWh**

The annual energy consumption of the permanent spa pump. If not provided, the OS-HPXML default (see <a href='https://openstudio-hpxml.readthedocs.io/en/v1.8.1/workflow_inputs.html#permanent-spa-pump'>Permanent Spa Pump</a>) is used.

- **Name:** ``permanent_spa_pump_annual_kwh``
- **Type:** ``String``

- **Required:** ``false``

<br/>

**Permanent Spa: Pump Usage Multiplier**

Multiplier on the permanent spa pump energy usage that can reflect, e.g., high/low usage occupants. If not provided, the OS-HPXML default (see <a href='https://openstudio-hpxml.readthedocs.io/en/v1.8.1/workflow_inputs.html#permanent-spa-pump'>Permanent Spa Pump</a>) is used.

- **Name:** ``permanent_spa_pump_usage_multiplier``
- **Type:** ``String``

- **Required:** ``false``

<br/>

**Permanent Spa: Heater Type**

The type of permanent spa heater. Use 'none' if there is no permanent spa heater.

- **Name:** ``permanent_spa_heater_type``
- **Type:** ``Choice``

- **Required:** ``true``

- **Choices:** `none`, `electric resistance`, `gas fired`, `heat pump`

<br/>

**Permanent Spa: Heater Annual kWh**

The annual energy consumption of the electric resistance permanent spa heater. If not provided, the OS-HPXML default (see <a href='https://openstudio-hpxml.readthedocs.io/en/v1.8.1/workflow_inputs.html#permanent-spa-heater'>Permanent Spa Heater</a>) is used.

- **Name:** ``permanent_spa_heater_annual_kwh``
- **Type:** ``String``

- **Required:** ``false``

<br/>

**Permanent Spa: Heater Annual therm**

The annual energy consumption of the gas fired permanent spa heater. If not provided, the OS-HPXML default (see <a href='https://openstudio-hpxml.readthedocs.io/en/v1.8.1/workflow_inputs.html#permanent-spa-heater'>Permanent Spa Heater</a>) is used.

- **Name:** ``permanent_spa_heater_annual_therm``
- **Type:** ``String``

- **Required:** ``false``

<br/>

**Permanent Spa: Heater Usage Multiplier**

Multiplier on the permanent spa heater energy usage that can reflect, e.g., high/low usage occupants. If not provided, the OS-HPXML default (see <a href='https://openstudio-hpxml.readthedocs.io/en/v1.8.1/workflow_inputs.html#permanent-spa-heater'>Permanent Spa Heater</a>) is used.

- **Name:** ``permanent_spa_heater_usage_multiplier``
- **Type:** ``String``

- **Required:** ``false``

<br/>

<<<<<<< HEAD
**Building Unit ID**

The building unit number (between 1 and the number of samples).

- **Name:** ``building_id``
- **Type:** ``Integer``
=======
**Schedules: Vacancy Periods**

Specifies the vacancy periods. Enter a date like "Dec 15 - Jan 15". Optionally, can enter hour of the day like "Dec 15 2 - Jan 15 20" (start hour can be 0 through 23 and end hour can be 1 through 24). If multiple periods, use a comma-separated list.

- **Name:** ``schedules_vacancy_periods``
- **Type:** ``String``

- **Required:** ``false``

<br/>

**Schedules: Power Outage Periods**

Specifies the power outage periods. Enter a date like "Dec 15 - Jan 15". Optionally, can enter hour of the day like "Dec 15 2 - Jan 15 20" (start hour can be 0 through 23 and end hour can be 1 through 24). If multiple periods, use a comma-separated list.

- **Name:** ``schedules_power_outage_periods``
- **Type:** ``String``

- **Required:** ``false``

<br/>

**Schedules: Power Outage Periods Window Natural Ventilation Availability**

The availability of the natural ventilation schedule during the power outage periods. Valid choices are 'regular schedule', 'always available', 'always unavailable'. If multiple periods, use a comma-separated list.

- **Name:** ``schedules_power_outage_periods_window_natvent_availability``
- **Type:** ``String``
>>>>>>> 22bedcca

- **Required:** ``false``

<br/>

**Geometry: Unit Conditioned Floor Area Bin**

E.g., '2000-2499'.

- **Name:** ``geometry_unit_cfa_bin``
- **Type:** ``String``

- **Required:** ``true``

<br/>

**Geometry: Unit Conditioned Floor Area**

E.g., '2000' or 'auto'.

- **Name:** ``geometry_unit_cfa``
- **Type:** ``String``

- **Required:** ``true``

<br/>

**Building Construction: Vintage**

The building vintage, used for informational purposes only.

- **Name:** ``vintage``
- **Type:** ``String``

- **Required:** ``false``

<br/>

**Building Construction: Exterior Finish R-Value**

R-value of the exterior finish.

- **Name:** ``exterior_finish_r``
- **Type:** ``Double``

- **Units:** ``h-ft^2-R/Btu``

- **Required:** ``true``

<br/>

**Geometry: Unit Level**

The level of the unit. This is required for apartment units.

- **Name:** ``geometry_unit_level``
- **Type:** ``Choice``

- **Required:** ``false``

- **Choices:** `Bottom`, `Middle`, `Top`

<br/>

**Geometry: Unit Horizontal Location**

The horizontal location of the unit when viewing the front of the building. This is required for single-family attached and apartment units.

- **Name:** ``geometry_unit_horizontal_location``
- **Type:** ``Choice``

- **Required:** ``false``

- **Choices:** `None`, `Left`, `Middle`, `Right`

<br/>

**Geometry: Number of Floors Above Grade**

The number of floors above grade (in the unit if single-family detached or single-family attached, and in the building if apartment unit). Conditioned attics are included.

- **Name:** ``geometry_num_floors_above_grade``
- **Type:** ``Integer``

- **Units:** ``#``

- **Required:** ``true``

<br/>

**Geometry: Corridor Position**

The position of the corridor. Only applies to single-family attached and apartment units. Exterior corridors are shaded, but not enclosed. Interior corridors are enclosed and conditioned.

- **Name:** ``geometry_corridor_position``
- **Type:** ``Choice``

- **Required:** ``true``

- **Choices:** `Double-Loaded Interior`, `Double Exterior`, `Single Exterior (Front)`, `None`

<br/>

**Geometry: Corridor Width**

The width of the corridor. Only applies to apartment units.

- **Name:** ``geometry_corridor_width``
- **Type:** ``Double``

- **Units:** ``ft``

- **Required:** ``true``

<br/>

**Wall: Continuous Exterior Insulation Nominal R-value**

Nominal R-value for the wall continuous exterior insulation.

- **Name:** ``wall_continuous_exterior_r``
- **Type:** ``Double``

- **Units:** ``h-ft^2-R/Btu``

- **Required:** ``false``

<br/>

**Ceiling: Insulation Nominal R-value**

Nominal R-value for the ceiling (attic floor).

- **Name:** ``ceiling_insulation_r``
- **Type:** ``Double``

- **Units:** ``h-ft^2-R/Btu``

- **Required:** ``true``

<br/>

**Rim Joist: Continuous Exterior Insulation Nominal R-value**

Nominal R-value for the rim joist continuous exterior insulation. Only applies to basements/crawlspaces.

- **Name:** ``rim_joist_continuous_exterior_r``
- **Type:** ``Double``

- **Units:** ``h-ft^2-R/Btu``

- **Required:** ``true``

<br/>

**Rim Joist: Continuous Interior Insulation Nominal R-value**

Nominal R-value for the rim joist continuous interior insulation that runs parallel to floor joists. Only applies to basements/crawlspaces.

- **Name:** ``rim_joist_continuous_interior_r``
- **Type:** ``Double``

- **Units:** ``h-ft^2-R/Btu``

- **Required:** ``true``

<br/>

**Rim Joist: Interior Assembly R-value**

Assembly R-value for the rim joist assembly interior insulation that runs perpendicular to floor joists. Only applies to basements/crawlspaces.

- **Name:** ``rim_joist_assembly_interior_r``
- **Type:** ``Double``

- **Units:** ``h-ft^2-R/Btu``

- **Required:** ``true``

<br/>

**Air Leakage: Value Reduction**

Reduction (%) on the air exchange rate value.

- **Name:** ``air_leakage_percent_reduction``
- **Type:** ``Double``

- **Required:** ``false``

<br/>

**Plug Loads: Television Usage Multiplier 2**

Additional multiplier on the television energy usage that can reflect, e.g., high/low usage occupants.

- **Name:** ``misc_plug_loads_television_2_usage_multiplier``
- **Type:** ``Double``

- **Required:** ``true``

<br/>

**Plug Loads: Other Usage Multiplier 2**

Additional multiplier on the other energy usage that can reflect, e.g., high/low usage occupants.

- **Name:** ``misc_plug_loads_other_2_usage_multiplier``
- **Type:** ``Double``

- **Required:** ``true``

<br/>

**Plug Loads: Well Pump Usage Multiplier 2**

Additional multiplier on the well pump energy usage that can reflect, e.g., high/low usage occupants.

- **Name:** ``misc_plug_loads_well_pump_2_usage_multiplier``
- **Type:** ``Double``

- **Required:** ``true``

<br/>

**Plug Loads: Vehicle Usage Multiplier 2**

Additional multiplier on the electric vehicle energy usage that can reflect, e.g., high/low usage occupants.

- **Name:** ``misc_plug_loads_vehicle_2_usage_multiplier``
- **Type:** ``Double``

- **Required:** ``true``

<br/>

**Heating Setpoint: Weekday Temperature**

Specify the weekday heating setpoint temperature.

- **Name:** ``hvac_control_heating_weekday_setpoint_temp``
- **Type:** ``Double``

- **Units:** ``deg-F``

- **Required:** ``true``

<br/>

**Heating Setpoint: Weekend Temperature**

Specify the weekend heating setpoint temperature.

- **Name:** ``hvac_control_heating_weekend_setpoint_temp``
- **Type:** ``Double``

- **Units:** ``deg-F``

- **Required:** ``true``

<br/>

**Heating Setpoint: Weekday Offset Magnitude**

Specify the weekday heating offset magnitude.

- **Name:** ``hvac_control_heating_weekday_setpoint_offset_magnitude``
- **Type:** ``Double``

- **Units:** ``deg-F``

- **Required:** ``true``

<br/>

**Heating Setpoint: Weekend Offset Magnitude**

Specify the weekend heating offset magnitude.

- **Name:** ``hvac_control_heating_weekend_setpoint_offset_magnitude``
- **Type:** ``Double``

- **Units:** ``deg-F``

- **Required:** ``true``

<br/>

**Heating Setpoint: Weekday Schedule**

Specify the 24-hour comma-separated weekday heating schedule of 0s and 1s.

- **Name:** ``hvac_control_heating_weekday_setpoint_schedule``
- **Type:** ``String``

- **Required:** ``true``

<br/>

**Heating Setpoint: Weekend Schedule**

Specify the 24-hour comma-separated weekend heating schedule of 0s and 1s.

- **Name:** ``hvac_control_heating_weekend_setpoint_schedule``
- **Type:** ``String``

- **Required:** ``true``

<br/>

**Use Auto Heating Season**

Specifies whether to automatically define the heating season based on the weather file.

- **Name:** ``use_auto_heating_season``
- **Type:** ``Boolean``

- **Required:** ``true``

<br/>

**Cooling Setpoint: Weekday Temperature**

Specify the weekday cooling setpoint temperature.

- **Name:** ``hvac_control_cooling_weekday_setpoint_temp``
- **Type:** ``Double``

- **Units:** ``deg-F``

- **Required:** ``true``

<br/>

**Cooling Setpoint: Weekend Temperature**

Specify the weekend cooling setpoint temperature.

- **Name:** ``hvac_control_cooling_weekend_setpoint_temp``
- **Type:** ``Double``

- **Units:** ``deg-F``

- **Required:** ``true``

<br/>

**Cooling Setpoint: Weekday Offset Magnitude**

Specify the weekday cooling offset magnitude.

- **Name:** ``hvac_control_cooling_weekday_setpoint_offset_magnitude``
- **Type:** ``Double``

- **Units:** ``deg-F``

- **Required:** ``true``

<br/>

**Cooling Setpoint: Weekend Offset Magnitude**

Specify the weekend cooling offset magnitude.

- **Name:** ``hvac_control_cooling_weekend_setpoint_offset_magnitude``
- **Type:** ``Double``

- **Units:** ``deg-F``

- **Required:** ``true``

<br/>

**Cooling Setpoint: Weekday Schedule**

Specify the 24-hour comma-separated weekday cooling schedule of 0s and 1s.

- **Name:** ``hvac_control_cooling_weekday_setpoint_schedule``
- **Type:** ``String``

- **Required:** ``true``

<br/>

**Cooling Setpoint: Weekend Schedule**

Specify the 24-hour comma-separated weekend cooling schedule of 0s and 1s.

- **Name:** ``hvac_control_cooling_weekend_setpoint_schedule``
- **Type:** ``String``

- **Required:** ``true``

<br/>

**Use Auto Cooling Season**

Specifies whether to automatically define the cooling season based on the weather file.

- **Name:** ``use_auto_cooling_season``
- **Type:** ``Boolean``

- **Required:** ``true``

<br/>

**Heating System: Has Flue or Chimney**

Whether the heating system has a flue or chimney.

- **Name:** ``heating_system_has_flue_or_chimney``
- **Type:** ``String``

- **Required:** ``true``

<br/>

**Heating System 2: Has Flue or Chimney**

Whether the second heating system has a flue or chimney.

- **Name:** ``heating_system_2_has_flue_or_chimney``
- **Type:** ``String``

- **Required:** ``true``

<br/>

**Water Heater: Has Flue or Chimney**

Whether the water heater has a flue or chimney.

- **Name:** ``water_heater_has_flue_or_chimney``
- **Type:** ``String``

- **Required:** ``true``

<br/>

**Heating System: Rated CFM Per Ton**

The rated cfm per ton of the heating system.

- **Name:** ``heating_system_rated_cfm_per_ton``
- **Type:** ``Double``

- **Units:** ``cfm/ton``

- **Required:** ``false``

<br/>

**Heating System: Actual CFM Per Ton**

The actual cfm per ton of the heating system.

- **Name:** ``heating_system_actual_cfm_per_ton``
- **Type:** ``Double``

- **Units:** ``cfm/ton``

- **Required:** ``false``

<br/>

**Cooling System: Rated CFM Per Ton**

The rated cfm per ton of the cooling system.

- **Name:** ``cooling_system_rated_cfm_per_ton``
- **Type:** ``Double``

- **Units:** ``cfm/ton``

- **Required:** ``false``

<br/>

**Cooling System: Actual CFM Per Ton**

The actual cfm per ton of the cooling system.

- **Name:** ``cooling_system_actual_cfm_per_ton``
- **Type:** ``Double``

- **Units:** ``cfm/ton``

- **Required:** ``false``

<br/>

**Cooling System: Fraction of Manufacturer Recommended Charge**

The fraction of manufacturer recommended charge of the cooling system.

- **Name:** ``cooling_system_frac_manufacturer_charge``
- **Type:** ``Double``

- **Units:** ``Frac``

- **Required:** ``false``

<br/>

**Heat Pump: Rated CFM Per Ton**

The rated cfm per ton of the heat pump.

- **Name:** ``heat_pump_rated_cfm_per_ton``
- **Type:** ``Double``

- **Units:** ``cfm/ton``

- **Required:** ``false``

<br/>

**Heat Pump: Actual CFM Per Ton**

The actual cfm per ton of the heat pump.

- **Name:** ``heat_pump_actual_cfm_per_ton``
- **Type:** ``Double``

- **Units:** ``cfm/ton``

- **Required:** ``false``

<br/>

**Heat Pump: Fraction of Manufacturer Recommended Charge**

The fraction of manufacturer recommended charge of the heat pump.

- **Name:** ``heat_pump_frac_manufacturer_charge``
- **Type:** ``Double``

- **Units:** ``Frac``

- **Required:** ``false``

<br/>

**Heat Pump: Backup Use Existing System**

Whether the heat pump uses the existing system as backup.

- **Name:** ``heat_pump_backup_use_existing_system``
- **Type:** ``Boolean``

- **Required:** ``false``

<br/>




<|MERGE_RESOLUTION|>--- conflicted
+++ resolved
@@ -5128,14 +5128,17 @@
 
 <br/>
 
-<<<<<<< HEAD
 **Building Unit ID**
 
 The building unit number (between 1 and the number of samples).
 
 - **Name:** ``building_id``
 - **Type:** ``Integer``
-=======
+
+- **Required:** ``false``
+
+<br/>
+
 **Schedules: Vacancy Periods**
 
 Specifies the vacancy periods. Enter a date like "Dec 15 - Jan 15". Optionally, can enter hour of the day like "Dec 15 2 - Jan 15 20" (start hour can be 0 through 23 and end hour can be 1 through 24). If multiple periods, use a comma-separated list.
@@ -5164,7 +5167,6 @@
 
 - **Name:** ``schedules_power_outage_periods_window_natvent_availability``
 - **Type:** ``String``
->>>>>>> 22bedcca
 
 - **Required:** ``false``
 
