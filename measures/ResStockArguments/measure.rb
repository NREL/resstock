# frozen_string_literal: true

# see the URL below for information on how to write OpenStudio measures
# http://nrel.github.io/OpenStudio-user-documentation/reference/measure_writing_guide/

require 'openstudio'
require_relative 'resources/constants'
require_relative '../../resources/hpxml-measures/HPXMLtoOpenStudio/resources/meta_measure'

# start the measure
class ResStockArguments < OpenStudio::Measure::ModelMeasure
  # human readable name
  def name
    # Measure name should be the title case of the class name.
    return 'ResStock Arguments'
  end

  # human readable description
  def description
    return 'Measure that pre-processes the arguments passed to the BuildResidentialHPXML and BuildResidentialScheduleFile measures.'
  end

  # human readable description of modeling approach
  def modeler_description
    return 'Passes in all arguments from the options lookup, processes them, and then registers values to the runner to be used by other measures.'
  end

  # define the arguments that the user will input
  def arguments(model)
    args = OpenStudio::Measure::OSArgumentVector.new

    # BuildResidentialHPXML

    measures_dir = File.absolute_path(File.join(File.dirname(__FILE__), '../../resources/hpxml-measures'))
    full_measure_path = File.join(measures_dir, 'BuildResidentialHPXML', 'measure.rb')
    @build_residential_hpxml_measure_arguments = get_measure_instance(full_measure_path).arguments(model)

    @build_residential_hpxml_measure_arguments.each do |arg|
      next if Constants.build_residential_hpxml_excludes.include? arg.name

      # Following are arguments with the same name but different options
      next if arg.name == 'geometry_unit_cfa'

      # Convert optional arguments to string arguments that allow Constants.Auto for defaulting
      if !arg.required
        case arg.type.valueName.downcase
        when 'choice'
          choices = arg.choiceValues.map(&:to_s)
          choices.unshift(Constants.Auto)
          new_arg = OpenStudio::Measure::OSArgument.makeChoiceArgument(arg.name, choices, false)
        when 'boolean'
          choices = [Constants.Auto, 'true', 'false']
          new_arg = OpenStudio::Measure::OSArgument.makeChoiceArgument(arg.name, choices, false)
        else
          new_arg = OpenStudio::Measure::OSArgument.makeStringArgument(arg.name, false)
        end
        new_arg.setDisplayName(arg.displayName.to_s)
        new_arg.setDescription(arg.description.to_s)
        new_arg.setUnits(arg.units.to_s)
        args << new_arg
      else
        args << arg
      end
    end

    # BuildResidentialScheduleFile

    full_measure_path = File.join(measures_dir, 'BuildResidentialScheduleFile', 'measure.rb')
    @build_residential_schedule_file_measure_arguments = get_measure_instance(full_measure_path).arguments(model)

    @build_residential_schedule_file_measure_arguments.each do |arg|
      next if Constants.build_residential_schedule_file_excludes.include? arg.name

      args << arg
    end

    # Additional arguments

    arg = OpenStudio::Measure::OSArgument::makeStringArgument('geometry_unit_cfa_bin', true)
    arg.setDisplayName('Geometry: Unit Conditioned Floor Area Bin')
    arg.setDescription("E.g., '2000-2499'.")
    arg.setDefaultValue('2000-2499')
    args << arg

    # Adds a geometry_unit_cfa argument similar to the BuildResidentialHPXML measure, but as a string with "auto" allowed
    arg = OpenStudio::Measure::OSArgument::makeStringArgument('geometry_unit_cfa', true)
    arg.setDisplayName('Geometry: Unit Conditioned Floor Area')
    arg.setDescription("E.g., '2000' or '#{Constants.Auto}'.")
    arg.setUnits('sqft')
    arg.setDefaultValue('2000')
    args << arg

    arg = OpenStudio::Measure::OSArgument.makeStringArgument('vintage', false)
    arg.setDisplayName('Building Construction: Vintage')
    arg.setDescription('The building vintage, used for informational purposes only.')
    args << arg

    arg = OpenStudio::Measure::OSArgument.makeDoubleArgument('exterior_finish_r', true)
    arg.setDisplayName('Building Construction: Exterior Finish R-Value')
    arg.setUnits('h-ft^2-R/Btu')
    arg.setDescription('R-value of the exterior finish.')
    arg.setDefaultValue(0.6)
    args << arg

    level_choices = OpenStudio::StringVector.new
    level_choices << 'Bottom'
    level_choices << 'Middle'
    level_choices << 'Top'

    arg = OpenStudio::Measure::OSArgument::makeChoiceArgument('geometry_unit_level', level_choices, false)
    arg.setDisplayName('Geometry: Unit Level')
    arg.setDescription("The level of the unit. This is required for #{HPXML::ResidentialTypeApartment}s.")
    args << arg

    horizontal_location_choices = OpenStudio::StringVector.new
    horizontal_location_choices << 'None'
    horizontal_location_choices << 'Left'
    horizontal_location_choices << 'Middle'
    horizontal_location_choices << 'Right'

    arg = OpenStudio::Measure::OSArgument::makeChoiceArgument('geometry_unit_horizontal_location', horizontal_location_choices, false)
    arg.setDisplayName('Geometry: Unit Horizontal Location')
    arg.setDescription("The horizontal location of the unit when viewing the front of the building. This is required for #{HPXML::ResidentialTypeSFA} and #{HPXML::ResidentialTypeApartment}s.")
    args << arg

    arg = OpenStudio::Measure::OSArgument::makeIntegerArgument('geometry_num_floors_above_grade', true)
    arg.setDisplayName('Geometry: Number of Floors Above Grade')
    arg.setUnits('#')
    arg.setDescription("The number of floors above grade (in the unit if #{HPXML::ResidentialTypeSFD} or #{HPXML::ResidentialTypeSFA}, and in the building if #{HPXML::ResidentialTypeApartment}). Conditioned attics are included.")
    arg.setDefaultValue(2)
    args << arg

    corridor_position_choices = OpenStudio::StringVector.new
    corridor_position_choices << 'Double-Loaded Interior'
    corridor_position_choices << 'Double Exterior'
    corridor_position_choices << 'Single Exterior (Front)'
    corridor_position_choices << 'None'

    arg = OpenStudio::Measure::OSArgument::makeChoiceArgument('geometry_corridor_position', corridor_position_choices, true)
    arg.setDisplayName('Geometry: Corridor Position')
    arg.setDescription("The position of the corridor. Only applies to #{HPXML::ResidentialTypeSFA} and #{HPXML::ResidentialTypeApartment}s. Exterior corridors are shaded, but not enclosed. Interior corridors are enclosed and conditioned.")
    arg.setDefaultValue('Inside')
    args << arg

    arg = OpenStudio::Measure::OSArgument::makeDoubleArgument('geometry_corridor_width', true)
    arg.setDisplayName('Geometry: Corridor Width')
    arg.setUnits('ft')
    arg.setDescription("The width of the corridor. Only applies to #{HPXML::ResidentialTypeApartment}s.")
    arg.setDefaultValue(10.0)
    args << arg

    arg = OpenStudio::Measure::OSArgument::makeDoubleArgument('wall_continuous_exterior_r', false)
    arg.setDisplayName('Wall: Continuous Exterior Insulation Nominal R-value')
    arg.setUnits('h-ft^2-R/Btu')
    arg.setDescription('Nominal R-value for the wall continuous exterior insulation.')
    args << arg

    arg = OpenStudio::Measure::OSArgument::makeDoubleArgument('ceiling_insulation_r', true)
    arg.setDisplayName('Ceiling: Insulation Nominal R-value')
    arg.setUnits('h-ft^2-R/Btu')
    arg.setDescription('Nominal R-value for the ceiling (attic floor).')
    arg.setDefaultValue(0)
    args << arg

    arg = OpenStudio::Measure::OSArgument::makeDoubleArgument('rim_joist_continuous_exterior_r', true)
    arg.setDisplayName('Rim Joist: Continuous Exterior Insulation Nominal R-value')
    arg.setUnits('h-ft^2-R/Btu')
    arg.setDescription('Nominal R-value for the rim joist continuous exterior insulation. Only applies to basements/crawlspaces.')
    arg.setDefaultValue(0)
    args << arg

    arg = OpenStudio::Measure::OSArgument::makeDoubleArgument('rim_joist_continuous_interior_r', true)
    arg.setDisplayName('Rim Joist: Continuous Interior Insulation Nominal R-value')
    arg.setUnits('h-ft^2-R/Btu')
    arg.setDescription('Nominal R-value for the rim joist continuous interior insulation that runs parallel to floor joists. Only applies to basements/crawlspaces.')
    arg.setDefaultValue(0)
    args << arg

    arg = OpenStudio::Measure::OSArgument::makeDoubleArgument('rim_joist_assembly_interior_r', true)
    arg.setDisplayName('Rim Joist: Interior Assembly R-value')
    arg.setUnits('h-ft^2-R/Btu')
    arg.setDescription('Assembly R-value for the rim joist assembly interior insulation that runs perpendicular to floor joists. Only applies to basements/crawlspaces.')
    arg.setDefaultValue(0)
    args << arg

    arg = OpenStudio::Measure::OSArgument::makeDoubleArgument('air_leakage_percent_reduction', false)
    arg.setDisplayName('Air Leakage: Value Reduction')
    arg.setDescription('Reduction (%) on the air exchange rate value.')
    args << arg

    arg = OpenStudio::Measure::OSArgument::makeDoubleArgument('misc_plug_loads_television_2_usage_multiplier', true)
    arg.setDisplayName('Plug Loads: Television Usage Multiplier 2')
    arg.setDescription('Additional multiplier on the television energy usage that can reflect, e.g., high/low usage occupants.')
    arg.setDefaultValue(1.0)
    args << arg

    arg = OpenStudio::Measure::OSArgument::makeDoubleArgument('misc_plug_loads_other_2_usage_multiplier', true)
    arg.setDisplayName('Plug Loads: Other Usage Multiplier 2')
    arg.setDescription('Additional multiplier on the other energy usage that can reflect, e.g., high/low usage occupants.')
    arg.setDefaultValue(1.0)
    args << arg

    arg = OpenStudio::Measure::OSArgument::makeDoubleArgument('misc_plug_loads_well_pump_2_usage_multiplier', true)
    arg.setDisplayName('Plug Loads: Well Pump Usage Multiplier 2')
    arg.setDescription('Additional multiplier on the well pump energy usage that can reflect, e.g., high/low usage occupants.')
    arg.setDefaultValue(0.0)
    args << arg

    arg = OpenStudio::Measure::OSArgument::makeDoubleArgument('misc_plug_loads_vehicle_2_usage_multiplier', true)
    arg.setDisplayName('Plug Loads: Vehicle Usage Multiplier 2')
    arg.setDescription('Additional multiplier on the electric vehicle energy usage that can reflect, e.g., high/low usage occupants.')
    arg.setDefaultValue(0.0)
    args << arg

    arg = OpenStudio::Measure::OSArgument::makeDoubleArgument('hvac_control_heating_weekday_setpoint_temp', true)
    arg.setDisplayName('Heating Setpoint: Weekday Temperature')
    arg.setDescription('Specify the weekday heating setpoint temperature.')
    arg.setUnits('deg-F')
    arg.setDefaultValue(71)
    args << arg

    arg = OpenStudio::Measure::OSArgument::makeDoubleArgument('hvac_control_heating_weekend_setpoint_temp', true)
    arg.setDisplayName('Heating Setpoint: Weekend Temperature')
    arg.setDescription('Specify the weekend heating setpoint temperature.')
    arg.setUnits('deg-F')
    arg.setDefaultValue(71)
    args << arg

    arg = OpenStudio::Measure::OSArgument::makeDoubleArgument('hvac_control_heating_weekday_setpoint_offset_magnitude', true)
    arg.setDisplayName('Heating Setpoint: Weekday Offset Magnitude')
    arg.setDescription('Specify the weekday heating offset magnitude.')
    arg.setUnits('deg-F')
    arg.setDefaultValue(0)
    args << arg

    arg = OpenStudio::Measure::OSArgument::makeDoubleArgument('hvac_control_heating_weekend_setpoint_offset_magnitude', true)
    arg.setDisplayName('Heating Setpoint: Weekend Offset Magnitude')
    arg.setDescription('Specify the weekend heating offset magnitude.')
    arg.setUnits('deg-F')
    arg.setDefaultValue(0)
    args << arg

    arg = OpenStudio::Measure::OSArgument::makeStringArgument('hvac_control_heating_weekday_setpoint_schedule', true)
    arg.setDisplayName('Heating Setpoint: Weekday Schedule')
    arg.setDescription('Specify the 24-hour comma-separated weekday heating schedule of 0s and 1s.')
    arg.setDefaultValue('0, 0, 0, 0, 0, 0, 0, 0, 0, 0, 0, 0, 0, 0, 0, 0, 0, 0, 0, 0, 0, 0, 0, 0')
    args << arg

    arg = OpenStudio::Measure::OSArgument::makeStringArgument('hvac_control_heating_weekend_setpoint_schedule', true)
    arg.setDisplayName('Heating Setpoint: Weekend Schedule')
    arg.setDescription('Specify the 24-hour comma-separated weekend heating schedule of 0s and 1s.')
    arg.setDefaultValue('0, 0, 0, 0, 0, 0, 0, 0, 0, 0, 0, 0, 0, 0, 0, 0, 0, 0, 0, 0, 0, 0, 0, 0')
    args << arg

    arg = OpenStudio::Measure::OSArgument::makeBoolArgument('use_auto_heating_season', true)
    arg.setDisplayName('Use Auto Heating Season')
    arg.setDescription('Specifies whether to automatically define the heating season based on the weather file.')
    arg.setDefaultValue(false)
    args << arg

    arg = OpenStudio::Measure::OSArgument::makeDoubleArgument('hvac_control_cooling_weekday_setpoint_temp', true)
    arg.setDisplayName('Cooling Setpoint: Weekday Temperature')
    arg.setDescription('Specify the weekday cooling setpoint temperature.')
    arg.setUnits('deg-F')
    arg.setDefaultValue(76)
    args << arg

    arg = OpenStudio::Measure::OSArgument::makeDoubleArgument('hvac_control_cooling_weekend_setpoint_temp', true)
    arg.setDisplayName('Cooling Setpoint: Weekend Temperature')
    arg.setDescription('Specify the weekend cooling setpoint temperature.')
    arg.setUnits('deg-F')
    arg.setDefaultValue(76)
    args << arg

    arg = OpenStudio::Measure::OSArgument::makeDoubleArgument('hvac_control_cooling_weekday_setpoint_offset_magnitude', true)
    arg.setDisplayName('Cooling Setpoint: Weekday Offset Magnitude')
    arg.setDescription('Specify the weekday cooling offset magnitude.')
    arg.setUnits('deg-F')
    arg.setDefaultValue(0)
    args << arg

    arg = OpenStudio::Measure::OSArgument::makeDoubleArgument('hvac_control_cooling_weekend_setpoint_offset_magnitude', true)
    arg.setDisplayName('Cooling Setpoint: Weekend Offset Magnitude')
    arg.setDescription('Specify the weekend cooling offset magnitude.')
    arg.setUnits('deg-F')
    arg.setDefaultValue(0)
    args << arg

    arg = OpenStudio::Measure::OSArgument::makeStringArgument('hvac_control_cooling_weekday_setpoint_schedule', true)
    arg.setDisplayName('Cooling Setpoint: Weekday Schedule')
    arg.setDescription('Specify the 24-hour comma-separated weekday cooling schedule of 0s and 1s.')
    arg.setDefaultValue('0, 0, 0, 0, 0, 0, 0, 0, 0, 0, 0, 0, 0, 0, 0, 0, 0, 0, 0, 0, 0, 0, 0, 0')
    args << arg

    arg = OpenStudio::Measure::OSArgument::makeStringArgument('hvac_control_cooling_weekend_setpoint_schedule', true)
    arg.setDisplayName('Cooling Setpoint: Weekend Schedule')
    arg.setDescription('Specify the 24-hour comma-separated weekend cooling schedule of 0s and 1s.')
    arg.setDefaultValue('0, 0, 0, 0, 0, 0, 0, 0, 0, 0, 0, 0, 0, 0, 0, 0, 0, 0, 0, 0, 0, 0, 0, 0')
    args << arg

    arg = OpenStudio::Measure::OSArgument::makeBoolArgument('use_auto_cooling_season', true)
    arg.setDisplayName('Use Auto Cooling Season')
    arg.setDescription('Specifies whether to automatically define the cooling season based on the weather file.')
    arg.setDefaultValue(false)
    args << arg

    arg = OpenStudio::Measure::OSArgument::makeStringArgument('heating_system_has_flue_or_chimney', true)
    arg.setDisplayName('Heating System: Has Flue or Chimney')
    arg.setDescription('Whether the heating system has a flue or chimney.')
    arg.setDefaultValue(Constants.Auto)
    args << arg

    arg = OpenStudio::Measure::OSArgument::makeStringArgument('heating_system_2_has_flue_or_chimney', true)
    arg.setDisplayName('Heating System 2: Has Flue or Chimney')
    arg.setDescription('Whether the second heating system has a flue or chimney.')
    arg.setDefaultValue(Constants.Auto)
    args << arg

    arg = OpenStudio::Measure::OSArgument::makeStringArgument('water_heater_has_flue_or_chimney', true)
    arg.setDisplayName('Water Heater: Has Flue or Chimney')
    arg.setDescription('Whether the water heater has a flue or chimney.')
    arg.setDefaultValue(Constants.Auto)
    args << arg

    arg = OpenStudio::Measure::OSArgument::makeDoubleArgument('heating_system_rated_cfm_per_ton', false)
    arg.setDisplayName('Heating System: Rated CFM Per Ton')
    arg.setDescription('The rated cfm per ton of the heating system.')
    arg.setUnits('cfm/ton')
    args << arg

    arg = OpenStudio::Measure::OSArgument::makeDoubleArgument('heating_system_actual_cfm_per_ton', false)
    arg.setDisplayName('Heating System: Actual CFM Per Ton')
    arg.setDescription('The actual cfm per ton of the heating system.')
    arg.setUnits('cfm/ton')
    args << arg

    arg = OpenStudio::Measure::OSArgument::makeDoubleArgument('cooling_system_rated_cfm_per_ton', false)
    arg.setDisplayName('Cooling System: Rated CFM Per Ton')
    arg.setDescription('The rated cfm per ton of the cooling system.')
    arg.setUnits('cfm/ton')
    args << arg

    arg = OpenStudio::Measure::OSArgument::makeDoubleArgument('cooling_system_actual_cfm_per_ton', false)
    arg.setDisplayName('Cooling System: Actual CFM Per Ton')
    arg.setDescription('The actual cfm per ton of the cooling system.')
    arg.setUnits('cfm/ton')
    args << arg

    arg = OpenStudio::Measure::OSArgument::makeDoubleArgument('cooling_system_frac_manufacturer_charge', false)
    arg.setDisplayName('Cooling System: Fraction of Manufacturer Recommended Charge')
    arg.setDescription('The fraction of manufacturer recommended charge of the cooling system.')
    arg.setUnits('Frac')
    args << arg

    arg = OpenStudio::Measure::OSArgument::makeDoubleArgument('heat_pump_rated_cfm_per_ton', false)
    arg.setDisplayName('Heat Pump: Rated CFM Per Ton')
    arg.setDescription('The rated cfm per ton of the heat pump.')
    arg.setUnits('cfm/ton')
    args << arg

    arg = OpenStudio::Measure::OSArgument::makeDoubleArgument('heat_pump_actual_cfm_per_ton', false)
    arg.setDisplayName('Heat Pump: Actual CFM Per Ton')
    arg.setDescription('The actual cfm per ton of the heat pump.')
    arg.setUnits('cfm/ton')
    args << arg

    arg = OpenStudio::Measure::OSArgument::makeDoubleArgument('heat_pump_frac_manufacturer_charge', false)
    arg.setDisplayName('Heat Pump: Fraction of Manufacturer Recommended Charge')
    arg.setDescription('The fraction of manufacturer recommended charge of the heat pump.')
    arg.setUnits('Frac')
    args << arg

    arg = OpenStudio::Measure::OSArgument::makeBoolArgument('heat_pump_backup_use_existing_system', false)
    arg.setDisplayName('Heat Pump: Backup Use Existing System')
    arg.setDescription('Whether the heat pump uses the existing system as backup.')
    args << arg

    return args
  end

  # define what happens when the measure is run
  def run(model, runner, user_arguments)
    super(model, runner, user_arguments)

    # use the built-in error checking
    if !runner.validateUserArguments(arguments(model), user_arguments)
      return false
    end

    # assign the user inputs to variables
    args = runner.getArgumentValues(arguments(model), user_arguments)
    args = convert_args(args)

    arg_names = []
    { @build_residential_hpxml_measure_arguments => Constants.build_residential_hpxml_excludes,
      @build_residential_schedule_file_measure_arguments => Constants.build_residential_schedule_file_excludes }.each do |measure_arguments, measure_excludes|
      measure_arguments.each do |arg|
        next if measure_excludes.include? arg.name

        arg_names << arg.name.to_sym
      end
    end

    args_to_delete = args.keys - arg_names # these are the extra ones added in the arguments section

    # Conditioned floor area
    if args[:geometry_unit_cfa] == Constants.Auto
      # TODO: Disaggregate detached and mobile home
      cfas = { ['0-499', HPXML::ResidentialTypeSFD] => 298, # AHS 2021, 1 detached and mobile home weighted average
               ['0-499', HPXML::ResidentialTypeSFA] => 273, # AHS 2021, 1 attached
               ['0-499', HPXML::ResidentialTypeApartment] => 322, # AHS 2021, multi-family weighted average
               ['0-499', HPXML::ResidentialTypeManufactured] => 298, # AHS 2021, 1 detached and mobile home weighted average
               ['500-749', HPXML::ResidentialTypeSFD] => 634, # AHS 2021, 1 detached and mobile home weighted average
               ['500-749', HPXML::ResidentialTypeSFA] => 625, # AHS 2021, 1 attached
               ['500-749', HPXML::ResidentialTypeApartment] => 623, # AHS 2021, multi-family weighted average
               ['500-749', HPXML::ResidentialTypeManufactured] => 634, # AHS 2021, 1 detached and mobile home weighted average
               ['750-999', HPXML::ResidentialTypeSFD] => 881, # AHS 2021, 1 detached and mobile home weighted average
               ['750-999', HPXML::ResidentialTypeSFA] => 872, # AHS 2021, 1 attached
               ['750-999', HPXML::ResidentialTypeApartment] => 854, # AHS 2021, multi-family weighted average
               ['750-999', HPXML::ResidentialTypeManufactured] => 881, # AHS 2021, 1 detached and mobile home weighted average
               ['1000-1499', HPXML::ResidentialTypeSFD] => 1228, # AHS 2021, 1 detached and mobile home weighted average
               ['1000-1499', HPXML::ResidentialTypeSFA] => 1207, # AHS 2021, 1 attached
               ['1000-1499', HPXML::ResidentialTypeApartment] => 1138, # AHS 2021, multi-family weighted average
               ['1000-1499', HPXML::ResidentialTypeManufactured] => 1228, # AHS 2021, 1 detached and mobile home weighted average
               ['1500-1999', HPXML::ResidentialTypeSFD] => 1698, # AHS 2021, 1 detached and mobile home weighted average
               ['1500-1999', HPXML::ResidentialTypeSFA] => 1678, # AHS 2021, 1 attached
               ['1500-1999', HPXML::ResidentialTypeApartment] => 1682, # AHS 2021, multi-family weighted average
               ['1500-1999', HPXML::ResidentialTypeManufactured] => 1698, # AHS 2021, 1 detached and mobile home weighted average
               ['2000-2499', HPXML::ResidentialTypeSFD] => 2179, # AHS 2021, 1 detached and mobile home weighted average
               ['2000-2499', HPXML::ResidentialTypeSFA] => 2152, # AHS 2021, 1 attached
               ['2000-2499', HPXML::ResidentialTypeApartment] => 2115, # AHS 2021, multi-family weighted average
               ['2000-2499', HPXML::ResidentialTypeManufactured] => 2179, # AHS 2021, 1 detached and mobile home weighted average
               ['2500-2999', HPXML::ResidentialTypeSFD] => 2678, # AHS 2021, 1 detached and mobile home weighted average
               ['2500-2999', HPXML::ResidentialTypeSFA] => 2663, # AHS 2021, 1 attached
               ['2500-2999', HPXML::ResidentialTypeApartment] => 2648, # AHS 2021, multi-family weighted average
               ['2500-2999', HPXML::ResidentialTypeManufactured] => 2678, # AHS 2021, 1 detached and mobile home weighted average
               ['3000-3999', HPXML::ResidentialTypeSFD] => 3310, # AHS 2021, 1 detached and mobile home weighted average
               ['3000-3999', HPXML::ResidentialTypeSFA] => 3228, # AHS 2021, 1 attached
               ['3000-3999', HPXML::ResidentialTypeApartment] => 3171, # AHS 2021, multi-family weighted average
               ['3000-3999', HPXML::ResidentialTypeManufactured] => 3310, # AHS 2021, 1 detached and mobile home weighted average
               ['4000+', HPXML::ResidentialTypeSFD] => 5587, # AHS 2021, 1 detached and mobile home weighted average
               ['4000+', HPXML::ResidentialTypeSFA] => 7414, # AHS 2019, 1 attached
               ['4000+', HPXML::ResidentialTypeApartment] => 6348, # AHS 2021, 4,000 or more all unit average
               ['4000+', HPXML::ResidentialTypeManufactured] => 5587 } # AHS 2021, 1 detached and mobile home weighted average
      cfa = cfas[[args[:geometry_unit_cfa_bin], args[:geometry_unit_type]]]
      if cfa.nil?
        runner.registerError("ResStockArguments: Could not look up conditioned floor area for '#{args[:geometry_unit_cfa_bin]}' and '#{args[:geometry_unit_type]}'.")
        return false
      end
      args[:geometry_unit_cfa] = Float(cfa)
    else
      args[:geometry_unit_cfa] = args[:geometry_unit_cfa]
    end

    # Vintage
    if !args[:vintage].nil? && args[:year_built] == Constants.Auto
      args[:year_built] = Integer(Float(args[:vintage].gsub(/[^0-9]/, ''))) # strip non-numeric
    end

    # Num Occupants
    if args[:geometry_unit_num_occupants] == Constants.Auto
      args[:geometry_unit_num_occupants] = Geometry.get_occupancy_default_num(args[:geometry_unit_num_bedrooms])
    end

    # Plug Loads
    args[:misc_plug_loads_television_usage_multiplier] = args[:misc_plug_loads_television_usage_multiplier] * args[:misc_plug_loads_television_2_usage_multiplier]
    args[:misc_plug_loads_other_usage_multiplier] = args[:misc_plug_loads_other_usage_multiplier] * args[:misc_plug_loads_other_2_usage_multiplier]
    args[:misc_plug_loads_well_pump_usage_multiplier] = args[:misc_plug_loads_well_pump_usage_multiplier] * args[:misc_plug_loads_well_pump_2_usage_multiplier]
    args[:misc_plug_loads_vehicle_usage_multiplier] = args[:misc_plug_loads_vehicle_usage_multiplier] * args[:misc_plug_loads_vehicle_2_usage_multiplier]

    # Other
    if args[:misc_plug_loads_other_annual_kwh] == Constants.Auto
      # TODO: Disaggregate detached and mobile home
      if [HPXML::ResidentialTypeSFD, HPXML::ResidentialTypeManufactured].include?(args[:geometry_unit_type])
        args[:misc_plug_loads_other_annual_kwh] = 863.26 + 219.26 * args[:geometry_unit_num_occupants] + 0.33 * args[:geometry_unit_cfa] # RECS 2020
      elsif [HPXML::ResidentialTypeSFA].include?(args[:geometry_unit_type])
        args[:misc_plug_loads_other_annual_kwh] = 654.92 + 206.52 * args[:geometry_unit_num_occupants] + 0.21 * args[:geometry_unit_cfa] # RECS 2020
      elsif [HPXML::ResidentialTypeApartment].include?(args[:geometry_unit_type])
        args[:misc_plug_loads_other_annual_kwh] = 706.6 + 149.27 * args[:geometry_unit_num_occupants] + 0.1 * args[:geometry_unit_cfa] # RECS 2020
      end
    end

    # PV
    if args[:pv_system_present] == 'true'
      args[:pv_system_num_bedrooms_served] = args[:geometry_unit_num_bedrooms]
    else
      args[:pv_system_num_bedrooms_served] = 0
    end

    # Battery
    if args[:battery_present] == 'true'
      args[:battery_num_bedrooms_served] = args[:geometry_unit_num_bedrooms]
    else
      args[:battery_num_bedrooms_served] = 0
    end

    # Setpoints
    weekday_heating_setpoints = [args[:hvac_control_heating_weekday_setpoint_temp]] * 24
    weekend_heating_setpoints = [args[:hvac_control_heating_weekend_setpoint_temp]] * 24

    weekday_cooling_setpoints = [args[:hvac_control_cooling_weekday_setpoint_temp]] * 24
    weekend_cooling_setpoints = [args[:hvac_control_cooling_weekend_setpoint_temp]] * 24

    hvac_control_heating_weekday_setpoint_offset_magnitude = args[:hvac_control_heating_weekday_setpoint_offset_magnitude]
    hvac_control_heating_weekday_setpoint_schedule = args[:hvac_control_heating_weekday_setpoint_schedule].split(',').map { |i| Float(i) }
    weekday_heating_setpoints = modify_setpoint_schedule(weekday_heating_setpoints, hvac_control_heating_weekday_setpoint_offset_magnitude, hvac_control_heating_weekday_setpoint_schedule)

    hvac_control_heating_weekend_setpoint_offset_magnitude = args[:hvac_control_heating_weekend_setpoint_offset_magnitude]
    hvac_control_heating_weekend_setpoint_schedule = args[:hvac_control_heating_weekend_setpoint_schedule].split(',').map { |i| Float(i) }
    weekend_heating_setpoints = modify_setpoint_schedule(weekend_heating_setpoints, hvac_control_heating_weekend_setpoint_offset_magnitude, hvac_control_heating_weekend_setpoint_schedule)

    hvac_control_cooling_weekday_setpoint_offset_magnitude = args[:hvac_control_cooling_weekday_setpoint_offset_magnitude]
    hvac_control_cooling_weekday_setpoint_schedule = args[:hvac_control_cooling_weekday_setpoint_schedule].split(',').map { |i| Float(i) }
    weekday_cooling_setpoints = modify_setpoint_schedule(weekday_cooling_setpoints, hvac_control_cooling_weekday_setpoint_offset_magnitude, hvac_control_cooling_weekday_setpoint_schedule)

    hvac_control_cooling_weekend_setpoint_offset_magnitude = args[:hvac_control_cooling_weekend_setpoint_offset_magnitude]
    hvac_control_cooling_weekend_setpoint_schedule = args[:hvac_control_cooling_weekend_setpoint_schedule].split(',').map { |i| Float(i) }
    weekend_cooling_setpoints = modify_setpoint_schedule(weekend_cooling_setpoints, hvac_control_cooling_weekend_setpoint_offset_magnitude, hvac_control_cooling_weekend_setpoint_schedule)

    args[:hvac_control_heating_weekday_setpoint] = weekday_heating_setpoints.join(', ')
    args[:hvac_control_heating_weekend_setpoint] = weekend_heating_setpoints.join(', ')
    args[:hvac_control_cooling_weekday_setpoint] = weekday_cooling_setpoints.join(', ')
    args[:hvac_control_cooling_weekend_setpoint] = weekend_cooling_setpoints.join(', ')

    # Seasons
    if args[:use_auto_heating_season] && args[:hvac_control_heating_season_period] == Constants.Auto
      args[:hvac_control_heating_season_period] = HPXML::BuildingAmerica
    end

    if args[:use_auto_cooling_season] && args[:hvac_control_cooling_season_period] == Constants.Auto
      args[:hvac_control_cooling_season_period] = HPXML::BuildingAmerica
    end

    # Flue or Chimney
    if (args[:heating_system_has_flue_or_chimney] == 'false') &&
       (args[:heating_system_2_has_flue_or_chimney] == 'false') &&
       (args[:water_heater_has_flue_or_chimney] == 'false')
      args[:air_leakage_has_flue_or_chimney_in_conditioned_space] = false
    elsif (args[:heating_system_type] != 'none' && args[:heating_system_has_flue_or_chimney] == 'true') ||
          (args[:heating_system_2_type] != 'none' && args[:heating_system_2_has_flue_or_chimney] == 'true') ||
          (args[:water_heater_type] != 'none' && args[:water_heater_has_flue_or_chimney] == 'true')
      args[:air_leakage_has_flue_or_chimney_in_conditioned_space] = true
    end

    # HVAC Secondary
    if args[:heating_system_2_type] != 'none'
      if args[:heating_system_type] != 'none'
        if ((args[:heating_system_fraction_heat_load_served] + args[:heating_system_2_fraction_heat_load_served]) > 1.0)
          info_msg = "Adjusted fraction of heat load served by the primary heating system (#{args[:heating_system_fraction_heat_load_served]}"
          args[:heating_system_fraction_heat_load_served] = 1.0 - args[:heating_system_2_fraction_heat_load_served]
          info_msg += " to #{args[:heating_system_fraction_heat_load_served]}) to allow for a secondary heating system (#{args[:heating_system_2_fraction_heat_load_served]})."
          runner.registerInfo(info_msg)
        end
      elsif args[:heat_pump_type] != 'none'
        if ((args[:heat_pump_fraction_heat_load_served] + args[:heating_system_2_fraction_heat_load_served]) > 1.0)
          info_msg = "Adjusted fraction of heat load served by the primary heating system (#{args[:heat_pump_fraction_heat_load_served]}"
          args[:heat_pump_fraction_heat_load_served] = 1.0 - args[:heating_system_2_fraction_heat_load_served]
          info_msg += " to #{args[:heat_pump_fraction_heat_load_served]}) to allow for a secondary heating system (#{args[:heating_system_2_fraction_heat_load_served]})."
          runner.registerInfo(info_msg)
        end
      end
    end

    # HVAC Faults
    if !args[:heating_system_rated_cfm_per_ton].nil? && !args[:heating_system_actual_cfm_per_ton].nil?
      args[:heating_system_airflow_defect_ratio] = (args[:heating_system_actual_cfm_per_ton] - args[:heating_system_rated_cfm_per_ton]) / args[:heating_system_rated_cfm_per_ton]
    end

    if !args[:cooling_system_rated_cfm_per_ton].nil? && !args[:cooling_system_actual_cfm_per_ton].nil?
      args[:cooling_system_airflow_defect_ratio] = (args[:cooling_system_actual_cfm_per_ton] - args[:cooling_system_rated_cfm_per_ton]) / args[:cooling_system_rated_cfm_per_ton]
    end

    if !args[:cooling_system_frac_manufacturer_charge].nil?
      args[:cooling_system_charge_defect_ratio] = args[:cooling_system_frac_manufacturer_charge] - 1.0
    end

    if !args[:heat_pump_rated_cfm_per_ton].nil? && !args[:heat_pump_actual_cfm_per_ton].nil?
      args[:heat_pump_airflow_defect_ratio] = (args[:heat_pump_actual_cfm_per_ton] - args[:heat_pump_rated_cfm_per_ton]) / args[:heat_pump_rated_cfm_per_ton]
    end

    if !args[:heat_pump_frac_manufacturer_charge].nil?
      args[:heat_pump_charge_defect_ratio] = args[:heat_pump_frac_manufacturer_charge] - 1.0
    end

    # Error check geometry inputs
    corridor_width = args[:geometry_corridor_width]
    corridor_position = args[:geometry_corridor_position]

    if (corridor_width == 0) && (corridor_position != 'None')
      corridor_position = 'None'
    end
    if corridor_position == 'None'
      corridor_width = 0
    end
    if corridor_width < 0
      runner.registerError('ResStockArguments: Invalid corridor width entered.')
      return false
    end

    # Adiabatic Walls
    args[:geometry_unit_left_wall_is_adiabatic] = false
    args[:geometry_unit_right_wall_is_adiabatic] = false
    args[:geometry_unit_front_wall_is_adiabatic] = false
    args[:geometry_unit_back_wall_is_adiabatic] = false

    # Map corridor arguments to adiabatic walls and shading
    if [HPXML::ResidentialTypeApartment, HPXML::ResidentialTypeSFA].include? args[:geometry_unit_type]
<<<<<<< HEAD
      n_units = Float(args[:geometry_building_num_units].to_s)
      horiz_location = args[:geometry_unit_horizontal_location].to_s
=======
      n_floors = Float(args[:geometry_num_floors_above_grade])
      n_units = Float(args[:geometry_building_num_units])
      horiz_location = args[:geometry_unit_horizontal_location]
      aspect_ratio = args[:geometry_unit_aspect_ratio]
>>>>>>> fb7dc3f1

      if args[:geometry_unit_type] == HPXML::ResidentialTypeApartment
        n_units_per_floor = n_units / n_floors
        if n_units_per_floor >= 4 && (corridor_position == 'Double Exterior' || corridor_position == 'None')
          has_rear_units = true
          args[:geometry_unit_back_wall_is_adiabatic] = true
        elsif n_units_per_floor >= 4 && (corridor_position == 'Double-Loaded Interior')
          has_rear_units = true
          args[:geometry_unit_front_wall_is_adiabatic] = true
        elsif (n_units_per_floor == 2) && (horiz_location == 'None') && (corridor_position == 'Double Exterior' || corridor_position == 'None')
          has_rear_units = true
          args[:geometry_unit_back_wall_is_adiabatic] = true
        elsif (n_units_per_floor == 2) && (horiz_location == 'None') && (corridor_position == 'Double-Loaded Interior')
          has_rear_units = true
          args[:geometry_unit_front_wall_is_adiabatic] = true
        elsif corridor_position == 'Single Exterior (Front)'
          has_rear_units = false
          args[:geometry_unit_front_wall_is_adiabatic] = false
        else
          has_rear_units = false
          args[:geometry_unit_front_wall_is_adiabatic] = false
        end

        # Error check MF & SFA geometry
        if !has_rear_units && ((corridor_position == 'Double-Loaded Interior') || (corridor_position == 'Double Exterior'))
          corridor_position = 'Single Exterior (Front)'
          runner.registerWarning("Specified incompatible corridor; setting corridor position to '#{corridor_position}'.")
        end

        # Model exterior corridors as overhangs
        if (corridor_position.include? 'Exterior') && corridor_width > 0
          args[:overhangs_front_depth] = corridor_width
          args[:overhangs_front_distance_to_top_of_window] = 1
        end

      elsif args[:geometry_unit_type] == HPXML::ResidentialTypeSFA
        n_units_per_floor = n_units
        has_rear_units = false
      end

      if has_rear_units
        unit_width = n_units_per_floor / 2
      else
        unit_width = n_units_per_floor
      end
      if (unit_width <= 1) && (horiz_location != 'None')
        runner.registerWarning("No #{horiz_location} location exists, setting horizontal location to 'None'")
        horiz_location = 'None'
      end
      if (unit_width > 1) && (horiz_location == 'None')
        runner.registerError('ResStockArguments: Specified incompatible horizontal location for the corridor and unit configuration.')
        return false
      end
      if (unit_width <= 2) && (horiz_location == 'Middle')
        runner.registerError('ResStockArguments: Invalid horizontal location entered, no middle location exists.')
        return false
      end

      if horiz_location == 'Left'
        args[:geometry_unit_right_wall_is_adiabatic] = true
      elsif horiz_location == 'Middle'
        args[:geometry_unit_left_wall_is_adiabatic] = true
        args[:geometry_unit_right_wall_is_adiabatic] = true
      elsif horiz_location == 'Right'
        args[:geometry_unit_left_wall_is_adiabatic] = true
      end
    end

    # Infiltration Reduction
    if not args[:air_leakage_percent_reduction].nil?
      args[:air_leakage_value] *= (1.0 - args[:air_leakage_percent_reduction] / 100.0)
    end

    # Num Floors
    if args[:geometry_unit_type] == HPXML::ResidentialTypeApartment
      args[:geometry_unit_num_floors_above_grade] = 1
    else
      args[:geometry_unit_num_floors_above_grade] = args[:geometry_num_floors_above_grade]
    end

    # Adiabatic Floor/Ceiling
    if not args[:geometry_unit_level].nil?
      if args[:geometry_unit_level] == 'Bottom'
        if args[:geometry_num_floors_above_grade] > 1 # this could be "bottom" of a 1-story building
          args[:geometry_attic_type] = HPXML::AtticTypeBelowApartment
        end
      elsif args[:geometry_unit_level] == 'Middle'
        args[:geometry_foundation_type] = HPXML::FoundationTypeAboveApartment
        args[:geometry_attic_type] = HPXML::AtticTypeBelowApartment
      elsif args[:geometry_unit_level] == 'Top'
        args[:geometry_foundation_type] = HPXML::FoundationTypeAboveApartment
      end
    end

    # Wall Assembly R-Value
    args[:wall_assembly_r] += args[:exterior_finish_r]

    if not args[:wall_continuous_exterior_r].nil?
      args[:wall_assembly_r] += args[:wall_continuous_exterior_r]
    end

    # Rim Joist Assembly R-Value
    rim_joist_assembly_r = 0
    if args[:geometry_rim_joist_height] > 0
      drywall_assembly_r = 0.9
      uninsulated_wall_assembly_r = 3.4

      assembly_exterior_r = args[:exterior_finish_r] + args[:rim_joist_continuous_exterior_r]

      if args[:rim_joist_continuous_interior_r] > 0 && args[:rim_joist_assembly_interior_r] > 0
        # rim joist assembly = siding + half continuous interior insulation + half rim joist assembly - drywall
        # (rim joist assembly = nominal cavity + 1/2 in sheathing + 1/2 in drywall)
        assembly_interior_r = (args[:rim_joist_continuous_interior_r] + uninsulated_wall_assembly_r - drywall_assembly_r) / 2.0 # parallel to floor joists
        assembly_interior_r += (args[:rim_joist_assembly_interior_r]) / 2.0 # derated
      elsif args[:rim_joist_continuous_interior_r] > 0 || args[:rim_joist_assembly_interior_r] > 0
        runner.registerError('ResStockArguments: For rim joist interior insulation, must provide both continuous and assembly R-values.')
        return false
      else # uninsulated interior
        # rim joist assembly = siding + continuous foundation insulation + uninsulated wall - drywall
        # (uninsulated wall is nominal cavity + 1/2 in sheathing + 1/2 in drywall)
        assembly_interior_r = uninsulated_wall_assembly_r - drywall_assembly_r
      end

      rim_joist_assembly_r = assembly_exterior_r + assembly_interior_r
    end
    args[:rim_joist_assembly_r] = rim_joist_assembly_r

    args.each do |arg_name, arg_value|
      if args_to_delete.include?(arg_name) || (arg_value == Constants.Auto)
        arg_value = '' # don't assign these to BuildResidentialHPXML or BuildResidentialScheduleFile
      end

      register_value(runner, arg_name.to_s, arg_value)
    end

    return true
  end

  def modify_setpoint_schedule(schedule, offset_magnitude, offset_schedule)
    offset_schedule.each_with_index do |direction, i|
      schedule[i] += offset_magnitude * direction
    end
    return schedule
  end

  def convert_args(args)
    measure_arguments = @build_residential_hpxml_measure_arguments
    measure_arguments.each do |arg|
      arg_name = arg.name.to_sym
      value = args[arg_name]
      next if value.nil? || (value == Constants.Auto)

      case arg.type.valueName.downcase
      when 'double'
        args[arg_name] = Float(value)
      when 'integer'
        args[arg_name] = Integer(value)
      end
    end
    return args
  end
end

# register the measure to be used by the application
ResStockArguments.new.registerWithApplication<|MERGE_RESOLUTION|>--- conflicted
+++ resolved
@@ -605,15 +605,9 @@
 
     # Map corridor arguments to adiabatic walls and shading
     if [HPXML::ResidentialTypeApartment, HPXML::ResidentialTypeSFA].include? args[:geometry_unit_type]
-<<<<<<< HEAD
-      n_units = Float(args[:geometry_building_num_units].to_s)
-      horiz_location = args[:geometry_unit_horizontal_location].to_s
-=======
       n_floors = Float(args[:geometry_num_floors_above_grade])
       n_units = Float(args[:geometry_building_num_units])
       horiz_location = args[:geometry_unit_horizontal_location]
-      aspect_ratio = args[:geometry_unit_aspect_ratio]
->>>>>>> fb7dc3f1
 
       if args[:geometry_unit_type] == HPXML::ResidentialTypeApartment
         n_units_per_floor = n_units / n_floors
