# frozen_string_literal: true

# see the URL below for information on how to write OpenStudio measures
# http://nrel.github.io/OpenStudio-user-documentation/reference/measure_writing_guide/

require 'openstudio'
require_relative 'resources/constants'
require_relative '../../resources/hpxml-measures/HPXMLtoOpenStudio/resources/meta_measure'

# start the measure
class ResStockArguments < OpenStudio::Measure::ModelMeasure
  # human readable name
  def name
    return 'ResStock Arguments'
  end

  # human readable description
  def description
    return 'Measure that pre-processes the arguments passed to the BuildResidentialHPXML and BuildResidentialScheduleFile measures.'
  end

  # human readable description of modeling approach
  def modeler_description
    return 'Passes in all arguments from the options lookup, processes them, and then registers values to the runner to be used by other measures.'
  end

  # define the arguments that the user will input
  def arguments(model)
    args = OpenStudio::Measure::OSArgumentVector.new

    # BuildResidentialHPXML

    measures_dir = File.absolute_path(File.join(File.dirname(__FILE__), '../../resources/hpxml-measures'))
    full_measure_path = File.join(measures_dir, 'BuildResidentialHPXML', 'measure.rb')
    @build_residential_hpxml_measure_arguments = get_measure_instance(full_measure_path).arguments(model)

    @build_residential_hpxml_measure_arguments.each do |arg|
      next if Constants::BuildResidentialHPXMLExcludes.include? arg.name

      # Following are arguments with the same name but different options
      next if arg.name == 'geometry_unit_cfa'

      # Convert optional arguments to string arguments that allow Constants::Auto for defaulting
      if !arg.required
        case arg.type.valueName.downcase
        when 'choice'
          choices = arg.choiceValues.map(&:to_s)
          choices.unshift(Constants::Auto)
          new_arg = OpenStudio::Measure::OSArgument.makeChoiceArgument(arg.name, choices, false)
        when 'boolean'
          choices = [Constants::Auto, 'true', 'false']
          new_arg = OpenStudio::Measure::OSArgument.makeChoiceArgument(arg.name, choices, false)
        else
          new_arg = OpenStudio::Measure::OSArgument.makeStringArgument(arg.name, false)
        end
        new_arg.setDisplayName(arg.displayName.to_s)
        new_arg.setDescription(arg.description.to_s)
        new_arg.setUnits(arg.units.to_s)
        args << new_arg
      else
        args << arg
      end
    end

    # BuildResidentialScheduleFile

    full_measure_path = File.join(measures_dir, 'BuildResidentialScheduleFile', 'measure.rb')
    @build_residential_schedule_file_measure_arguments = get_measure_instance(full_measure_path).arguments(model)

    @build_residential_schedule_file_measure_arguments.each do |arg|
      next if Constants::BuildResidentialScheduleFileExcludes.include? arg.name

      args << arg
    end

    # Additional arguments

    arg = OpenStudio::Measure::OSArgument.makeIntegerArgument('building_id', false)
    arg.setDisplayName('Building Unit ID')
    arg.setDescription('The building unit number (between 1 and the number of samples).')
    args << arg

    arg = OpenStudio::Measure::OSArgument.makeStringArgument('schedules_vacancy_periods', false)
    arg.setDisplayName('Schedules: Vacancy Periods')
    arg.setDescription('Specifies the vacancy periods. Enter a date like "Dec 15 - Jan 15". Optionally, can enter hour of the day like "Dec 15 2 - Jan 15 20" (start hour can be 0 through 23 and end hour can be 1 through 24). If multiple periods, use a comma-separated list.')
    args << arg

    arg = OpenStudio::Measure::OSArgument.makeStringArgument('schedules_power_outage_periods', false)
    arg.setDisplayName('Schedules: Power Outage Periods')
    arg.setDescription('Specifies the power outage periods. Enter a date like "Dec 15 - Jan 15". Optionally, can enter hour of the day like "Dec 15 2 - Jan 15 20" (start hour can be 0 through 23 and end hour can be 1 through 24). If multiple periods, use a comma-separated list.')
    args << arg

    arg = OpenStudio::Measure::OSArgument.makeStringArgument('schedules_power_outage_periods_window_natvent_availability', false)
    arg.setDisplayName('Schedules: Power Outage Periods Window Natural Ventilation Availability')
    arg.setDescription("The availability of the natural ventilation schedule during the power outage periods. Valid choices are '#{[HPXML::ScheduleRegular, HPXML::ScheduleAvailable, HPXML::ScheduleUnavailable].join("', '")}'. If multiple periods, use a comma-separated list.")
    args << arg

    arg = OpenStudio::Measure::OSArgument.makeIntegerArgument('schedules_space_heating_unavailable_days', false)
    arg.setDisplayName('Schedules: Space Heating Unavailability')
    arg.setDescription('Number of days space heating equipment is unavailable.')
    args << arg

    arg = OpenStudio::Measure::OSArgument.makeIntegerArgument('schedules_space_cooling_unavailable_days', false)
    arg.setDisplayName('Schedules: Space Cooling Unavailability')
    arg.setDescription('Number of days space cooling equipment is unavailable.')
    args << arg

    arg = OpenStudio::Measure::OSArgument::makeStringArgument('geometry_unit_cfa_bin', true)
    arg.setDisplayName('Geometry: Unit Conditioned Floor Area Bin')
    arg.setDescription("E.g., '2000-2499'.")
    arg.setDefaultValue('2000-2499')
    args << arg

    # Adds a geometry_unit_cfa argument similar to the BuildResidentialHPXML measure, but as a string with "auto" allowed
    arg = OpenStudio::Measure::OSArgument::makeStringArgument('geometry_unit_cfa', true)
    arg.setDisplayName('Geometry: Unit Conditioned Floor Area')
    arg.setDescription("E.g., '2000' or '#{Constants::Auto}'.")
    arg.setUnits('sqft')
    arg.setDefaultValue('2000')
    args << arg

    arg = OpenStudio::Measure::OSArgument.makeStringArgument('vintage', false)
    arg.setDisplayName('Building Construction: Vintage')
    arg.setDescription('The building vintage, used for informational purposes only.')
    args << arg

    arg = OpenStudio::Measure::OSArgument.makeDoubleArgument('exterior_finish_r', true)
    arg.setDisplayName('Building Construction: Exterior Finish R-Value')
    arg.setUnits('h-ft^2-R/Btu')
    arg.setDescription('R-value of the exterior finish.')
    arg.setDefaultValue(0.6)
    args << arg

    level_choices = OpenStudio::StringVector.new
    level_choices << 'Bottom'
    level_choices << 'Middle'
    level_choices << 'Top'

    arg = OpenStudio::Measure::OSArgument::makeChoiceArgument('geometry_unit_level', level_choices, false)
    arg.setDisplayName('Geometry: Unit Level')
    arg.setDescription("The level of the unit. This is required for #{HPXML::ResidentialTypeApartment}s.")
    args << arg

    horizontal_location_choices = OpenStudio::StringVector.new
    horizontal_location_choices << 'None'
    horizontal_location_choices << 'Left'
    horizontal_location_choices << 'Middle'
    horizontal_location_choices << 'Right'

    arg = OpenStudio::Measure::OSArgument::makeChoiceArgument('geometry_unit_horizontal_location', horizontal_location_choices, false)
    arg.setDisplayName('Geometry: Unit Horizontal Location')
    arg.setDescription("The horizontal location of the unit when viewing the front of the building. This is required for #{HPXML::ResidentialTypeSFA} and #{HPXML::ResidentialTypeApartment}s.")
    args << arg

    arg = OpenStudio::Measure::OSArgument::makeIntegerArgument('geometry_num_floors_above_grade', true)
    arg.setDisplayName('Geometry: Number of Floors Above Grade')
    arg.setUnits('#')
    arg.setDescription("The number of floors above grade (in the unit if #{HPXML::ResidentialTypeSFD} or #{HPXML::ResidentialTypeSFA}, and in the building if #{HPXML::ResidentialTypeApartment}). Conditioned attics are included.")
    arg.setDefaultValue(2)
    args << arg

    corridor_position_choices = OpenStudio::StringVector.new
    corridor_position_choices << 'Double-Loaded Interior'
    corridor_position_choices << 'Double Exterior'
    corridor_position_choices << 'Single Exterior (Front)'
    corridor_position_choices << 'None'

    arg = OpenStudio::Measure::OSArgument::makeChoiceArgument('geometry_corridor_position', corridor_position_choices, true)
    arg.setDisplayName('Geometry: Corridor Position')
    arg.setDescription("The position of the corridor. Only applies to #{HPXML::ResidentialTypeSFA} and #{HPXML::ResidentialTypeApartment}s. Exterior corridors are shaded, but not enclosed. Interior corridors are enclosed and conditioned.")
    arg.setDefaultValue('Inside')
    args << arg

    arg = OpenStudio::Measure::OSArgument::makeDoubleArgument('geometry_corridor_width', true)
    arg.setDisplayName('Geometry: Corridor Width')
    arg.setUnits('ft')
    arg.setDescription("The width of the corridor. Only applies to #{HPXML::ResidentialTypeApartment}s.")
    arg.setDefaultValue(10.0)
    args << arg

    arg = OpenStudio::Measure::OSArgument::makeDoubleArgument('wall_continuous_exterior_r', false)
    arg.setDisplayName('Wall: Continuous Exterior Insulation Nominal R-value')
    arg.setUnits('h-ft^2-R/Btu')
    arg.setDescription('Nominal R-value for the wall continuous exterior insulation.')
    args << arg

    arg = OpenStudio::Measure::OSArgument::makeDoubleArgument('ceiling_insulation_r', true)
    arg.setDisplayName('Ceiling: Insulation Nominal R-value')
    arg.setUnits('h-ft^2-R/Btu')
    arg.setDescription('Nominal R-value for the ceiling (attic floor).')
    arg.setDefaultValue(0)
    args << arg

    arg = OpenStudio::Measure::OSArgument::makeDoubleArgument('rim_joist_continuous_exterior_r', true)
    arg.setDisplayName('Rim Joist: Continuous Exterior Insulation Nominal R-value')
    arg.setUnits('h-ft^2-R/Btu')
    arg.setDescription('Nominal R-value for the rim joist continuous exterior insulation. Only applies to basements/crawlspaces.')
    arg.setDefaultValue(0)
    args << arg

    arg = OpenStudio::Measure::OSArgument::makeDoubleArgument('rim_joist_continuous_interior_r', true)
    arg.setDisplayName('Rim Joist: Continuous Interior Insulation Nominal R-value')
    arg.setUnits('h-ft^2-R/Btu')
    arg.setDescription('Nominal R-value for the rim joist continuous interior insulation that runs parallel to floor joists. Only applies to basements/crawlspaces.')
    arg.setDefaultValue(0)
    args << arg

    arg = OpenStudio::Measure::OSArgument::makeDoubleArgument('rim_joist_assembly_interior_r', true)
    arg.setDisplayName('Rim Joist: Interior Assembly R-value')
    arg.setUnits('h-ft^2-R/Btu')
    arg.setDescription('Assembly R-value for the rim joist assembly interior insulation that runs perpendicular to floor joists. Only applies to basements/crawlspaces.')
    arg.setDefaultValue(0)
    args << arg

    arg = OpenStudio::Measure::OSArgument::makeDoubleArgument('air_leakage_percent_reduction', false)
    arg.setDisplayName('Air Leakage: Value Reduction')
    arg.setDescription('Reduction (%) on the air exchange rate value.')
    args << arg

    arg = OpenStudio::Measure::OSArgument::makeDoubleArgument('misc_plug_loads_television_2_usage_multiplier', true)
    arg.setDisplayName('Plug Loads: Television Usage Multiplier 2')
    arg.setDescription('Additional multiplier on the television energy usage that can reflect, e.g., high/low usage occupants.')
    arg.setDefaultValue(1.0)
    args << arg

    arg = OpenStudio::Measure::OSArgument::makeDoubleArgument('misc_plug_loads_other_2_usage_multiplier', true)
    arg.setDisplayName('Plug Loads: Other Usage Multiplier 2')
    arg.setDescription('Additional multiplier on the other energy usage that can reflect, e.g., high/low usage occupants.')
    arg.setDefaultValue(1.0)
    args << arg

    arg = OpenStudio::Measure::OSArgument::makeDoubleArgument('misc_plug_loads_well_pump_2_usage_multiplier', true)
    arg.setDisplayName('Plug Loads: Well Pump Usage Multiplier 2')
    arg.setDescription('Additional multiplier on the well pump energy usage that can reflect, e.g., high/low usage occupants.')
    arg.setDefaultValue(0.0)
    args << arg

    arg = OpenStudio::Measure::OSArgument::makeDoubleArgument('misc_plug_loads_vehicle_2_usage_multiplier', true)
    arg.setDisplayName('Plug Loads: Vehicle Usage Multiplier 2')
    arg.setDescription('Additional multiplier on the electric vehicle energy usage that can reflect, e.g., high/low usage occupants.')
    arg.setDefaultValue(0.0)
    args << arg

    arg = OpenStudio::Measure::OSArgument::makeDoubleArgument('hvac_control_heating_weekday_setpoint_temp', true)
    arg.setDisplayName('Heating Setpoint: Weekday Temperature')
    arg.setDescription('Specify the weekday heating setpoint temperature.')
    arg.setUnits('deg-F')
    arg.setDefaultValue(71)
    args << arg

    arg = OpenStudio::Measure::OSArgument::makeDoubleArgument('hvac_control_heating_weekend_setpoint_temp', true)
    arg.setDisplayName('Heating Setpoint: Weekend Temperature')
    arg.setDescription('Specify the weekend heating setpoint temperature.')
    arg.setUnits('deg-F')
    arg.setDefaultValue(71)
    args << arg

    arg = OpenStudio::Measure::OSArgument::makeDoubleArgument('hvac_control_heating_weekday_setpoint_offset_magnitude', true)
    arg.setDisplayName('Heating Setpoint: Weekday Offset Magnitude')
    arg.setDescription('Specify the weekday heating offset magnitude.')
    arg.setUnits('deg-F')
    arg.setDefaultValue(0)
    args << arg

    arg = OpenStudio::Measure::OSArgument::makeDoubleArgument('hvac_control_heating_weekend_setpoint_offset_magnitude', true)
    arg.setDisplayName('Heating Setpoint: Weekend Offset Magnitude')
    arg.setDescription('Specify the weekend heating offset magnitude.')
    arg.setUnits('deg-F')
    arg.setDefaultValue(0)
    args << arg

    arg = OpenStudio::Measure::OSArgument::makeStringArgument('hvac_control_heating_weekday_setpoint_schedule', true)
    arg.setDisplayName('Heating Setpoint: Weekday Schedule')
    arg.setDescription('Specify the 24-hour comma-separated weekday heating schedule of 0s and 1s.')
    arg.setDefaultValue('0, 0, 0, 0, 0, 0, 0, 0, 0, 0, 0, 0, 0, 0, 0, 0, 0, 0, 0, 0, 0, 0, 0, 0')
    args << arg

    arg = OpenStudio::Measure::OSArgument::makeStringArgument('hvac_control_heating_weekend_setpoint_schedule', true)
    arg.setDisplayName('Heating Setpoint: Weekend Schedule')
    arg.setDescription('Specify the 24-hour comma-separated weekend heating schedule of 0s and 1s.')
    arg.setDefaultValue('0, 0, 0, 0, 0, 0, 0, 0, 0, 0, 0, 0, 0, 0, 0, 0, 0, 0, 0, 0, 0, 0, 0, 0')
    args << arg

    arg = OpenStudio::Measure::OSArgument::makeBoolArgument('use_auto_heating_season', true)
    arg.setDisplayName('Use Auto Heating Season')
    arg.setDescription('Specifies whether to automatically define the heating season based on the weather file.')
    arg.setDefaultValue(false)
    args << arg

    arg = OpenStudio::Measure::OSArgument::makeDoubleArgument('hvac_control_cooling_weekday_setpoint_temp', true)
    arg.setDisplayName('Cooling Setpoint: Weekday Temperature')
    arg.setDescription('Specify the weekday cooling setpoint temperature.')
    arg.setUnits('deg-F')
    arg.setDefaultValue(76)
    args << arg

    arg = OpenStudio::Measure::OSArgument::makeDoubleArgument('hvac_control_cooling_weekend_setpoint_temp', true)
    arg.setDisplayName('Cooling Setpoint: Weekend Temperature')
    arg.setDescription('Specify the weekend cooling setpoint temperature.')
    arg.setUnits('deg-F')
    arg.setDefaultValue(76)
    args << arg

    arg = OpenStudio::Measure::OSArgument::makeDoubleArgument('hvac_control_cooling_weekday_setpoint_offset_magnitude', true)
    arg.setDisplayName('Cooling Setpoint: Weekday Offset Magnitude')
    arg.setDescription('Specify the weekday cooling offset magnitude.')
    arg.setUnits('deg-F')
    arg.setDefaultValue(0)
    args << arg

    arg = OpenStudio::Measure::OSArgument::makeDoubleArgument('hvac_control_cooling_weekend_setpoint_offset_magnitude', true)
    arg.setDisplayName('Cooling Setpoint: Weekend Offset Magnitude')
    arg.setDescription('Specify the weekend cooling offset magnitude.')
    arg.setUnits('deg-F')
    arg.setDefaultValue(0)
    args << arg

    arg = OpenStudio::Measure::OSArgument::makeStringArgument('hvac_control_cooling_weekday_setpoint_schedule', true)
    arg.setDisplayName('Cooling Setpoint: Weekday Schedule')
    arg.setDescription('Specify the 24-hour comma-separated weekday cooling schedule of 0s and 1s.')
    arg.setDefaultValue('0, 0, 0, 0, 0, 0, 0, 0, 0, 0, 0, 0, 0, 0, 0, 0, 0, 0, 0, 0, 0, 0, 0, 0')
    args << arg

    arg = OpenStudio::Measure::OSArgument::makeStringArgument('hvac_control_cooling_weekend_setpoint_schedule', true)
    arg.setDisplayName('Cooling Setpoint: Weekend Schedule')
    arg.setDescription('Specify the 24-hour comma-separated weekend cooling schedule of 0s and 1s.')
    arg.setDefaultValue('0, 0, 0, 0, 0, 0, 0, 0, 0, 0, 0, 0, 0, 0, 0, 0, 0, 0, 0, 0, 0, 0, 0, 0')
    args << arg

    arg = OpenStudio::Measure::OSArgument::makeBoolArgument('use_auto_cooling_season', true)
    arg.setDisplayName('Use Auto Cooling Season')
    arg.setDescription('Specifies whether to automatically define the cooling season based on the weather file.')
    arg.setDefaultValue(false)
    args << arg

    arg = OpenStudio::Measure::OSArgument::makeStringArgument('heating_system_has_flue_or_chimney', true)
    arg.setDisplayName('Heating System: Has Flue or Chimney')
    arg.setDescription('Whether the heating system has a flue or chimney.')
    arg.setDefaultValue(Constants::Auto)
    args << arg

    arg = OpenStudio::Measure::OSArgument::makeStringArgument('heating_system_2_has_flue_or_chimney', true)
    arg.setDisplayName('Heating System 2: Has Flue or Chimney')
    arg.setDescription('Whether the second heating system has a flue or chimney.')
    arg.setDefaultValue(Constants::Auto)
    args << arg

    arg = OpenStudio::Measure::OSArgument::makeStringArgument('water_heater_has_flue_or_chimney', true)
    arg.setDisplayName('Water Heater: Has Flue or Chimney')
    arg.setDescription('Whether the water heater has a flue or chimney.')
    arg.setDefaultValue(Constants::Auto)
    args << arg

    arg = OpenStudio::Measure::OSArgument::makeDoubleArgument('heating_system_rated_cfm_per_ton', false)
    arg.setDisplayName('Heating System: Rated CFM Per Ton')
    arg.setDescription('The rated cfm per ton of the heating system.')
    arg.setUnits('cfm/ton')
    args << arg

    arg = OpenStudio::Measure::OSArgument::makeDoubleArgument('heating_system_actual_cfm_per_ton', false)
    arg.setDisplayName('Heating System: Actual CFM Per Ton')
    arg.setDescription('The actual cfm per ton of the heating system.')
    arg.setUnits('cfm/ton')
    args << arg

    arg = OpenStudio::Measure::OSArgument::makeDoubleArgument('cooling_system_rated_cfm_per_ton', false)
    arg.setDisplayName('Cooling System: Rated CFM Per Ton')
    arg.setDescription('The rated cfm per ton of the cooling system.')
    arg.setUnits('cfm/ton')
    args << arg

    arg = OpenStudio::Measure::OSArgument::makeDoubleArgument('cooling_system_actual_cfm_per_ton', false)
    arg.setDisplayName('Cooling System: Actual CFM Per Ton')
    arg.setDescription('The actual cfm per ton of the cooling system.')
    arg.setUnits('cfm/ton')
    args << arg

    arg = OpenStudio::Measure::OSArgument::makeDoubleArgument('cooling_system_frac_manufacturer_charge', false)
    arg.setDisplayName('Cooling System: Fraction of Manufacturer Recommended Charge')
    arg.setDescription('The fraction of manufacturer recommended charge of the cooling system.')
    arg.setUnits('Frac')
    args << arg

    arg = OpenStudio::Measure::OSArgument::makeDoubleArgument('heat_pump_rated_cfm_per_ton', false)
    arg.setDisplayName('Heat Pump: Rated CFM Per Ton')
    arg.setDescription('The rated cfm per ton of the heat pump.')
    arg.setUnits('cfm/ton')
    args << arg

    arg = OpenStudio::Measure::OSArgument::makeDoubleArgument('heat_pump_actual_cfm_per_ton', false)
    arg.setDisplayName('Heat Pump: Actual CFM Per Ton')
    arg.setDescription('The actual cfm per ton of the heat pump.')
    arg.setUnits('cfm/ton')
    args << arg

    arg = OpenStudio::Measure::OSArgument::makeDoubleArgument('heat_pump_frac_manufacturer_charge', false)
    arg.setDisplayName('Heat Pump: Fraction of Manufacturer Recommended Charge')
    arg.setDescription('The fraction of manufacturer recommended charge of the heat pump.')
    arg.setUnits('Frac')
    args << arg

    arg = OpenStudio::Measure::OSArgument::makeBoolArgument('heat_pump_backup_use_existing_system', false)
    arg.setDisplayName('Heat Pump: Backup Use Existing System')
    arg.setDescription('Whether the heat pump uses the existing system as backup.')
    args << arg

    return args
  end

  # define what happens when the measure is run
  def run(model, runner, user_arguments)
    super(model, runner, user_arguments)

    # use the built-in error checking
    if !runner.validateUserArguments(arguments(model), user_arguments)
      return false
    end

    # assign the user inputs to variables
    args = runner.getArgumentValues(arguments(model), user_arguments)
    args = convert_args(args)

    # collect arguments for deletion
    arg_names = []
    { @build_residential_hpxml_measure_arguments => Constants::BuildResidentialHPXMLExcludes,
      @build_residential_schedule_file_measure_arguments => Constants::BuildResidentialScheduleFileExcludes }.each do |measure_arguments, measure_excludes|
      measure_arguments.each do |arg|
        next if measure_excludes.include? arg.name

        arg_names << arg.name.to_sym
      end
    end

    args_to_delete = args.keys - arg_names # these are the extra ones added in the arguments section

    # Conditioned floor area
<<<<<<< HEAD
    if args[:geometry_unit_cfa] == Constants.Auto
      cfas = {
               ['0-499', HPXML::ResidentialTypeSFD, 'Yes'] => 451,  # From RECS2020
                ['0-499', HPXML::ResidentialTypeSFD, 'No'] => 341,  # From RECS2020
                ['0-499', HPXML::ResidentialTypeSFA, 'Yes'] => 390,  # From RECS2020
                ['0-499', HPXML::ResidentialTypeSFA, 'No'] => 344,  # From RECS2020
                ['0-499', HPXML::ResidentialTypeApartment, 'No'] => 377,  # From RECS2020
                ['0-499', HPXML::ResidentialTypeManufactured, 'No'] => 386,  # From RECS2020
                ['500-749', HPXML::ResidentialTypeSFD, 'Yes'] => 643,  # From RECS2020
                ['500-749', HPXML::ResidentialTypeSFD, 'No'] => 562,  # From RECS2020
                ['500-749', HPXML::ResidentialTypeSFA, 'Yes'] => 578,  # From RECS2020
                ['500-749', HPXML::ResidentialTypeSFA, 'No'] => 549,  # From RECS2020
                ['500-749', HPXML::ResidentialTypeApartment, 'No'] => 589,  # From RECS2020
                ['500-749', HPXML::ResidentialTypeManufactured, 'No'] => 614,  # From RECS2020
                ['750-999', HPXML::ResidentialTypeSFD, 'Yes'] => 881,  # From RECS2020
                ['750-999', HPXML::ResidentialTypeSFD, 'No'] => 803,  # From RECS2020
                ['750-999', HPXML::ResidentialTypeSFA, 'Yes'] => 902,  # From RECS2020
                ['750-999', HPXML::ResidentialTypeSFA, 'No'] => 798,  # From RECS2020
                ['750-999', HPXML::ResidentialTypeApartment, 'No'] => 818,  # From RECS2020
                ['750-999', HPXML::ResidentialTypeManufactured, 'No'] => 856,  # From RECS2020
                ['1000-1499', HPXML::ResidentialTypeSFD, 'Yes'] => 1254,  # From RECS2020
                ['1000-1499', HPXML::ResidentialTypeSFD, 'No'] => 1151,  # From RECS2020
                ['1000-1499', HPXML::ResidentialTypeSFA, 'Yes'] => 1241,  # From RECS2020
                ['1000-1499', HPXML::ResidentialTypeSFA, 'No'] => 1143,  # From RECS2020
                ['1000-1499', HPXML::ResidentialTypeApartment, 'No'] => 1119,  # From RECS2020
                ['1000-1499', HPXML::ResidentialTypeManufactured, 'No'] => 1177,  # From RECS2020
                ['1500-1999', HPXML::ResidentialTypeSFD, 'Yes'] => 1716,  # From RECS2020
                ['1500-1999', HPXML::ResidentialTypeSFD, 'No'] => 1554,  # From RECS2020
                ['1500-1999', HPXML::ResidentialTypeSFA, 'Yes'] => 1716,  # From RECS2020
                ['1500-1999', HPXML::ResidentialTypeSFA, 'No'] => 1504,  # From RECS2020
                ['1500-1999', HPXML::ResidentialTypeApartment, 'No'] => 1603,  # From RECS2020
                ['1500-1999', HPXML::ResidentialTypeManufactured, 'No'] => 1615,  # From RECS2020
                ['2000-2499', HPXML::ResidentialTypeSFD, 'Yes'] => 2214,  # From RECS2020
                ['2000-2499', HPXML::ResidentialTypeSFD, 'No'] => 1982,  # From RECS2020
                ['2000-2499', HPXML::ResidentialTypeSFA, 'Yes'] => 2178,  # From RECS2020
                ['2000-2499', HPXML::ResidentialTypeSFA, 'No'] => 1847,  # From RECS2020
                ['2000-2499', HPXML::ResidentialTypeApartment, 'No'] => 2135,  # From RECS2020
                ['2000-2499', HPXML::ResidentialTypeManufactured, 'No'] => 2082,  # From RECS2020
                ['2500-2999', HPXML::ResidentialTypeSFD, 'Yes'] => 2663,  # From RECS2020
                ['2500-2999', HPXML::ResidentialTypeSFD, 'No'] => 2296,  # From RECS2020
                ['2500-2999', HPXML::ResidentialTypeSFA, 'Yes'] => 2570,  # From RECS2020
                ['2500-2999', HPXML::ResidentialTypeSFA, 'No'] => 2079,  # From RECS2020
                ['2500-2999', HPXML::ResidentialTypeApartment, 'No'] => 2818,  # From RECS2020
                ['2500-2999', HPXML::ResidentialTypeManufactured, 'No'] => 2616,  # From RECS2020
                ['3000-3999', HPXML::ResidentialTypeSFD, 'Yes'] => 3353,  # From RECS2020
                ['3000-3999', HPXML::ResidentialTypeSFD, 'No'] => 2690,  # From RECS2020
                ['3000-3999', HPXML::ResidentialTypeSFA, 'Yes'] => 3336,  # From RECS2020
                ['3000-3999', HPXML::ResidentialTypeSFA, 'No'] => 2650,  # From RECS2020
                ['3000-3999', HPXML::ResidentialTypeApartment, 'No'] => 3106,  # From RECS2020
                ['3000-3999', HPXML::ResidentialTypeManufactured, 'No'] => 3000,  # From RECS2020
                ['4000+', HPXML::ResidentialTypeSFD, 'Yes'] => 4862,  # From RECS2020
                ['4000+', HPXML::ResidentialTypeSFD, 'No'] => 3682,  # From RECS2020
                ['4000+', HPXML::ResidentialTypeSFA, 'Yes'] => 4792,  # From RECS2020
                ['4000+', HPXML::ResidentialTypeSFA, 'No'] => 3377,  # From RECS2020
                ['4000+', HPXML::ResidentialTypeApartment, 'No'] => 5000,  # From RECS2020
                ['4000+', HPXML::ResidentialTypeManufactured, 'No'] => 5587,  # From AHS 2021, 1 detached and mobile home weighted average
      }
      if args[:geometry_foundation_type] == HPXML::FoundationTypeBasementConditioned
        has_conditioned_basement = 'Yes'
      else
        has_conditioned_basement = 'No'
      end
      cfa = cfas[[args[:geometry_unit_cfa_bin], args[:geometry_unit_type], has_conditioned_basement]]
=======
    if args[:geometry_unit_cfa] == Constants::Auto
      # TODO: Disaggregate detached and mobile home
      cfas = { ['0-499', HPXML::ResidentialTypeSFD] => 298, # AHS 2021, 1 detached and mobile home weighted average
               ['0-499', HPXML::ResidentialTypeSFA] => 273, # AHS 2021, 1 attached
               ['0-499', HPXML::ResidentialTypeApartment] => 322, # AHS 2021, multi-family weighted average
               ['0-499', HPXML::ResidentialTypeManufactured] => 298, # AHS 2021, 1 detached and mobile home weighted average
               ['500-749', HPXML::ResidentialTypeSFD] => 634, # AHS 2021, 1 detached and mobile home weighted average
               ['500-749', HPXML::ResidentialTypeSFA] => 625, # AHS 2021, 1 attached
               ['500-749', HPXML::ResidentialTypeApartment] => 623, # AHS 2021, multi-family weighted average
               ['500-749', HPXML::ResidentialTypeManufactured] => 634, # AHS 2021, 1 detached and mobile home weighted average
               ['750-999', HPXML::ResidentialTypeSFD] => 881, # AHS 2021, 1 detached and mobile home weighted average
               ['750-999', HPXML::ResidentialTypeSFA] => 872, # AHS 2021, 1 attached
               ['750-999', HPXML::ResidentialTypeApartment] => 854, # AHS 2021, multi-family weighted average
               ['750-999', HPXML::ResidentialTypeManufactured] => 881, # AHS 2021, 1 detached and mobile home weighted average
               ['1000-1499', HPXML::ResidentialTypeSFD] => 1228, # AHS 2021, 1 detached and mobile home weighted average
               ['1000-1499', HPXML::ResidentialTypeSFA] => 1207, # AHS 2021, 1 attached
               ['1000-1499', HPXML::ResidentialTypeApartment] => 1138, # AHS 2021, multi-family weighted average
               ['1000-1499', HPXML::ResidentialTypeManufactured] => 1228, # AHS 2021, 1 detached and mobile home weighted average
               ['1500-1999', HPXML::ResidentialTypeSFD] => 1698, # AHS 2021, 1 detached and mobile home weighted average
               ['1500-1999', HPXML::ResidentialTypeSFA] => 1678, # AHS 2021, 1 attached
               ['1500-1999', HPXML::ResidentialTypeApartment] => 1682, # AHS 2021, multi-family weighted average
               ['1500-1999', HPXML::ResidentialTypeManufactured] => 1698, # AHS 2021, 1 detached and mobile home weighted average
               ['2000-2499', HPXML::ResidentialTypeSFD] => 2179, # AHS 2021, 1 detached and mobile home weighted average
               ['2000-2499', HPXML::ResidentialTypeSFA] => 2152, # AHS 2021, 1 attached
               ['2000-2499', HPXML::ResidentialTypeApartment] => 2115, # AHS 2021, multi-family weighted average
               ['2000-2499', HPXML::ResidentialTypeManufactured] => 2179, # AHS 2021, 1 detached and mobile home weighted average
               ['2500-2999', HPXML::ResidentialTypeSFD] => 2678, # AHS 2021, 1 detached and mobile home weighted average
               ['2500-2999', HPXML::ResidentialTypeSFA] => 2663, # AHS 2021, 1 attached
               ['2500-2999', HPXML::ResidentialTypeApartment] => 2648, # AHS 2021, multi-family weighted average
               ['2500-2999', HPXML::ResidentialTypeManufactured] => 2678, # AHS 2021, 1 detached and mobile home weighted average
               ['3000-3999', HPXML::ResidentialTypeSFD] => 3310, # AHS 2021, 1 detached and mobile home weighted average
               ['3000-3999', HPXML::ResidentialTypeSFA] => 3228, # AHS 2021, 1 attached
               ['3000-3999', HPXML::ResidentialTypeApartment] => 3171, # AHS 2021, multi-family weighted average
               ['3000-3999', HPXML::ResidentialTypeManufactured] => 3310, # AHS 2021, 1 detached and mobile home weighted average
               ['4000+', HPXML::ResidentialTypeSFD] => 5587, # AHS 2021, 1 detached and mobile home weighted average
               ['4000+', HPXML::ResidentialTypeSFA] => 7414, # AHS 2019, 1 attached
               ['4000+', HPXML::ResidentialTypeApartment] => 6348, # AHS 2021, 4,000 or more all unit average
               ['4000+', HPXML::ResidentialTypeManufactured] => 5587 } # AHS 2021, 1 detached and mobile home weighted average
      cfa = cfas[[args[:geometry_unit_cfa_bin], args[:geometry_unit_type]]]
>>>>>>> bb47cf3d
      if cfa.nil?
        runner.registerError("ResStockArguments: Could not look up conditioned floor area for '#{args[:geometry_unit_cfa_bin]}' and '#{args[:geometry_unit_type]}' with conditioned basement status: '#{has_conditioned_basement}'.")
        return false
      end
      args[:geometry_unit_cfa] = Float(cfa)
    else
      args[:geometry_unit_cfa] = args[:geometry_unit_cfa]
    end

    # Vintage
    if !args[:vintage].nil? && args[:year_built] == Constants::Auto
      args[:year_built] = Integer(Float(args[:vintage].gsub(/[^0-9]/, ''))) # strip non-numeric
    end

    # Num Occupants
    if args[:geometry_unit_num_occupants] == Constants::Auto
      args[:geometry_unit_num_occupants] = Geometry.get_occupancy_default_num(args[:geometry_unit_num_bedrooms])
    end

    # Plug Loads
    args[:misc_plug_loads_television_usage_multiplier] = args[:misc_plug_loads_television_usage_multiplier] * args[:misc_plug_loads_television_2_usage_multiplier]
    args[:misc_plug_loads_other_usage_multiplier] = args[:misc_plug_loads_other_usage_multiplier] * args[:misc_plug_loads_other_2_usage_multiplier]
    args[:misc_plug_loads_well_pump_usage_multiplier] = args[:misc_plug_loads_well_pump_usage_multiplier] * args[:misc_plug_loads_well_pump_2_usage_multiplier]
    args[:misc_plug_loads_vehicle_usage_multiplier] = args[:misc_plug_loads_vehicle_usage_multiplier] * args[:misc_plug_loads_vehicle_2_usage_multiplier]

    # PV
    if args[:pv_system_present]
      args[:pv_system_num_bedrooms_served] = args[:geometry_unit_num_bedrooms]
    else
      args[:pv_system_num_bedrooms_served] = 0
    end

    # Battery
    if args[:battery_present]
      args[:battery_num_bedrooms_served] = args[:geometry_unit_num_bedrooms]
    else
      args[:battery_num_bedrooms_served] = 0
    end

    # HVAC Setpoints
    [Constants::Heating, Constants::Cooling].each do |htg_or_clg|
      [Constants::Weekday, Constants::Weekend].each do |wkdy_or_wked|
        setpoints = [args["hvac_control_#{htg_or_clg}_#{wkdy_or_wked}_setpoint_temp".to_sym]] * 24

        hvac_control_setpoint_offset_magnitude = args["hvac_control_#{htg_or_clg}_#{wkdy_or_wked}_setpoint_offset_magnitude".to_sym]
        hvac_control_setpoint_schedule = args["hvac_control_#{htg_or_clg}_#{wkdy_or_wked}_setpoint_schedule".to_sym].split(',').map { |i| Float(i) }
        setpoints = modify_setpoint_schedule(setpoints, hvac_control_setpoint_offset_magnitude, hvac_control_setpoint_schedule)

        args["hvac_control_#{htg_or_clg}_#{wkdy_or_wked}_setpoint".to_sym] = setpoints.join(', ')
      end
    end

    # HVAC Seasons
    [Constants::Heating, Constants::Cooling].each do |htg_or_clg|
      use_auto_season = "use_auto_#{htg_or_clg}_season".to_sym
      hvac_control_season_period = "hvac_control_#{htg_or_clg}_season_period".to_sym
      if use_auto_season && hvac_control_season_period
        args[hvac_control_season_period] = Constants::BuildingAmerica
      end
    end

    # Unavailable Periods
    schedules_unavailable_period_types = []
    schedules_unavailable_period_dates = []
    schedules_unavailable_period_window_natvent_availabilities = []

    # Vacancy
    if !args[:schedules_vacancy_periods].nil?
      schedules_vacancy_periods = args[:schedules_vacancy_periods].split(',').map(&:strip)
      schedules_vacancy_periods.each do |schedules_vacancy_period|
        schedules_unavailable_period_types << 'Vacancy'
        schedules_unavailable_period_dates << schedules_vacancy_period
        schedules_unavailable_period_window_natvent_availabilities << ''
      end
    end

    # Power Outage
    if !args[:schedules_power_outage_periods].nil?
      schedules_power_outage_periods = args[:schedules_power_outage_periods].split(',').map(&:strip)

      natvent_availabilities = []
      if not args[:schedules_power_outage_periods_window_natvent_availability].nil?
        natvent_availabilities = args[:schedules_power_outage_periods_window_natvent_availability].split(',').map(&:strip)
      end

      schedules_power_outage_periods = schedules_power_outage_periods.zip(natvent_availabilities)
      schedules_power_outage_periods.each do |schedules_power_outage_period|
        outage_period, natvent_availability = schedules_power_outage_period

        schedules_unavailable_period_types << 'Power Outage'
        schedules_unavailable_period_dates << outage_period
        schedules_unavailable_period_window_natvent_availabilities << natvent_availability
      end
    end

    # HVAC Unavailability
    args[:schedules_space_heating_unavailable_days] = 0
    args[:schedules_space_cooling_unavailable_days] = 0
    if (args[:schedules_space_heating_unavailable_days] > 0) || (args[:schedules_space_cooling_unavailable_days] > 0)
      epw_path = File.absolute_path(File.join(File.dirname(__FILE__), '../../weather', File.basename(args[:weather_station_epw_filepath])))
      if not File.exist? epw_path
        runner.registerError("ResStockArguments: Could not find EPW file at '#{epw_path}'.")
        return false
      end
      weather = WeatherFile.new(epw_path: epw_path, runner: nil)

      heating_months, cooling_months, sim_calendar_year = get_heating_and_cooling_seasons(args, weather)
    end

    [Constants::Heating, Constants::Cooling].each do |htg_or_clg|
      unavailable_days = args["schedules_space_#{htg_or_clg}_unavailable_days".to_sym]
      unavailable_period = "#{htg_or_clg}_unavailable_period"
      args[unavailable_period] = 'Never'

      next unless unavailable_days > 0

      if unavailable_days < 365 # partial-year unavailability
        if htg_or_clg == Constants::Heating
          months = heating_months
        elsif htg_or_clg == Constants::Cooling
          months = cooling_months
        end

        if months.sum > 0 # has defined BA heating/cooling months
          begin_month, begin_day, end_month, end_day = Calendar.get_begin_and_end_dates_from_monthly_array(months, sim_calendar_year)
        else # no defined BA heating/cooling months
          if htg_or_clg == Constants::Heating # Dec/Jan/Feb
            begin_month, begin_day, end_month, end_day = 12, 1, 2, 28
            end_day += 1 if Date.leap?(sim_calendar_year)
          elsif htg_or_clg == Constants::Cooling # Jun/Jul/Aug
            begin_month, begin_day, end_month, end_day = 6, 1, 8, 31
          end
        end

        begin_day_num = Calendar.get_day_num_from_month_day(sim_calendar_year, begin_month, begin_day)
        end_day_num = Calendar.get_day_num_from_month_day(sim_calendar_year, end_month, end_day)

        unavail_begin_day_num, unavail_end_day_num = get_begin_end_day_nums(args[:building_id], unavailable_days, begin_day_num, end_day_num, sim_calendar_year)
      else # year-round unavailability
        unavail_begin_day_num, unavail_end_day_num = 1, 365
        unavail_end_day_num += 1 if Date.leap?(sim_calendar_year)
      end

      unavail_begin_date = get_month_day_from_day_num(unavail_begin_day_num, sim_calendar_year)
      unavail_end_date = get_month_day_from_day_num(unavail_end_day_num, sim_calendar_year)
      unavailable_period_dates = "#{unavail_begin_date} - #{unavail_end_date}"
      args[unavailable_period] = unavailable_period_dates

      schedules_unavailable_period_types << "No Space #{htg_or_clg.capitalize}"
      schedules_unavailable_period_dates << unavailable_period_dates
      schedules_unavailable_period_window_natvent_availabilities << ''
    end

    args[:schedules_unavailable_period_types] = schedules_unavailable_period_types.join(', ')
    args[:schedules_unavailable_period_dates] = schedules_unavailable_period_dates.join(', ')
    args[:schedules_unavailable_period_window_natvent_availabilities] = schedules_unavailable_period_window_natvent_availabilities.join(', ')

    # Flue or Chimney
    if (args[:heating_system_has_flue_or_chimney] == 'false') &&
       (args[:heating_system_2_has_flue_or_chimney] == 'false') &&
       (args[:water_heater_has_flue_or_chimney] == 'false')
      args[:air_leakage_has_flue_or_chimney_in_conditioned_space] = false
    elsif (args[:heating_system_type] != 'none' && args[:heating_system_has_flue_or_chimney] == 'true') ||
          (args[:heating_system_2_type] != 'none' && args[:heating_system_2_has_flue_or_chimney] == 'true') ||
          (args[:water_heater_type] != 'none' && args[:water_heater_has_flue_or_chimney] == 'true')
      args[:air_leakage_has_flue_or_chimney_in_conditioned_space] = true
    end

    # HVAC Secondary
    if args[:heating_system_2_type] != 'none'
      if args[:heating_system_type] != 'none'
        if ((args[:heating_system_fraction_heat_load_served] + args[:heating_system_2_fraction_heat_load_served]) > 1.0)
          info_msg = "Adjusted fraction of heat load served by the primary heating system (#{args[:heating_system_fraction_heat_load_served]}"
          args[:heating_system_fraction_heat_load_served] = 1.0 - args[:heating_system_2_fraction_heat_load_served]
          info_msg += " to #{args[:heating_system_fraction_heat_load_served]}) to allow for a secondary heating system (#{args[:heating_system_2_fraction_heat_load_served]})."
          runner.registerInfo(info_msg)
        end
      elsif args[:heat_pump_type] != 'none'
        if ((args[:heat_pump_fraction_heat_load_served] + args[:heating_system_2_fraction_heat_load_served]) > 1.0)
          info_msg = "Adjusted fraction of heat load served by the primary heating system (#{args[:heat_pump_fraction_heat_load_served]}"
          args[:heat_pump_fraction_heat_load_served] = 1.0 - args[:heating_system_2_fraction_heat_load_served]
          info_msg += " to #{args[:heat_pump_fraction_heat_load_served]}) to allow for a secondary heating system (#{args[:heating_system_2_fraction_heat_load_served]})."
          runner.registerInfo(info_msg)
        end
      end
    end

    # HVAC Faults
    if !args[:heating_system_rated_cfm_per_ton].nil? && !args[:heating_system_actual_cfm_per_ton].nil?
      args[:heating_system_airflow_defect_ratio] = (args[:heating_system_actual_cfm_per_ton] - args[:heating_system_rated_cfm_per_ton]) / args[:heating_system_rated_cfm_per_ton]
    end

    if !args[:cooling_system_rated_cfm_per_ton].nil? && !args[:cooling_system_actual_cfm_per_ton].nil?
      args[:cooling_system_airflow_defect_ratio] = (args[:cooling_system_actual_cfm_per_ton] - args[:cooling_system_rated_cfm_per_ton]) / args[:cooling_system_rated_cfm_per_ton]
    end

    if !args[:cooling_system_frac_manufacturer_charge].nil?
      args[:cooling_system_charge_defect_ratio] = args[:cooling_system_frac_manufacturer_charge] - 1.0
    end

    if !args[:heat_pump_rated_cfm_per_ton].nil? && !args[:heat_pump_actual_cfm_per_ton].nil?
      args[:heat_pump_airflow_defect_ratio] = (args[:heat_pump_actual_cfm_per_ton] - args[:heat_pump_rated_cfm_per_ton]) / args[:heat_pump_rated_cfm_per_ton]
    end

    if !args[:heat_pump_frac_manufacturer_charge].nil?
      args[:heat_pump_charge_defect_ratio] = args[:heat_pump_frac_manufacturer_charge] - 1.0
    end

    # Error check geometry inputs
    corridor_width = args[:geometry_corridor_width]
    corridor_position = args[:geometry_corridor_position]

    if (corridor_width == 0) && (corridor_position != 'None')
      corridor_position = 'None'
    end
    if corridor_position == 'None'
      corridor_width = 0
    end
    if corridor_width < 0
      runner.registerError('ResStockArguments: Invalid corridor width entered.')
      return false
    end

    # Adiabatic Walls
    args[:geometry_unit_left_wall_is_adiabatic] = false
    args[:geometry_unit_right_wall_is_adiabatic] = false
    args[:geometry_unit_front_wall_is_adiabatic] = false
    args[:geometry_unit_back_wall_is_adiabatic] = false

    # Map corridor arguments to adiabatic walls and shading
    if [HPXML::ResidentialTypeApartment, HPXML::ResidentialTypeSFA].include? args[:geometry_unit_type]
      n_floors = Float(args[:geometry_num_floors_above_grade])
      n_units = Float(args[:geometry_building_num_units])
      horiz_location = args[:geometry_unit_horizontal_location]

      if args[:geometry_unit_type] == HPXML::ResidentialTypeApartment
        n_units_per_floor = n_units / n_floors
        if n_units_per_floor >= 4 && (corridor_position == 'Double Exterior' || corridor_position == 'None')
          has_rear_units = true
          args[:geometry_unit_back_wall_is_adiabatic] = true
        elsif n_units_per_floor >= 4 && (corridor_position == 'Double-Loaded Interior')
          has_rear_units = true
          args[:geometry_unit_front_wall_is_adiabatic] = true
        elsif (n_units_per_floor == 2) && (horiz_location == 'None') && (corridor_position == 'Double Exterior' || corridor_position == 'None')
          has_rear_units = true
          args[:geometry_unit_back_wall_is_adiabatic] = true
        elsif (n_units_per_floor == 2) && (horiz_location == 'None') && (corridor_position == 'Double-Loaded Interior')
          has_rear_units = true
          args[:geometry_unit_front_wall_is_adiabatic] = true
        elsif corridor_position == 'Single Exterior (Front)'
          has_rear_units = false
          args[:geometry_unit_front_wall_is_adiabatic] = false
        else
          has_rear_units = false
          args[:geometry_unit_front_wall_is_adiabatic] = false
        end

        # Error check MF & SFA geometry
        if !has_rear_units && ((corridor_position == 'Double-Loaded Interior') || (corridor_position == 'Double Exterior'))
          corridor_position = 'Single Exterior (Front)'
          runner.registerWarning("Specified incompatible corridor; setting corridor position to '#{corridor_position}'.")
        end

        # Model exterior corridors as overhangs
        if (corridor_position.include? 'Exterior') && corridor_width > 0
          args[:overhangs_front_depth] = corridor_width
          args[:overhangs_front_distance_to_top_of_window] = 1
        end

      elsif args[:geometry_unit_type] == HPXML::ResidentialTypeSFA
        n_units_per_floor = n_units
        has_rear_units = false
      end

      if has_rear_units
        unit_width = n_units_per_floor / 2
      else
        unit_width = n_units_per_floor
      end
      if (unit_width <= 1) && (horiz_location != 'None')
        runner.registerWarning("No #{horiz_location} location exists, setting horizontal location to 'None'")
        horiz_location = 'None'
      end
      if (unit_width > 1) && (horiz_location == 'None')
        runner.registerError('ResStockArguments: Specified incompatible horizontal location for the corridor and unit configuration.')
        return false
      end
      if (unit_width <= 2) && (horiz_location == 'Middle')
        runner.registerError('ResStockArguments: Invalid horizontal location entered, no middle location exists.')
        return false
      end

      if horiz_location == 'Left'
        args[:geometry_unit_right_wall_is_adiabatic] = true
      elsif horiz_location == 'Middle'
        args[:geometry_unit_left_wall_is_adiabatic] = true
        args[:geometry_unit_right_wall_is_adiabatic] = true
      elsif horiz_location == 'Right'
        args[:geometry_unit_left_wall_is_adiabatic] = true
      end
    end

    # Infiltration Reduction
    if not args[:air_leakage_percent_reduction].nil?
      args[:air_leakage_value] *= (1.0 - args[:air_leakage_percent_reduction] / 100.0)
    end

    # Num Floors
    if args[:geometry_unit_type] == HPXML::ResidentialTypeApartment
      args[:geometry_unit_num_floors_above_grade] = 1
    else
      args[:geometry_unit_num_floors_above_grade] = args[:geometry_num_floors_above_grade]
    end

    # Adiabatic Floor/Ceiling
    if not args[:geometry_unit_level].nil?
      if args[:geometry_unit_level] == 'Bottom'
        if args[:geometry_num_floors_above_grade] > 1 # this could be "bottom" of a 1-story building
          args[:geometry_attic_type] = HPXML::AtticTypeBelowApartment
        end
      elsif args[:geometry_unit_level] == 'Middle'
        args[:geometry_foundation_type] = HPXML::FoundationTypeAboveApartment
        args[:geometry_attic_type] = HPXML::AtticTypeBelowApartment
      elsif args[:geometry_unit_level] == 'Top'
        args[:geometry_foundation_type] = HPXML::FoundationTypeAboveApartment
      end
    end

    # Wall Assembly R-Value
    args[:wall_assembly_r] += args[:exterior_finish_r]

    if not args[:wall_continuous_exterior_r].nil?
      args[:wall_assembly_r] += args[:wall_continuous_exterior_r]
    end

    # Rim Joist Assembly R-Value
    rim_joist_assembly_r = 0
    if args[:geometry_rim_joist_height] > 0
      drywall_assembly_r = 0.9
      uninsulated_wall_assembly_r = 3.4

      assembly_exterior_r = args[:exterior_finish_r] + args[:rim_joist_continuous_exterior_r]

      if args[:rim_joist_continuous_interior_r] > 0 && args[:rim_joist_assembly_interior_r] > 0
        # rim joist assembly = siding + half continuous interior insulation + half rim joist assembly - drywall
        # (rim joist assembly = nominal cavity + 1/2 in sheathing + 1/2 in drywall)
        assembly_interior_r = (args[:rim_joist_continuous_interior_r] + uninsulated_wall_assembly_r - drywall_assembly_r) / 2.0 # parallel to floor joists
        assembly_interior_r += (args[:rim_joist_assembly_interior_r]) / 2.0 # derated
      elsif args[:rim_joist_continuous_interior_r] > 0 || args[:rim_joist_assembly_interior_r] > 0
        runner.registerError('ResStockArguments: For rim joist interior insulation, must provide both continuous and assembly R-values.')
        return false
      else # uninsulated interior
        # rim joist assembly = siding + continuous foundation insulation + uninsulated wall - drywall
        # (uninsulated wall is nominal cavity + 1/2 in sheathing + 1/2 in drywall)
        assembly_interior_r = uninsulated_wall_assembly_r - drywall_assembly_r
      end

      rim_joist_assembly_r = assembly_exterior_r + assembly_interior_r
    end
    args[:rim_joist_assembly_r] = rim_joist_assembly_r

    args.each do |arg_name, arg_value|
      if args_to_delete.include?(arg_name) || (arg_value == Constants::Auto)
        arg_value = '' # don't assign these to BuildResidentialHPXML or BuildResidentialScheduleFile
      end

      register_value(runner, arg_name.to_s, arg_value)
    end

    return true
  end

  def modify_setpoint_schedule(schedule, offset_magnitude, offset_schedule)
    offset_schedule.each_with_index do |direction, i|
      schedule[i] += offset_magnitude * direction
    end
    return schedule
  end

  def get_heating_and_cooling_seasons(args, weather)
    latitude = args[:site_latitude]
    latitude = nil if latitude == Constants::Auto
    latitude = HPXMLDefaults.get_default_latitude(latitude, weather)

    heating_months, cooling_months = HVAC.get_default_heating_and_cooling_seasons(weather, latitude)
    sim_calendar_year = Location.get_sim_calendar_year(nil, weather)

    return heating_months, cooling_months, sim_calendar_year
  end

  def get_begin_end_day_nums(building_id, n_days, begin_day_num, end_day_num, year)
    if begin_day_num > end_day_num
      num_days = Calendar.num_days_in_year(year)
      begin_day_nums = (begin_day_num..num_days).to_a + (1..end_day_num).to_a
    else
      begin_day_nums = (begin_day_num..end_day_num).to_a
    end

    unavail_begin_day_nums = begin_day_nums.sample(1, random: Random.new(building_id))
    unavail_begin_day_num = unavail_begin_day_nums[0]
    unavail_begin_date = OpenStudio::Date::fromDayOfYear(unavail_begin_day_num, year)
    unavail_end_date = unavail_begin_date + OpenStudio::Time.new(n_days - 1)
    unavail_end_month = unavail_end_date.monthOfYear.value
    unavail_end_day = unavail_end_date.dayOfMonth
    unavail_end_day_num = Calendar.get_day_num_from_month_day(year, unavail_end_month, unavail_end_day)

    return unavail_begin_day_num, unavail_end_day_num
  end

  def get_month_day_from_day_num(day_num, year)
    date = OpenStudio::Date::fromDayOfYear(day_num, year)
    month_names = ['Jan', 'Feb', 'Mar', 'Apr', 'May', 'Jun', 'Jul', 'Aug', 'Sep', 'Oct', 'Nov', 'Dec']
    month_day = "#{month_names[date.monthOfYear.value - 1]} #{date.dayOfMonth}"
    return month_day
  end

  def convert_args(args)
    measure_arguments = @build_residential_hpxml_measure_arguments
    measure_arguments.each do |arg|
      arg_name = arg.name.to_sym
      value = args[arg_name]
      next if value.nil? || (value == Constants::Auto)

      case arg.type.valueName.downcase
      when 'double'
        args[arg_name] = Float(value)
      when 'integer'
        args[arg_name] = Integer(value)
      end
    end
    return args
  end
end

# register the measure to be used by the application
ResStockArguments.new.registerWithApplication<|MERGE_RESOLUTION|>--- conflicted
+++ resolved
@@ -434,8 +434,7 @@
     args_to_delete = args.keys - arg_names # these are the extra ones added in the arguments section
 
     # Conditioned floor area
-<<<<<<< HEAD
-    if args[:geometry_unit_cfa] == Constants.Auto
+    if args[:geometry_unit_cfa] == Constants::Auto
       cfas = {
                ['0-499', HPXML::ResidentialTypeSFD, 'Yes'] => 451,  # From RECS2020
                 ['0-499', HPXML::ResidentialTypeSFD, 'No'] => 341,  # From RECS2020
@@ -498,47 +497,6 @@
         has_conditioned_basement = 'No'
       end
       cfa = cfas[[args[:geometry_unit_cfa_bin], args[:geometry_unit_type], has_conditioned_basement]]
-=======
-    if args[:geometry_unit_cfa] == Constants::Auto
-      # TODO: Disaggregate detached and mobile home
-      cfas = { ['0-499', HPXML::ResidentialTypeSFD] => 298, # AHS 2021, 1 detached and mobile home weighted average
-               ['0-499', HPXML::ResidentialTypeSFA] => 273, # AHS 2021, 1 attached
-               ['0-499', HPXML::ResidentialTypeApartment] => 322, # AHS 2021, multi-family weighted average
-               ['0-499', HPXML::ResidentialTypeManufactured] => 298, # AHS 2021, 1 detached and mobile home weighted average
-               ['500-749', HPXML::ResidentialTypeSFD] => 634, # AHS 2021, 1 detached and mobile home weighted average
-               ['500-749', HPXML::ResidentialTypeSFA] => 625, # AHS 2021, 1 attached
-               ['500-749', HPXML::ResidentialTypeApartment] => 623, # AHS 2021, multi-family weighted average
-               ['500-749', HPXML::ResidentialTypeManufactured] => 634, # AHS 2021, 1 detached and mobile home weighted average
-               ['750-999', HPXML::ResidentialTypeSFD] => 881, # AHS 2021, 1 detached and mobile home weighted average
-               ['750-999', HPXML::ResidentialTypeSFA] => 872, # AHS 2021, 1 attached
-               ['750-999', HPXML::ResidentialTypeApartment] => 854, # AHS 2021, multi-family weighted average
-               ['750-999', HPXML::ResidentialTypeManufactured] => 881, # AHS 2021, 1 detached and mobile home weighted average
-               ['1000-1499', HPXML::ResidentialTypeSFD] => 1228, # AHS 2021, 1 detached and mobile home weighted average
-               ['1000-1499', HPXML::ResidentialTypeSFA] => 1207, # AHS 2021, 1 attached
-               ['1000-1499', HPXML::ResidentialTypeApartment] => 1138, # AHS 2021, multi-family weighted average
-               ['1000-1499', HPXML::ResidentialTypeManufactured] => 1228, # AHS 2021, 1 detached and mobile home weighted average
-               ['1500-1999', HPXML::ResidentialTypeSFD] => 1698, # AHS 2021, 1 detached and mobile home weighted average
-               ['1500-1999', HPXML::ResidentialTypeSFA] => 1678, # AHS 2021, 1 attached
-               ['1500-1999', HPXML::ResidentialTypeApartment] => 1682, # AHS 2021, multi-family weighted average
-               ['1500-1999', HPXML::ResidentialTypeManufactured] => 1698, # AHS 2021, 1 detached and mobile home weighted average
-               ['2000-2499', HPXML::ResidentialTypeSFD] => 2179, # AHS 2021, 1 detached and mobile home weighted average
-               ['2000-2499', HPXML::ResidentialTypeSFA] => 2152, # AHS 2021, 1 attached
-               ['2000-2499', HPXML::ResidentialTypeApartment] => 2115, # AHS 2021, multi-family weighted average
-               ['2000-2499', HPXML::ResidentialTypeManufactured] => 2179, # AHS 2021, 1 detached and mobile home weighted average
-               ['2500-2999', HPXML::ResidentialTypeSFD] => 2678, # AHS 2021, 1 detached and mobile home weighted average
-               ['2500-2999', HPXML::ResidentialTypeSFA] => 2663, # AHS 2021, 1 attached
-               ['2500-2999', HPXML::ResidentialTypeApartment] => 2648, # AHS 2021, multi-family weighted average
-               ['2500-2999', HPXML::ResidentialTypeManufactured] => 2678, # AHS 2021, 1 detached and mobile home weighted average
-               ['3000-3999', HPXML::ResidentialTypeSFD] => 3310, # AHS 2021, 1 detached and mobile home weighted average
-               ['3000-3999', HPXML::ResidentialTypeSFA] => 3228, # AHS 2021, 1 attached
-               ['3000-3999', HPXML::ResidentialTypeApartment] => 3171, # AHS 2021, multi-family weighted average
-               ['3000-3999', HPXML::ResidentialTypeManufactured] => 3310, # AHS 2021, 1 detached and mobile home weighted average
-               ['4000+', HPXML::ResidentialTypeSFD] => 5587, # AHS 2021, 1 detached and mobile home weighted average
-               ['4000+', HPXML::ResidentialTypeSFA] => 7414, # AHS 2019, 1 attached
-               ['4000+', HPXML::ResidentialTypeApartment] => 6348, # AHS 2021, 4,000 or more all unit average
-               ['4000+', HPXML::ResidentialTypeManufactured] => 5587 } # AHS 2021, 1 detached and mobile home weighted average
-      cfa = cfas[[args[:geometry_unit_cfa_bin], args[:geometry_unit_type]]]
->>>>>>> bb47cf3d
       if cfa.nil?
         runner.registerError("ResStockArguments: Could not look up conditioned floor area for '#{args[:geometry_unit_cfa_bin]}' and '#{args[:geometry_unit_type]}' with conditioned basement status: '#{has_conditioned_basement}'.")
         return false
