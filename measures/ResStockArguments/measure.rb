# frozen_string_literal: true

# see the URL below for information on how to write OpenStudio measures
# http://nrel.github.io/OpenStudio-user-documentation/reference/measure_writing_guide/

require 'openstudio'
require_relative 'resources/constants'
require_relative '../../resources/hpxml-measures/HPXMLtoOpenStudio/resources/meta_measure'

# start the measure
class ResStockArguments < OpenStudio::Measure::ModelMeasure
  # human readable name
  def name
    # Measure name should be the title case of the class name.
    return 'ResStock Arguments'
  end

  # human readable description
  def description
    return 'Measure that pre-processes the arguments passed to the BuildResidentialHPXML and BuildResidentialScheduleFile measures.'
  end

  # human readable description of modeling approach
  def modeler_description
    return 'Passes in all arguments from the options lookup, processes them, and then registers values to the runner to be used by other measures.'
  end

  # define the arguments that the user will input
  def arguments(model)
    args = OpenStudio::Measure::OSArgumentVector.new

    # BuildResidentialHPXML

    measures_dir = File.absolute_path(File.join(File.dirname(__FILE__), '../../resources/hpxml-measures'))
    full_measure_path = File.join(measures_dir, 'BuildResidentialHPXML', 'measure.rb')
    @build_residential_hpxml_measure = get_measure_instance(full_measure_path)

    @build_residential_hpxml_measure.arguments(model).each do |arg|
      next if Constants.build_residential_hpxml_excludes.include? arg.name

      # Following are arguments with the same name but different options
      next if arg.name == 'geometry_unit_cfa'

      # Convert optional arguments to string arguments that allow Constants.Auto for defaulting
      if !arg.required
        case arg.type.valueName.downcase
        when 'choice'
          choices = arg.choiceValues.map(&:to_s)
          choices.unshift(Constants.Auto)
          new_arg = OpenStudio::Measure::OSArgument.makeChoiceArgument(arg.name, choices, false)
        when 'boolean'
          choices = [Constants.Auto, 'true', 'false']
          new_arg = OpenStudio::Measure::OSArgument.makeChoiceArgument(arg.name, choices, false)
        else
          new_arg = OpenStudio::Measure::OSArgument.makeStringArgument(arg.name, false)
        end
        new_arg.setDisplayName(arg.displayName.to_s)
        new_arg.setDescription(arg.description.to_s)
        new_arg.setUnits(arg.units.to_s)
        args << new_arg
      else
        args << arg
      end
    end

    # BuildResidentialScheduleFile

    full_measure_path = File.join(measures_dir, 'BuildResidentialScheduleFile', 'measure.rb')
    @build_residential_schedule_file_measure = get_measure_instance(full_measure_path)

    @build_residential_schedule_file_measure.arguments(model).each do |arg|
      next if Constants.build_residential_schedule_file_excludes.include? arg.name

      args << arg
    end

    # Additional arguments

    arg = OpenStudio::Measure::OSArgument::makeStringArgument('geometry_unit_cfa_bin', true)
    arg.setDisplayName('Geometry: Unit Conditioned Floor Area Bin')
    arg.setDescription("E.g., '2000-2499'.")
    arg.setDefaultValue('2000-2499')
    args << arg

    # Adds a geometry_unit_cfa argument similar to the BuildResidentialHPXML measure, but as a string with "auto" allowed
    arg = OpenStudio::Measure::OSArgument::makeStringArgument('geometry_unit_cfa', true)
    arg.setDisplayName('Geometry: Unit Conditioned Floor Area')
    arg.setDescription("E.g., '2000' or '#{Constants.Auto}'.")
    arg.setUnits('sqft')
    arg.setDefaultValue('2000')
    args << arg

    arg = OpenStudio::Measure::OSArgument.makeStringArgument('vintage', false)
    arg.setDisplayName('Building Construction: Vintage')
    arg.setDescription('The building vintage, used for informational purposes only.')
    args << arg

    arg = OpenStudio::Measure::OSArgument.makeDoubleArgument('exterior_finish_r', true)
    arg.setDisplayName('Building Construction: Exterior Finish R-Value')
    arg.setUnits('h-ft^2-R/Btu')
    arg.setDescription('R-value of the exterior finish.')
    arg.setDefaultValue(0.6)
    args << arg

    level_choices = OpenStudio::StringVector.new
    level_choices << 'Bottom'
    level_choices << 'Middle'
    level_choices << 'Top'

    arg = OpenStudio::Measure::OSArgument::makeChoiceArgument('geometry_unit_level', level_choices, false)
    arg.setDisplayName('Geometry: Unit Level')
    arg.setDescription("The level of the unit. This is required for #{HPXML::ResidentialTypeApartment}s.")
    args << arg

    horizontal_location_choices = OpenStudio::StringVector.new
    horizontal_location_choices << 'None'
    horizontal_location_choices << 'Left'
    horizontal_location_choices << 'Middle'
    horizontal_location_choices << 'Right'

    arg = OpenStudio::Measure::OSArgument::makeChoiceArgument('geometry_unit_horizontal_location', horizontal_location_choices, false)
    arg.setDisplayName('Geometry: Unit Horizontal Location')
    arg.setDescription("The horizontal location of the unit when viewing the front of the building. This is required for #{HPXML::ResidentialTypeSFA} and #{HPXML::ResidentialTypeApartment}s.")
    args << arg

    arg = OpenStudio::Measure::OSArgument::makeIntegerArgument('geometry_num_floors_above_grade', true)
    arg.setDisplayName('Geometry: Number of Floors Above Grade')
    arg.setUnits('#')
    arg.setDescription("The number of floors above grade (in the unit if #{HPXML::ResidentialTypeSFD} or #{HPXML::ResidentialTypeSFA}, and in the building if #{HPXML::ResidentialTypeApartment}). Conditioned attics are included.")
    arg.setDefaultValue(2)
    args << arg

    corridor_position_choices = OpenStudio::StringVector.new
    corridor_position_choices << 'Double-Loaded Interior'
    corridor_position_choices << 'Double Exterior'
    corridor_position_choices << 'Single Exterior (Front)'
    corridor_position_choices << 'None'

    arg = OpenStudio::Measure::OSArgument::makeChoiceArgument('geometry_corridor_position', corridor_position_choices, true)
    arg.setDisplayName('Geometry: Corridor Position')
    arg.setDescription("The position of the corridor. Only applies to #{HPXML::ResidentialTypeSFA} and #{HPXML::ResidentialTypeApartment}s. Exterior corridors are shaded, but not enclosed. Interior corridors are enclosed and conditioned.")
    arg.setDefaultValue('Inside')
    args << arg

    arg = OpenStudio::Measure::OSArgument::makeDoubleArgument('geometry_corridor_width', true)
    arg.setDisplayName('Geometry: Corridor Width')
    arg.setUnits('ft')
    arg.setDescription("The width of the corridor. Only applies to #{HPXML::ResidentialTypeApartment}s.")
    arg.setDefaultValue(10.0)
    args << arg

    arg = OpenStudio::Measure::OSArgument::makeDoubleArgument('wall_continuous_exterior_r', false)
    arg.setDisplayName('Wall: Continuous Exterior Insulation Nominal R-value')
    arg.setUnits('h-ft^2-R/Btu')
    arg.setDescription('Nominal R-value for the wall continuous exterior insulation.')
    args << arg

    arg = OpenStudio::Measure::OSArgument::makeDoubleArgument('ceiling_insulation_r', true)
    arg.setDisplayName('Ceiling: Insulation Nominal R-value')
    arg.setUnits('h-ft^2-R/Btu')
    arg.setDescription('Nominal R-value for the ceiling (attic floor).')
    arg.setDefaultValue(0)
    args << arg

    arg = OpenStudio::Measure::OSArgument::makeDoubleArgument('rim_joist_continuous_exterior_r', true)
    arg.setDisplayName('Rim Joist: Continuous Exterior Insulation Nominal R-value')
    arg.setUnits('h-ft^2-R/Btu')
    arg.setDescription('Nominal R-value for the rim joist continuous exterior insulation. Only applies to basements/crawlspaces.')
    arg.setDefaultValue(0)
    args << arg

    arg = OpenStudio::Measure::OSArgument::makeDoubleArgument('rim_joist_continuous_interior_r', true)
    arg.setDisplayName('Rim Joist: Continuous Interior Insulation Nominal R-value')
    arg.setUnits('h-ft^2-R/Btu')
    arg.setDescription('Nominal R-value for the rim joist continuous interior insulation that runs parallel to floor joists. Only applies to basements/crawlspaces.')
    arg.setDefaultValue(0)
    args << arg

    arg = OpenStudio::Measure::OSArgument::makeDoubleArgument('rim_joist_assembly_interior_r', true)
    arg.setDisplayName('Rim Joist: Interior Assembly R-value')
    arg.setUnits('h-ft^2-R/Btu')
    arg.setDescription('Assembly R-value for the rim joist assembly interior insulation that runs perpendicular to floor joists. Only applies to basements/crawlspaces.')
    arg.setDefaultValue(0)
    args << arg

    arg = OpenStudio::Measure::OSArgument::makeDoubleArgument('air_leakage_percent_reduction', false)
    arg.setDisplayName('Air Leakage: Value Reduction')
    arg.setDescription('Reduction (%) on the air exchange rate value.')
    args << arg

    arg = OpenStudio::Measure::OSArgument::makeDoubleArgument('misc_plug_loads_television_2_usage_multiplier', true)
    arg.setDisplayName('Plug Loads: Television Usage Multiplier 2')
    arg.setDescription('Additional multiplier on the television energy usage that can reflect, e.g., high/low usage occupants.')
    arg.setDefaultValue(1.0)
    args << arg

    arg = OpenStudio::Measure::OSArgument::makeDoubleArgument('misc_plug_loads_other_2_usage_multiplier', true)
    arg.setDisplayName('Plug Loads: Other Usage Multiplier 2')
    arg.setDescription('Additional multiplier on the other energy usage that can reflect, e.g., high/low usage occupants.')
    arg.setDefaultValue(1.0)
    args << arg

    arg = OpenStudio::Measure::OSArgument::makeDoubleArgument('misc_plug_loads_well_pump_2_usage_multiplier', true)
    arg.setDisplayName('Plug Loads: Well Pump Usage Multiplier 2')
    arg.setDescription('Additional multiplier on the well pump energy usage that can reflect, e.g., high/low usage occupants.')
    arg.setDefaultValue(0.0)
    args << arg

    arg = OpenStudio::Measure::OSArgument::makeDoubleArgument('misc_plug_loads_vehicle_2_usage_multiplier', true)
    arg.setDisplayName('Plug Loads: Vehicle Usage Multiplier 2')
    arg.setDescription('Additional multiplier on the electric vehicle energy usage that can reflect, e.g., high/low usage occupants.')
    arg.setDefaultValue(0.0)
    args << arg

    arg = OpenStudio::Measure::OSArgument::makeDoubleArgument('hvac_control_heating_weekday_setpoint_temp', true)
    arg.setDisplayName('Heating Setpoint: Weekday Temperature')
    arg.setDescription('Specify the weekday heating setpoint temperature.')
    arg.setUnits('deg-F')
    arg.setDefaultValue(71)
    args << arg

    arg = OpenStudio::Measure::OSArgument::makeDoubleArgument('hvac_control_heating_weekend_setpoint_temp', true)
    arg.setDisplayName('Heating Setpoint: Weekend Temperature')
    arg.setDescription('Specify the weekend heating setpoint temperature.')
    arg.setUnits('deg-F')
    arg.setDefaultValue(71)
    args << arg

    arg = OpenStudio::Measure::OSArgument::makeDoubleArgument('hvac_control_heating_weekday_setpoint_offset_magnitude', true)
    arg.setDisplayName('Heating Setpoint: Weekday Offset Magnitude')
    arg.setDescription('Specify the weekday heating offset magnitude.')
    arg.setUnits('deg-F')
    arg.setDefaultValue(0)
    args << arg

    arg = OpenStudio::Measure::OSArgument::makeDoubleArgument('hvac_control_heating_weekend_setpoint_offset_magnitude', true)
    arg.setDisplayName('Heating Setpoint: Weekend Offset Magnitude')
    arg.setDescription('Specify the weekend heating offset magnitude.')
    arg.setUnits('deg-F')
    arg.setDefaultValue(0)
    args << arg

    arg = OpenStudio::Measure::OSArgument::makeStringArgument('hvac_control_heating_weekday_setpoint_schedule', true)
    arg.setDisplayName('Heating Setpoint: Weekday Schedule')
    arg.setDescription('Specify the 24-hour comma-separated weekday heating schedule of 0s and 1s.')
    arg.setDefaultValue('0, 0, 0, 0, 0, 0, 0, 0, 0, 0, 0, 0, 0, 0, 0, 0, 0, 0, 0, 0, 0, 0, 0, 0')
    args << arg

    arg = OpenStudio::Measure::OSArgument::makeStringArgument('hvac_control_heating_weekend_setpoint_schedule', true)
    arg.setDisplayName('Heating Setpoint: Weekend Schedule')
    arg.setDescription('Specify the 24-hour comma-separated weekend heating schedule of 0s and 1s.')
    arg.setDefaultValue('0, 0, 0, 0, 0, 0, 0, 0, 0, 0, 0, 0, 0, 0, 0, 0, 0, 0, 0, 0, 0, 0, 0, 0')
    args << arg

    arg = OpenStudio::Measure::OSArgument::makeBoolArgument('use_auto_heating_season', true)
    arg.setDisplayName('Use Auto Heating Season')
    arg.setDescription('Specifies whether to automatically define the heating season based on the weather file.')
    arg.setDefaultValue(false)
    args << arg

    arg = OpenStudio::Measure::OSArgument::makeDoubleArgument('hvac_control_cooling_weekday_setpoint_temp', true)
    arg.setDisplayName('Cooling Setpoint: Weekday Temperature')
    arg.setDescription('Specify the weekday cooling setpoint temperature.')
    arg.setUnits('deg-F')
    arg.setDefaultValue(76)
    args << arg

    arg = OpenStudio::Measure::OSArgument::makeDoubleArgument('hvac_control_cooling_weekend_setpoint_temp', true)
    arg.setDisplayName('Cooling Setpoint: Weekend Temperature')
    arg.setDescription('Specify the weekend cooling setpoint temperature.')
    arg.setUnits('deg-F')
    arg.setDefaultValue(76)
    args << arg

    arg = OpenStudio::Measure::OSArgument::makeDoubleArgument('hvac_control_cooling_weekday_setpoint_offset_magnitude', true)
    arg.setDisplayName('Cooling Setpoint: Weekday Offset Magnitude')
    arg.setDescription('Specify the weekday cooling offset magnitude.')
    arg.setUnits('deg-F')
    arg.setDefaultValue(0)
    args << arg

    arg = OpenStudio::Measure::OSArgument::makeDoubleArgument('hvac_control_cooling_weekend_setpoint_offset_magnitude', true)
    arg.setDisplayName('Cooling Setpoint: Weekend Offset Magnitude')
    arg.setDescription('Specify the weekend cooling offset magnitude.')
    arg.setUnits('deg-F')
    arg.setDefaultValue(0)
    args << arg

    arg = OpenStudio::Measure::OSArgument::makeStringArgument('hvac_control_cooling_weekday_setpoint_schedule', true)
    arg.setDisplayName('Cooling Setpoint: Weekday Schedule')
    arg.setDescription('Specify the 24-hour comma-separated weekday cooling schedule of 0s and 1s.')
    arg.setDefaultValue('0, 0, 0, 0, 0, 0, 0, 0, 0, 0, 0, 0, 0, 0, 0, 0, 0, 0, 0, 0, 0, 0, 0, 0')
    args << arg

    arg = OpenStudio::Measure::OSArgument::makeStringArgument('hvac_control_cooling_weekend_setpoint_schedule', true)
    arg.setDisplayName('Cooling Setpoint: Weekend Schedule')
    arg.setDescription('Specify the 24-hour comma-separated weekend cooling schedule of 0s and 1s.')
    arg.setDefaultValue('0, 0, 0, 0, 0, 0, 0, 0, 0, 0, 0, 0, 0, 0, 0, 0, 0, 0, 0, 0, 0, 0, 0, 0')
    args << arg

    arg = OpenStudio::Measure::OSArgument::makeBoolArgument('use_auto_cooling_season', true)
    arg.setDisplayName('Use Auto Cooling Season')
    arg.setDescription('Specifies whether to automatically define the cooling season based on the weather file.')
    arg.setDefaultValue(false)
    args << arg

    arg = OpenStudio::Measure::OSArgument::makeStringArgument('heating_system_has_flue_or_chimney', true)
    arg.setDisplayName('Heating System: Has Flue or Chimney')
    arg.setDescription('Whether the heating system has a flue or chimney.')
    arg.setDefaultValue(Constants.Auto)
    args << arg

    arg = OpenStudio::Measure::OSArgument::makeStringArgument('heating_system_2_has_flue_or_chimney', true)
    arg.setDisplayName('Heating System 2: Has Flue or Chimney')
    arg.setDescription('Whether the second heating system has a flue or chimney.')
    arg.setDefaultValue(Constants.Auto)
    args << arg

    arg = OpenStudio::Measure::OSArgument::makeStringArgument('water_heater_has_flue_or_chimney', true)
    arg.setDisplayName('Water Heater: Has Flue or Chimney')
    arg.setDescription('Whether the water heater has a flue or chimney.')
    arg.setDefaultValue(Constants.Auto)
    args << arg

    arg = OpenStudio::Measure::OSArgument::makeDoubleArgument('heating_system_rated_cfm_per_ton', false)
    arg.setDisplayName('Heating System: Rated CFM Per Ton')
    arg.setDescription('The rated cfm per ton of the heating system.')
    arg.setUnits('cfm/ton')
    args << arg

    arg = OpenStudio::Measure::OSArgument::makeDoubleArgument('heating_system_actual_cfm_per_ton', false)
    arg.setDisplayName('Heating System: Actual CFM Per Ton')
    arg.setDescription('The actual cfm per ton of the heating system.')
    arg.setUnits('cfm/ton')
    args << arg

    arg = OpenStudio::Measure::OSArgument::makeDoubleArgument('cooling_system_rated_cfm_per_ton', false)
    arg.setDisplayName('Cooling System: Rated CFM Per Ton')
    arg.setDescription('The rated cfm per ton of the cooling system.')
    arg.setUnits('cfm/ton')
    args << arg

    arg = OpenStudio::Measure::OSArgument::makeDoubleArgument('cooling_system_actual_cfm_per_ton', false)
    arg.setDisplayName('Cooling System: Actual CFM Per Ton')
    arg.setDescription('The actual cfm per ton of the cooling system.')
    arg.setUnits('cfm/ton')
    args << arg

    arg = OpenStudio::Measure::OSArgument::makeDoubleArgument('cooling_system_frac_manufacturer_charge', false)
    arg.setDisplayName('Cooling System: Fraction of Manufacturer Recommended Charge')
    arg.setDescription('The fraction of manufacturer recommended charge of the cooling system.')
    arg.setUnits('Frac')
    args << arg

    arg = OpenStudio::Measure::OSArgument::makeDoubleArgument('heat_pump_rated_cfm_per_ton', false)
    arg.setDisplayName('Heat Pump: Rated CFM Per Ton')
    arg.setDescription('The rated cfm per ton of the heat pump.')
    arg.setUnits('cfm/ton')
    args << arg

    arg = OpenStudio::Measure::OSArgument::makeDoubleArgument('heat_pump_actual_cfm_per_ton', false)
    arg.setDisplayName('Heat Pump: Actual CFM Per Ton')
    arg.setDescription('The actual cfm per ton of the heat pump.')
    arg.setUnits('cfm/ton')
    args << arg

    arg = OpenStudio::Measure::OSArgument::makeDoubleArgument('heat_pump_frac_manufacturer_charge', false)
    arg.setDisplayName('Heat Pump: Fraction of Manufacturer Recommended Charge')
    arg.setDescription('The fraction of manufacturer recommended charge of the heat pump.')
    arg.setUnits('Frac')
    args << arg

    arg = OpenStudio::Measure::OSArgument::makeBoolArgument('heat_pump_backup_use_existing_system', false)
    arg.setDisplayName('Heat Pump: Backup Use Existing System')
    arg.setDescription('Whether the heat pump uses the existing system as backup.')
    args << arg

    return args
  end

  # define what happens when the measure is run
  def run(model, runner, user_arguments)
    super(model, runner, user_arguments)

    # use the built-in error checking
    if !runner.validateUserArguments(arguments(model), user_arguments)
      return false
    end

    # assign the user inputs to variables
    args = runner.getArgumentValues(arguments(model), user_arguments)
    args = convert_args(model, args)

    arg_names = []
    { @build_residential_hpxml_measure => Constants.build_residential_hpxml_excludes,
      @build_residential_schedule_file_measure => Constants.build_residential_schedule_file_excludes }.each do |measure, measure_excludes|
      measure.arguments(model).each do |arg|
        next if measure_excludes.include? arg.name

        arg_names << arg.name.to_sym
      end
    end

    args_to_delete = args.keys - arg_names # these are the extra ones added in the arguments section

    # Conditioned floor area
    if args[:geometry_unit_cfa] == Constants.Auto
      # TODO: Disaggregate detached and mobile home
      cfas = { ['0-499', HPXML::ResidentialTypeSFD] => 298, # AHS 2021, 1 detached and mobile home weighted average
               ['0-499', HPXML::ResidentialTypeSFA] => 273, # AHS 2021, 1 attached
               ['0-499', HPXML::ResidentialTypeApartment] => 322, # AHS 2021, multi-family weighted average
               ['0-499', HPXML::ResidentialTypeManufactured] => 298, # AHS 2021, 1 detached and mobile home weighted average
               ['500-749', HPXML::ResidentialTypeSFD] => 634, # AHS 2021, 1 detached and mobile home weighted average
               ['500-749', HPXML::ResidentialTypeSFA] => 625, # AHS 2021, 1 attached
               ['500-749', HPXML::ResidentialTypeApartment] => 623, # AHS 2021, multi-family weighted average
               ['500-749', HPXML::ResidentialTypeManufactured] => 634, # AHS 2021, 1 detached and mobile home weighted average
               ['750-999', HPXML::ResidentialTypeSFD] => 881, # AHS 2021, 1 detached and mobile home weighted average
               ['750-999', HPXML::ResidentialTypeSFA] => 872, # AHS 2021, 1 attached
               ['750-999', HPXML::ResidentialTypeApartment] => 854, # AHS 2021, multi-family weighted average
               ['750-999', HPXML::ResidentialTypeManufactured] => 881, # AHS 2021, 1 detached and mobile home weighted average
               ['1000-1499', HPXML::ResidentialTypeSFD] => 1228, # AHS 2021, 1 detached and mobile home weighted average
               ['1000-1499', HPXML::ResidentialTypeSFA] => 1207, # AHS 2021, 1 attached
               ['1000-1499', HPXML::ResidentialTypeApartment] => 1138, # AHS 2021, multi-family weighted average
               ['1000-1499', HPXML::ResidentialTypeManufactured] => 1228, # AHS 2021, 1 detached and mobile home weighted average
               ['1500-1999', HPXML::ResidentialTypeSFD] => 1698, # AHS 2021, 1 detached and mobile home weighted average
               ['1500-1999', HPXML::ResidentialTypeSFA] => 1678, # AHS 2021, 1 attached
               ['1500-1999', HPXML::ResidentialTypeApartment] => 1682, # AHS 2021, multi-family weighted average
               ['1500-1999', HPXML::ResidentialTypeManufactured] => 1698, # AHS 2021, 1 detached and mobile home weighted average
               ['2000-2499', HPXML::ResidentialTypeSFD] => 2179, # AHS 2021, 1 detached and mobile home weighted average
               ['2000-2499', HPXML::ResidentialTypeSFA] => 2152, # AHS 2021, 1 attached
               ['2000-2499', HPXML::ResidentialTypeApartment] => 2115, # AHS 2021, multi-family weighted average
               ['2000-2499', HPXML::ResidentialTypeManufactured] => 2179, # AHS 2021, 1 detached and mobile home weighted average
               ['2500-2999', HPXML::ResidentialTypeSFD] => 2678, # AHS 2021, 1 detached and mobile home weighted average
               ['2500-2999', HPXML::ResidentialTypeSFA] => 2663, # AHS 2021, 1 attached
               ['2500-2999', HPXML::ResidentialTypeApartment] => 2648, # AHS 2021, multi-family weighted average
               ['2500-2999', HPXML::ResidentialTypeManufactured] => 2678, # AHS 2021, 1 detached and mobile home weighted average
               ['3000-3999', HPXML::ResidentialTypeSFD] => 3310, # AHS 2021, 1 detached and mobile home weighted average
               ['3000-3999', HPXML::ResidentialTypeSFA] => 3228, # AHS 2021, 1 attached
               ['3000-3999', HPXML::ResidentialTypeApartment] => 3171, # AHS 2021, multi-family weighted average
               ['3000-3999', HPXML::ResidentialTypeManufactured] => 3310, # AHS 2021, 1 detached and mobile home weighted average
               ['4000+', HPXML::ResidentialTypeSFD] => 5587, # AHS 2021, 1 detached and mobile home weighted average
               ['4000+', HPXML::ResidentialTypeSFA] => 7414, # AHS 2019, 1 attached
               ['4000+', HPXML::ResidentialTypeApartment] => 6348, # AHS 2021, 4,000 or more all unit average
               ['4000+', HPXML::ResidentialTypeManufactured] => 5587 } # AHS 2021, 1 detached and mobile home weighted average
      cfa = cfas[[args[:geometry_unit_cfa_bin], args[:geometry_unit_type]]]
      if cfa.nil?
        runner.registerError("ResStockArguments: Could not look up conditioned floor area for '#{args[:geometry_unit_cfa_bin]}' and '#{args[:geometry_unit_type]}'.")
        return false
      end
      args[:geometry_unit_cfa] = Float(cfa)
    else
      args[:geometry_unit_cfa] = args[:geometry_unit_cfa]
    end

    # Vintage
    if !args[:vintage].nil? && args[:year_built] == Constants.Auto
      args[:year_built] = Integer(Float(args[:vintage].gsub(/[^0-9]/, ''))) # strip non-numeric
    end

    # Num Occupants
    if args[:geometry_unit_num_occupants] == Constants.Auto
      args[:geometry_unit_num_occupants] = Geometry.get_occupancy_default_num(args[:geometry_unit_num_bedrooms])
    end

    # Plug Loads
    args[:misc_plug_loads_television_usage_multiplier] = args[:misc_plug_loads_television_usage_multiplier] * args[:misc_plug_loads_television_2_usage_multiplier]
    args[:misc_plug_loads_other_usage_multiplier] = args[:misc_plug_loads_other_usage_multiplier] * args[:misc_plug_loads_other_2_usage_multiplier]
    args[:misc_plug_loads_well_pump_usage_multiplier] = args[:misc_plug_loads_well_pump_usage_multiplier] * args[:misc_plug_loads_well_pump_2_usage_multiplier]
    args[:misc_plug_loads_vehicle_usage_multiplier] = args[:misc_plug_loads_vehicle_usage_multiplier] * args[:misc_plug_loads_vehicle_2_usage_multiplier]

    # Other
<<<<<<< HEAD
    if args[:misc_plug_loads_other_annual_kwh] == Constants.Auto
      if [HPXML::ResidentialTypeSFD].include?(args[:geometry_unit_type])
=======
    if args[:misc_plug_loads_other_annual_kwh].to_s == Constants.Auto
      # TODO: Disaggregate detached and mobile home
      if [HPXML::ResidentialTypeSFD, HPXML::ResidentialTypeManufactured].include?(args[:geometry_unit_type])
>>>>>>> af08e726
        args[:misc_plug_loads_other_annual_kwh] = 863.26 + 219.26 * args[:geometry_unit_num_occupants] + 0.33 * args[:geometry_unit_cfa] # RECS 2020
      elsif [HPXML::ResidentialTypeSFA].include?(args[:geometry_unit_type])
        args[:misc_plug_loads_other_annual_kwh] = 654.92 + 206.52 * args[:geometry_unit_num_occupants] + 0.21 * args[:geometry_unit_cfa] # RECS 2020
      elsif [HPXML::ResidentialTypeApartment].include?(args[:geometry_unit_type])
        args[:misc_plug_loads_other_annual_kwh] = 706.6 + 149.27 * args[:geometry_unit_num_occupants] + 0.1 * args[:geometry_unit_cfa] # RECS 2020
      end
    end

    # PV
    if args[:pv_system_present] == 'true'
      args[:pv_system_num_bedrooms_served] = args[:geometry_unit_num_bedrooms]
    else
      args[:pv_system_num_bedrooms_served] = 0
    end

    # Battery
    if args[:battery_present] == 'true'
      args[:battery_num_bedrooms_served] = args[:geometry_unit_num_bedrooms]
    else
      args[:battery_num_bedrooms_served] = 0
    end

    # Setpoints
    weekday_heating_setpoints = [args[:hvac_control_heating_weekday_setpoint_temp]] * 24
    weekend_heating_setpoints = [args[:hvac_control_heating_weekend_setpoint_temp]] * 24

    weekday_cooling_setpoints = [args[:hvac_control_cooling_weekday_setpoint_temp]] * 24
    weekend_cooling_setpoints = [args[:hvac_control_cooling_weekend_setpoint_temp]] * 24

    hvac_control_heating_weekday_setpoint_offset_magnitude = args[:hvac_control_heating_weekday_setpoint_offset_magnitude]
    hvac_control_heating_weekday_setpoint_schedule = args[:hvac_control_heating_weekday_setpoint_schedule].split(',').map { |i| Float(i) }
    weekday_heating_setpoints = modify_setpoint_schedule(weekday_heating_setpoints, hvac_control_heating_weekday_setpoint_offset_magnitude, hvac_control_heating_weekday_setpoint_schedule)

    hvac_control_heating_weekend_setpoint_offset_magnitude = args[:hvac_control_heating_weekend_setpoint_offset_magnitude]
    hvac_control_heating_weekend_setpoint_schedule = args[:hvac_control_heating_weekend_setpoint_schedule].split(',').map { |i| Float(i) }
    weekend_heating_setpoints = modify_setpoint_schedule(weekend_heating_setpoints, hvac_control_heating_weekend_setpoint_offset_magnitude, hvac_control_heating_weekend_setpoint_schedule)

    hvac_control_cooling_weekday_setpoint_offset_magnitude = args[:hvac_control_cooling_weekday_setpoint_offset_magnitude]
    hvac_control_cooling_weekday_setpoint_schedule = args[:hvac_control_cooling_weekday_setpoint_schedule].split(',').map { |i| Float(i) }
    weekday_cooling_setpoints = modify_setpoint_schedule(weekday_cooling_setpoints, hvac_control_cooling_weekday_setpoint_offset_magnitude, hvac_control_cooling_weekday_setpoint_schedule)

    hvac_control_cooling_weekend_setpoint_offset_magnitude = args[:hvac_control_cooling_weekend_setpoint_offset_magnitude]
    hvac_control_cooling_weekend_setpoint_schedule = args[:hvac_control_cooling_weekend_setpoint_schedule].split(',').map { |i| Float(i) }
    weekend_cooling_setpoints = modify_setpoint_schedule(weekend_cooling_setpoints, hvac_control_cooling_weekend_setpoint_offset_magnitude, hvac_control_cooling_weekend_setpoint_schedule)

    args[:hvac_control_heating_weekday_setpoint] = weekday_heating_setpoints.join(', ')
    args[:hvac_control_heating_weekend_setpoint] = weekend_heating_setpoints.join(', ')
    args[:hvac_control_cooling_weekday_setpoint] = weekday_cooling_setpoints.join(', ')
    args[:hvac_control_cooling_weekend_setpoint] = weekend_cooling_setpoints.join(', ')

    # Seasons
    if args[:use_auto_heating_season] && args[:hvac_control_heating_season_period] == Constants.Auto
      args[:hvac_control_heating_season_period] = HPXML::BuildingAmerica
    end

    if args[:use_auto_cooling_season] && args[:hvac_control_cooling_season_period] == Constants.Auto
      args[:hvac_control_cooling_season_period] = HPXML::BuildingAmerica
    end

    # Flue or Chimney
    if (args[:heating_system_has_flue_or_chimney] == 'false') &&
       (args[:heating_system_2_has_flue_or_chimney] == 'false') &&
       (args[:water_heater_has_flue_or_chimney] == 'false')
      args[:air_leakage_has_flue_or_chimney_in_conditioned_space] = false
    elsif (args[:heating_system_type] != 'none' && args[:heating_system_has_flue_or_chimney] == 'true') ||
          (args[:heating_system_2_type] != 'none' && args[:heating_system_2_has_flue_or_chimney] == 'true') ||
          (args[:water_heater_type] != 'none' && args[:water_heater_has_flue_or_chimney] == 'true')
      args[:air_leakage_has_flue_or_chimney_in_conditioned_space] = true
    end

    # HVAC Secondary
    if args[:heating_system_2_type] != 'none'
      if args[:heating_system_type] != 'none'
        if ((args[:heating_system_fraction_heat_load_served] + args[:heating_system_2_fraction_heat_load_served]) > 1.0)
          info_msg = "Adjusted fraction of heat load served by the primary heating system (#{args[:heating_system_fraction_heat_load_served]}"
          args[:heating_system_fraction_heat_load_served] = 1.0 - args[:heating_system_2_fraction_heat_load_served]
          info_msg += " to #{args[:heating_system_fraction_heat_load_served]}) to allow for a secondary heating system (#{args[:heating_system_2_fraction_heat_load_served]})."
          runner.registerInfo(info_msg)
        end
      elsif args[:heat_pump_type] != 'none'
        if ((args[:heat_pump_fraction_heat_load_served] + args[:heating_system_2_fraction_heat_load_served]) > 1.0)
          info_msg = "Adjusted fraction of heat load served by the primary heating system (#{args[:heat_pump_fraction_heat_load_served]}"
          args[:heat_pump_fraction_heat_load_served] = 1.0 - args[:heating_system_2_fraction_heat_load_served]
          info_msg += " to #{args[:heat_pump_fraction_heat_load_served]}) to allow for a secondary heating system (#{args[:heating_system_2_fraction_heat_load_served]})."
          runner.registerInfo(info_msg)
        end
      end
    end

    # HVAC Faults
    if !args[:heating_system_rated_cfm_per_ton].nil? && !args[:heating_system_actual_cfm_per_ton].nil?
      args[:heating_system_airflow_defect_ratio] = (args[:heating_system_actual_cfm_per_ton] - args[:heating_system_rated_cfm_per_ton]) / args[:heating_system_rated_cfm_per_ton]
    end

    if !args[:cooling_system_rated_cfm_per_ton].nil? && !args[:cooling_system_actual_cfm_per_ton].nil?
      args[:cooling_system_airflow_defect_ratio] = (args[:cooling_system_actual_cfm_per_ton] - args[:cooling_system_rated_cfm_per_ton]) / args[:cooling_system_rated_cfm_per_ton]
    end

    if !args[:cooling_system_frac_manufacturer_charge].nil?
      args[:cooling_system_charge_defect_ratio] = args[:cooling_system_frac_manufacturer_charge] - 1.0
    end

    if !args[:heat_pump_rated_cfm_per_ton].nil? && !args[:heat_pump_actual_cfm_per_ton].nil?
      args[:heat_pump_airflow_defect_ratio] = (args[:heat_pump_actual_cfm_per_ton] - args[:heat_pump_rated_cfm_per_ton]) / args[:heat_pump_rated_cfm_per_ton]
    end

    if !args[:heat_pump_frac_manufacturer_charge].nil?
      args[:heat_pump_charge_defect_ratio] = args[:heat_pump_frac_manufacturer_charge] - 1.0
    end

    # Error check geometry inputs
    corridor_width = args[:geometry_corridor_width]
    corridor_position = args[:geometry_corridor_position]

    if (corridor_width == 0) && (corridor_position != 'None')
      corridor_position = 'None'
    end
    if corridor_position == 'None'
      corridor_width = 0
    end
    if corridor_width < 0
      runner.registerError('ResStockArguments: Invalid corridor width entered.')
      return false
    end

    # Adiabatic Walls
    args[:geometry_unit_left_wall_is_adiabatic] = false
    args[:geometry_unit_right_wall_is_adiabatic] = false
    args[:geometry_unit_front_wall_is_adiabatic] = false
    args[:geometry_unit_back_wall_is_adiabatic] = false

    # Map corridor arguments to adiabatic walls and shading
    if [HPXML::ResidentialTypeApartment, HPXML::ResidentialTypeSFA].include? args[:geometry_unit_type]
      n_floors = Float(args[:geometry_num_floors_above_grade])
      n_units = Float(args[:geometry_building_num_units])
      horiz_location = args[:geometry_unit_horizontal_location]
      aspect_ratio = args[:geometry_unit_aspect_ratio]

      if args[:geometry_unit_type] == HPXML::ResidentialTypeApartment
        n_units_per_floor = n_units / n_floors
        if n_units_per_floor >= 4 && (corridor_position == 'Double Exterior' || corridor_position == 'None')
          has_rear_units = true
          args[:geometry_unit_back_wall_is_adiabatic] = true
        elsif n_units_per_floor >= 4 && (corridor_position == 'Double-Loaded Interior')
          has_rear_units = true
          args[:geometry_unit_front_wall_is_adiabatic] = true
        elsif (n_units_per_floor == 2) && (horiz_location == 'None') && (corridor_position == 'Double Exterior' || corridor_position == 'None')
          has_rear_units = true
          args[:geometry_unit_back_wall_is_adiabatic] = true
        elsif (n_units_per_floor == 2) && (horiz_location == 'None') && (corridor_position == 'Double-Loaded Interior')
          has_rear_units = true
          args[:geometry_unit_front_wall_is_adiabatic] = true
        elsif corridor_position == 'Single Exterior (Front)'
          has_rear_units = false
          args[:geometry_unit_front_wall_is_adiabatic] = false
        else
          has_rear_units = false
          args[:geometry_unit_front_wall_is_adiabatic] = false
        end

        # Error check MF & SFA geometry
        if !has_rear_units && ((corridor_position == 'Double-Loaded Interior') || (corridor_position == 'Double Exterior'))
          corridor_position = 'Single Exterior (Front)'
          runner.registerWarning("Specified incompatible corridor; setting corridor position to '#{corridor_position}'.")
        end

        # Model exterior corridors as overhangs
        if (corridor_position.include? 'Exterior') && corridor_width > 0
          args[:overhangs_front_depth] = corridor_width
          args[:overhangs_front_distance_to_top_of_window] = 1
        end

      elsif args[:geometry_unit_type] == HPXML::ResidentialTypeSFA
        n_floors = 1.0
        n_units_per_floor = n_units
        has_rear_units = false
      end

      if has_rear_units
        unit_width = n_units_per_floor / 2
      else
        unit_width = n_units_per_floor
      end
      if (unit_width <= 1) && (horiz_location != 'None')
        runner.registerWarning("No #{horiz_location} location exists, setting horizontal location to 'None'")
        horiz_location = 'None'
      end
      if (unit_width > 1) && (horiz_location == 'None')
        runner.registerError('ResStockArguments: Specified incompatible horizontal location for the corridor and unit configuration.')
        return false
      end
      if (unit_width <= 2) && (horiz_location == 'Middle')
        runner.registerError('ResStockArguments: Invalid horizontal location entered, no middle location exists.')
        return false
      end

      # Infiltration adjustment for SFA/MF units
      # Calculate exposed wall area ratio for the unit (unit exposed wall area
      # divided by average unit exposed wall area)
      if (n_units_per_floor <= 2) || (n_units_per_floor == 4 && has_rear_units) # No middle unit(s)
        exposed_wall_area_ratio = 1.0 # all units have same exterior wall area
      else # Has middle unit(s)
        if has_rear_units
          n_end_units = 4 * n_floors
          n_mid_units = n_units - n_end_units
          n_bldg_fronts_backs = n_end_units + n_mid_units
          n_bldg_sides = n_end_units
        else
          n_end_units = 2 * n_floors
          n_mid_units = n_units - n_end_units
          n_bldg_fronts_backs = n_end_units * 2 + n_mid_units * 2
          n_bldg_sides = n_end_units
        end
        if has_rear_units
          n_unit_fronts_backs = 1
        else
          n_unit_fronts_backs = 2
        end
        if ['Middle'].include? horiz_location
          n_unit_sides = 0
        elsif ['Left', 'Right'].include? horiz_location
          n_unit_sides = 1
        end
        n_bldg_sides_equivalent = n_bldg_sides + n_bldg_fronts_backs * aspect_ratio
        n_unit_sides_equivalent = n_unit_sides + n_unit_fronts_backs * aspect_ratio
        exposed_wall_area_ratio = n_unit_sides_equivalent / (n_bldg_sides_equivalent / n_units)
      end

      # Apply adjustment to infiltration value
      args[:air_leakage_value] *= exposed_wall_area_ratio

      if horiz_location == 'Left'
        args[:geometry_unit_right_wall_is_adiabatic] = true
      elsif horiz_location == 'Middle'
        args[:geometry_unit_left_wall_is_adiabatic] = true
        args[:geometry_unit_right_wall_is_adiabatic] = true
      elsif horiz_location == 'Right'
        args[:geometry_unit_left_wall_is_adiabatic] = true
      end
    end

    # Infiltration Reduction
    if not args[:air_leakage_percent_reduction].nil?
      args[:air_leakage_value] *= (1.0 - args[:air_leakage_percent_reduction] / 100.0)
    end

    # Num Floors
    if args[:geometry_unit_type] == HPXML::ResidentialTypeApartment
      args[:geometry_unit_num_floors_above_grade] = 1
    else
      args[:geometry_unit_num_floors_above_grade] = args[:geometry_num_floors_above_grade]
    end

    # Adiabatic Floor/Ceiling
    if not args[:geometry_unit_level].nil?
      if args[:geometry_unit_level] == 'Bottom'
        if args[:geometry_num_floors_above_grade] > 1 # this could be "bottom" of a 1-story building
          args[:geometry_attic_type] = HPXML::AtticTypeBelowApartment
        end
      elsif args[:geometry_unit_level] == 'Middle'
        args[:geometry_foundation_type] = HPXML::FoundationTypeAboveApartment
        args[:geometry_attic_type] = HPXML::AtticTypeBelowApartment
      elsif args[:geometry_unit_level] == 'Top'
        args[:geometry_foundation_type] = HPXML::FoundationTypeAboveApartment
      end
    end

    # Wall Assembly R-Value
    args[:wall_assembly_r] += args[:exterior_finish_r]

    if not args[:wall_continuous_exterior_r].nil?
      args[:wall_assembly_r] += args[:wall_continuous_exterior_r]
    end

    # Rim Joist Assembly R-Value
    rim_joist_assembly_r = 0
    if args[:geometry_rim_joist_height] > 0
      drywall_assembly_r = 0.9
      uninsulated_wall_assembly_r = 3.4

      assembly_exterior_r = args[:exterior_finish_r] + args[:rim_joist_continuous_exterior_r]

      if args[:rim_joist_continuous_interior_r] > 0 && args[:rim_joist_assembly_interior_r] > 0
        # rim joist assembly = siding + half continuous interior insulation + half rim joist assembly - drywall
        # (rim joist assembly = nominal cavity + 1/2 in sheathing + 1/2 in drywall)
        assembly_interior_r = (args[:rim_joist_continuous_interior_r] + uninsulated_wall_assembly_r - drywall_assembly_r) / 2.0 # parallel to floor joists
        assembly_interior_r += (args[:rim_joist_assembly_interior_r]) / 2.0 # derated
      elsif args[:rim_joist_continuous_interior_r] > 0 || args[:rim_joist_assembly_interior_r] > 0
        runner.registerError('ResStockArguments: For rim joist interior insulation, must provide both continuous and assembly R-values.')
        return false
      else # uninsulated interior
        # rim joist assembly = siding + continuous foundation insulation + uninsulated wall - drywall
        # (uninsulated wall is nominal cavity + 1/2 in sheathing + 1/2 in drywall)
        assembly_interior_r = uninsulated_wall_assembly_r - drywall_assembly_r
      end

      rim_joist_assembly_r = assembly_exterior_r + assembly_interior_r
    end
    args[:rim_joist_assembly_r] = rim_joist_assembly_r

    args.each do |arg_name, arg_value|
      if args_to_delete.include?(arg_name) || (arg_value == Constants.Auto)
        arg_value = '' # don't assign these to BuildResidentialHPXML or BuildResidentialScheduleFile
      end

      register_value(runner, arg_name.to_s, arg_value)
    end

    return true
  end

  def modify_setpoint_schedule(schedule, offset_magnitude, offset_schedule)
    offset_schedule.each_with_index do |direction, i|
      schedule[i] += offset_magnitude * direction
    end
    return schedule
  end

  def convert_args(model, args)
    measure_arguments = @build_residential_hpxml_measure.arguments(model)
    args.each do |name, value|
      measure_arguments.each do |arg|
        next if arg.name != name.to_s
        next if value == Constants.Auto

        case arg.type.valueName.downcase
        when 'double'
          args[name] = Float(value)
        when 'integer'
          args[name] = Integer(value)
        end
        break
      end
    end
    return args
  end
end

# register the measure to be used by the application
ResStockArguments.new.registerWithApplication<|MERGE_RESOLUTION|>--- conflicted
+++ resolved
@@ -469,14 +469,9 @@
     args[:misc_plug_loads_vehicle_usage_multiplier] = args[:misc_plug_loads_vehicle_usage_multiplier] * args[:misc_plug_loads_vehicle_2_usage_multiplier]
 
     # Other
-<<<<<<< HEAD
     if args[:misc_plug_loads_other_annual_kwh] == Constants.Auto
-      if [HPXML::ResidentialTypeSFD].include?(args[:geometry_unit_type])
-=======
-    if args[:misc_plug_loads_other_annual_kwh].to_s == Constants.Auto
       # TODO: Disaggregate detached and mobile home
       if [HPXML::ResidentialTypeSFD, HPXML::ResidentialTypeManufactured].include?(args[:geometry_unit_type])
->>>>>>> af08e726
         args[:misc_plug_loads_other_annual_kwh] = 863.26 + 219.26 * args[:geometry_unit_num_occupants] + 0.33 * args[:geometry_unit_cfa] # RECS 2020
       elsif [HPXML::ResidentialTypeSFA].include?(args[:geometry_unit_type])
         args[:misc_plug_loads_other_annual_kwh] = 654.92 + 206.52 * args[:geometry_unit_num_occupants] + 0.21 * args[:geometry_unit_cfa] # RECS 2020
