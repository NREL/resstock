--- conflicted
+++ resolved
@@ -75,11 +75,11 @@
 
     # Additional arguments
 
-<<<<<<< HEAD
     arg = OpenStudio::Measure::OSArgument.makeIntegerArgument('building_id', false)
     arg.setDisplayName('Building Unit ID')
     arg.setDescription('The building unit number (between 1 and the number of samples).')
-=======
+    args << arg
+
     arg = OpenStudio::Measure::OSArgument.makeStringArgument('schedules_vacancy_periods', false)
     arg.setDisplayName('Schedules: Vacancy Periods')
     arg.setDescription('Specifies the vacancy periods. Enter a date like "Dec 15 - Jan 15". Optionally, can enter hour of the day like "Dec 15 2 - Jan 15 20" (start hour can be 0 through 23 and end hour can be 1 through 24). If multiple periods, use a comma-separated list.')
@@ -93,7 +93,6 @@
     arg = OpenStudio::Measure::OSArgument.makeStringArgument('schedules_power_outage_periods_window_natvent_availability', false)
     arg.setDisplayName('Schedules: Power Outage Periods Window Natural Ventilation Availability')
     arg.setDescription("The availability of the natural ventilation schedule during the power outage periods. Valid choices are '#{[HPXML::ScheduleRegular, HPXML::ScheduleAvailable, HPXML::ScheduleUnavailable].join("', '")}'. If multiple periods, use a comma-separated list.")
->>>>>>> 22bedcca
     args << arg
 
     arg = OpenStudio::Measure::OSArgument::makeStringArgument('geometry_unit_cfa_bin', true)
