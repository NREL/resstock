# frozen_string_literal: true

# see the URL below for information on how to write OpenStudio measures
# http://nrel.github.io/OpenStudio-user-documentation/reference/measure_writing_guide/

require 'openstudio'
require_relative 'resources/constants'
require_relative '../../resources/hpxml-measures/HPXMLtoOpenStudio/resources/meta_measure'

# start the measure
class ResStockArguments < OpenStudio::Measure::ModelMeasure
  # human readable name
  def name
    # Measure name should be the title case of the class name.
    return 'ResStock Arguments'
  end

  # human readable description
  def description
    return 'Measure that pre-processes the arguments passed to the BuildResidentialHPXML and BuildResidentialScheduleFile measures.'
  end

  # human readable description of modeling approach
  def modeler_description
    return 'Passes in all arguments from the options lookup, processes them, and then registers values to the runner to be used by other measures.'
  end

  # define the arguments that the user will input
  def arguments(model)
    args = OpenStudio::Measure::OSArgumentVector.new

    # BuildResidentialHPXML

    measures_dir = File.absolute_path(File.join(File.dirname(__FILE__), '../../resources/hpxml-measures'))
    full_measure_path = File.join(measures_dir, 'BuildResidentialHPXML', 'measure.rb')
    @build_residential_hpxml_measure_arguments = get_measure_instance(full_measure_path).arguments(model)

    @build_residential_hpxml_measure_arguments.each do |arg|
      next if Constants.build_residential_hpxml_excludes.include? arg.name

      # Following are arguments with the same name but different options
      next if arg.name == 'geometry_unit_cfa'

      # Convert optional arguments to string arguments that allow Constants.Auto for defaulting
      if !arg.required
        case arg.type.valueName.downcase
        when 'choice'
          choices = arg.choiceValues.map(&:to_s)
          choices.unshift(Constants.Auto)
          new_arg = OpenStudio::Measure::OSArgument.makeChoiceArgument(arg.name, choices, false)
        when 'boolean'
          choices = [Constants.Auto, 'true', 'false']
          new_arg = OpenStudio::Measure::OSArgument.makeChoiceArgument(arg.name, choices, false)
        else
          new_arg = OpenStudio::Measure::OSArgument.makeStringArgument(arg.name, false)
        end
        new_arg.setDisplayName(arg.displayName.to_s)
        new_arg.setDescription(arg.description.to_s)
        new_arg.setUnits(arg.units.to_s)
        args << new_arg
      else
        args << arg
      end
    end

    # BuildResidentialScheduleFile

    full_measure_path = File.join(measures_dir, 'BuildResidentialScheduleFile', 'measure.rb')
    @build_residential_schedule_file_measure_arguments = get_measure_instance(full_measure_path).arguments(model)

    @build_residential_schedule_file_measure_arguments.each do |arg|
      next if Constants.build_residential_schedule_file_excludes.include? arg.name

      args << arg
    end

    # Additional arguments

    arg = OpenStudio::Measure::OSArgument.makeIntegerArgument('building_id', false)
    arg.setDisplayName('Building Unit ID')
    arg.setDescription('The building unit number (between 1 and the number of samples).')
    args << arg

    arg = OpenStudio::Measure::OSArgument::makeStringArgument('geometry_unit_cfa_bin', true)
    arg.setDisplayName('Geometry: Unit Conditioned Floor Area Bin')
    arg.setDescription("E.g., '2000-2499'.")
    arg.setDefaultValue('2000-2499')
    args << arg

    # Adds a geometry_unit_cfa argument similar to the BuildResidentialHPXML measure, but as a string with "auto" allowed
    arg = OpenStudio::Measure::OSArgument::makeStringArgument('geometry_unit_cfa', true)
    arg.setDisplayName('Geometry: Unit Conditioned Floor Area')
    arg.setDescription("E.g., '2000' or '#{Constants.Auto}'.")
    arg.setUnits('sqft')
    arg.setDefaultValue('2000')
    args << arg

    arg = OpenStudio::Measure::OSArgument.makeStringArgument('vintage', false)
    arg.setDisplayName('Building Construction: Vintage')
    arg.setDescription('The building vintage, used for informational purposes only.')
    args << arg

    arg = OpenStudio::Measure::OSArgument.makeDoubleArgument('exterior_finish_r', true)
    arg.setDisplayName('Building Construction: Exterior Finish R-Value')
    arg.setUnits('h-ft^2-R/Btu')
    arg.setDescription('R-value of the exterior finish.')
    arg.setDefaultValue(0.6)
    args << arg

    level_choices = OpenStudio::StringVector.new
    level_choices << 'Bottom'
    level_choices << 'Middle'
    level_choices << 'Top'

    arg = OpenStudio::Measure::OSArgument::makeChoiceArgument('geometry_unit_level', level_choices, false)
    arg.setDisplayName('Geometry: Unit Level')
    arg.setDescription("The level of the unit. This is required for #{HPXML::ResidentialTypeApartment}s.")
    args << arg

    horizontal_location_choices = OpenStudio::StringVector.new
    horizontal_location_choices << 'None'
    horizontal_location_choices << 'Left'
    horizontal_location_choices << 'Middle'
    horizontal_location_choices << 'Right'

    arg = OpenStudio::Measure::OSArgument::makeChoiceArgument('geometry_unit_horizontal_location', horizontal_location_choices, false)
    arg.setDisplayName('Geometry: Unit Horizontal Location')
    arg.setDescription("The horizontal location of the unit when viewing the front of the building. This is required for #{HPXML::ResidentialTypeSFA} and #{HPXML::ResidentialTypeApartment}s.")
    args << arg

    arg = OpenStudio::Measure::OSArgument::makeIntegerArgument('geometry_num_floors_above_grade', true)
    arg.setDisplayName('Geometry: Number of Floors Above Grade')
    arg.setUnits('#')
    arg.setDescription("The number of floors above grade (in the unit if #{HPXML::ResidentialTypeSFD} or #{HPXML::ResidentialTypeSFA}, and in the building if #{HPXML::ResidentialTypeApartment}). Conditioned attics are included.")
    arg.setDefaultValue(2)
    args << arg

    corridor_position_choices = OpenStudio::StringVector.new
    corridor_position_choices << 'Double-Loaded Interior'
    corridor_position_choices << 'Double Exterior'
    corridor_position_choices << 'Single Exterior (Front)'
    corridor_position_choices << 'None'

    arg = OpenStudio::Measure::OSArgument::makeChoiceArgument('geometry_corridor_position', corridor_position_choices, true)
    arg.setDisplayName('Geometry: Corridor Position')
    arg.setDescription("The position of the corridor. Only applies to #{HPXML::ResidentialTypeSFA} and #{HPXML::ResidentialTypeApartment}s. Exterior corridors are shaded, but not enclosed. Interior corridors are enclosed and conditioned.")
    arg.setDefaultValue('Inside')
    args << arg

    arg = OpenStudio::Measure::OSArgument::makeDoubleArgument('geometry_corridor_width', true)
    arg.setDisplayName('Geometry: Corridor Width')
    arg.setUnits('ft')
    arg.setDescription("The width of the corridor. Only applies to #{HPXML::ResidentialTypeApartment}s.")
    arg.setDefaultValue(10.0)
    args << arg

    arg = OpenStudio::Measure::OSArgument::makeDoubleArgument('wall_continuous_exterior_r', false)
    arg.setDisplayName('Wall: Continuous Exterior Insulation Nominal R-value')
    arg.setUnits('h-ft^2-R/Btu')
    arg.setDescription('Nominal R-value for the wall continuous exterior insulation.')
    args << arg

    arg = OpenStudio::Measure::OSArgument::makeDoubleArgument('ceiling_insulation_r', true)
    arg.setDisplayName('Ceiling: Insulation Nominal R-value')
    arg.setUnits('h-ft^2-R/Btu')
    arg.setDescription('Nominal R-value for the ceiling (attic floor).')
    arg.setDefaultValue(0)
    args << arg

    arg = OpenStudio::Measure::OSArgument::makeDoubleArgument('rim_joist_continuous_exterior_r', true)
    arg.setDisplayName('Rim Joist: Continuous Exterior Insulation Nominal R-value')
    arg.setUnits('h-ft^2-R/Btu')
    arg.setDescription('Nominal R-value for the rim joist continuous exterior insulation. Only applies to basements/crawlspaces.')
    arg.setDefaultValue(0)
    args << arg

    arg = OpenStudio::Measure::OSArgument::makeDoubleArgument('rim_joist_continuous_interior_r', true)
    arg.setDisplayName('Rim Joist: Continuous Interior Insulation Nominal R-value')
    arg.setUnits('h-ft^2-R/Btu')
    arg.setDescription('Nominal R-value for the rim joist continuous interior insulation that runs parallel to floor joists. Only applies to basements/crawlspaces.')
    arg.setDefaultValue(0)
    args << arg

    arg = OpenStudio::Measure::OSArgument::makeDoubleArgument('rim_joist_assembly_interior_r', true)
    arg.setDisplayName('Rim Joist: Interior Assembly R-value')
    arg.setUnits('h-ft^2-R/Btu')
    arg.setDescription('Assembly R-value for the rim joist assembly interior insulation that runs perpendicular to floor joists. Only applies to basements/crawlspaces.')
    arg.setDefaultValue(0)
    args << arg

    arg = OpenStudio::Measure::OSArgument::makeDoubleArgument('air_leakage_percent_reduction', false)
    arg.setDisplayName('Air Leakage: Value Reduction')
    arg.setDescription('Reduction (%) on the air exchange rate value.')
    args << arg

    arg = OpenStudio::Measure::OSArgument::makeDoubleArgument('misc_plug_loads_television_2_usage_multiplier', true)
    arg.setDisplayName('Plug Loads: Television Usage Multiplier 2')
    arg.setDescription('Additional multiplier on the television energy usage that can reflect, e.g., high/low usage occupants.')
    arg.setDefaultValue(1.0)
    args << arg

    arg = OpenStudio::Measure::OSArgument::makeDoubleArgument('misc_plug_loads_other_2_usage_multiplier', true)
    arg.setDisplayName('Plug Loads: Other Usage Multiplier 2')
    arg.setDescription('Additional multiplier on the other energy usage that can reflect, e.g., high/low usage occupants.')
    arg.setDefaultValue(1.0)
    args << arg

    arg = OpenStudio::Measure::OSArgument::makeDoubleArgument('misc_plug_loads_well_pump_2_usage_multiplier', true)
    arg.setDisplayName('Plug Loads: Well Pump Usage Multiplier 2')
    arg.setDescription('Additional multiplier on the well pump energy usage that can reflect, e.g., high/low usage occupants.')
    arg.setDefaultValue(0.0)
    args << arg

    arg = OpenStudio::Measure::OSArgument::makeDoubleArgument('misc_plug_loads_vehicle_2_usage_multiplier', true)
    arg.setDisplayName('Plug Loads: Vehicle Usage Multiplier 2')
    arg.setDescription('Additional multiplier on the electric vehicle energy usage that can reflect, e.g., high/low usage occupants.')
    arg.setDefaultValue(0.0)
    args << arg

    arg = OpenStudio::Measure::OSArgument::makeDoubleArgument('hvac_control_heating_weekday_setpoint_temp', true)
    arg.setDisplayName('Heating Setpoint: Weekday Temperature')
    arg.setDescription('Specify the weekday heating setpoint temperature.')
    arg.setUnits('deg-F')
    arg.setDefaultValue(71)
    args << arg

    arg = OpenStudio::Measure::OSArgument::makeDoubleArgument('hvac_control_heating_weekend_setpoint_temp', true)
    arg.setDisplayName('Heating Setpoint: Weekend Temperature')
    arg.setDescription('Specify the weekend heating setpoint temperature.')
    arg.setUnits('deg-F')
    arg.setDefaultValue(71)
    args << arg

    arg = OpenStudio::Measure::OSArgument::makeDoubleArgument('hvac_control_heating_weekday_setpoint_offset_magnitude', true)
    arg.setDisplayName('Heating Setpoint: Weekday Offset Magnitude')
    arg.setDescription('Specify the weekday heating offset magnitude.')
    arg.setUnits('deg-F')
    arg.setDefaultValue(0)
    args << arg

    arg = OpenStudio::Measure::OSArgument::makeDoubleArgument('hvac_control_heating_weekend_setpoint_offset_magnitude', true)
    arg.setDisplayName('Heating Setpoint: Weekend Offset Magnitude')
    arg.setDescription('Specify the weekend heating offset magnitude.')
    arg.setUnits('deg-F')
    arg.setDefaultValue(0)
    args << arg

    arg = OpenStudio::Measure::OSArgument::makeStringArgument('hvac_control_heating_weekday_setpoint_schedule', true)
    arg.setDisplayName('Heating Setpoint: Weekday Schedule')
    arg.setDescription('Specify the 24-hour comma-separated weekday heating schedule of 0s and 1s.')
    arg.setDefaultValue('0, 0, 0, 0, 0, 0, 0, 0, 0, 0, 0, 0, 0, 0, 0, 0, 0, 0, 0, 0, 0, 0, 0, 0')
    args << arg

    arg = OpenStudio::Measure::OSArgument::makeStringArgument('hvac_control_heating_weekend_setpoint_schedule', true)
    arg.setDisplayName('Heating Setpoint: Weekend Schedule')
    arg.setDescription('Specify the 24-hour comma-separated weekend heating schedule of 0s and 1s.')
    arg.setDefaultValue('0, 0, 0, 0, 0, 0, 0, 0, 0, 0, 0, 0, 0, 0, 0, 0, 0, 0, 0, 0, 0, 0, 0, 0')
    args << arg

    arg = OpenStudio::Measure::OSArgument::makeBoolArgument('use_auto_heating_season', true)
    arg.setDisplayName('Use Auto Heating Season')
    arg.setDescription('Specifies whether to automatically define the heating season based on the weather file.')
    arg.setDefaultValue(false)
    args << arg

    arg = OpenStudio::Measure::OSArgument::makeDoubleArgument('hvac_control_cooling_weekday_setpoint_temp', true)
    arg.setDisplayName('Cooling Setpoint: Weekday Temperature')
    arg.setDescription('Specify the weekday cooling setpoint temperature.')
    arg.setUnits('deg-F')
    arg.setDefaultValue(76)
    args << arg

    arg = OpenStudio::Measure::OSArgument::makeDoubleArgument('hvac_control_cooling_weekend_setpoint_temp', true)
    arg.setDisplayName('Cooling Setpoint: Weekend Temperature')
    arg.setDescription('Specify the weekend cooling setpoint temperature.')
    arg.setUnits('deg-F')
    arg.setDefaultValue(76)
    args << arg

    arg = OpenStudio::Measure::OSArgument::makeDoubleArgument('hvac_control_cooling_weekday_setpoint_offset_magnitude', true)
    arg.setDisplayName('Cooling Setpoint: Weekday Offset Magnitude')
    arg.setDescription('Specify the weekday cooling offset magnitude.')
    arg.setUnits('deg-F')
    arg.setDefaultValue(0)
    args << arg

    arg = OpenStudio::Measure::OSArgument::makeDoubleArgument('hvac_control_cooling_weekend_setpoint_offset_magnitude', true)
    arg.setDisplayName('Cooling Setpoint: Weekend Offset Magnitude')
    arg.setDescription('Specify the weekend cooling offset magnitude.')
    arg.setUnits('deg-F')
    arg.setDefaultValue(0)
    args << arg

    arg = OpenStudio::Measure::OSArgument::makeStringArgument('hvac_control_cooling_weekday_setpoint_schedule', true)
    arg.setDisplayName('Cooling Setpoint: Weekday Schedule')
    arg.setDescription('Specify the 24-hour comma-separated weekday cooling schedule of 0s and 1s.')
    arg.setDefaultValue('0, 0, 0, 0, 0, 0, 0, 0, 0, 0, 0, 0, 0, 0, 0, 0, 0, 0, 0, 0, 0, 0, 0, 0')
    args << arg

    arg = OpenStudio::Measure::OSArgument::makeStringArgument('hvac_control_cooling_weekend_setpoint_schedule', true)
    arg.setDisplayName('Cooling Setpoint: Weekend Schedule')
    arg.setDescription('Specify the 24-hour comma-separated weekend cooling schedule of 0s and 1s.')
    arg.setDefaultValue('0, 0, 0, 0, 0, 0, 0, 0, 0, 0, 0, 0, 0, 0, 0, 0, 0, 0, 0, 0, 0, 0, 0, 0')
    args << arg

    arg = OpenStudio::Measure::OSArgument::makeBoolArgument('use_auto_cooling_season', true)
    arg.setDisplayName('Use Auto Cooling Season')
    arg.setDescription('Specifies whether to automatically define the cooling season based on the weather file.')
    arg.setDefaultValue(false)
    args << arg

    arg = OpenStudio::Measure::OSArgument::makeStringArgument('heating_system_has_flue_or_chimney', true)
    arg.setDisplayName('Heating System: Has Flue or Chimney')
    arg.setDescription('Whether the heating system has a flue or chimney.')
    arg.setDefaultValue(Constants.Auto)
    args << arg

    arg = OpenStudio::Measure::OSArgument::makeStringArgument('heating_system_2_has_flue_or_chimney', true)
    arg.setDisplayName('Heating System 2: Has Flue or Chimney')
    arg.setDescription('Whether the second heating system has a flue or chimney.')
    arg.setDefaultValue(Constants.Auto)
    args << arg

    arg = OpenStudio::Measure::OSArgument::makeStringArgument('water_heater_has_flue_or_chimney', true)
    arg.setDisplayName('Water Heater: Has Flue or Chimney')
    arg.setDescription('Whether the water heater has a flue or chimney.')
    arg.setDefaultValue(Constants.Auto)
    args << arg

    arg = OpenStudio::Measure::OSArgument::makeDoubleArgument('heating_system_rated_cfm_per_ton', false)
    arg.setDisplayName('Heating System: Rated CFM Per Ton')
    arg.setDescription('The rated cfm per ton of the heating system.')
    arg.setUnits('cfm/ton')
    args << arg

    arg = OpenStudio::Measure::OSArgument::makeDoubleArgument('heating_system_actual_cfm_per_ton', false)
    arg.setDisplayName('Heating System: Actual CFM Per Ton')
    arg.setDescription('The actual cfm per ton of the heating system.')
    arg.setUnits('cfm/ton')
    args << arg

    arg = OpenStudio::Measure::OSArgument::makeDoubleArgument('cooling_system_rated_cfm_per_ton', false)
    arg.setDisplayName('Cooling System: Rated CFM Per Ton')
    arg.setDescription('The rated cfm per ton of the cooling system.')
    arg.setUnits('cfm/ton')
    args << arg

    arg = OpenStudio::Measure::OSArgument::makeDoubleArgument('cooling_system_actual_cfm_per_ton', false)
    arg.setDisplayName('Cooling System: Actual CFM Per Ton')
    arg.setDescription('The actual cfm per ton of the cooling system.')
    arg.setUnits('cfm/ton')
    args << arg

    arg = OpenStudio::Measure::OSArgument::makeDoubleArgument('cooling_system_frac_manufacturer_charge', false)
    arg.setDisplayName('Cooling System: Fraction of Manufacturer Recommended Charge')
    arg.setDescription('The fraction of manufacturer recommended charge of the cooling system.')
    arg.setUnits('Frac')
    args << arg

    arg = OpenStudio::Measure::OSArgument::makeDoubleArgument('heat_pump_rated_cfm_per_ton', false)
    arg.setDisplayName('Heat Pump: Rated CFM Per Ton')
    arg.setDescription('The rated cfm per ton of the heat pump.')
    arg.setUnits('cfm/ton')
    args << arg

    arg = OpenStudio::Measure::OSArgument::makeDoubleArgument('heat_pump_actual_cfm_per_ton', false)
    arg.setDisplayName('Heat Pump: Actual CFM Per Ton')
    arg.setDescription('The actual cfm per ton of the heat pump.')
    arg.setUnits('cfm/ton')
    args << arg

    arg = OpenStudio::Measure::OSArgument::makeDoubleArgument('heat_pump_frac_manufacturer_charge', false)
    arg.setDisplayName('Heat Pump: Fraction of Manufacturer Recommended Charge')
    arg.setDescription('The fraction of manufacturer recommended charge of the heat pump.')
    arg.setUnits('Frac')
    args << arg

    arg = OpenStudio::Measure::OSArgument::makeBoolArgument('heat_pump_backup_use_existing_system', false)
    arg.setDisplayName('Heat Pump: Backup Use Existing System')
    arg.setDescription('Whether the heat pump uses the existing system as backup.')
    args << arg

    return args
  end

  # define what happens when the measure is run
  def run(model, runner, user_arguments)
    super(model, runner, user_arguments)

    # use the built-in error checking
    if !runner.validateUserArguments(arguments(model), user_arguments)
      return false
    end

    # assign the user inputs to variables
    args = runner.getArgumentValues(arguments(model), user_arguments)
    args = convert_args(args)

<<<<<<< HEAD
    # create EpwFile object
    epw_path = File.absolute_path(File.join(File.dirname(__FILE__), '../../weather', File.basename(args[:weather_station_epw_filepath])))
    if not File.exist? epw_path
      runner.registerError("ResStockArguments: Could not find EPW file at '#{epw_path}'.")
      return false
    end

    epw_file = OpenStudio::EpwFile.new(epw_path)
    weather = WeatherProcess.new(epw_path: epw_path, runner: nil)

    # collect arguments for deletion
    measures_dir = File.absolute_path(File.join(File.dirname(__FILE__), '../../resources/hpxml-measures'))
=======
>>>>>>> afc5a80c
    arg_names = []
    { @build_residential_hpxml_measure_arguments => Constants.build_residential_hpxml_excludes,
      @build_residential_schedule_file_measure_arguments => Constants.build_residential_schedule_file_excludes }.each do |measure_arguments, measure_excludes|
      measure_arguments.each do |arg|
        next if measure_excludes.include? arg.name

        arg_names << arg.name.to_sym
      end
    end

    args_to_delete = args.keys - arg_names # these are the extra ones added in the arguments section

    # Conditioned floor area
    if args[:geometry_unit_cfa] == Constants.Auto
      # TODO: Disaggregate detached and mobile home
      cfas = { ['0-499', HPXML::ResidentialTypeSFD] => 298, # AHS 2021, 1 detached and mobile home weighted average
               ['0-499', HPXML::ResidentialTypeSFA] => 273, # AHS 2021, 1 attached
               ['0-499', HPXML::ResidentialTypeApartment] => 322, # AHS 2021, multi-family weighted average
               ['0-499', HPXML::ResidentialTypeManufactured] => 298, # AHS 2021, 1 detached and mobile home weighted average
               ['500-749', HPXML::ResidentialTypeSFD] => 634, # AHS 2021, 1 detached and mobile home weighted average
               ['500-749', HPXML::ResidentialTypeSFA] => 625, # AHS 2021, 1 attached
               ['500-749', HPXML::ResidentialTypeApartment] => 623, # AHS 2021, multi-family weighted average
               ['500-749', HPXML::ResidentialTypeManufactured] => 634, # AHS 2021, 1 detached and mobile home weighted average
               ['750-999', HPXML::ResidentialTypeSFD] => 881, # AHS 2021, 1 detached and mobile home weighted average
               ['750-999', HPXML::ResidentialTypeSFA] => 872, # AHS 2021, 1 attached
               ['750-999', HPXML::ResidentialTypeApartment] => 854, # AHS 2021, multi-family weighted average
               ['750-999', HPXML::ResidentialTypeManufactured] => 881, # AHS 2021, 1 detached and mobile home weighted average
               ['1000-1499', HPXML::ResidentialTypeSFD] => 1228, # AHS 2021, 1 detached and mobile home weighted average
               ['1000-1499', HPXML::ResidentialTypeSFA] => 1207, # AHS 2021, 1 attached
               ['1000-1499', HPXML::ResidentialTypeApartment] => 1138, # AHS 2021, multi-family weighted average
               ['1000-1499', HPXML::ResidentialTypeManufactured] => 1228, # AHS 2021, 1 detached and mobile home weighted average
               ['1500-1999', HPXML::ResidentialTypeSFD] => 1698, # AHS 2021, 1 detached and mobile home weighted average
               ['1500-1999', HPXML::ResidentialTypeSFA] => 1678, # AHS 2021, 1 attached
               ['1500-1999', HPXML::ResidentialTypeApartment] => 1682, # AHS 2021, multi-family weighted average
               ['1500-1999', HPXML::ResidentialTypeManufactured] => 1698, # AHS 2021, 1 detached and mobile home weighted average
               ['2000-2499', HPXML::ResidentialTypeSFD] => 2179, # AHS 2021, 1 detached and mobile home weighted average
               ['2000-2499', HPXML::ResidentialTypeSFA] => 2152, # AHS 2021, 1 attached
               ['2000-2499', HPXML::ResidentialTypeApartment] => 2115, # AHS 2021, multi-family weighted average
               ['2000-2499', HPXML::ResidentialTypeManufactured] => 2179, # AHS 2021, 1 detached and mobile home weighted average
               ['2500-2999', HPXML::ResidentialTypeSFD] => 2678, # AHS 2021, 1 detached and mobile home weighted average
               ['2500-2999', HPXML::ResidentialTypeSFA] => 2663, # AHS 2021, 1 attached
               ['2500-2999', HPXML::ResidentialTypeApartment] => 2648, # AHS 2021, multi-family weighted average
               ['2500-2999', HPXML::ResidentialTypeManufactured] => 2678, # AHS 2021, 1 detached and mobile home weighted average
               ['3000-3999', HPXML::ResidentialTypeSFD] => 3310, # AHS 2021, 1 detached and mobile home weighted average
               ['3000-3999', HPXML::ResidentialTypeSFA] => 3228, # AHS 2021, 1 attached
               ['3000-3999', HPXML::ResidentialTypeApartment] => 3171, # AHS 2021, multi-family weighted average
               ['3000-3999', HPXML::ResidentialTypeManufactured] => 3310, # AHS 2021, 1 detached and mobile home weighted average
               ['4000+', HPXML::ResidentialTypeSFD] => 5587, # AHS 2021, 1 detached and mobile home weighted average
               ['4000+', HPXML::ResidentialTypeSFA] => 7414, # AHS 2019, 1 attached
               ['4000+', HPXML::ResidentialTypeApartment] => 6348, # AHS 2021, 4,000 or more all unit average
               ['4000+', HPXML::ResidentialTypeManufactured] => 5587 } # AHS 2021, 1 detached and mobile home weighted average
      cfa = cfas[[args[:geometry_unit_cfa_bin], args[:geometry_unit_type]]]
      if cfa.nil?
        runner.registerError("ResStockArguments: Could not look up conditioned floor area for '#{args[:geometry_unit_cfa_bin]}' and '#{args[:geometry_unit_type]}'.")
        return false
      end
      args[:geometry_unit_cfa] = Float(cfa)
    else
      args[:geometry_unit_cfa] = args[:geometry_unit_cfa]
    end

    # Vintage
    if !args[:vintage].nil? && args[:year_built] == Constants.Auto
      args[:year_built] = Integer(Float(args[:vintage].gsub(/[^0-9]/, ''))) # strip non-numeric
    end

    # Num Occupants
    if args[:geometry_unit_num_occupants] == Constants.Auto
      args[:geometry_unit_num_occupants] = Geometry.get_occupancy_default_num(args[:geometry_unit_num_bedrooms])
    end

    # Plug Loads
    args[:misc_plug_loads_television_usage_multiplier] = args[:misc_plug_loads_television_usage_multiplier] * args[:misc_plug_loads_television_2_usage_multiplier]
    args[:misc_plug_loads_other_usage_multiplier] = args[:misc_plug_loads_other_usage_multiplier] * args[:misc_plug_loads_other_2_usage_multiplier]
    args[:misc_plug_loads_well_pump_usage_multiplier] = args[:misc_plug_loads_well_pump_usage_multiplier] * args[:misc_plug_loads_well_pump_2_usage_multiplier]
    args[:misc_plug_loads_vehicle_usage_multiplier] = args[:misc_plug_loads_vehicle_usage_multiplier] * args[:misc_plug_loads_vehicle_2_usage_multiplier]

    # Other
    if args[:misc_plug_loads_other_annual_kwh] == Constants.Auto
      # TODO: Disaggregate detached and mobile home
      if [HPXML::ResidentialTypeSFD, HPXML::ResidentialTypeManufactured].include?(args[:geometry_unit_type])
        args[:misc_plug_loads_other_annual_kwh] = 863.26 + 219.26 * args[:geometry_unit_num_occupants] + 0.33 * args[:geometry_unit_cfa] # RECS 2020
      elsif [HPXML::ResidentialTypeSFA].include?(args[:geometry_unit_type])
        args[:misc_plug_loads_other_annual_kwh] = 654.92 + 206.52 * args[:geometry_unit_num_occupants] + 0.21 * args[:geometry_unit_cfa] # RECS 2020
      elsif [HPXML::ResidentialTypeApartment].include?(args[:geometry_unit_type])
        args[:misc_plug_loads_other_annual_kwh] = 706.6 + 149.27 * args[:geometry_unit_num_occupants] + 0.1 * args[:geometry_unit_cfa] # RECS 2020
      end
    end

    # PV
    if args[:pv_system_present] == 'true'
      args[:pv_system_num_bedrooms_served] = args[:geometry_unit_num_bedrooms]
    else
      args[:pv_system_num_bedrooms_served] = 0
    end

    # Battery
    if args[:battery_present] == 'true'
      args[:battery_num_bedrooms_served] = args[:geometry_unit_num_bedrooms]
    else
      args[:battery_num_bedrooms_served] = 0
    end

    # Setpoints
    weekday_heating_setpoints = [args[:hvac_control_heating_weekday_setpoint_temp]] * 24
    weekend_heating_setpoints = [args[:hvac_control_heating_weekend_setpoint_temp]] * 24

    weekday_cooling_setpoints = [args[:hvac_control_cooling_weekday_setpoint_temp]] * 24
    weekend_cooling_setpoints = [args[:hvac_control_cooling_weekend_setpoint_temp]] * 24

    hvac_control_heating_weekday_setpoint_offset_magnitude = args[:hvac_control_heating_weekday_setpoint_offset_magnitude]
    hvac_control_heating_weekday_setpoint_schedule = args[:hvac_control_heating_weekday_setpoint_schedule].split(',').map { |i| Float(i) }
    weekday_heating_setpoints = modify_setpoint_schedule(weekday_heating_setpoints, hvac_control_heating_weekday_setpoint_offset_magnitude, hvac_control_heating_weekday_setpoint_schedule)

    hvac_control_heating_weekend_setpoint_offset_magnitude = args[:hvac_control_heating_weekend_setpoint_offset_magnitude]
    hvac_control_heating_weekend_setpoint_schedule = args[:hvac_control_heating_weekend_setpoint_schedule].split(',').map { |i| Float(i) }
    weekend_heating_setpoints = modify_setpoint_schedule(weekend_heating_setpoints, hvac_control_heating_weekend_setpoint_offset_magnitude, hvac_control_heating_weekend_setpoint_schedule)

    hvac_control_cooling_weekday_setpoint_offset_magnitude = args[:hvac_control_cooling_weekday_setpoint_offset_magnitude]
    hvac_control_cooling_weekday_setpoint_schedule = args[:hvac_control_cooling_weekday_setpoint_schedule].split(',').map { |i| Float(i) }
    weekday_cooling_setpoints = modify_setpoint_schedule(weekday_cooling_setpoints, hvac_control_cooling_weekday_setpoint_offset_magnitude, hvac_control_cooling_weekday_setpoint_schedule)

    hvac_control_cooling_weekend_setpoint_offset_magnitude = args[:hvac_control_cooling_weekend_setpoint_offset_magnitude]
    hvac_control_cooling_weekend_setpoint_schedule = args[:hvac_control_cooling_weekend_setpoint_schedule].split(',').map { |i| Float(i) }
    weekend_cooling_setpoints = modify_setpoint_schedule(weekend_cooling_setpoints, hvac_control_cooling_weekend_setpoint_offset_magnitude, hvac_control_cooling_weekend_setpoint_schedule)

    args[:hvac_control_heating_weekday_setpoint] = weekday_heating_setpoints.join(', ')
    args[:hvac_control_heating_weekend_setpoint] = weekend_heating_setpoints.join(', ')
    args[:hvac_control_cooling_weekday_setpoint] = weekday_cooling_setpoints.join(', ')
    args[:hvac_control_cooling_weekend_setpoint] = weekend_cooling_setpoints.join(', ')

    # Seasons
<<<<<<< HEAD
    if (!args[:use_auto_heating_season] && args[:hvac_control_heating_season_period].include?('Unavailable')) || (!args[:use_auto_cooling_season] && args[:hvac_control_cooling_season_period].include?('Unavailable'))
      heating_months, cooling_months, sim_calendar_year = get_heating_and_cooling_seasons(args, epw_file, weather)
    end

    if args[:use_auto_heating_season]
=======
    if args[:use_auto_heating_season] && args[:hvac_control_heating_season_period] == Constants.Auto
>>>>>>> afc5a80c
      args[:hvac_control_heating_season_period] = HPXML::BuildingAmerica
    else
      if args[:hvac_control_heating_season_period].include?('Unavailable')
        begin_month, begin_day, end_month, end_day = Schedule.get_begin_and_end_dates_from_monthly_array(heating_months, sim_calendar_year)
        begin_day_num = Schedule.get_day_num_from_month_day(sim_calendar_year, begin_month, begin_day)
        end_day_num = Schedule.get_day_num_from_month_day(sim_calendar_year, end_month, end_day)

        if args[:hvac_control_heating_season_period] == 'Unavailable 1 Day'
          unavail_begin_day_num, unavail_end_day_num = get_subset_begin_end_day_num(args[:building_id], 1, begin_day_num, end_day_num, sim_calendar_year)
        elsif args[:hvac_control_heating_season_period] == 'Unavailable 1 Week'
          unavail_begin_day_num, unavail_end_day_num = get_subset_begin_end_day_num(args[:building_id], 7, begin_day_num, end_day_num, sim_calendar_year)
        elsif args[:hvac_control_heating_season_period] == 'Unavailable 1 Month'
          unavail_begin_day_num, unavail_end_day_num = get_subset_begin_end_day_num(args[:building_id], 30, begin_day_num, end_day_num, sim_calendar_year)
        end
        begin_date = get_month_day_from_day_num(unavail_end_day_num, sim_calendar_year)
        end_date = get_month_day_from_day_num(unavail_begin_day_num, sim_calendar_year)

        args[:hvac_control_heating_season_period] = "#{begin_date} - #{end_date}"
      end
    end

<<<<<<< HEAD
    if args[:use_auto_cooling_season]
=======
    if args[:use_auto_cooling_season] && args[:hvac_control_cooling_season_period] == Constants.Auto
>>>>>>> afc5a80c
      args[:hvac_control_cooling_season_period] = HPXML::BuildingAmerica
    else
      if args[:hvac_control_cooling_season_period].include?('Unavailable')
        begin_month, begin_day, end_month, end_day = Schedule.get_begin_and_end_dates_from_monthly_array(cooling_months, sim_calendar_year)
        begin_day_num = Schedule.get_day_num_from_month_day(sim_calendar_year, begin_month, begin_day)
        end_day_num = Schedule.get_day_num_from_month_day(sim_calendar_year, end_month, end_day)

        if args[:hvac_control_cooling_season_period] == 'Unavailable 1 Day'
          unavail_begin_day_num, unavail_end_day_num = get_subset_begin_end_day_num(args[:building_id], 1, begin_day_num, end_day_num, sim_calendar_year)
        elsif args[:hvac_control_cooling_season_period] == 'Unavailable 1 Week'
          unavail_begin_day_num, unavail_end_day_num = get_subset_begin_end_day_num(args[:building_id], 7, begin_day_num, end_day_num, sim_calendar_year)
        elsif args[:hvac_control_cooling_season_period] == 'Unavailable 1 Month'
          unavail_begin_day_num, unavail_end_day_num = get_subset_begin_end_day_num(args[:building_id], 30, begin_day_num, end_day_num, sim_calendar_year)
        end
        begin_date = get_month_day_from_day_num(unavail_end_day_num, sim_calendar_year)
        end_date = get_month_day_from_day_num(unavail_begin_day_num, sim_calendar_year)

        args[:hvac_control_cooling_season_period] = "#{begin_date} - #{end_date}"
      end
    end

    # Flue or Chimney
    if (args[:heating_system_has_flue_or_chimney] == 'false') &&
       (args[:heating_system_2_has_flue_or_chimney] == 'false') &&
       (args[:water_heater_has_flue_or_chimney] == 'false')
      args[:air_leakage_has_flue_or_chimney_in_conditioned_space] = false
    elsif (args[:heating_system_type] != 'none' && args[:heating_system_has_flue_or_chimney] == 'true') ||
          (args[:heating_system_2_type] != 'none' && args[:heating_system_2_has_flue_or_chimney] == 'true') ||
          (args[:water_heater_type] != 'none' && args[:water_heater_has_flue_or_chimney] == 'true')
      args[:air_leakage_has_flue_or_chimney_in_conditioned_space] = true
    end

    # HVAC Secondary
    if args[:heating_system_2_type] != 'none'
      if args[:heating_system_type] != 'none'
        if ((args[:heating_system_fraction_heat_load_served] + args[:heating_system_2_fraction_heat_load_served]) > 1.0)
          info_msg = "Adjusted fraction of heat load served by the primary heating system (#{args[:heating_system_fraction_heat_load_served]}"
          args[:heating_system_fraction_heat_load_served] = 1.0 - args[:heating_system_2_fraction_heat_load_served]
          info_msg += " to #{args[:heating_system_fraction_heat_load_served]}) to allow for a secondary heating system (#{args[:heating_system_2_fraction_heat_load_served]})."
          runner.registerInfo(info_msg)
        end
      elsif args[:heat_pump_type] != 'none'
        if ((args[:heat_pump_fraction_heat_load_served] + args[:heating_system_2_fraction_heat_load_served]) > 1.0)
          info_msg = "Adjusted fraction of heat load served by the primary heating system (#{args[:heat_pump_fraction_heat_load_served]}"
          args[:heat_pump_fraction_heat_load_served] = 1.0 - args[:heating_system_2_fraction_heat_load_served]
          info_msg += " to #{args[:heat_pump_fraction_heat_load_served]}) to allow for a secondary heating system (#{args[:heating_system_2_fraction_heat_load_served]})."
          runner.registerInfo(info_msg)
        end
      end
    end

    # HVAC Faults
    if !args[:heating_system_rated_cfm_per_ton].nil? && !args[:heating_system_actual_cfm_per_ton].nil?
      args[:heating_system_airflow_defect_ratio] = (args[:heating_system_actual_cfm_per_ton] - args[:heating_system_rated_cfm_per_ton]) / args[:heating_system_rated_cfm_per_ton]
    end

    if !args[:cooling_system_rated_cfm_per_ton].nil? && !args[:cooling_system_actual_cfm_per_ton].nil?
      args[:cooling_system_airflow_defect_ratio] = (args[:cooling_system_actual_cfm_per_ton] - args[:cooling_system_rated_cfm_per_ton]) / args[:cooling_system_rated_cfm_per_ton]
    end

    if !args[:cooling_system_frac_manufacturer_charge].nil?
      args[:cooling_system_charge_defect_ratio] = args[:cooling_system_frac_manufacturer_charge] - 1.0
    end

    if !args[:heat_pump_rated_cfm_per_ton].nil? && !args[:heat_pump_actual_cfm_per_ton].nil?
      args[:heat_pump_airflow_defect_ratio] = (args[:heat_pump_actual_cfm_per_ton] - args[:heat_pump_rated_cfm_per_ton]) / args[:heat_pump_rated_cfm_per_ton]
    end

    if !args[:heat_pump_frac_manufacturer_charge].nil?
      args[:heat_pump_charge_defect_ratio] = args[:heat_pump_frac_manufacturer_charge] - 1.0
    end

    # Error check geometry inputs
    corridor_width = args[:geometry_corridor_width]
    corridor_position = args[:geometry_corridor_position]

    if (corridor_width == 0) && (corridor_position != 'None')
      corridor_position = 'None'
    end
    if corridor_position == 'None'
      corridor_width = 0
    end
    if corridor_width < 0
      runner.registerError('ResStockArguments: Invalid corridor width entered.')
      return false
    end

    # Adiabatic Walls
    args[:geometry_unit_left_wall_is_adiabatic] = false
    args[:geometry_unit_right_wall_is_adiabatic] = false
    args[:geometry_unit_front_wall_is_adiabatic] = false
    args[:geometry_unit_back_wall_is_adiabatic] = false

    # Map corridor arguments to adiabatic walls and shading
    if [HPXML::ResidentialTypeApartment, HPXML::ResidentialTypeSFA].include? args[:geometry_unit_type]
      n_floors = Float(args[:geometry_num_floors_above_grade])
      n_units = Float(args[:geometry_building_num_units])
      horiz_location = args[:geometry_unit_horizontal_location]
      aspect_ratio = args[:geometry_unit_aspect_ratio]

      if args[:geometry_unit_type] == HPXML::ResidentialTypeApartment
        n_units_per_floor = n_units / n_floors
        if n_units_per_floor >= 4 && (corridor_position == 'Double Exterior' || corridor_position == 'None')
          has_rear_units = true
          args[:geometry_unit_back_wall_is_adiabatic] = true
        elsif n_units_per_floor >= 4 && (corridor_position == 'Double-Loaded Interior')
          has_rear_units = true
          args[:geometry_unit_front_wall_is_adiabatic] = true
        elsif (n_units_per_floor == 2) && (horiz_location == 'None') && (corridor_position == 'Double Exterior' || corridor_position == 'None')
          has_rear_units = true
          args[:geometry_unit_back_wall_is_adiabatic] = true
        elsif (n_units_per_floor == 2) && (horiz_location == 'None') && (corridor_position == 'Double-Loaded Interior')
          has_rear_units = true
          args[:geometry_unit_front_wall_is_adiabatic] = true
        elsif corridor_position == 'Single Exterior (Front)'
          has_rear_units = false
          args[:geometry_unit_front_wall_is_adiabatic] = false
        else
          has_rear_units = false
          args[:geometry_unit_front_wall_is_adiabatic] = false
        end

        # Error check MF & SFA geometry
        if !has_rear_units && ((corridor_position == 'Double-Loaded Interior') || (corridor_position == 'Double Exterior'))
          corridor_position = 'Single Exterior (Front)'
          runner.registerWarning("Specified incompatible corridor; setting corridor position to '#{corridor_position}'.")
        end

        # Model exterior corridors as overhangs
        if (corridor_position.include? 'Exterior') && corridor_width > 0
          args[:overhangs_front_depth] = corridor_width
          args[:overhangs_front_distance_to_top_of_window] = 1
        end

      elsif args[:geometry_unit_type] == HPXML::ResidentialTypeSFA
        n_floors = 1.0
        n_units_per_floor = n_units
        has_rear_units = false
      end

      if has_rear_units
        unit_width = n_units_per_floor / 2
      else
        unit_width = n_units_per_floor
      end
      if (unit_width <= 1) && (horiz_location != 'None')
        runner.registerWarning("No #{horiz_location} location exists, setting horizontal location to 'None'")
        horiz_location = 'None'
      end
      if (unit_width > 1) && (horiz_location == 'None')
        runner.registerError('ResStockArguments: Specified incompatible horizontal location for the corridor and unit configuration.')
        return false
      end
      if (unit_width <= 2) && (horiz_location == 'Middle')
        runner.registerError('ResStockArguments: Invalid horizontal location entered, no middle location exists.')
        return false
      end

      # Infiltration adjustment for SFA/MF units
      # Calculate exposed wall area ratio for the unit (unit exposed wall area divided by average unit exposed wall area)
      if (n_units_per_floor <= 2) || (n_units_per_floor == 4 && has_rear_units) # No middle unit(s)
        exposed_wall_area_ratio = 1.0 # all units have same exterior wall area
      else # Has middle unit(s)
        if has_rear_units
          n_end_units = 4 * n_floors
          n_mid_units = n_units - n_end_units
          n_bldg_fronts_backs = n_end_units + n_mid_units
          n_unit_fronts_backs = 1
        else
          n_end_units = 2 * n_floors
          n_mid_units = n_units - n_end_units
          n_bldg_fronts_backs = n_end_units * 2 + n_mid_units * 2
          n_unit_fronts_backs = 2
        end
        n_bldg_sides = n_end_units
        if ['Middle'].include? horiz_location
          n_unit_sides = 0
        elsif ['Left', 'Right'].include? horiz_location
          n_unit_sides = 1
        end
        n_bldg_sides_equivalent = n_bldg_sides + n_bldg_fronts_backs * aspect_ratio
        n_unit_sides_equivalent = n_unit_sides + n_unit_fronts_backs * aspect_ratio
        exposed_wall_area_ratio = n_unit_sides_equivalent / (n_bldg_sides_equivalent / n_units)
      end

      # Apply adjustment to infiltration value
      args[:air_leakage_value] *= exposed_wall_area_ratio

      if horiz_location == 'Left'
        args[:geometry_unit_right_wall_is_adiabatic] = true
      elsif horiz_location == 'Middle'
        args[:geometry_unit_left_wall_is_adiabatic] = true
        args[:geometry_unit_right_wall_is_adiabatic] = true
      elsif horiz_location == 'Right'
        args[:geometry_unit_left_wall_is_adiabatic] = true
      end
    end

    # Infiltration Reduction
    if not args[:air_leakage_percent_reduction].nil?
      args[:air_leakage_value] *= (1.0 - args[:air_leakage_percent_reduction] / 100.0)
    end

    # Num Floors
    if args[:geometry_unit_type] == HPXML::ResidentialTypeApartment
      args[:geometry_unit_num_floors_above_grade] = 1
    else
      args[:geometry_unit_num_floors_above_grade] = args[:geometry_num_floors_above_grade]
    end

    # Adiabatic Floor/Ceiling
    if not args[:geometry_unit_level].nil?
      if args[:geometry_unit_level] == 'Bottom'
        if args[:geometry_num_floors_above_grade] > 1 # this could be "bottom" of a 1-story building
          args[:geometry_attic_type] = HPXML::AtticTypeBelowApartment
        end
      elsif args[:geometry_unit_level] == 'Middle'
        args[:geometry_foundation_type] = HPXML::FoundationTypeAboveApartment
        args[:geometry_attic_type] = HPXML::AtticTypeBelowApartment
      elsif args[:geometry_unit_level] == 'Top'
        args[:geometry_foundation_type] = HPXML::FoundationTypeAboveApartment
      end
    end

    # Wall Assembly R-Value
    args[:wall_assembly_r] += args[:exterior_finish_r]

    if not args[:wall_continuous_exterior_r].nil?
      args[:wall_assembly_r] += args[:wall_continuous_exterior_r]
    end

    # Rim Joist Assembly R-Value
    rim_joist_assembly_r = 0
    if args[:geometry_rim_joist_height] > 0
      drywall_assembly_r = 0.9
      uninsulated_wall_assembly_r = 3.4

      assembly_exterior_r = args[:exterior_finish_r] + args[:rim_joist_continuous_exterior_r]

      if args[:rim_joist_continuous_interior_r] > 0 && args[:rim_joist_assembly_interior_r] > 0
        # rim joist assembly = siding + half continuous interior insulation + half rim joist assembly - drywall
        # (rim joist assembly = nominal cavity + 1/2 in sheathing + 1/2 in drywall)
        assembly_interior_r = (args[:rim_joist_continuous_interior_r] + uninsulated_wall_assembly_r - drywall_assembly_r) / 2.0 # parallel to floor joists
        assembly_interior_r += (args[:rim_joist_assembly_interior_r]) / 2.0 # derated
      elsif args[:rim_joist_continuous_interior_r] > 0 || args[:rim_joist_assembly_interior_r] > 0
        runner.registerError('ResStockArguments: For rim joist interior insulation, must provide both continuous and assembly R-values.')
        return false
      else # uninsulated interior
        # rim joist assembly = siding + continuous foundation insulation + uninsulated wall - drywall
        # (uninsulated wall is nominal cavity + 1/2 in sheathing + 1/2 in drywall)
        assembly_interior_r = uninsulated_wall_assembly_r - drywall_assembly_r
      end

      rim_joist_assembly_r = assembly_exterior_r + assembly_interior_r
    end
    args[:rim_joist_assembly_r] = rim_joist_assembly_r

    args.each do |arg_name, arg_value|
      if args_to_delete.include?(arg_name) || (arg_value == Constants.Auto)
        arg_value = '' # don't assign these to BuildResidentialHPXML or BuildResidentialScheduleFile
      end

      register_value(runner, arg_name.to_s, arg_value)
    end

    return true
  end

  def modify_setpoint_schedule(schedule, offset_magnitude, offset_schedule)
    offset_schedule.each_with_index do |direction, i|
      schedule[i] += offset_magnitude * direction
    end
    return schedule
  end

<<<<<<< HEAD
  def get_heating_and_cooling_seasons(args, epw_file, weather)
    latitude = args[:site_latitude]
    latitude = nil if latitude == Constants.Auto
    latitude = HPXMLDefaults.get_default_latitude(latitude, epw_file)

    heating_months, cooling_months = HVAC.get_default_heating_and_cooling_seasons(weather, latitude)
    sim_calendar_year = Location.get_sim_calendar_year(nil, epw_file)

    return heating_months, cooling_months, sim_calendar_year
  end

  def get_subset_begin_end_day_num(building_id, n_days, begin_day_num, end_day_num, year)
    if begin_day_num > end_day_num
      num_days = Constants.NumDaysInYear(year)
      day_nums = (begin_day_num..num_days).to_a + (1..end_day_num).to_a
    else
      day_nums = (begin_day_num..end_day_num).to_a
    end

    begin_day_nums = day_nums[0...(-n_days - 1)]
    subset_begin_day_num = begin_day_nums.sample(1, random: Random.new(building_id))
    subset_begin_day_num = subset_begin_day_num[0]
    subset_end_day_num = day_nums[day_nums.index(subset_begin_day_num) + n_days + 1]

    return subset_begin_day_num, subset_end_day_num
  end

  def get_month_day_from_day_num(day_num, year)
    date = OpenStudio::Date::fromDayOfYear(day_num, year)
    month_names = ['Jan', 'Feb', 'Mar', 'Apr', 'May', 'Jun', 'Jul', 'Aug', 'Sep', 'Oct', 'Nov', 'Dec']
    month_day = "#{month_names[date.monthOfYear.value - 1]} #{date.dayOfMonth}"
    return month_day
=======
  def convert_args(args)
    measure_arguments = @build_residential_hpxml_measure_arguments
    measure_arguments.each do |arg|
      arg_name = arg.name.to_sym
      value = args[arg_name]
      next if value.nil? || (value == Constants.Auto)

      case arg.type.valueName.downcase
      when 'double'
        args[arg_name] = Float(value)
      when 'integer'
        args[arg_name] = Integer(value)
      end
    end
    return args
>>>>>>> afc5a80c
  end
end

# register the measure to be used by the application
ResStockArguments.new.registerWithApplication<|MERGE_RESOLUTION|>--- conflicted
+++ resolved
@@ -396,7 +396,6 @@
     args = runner.getArgumentValues(arguments(model), user_arguments)
     args = convert_args(args)
 
-<<<<<<< HEAD
     # create EpwFile object
     epw_path = File.absolute_path(File.join(File.dirname(__FILE__), '../../weather', File.basename(args[:weather_station_epw_filepath])))
     if not File.exist? epw_path
@@ -408,9 +407,6 @@
     weather = WeatherProcess.new(epw_path: epw_path, runner: nil)
 
     # collect arguments for deletion
-    measures_dir = File.absolute_path(File.join(File.dirname(__FILE__), '../../resources/hpxml-measures'))
-=======
->>>>>>> afc5a80c
     arg_names = []
     { @build_residential_hpxml_measure_arguments => Constants.build_residential_hpxml_excludes,
       @build_residential_schedule_file_measure_arguments => Constants.build_residential_schedule_file_excludes }.each do |measure_arguments, measure_excludes|
@@ -543,15 +539,11 @@
     args[:hvac_control_cooling_weekend_setpoint] = weekend_cooling_setpoints.join(', ')
 
     # Seasons
-<<<<<<< HEAD
     if (!args[:use_auto_heating_season] && args[:hvac_control_heating_season_period].include?('Unavailable')) || (!args[:use_auto_cooling_season] && args[:hvac_control_cooling_season_period].include?('Unavailable'))
       heating_months, cooling_months, sim_calendar_year = get_heating_and_cooling_seasons(args, epw_file, weather)
     end
 
     if args[:use_auto_heating_season]
-=======
-    if args[:use_auto_heating_season] && args[:hvac_control_heating_season_period] == Constants.Auto
->>>>>>> afc5a80c
       args[:hvac_control_heating_season_period] = HPXML::BuildingAmerica
     else
       if args[:hvac_control_heating_season_period].include?('Unavailable')
@@ -573,11 +565,7 @@
       end
     end
 
-<<<<<<< HEAD
     if args[:use_auto_cooling_season]
-=======
-    if args[:use_auto_cooling_season] && args[:hvac_control_cooling_season_period] == Constants.Auto
->>>>>>> afc5a80c
       args[:hvac_control_cooling_season_period] = HPXML::BuildingAmerica
     else
       if args[:hvac_control_cooling_season_period].include?('Unavailable')
@@ -853,7 +841,6 @@
     return schedule
   end
 
-<<<<<<< HEAD
   def get_heating_and_cooling_seasons(args, epw_file, weather)
     latitude = args[:site_latitude]
     latitude = nil if latitude == Constants.Auto
@@ -886,7 +873,8 @@
     month_names = ['Jan', 'Feb', 'Mar', 'Apr', 'May', 'Jun', 'Jul', 'Aug', 'Sep', 'Oct', 'Nov', 'Dec']
     month_day = "#{month_names[date.monthOfYear.value - 1]} #{date.dayOfMonth}"
     return month_day
-=======
+  end
+
   def convert_args(args)
     measure_arguments = @build_residential_hpxml_measure_arguments
     measure_arguments.each do |arg|
@@ -902,7 +890,6 @@
       end
     end
     return args
->>>>>>> afc5a80c
   end
 end
 
