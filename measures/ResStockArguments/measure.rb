--- conflicted
+++ resolved
@@ -665,39 +665,6 @@
         return false
       end
 
-<<<<<<< HEAD
-=======
-      # Infiltration adjustment for SFA/MF units
-      # Calculate exposed wall area ratio for the unit (unit exposed wall area divided by average unit exposed wall area)
-      if (n_units_per_floor <= 2) || (n_units_per_floor == 4 && has_rear_units) # No middle unit(s)
-        exposed_wall_area_ratio = 1.0 # all units have same exterior wall area
-      else # Has middle unit(s)
-        if has_rear_units
-          n_end_units = 4 * n_floors
-          n_mid_units = n_units - n_end_units
-          n_bldg_fronts_backs = n_end_units + n_mid_units
-          n_unit_fronts_backs = 1
-        else
-          n_end_units = 2 * n_floors
-          n_mid_units = n_units - n_end_units
-          n_bldg_fronts_backs = n_end_units * 2 + n_mid_units * 2
-          n_unit_fronts_backs = 2
-        end
-        n_bldg_sides = n_end_units
-        if ['Middle'].include? horiz_location
-          n_unit_sides = 0
-        elsif ['Left', 'Right'].include? horiz_location
-          n_unit_sides = 1
-        end
-        n_bldg_sides_equivalent = n_bldg_sides + n_bldg_fronts_backs * aspect_ratio
-        n_unit_sides_equivalent = n_unit_sides + n_unit_fronts_backs * aspect_ratio
-        exposed_wall_area_ratio = n_unit_sides_equivalent / (n_bldg_sides_equivalent / n_units)
-      end
-
-      # Apply adjustment to infiltration value
-      args[:air_leakage_value] *= exposed_wall_area_ratio
-
->>>>>>> 592d9983
       if horiz_location == 'Left'
         args[:geometry_unit_right_wall_is_adiabatic] = true
       elsif horiz_location == 'Middle'
