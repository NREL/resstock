--- conflicted
+++ resolved
@@ -35,12 +35,8 @@
   end
 
   def self.includes
-<<<<<<< HEAD
-    return ['ceiling_insulation_r']
-=======
     return ['ceiling_insulation_r',
             'wall_area',
             'wall_continuous_exterior_r']
->>>>>>> 3c138f63
   end
 end