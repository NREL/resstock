--- conflicted
+++ resolved
@@ -32,15 +32,10 @@
             'cooling_system_charge_defect_ratio',
             'heat_pump_airflow_defect_ratio',
             'heat_pump_charge_defect_ratio',
-<<<<<<< HEAD
-=======
             'hvac_control_heating_weekday_setpoint',
             'hvac_control_heating_weekend_setpoint',
             'hvac_control_cooling_weekday_setpoint',
             'hvac_control_cooling_weekend_setpoint',
-            'misc_plug_loads_television_annual_kwh',
-            'misc_plug_loads_television_usage_multiplier',
->>>>>>> fcd20606
             'pv_system_num_bedrooms_served',
             'battery_num_bedrooms_served',
             'emissions_scenario_names',
