<?xml version="1.0"?>
<measure>
  <schema_version>3.0</schema_version>
  <name>res_stock_arguments</name>
  <uid>c984bb9e-4ac4-4930-a399-9d23f8f6936a</uid>
<<<<<<< HEAD
  <version_id>ab571ddb-62a8-47ce-bf44-5ae953f0c2c6</version_id>
  <version_modified>20220519T212731Z</version_modified>
=======
  <version_id>cd55d8a5-da3f-40cd-ae6c-c29c23d9a947</version_id>
  <version_modified>20220610T212700Z</version_modified>
>>>>>>> 35b5b29f
  <xml_checksum>2C38F48B</xml_checksum>
  <class_name>ResStockArguments</class_name>
  <display_name>ResStock Arguments</display_name>
  <description>Measure that pre-processes the arguments passed to the BuildResidentialHPXML and BuildResidentialScheduleFile measures.</description>
  <modeler_description>Passes in all ResStockArguments arguments from the options lookup, processes them, and then registers values to the runner to be used by other measures.</modeler_description>
  <arguments>
    <argument>
      <name>schedules_filepaths</name>
      <display_name>schedules_filepaths</display_name>
      <type>String</type>
      <required>false</required>
      <model_dependent>false</model_dependent>
    </argument>
    <argument>
      <name>simulation_control_timestep</name>
      <display_name>simulation_control_timestep</display_name>
      <type>String</type>
      <required>false</required>
      <model_dependent>false</model_dependent>
    </argument>
    <argument>
      <name>simulation_control_run_period</name>
      <display_name>simulation_control_run_period</display_name>
      <type>String</type>
      <required>false</required>
      <model_dependent>false</model_dependent>
    </argument>
    <argument>
      <name>simulation_control_run_period_calendar_year</name>
      <display_name>simulation_control_run_period_calendar_year</display_name>
      <type>String</type>
      <required>false</required>
      <model_dependent>false</model_dependent>
    </argument>
    <argument>
      <name>simulation_control_daylight_saving_enabled</name>
      <display_name>simulation_control_daylight_saving_enabled</display_name>
      <type>String</type>
      <required>false</required>
      <model_dependent>false</model_dependent>
    </argument>
    <argument>
      <name>simulation_control_daylight_saving_period</name>
      <display_name>simulation_control_daylight_saving_period</display_name>
      <type>String</type>
      <required>false</required>
      <model_dependent>false</model_dependent>
    </argument>
    <argument>
      <name>site_type</name>
      <display_name>site_type</display_name>
      <type>String</type>
      <required>false</required>
      <model_dependent>false</model_dependent>
    </argument>
    <argument>
      <name>site_shielding_of_home</name>
      <display_name>site_shielding_of_home</display_name>
      <type>String</type>
      <required>false</required>
      <model_dependent>false</model_dependent>
    </argument>
    <argument>
      <name>site_zip_code</name>
      <display_name>site_zip_code</display_name>
      <type>String</type>
      <required>false</required>
      <model_dependent>false</model_dependent>
    </argument>
    <argument>
      <name>site_iecc_zone</name>
      <display_name>site_iecc_zone</display_name>
      <type>String</type>
      <required>false</required>
      <model_dependent>false</model_dependent>
    </argument>
    <argument>
      <name>site_state_code</name>
      <display_name>site_state_code</display_name>
      <type>String</type>
      <required>false</required>
      <model_dependent>false</model_dependent>
    </argument>
    <argument>
      <name>site_time_zone_utc_offset</name>
      <display_name>site_time_zone_utc_offset</display_name>
      <type>String</type>
      <required>false</required>
      <model_dependent>false</model_dependent>
    </argument>
    <argument>
      <name>weather_station_epw_filepath</name>
      <display_name>Weather Station: EnergyPlus Weather (EPW) Filepath</display_name>
      <description>Path of the EPW file.</description>
      <type>String</type>
      <required>true</required>
      <model_dependent>false</model_dependent>
      <default_value>USA_CO_Denver.Intl.AP.725650_TMY3.epw</default_value>
    </argument>
    <argument>
      <name>year_built</name>
      <display_name>year_built</display_name>
      <type>String</type>
      <required>false</required>
      <model_dependent>false</model_dependent>
    </argument>
    <argument>
      <name>geometry_unit_type</name>
      <display_name>Geometry: Unit Type</display_name>
      <description>The type of dwelling unit. Use single-family attached for a dwelling unit with 1 or more stories, attached units to one or both sides, and no units above/below. Use apartment unit for a dwelling unit with 1 story, attached units to one, two, or three sides, and units above and/or below.</description>
      <type>Choice</type>
      <required>true</required>
      <model_dependent>false</model_dependent>
      <default_value>single-family detached</default_value>
      <choices>
        <choice>
          <value>single-family detached</value>
          <display_name>single-family detached</display_name>
        </choice>
        <choice>
          <value>single-family attached</value>
          <display_name>single-family attached</display_name>
        </choice>
        <choice>
          <value>apartment unit</value>
          <display_name>apartment unit</display_name>
        </choice>
      </choices>
    </argument>
    <argument>
      <name>geometry_unit_aspect_ratio</name>
      <display_name>Geometry: Unit Aspect Ratio</display_name>
      <description>The ratio of front/back wall length to left/right wall length for the unit, excluding any protruding garage wall area.</description>
      <type>Double</type>
      <units>Frac</units>
      <required>true</required>
      <model_dependent>false</model_dependent>
      <default_value>2</default_value>
    </argument>
    <argument>
      <name>geometry_unit_orientation</name>
      <display_name>Geometry: Unit Orientation</display_name>
      <description>The unit's orientation is measured clockwise from north (e.g., North=0, East=90, South=180, West=270).</description>
      <type>Double</type>
      <units>degrees</units>
      <required>true</required>
      <model_dependent>false</model_dependent>
      <default_value>180</default_value>
    </argument>
    <argument>
      <name>geometry_unit_num_bedrooms</name>
      <display_name>Geometry: Unit Number of Bedrooms</display_name>
      <description>The number of bedrooms in the unit. Used to determine the energy usage of appliances and plug loads, hot water usage, etc.</description>
      <type>Integer</type>
      <units>#</units>
      <required>true</required>
      <model_dependent>false</model_dependent>
      <default_value>3</default_value>
    </argument>
    <argument>
      <name>geometry_unit_num_bathrooms</name>
      <display_name>geometry_unit_num_bathrooms</display_name>
      <type>String</type>
      <required>false</required>
      <model_dependent>false</model_dependent>
    </argument>
    <argument>
      <name>geometry_unit_num_occupants</name>
      <display_name>geometry_unit_num_occupants</display_name>
      <type>String</type>
      <required>false</required>
      <model_dependent>false</model_dependent>
    </argument>
    <argument>
      <name>geometry_building_num_units</name>
      <display_name>geometry_building_num_units</display_name>
      <type>String</type>
      <required>false</required>
      <model_dependent>false</model_dependent>
    </argument>
    <argument>
      <name>geometry_average_ceiling_height</name>
      <display_name>Geometry: Average Ceiling Height</display_name>
      <description>Average distance from the floor to the ceiling.</description>
      <type>Double</type>
      <units>ft</units>
      <required>true</required>
      <model_dependent>false</model_dependent>
      <default_value>8</default_value>
    </argument>
    <argument>
      <name>geometry_garage_width</name>
      <display_name>Geometry: Garage Width</display_name>
      <description>The width of the garage. Enter zero for no garage. Only applies to single-family detached units.</description>
      <type>Double</type>
      <units>ft</units>
      <required>true</required>
      <model_dependent>false</model_dependent>
      <default_value>0</default_value>
    </argument>
    <argument>
      <name>geometry_garage_depth</name>
      <display_name>Geometry: Garage Depth</display_name>
      <description>The depth of the garage. Only applies to single-family detached units.</description>
      <type>Double</type>
      <units>ft</units>
      <required>true</required>
      <model_dependent>false</model_dependent>
      <default_value>20</default_value>
    </argument>
    <argument>
      <name>geometry_garage_protrusion</name>
      <display_name>Geometry: Garage Protrusion</display_name>
      <description>The fraction of the garage that is protruding from the living space. Only applies to single-family detached units.</description>
      <type>Double</type>
      <units>Frac</units>
      <required>true</required>
      <model_dependent>false</model_dependent>
      <default_value>0</default_value>
    </argument>
    <argument>
      <name>geometry_garage_position</name>
      <display_name>Geometry: Garage Position</display_name>
      <description>The position of the garage. Only applies to single-family detached units.</description>
      <type>Choice</type>
      <required>true</required>
      <model_dependent>false</model_dependent>
      <default_value>Right</default_value>
      <choices>
        <choice>
          <value>Right</value>
          <display_name>Right</display_name>
        </choice>
        <choice>
          <value>Left</value>
          <display_name>Left</display_name>
        </choice>
      </choices>
    </argument>
    <argument>
      <name>geometry_foundation_type</name>
      <display_name>Geometry: Foundation Type</display_name>
      <description>The foundation type of the building. Foundation types ConditionedBasement and ConditionedCrawlspace are not allowed for apartment units.</description>
      <type>Choice</type>
      <required>true</required>
      <model_dependent>false</model_dependent>
      <default_value>SlabOnGrade</default_value>
      <choices>
        <choice>
          <value>SlabOnGrade</value>
          <display_name>SlabOnGrade</display_name>
        </choice>
        <choice>
          <value>VentedCrawlspace</value>
          <display_name>VentedCrawlspace</display_name>
        </choice>
        <choice>
          <value>UnventedCrawlspace</value>
          <display_name>UnventedCrawlspace</display_name>
        </choice>
        <choice>
          <value>ConditionedCrawlspace</value>
          <display_name>ConditionedCrawlspace</display_name>
        </choice>
        <choice>
          <value>UnconditionedBasement</value>
          <display_name>UnconditionedBasement</display_name>
        </choice>
        <choice>
          <value>ConditionedBasement</value>
          <display_name>ConditionedBasement</display_name>
        </choice>
        <choice>
          <value>Ambient</value>
          <display_name>Ambient</display_name>
        </choice>
        <choice>
          <value>AboveApartment</value>
          <display_name>AboveApartment</display_name>
        </choice>
      </choices>
    </argument>
    <argument>
      <name>geometry_foundation_height</name>
      <display_name>Geometry: Foundation Height</display_name>
      <description>The height of the foundation (e.g., 3ft for crawlspace, 8ft for basement). Only applies to basements/crawlspaces.</description>
      <type>Double</type>
      <units>ft</units>
      <required>true</required>
      <model_dependent>false</model_dependent>
      <default_value>0</default_value>
    </argument>
    <argument>
      <name>geometry_foundation_height_above_grade</name>
      <display_name>Geometry: Foundation Height Above Grade</display_name>
      <description>The depth above grade of the foundation wall. Only applies to basements/crawlspaces.</description>
      <type>Double</type>
      <units>ft</units>
      <required>true</required>
      <model_dependent>false</model_dependent>
      <default_value>0</default_value>
    </argument>
    <argument>
      <name>geometry_rim_joist_height</name>
      <display_name>geometry_rim_joist_height</display_name>
      <type>String</type>
      <required>false</required>
      <model_dependent>false</model_dependent>
    </argument>
    <argument>
      <name>geometry_attic_type</name>
      <display_name>Geometry: Attic Type</display_name>
      <description>The attic type of the building. Attic type ConditionedAttic is not allowed for apartment units.</description>
      <type>Choice</type>
      <required>true</required>
      <model_dependent>false</model_dependent>
      <default_value>VentedAttic</default_value>
      <choices>
        <choice>
          <value>FlatRoof</value>
          <display_name>FlatRoof</display_name>
        </choice>
        <choice>
          <value>VentedAttic</value>
          <display_name>VentedAttic</display_name>
        </choice>
        <choice>
          <value>UnventedAttic</value>
          <display_name>UnventedAttic</display_name>
        </choice>
        <choice>
          <value>ConditionedAttic</value>
          <display_name>ConditionedAttic</display_name>
        </choice>
        <choice>
          <value>BelowApartment</value>
          <display_name>BelowApartment</display_name>
        </choice>
      </choices>
    </argument>
    <argument>
      <name>geometry_roof_type</name>
      <display_name>Geometry: Roof Type</display_name>
      <description>The roof type of the building. Ignored if the building has a flat roof.</description>
      <type>Choice</type>
      <required>true</required>
      <model_dependent>false</model_dependent>
      <default_value>gable</default_value>
      <choices>
        <choice>
          <value>gable</value>
          <display_name>gable</display_name>
        </choice>
        <choice>
          <value>hip</value>
          <display_name>hip</display_name>
        </choice>
      </choices>
    </argument>
    <argument>
      <name>geometry_roof_pitch</name>
      <display_name>Geometry: Roof Pitch</display_name>
      <description>The roof pitch of the attic. Ignored if the building has a flat roof.</description>
      <type>Choice</type>
      <required>true</required>
      <model_dependent>false</model_dependent>
      <default_value>6:12</default_value>
      <choices>
        <choice>
          <value>1:12</value>
          <display_name>1:12</display_name>
        </choice>
        <choice>
          <value>2:12</value>
          <display_name>2:12</display_name>
        </choice>
        <choice>
          <value>3:12</value>
          <display_name>3:12</display_name>
        </choice>
        <choice>
          <value>4:12</value>
          <display_name>4:12</display_name>
        </choice>
        <choice>
          <value>5:12</value>
          <display_name>5:12</display_name>
        </choice>
        <choice>
          <value>6:12</value>
          <display_name>6:12</display_name>
        </choice>
        <choice>
          <value>7:12</value>
          <display_name>7:12</display_name>
        </choice>
        <choice>
          <value>8:12</value>
          <display_name>8:12</display_name>
        </choice>
        <choice>
          <value>9:12</value>
          <display_name>9:12</display_name>
        </choice>
        <choice>
          <value>10:12</value>
          <display_name>10:12</display_name>
        </choice>
        <choice>
          <value>11:12</value>
          <display_name>11:12</display_name>
        </choice>
        <choice>
          <value>12:12</value>
          <display_name>12:12</display_name>
        </choice>
      </choices>
    </argument>
    <argument>
      <name>geometry_eaves_depth</name>
      <display_name>Geometry: Eaves Depth</display_name>
      <description>The eaves depth of the roof.</description>
      <type>Double</type>
      <units>ft</units>
      <required>true</required>
      <model_dependent>false</model_dependent>
      <default_value>2</default_value>
    </argument>
    <argument>
      <name>neighbor_front_distance</name>
      <display_name>Neighbor: Front Distance</display_name>
      <description>The distance between the unit and the neighboring building to the front (not including eaves). A value of zero indicates no neighbors. Used for shading.</description>
      <type>Double</type>
      <units>ft</units>
      <required>true</required>
      <model_dependent>false</model_dependent>
      <default_value>0</default_value>
    </argument>
    <argument>
      <name>neighbor_back_distance</name>
      <display_name>Neighbor: Back Distance</display_name>
      <description>The distance between the unit and the neighboring building to the back (not including eaves). A value of zero indicates no neighbors. Used for shading.</description>
      <type>Double</type>
      <units>ft</units>
      <required>true</required>
      <model_dependent>false</model_dependent>
      <default_value>0</default_value>
    </argument>
    <argument>
      <name>neighbor_left_distance</name>
      <display_name>Neighbor: Left Distance</display_name>
      <description>The distance between the unit and the neighboring building to the left (not including eaves). A value of zero indicates no neighbors. Used for shading.</description>
      <type>Double</type>
      <units>ft</units>
      <required>true</required>
      <model_dependent>false</model_dependent>
      <default_value>10</default_value>
    </argument>
    <argument>
      <name>neighbor_right_distance</name>
      <display_name>Neighbor: Right Distance</display_name>
      <description>The distance between the unit and the neighboring building to the right (not including eaves). A value of zero indicates no neighbors. Used for shading.</description>
      <type>Double</type>
      <units>ft</units>
      <required>true</required>
      <model_dependent>false</model_dependent>
      <default_value>10</default_value>
    </argument>
    <argument>
      <name>neighbor_front_height</name>
      <display_name>neighbor_front_height</display_name>
      <type>String</type>
      <required>false</required>
      <model_dependent>false</model_dependent>
    </argument>
    <argument>
      <name>neighbor_back_height</name>
      <display_name>neighbor_back_height</display_name>
      <type>String</type>
      <required>false</required>
      <model_dependent>false</model_dependent>
    </argument>
    <argument>
      <name>neighbor_left_height</name>
      <display_name>neighbor_left_height</display_name>
      <type>String</type>
      <required>false</required>
      <model_dependent>false</model_dependent>
    </argument>
    <argument>
      <name>neighbor_right_height</name>
      <display_name>neighbor_right_height</display_name>
      <type>String</type>
      <required>false</required>
      <model_dependent>false</model_dependent>
    </argument>
    <argument>
      <name>floor_over_foundation_assembly_r</name>
      <display_name>Floor: Over Foundation Assembly R-value</display_name>
      <description>Assembly R-value for the floor over the foundation. Ignored if the building has a slab-on-grade foundation.</description>
      <type>Double</type>
      <units>h-ft^2-R/Btu</units>
      <required>true</required>
      <model_dependent>false</model_dependent>
      <default_value>28.1</default_value>
    </argument>
    <argument>
      <name>floor_over_garage_assembly_r</name>
      <display_name>Floor: Over Garage Assembly R-value</display_name>
      <description>Assembly R-value for the floor over the garage. Ignored unless the building has a garage under conditioned space.</description>
      <type>Double</type>
      <units>h-ft^2-R/Btu</units>
      <required>true</required>
      <model_dependent>false</model_dependent>
      <default_value>28.1</default_value>
    </argument>
    <argument>
      <name>foundation_wall_type</name>
      <display_name>foundation_wall_type</display_name>
      <type>String</type>
      <required>false</required>
      <model_dependent>false</model_dependent>
    </argument>
    <argument>
      <name>foundation_wall_thickness</name>
      <display_name>foundation_wall_thickness</display_name>
      <type>String</type>
      <required>false</required>
      <model_dependent>false</model_dependent>
    </argument>
    <argument>
      <name>foundation_wall_insulation_r</name>
      <display_name>Foundation Wall: Insulation Nominal R-value</display_name>
      <description>Nominal R-value for the foundation wall insulation. Only applies to basements/crawlspaces.</description>
      <type>Double</type>
      <units>h-ft^2-R/Btu</units>
      <required>true</required>
      <model_dependent>false</model_dependent>
      <default_value>0</default_value>
    </argument>
    <argument>
      <name>foundation_wall_insulation_location</name>
      <display_name>foundation_wall_insulation_location</display_name>
      <type>String</type>
      <required>false</required>
      <model_dependent>false</model_dependent>
    </argument>
    <argument>
      <name>foundation_wall_insulation_distance_to_top</name>
      <display_name>foundation_wall_insulation_distance_to_top</display_name>
      <type>String</type>
      <required>false</required>
      <model_dependent>false</model_dependent>
    </argument>
    <argument>
      <name>foundation_wall_insulation_distance_to_bottom</name>
      <display_name>foundation_wall_insulation_distance_to_bottom</display_name>
      <type>String</type>
      <required>false</required>
      <model_dependent>false</model_dependent>
    </argument>
    <argument>
      <name>foundation_wall_assembly_r</name>
      <display_name>foundation_wall_assembly_r</display_name>
      <type>String</type>
      <required>false</required>
      <model_dependent>false</model_dependent>
    </argument>
    <argument>
      <name>rim_joist_assembly_r</name>
      <display_name>rim_joist_assembly_r</display_name>
      <type>String</type>
      <required>false</required>
      <model_dependent>false</model_dependent>
    </argument>
    <argument>
      <name>slab_perimeter_insulation_r</name>
      <display_name>Slab: Perimeter Insulation Nominal R-value</display_name>
      <description>Nominal R-value of the vertical slab perimeter insulation. Applies to slab-on-grade foundations and basement/crawlspace floors.</description>
      <type>Double</type>
      <units>h-ft^2-R/Btu</units>
      <required>true</required>
      <model_dependent>false</model_dependent>
      <default_value>0</default_value>
    </argument>
    <argument>
      <name>slab_perimeter_depth</name>
      <display_name>Slab: Perimeter Insulation Depth</display_name>
      <description>Depth from grade to bottom of vertical slab perimeter insulation. Applies to slab-on-grade foundations and basement/crawlspace floors.</description>
      <type>Double</type>
      <units>ft</units>
      <required>true</required>
      <model_dependent>false</model_dependent>
      <default_value>0</default_value>
    </argument>
    <argument>
      <name>slab_under_insulation_r</name>
      <display_name>Slab: Under Slab Insulation Nominal R-value</display_name>
      <description>Nominal R-value of the horizontal under slab insulation. Applies to slab-on-grade foundations and basement/crawlspace floors.</description>
      <type>Double</type>
      <units>h-ft^2-R/Btu</units>
      <required>true</required>
      <model_dependent>false</model_dependent>
      <default_value>0</default_value>
    </argument>
    <argument>
      <name>slab_under_width</name>
      <display_name>Slab: Under Slab Insulation Width</display_name>
      <description>Width from slab edge inward of horizontal under-slab insulation. Enter 999 to specify that the under slab insulation spans the entire slab. Applies to slab-on-grade foundations and basement/crawlspace floors.</description>
      <type>Double</type>
      <units>ft</units>
      <required>true</required>
      <model_dependent>false</model_dependent>
      <default_value>0</default_value>
    </argument>
    <argument>
      <name>slab_thickness</name>
      <display_name>slab_thickness</display_name>
      <type>String</type>
      <required>false</required>
      <model_dependent>false</model_dependent>
    </argument>
    <argument>
      <name>slab_carpet_fraction</name>
      <display_name>slab_carpet_fraction</display_name>
      <type>String</type>
      <required>false</required>
      <model_dependent>false</model_dependent>
    </argument>
    <argument>
      <name>slab_carpet_r</name>
      <display_name>slab_carpet_r</display_name>
      <type>String</type>
      <required>false</required>
      <model_dependent>false</model_dependent>
    </argument>
    <argument>
      <name>ceiling_assembly_r</name>
      <display_name>Ceiling: Assembly R-value</display_name>
      <description>Assembly R-value for the ceiling (attic floor).</description>
      <type>Double</type>
      <units>h-ft^2-R/Btu</units>
      <required>true</required>
      <model_dependent>false</model_dependent>
      <default_value>31.6</default_value>
    </argument>
    <argument>
      <name>roof_material_type</name>
      <display_name>roof_material_type</display_name>
      <type>String</type>
      <required>false</required>
      <model_dependent>false</model_dependent>
    </argument>
    <argument>
      <name>roof_color</name>
      <display_name>roof_color</display_name>
      <type>String</type>
      <required>false</required>
      <model_dependent>false</model_dependent>
    </argument>
    <argument>
      <name>roof_assembly_r</name>
      <display_name>Roof: Assembly R-value</display_name>
      <description>Assembly R-value of the roof.</description>
      <type>Double</type>
      <units>h-ft^2-R/Btu</units>
      <required>true</required>
      <model_dependent>false</model_dependent>
      <default_value>2.3</default_value>
    </argument>
    <argument>
      <name>roof_radiant_barrier</name>
      <display_name>Roof: Has Radiant Barrier</display_name>
      <description>Presence of a radiant barrier in the attic.</description>
      <type>Boolean</type>
      <required>true</required>
      <model_dependent>false</model_dependent>
      <default_value>false</default_value>
      <choices>
        <choice>
          <value>true</value>
          <display_name>true</display_name>
        </choice>
        <choice>
          <value>false</value>
          <display_name>false</display_name>
        </choice>
      </choices>
    </argument>
    <argument>
      <name>roof_radiant_barrier_grade</name>
      <display_name>Roof: Radiant Barrier Grade</display_name>
      <description>The grade of the radiant barrier, if it exists.</description>
      <type>Choice</type>
      <required>true</required>
      <model_dependent>false</model_dependent>
      <default_value>1</default_value>
      <choices>
        <choice>
          <value>1</value>
          <display_name>1</display_name>
        </choice>
        <choice>
          <value>2</value>
          <display_name>2</display_name>
        </choice>
        <choice>
          <value>3</value>
          <display_name>3</display_name>
        </choice>
      </choices>
    </argument>
    <argument>
      <name>wall_type</name>
      <display_name>Wall: Type</display_name>
      <description>The type of walls.</description>
      <type>Choice</type>
      <required>true</required>
      <model_dependent>false</model_dependent>
      <default_value>WoodStud</default_value>
      <choices>
        <choice>
          <value>WoodStud</value>
          <display_name>WoodStud</display_name>
        </choice>
        <choice>
          <value>ConcreteMasonryUnit</value>
          <display_name>ConcreteMasonryUnit</display_name>
        </choice>
        <choice>
          <value>DoubleWoodStud</value>
          <display_name>DoubleWoodStud</display_name>
        </choice>
        <choice>
          <value>InsulatedConcreteForms</value>
          <display_name>InsulatedConcreteForms</display_name>
        </choice>
        <choice>
          <value>LogWall</value>
          <display_name>LogWall</display_name>
        </choice>
        <choice>
          <value>StructurallyInsulatedPanel</value>
          <display_name>StructurallyInsulatedPanel</display_name>
        </choice>
        <choice>
          <value>SolidConcrete</value>
          <display_name>SolidConcrete</display_name>
        </choice>
        <choice>
          <value>SteelFrame</value>
          <display_name>SteelFrame</display_name>
        </choice>
        <choice>
          <value>Stone</value>
          <display_name>Stone</display_name>
        </choice>
        <choice>
          <value>StrawBale</value>
          <display_name>StrawBale</display_name>
        </choice>
        <choice>
          <value>StructuralBrick</value>
          <display_name>StructuralBrick</display_name>
        </choice>
      </choices>
    </argument>
    <argument>
      <name>wall_siding_type</name>
      <display_name>wall_siding_type</display_name>
      <type>String</type>
      <required>false</required>
      <model_dependent>false</model_dependent>
    </argument>
    <argument>
      <name>wall_color</name>
      <display_name>wall_color</display_name>
      <type>String</type>
      <required>false</required>
      <model_dependent>false</model_dependent>
    </argument>
    <argument>
      <name>wall_assembly_r</name>
      <display_name>Wall: Assembly R-value</display_name>
      <description>Assembly R-value of the walls.</description>
      <type>Double</type>
      <units>h-ft^2-R/Btu</units>
      <required>true</required>
      <model_dependent>false</model_dependent>
      <default_value>11.9</default_value>
    </argument>
    <argument>
      <name>window_front_wwr</name>
      <display_name>Windows: Front Window-to-Wall Ratio</display_name>
      <description>The ratio of window area to wall area for the unit's front facade. Enter 0 if specifying Front Window Area instead.</description>
      <type>Double</type>
      <units>Frac</units>
      <required>true</required>
      <model_dependent>false</model_dependent>
      <default_value>0.18</default_value>
    </argument>
    <argument>
      <name>window_back_wwr</name>
      <display_name>Windows: Back Window-to-Wall Ratio</display_name>
      <description>The ratio of window area to wall area for the unit's back facade. Enter 0 if specifying Back Window Area instead.</description>
      <type>Double</type>
      <units>Frac</units>
      <required>true</required>
      <model_dependent>false</model_dependent>
      <default_value>0.18</default_value>
    </argument>
    <argument>
      <name>window_left_wwr</name>
      <display_name>Windows: Left Window-to-Wall Ratio</display_name>
      <description>The ratio of window area to wall area for the unit's left facade (when viewed from the front). Enter 0 if specifying Left Window Area instead.</description>
      <type>Double</type>
      <units>Frac</units>
      <required>true</required>
      <model_dependent>false</model_dependent>
      <default_value>0.18</default_value>
    </argument>
    <argument>
      <name>window_right_wwr</name>
      <display_name>Windows: Right Window-to-Wall Ratio</display_name>
      <description>The ratio of window area to wall area for the unit's right facade (when viewed from the front). Enter 0 if specifying Right Window Area instead.</description>
      <type>Double</type>
      <units>Frac</units>
      <required>true</required>
      <model_dependent>false</model_dependent>
      <default_value>0.18</default_value>
    </argument>
    <argument>
      <name>window_area_front</name>
      <display_name>Windows: Front Window Area</display_name>
      <description>The amount of window area on the unit's front facade. Enter 0 if specifying Front Window-to-Wall Ratio instead.</description>
      <type>Double</type>
      <units>ft^2</units>
      <required>true</required>
      <model_dependent>false</model_dependent>
      <default_value>0</default_value>
    </argument>
    <argument>
      <name>window_area_back</name>
      <display_name>Windows: Back Window Area</display_name>
      <description>The amount of window area on the unit's back facade. Enter 0 if specifying Back Window-to-Wall Ratio instead.</description>
      <type>Double</type>
      <units>ft^2</units>
      <required>true</required>
      <model_dependent>false</model_dependent>
      <default_value>0</default_value>
    </argument>
    <argument>
      <name>window_area_left</name>
      <display_name>Windows: Left Window Area</display_name>
      <description>The amount of window area on the unit's left facade (when viewed from the front). Enter 0 if specifying Left Window-to-Wall Ratio instead.</description>
      <type>Double</type>
      <units>ft^2</units>
      <required>true</required>
      <model_dependent>false</model_dependent>
      <default_value>0</default_value>
    </argument>
    <argument>
      <name>window_area_right</name>
      <display_name>Windows: Right Window Area</display_name>
      <description>The amount of window area on the unit's right facade (when viewed from the front). Enter 0 if specifying Right Window-to-Wall Ratio instead.</description>
      <type>Double</type>
      <units>ft^2</units>
      <required>true</required>
      <model_dependent>false</model_dependent>
      <default_value>0</default_value>
    </argument>
    <argument>
      <name>window_aspect_ratio</name>
      <display_name>Windows: Aspect Ratio</display_name>
      <description>Ratio of window height to width.</description>
      <type>Double</type>
      <units>Frac</units>
      <required>true</required>
      <model_dependent>false</model_dependent>
      <default_value>1.333</default_value>
    </argument>
    <argument>
      <name>window_fraction_operable</name>
      <display_name>window_fraction_operable</display_name>
      <type>String</type>
      <required>false</required>
      <model_dependent>false</model_dependent>
    </argument>
    <argument>
      <name>window_ufactor</name>
      <display_name>Windows: U-Factor</display_name>
      <description>Full-assembly NFRC U-factor.</description>
      <type>Double</type>
      <units>Btu/hr-ft^2-R</units>
      <required>true</required>
      <model_dependent>false</model_dependent>
      <default_value>0.37</default_value>
    </argument>
    <argument>
      <name>window_shgc</name>
      <display_name>Windows: SHGC</display_name>
      <description>Full-assembly NFRC solar heat gain coefficient.</description>
      <type>Double</type>
      <required>true</required>
      <model_dependent>false</model_dependent>
      <default_value>0.3</default_value>
    </argument>
    <argument>
      <name>window_interior_shading_winter</name>
      <display_name>window_interior_shading_winter</display_name>
      <type>String</type>
      <required>false</required>
      <model_dependent>false</model_dependent>
    </argument>
    <argument>
      <name>window_interior_shading_summer</name>
      <display_name>window_interior_shading_summer</display_name>
      <type>String</type>
      <required>false</required>
      <model_dependent>false</model_dependent>
    </argument>
    <argument>
      <name>window_exterior_shading_winter</name>
      <display_name>window_exterior_shading_winter</display_name>
      <type>String</type>
      <required>false</required>
      <model_dependent>false</model_dependent>
    </argument>
    <argument>
      <name>window_exterior_shading_summer</name>
      <display_name>window_exterior_shading_summer</display_name>
      <type>String</type>
      <required>false</required>
      <model_dependent>false</model_dependent>
    </argument>
    <argument>
      <name>window_storm_type</name>
      <display_name>window_storm_type</display_name>
      <type>String</type>
      <required>false</required>
      <model_dependent>false</model_dependent>
    </argument>
    <argument>
      <name>overhangs_front_depth</name>
      <display_name>Overhangs: Front Depth</display_name>
      <description>The depth of overhangs for windows for the front facade.</description>
      <type>Double</type>
      <units>ft</units>
      <required>true</required>
      <model_dependent>false</model_dependent>
      <default_value>0</default_value>
    </argument>
    <argument>
      <name>overhangs_front_distance_to_top_of_window</name>
      <display_name>Overhangs: Front Distance to Top of Window</display_name>
      <description>The overhangs distance to the top of window for the front facade.</description>
      <type>Double</type>
      <units>ft</units>
      <required>true</required>
      <model_dependent>false</model_dependent>
      <default_value>0</default_value>
    </argument>
    <argument>
      <name>overhangs_front_distance_to_bottom_of_window</name>
      <display_name>Overhangs: Front Distance to Bottom of Window</display_name>
      <description>The overhangs distance to the bottom of window for the front facade.</description>
      <type>Double</type>
      <units>ft</units>
      <required>true</required>
      <model_dependent>false</model_dependent>
      <default_value>4</default_value>
    </argument>
    <argument>
      <name>overhangs_back_depth</name>
      <display_name>Overhangs: Back Depth</display_name>
      <description>The depth of overhangs for windows for the back facade.</description>
      <type>Double</type>
      <units>ft</units>
      <required>true</required>
      <model_dependent>false</model_dependent>
      <default_value>0</default_value>
    </argument>
    <argument>
      <name>overhangs_back_distance_to_top_of_window</name>
      <display_name>Overhangs: Back Distance to Top of Window</display_name>
      <description>The overhangs distance to the top of window for the back facade.</description>
      <type>Double</type>
      <units>ft</units>
      <required>true</required>
      <model_dependent>false</model_dependent>
      <default_value>0</default_value>
    </argument>
    <argument>
      <name>overhangs_back_distance_to_bottom_of_window</name>
      <display_name>Overhangs: Back Distance to Bottom of Window</display_name>
      <description>The overhangs distance to the bottom of window for the back facade.</description>
      <type>Double</type>
      <units>ft</units>
      <required>true</required>
      <model_dependent>false</model_dependent>
      <default_value>4</default_value>
    </argument>
    <argument>
      <name>overhangs_left_depth</name>
      <display_name>Overhangs: Left Depth</display_name>
      <description>The depth of overhangs for windows for the left facade.</description>
      <type>Double</type>
      <units>ft</units>
      <required>true</required>
      <model_dependent>false</model_dependent>
      <default_value>0</default_value>
    </argument>
    <argument>
      <name>overhangs_left_distance_to_top_of_window</name>
      <display_name>Overhangs: Left Distance to Top of Window</display_name>
      <description>The overhangs distance to the top of window for the left facade.</description>
      <type>Double</type>
      <units>ft</units>
      <required>true</required>
      <model_dependent>false</model_dependent>
      <default_value>0</default_value>
    </argument>
    <argument>
      <name>overhangs_left_distance_to_bottom_of_window</name>
      <display_name>Overhangs: Left Distance to Bottom of Window</display_name>
      <description>The overhangs distance to the bottom of window for the left facade.</description>
      <type>Double</type>
      <units>ft</units>
      <required>true</required>
      <model_dependent>false</model_dependent>
      <default_value>4</default_value>
    </argument>
    <argument>
      <name>overhangs_right_depth</name>
      <display_name>Overhangs: Right Depth</display_name>
      <description>The depth of overhangs for windows for the right facade.</description>
      <type>Double</type>
      <units>ft</units>
      <required>true</required>
      <model_dependent>false</model_dependent>
      <default_value>0</default_value>
    </argument>
    <argument>
      <name>overhangs_right_distance_to_top_of_window</name>
      <display_name>Overhangs: Right Distance to Top of Window</display_name>
      <description>The overhangs distance to the top of window for the right facade.</description>
      <type>Double</type>
      <units>ft</units>
      <required>true</required>
      <model_dependent>false</model_dependent>
      <default_value>0</default_value>
    </argument>
    <argument>
      <name>overhangs_right_distance_to_bottom_of_window</name>
      <display_name>Overhangs: Right Distance to Bottom of Window</display_name>
      <description>The overhangs distance to the bottom of window for the right facade.</description>
      <type>Double</type>
      <units>ft</units>
      <required>true</required>
      <model_dependent>false</model_dependent>
      <default_value>4</default_value>
    </argument>
    <argument>
      <name>skylight_area_front</name>
      <display_name>Skylights: Front Roof Area</display_name>
      <description>The amount of skylight area on the unit's front conditioned roof facade.</description>
      <type>Double</type>
      <units>ft^2</units>
      <required>true</required>
      <model_dependent>false</model_dependent>
      <default_value>0</default_value>
    </argument>
    <argument>
      <name>skylight_area_back</name>
      <display_name>Skylights: Back Roof Area</display_name>
      <description>The amount of skylight area on the unit's back conditioned roof facade.</description>
      <type>Double</type>
      <units>ft^2</units>
      <required>true</required>
      <model_dependent>false</model_dependent>
      <default_value>0</default_value>
    </argument>
    <argument>
      <name>skylight_area_left</name>
      <display_name>Skylights: Left Roof Area</display_name>
      <description>The amount of skylight area on the unit's left conditioned roof facade (when viewed from the front).</description>
      <type>Double</type>
      <units>ft^2</units>
      <required>true</required>
      <model_dependent>false</model_dependent>
      <default_value>0</default_value>
    </argument>
    <argument>
      <name>skylight_area_right</name>
      <display_name>Skylights: Right Roof Area</display_name>
      <description>The amount of skylight area on the unit's right conditioned roof facade (when viewed from the front).</description>
      <type>Double</type>
      <units>ft^2</units>
      <required>true</required>
      <model_dependent>false</model_dependent>
      <default_value>0</default_value>
    </argument>
    <argument>
      <name>skylight_ufactor</name>
      <display_name>Skylights: U-Factor</display_name>
      <description>Full-assembly NFRC U-factor.</description>
      <type>Double</type>
      <units>Btu/hr-ft^2-R</units>
      <required>true</required>
      <model_dependent>false</model_dependent>
      <default_value>0.33</default_value>
    </argument>
    <argument>
      <name>skylight_shgc</name>
      <display_name>Skylights: SHGC</display_name>
      <description>Full-assembly NFRC solar heat gain coefficient.</description>
      <type>Double</type>
      <required>true</required>
      <model_dependent>false</model_dependent>
      <default_value>0.45</default_value>
    </argument>
    <argument>
      <name>skylight_storm_type</name>
      <display_name>skylight_storm_type</display_name>
      <type>String</type>
      <required>false</required>
      <model_dependent>false</model_dependent>
    </argument>
    <argument>
      <name>door_area</name>
      <display_name>Doors: Area</display_name>
      <description>The area of the opaque door(s).</description>
      <type>Double</type>
      <units>ft^2</units>
      <required>true</required>
      <model_dependent>false</model_dependent>
      <default_value>20</default_value>
    </argument>
    <argument>
      <name>door_rvalue</name>
      <display_name>Doors: R-value</display_name>
      <description>R-value of the opaque door(s).</description>
      <type>Double</type>
      <units>h-ft^2-R/Btu</units>
      <required>true</required>
      <model_dependent>false</model_dependent>
      <default_value>4.4</default_value>
    </argument>
    <argument>
      <name>air_leakage_units</name>
      <display_name>Air Leakage: Units</display_name>
      <description>The unit of measure for the air leakage.</description>
      <type>Choice</type>
      <required>true</required>
      <model_dependent>false</model_dependent>
      <default_value>ACH</default_value>
      <choices>
        <choice>
          <value>ACH</value>
          <display_name>ACH</display_name>
        </choice>
        <choice>
          <value>CFM</value>
          <display_name>CFM</display_name>
        </choice>
        <choice>
          <value>ACHnatural</value>
          <display_name>ACHnatural</display_name>
        </choice>
      </choices>
    </argument>
    <argument>
      <name>air_leakage_house_pressure</name>
      <display_name>Air Leakage: House Pressure</display_name>
      <description>The house pressure relative to outside. Required when units are ACH or CFM.</description>
      <type>Double</type>
      <units>Pa</units>
      <required>true</required>
      <model_dependent>false</model_dependent>
      <default_value>50</default_value>
    </argument>
    <argument>
      <name>air_leakage_value</name>
      <display_name>Air Leakage: Value</display_name>
      <description>Air exchange rate value.</description>
      <type>Double</type>
      <required>true</required>
      <model_dependent>false</model_dependent>
      <default_value>3</default_value>
    </argument>
    <argument>
      <name>heating_system_type</name>
      <display_name>Heating System: Type</display_name>
      <description>The type of heating system. Use 'none' if there is no heating system or if there is a heat pump serving a heating load.</description>
      <type>Choice</type>
      <required>true</required>
      <model_dependent>false</model_dependent>
      <default_value>Furnace</default_value>
      <choices>
        <choice>
          <value>none</value>
          <display_name>none</display_name>
        </choice>
        <choice>
          <value>Furnace</value>
          <display_name>Furnace</display_name>
        </choice>
        <choice>
          <value>WallFurnace</value>
          <display_name>WallFurnace</display_name>
        </choice>
        <choice>
          <value>FloorFurnace</value>
          <display_name>FloorFurnace</display_name>
        </choice>
        <choice>
          <value>Boiler</value>
          <display_name>Boiler</display_name>
        </choice>
        <choice>
          <value>ElectricResistance</value>
          <display_name>ElectricResistance</display_name>
        </choice>
        <choice>
          <value>Stove</value>
          <display_name>Stove</display_name>
        </choice>
        <choice>
          <value>PortableHeater</value>
          <display_name>PortableHeater</display_name>
        </choice>
        <choice>
          <value>Fireplace</value>
          <display_name>Fireplace</display_name>
        </choice>
        <choice>
          <value>FixedHeater</value>
          <display_name>FixedHeater</display_name>
        </choice>
        <choice>
          <value>PackagedTerminalAirConditionerHeating</value>
          <display_name>PackagedTerminalAirConditionerHeating</display_name>
        </choice>
        <choice>
          <value>Shared Boiler w/ Baseboard</value>
          <display_name>Shared Boiler w/ Baseboard</display_name>
        </choice>
        <choice>
          <value>Shared Boiler w/ Ductless Fan Coil</value>
          <display_name>Shared Boiler w/ Ductless Fan Coil</display_name>
        </choice>
      </choices>
    </argument>
    <argument>
      <name>heating_system_fuel</name>
      <display_name>Heating System: Fuel Type</display_name>
      <description>The fuel type of the heating system. Ignored for ElectricResistance and PackagedTerminalAirConditionerHeating.</description>
      <type>Choice</type>
      <required>true</required>
      <model_dependent>false</model_dependent>
      <default_value>natural gas</default_value>
      <choices>
        <choice>
          <value>electricity</value>
          <display_name>electricity</display_name>
        </choice>
        <choice>
          <value>natural gas</value>
          <display_name>natural gas</display_name>
        </choice>
        <choice>
          <value>fuel oil</value>
          <display_name>fuel oil</display_name>
        </choice>
        <choice>
          <value>propane</value>
          <display_name>propane</display_name>
        </choice>
        <choice>
          <value>wood</value>
          <display_name>wood</display_name>
        </choice>
        <choice>
          <value>wood pellets</value>
          <display_name>wood pellets</display_name>
        </choice>
        <choice>
          <value>coal</value>
          <display_name>coal</display_name>
        </choice>
      </choices>
    </argument>
    <argument>
      <name>heating_system_heating_efficiency</name>
      <display_name>Heating System: Rated AFUE or Percent</display_name>
      <description>The rated heating efficiency value of the heating system.</description>
      <type>Double</type>
      <units>Frac</units>
      <required>true</required>
      <model_dependent>false</model_dependent>
      <default_value>0.78</default_value>
    </argument>
    <argument>
      <name>heating_system_heating_capacity</name>
      <display_name>heating_system_heating_capacity</display_name>
      <type>String</type>
      <required>false</required>
      <model_dependent>false</model_dependent>
    </argument>
    <argument>
      <name>heating_system_fraction_heat_load_served</name>
      <display_name>Heating System: Fraction Heat Load Served</display_name>
      <description>The heating load served by the heating system.</description>
      <type>Double</type>
      <units>Frac</units>
      <required>true</required>
      <model_dependent>false</model_dependent>
      <default_value>1</default_value>
    </argument>
    <argument>
      <name>cooling_system_type</name>
      <display_name>Cooling System: Type</display_name>
      <description>The type of cooling system. Use 'none' if there is no cooling system or if there is a heat pump serving a cooling load.</description>
      <type>Choice</type>
      <required>true</required>
      <model_dependent>false</model_dependent>
      <default_value>central air conditioner</default_value>
      <choices>
        <choice>
          <value>none</value>
          <display_name>none</display_name>
        </choice>
        <choice>
          <value>central air conditioner</value>
          <display_name>central air conditioner</display_name>
        </choice>
        <choice>
          <value>room air conditioner</value>
          <display_name>room air conditioner</display_name>
        </choice>
        <choice>
          <value>evaporative cooler</value>
          <display_name>evaporative cooler</display_name>
        </choice>
        <choice>
          <value>mini-split</value>
          <display_name>mini-split</display_name>
        </choice>
        <choice>
          <value>packaged terminal air conditioner</value>
          <display_name>packaged terminal air conditioner</display_name>
        </choice>
      </choices>
    </argument>
    <argument>
      <name>cooling_system_cooling_efficiency_type</name>
      <display_name>Cooling System: Efficiency Type</display_name>
      <description>The efficiency type of the cooling system. System types central air conditioner and mini-split use SEER. System types room air conditioner and packaged terminal air conditioner use EER or CEER. Ignored for system type evaporative cooler.</description>
      <type>Choice</type>
      <required>true</required>
      <model_dependent>false</model_dependent>
      <default_value>SEER</default_value>
      <choices>
        <choice>
          <value>SEER</value>
          <display_name>SEER</display_name>
        </choice>
        <choice>
          <value>EER</value>
          <display_name>EER</display_name>
        </choice>
        <choice>
          <value>CEER</value>
          <display_name>CEER</display_name>
        </choice>
      </choices>
    </argument>
    <argument>
      <name>cooling_system_cooling_efficiency</name>
      <display_name>Cooling System: Efficiency</display_name>
      <description>The rated efficiency value of the cooling system. Ignored for evaporative cooler.</description>
      <type>Double</type>
      <units>SEER or EER or CEER</units>
      <required>true</required>
      <model_dependent>false</model_dependent>
      <default_value>13</default_value>
    </argument>
    <argument>
      <name>cooling_system_cooling_compressor_type</name>
      <display_name>cooling_system_cooling_compressor_type</display_name>
      <type>String</type>
      <required>false</required>
      <model_dependent>false</model_dependent>
    </argument>
    <argument>
      <name>cooling_system_cooling_sensible_heat_fraction</name>
      <display_name>cooling_system_cooling_sensible_heat_fraction</display_name>
      <type>String</type>
      <required>false</required>
      <model_dependent>false</model_dependent>
    </argument>
    <argument>
      <name>cooling_system_cooling_capacity</name>
      <display_name>cooling_system_cooling_capacity</display_name>
      <type>String</type>
      <required>false</required>
      <model_dependent>false</model_dependent>
    </argument>
    <argument>
      <name>cooling_system_fraction_cool_load_served</name>
      <display_name>Cooling System: Fraction Cool Load Served</display_name>
      <description>The cooling load served by the cooling system.</description>
      <type>Double</type>
      <units>Frac</units>
      <required>true</required>
      <model_dependent>false</model_dependent>
      <default_value>1</default_value>
    </argument>
    <argument>
      <name>cooling_system_is_ducted</name>
      <display_name>Cooling System: Is Ducted</display_name>
      <description>Whether the cooling system is ducted or not. Only used for mini-split and evaporative cooler. It's assumed that central air conditioner is ducted, and room air conditioner and packaged terminal air conditioner are not ducted.</description>
      <type>Boolean</type>
      <required>true</required>
      <model_dependent>false</model_dependent>
      <default_value>false</default_value>
      <choices>
        <choice>
          <value>true</value>
          <display_name>true</display_name>
        </choice>
        <choice>
          <value>false</value>
          <display_name>false</display_name>
        </choice>
      </choices>
    </argument>
    <argument>
      <name>heat_pump_type</name>
      <display_name>Heat Pump: Type</display_name>
      <description>The type of heat pump. Use 'none' if there is no heat pump.</description>
      <type>Choice</type>
      <required>true</required>
      <model_dependent>false</model_dependent>
      <default_value>none</default_value>
      <choices>
        <choice>
          <value>none</value>
          <display_name>none</display_name>
        </choice>
        <choice>
          <value>air-to-air</value>
          <display_name>air-to-air</display_name>
        </choice>
        <choice>
          <value>mini-split</value>
          <display_name>mini-split</display_name>
        </choice>
        <choice>
          <value>ground-to-air</value>
          <display_name>ground-to-air</display_name>
        </choice>
        <choice>
          <value>packaged terminal heat pump</value>
          <display_name>packaged terminal heat pump</display_name>
        </choice>
      </choices>
    </argument>
    <argument>
      <name>heat_pump_heating_efficiency_type</name>
      <display_name>Heat Pump: Heating Efficiency Type</display_name>
      <description>The heating efficiency type of heat pump. System types air-to-air and mini-split use HSPF. System types ground-to-air and packaged terminal heat pump use COP.</description>
      <type>Choice</type>
      <required>true</required>
      <model_dependent>false</model_dependent>
      <default_value>HSPF</default_value>
      <choices>
        <choice>
          <value>HSPF</value>
          <display_name>HSPF</display_name>
        </choice>
        <choice>
          <value>COP</value>
          <display_name>COP</display_name>
        </choice>
      </choices>
    </argument>
    <argument>
      <name>heat_pump_heating_efficiency</name>
      <display_name>Heat Pump: Heating Efficiency</display_name>
      <description>The rated heating efficiency value of the heat pump.</description>
      <type>Double</type>
      <units>HSPF or COP</units>
      <required>true</required>
      <model_dependent>false</model_dependent>
      <default_value>7.7</default_value>
    </argument>
    <argument>
      <name>heat_pump_cooling_efficiency_type</name>
      <display_name>Heat Pump: Cooling Efficiency Type</display_name>
      <description>The cooling efficiency type of heat pump. System types air-to-air and mini-split use SEER. System types ground-to-air and packaged terminal heat pump use EER.</description>
      <type>Choice</type>
      <required>true</required>
      <model_dependent>false</model_dependent>
      <default_value>SEER</default_value>
      <choices>
        <choice>
          <value>SEER</value>
          <display_name>SEER</display_name>
        </choice>
        <choice>
          <value>EER</value>
          <display_name>EER</display_name>
        </choice>
        <choice>
          <value>CEER</value>
          <display_name>CEER</display_name>
        </choice>
      </choices>
    </argument>
    <argument>
      <name>heat_pump_cooling_efficiency</name>
      <display_name>Heat Pump: Cooling Efficiency</display_name>
      <description>The rated cooling efficiency value of the heat pump.</description>
      <type>Double</type>
      <units>SEER or EER</units>
      <required>true</required>
      <model_dependent>false</model_dependent>
      <default_value>13</default_value>
    </argument>
    <argument>
      <name>heat_pump_cooling_compressor_type</name>
      <display_name>heat_pump_cooling_compressor_type</display_name>
      <type>String</type>
      <required>false</required>
      <model_dependent>false</model_dependent>
    </argument>
    <argument>
      <name>heat_pump_cooling_sensible_heat_fraction</name>
      <display_name>heat_pump_cooling_sensible_heat_fraction</display_name>
      <type>String</type>
      <required>false</required>
      <model_dependent>false</model_dependent>
    </argument>
    <argument>
      <name>heat_pump_heating_capacity</name>
      <display_name>heat_pump_heating_capacity</display_name>
      <type>String</type>
      <required>false</required>
      <model_dependent>false</model_dependent>
    </argument>
    <argument>
      <name>heat_pump_heating_capacity_17_f</name>
      <display_name>heat_pump_heating_capacity_17_f</display_name>
      <type>String</type>
      <required>false</required>
      <model_dependent>false</model_dependent>
    </argument>
    <argument>
      <name>heat_pump_cooling_capacity</name>
      <display_name>heat_pump_cooling_capacity</display_name>
      <type>String</type>
      <required>false</required>
      <model_dependent>false</model_dependent>
    </argument>
    <argument>
      <name>heat_pump_fraction_heat_load_served</name>
      <display_name>Heat Pump: Fraction Heat Load Served</display_name>
      <description>The heating load served by the heat pump.</description>
      <type>Double</type>
      <units>Frac</units>
      <required>true</required>
      <model_dependent>false</model_dependent>
      <default_value>1</default_value>
    </argument>
    <argument>
      <name>heat_pump_fraction_cool_load_served</name>
      <display_name>Heat Pump: Fraction Cool Load Served</display_name>
      <description>The cooling load served by the heat pump.</description>
      <type>Double</type>
      <units>Frac</units>
      <required>true</required>
      <model_dependent>false</model_dependent>
      <default_value>1</default_value>
    </argument>
    <argument>
      <name>heat_pump_backup_type</name>
      <display_name>Heat Pump: Backup Type</display_name>
      <description>The backup type of the heat pump. If 'integrated', represents e.g. built-in electric strip heat or dual-fuel integrated furnace. If 'separate', represents e.g. electric baseboard or boiler based on the Heating System 2 specified below. Use 'none' if there is no backup heating.</description>
      <type>Choice</type>
      <required>true</required>
      <model_dependent>false</model_dependent>
      <default_value>integrated</default_value>
      <choices>
        <choice>
          <value>none</value>
          <display_name>none</display_name>
        </choice>
        <choice>
          <value>integrated</value>
          <display_name>integrated</display_name>
        </choice>
        <choice>
          <value>separate</value>
          <display_name>separate</display_name>
        </choice>
      </choices>
    </argument>
    <argument>
      <name>heat_pump_backup_fuel</name>
      <display_name>Heat Pump: Backup Fuel Type</display_name>
      <description>The backup fuel type of the heat pump. Only applies if Backup Type is 'integrated'.</description>
      <type>Choice</type>
      <required>true</required>
      <model_dependent>false</model_dependent>
      <default_value>electricity</default_value>
      <choices>
        <choice>
          <value>electricity</value>
          <display_name>electricity</display_name>
        </choice>
        <choice>
          <value>natural gas</value>
          <display_name>natural gas</display_name>
        </choice>
        <choice>
          <value>fuel oil</value>
          <display_name>fuel oil</display_name>
        </choice>
        <choice>
          <value>propane</value>
          <display_name>propane</display_name>
        </choice>
      </choices>
    </argument>
    <argument>
      <name>heat_pump_backup_heating_efficiency</name>
      <display_name>Heat Pump: Backup Rated Efficiency</display_name>
      <description>The backup rated efficiency value of the heat pump. Percent for electricity fuel type. AFUE otherwise. Only applies if Backup Type is 'integrated'.</description>
      <type>Double</type>
      <required>true</required>
      <model_dependent>false</model_dependent>
      <default_value>1</default_value>
    </argument>
    <argument>
      <name>heat_pump_backup_heating_capacity</name>
      <display_name>heat_pump_backup_heating_capacity</display_name>
      <type>String</type>
      <required>false</required>
      <model_dependent>false</model_dependent>
    </argument>
    <argument>
      <name>heat_pump_backup_heating_switchover_temp</name>
      <display_name>heat_pump_backup_heating_switchover_temp</display_name>
      <type>String</type>
      <required>false</required>
      <model_dependent>false</model_dependent>
    </argument>
    <argument>
      <name>heat_pump_backup_heating_lockout_temp</name>
      <display_name>heat_pump_backup_heating_lockout_temp</display_name>
      <type>String</type>
      <required>false</required>
      <model_dependent>false</model_dependent>
    </argument>
    <argument>
      <name>heat_pump_sizing_methodology</name>
      <display_name>heat_pump_sizing_methodology</display_name>
      <type>String</type>
      <required>false</required>
      <model_dependent>false</model_dependent>
    </argument>
    <argument>
      <name>heat_pump_is_ducted</name>
      <display_name>heat_pump_is_ducted</display_name>
      <type>String</type>
      <required>false</required>
      <model_dependent>false</model_dependent>
    </argument>
    <argument>
      <name>heat_pump_capacity_retention_fraction</name>
      <display_name>heat_pump_capacity_retention_fraction</display_name>
      <type>String</type>
      <required>false</required>
      <model_dependent>false</model_dependent>
    </argument>
    <argument>
      <name>heat_pump_capacity_retention_temp</name>
      <display_name>heat_pump_capacity_retention_temp</display_name>
      <type>String</type>
      <required>false</required>
      <model_dependent>false</model_dependent>
    </argument>
    <argument>
      <name>heating_system_2_type</name>
      <display_name>Heating System 2: Type</display_name>
      <description>The type of the second heating system.</description>
      <type>Choice</type>
      <required>true</required>
      <model_dependent>false</model_dependent>
      <default_value>none</default_value>
      <choices>
        <choice>
          <value>none</value>
          <display_name>none</display_name>
        </choice>
        <choice>
          <value>WallFurnace</value>
          <display_name>WallFurnace</display_name>
        </choice>
        <choice>
          <value>FloorFurnace</value>
          <display_name>FloorFurnace</display_name>
        </choice>
        <choice>
          <value>Boiler</value>
          <display_name>Boiler</display_name>
        </choice>
        <choice>
          <value>ElectricResistance</value>
          <display_name>ElectricResistance</display_name>
        </choice>
        <choice>
          <value>Stove</value>
          <display_name>Stove</display_name>
        </choice>
        <choice>
          <value>PortableHeater</value>
          <display_name>PortableHeater</display_name>
        </choice>
        <choice>
          <value>Fireplace</value>
          <display_name>Fireplace</display_name>
        </choice>
      </choices>
    </argument>
    <argument>
      <name>heating_system_2_fuel</name>
      <display_name>Heating System 2: Fuel Type</display_name>
      <description>The fuel type of the second heating system. Ignored for ElectricResistance.</description>
      <type>Choice</type>
      <required>true</required>
      <model_dependent>false</model_dependent>
      <default_value>electricity</default_value>
      <choices>
        <choice>
          <value>electricity</value>
          <display_name>electricity</display_name>
        </choice>
        <choice>
          <value>natural gas</value>
          <display_name>natural gas</display_name>
        </choice>
        <choice>
          <value>fuel oil</value>
          <display_name>fuel oil</display_name>
        </choice>
        <choice>
          <value>propane</value>
          <display_name>propane</display_name>
        </choice>
        <choice>
          <value>wood</value>
          <display_name>wood</display_name>
        </choice>
        <choice>
          <value>wood pellets</value>
          <display_name>wood pellets</display_name>
        </choice>
        <choice>
          <value>coal</value>
          <display_name>coal</display_name>
        </choice>
      </choices>
    </argument>
    <argument>
      <name>heating_system_2_heating_efficiency</name>
      <display_name>Heating System 2: Rated AFUE or Percent</display_name>
      <description>The rated heating efficiency value of the second heating system.</description>
      <type>Double</type>
      <units>Frac</units>
      <required>true</required>
      <model_dependent>false</model_dependent>
      <default_value>1</default_value>
    </argument>
    <argument>
      <name>heating_system_2_heating_capacity</name>
      <display_name>heating_system_2_heating_capacity</display_name>
      <type>String</type>
      <required>false</required>
      <model_dependent>false</model_dependent>
    </argument>
    <argument>
      <name>heating_system_2_fraction_heat_load_served</name>
      <display_name>Heating System 2: Fraction Heat Load Served</display_name>
      <description>The heat load served fraction of the second heating system. Ignored if this heating system serves as a backup system for a heat pump.</description>
      <type>Double</type>
      <units>Frac</units>
      <required>true</required>
      <model_dependent>false</model_dependent>
      <default_value>0.25</default_value>
    </argument>
    <argument>
      <name>hvac_control_heating_season_period</name>
      <display_name>hvac_control_heating_season_period</display_name>
      <type>String</type>
      <required>false</required>
      <model_dependent>false</model_dependent>
    </argument>
    <argument>
      <name>hvac_control_cooling_season_period</name>
      <display_name>hvac_control_cooling_season_period</display_name>
      <type>String</type>
      <required>false</required>
      <model_dependent>false</model_dependent>
    </argument>
    <argument>
      <name>ducts_leakage_units</name>
      <display_name>Ducts: Leakage Units</display_name>
      <description>The leakage units of the ducts.</description>
      <type>Choice</type>
      <required>true</required>
      <model_dependent>false</model_dependent>
      <default_value>Percent</default_value>
      <choices>
        <choice>
          <value>CFM25</value>
          <display_name>CFM25</display_name>
        </choice>
        <choice>
          <value>CFM50</value>
          <display_name>CFM50</display_name>
        </choice>
        <choice>
          <value>Percent</value>
          <display_name>Percent</display_name>
        </choice>
      </choices>
    </argument>
    <argument>
      <name>ducts_supply_leakage_to_outside_value</name>
      <display_name>Ducts: Supply Leakage to Outside Value</display_name>
      <description>The leakage value to outside for the supply ducts.</description>
      <type>Double</type>
      <required>true</required>
      <model_dependent>false</model_dependent>
      <default_value>0.1</default_value>
    </argument>
    <argument>
      <name>ducts_return_leakage_to_outside_value</name>
      <display_name>Ducts: Return Leakage to Outside Value</display_name>
      <description>The leakage value to outside for the return ducts.</description>
      <type>Double</type>
      <required>true</required>
      <model_dependent>false</model_dependent>
      <default_value>0.1</default_value>
    </argument>
    <argument>
      <name>ducts_supply_location</name>
      <display_name>ducts_supply_location</display_name>
      <type>String</type>
      <required>false</required>
      <model_dependent>false</model_dependent>
    </argument>
    <argument>
      <name>ducts_supply_insulation_r</name>
      <display_name>Ducts: Supply Insulation R-Value</display_name>
      <description>The insulation r-value of the supply ducts excluding air films.</description>
      <type>Double</type>
      <units>h-ft^2-R/Btu</units>
      <required>true</required>
      <model_dependent>false</model_dependent>
      <default_value>0</default_value>
    </argument>
    <argument>
      <name>ducts_supply_surface_area</name>
      <display_name>ducts_supply_surface_area</display_name>
      <type>String</type>
      <required>false</required>
      <model_dependent>false</model_dependent>
    </argument>
    <argument>
      <name>ducts_return_location</name>
      <display_name>ducts_return_location</display_name>
      <type>String</type>
      <required>false</required>
      <model_dependent>false</model_dependent>
    </argument>
    <argument>
      <name>ducts_return_insulation_r</name>
      <display_name>Ducts: Return Insulation R-Value</display_name>
      <description>The insulation r-value of the return ducts excluding air films.</description>
      <type>Double</type>
      <units>h-ft^2-R/Btu</units>
      <required>true</required>
      <model_dependent>false</model_dependent>
      <default_value>0</default_value>
    </argument>
    <argument>
      <name>ducts_return_surface_area</name>
      <display_name>ducts_return_surface_area</display_name>
      <type>String</type>
      <required>false</required>
      <model_dependent>false</model_dependent>
    </argument>
    <argument>
      <name>ducts_number_of_return_registers</name>
      <display_name>ducts_number_of_return_registers</display_name>
      <type>String</type>
      <required>false</required>
      <model_dependent>false</model_dependent>
    </argument>
    <argument>
      <name>mech_vent_fan_type</name>
      <display_name>Mechanical Ventilation: Fan Type</display_name>
      <description>The type of the mechanical ventilation. Use 'none' if there is no mechanical ventilation system.</description>
      <type>Choice</type>
      <required>true</required>
      <model_dependent>false</model_dependent>
      <default_value>none</default_value>
      <choices>
        <choice>
          <value>none</value>
          <display_name>none</display_name>
        </choice>
        <choice>
          <value>exhaust only</value>
          <display_name>exhaust only</display_name>
        </choice>
        <choice>
          <value>supply only</value>
          <display_name>supply only</display_name>
        </choice>
        <choice>
          <value>energy recovery ventilator</value>
          <display_name>energy recovery ventilator</display_name>
        </choice>
        <choice>
          <value>heat recovery ventilator</value>
          <display_name>heat recovery ventilator</display_name>
        </choice>
        <choice>
          <value>balanced</value>
          <display_name>balanced</display_name>
        </choice>
        <choice>
          <value>central fan integrated supply</value>
          <display_name>central fan integrated supply</display_name>
        </choice>
      </choices>
    </argument>
    <argument>
      <name>mech_vent_flow_rate</name>
      <display_name>mech_vent_flow_rate</display_name>
      <type>String</type>
      <required>false</required>
      <model_dependent>false</model_dependent>
    </argument>
    <argument>
      <name>mech_vent_hours_in_operation</name>
      <display_name>mech_vent_hours_in_operation</display_name>
      <type>String</type>
      <required>false</required>
      <model_dependent>false</model_dependent>
    </argument>
    <argument>
      <name>mech_vent_recovery_efficiency_type</name>
      <display_name>Mechanical Ventilation: Total Recovery Efficiency Type</display_name>
      <description>The total recovery efficiency type of the mechanical ventilation.</description>
      <type>Choice</type>
      <required>true</required>
      <model_dependent>false</model_dependent>
      <default_value>Unadjusted</default_value>
      <choices>
        <choice>
          <value>Unadjusted</value>
          <display_name>Unadjusted</display_name>
        </choice>
        <choice>
          <value>Adjusted</value>
          <display_name>Adjusted</display_name>
        </choice>
      </choices>
    </argument>
    <argument>
      <name>mech_vent_total_recovery_efficiency</name>
      <display_name>Mechanical Ventilation: Total Recovery Efficiency</display_name>
      <description>The Unadjusted or Adjusted total recovery efficiency of the mechanical ventilation. Applies to energy recovery ventilator.</description>
      <type>Double</type>
      <units>Frac</units>
      <required>true</required>
      <model_dependent>false</model_dependent>
      <default_value>0.48</default_value>
    </argument>
    <argument>
      <name>mech_vent_sensible_recovery_efficiency</name>
      <display_name>Mechanical Ventilation: Sensible Recovery Efficiency</display_name>
      <description>The Unadjusted or Adjusted sensible recovery efficiency of the mechanical ventilation. Applies to energy recovery ventilator and heat recovery ventilator.</description>
      <type>Double</type>
      <units>Frac</units>
      <required>true</required>
      <model_dependent>false</model_dependent>
      <default_value>0.72</default_value>
    </argument>
    <argument>
      <name>mech_vent_fan_power</name>
      <display_name>mech_vent_fan_power</display_name>
      <type>String</type>
      <required>false</required>
      <model_dependent>false</model_dependent>
    </argument>
    <argument>
      <name>mech_vent_num_units_served</name>
      <display_name>Mechanical Ventilation: Number of Units Served</display_name>
      <description>Number of dwelling units served by the mechanical ventilation system. Must be 1 if single-family detached. Used to apportion flow rate and fan power to the unit.</description>
      <type>Integer</type>
      <units>#</units>
      <required>true</required>
      <model_dependent>false</model_dependent>
      <default_value>1</default_value>
    </argument>
    <argument>
      <name>mech_vent_shared_frac_recirculation</name>
      <display_name>mech_vent_shared_frac_recirculation</display_name>
      <type>String</type>
      <required>false</required>
      <model_dependent>false</model_dependent>
    </argument>
    <argument>
      <name>mech_vent_shared_preheating_fuel</name>
      <display_name>mech_vent_shared_preheating_fuel</display_name>
      <type>String</type>
      <required>false</required>
      <model_dependent>false</model_dependent>
    </argument>
    <argument>
      <name>mech_vent_shared_preheating_efficiency</name>
      <display_name>mech_vent_shared_preheating_efficiency</display_name>
      <type>String</type>
      <required>false</required>
      <model_dependent>false</model_dependent>
    </argument>
    <argument>
      <name>mech_vent_shared_preheating_fraction_heat_load_served</name>
      <display_name>mech_vent_shared_preheating_fraction_heat_load_served</display_name>
      <type>String</type>
      <required>false</required>
      <model_dependent>false</model_dependent>
    </argument>
    <argument>
      <name>mech_vent_shared_precooling_fuel</name>
      <display_name>mech_vent_shared_precooling_fuel</display_name>
      <type>String</type>
      <required>false</required>
      <model_dependent>false</model_dependent>
    </argument>
    <argument>
      <name>mech_vent_shared_precooling_efficiency</name>
      <display_name>mech_vent_shared_precooling_efficiency</display_name>
      <type>String</type>
      <required>false</required>
      <model_dependent>false</model_dependent>
    </argument>
    <argument>
      <name>mech_vent_shared_precooling_fraction_cool_load_served</name>
      <display_name>mech_vent_shared_precooling_fraction_cool_load_served</display_name>
      <type>String</type>
      <required>false</required>
      <model_dependent>false</model_dependent>
    </argument>
    <argument>
      <name>mech_vent_2_fan_type</name>
      <display_name>Mechanical Ventilation 2: Fan Type</display_name>
      <description>The type of the second mechanical ventilation. Use 'none' if there is no second mechanical ventilation system.</description>
      <type>Choice</type>
      <required>true</required>
      <model_dependent>false</model_dependent>
      <default_value>none</default_value>
      <choices>
        <choice>
          <value>none</value>
          <display_name>none</display_name>
        </choice>
        <choice>
          <value>exhaust only</value>
          <display_name>exhaust only</display_name>
        </choice>
        <choice>
          <value>supply only</value>
          <display_name>supply only</display_name>
        </choice>
        <choice>
          <value>energy recovery ventilator</value>
          <display_name>energy recovery ventilator</display_name>
        </choice>
        <choice>
          <value>heat recovery ventilator</value>
          <display_name>heat recovery ventilator</display_name>
        </choice>
        <choice>
          <value>balanced</value>
          <display_name>balanced</display_name>
        </choice>
      </choices>
    </argument>
    <argument>
      <name>mech_vent_2_flow_rate</name>
      <display_name>Mechanical Ventilation 2: Flow Rate</display_name>
      <description>The flow rate of the second mechanical ventilation.</description>
      <type>Double</type>
      <units>CFM</units>
      <required>true</required>
      <model_dependent>false</model_dependent>
      <default_value>110</default_value>
    </argument>
    <argument>
      <name>mech_vent_2_hours_in_operation</name>
      <display_name>Mechanical Ventilation 2: Hours In Operation</display_name>
      <description>The hours in operation of the second mechanical ventilation.</description>
      <type>Double</type>
      <units>hrs/day</units>
      <required>true</required>
      <model_dependent>false</model_dependent>
      <default_value>24</default_value>
    </argument>
    <argument>
      <name>mech_vent_2_recovery_efficiency_type</name>
      <display_name>Mechanical Ventilation 2: Total Recovery Efficiency Type</display_name>
      <description>The total recovery efficiency type of the second mechanical ventilation.</description>
      <type>Choice</type>
      <required>true</required>
      <model_dependent>false</model_dependent>
      <default_value>Unadjusted</default_value>
      <choices>
        <choice>
          <value>Unadjusted</value>
          <display_name>Unadjusted</display_name>
        </choice>
        <choice>
          <value>Adjusted</value>
          <display_name>Adjusted</display_name>
        </choice>
      </choices>
    </argument>
    <argument>
      <name>mech_vent_2_total_recovery_efficiency</name>
      <display_name>Mechanical Ventilation 2: Total Recovery Efficiency</display_name>
      <description>The Unadjusted or Adjusted total recovery efficiency of the second mechanical ventilation. Applies to energy recovery ventilator.</description>
      <type>Double</type>
      <units>Frac</units>
      <required>true</required>
      <model_dependent>false</model_dependent>
      <default_value>0.48</default_value>
    </argument>
    <argument>
      <name>mech_vent_2_sensible_recovery_efficiency</name>
      <display_name>Mechanical Ventilation 2: Sensible Recovery Efficiency</display_name>
      <description>The Unadjusted or Adjusted sensible recovery efficiency of the second mechanical ventilation. Applies to energy recovery ventilator and heat recovery ventilator.</description>
      <type>Double</type>
      <units>Frac</units>
      <required>true</required>
      <model_dependent>false</model_dependent>
      <default_value>0.72</default_value>
    </argument>
    <argument>
      <name>mech_vent_2_fan_power</name>
      <display_name>Mechanical Ventilation 2: Fan Power</display_name>
      <description>The fan power of the second mechanical ventilation.</description>
      <type>Double</type>
      <units>W</units>
      <required>true</required>
      <model_dependent>false</model_dependent>
      <default_value>30</default_value>
    </argument>
    <argument>
      <name>kitchen_fans_quantity</name>
      <display_name>kitchen_fans_quantity</display_name>
      <type>String</type>
      <required>false</required>
      <model_dependent>false</model_dependent>
    </argument>
    <argument>
      <name>kitchen_fans_flow_rate</name>
      <display_name>kitchen_fans_flow_rate</display_name>
      <type>String</type>
      <required>false</required>
      <model_dependent>false</model_dependent>
    </argument>
    <argument>
      <name>kitchen_fans_hours_in_operation</name>
      <display_name>kitchen_fans_hours_in_operation</display_name>
      <type>String</type>
      <required>false</required>
      <model_dependent>false</model_dependent>
    </argument>
    <argument>
      <name>kitchen_fans_power</name>
      <display_name>kitchen_fans_power</display_name>
      <type>String</type>
      <required>false</required>
      <model_dependent>false</model_dependent>
    </argument>
    <argument>
      <name>kitchen_fans_start_hour</name>
      <display_name>kitchen_fans_start_hour</display_name>
      <type>String</type>
      <required>false</required>
      <model_dependent>false</model_dependent>
    </argument>
    <argument>
      <name>bathroom_fans_quantity</name>
      <display_name>bathroom_fans_quantity</display_name>
      <type>String</type>
      <required>false</required>
      <model_dependent>false</model_dependent>
    </argument>
    <argument>
      <name>bathroom_fans_flow_rate</name>
      <display_name>bathroom_fans_flow_rate</display_name>
      <type>String</type>
      <required>false</required>
      <model_dependent>false</model_dependent>
    </argument>
    <argument>
      <name>bathroom_fans_hours_in_operation</name>
      <display_name>bathroom_fans_hours_in_operation</display_name>
      <type>String</type>
      <required>false</required>
      <model_dependent>false</model_dependent>
    </argument>
    <argument>
      <name>bathroom_fans_power</name>
      <display_name>bathroom_fans_power</display_name>
      <type>String</type>
      <required>false</required>
      <model_dependent>false</model_dependent>
    </argument>
    <argument>
      <name>bathroom_fans_start_hour</name>
      <display_name>bathroom_fans_start_hour</display_name>
      <type>String</type>
      <required>false</required>
      <model_dependent>false</model_dependent>
    </argument>
    <argument>
      <name>whole_house_fan_present</name>
      <display_name>Whole House Fan: Present</display_name>
      <description>Whether there is a whole house fan.</description>
      <type>Boolean</type>
      <required>true</required>
      <model_dependent>false</model_dependent>
      <default_value>false</default_value>
      <choices>
        <choice>
          <value>true</value>
          <display_name>true</display_name>
        </choice>
        <choice>
          <value>false</value>
          <display_name>false</display_name>
        </choice>
      </choices>
    </argument>
    <argument>
      <name>whole_house_fan_flow_rate</name>
      <display_name>whole_house_fan_flow_rate</display_name>
      <type>String</type>
      <required>false</required>
      <model_dependent>false</model_dependent>
    </argument>
    <argument>
      <name>whole_house_fan_power</name>
      <display_name>whole_house_fan_power</display_name>
      <type>String</type>
      <required>false</required>
      <model_dependent>false</model_dependent>
    </argument>
    <argument>
      <name>water_heater_type</name>
      <display_name>Water Heater: Type</display_name>
      <description>The type of water heater. Use 'none' if there is no water heater.</description>
      <type>Choice</type>
      <required>true</required>
      <model_dependent>false</model_dependent>
      <default_value>storage water heater</default_value>
      <choices>
        <choice>
          <value>none</value>
          <display_name>none</display_name>
        </choice>
        <choice>
          <value>storage water heater</value>
          <display_name>storage water heater</display_name>
        </choice>
        <choice>
          <value>instantaneous water heater</value>
          <display_name>instantaneous water heater</display_name>
        </choice>
        <choice>
          <value>heat pump water heater</value>
          <display_name>heat pump water heater</display_name>
        </choice>
        <choice>
          <value>space-heating boiler with storage tank</value>
          <display_name>space-heating boiler with storage tank</display_name>
        </choice>
        <choice>
          <value>space-heating boiler with tankless coil</value>
          <display_name>space-heating boiler with tankless coil</display_name>
        </choice>
      </choices>
    </argument>
    <argument>
      <name>water_heater_fuel_type</name>
      <display_name>Water Heater: Fuel Type</display_name>
      <description>The fuel type of water heater. Ignored for heat pump water heater.</description>
      <type>Choice</type>
      <required>true</required>
      <model_dependent>false</model_dependent>
      <default_value>natural gas</default_value>
      <choices>
        <choice>
          <value>electricity</value>
          <display_name>electricity</display_name>
        </choice>
        <choice>
          <value>natural gas</value>
          <display_name>natural gas</display_name>
        </choice>
        <choice>
          <value>fuel oil</value>
          <display_name>fuel oil</display_name>
        </choice>
        <choice>
          <value>propane</value>
          <display_name>propane</display_name>
        </choice>
        <choice>
          <value>wood</value>
          <display_name>wood</display_name>
        </choice>
        <choice>
          <value>coal</value>
          <display_name>coal</display_name>
        </choice>
      </choices>
    </argument>
    <argument>
      <name>water_heater_location</name>
      <display_name>water_heater_location</display_name>
      <type>String</type>
      <required>false</required>
      <model_dependent>false</model_dependent>
    </argument>
    <argument>
      <name>water_heater_tank_volume</name>
      <display_name>water_heater_tank_volume</display_name>
      <type>String</type>
      <required>false</required>
      <model_dependent>false</model_dependent>
    </argument>
    <argument>
      <name>water_heater_efficiency_type</name>
      <display_name>Water Heater: Efficiency Type</display_name>
      <description>The efficiency type of water heater. Does not apply to space-heating boilers.</description>
      <type>Choice</type>
      <required>true</required>
      <model_dependent>false</model_dependent>
      <default_value>EnergyFactor</default_value>
      <choices>
        <choice>
          <value>EnergyFactor</value>
          <display_name>EnergyFactor</display_name>
        </choice>
        <choice>
          <value>UniformEnergyFactor</value>
          <display_name>UniformEnergyFactor</display_name>
        </choice>
      </choices>
    </argument>
    <argument>
      <name>water_heater_efficiency</name>
      <display_name>Water Heater: Efficiency</display_name>
      <description>Rated Energy Factor or Uniform Energy Factor. Does not apply to space-heating boilers.</description>
      <type>Double</type>
      <required>true</required>
      <model_dependent>false</model_dependent>
      <default_value>0.67</default_value>
    </argument>
    <argument>
      <name>water_heater_usage_bin</name>
      <display_name>water_heater_usage_bin</display_name>
      <type>String</type>
      <required>false</required>
      <model_dependent>false</model_dependent>
    </argument>
    <argument>
      <name>water_heater_recovery_efficiency</name>
      <display_name>water_heater_recovery_efficiency</display_name>
      <type>String</type>
      <required>false</required>
      <model_dependent>false</model_dependent>
    </argument>
    <argument>
      <name>water_heater_heating_capacity</name>
      <display_name>water_heater_heating_capacity</display_name>
      <type>String</type>
      <required>false</required>
      <model_dependent>false</model_dependent>
    </argument>
    <argument>
      <name>water_heater_standby_loss</name>
      <display_name>water_heater_standby_loss</display_name>
      <type>String</type>
      <required>false</required>
      <model_dependent>false</model_dependent>
    </argument>
    <argument>
      <name>water_heater_jacket_rvalue</name>
      <display_name>water_heater_jacket_rvalue</display_name>
      <type>String</type>
      <required>false</required>
      <model_dependent>false</model_dependent>
    </argument>
    <argument>
      <name>water_heater_setpoint_temperature</name>
      <display_name>water_heater_setpoint_temperature</display_name>
      <type>String</type>
      <required>false</required>
      <model_dependent>false</model_dependent>
    </argument>
    <argument>
      <name>water_heater_num_units_served</name>
      <display_name>Water Heater: Number of Units Served</display_name>
      <description>Number of dwelling units served (directly or indirectly) by the water heater. Must be 1 if single-family detached. Used to apportion water heater tank losses to the unit.</description>
      <type>Integer</type>
      <units>#</units>
      <required>true</required>
      <model_dependent>false</model_dependent>
      <default_value>1</default_value>
    </argument>
    <argument>
      <name>water_heater_uses_desuperheater</name>
      <display_name>water_heater_uses_desuperheater</display_name>
      <type>String</type>
      <required>false</required>
      <model_dependent>false</model_dependent>
    </argument>
    <argument>
      <name>water_heater_tank_model_type</name>
      <display_name>water_heater_tank_model_type</display_name>
      <type>String</type>
      <required>false</required>
      <model_dependent>false</model_dependent>
    </argument>
    <argument>
      <name>water_heater_operating_mode</name>
      <display_name>water_heater_operating_mode</display_name>
      <type>String</type>
      <required>false</required>
      <model_dependent>false</model_dependent>
    </argument>
    <argument>
      <name>hot_water_distribution_system_type</name>
      <display_name>Hot Water Distribution: System Type</display_name>
      <description>The type of the hot water distribution system.</description>
      <type>Choice</type>
      <required>true</required>
      <model_dependent>false</model_dependent>
      <default_value>Standard</default_value>
      <choices>
        <choice>
          <value>Standard</value>
          <display_name>Standard</display_name>
        </choice>
        <choice>
          <value>Recirculation</value>
          <display_name>Recirculation</display_name>
        </choice>
      </choices>
    </argument>
    <argument>
      <name>hot_water_distribution_standard_piping_length</name>
      <display_name>hot_water_distribution_standard_piping_length</display_name>
      <type>String</type>
      <required>false</required>
      <model_dependent>false</model_dependent>
    </argument>
    <argument>
      <name>hot_water_distribution_recirc_control_type</name>
      <display_name>Hot Water Distribution: Recirculation Control Type</display_name>
      <description>If the distribution system is Recirculation, the type of hot water recirculation control, if any.</description>
      <type>Choice</type>
      <required>true</required>
      <model_dependent>false</model_dependent>
      <default_value>no control</default_value>
      <choices>
        <choice>
          <value>no control</value>
          <display_name>no control</display_name>
        </choice>
        <choice>
          <value>timer</value>
          <display_name>timer</display_name>
        </choice>
        <choice>
          <value>temperature</value>
          <display_name>temperature</display_name>
        </choice>
        <choice>
          <value>presence sensor demand control</value>
          <display_name>presence sensor demand control</display_name>
        </choice>
        <choice>
          <value>manual demand control</value>
          <display_name>manual demand control</display_name>
        </choice>
      </choices>
    </argument>
    <argument>
      <name>hot_water_distribution_recirc_piping_length</name>
      <display_name>hot_water_distribution_recirc_piping_length</display_name>
      <type>String</type>
      <required>false</required>
      <model_dependent>false</model_dependent>
    </argument>
    <argument>
      <name>hot_water_distribution_recirc_branch_piping_length</name>
      <display_name>hot_water_distribution_recirc_branch_piping_length</display_name>
      <type>String</type>
      <required>false</required>
      <model_dependent>false</model_dependent>
    </argument>
    <argument>
      <name>hot_water_distribution_recirc_pump_power</name>
      <display_name>hot_water_distribution_recirc_pump_power</display_name>
      <type>String</type>
      <required>false</required>
      <model_dependent>false</model_dependent>
    </argument>
    <argument>
      <name>hot_water_distribution_pipe_r</name>
      <display_name>hot_water_distribution_pipe_r</display_name>
      <type>String</type>
      <required>false</required>
      <model_dependent>false</model_dependent>
    </argument>
    <argument>
      <name>dwhr_facilities_connected</name>
      <display_name>Drain Water Heat Recovery: Facilities Connected</display_name>
      <description>Which facilities are connected for the drain water heat recovery. Use 'none' if there is no drain water heat recovery system.</description>
      <type>Choice</type>
      <required>true</required>
      <model_dependent>false</model_dependent>
      <default_value>none</default_value>
      <choices>
        <choice>
          <value>none</value>
          <display_name>none</display_name>
        </choice>
        <choice>
          <value>one</value>
          <display_name>one</display_name>
        </choice>
        <choice>
          <value>all</value>
          <display_name>all</display_name>
        </choice>
      </choices>
    </argument>
    <argument>
      <name>dwhr_equal_flow</name>
      <display_name>Drain Water Heat Recovery: Equal Flow</display_name>
      <description>Whether the drain water heat recovery has equal flow.</description>
      <type>Boolean</type>
      <required>true</required>
      <model_dependent>false</model_dependent>
      <default_value>true</default_value>
      <choices>
        <choice>
          <value>true</value>
          <display_name>true</display_name>
        </choice>
        <choice>
          <value>false</value>
          <display_name>false</display_name>
        </choice>
      </choices>
    </argument>
    <argument>
      <name>dwhr_efficiency</name>
      <display_name>Drain Water Heat Recovery: Efficiency</display_name>
      <description>The efficiency of the drain water heat recovery.</description>
      <type>Double</type>
      <units>Frac</units>
      <required>true</required>
      <model_dependent>false</model_dependent>
      <default_value>0.55</default_value>
    </argument>
    <argument>
      <name>water_fixtures_shower_low_flow</name>
      <display_name>Hot Water Fixtures: Is Shower Low Flow</display_name>
      <description>Whether the shower fixture is low flow.</description>
      <type>Boolean</type>
      <required>true</required>
      <model_dependent>false</model_dependent>
      <default_value>false</default_value>
      <choices>
        <choice>
          <value>true</value>
          <display_name>true</display_name>
        </choice>
        <choice>
          <value>false</value>
          <display_name>false</display_name>
        </choice>
      </choices>
    </argument>
    <argument>
      <name>water_fixtures_sink_low_flow</name>
      <display_name>Hot Water Fixtures: Is Sink Low Flow</display_name>
      <description>Whether the sink fixture is low flow.</description>
      <type>Boolean</type>
      <required>true</required>
      <model_dependent>false</model_dependent>
      <default_value>false</default_value>
      <choices>
        <choice>
          <value>true</value>
          <display_name>true</display_name>
        </choice>
        <choice>
          <value>false</value>
          <display_name>false</display_name>
        </choice>
      </choices>
    </argument>
    <argument>
      <name>water_fixtures_usage_multiplier</name>
      <display_name>water_fixtures_usage_multiplier</display_name>
      <type>String</type>
      <required>false</required>
      <model_dependent>false</model_dependent>
    </argument>
    <argument>
      <name>solar_thermal_system_type</name>
      <display_name>Solar Thermal: System Type</display_name>
      <description>The type of solar thermal system. Use 'none' if there is no solar thermal system.</description>
      <type>Choice</type>
      <required>true</required>
      <model_dependent>false</model_dependent>
      <default_value>none</default_value>
      <choices>
        <choice>
          <value>none</value>
          <display_name>none</display_name>
        </choice>
        <choice>
          <value>hot water</value>
          <display_name>hot water</display_name>
        </choice>
      </choices>
    </argument>
    <argument>
      <name>solar_thermal_collector_area</name>
      <display_name>Solar Thermal: Collector Area</display_name>
      <description>The collector area of the solar thermal system.</description>
      <type>Double</type>
      <units>ft^2</units>
      <required>true</required>
      <model_dependent>false</model_dependent>
      <default_value>40</default_value>
    </argument>
    <argument>
      <name>solar_thermal_collector_loop_type</name>
      <display_name>Solar Thermal: Collector Loop Type</display_name>
      <description>The collector loop type of the solar thermal system.</description>
      <type>Choice</type>
      <required>true</required>
      <model_dependent>false</model_dependent>
      <default_value>liquid direct</default_value>
      <choices>
        <choice>
          <value>liquid direct</value>
          <display_name>liquid direct</display_name>
        </choice>
        <choice>
          <value>liquid indirect</value>
          <display_name>liquid indirect</display_name>
        </choice>
        <choice>
          <value>passive thermosyphon</value>
          <display_name>passive thermosyphon</display_name>
        </choice>
      </choices>
    </argument>
    <argument>
      <name>solar_thermal_collector_type</name>
      <display_name>Solar Thermal: Collector Type</display_name>
      <description>The collector type of the solar thermal system.</description>
      <type>Choice</type>
      <required>true</required>
      <model_dependent>false</model_dependent>
      <default_value>evacuated tube</default_value>
      <choices>
        <choice>
          <value>evacuated tube</value>
          <display_name>evacuated tube</display_name>
        </choice>
        <choice>
          <value>single glazing black</value>
          <display_name>single glazing black</display_name>
        </choice>
        <choice>
          <value>double glazing black</value>
          <display_name>double glazing black</display_name>
        </choice>
        <choice>
          <value>integrated collector storage</value>
          <display_name>integrated collector storage</display_name>
        </choice>
      </choices>
    </argument>
    <argument>
      <name>solar_thermal_collector_azimuth</name>
      <display_name>Solar Thermal: Collector Azimuth</display_name>
      <description>The collector azimuth of the solar thermal system. Azimuth is measured clockwise from north (e.g., North=0, East=90, South=180, West=270).</description>
      <type>Double</type>
      <units>degrees</units>
      <required>true</required>
      <model_dependent>false</model_dependent>
      <default_value>180</default_value>
    </argument>
    <argument>
      <name>solar_thermal_collector_tilt</name>
      <display_name>Solar Thermal: Collector Tilt</display_name>
      <description>The collector tilt of the solar thermal system. Can also enter, e.g., RoofPitch, RoofPitch+20, Latitude, Latitude-15, etc.</description>
      <type>String</type>
      <units>degrees</units>
      <required>true</required>
      <model_dependent>false</model_dependent>
      <default_value>RoofPitch</default_value>
    </argument>
    <argument>
      <name>solar_thermal_collector_rated_optical_efficiency</name>
      <display_name>Solar Thermal: Collector Rated Optical Efficiency</display_name>
      <description>The collector rated optical efficiency of the solar thermal system.</description>
      <type>Double</type>
      <units>Frac</units>
      <required>true</required>
      <model_dependent>false</model_dependent>
      <default_value>0.5</default_value>
    </argument>
    <argument>
      <name>solar_thermal_collector_rated_thermal_losses</name>
      <display_name>Solar Thermal: Collector Rated Thermal Losses</display_name>
      <description>The collector rated thermal losses of the solar thermal system.</description>
      <type>Double</type>
      <units>Btu/hr-ft^2-R</units>
      <required>true</required>
      <model_dependent>false</model_dependent>
      <default_value>0.2799</default_value>
    </argument>
    <argument>
      <name>solar_thermal_storage_volume</name>
      <display_name>solar_thermal_storage_volume</display_name>
      <type>String</type>
      <required>false</required>
      <model_dependent>false</model_dependent>
    </argument>
    <argument>
      <name>solar_thermal_solar_fraction</name>
      <display_name>Solar Thermal: Solar Fraction</display_name>
      <description>The solar fraction of the solar thermal system. If provided, overrides all other solar thermal inputs.</description>
      <type>Double</type>
      <units>Frac</units>
      <required>true</required>
      <model_dependent>false</model_dependent>
      <default_value>0</default_value>
    </argument>
    <argument>
      <name>pv_system_present</name>
      <display_name>PV System: Present</display_name>
      <description>Whether there is a PV system present.</description>
      <type>Boolean</type>
      <required>true</required>
      <model_dependent>false</model_dependent>
      <default_value>false</default_value>
      <choices>
        <choice>
          <value>true</value>
          <display_name>true</display_name>
        </choice>
        <choice>
          <value>false</value>
          <display_name>false</display_name>
        </choice>
      </choices>
    </argument>
    <argument>
      <name>pv_system_module_type</name>
      <display_name>pv_system_module_type</display_name>
      <type>String</type>
      <required>false</required>
      <model_dependent>false</model_dependent>
    </argument>
    <argument>
      <name>pv_system_location</name>
      <display_name>pv_system_location</display_name>
      <type>String</type>
      <required>false</required>
      <model_dependent>false</model_dependent>
    </argument>
    <argument>
      <name>pv_system_tracking</name>
      <display_name>pv_system_tracking</display_name>
      <type>String</type>
      <required>false</required>
      <model_dependent>false</model_dependent>
    </argument>
    <argument>
      <name>pv_system_array_azimuth</name>
      <display_name>PV System: Array Azimuth</display_name>
      <description>Array azimuth of the PV system. Azimuth is measured clockwise from north (e.g., North=0, East=90, South=180, West=270).</description>
      <type>Double</type>
      <units>degrees</units>
      <required>true</required>
      <model_dependent>false</model_dependent>
      <default_value>180</default_value>
    </argument>
    <argument>
      <name>pv_system_array_tilt</name>
      <display_name>PV System: Array Tilt</display_name>
      <description>Array tilt of the PV system. Can also enter, e.g., RoofPitch, RoofPitch+20, Latitude, Latitude-15, etc.</description>
      <type>String</type>
      <units>degrees</units>
      <required>true</required>
      <model_dependent>false</model_dependent>
      <default_value>RoofPitch</default_value>
    </argument>
    <argument>
      <name>pv_system_max_power_output</name>
      <display_name>PV System: Maximum Power Output</display_name>
      <description>Maximum power output of the PV system. For a shared system, this is the total building maximum power output.</description>
      <type>Double</type>
      <units>W</units>
      <required>true</required>
      <model_dependent>false</model_dependent>
      <default_value>4000</default_value>
    </argument>
    <argument>
      <name>pv_system_inverter_efficiency</name>
      <display_name>pv_system_inverter_efficiency</display_name>
      <type>String</type>
      <required>false</required>
      <model_dependent>false</model_dependent>
    </argument>
    <argument>
      <name>pv_system_system_losses_fraction</name>
      <display_name>pv_system_system_losses_fraction</display_name>
      <type>String</type>
      <required>false</required>
      <model_dependent>false</model_dependent>
    </argument>
    <argument>
      <name>pv_system_2_present</name>
      <display_name>PV System 2: Present</display_name>
      <description>Whether there is a second PV system present.</description>
      <type>Boolean</type>
      <required>true</required>
      <model_dependent>false</model_dependent>
      <default_value>false</default_value>
      <choices>
        <choice>
          <value>true</value>
          <display_name>true</display_name>
        </choice>
        <choice>
          <value>false</value>
          <display_name>false</display_name>
        </choice>
      </choices>
    </argument>
    <argument>
      <name>pv_system_2_module_type</name>
      <display_name>pv_system_2_module_type</display_name>
      <type>String</type>
      <required>false</required>
      <model_dependent>false</model_dependent>
    </argument>
    <argument>
      <name>pv_system_2_location</name>
      <display_name>pv_system_2_location</display_name>
      <type>String</type>
      <required>false</required>
      <model_dependent>false</model_dependent>
    </argument>
    <argument>
      <name>pv_system_2_tracking</name>
      <display_name>pv_system_2_tracking</display_name>
      <type>String</type>
      <required>false</required>
      <model_dependent>false</model_dependent>
    </argument>
    <argument>
      <name>pv_system_2_array_azimuth</name>
      <display_name>PV System 2: Array Azimuth</display_name>
      <description>Array azimuth of the second PV system. Azimuth is measured clockwise from north (e.g., North=0, East=90, South=180, West=270).</description>
      <type>Double</type>
      <units>degrees</units>
      <required>true</required>
      <model_dependent>false</model_dependent>
      <default_value>180</default_value>
    </argument>
    <argument>
      <name>pv_system_2_array_tilt</name>
      <display_name>PV System 2: Array Tilt</display_name>
      <description>Array tilt of the second PV system. Can also enter, e.g., RoofPitch, RoofPitch+20, Latitude, Latitude-15, etc.</description>
      <type>String</type>
      <units>degrees</units>
      <required>true</required>
      <model_dependent>false</model_dependent>
      <default_value>RoofPitch</default_value>
    </argument>
    <argument>
      <name>pv_system_2_max_power_output</name>
      <display_name>PV System 2: Maximum Power Output</display_name>
      <description>Maximum power output of the second PV system. For a shared system, this is the total building maximum power output.</description>
      <type>Double</type>
      <units>W</units>
      <required>true</required>
      <model_dependent>false</model_dependent>
      <default_value>4000</default_value>
    </argument>
    <argument>
      <name>battery_present</name>
      <display_name>Battery: Present</display_name>
      <description>Whether there is a lithium ion battery present.</description>
      <type>Boolean</type>
      <required>true</required>
      <model_dependent>false</model_dependent>
      <default_value>false</default_value>
      <choices>
        <choice>
          <value>true</value>
          <display_name>true</display_name>
        </choice>
        <choice>
          <value>false</value>
          <display_name>false</display_name>
        </choice>
      </choices>
    </argument>
    <argument>
      <name>battery_location</name>
      <display_name>battery_location</display_name>
      <type>String</type>
      <required>false</required>
      <model_dependent>false</model_dependent>
    </argument>
    <argument>
      <name>battery_power</name>
      <display_name>battery_power</display_name>
      <type>String</type>
      <required>false</required>
      <model_dependent>false</model_dependent>
    </argument>
    <argument>
      <name>battery_capacity</name>
      <display_name>battery_capacity</display_name>
      <type>String</type>
      <required>false</required>
      <model_dependent>false</model_dependent>
    </argument>
    <argument>
      <name>battery_usable_capacity</name>
      <display_name>battery_usable_capacity</display_name>
      <type>String</type>
      <required>false</required>
      <model_dependent>false</model_dependent>
    </argument>
    <argument>
      <name>lighting_present</name>
      <display_name>Lighting: Present</display_name>
      <description>Whether there is lighting energy use.</description>
      <type>Boolean</type>
      <required>true</required>
      <model_dependent>false</model_dependent>
      <default_value>true</default_value>
      <choices>
        <choice>
          <value>true</value>
          <display_name>true</display_name>
        </choice>
        <choice>
          <value>false</value>
          <display_name>false</display_name>
        </choice>
      </choices>
    </argument>
    <argument>
      <name>lighting_interior_fraction_cfl</name>
      <display_name>Lighting: Interior Fraction CFL</display_name>
      <description>Fraction of all lamps (interior) that are compact fluorescent. Lighting not specified as CFL, LFL, or LED is assumed to be incandescent.</description>
      <type>Double</type>
      <required>true</required>
      <model_dependent>false</model_dependent>
      <default_value>0.1</default_value>
    </argument>
    <argument>
      <name>lighting_interior_fraction_lfl</name>
      <display_name>Lighting: Interior Fraction LFL</display_name>
      <description>Fraction of all lamps (interior) that are linear fluorescent. Lighting not specified as CFL, LFL, or LED is assumed to be incandescent.</description>
      <type>Double</type>
      <required>true</required>
      <model_dependent>false</model_dependent>
      <default_value>0</default_value>
    </argument>
    <argument>
      <name>lighting_interior_fraction_led</name>
      <display_name>Lighting: Interior Fraction LED</display_name>
      <description>Fraction of all lamps (interior) that are light emitting diodes. Lighting not specified as CFL, LFL, or LED is assumed to be incandescent.</description>
      <type>Double</type>
      <required>true</required>
      <model_dependent>false</model_dependent>
      <default_value>0</default_value>
    </argument>
    <argument>
      <name>lighting_interior_usage_multiplier</name>
      <display_name>lighting_interior_usage_multiplier</display_name>
      <type>String</type>
      <required>false</required>
      <model_dependent>false</model_dependent>
    </argument>
    <argument>
      <name>lighting_exterior_fraction_cfl</name>
      <display_name>Lighting: Exterior Fraction CFL</display_name>
      <description>Fraction of all lamps (exterior) that are compact fluorescent. Lighting not specified as CFL, LFL, or LED is assumed to be incandescent.</description>
      <type>Double</type>
      <required>true</required>
      <model_dependent>false</model_dependent>
      <default_value>0</default_value>
    </argument>
    <argument>
      <name>lighting_exterior_fraction_lfl</name>
      <display_name>Lighting: Exterior Fraction LFL</display_name>
      <description>Fraction of all lamps (exterior) that are linear fluorescent. Lighting not specified as CFL, LFL, or LED is assumed to be incandescent.</description>
      <type>Double</type>
      <required>true</required>
      <model_dependent>false</model_dependent>
      <default_value>0</default_value>
    </argument>
    <argument>
      <name>lighting_exterior_fraction_led</name>
      <display_name>Lighting: Exterior Fraction LED</display_name>
      <description>Fraction of all lamps (exterior) that are light emitting diodes. Lighting not specified as CFL, LFL, or LED is assumed to be incandescent.</description>
      <type>Double</type>
      <required>true</required>
      <model_dependent>false</model_dependent>
      <default_value>0</default_value>
    </argument>
    <argument>
      <name>lighting_exterior_usage_multiplier</name>
      <display_name>lighting_exterior_usage_multiplier</display_name>
      <type>String</type>
      <required>false</required>
      <model_dependent>false</model_dependent>
    </argument>
    <argument>
      <name>lighting_garage_fraction_cfl</name>
      <display_name>Lighting: Garage Fraction CFL</display_name>
      <description>Fraction of all lamps (garage) that are compact fluorescent. Lighting not specified as CFL, LFL, or LED is assumed to be incandescent.</description>
      <type>Double</type>
      <required>true</required>
      <model_dependent>false</model_dependent>
      <default_value>0</default_value>
    </argument>
    <argument>
      <name>lighting_garage_fraction_lfl</name>
      <display_name>Lighting: Garage Fraction LFL</display_name>
      <description>Fraction of all lamps (garage) that are linear fluorescent. Lighting not specified as CFL, LFL, or LED is assumed to be incandescent.</description>
      <type>Double</type>
      <required>true</required>
      <model_dependent>false</model_dependent>
      <default_value>0</default_value>
    </argument>
    <argument>
      <name>lighting_garage_fraction_led</name>
      <display_name>Lighting: Garage Fraction LED</display_name>
      <description>Fraction of all lamps (garage) that are light emitting diodes. Lighting not specified as CFL, LFL, or LED is assumed to be incandescent.</description>
      <type>Double</type>
      <required>true</required>
      <model_dependent>false</model_dependent>
      <default_value>0</default_value>
    </argument>
    <argument>
      <name>lighting_garage_usage_multiplier</name>
      <display_name>lighting_garage_usage_multiplier</display_name>
      <type>String</type>
      <required>false</required>
      <model_dependent>false</model_dependent>
    </argument>
    <argument>
      <name>holiday_lighting_present</name>
      <display_name>Holiday Lighting: Present</display_name>
      <description>Whether there is holiday lighting.</description>
      <type>Boolean</type>
      <required>true</required>
      <model_dependent>false</model_dependent>
      <default_value>false</default_value>
      <choices>
        <choice>
          <value>true</value>
          <display_name>true</display_name>
        </choice>
        <choice>
          <value>false</value>
          <display_name>false</display_name>
        </choice>
      </choices>
    </argument>
    <argument>
      <name>holiday_lighting_daily_kwh</name>
      <display_name>holiday_lighting_daily_kwh</display_name>
      <type>String</type>
      <required>false</required>
      <model_dependent>false</model_dependent>
    </argument>
    <argument>
      <name>holiday_lighting_period</name>
      <display_name>holiday_lighting_period</display_name>
      <type>String</type>
      <required>false</required>
      <model_dependent>false</model_dependent>
    </argument>
    <argument>
      <name>dehumidifier_type</name>
      <display_name>Dehumidifier: Type</display_name>
      <description>The type of dehumidifier.</description>
      <type>Choice</type>
      <required>true</required>
      <model_dependent>false</model_dependent>
      <default_value>none</default_value>
      <choices>
        <choice>
          <value>none</value>
          <display_name>none</display_name>
        </choice>
        <choice>
          <value>portable</value>
          <display_name>portable</display_name>
        </choice>
        <choice>
          <value>whole-home</value>
          <display_name>whole-home</display_name>
        </choice>
      </choices>
    </argument>
    <argument>
      <name>dehumidifier_efficiency_type</name>
      <display_name>Dehumidifier: Efficiency Type</display_name>
      <description>The efficiency type of dehumidifier.</description>
      <type>Choice</type>
      <required>true</required>
      <model_dependent>false</model_dependent>
      <default_value>IntegratedEnergyFactor</default_value>
      <choices>
        <choice>
          <value>EnergyFactor</value>
          <display_name>EnergyFactor</display_name>
        </choice>
        <choice>
          <value>IntegratedEnergyFactor</value>
          <display_name>IntegratedEnergyFactor</display_name>
        </choice>
      </choices>
    </argument>
    <argument>
      <name>dehumidifier_efficiency</name>
      <display_name>Dehumidifier: Efficiency</display_name>
      <description>The efficiency of the dehumidifier.</description>
      <type>Double</type>
      <units>liters/kWh</units>
      <required>true</required>
      <model_dependent>false</model_dependent>
      <default_value>1.5</default_value>
    </argument>
    <argument>
      <name>dehumidifier_capacity</name>
      <display_name>Dehumidifier: Capacity</display_name>
      <description>The capacity (water removal rate) of the dehumidifier.</description>
      <type>Double</type>
      <units>pint/day</units>
      <required>true</required>
      <model_dependent>false</model_dependent>
      <default_value>40</default_value>
    </argument>
    <argument>
      <name>dehumidifier_rh_setpoint</name>
      <display_name>Dehumidifier: Relative Humidity Setpoint</display_name>
      <description>The relative humidity setpoint of the dehumidifier.</description>
      <type>Double</type>
      <units>Frac</units>
      <required>true</required>
      <model_dependent>false</model_dependent>
      <default_value>0.5</default_value>
    </argument>
    <argument>
      <name>dehumidifier_fraction_dehumidification_load_served</name>
      <display_name>Dehumidifier: Fraction Dehumidification Load Served</display_name>
      <description>The dehumidification load served fraction of the dehumidifier.</description>
      <type>Double</type>
      <units>Frac</units>
      <required>true</required>
      <model_dependent>false</model_dependent>
      <default_value>1</default_value>
    </argument>
    <argument>
      <name>clothes_washer_present</name>
      <display_name>Clothes Washer: Present</display_name>
      <description>Whether there is a clothes washer present.</description>
      <type>Boolean</type>
      <required>true</required>
      <model_dependent>false</model_dependent>
      <default_value>true</default_value>
      <choices>
        <choice>
          <value>true</value>
          <display_name>true</display_name>
        </choice>
        <choice>
          <value>false</value>
          <display_name>false</display_name>
        </choice>
      </choices>
    </argument>
    <argument>
      <name>clothes_washer_location</name>
      <display_name>clothes_washer_location</display_name>
      <type>String</type>
      <required>false</required>
      <model_dependent>false</model_dependent>
    </argument>
    <argument>
      <name>clothes_washer_efficiency_type</name>
      <display_name>Clothes Washer: Efficiency Type</display_name>
      <description>The efficiency type of the clothes washer.</description>
      <type>Choice</type>
      <required>true</required>
      <model_dependent>false</model_dependent>
      <default_value>IntegratedModifiedEnergyFactor</default_value>
      <choices>
        <choice>
          <value>ModifiedEnergyFactor</value>
          <display_name>ModifiedEnergyFactor</display_name>
        </choice>
        <choice>
          <value>IntegratedModifiedEnergyFactor</value>
          <display_name>IntegratedModifiedEnergyFactor</display_name>
        </choice>
      </choices>
    </argument>
    <argument>
      <name>clothes_washer_efficiency</name>
      <display_name>clothes_washer_efficiency</display_name>
      <type>String</type>
      <required>false</required>
      <model_dependent>false</model_dependent>
    </argument>
    <argument>
      <name>clothes_washer_rated_annual_kwh</name>
      <display_name>clothes_washer_rated_annual_kwh</display_name>
      <type>String</type>
      <required>false</required>
      <model_dependent>false</model_dependent>
    </argument>
    <argument>
      <name>clothes_washer_label_electric_rate</name>
      <display_name>clothes_washer_label_electric_rate</display_name>
      <type>String</type>
      <required>false</required>
      <model_dependent>false</model_dependent>
    </argument>
    <argument>
      <name>clothes_washer_label_gas_rate</name>
      <display_name>clothes_washer_label_gas_rate</display_name>
      <type>String</type>
      <required>false</required>
      <model_dependent>false</model_dependent>
    </argument>
    <argument>
      <name>clothes_washer_label_annual_gas_cost</name>
      <display_name>clothes_washer_label_annual_gas_cost</display_name>
      <type>String</type>
      <required>false</required>
      <model_dependent>false</model_dependent>
    </argument>
    <argument>
      <name>clothes_washer_label_usage</name>
      <display_name>clothes_washer_label_usage</display_name>
      <type>String</type>
      <required>false</required>
      <model_dependent>false</model_dependent>
    </argument>
    <argument>
      <name>clothes_washer_capacity</name>
      <display_name>clothes_washer_capacity</display_name>
      <type>String</type>
      <required>false</required>
      <model_dependent>false</model_dependent>
    </argument>
    <argument>
      <name>clothes_washer_usage_multiplier</name>
      <display_name>clothes_washer_usage_multiplier</display_name>
      <type>String</type>
      <required>false</required>
      <model_dependent>false</model_dependent>
    </argument>
    <argument>
      <name>clothes_dryer_present</name>
      <display_name>Clothes Dryer: Present</display_name>
      <description>Whether there is a clothes dryer present.</description>
      <type>Boolean</type>
      <required>true</required>
      <model_dependent>false</model_dependent>
      <default_value>true</default_value>
      <choices>
        <choice>
          <value>true</value>
          <display_name>true</display_name>
        </choice>
        <choice>
          <value>false</value>
          <display_name>false</display_name>
        </choice>
      </choices>
    </argument>
    <argument>
      <name>clothes_dryer_location</name>
      <display_name>clothes_dryer_location</display_name>
      <type>String</type>
      <required>false</required>
      <model_dependent>false</model_dependent>
    </argument>
    <argument>
      <name>clothes_dryer_fuel_type</name>
      <display_name>Clothes Dryer: Fuel Type</display_name>
      <description>Type of fuel used by the clothes dryer.</description>
      <type>Choice</type>
      <required>true</required>
      <model_dependent>false</model_dependent>
      <default_value>natural gas</default_value>
      <choices>
        <choice>
          <value>electricity</value>
          <display_name>electricity</display_name>
        </choice>
        <choice>
          <value>natural gas</value>
          <display_name>natural gas</display_name>
        </choice>
        <choice>
          <value>fuel oil</value>
          <display_name>fuel oil</display_name>
        </choice>
        <choice>
          <value>propane</value>
          <display_name>propane</display_name>
        </choice>
        <choice>
          <value>wood</value>
          <display_name>wood</display_name>
        </choice>
        <choice>
          <value>coal</value>
          <display_name>coal</display_name>
        </choice>
      </choices>
    </argument>
    <argument>
      <name>clothes_dryer_efficiency_type</name>
      <display_name>Clothes Dryer: Efficiency Type</display_name>
      <description>The efficiency type of the clothes dryer.</description>
      <type>Choice</type>
      <required>true</required>
      <model_dependent>false</model_dependent>
      <default_value>CombinedEnergyFactor</default_value>
      <choices>
        <choice>
          <value>EnergyFactor</value>
          <display_name>EnergyFactor</display_name>
        </choice>
        <choice>
          <value>CombinedEnergyFactor</value>
          <display_name>CombinedEnergyFactor</display_name>
        </choice>
      </choices>
    </argument>
    <argument>
      <name>clothes_dryer_efficiency</name>
      <display_name>clothes_dryer_efficiency</display_name>
      <type>String</type>
      <required>false</required>
      <model_dependent>false</model_dependent>
    </argument>
    <argument>
      <name>clothes_dryer_vented_flow_rate</name>
      <display_name>clothes_dryer_vented_flow_rate</display_name>
      <type>String</type>
      <required>false</required>
      <model_dependent>false</model_dependent>
    </argument>
    <argument>
      <name>clothes_dryer_usage_multiplier</name>
      <display_name>clothes_dryer_usage_multiplier</display_name>
      <type>String</type>
      <required>false</required>
      <model_dependent>false</model_dependent>
    </argument>
    <argument>
      <name>dishwasher_present</name>
      <display_name>Dishwasher: Present</display_name>
      <description>Whether there is a dishwasher present.</description>
      <type>Boolean</type>
      <required>true</required>
      <model_dependent>false</model_dependent>
      <default_value>true</default_value>
      <choices>
        <choice>
          <value>true</value>
          <display_name>true</display_name>
        </choice>
        <choice>
          <value>false</value>
          <display_name>false</display_name>
        </choice>
      </choices>
    </argument>
    <argument>
      <name>dishwasher_location</name>
      <display_name>dishwasher_location</display_name>
      <type>String</type>
      <required>false</required>
      <model_dependent>false</model_dependent>
    </argument>
    <argument>
      <name>dishwasher_efficiency_type</name>
      <display_name>Dishwasher: Efficiency Type</display_name>
      <description>The efficiency type of dishwasher.</description>
      <type>Choice</type>
      <required>true</required>
      <model_dependent>false</model_dependent>
      <default_value>RatedAnnualkWh</default_value>
      <choices>
        <choice>
          <value>RatedAnnualkWh</value>
          <display_name>RatedAnnualkWh</display_name>
        </choice>
        <choice>
          <value>EnergyFactor</value>
          <display_name>EnergyFactor</display_name>
        </choice>
      </choices>
    </argument>
    <argument>
      <name>dishwasher_efficiency</name>
      <display_name>dishwasher_efficiency</display_name>
      <type>String</type>
      <required>false</required>
      <model_dependent>false</model_dependent>
    </argument>
    <argument>
      <name>dishwasher_label_electric_rate</name>
      <display_name>dishwasher_label_electric_rate</display_name>
      <type>String</type>
      <required>false</required>
      <model_dependent>false</model_dependent>
    </argument>
    <argument>
      <name>dishwasher_label_gas_rate</name>
      <display_name>dishwasher_label_gas_rate</display_name>
      <type>String</type>
      <required>false</required>
      <model_dependent>false</model_dependent>
    </argument>
    <argument>
      <name>dishwasher_label_annual_gas_cost</name>
      <display_name>dishwasher_label_annual_gas_cost</display_name>
      <type>String</type>
      <required>false</required>
      <model_dependent>false</model_dependent>
    </argument>
    <argument>
      <name>dishwasher_label_usage</name>
      <display_name>dishwasher_label_usage</display_name>
      <type>String</type>
      <required>false</required>
      <model_dependent>false</model_dependent>
    </argument>
    <argument>
      <name>dishwasher_place_setting_capacity</name>
      <display_name>dishwasher_place_setting_capacity</display_name>
      <type>String</type>
      <required>false</required>
      <model_dependent>false</model_dependent>
    </argument>
    <argument>
      <name>dishwasher_usage_multiplier</name>
      <display_name>dishwasher_usage_multiplier</display_name>
      <type>String</type>
      <required>false</required>
      <model_dependent>false</model_dependent>
    </argument>
    <argument>
      <name>refrigerator_present</name>
      <display_name>Refrigerator: Present</display_name>
      <description>Whether there is a refrigerator present.</description>
      <type>Boolean</type>
      <required>true</required>
      <model_dependent>false</model_dependent>
      <default_value>true</default_value>
      <choices>
        <choice>
          <value>true</value>
          <display_name>true</display_name>
        </choice>
        <choice>
          <value>false</value>
          <display_name>false</display_name>
        </choice>
      </choices>
    </argument>
    <argument>
      <name>refrigerator_location</name>
      <display_name>refrigerator_location</display_name>
      <type>String</type>
      <required>false</required>
      <model_dependent>false</model_dependent>
    </argument>
    <argument>
      <name>refrigerator_rated_annual_kwh</name>
      <display_name>refrigerator_rated_annual_kwh</display_name>
      <type>String</type>
      <required>false</required>
      <model_dependent>false</model_dependent>
    </argument>
    <argument>
      <name>refrigerator_usage_multiplier</name>
      <display_name>refrigerator_usage_multiplier</display_name>
      <type>String</type>
      <required>false</required>
      <model_dependent>false</model_dependent>
    </argument>
    <argument>
      <name>extra_refrigerator_present</name>
      <display_name>Extra Refrigerator: Present</display_name>
      <description>Whether there is an extra refrigerator present.</description>
      <type>Boolean</type>
      <required>true</required>
      <model_dependent>false</model_dependent>
      <default_value>false</default_value>
      <choices>
        <choice>
          <value>true</value>
          <display_name>true</display_name>
        </choice>
        <choice>
          <value>false</value>
          <display_name>false</display_name>
        </choice>
      </choices>
    </argument>
    <argument>
      <name>extra_refrigerator_location</name>
      <display_name>extra_refrigerator_location</display_name>
      <type>String</type>
      <required>false</required>
      <model_dependent>false</model_dependent>
    </argument>
    <argument>
      <name>extra_refrigerator_rated_annual_kwh</name>
      <display_name>extra_refrigerator_rated_annual_kwh</display_name>
      <type>String</type>
      <required>false</required>
      <model_dependent>false</model_dependent>
    </argument>
    <argument>
      <name>extra_refrigerator_usage_multiplier</name>
      <display_name>extra_refrigerator_usage_multiplier</display_name>
      <type>String</type>
      <required>false</required>
      <model_dependent>false</model_dependent>
    </argument>
    <argument>
      <name>freezer_present</name>
      <display_name>Freezer: Present</display_name>
      <description>Whether there is a freezer present.</description>
      <type>Boolean</type>
      <required>true</required>
      <model_dependent>false</model_dependent>
      <default_value>false</default_value>
      <choices>
        <choice>
          <value>true</value>
          <display_name>true</display_name>
        </choice>
        <choice>
          <value>false</value>
          <display_name>false</display_name>
        </choice>
      </choices>
    </argument>
    <argument>
      <name>freezer_location</name>
      <display_name>freezer_location</display_name>
      <type>String</type>
      <required>false</required>
      <model_dependent>false</model_dependent>
    </argument>
    <argument>
      <name>freezer_rated_annual_kwh</name>
      <display_name>freezer_rated_annual_kwh</display_name>
      <type>String</type>
      <required>false</required>
      <model_dependent>false</model_dependent>
    </argument>
    <argument>
      <name>freezer_usage_multiplier</name>
      <display_name>freezer_usage_multiplier</display_name>
      <type>String</type>
      <required>false</required>
      <model_dependent>false</model_dependent>
    </argument>
    <argument>
      <name>cooking_range_oven_present</name>
      <display_name>Cooking Range/Oven: Present</display_name>
      <description>Whether there is a cooking range/oven present.</description>
      <type>Boolean</type>
      <required>true</required>
      <model_dependent>false</model_dependent>
      <default_value>true</default_value>
      <choices>
        <choice>
          <value>true</value>
          <display_name>true</display_name>
        </choice>
        <choice>
          <value>false</value>
          <display_name>false</display_name>
        </choice>
      </choices>
    </argument>
    <argument>
      <name>cooking_range_oven_location</name>
      <display_name>cooking_range_oven_location</display_name>
      <type>String</type>
      <required>false</required>
      <model_dependent>false</model_dependent>
    </argument>
    <argument>
      <name>cooking_range_oven_fuel_type</name>
      <display_name>Cooking Range/Oven: Fuel Type</display_name>
      <description>Type of fuel used by the cooking range/oven.</description>
      <type>Choice</type>
      <required>true</required>
      <model_dependent>false</model_dependent>
      <default_value>natural gas</default_value>
      <choices>
        <choice>
          <value>electricity</value>
          <display_name>electricity</display_name>
        </choice>
        <choice>
          <value>natural gas</value>
          <display_name>natural gas</display_name>
        </choice>
        <choice>
          <value>fuel oil</value>
          <display_name>fuel oil</display_name>
        </choice>
        <choice>
          <value>propane</value>
          <display_name>propane</display_name>
        </choice>
        <choice>
          <value>wood</value>
          <display_name>wood</display_name>
        </choice>
        <choice>
          <value>coal</value>
          <display_name>coal</display_name>
        </choice>
      </choices>
    </argument>
    <argument>
      <name>cooking_range_oven_is_induction</name>
      <display_name>cooking_range_oven_is_induction</display_name>
      <type>String</type>
      <required>false</required>
      <model_dependent>false</model_dependent>
    </argument>
    <argument>
      <name>cooking_range_oven_is_convection</name>
      <display_name>cooking_range_oven_is_convection</display_name>
      <type>String</type>
      <required>false</required>
      <model_dependent>false</model_dependent>
    </argument>
    <argument>
      <name>cooking_range_oven_usage_multiplier</name>
      <display_name>cooking_range_oven_usage_multiplier</display_name>
      <type>String</type>
      <required>false</required>
      <model_dependent>false</model_dependent>
    </argument>
    <argument>
      <name>ceiling_fan_present</name>
      <display_name>Ceiling Fan: Present</display_name>
      <description>Whether there are any ceiling fans.</description>
      <type>Boolean</type>
      <required>true</required>
      <model_dependent>false</model_dependent>
      <default_value>true</default_value>
      <choices>
        <choice>
          <value>true</value>
          <display_name>true</display_name>
        </choice>
        <choice>
          <value>false</value>
          <display_name>false</display_name>
        </choice>
      </choices>
    </argument>
    <argument>
      <name>ceiling_fan_efficiency</name>
      <display_name>ceiling_fan_efficiency</display_name>
      <type>String</type>
      <required>false</required>
      <model_dependent>false</model_dependent>
    </argument>
    <argument>
      <name>ceiling_fan_quantity</name>
      <display_name>ceiling_fan_quantity</display_name>
      <type>String</type>
      <required>false</required>
      <model_dependent>false</model_dependent>
    </argument>
    <argument>
      <name>ceiling_fan_cooling_setpoint_temp_offset</name>
      <display_name>ceiling_fan_cooling_setpoint_temp_offset</display_name>
      <type>String</type>
      <required>false</required>
      <model_dependent>false</model_dependent>
    </argument>
    <argument>
      <name>misc_plug_loads_television_present</name>
      <display_name>Misc Plug Loads: Television Present</display_name>
      <description>Whether there are televisions.</description>
      <type>Boolean</type>
      <required>true</required>
      <model_dependent>false</model_dependent>
      <default_value>true</default_value>
      <choices>
        <choice>
          <value>true</value>
          <display_name>true</display_name>
        </choice>
        <choice>
          <value>false</value>
          <display_name>false</display_name>
        </choice>
      </choices>
    </argument>
    <argument>
      <name>misc_plug_loads_other_annual_kwh</name>
      <display_name>misc_plug_loads_other_annual_kwh</display_name>
      <type>String</type>
      <required>false</required>
      <model_dependent>false</model_dependent>
    </argument>
    <argument>
      <name>misc_plug_loads_other_frac_sensible</name>
      <display_name>misc_plug_loads_other_frac_sensible</display_name>
      <type>String</type>
      <required>false</required>
      <model_dependent>false</model_dependent>
    </argument>
    <argument>
      <name>misc_plug_loads_other_frac_latent</name>
      <display_name>misc_plug_loads_other_frac_latent</display_name>
      <type>String</type>
      <required>false</required>
      <model_dependent>false</model_dependent>
    </argument>
    <argument>
      <name>misc_plug_loads_other_usage_multiplier</name>
      <display_name>misc_plug_loads_other_usage_multiplier</display_name>
      <type>String</type>
      <required>false</required>
      <model_dependent>false</model_dependent>
    </argument>
    <argument>
      <name>misc_plug_loads_well_pump_present</name>
      <display_name>Misc Plug Loads: Well Pump Present</display_name>
      <description>Whether there is a well pump.</description>
      <type>Boolean</type>
      <required>true</required>
      <model_dependent>false</model_dependent>
      <default_value>false</default_value>
      <choices>
        <choice>
          <value>true</value>
          <display_name>true</display_name>
        </choice>
        <choice>
          <value>false</value>
          <display_name>false</display_name>
        </choice>
      </choices>
    </argument>
    <argument>
      <name>misc_plug_loads_well_pump_annual_kwh</name>
      <display_name>misc_plug_loads_well_pump_annual_kwh</display_name>
      <type>String</type>
      <required>false</required>
      <model_dependent>false</model_dependent>
    </argument>
    <argument>
      <name>misc_plug_loads_well_pump_usage_multiplier</name>
      <display_name>misc_plug_loads_well_pump_usage_multiplier</display_name>
      <type>String</type>
      <required>false</required>
      <model_dependent>false</model_dependent>
    </argument>
    <argument>
      <name>misc_plug_loads_vehicle_present</name>
      <display_name>Misc Plug Loads: Vehicle Present</display_name>
      <description>Whether there is an electric vehicle.</description>
      <type>Boolean</type>
      <required>true</required>
      <model_dependent>false</model_dependent>
      <default_value>false</default_value>
      <choices>
        <choice>
          <value>true</value>
          <display_name>true</display_name>
        </choice>
        <choice>
          <value>false</value>
          <display_name>false</display_name>
        </choice>
      </choices>
    </argument>
    <argument>
      <name>misc_plug_loads_vehicle_annual_kwh</name>
      <display_name>misc_plug_loads_vehicle_annual_kwh</display_name>
      <type>String</type>
      <required>false</required>
      <model_dependent>false</model_dependent>
    </argument>
    <argument>
      <name>misc_plug_loads_vehicle_usage_multiplier</name>
      <display_name>misc_plug_loads_vehicle_usage_multiplier</display_name>
      <type>String</type>
      <required>false</required>
      <model_dependent>false</model_dependent>
    </argument>
    <argument>
      <name>misc_fuel_loads_grill_present</name>
      <display_name>Misc Fuel Loads: Grill Present</display_name>
      <description>Whether there is a fuel loads grill.</description>
      <type>Boolean</type>
      <required>true</required>
      <model_dependent>false</model_dependent>
      <default_value>false</default_value>
      <choices>
        <choice>
          <value>true</value>
          <display_name>true</display_name>
        </choice>
        <choice>
          <value>false</value>
          <display_name>false</display_name>
        </choice>
      </choices>
    </argument>
    <argument>
      <name>misc_fuel_loads_grill_fuel_type</name>
      <display_name>Misc Fuel Loads: Grill Fuel Type</display_name>
      <description>The fuel type of the fuel loads grill.</description>
      <type>Choice</type>
      <required>true</required>
      <model_dependent>false</model_dependent>
      <default_value>natural gas</default_value>
      <choices>
        <choice>
          <value>natural gas</value>
          <display_name>natural gas</display_name>
        </choice>
        <choice>
          <value>fuel oil</value>
          <display_name>fuel oil</display_name>
        </choice>
        <choice>
          <value>propane</value>
          <display_name>propane</display_name>
        </choice>
        <choice>
          <value>wood</value>
          <display_name>wood</display_name>
        </choice>
        <choice>
          <value>wood pellets</value>
          <display_name>wood pellets</display_name>
        </choice>
      </choices>
    </argument>
    <argument>
      <name>misc_fuel_loads_grill_annual_therm</name>
      <display_name>misc_fuel_loads_grill_annual_therm</display_name>
      <type>String</type>
      <required>false</required>
      <model_dependent>false</model_dependent>
    </argument>
    <argument>
      <name>misc_fuel_loads_grill_usage_multiplier</name>
      <display_name>misc_fuel_loads_grill_usage_multiplier</display_name>
      <type>String</type>
      <required>false</required>
      <model_dependent>false</model_dependent>
    </argument>
    <argument>
      <name>misc_fuel_loads_lighting_present</name>
      <display_name>Misc Fuel Loads: Lighting Present</display_name>
      <description>Whether there is fuel loads lighting.</description>
      <type>Boolean</type>
      <required>true</required>
      <model_dependent>false</model_dependent>
      <default_value>false</default_value>
      <choices>
        <choice>
          <value>true</value>
          <display_name>true</display_name>
        </choice>
        <choice>
          <value>false</value>
          <display_name>false</display_name>
        </choice>
      </choices>
    </argument>
    <argument>
      <name>misc_fuel_loads_lighting_fuel_type</name>
      <display_name>Misc Fuel Loads: Lighting Fuel Type</display_name>
      <description>The fuel type of the fuel loads lighting.</description>
      <type>Choice</type>
      <required>true</required>
      <model_dependent>false</model_dependent>
      <default_value>natural gas</default_value>
      <choices>
        <choice>
          <value>natural gas</value>
          <display_name>natural gas</display_name>
        </choice>
        <choice>
          <value>fuel oil</value>
          <display_name>fuel oil</display_name>
        </choice>
        <choice>
          <value>propane</value>
          <display_name>propane</display_name>
        </choice>
        <choice>
          <value>wood</value>
          <display_name>wood</display_name>
        </choice>
        <choice>
          <value>wood pellets</value>
          <display_name>wood pellets</display_name>
        </choice>
      </choices>
    </argument>
    <argument>
      <name>misc_fuel_loads_lighting_annual_therm</name>
      <display_name>misc_fuel_loads_lighting_annual_therm</display_name>
      <type>String</type>
      <required>false</required>
      <model_dependent>false</model_dependent>
    </argument>
    <argument>
      <name>misc_fuel_loads_lighting_usage_multiplier</name>
      <display_name>misc_fuel_loads_lighting_usage_multiplier</display_name>
      <type>String</type>
      <required>false</required>
      <model_dependent>false</model_dependent>
    </argument>
    <argument>
      <name>misc_fuel_loads_fireplace_present</name>
      <display_name>Misc Fuel Loads: Fireplace Present</display_name>
      <description>Whether there is fuel loads fireplace.</description>
      <type>Boolean</type>
      <required>true</required>
      <model_dependent>false</model_dependent>
      <default_value>false</default_value>
      <choices>
        <choice>
          <value>true</value>
          <display_name>true</display_name>
        </choice>
        <choice>
          <value>false</value>
          <display_name>false</display_name>
        </choice>
      </choices>
    </argument>
    <argument>
      <name>misc_fuel_loads_fireplace_fuel_type</name>
      <display_name>Misc Fuel Loads: Fireplace Fuel Type</display_name>
      <description>The fuel type of the fuel loads fireplace.</description>
      <type>Choice</type>
      <required>true</required>
      <model_dependent>false</model_dependent>
      <default_value>natural gas</default_value>
      <choices>
        <choice>
          <value>natural gas</value>
          <display_name>natural gas</display_name>
        </choice>
        <choice>
          <value>fuel oil</value>
          <display_name>fuel oil</display_name>
        </choice>
        <choice>
          <value>propane</value>
          <display_name>propane</display_name>
        </choice>
        <choice>
          <value>wood</value>
          <display_name>wood</display_name>
        </choice>
        <choice>
          <value>wood pellets</value>
          <display_name>wood pellets</display_name>
        </choice>
      </choices>
    </argument>
    <argument>
      <name>misc_fuel_loads_fireplace_annual_therm</name>
      <display_name>misc_fuel_loads_fireplace_annual_therm</display_name>
      <type>String</type>
      <required>false</required>
      <model_dependent>false</model_dependent>
    </argument>
    <argument>
      <name>misc_fuel_loads_fireplace_frac_sensible</name>
      <display_name>misc_fuel_loads_fireplace_frac_sensible</display_name>
      <type>String</type>
      <required>false</required>
      <model_dependent>false</model_dependent>
    </argument>
    <argument>
      <name>misc_fuel_loads_fireplace_frac_latent</name>
      <display_name>misc_fuel_loads_fireplace_frac_latent</display_name>
      <type>String</type>
      <required>false</required>
      <model_dependent>false</model_dependent>
    </argument>
    <argument>
      <name>misc_fuel_loads_fireplace_usage_multiplier</name>
      <display_name>misc_fuel_loads_fireplace_usage_multiplier</display_name>
      <type>String</type>
      <required>false</required>
      <model_dependent>false</model_dependent>
    </argument>
    <argument>
      <name>pool_present</name>
      <display_name>Pool: Present</display_name>
      <description>Whether there is a pool.</description>
      <type>Boolean</type>
      <required>true</required>
      <model_dependent>false</model_dependent>
      <default_value>false</default_value>
      <choices>
        <choice>
          <value>true</value>
          <display_name>true</display_name>
        </choice>
        <choice>
          <value>false</value>
          <display_name>false</display_name>
        </choice>
      </choices>
    </argument>
    <argument>
      <name>pool_pump_annual_kwh</name>
      <display_name>pool_pump_annual_kwh</display_name>
      <type>String</type>
      <required>false</required>
      <model_dependent>false</model_dependent>
    </argument>
    <argument>
      <name>pool_pump_usage_multiplier</name>
      <display_name>pool_pump_usage_multiplier</display_name>
      <type>String</type>
      <required>false</required>
      <model_dependent>false</model_dependent>
    </argument>
    <argument>
      <name>pool_heater_type</name>
      <display_name>Pool: Heater Type</display_name>
      <description>The type of pool heater. Use 'none' if there is no pool heater.</description>
      <type>Choice</type>
      <required>true</required>
      <model_dependent>false</model_dependent>
      <default_value>none</default_value>
      <choices>
        <choice>
          <value>none</value>
          <display_name>none</display_name>
        </choice>
        <choice>
          <value>electric resistance</value>
          <display_name>electric resistance</display_name>
        </choice>
        <choice>
          <value>gas fired</value>
          <display_name>gas fired</display_name>
        </choice>
        <choice>
          <value>heat pump</value>
          <display_name>heat pump</display_name>
        </choice>
      </choices>
    </argument>
    <argument>
      <name>pool_heater_annual_kwh</name>
      <display_name>pool_heater_annual_kwh</display_name>
      <type>String</type>
      <required>false</required>
      <model_dependent>false</model_dependent>
    </argument>
    <argument>
      <name>pool_heater_annual_therm</name>
      <display_name>pool_heater_annual_therm</display_name>
      <type>String</type>
      <required>false</required>
      <model_dependent>false</model_dependent>
    </argument>
    <argument>
      <name>pool_heater_usage_multiplier</name>
      <display_name>pool_heater_usage_multiplier</display_name>
      <type>String</type>
      <required>false</required>
      <model_dependent>false</model_dependent>
    </argument>
    <argument>
      <name>hot_tub_present</name>
      <display_name>Hot Tub: Present</display_name>
      <description>Whether there is a hot tub.</description>
      <type>Boolean</type>
      <required>true</required>
      <model_dependent>false</model_dependent>
      <default_value>false</default_value>
      <choices>
        <choice>
          <value>true</value>
          <display_name>true</display_name>
        </choice>
        <choice>
          <value>false</value>
          <display_name>false</display_name>
        </choice>
      </choices>
    </argument>
    <argument>
      <name>hot_tub_pump_annual_kwh</name>
      <display_name>hot_tub_pump_annual_kwh</display_name>
      <type>String</type>
      <required>false</required>
      <model_dependent>false</model_dependent>
    </argument>
    <argument>
      <name>hot_tub_pump_usage_multiplier</name>
      <display_name>hot_tub_pump_usage_multiplier</display_name>
      <type>String</type>
      <required>false</required>
      <model_dependent>false</model_dependent>
    </argument>
    <argument>
      <name>hot_tub_heater_type</name>
      <display_name>Hot Tub: Heater Type</display_name>
      <description>The type of hot tub heater. Use 'none' if there is no hot tub heater.</description>
      <type>Choice</type>
      <required>true</required>
      <model_dependent>false</model_dependent>
      <default_value>none</default_value>
      <choices>
        <choice>
          <value>none</value>
          <display_name>none</display_name>
        </choice>
        <choice>
          <value>electric resistance</value>
          <display_name>electric resistance</display_name>
        </choice>
        <choice>
          <value>gas fired</value>
          <display_name>gas fired</display_name>
        </choice>
        <choice>
          <value>heat pump</value>
          <display_name>heat pump</display_name>
        </choice>
      </choices>
    </argument>
    <argument>
      <name>hot_tub_heater_annual_kwh</name>
      <display_name>hot_tub_heater_annual_kwh</display_name>
      <type>String</type>
      <required>false</required>
      <model_dependent>false</model_dependent>
    </argument>
    <argument>
      <name>hot_tub_heater_annual_therm</name>
      <display_name>hot_tub_heater_annual_therm</display_name>
      <type>String</type>
      <required>false</required>
      <model_dependent>false</model_dependent>
    </argument>
    <argument>
      <name>hot_tub_heater_usage_multiplier</name>
      <display_name>hot_tub_heater_usage_multiplier</display_name>
      <type>String</type>
      <required>false</required>
      <model_dependent>false</model_dependent>
    </argument>
    <argument>
      <name>emissions_scenario_names</name>
      <display_name>emissions_scenario_names</display_name>
      <type>String</type>
      <required>false</required>
      <model_dependent>false</model_dependent>
    </argument>
    <argument>
      <name>emissions_types</name>
      <display_name>emissions_types</display_name>
      <type>String</type>
      <required>false</required>
      <model_dependent>false</model_dependent>
    </argument>
    <argument>
      <name>emissions_electricity_units</name>
      <display_name>emissions_electricity_units</display_name>
      <type>String</type>
      <required>false</required>
      <model_dependent>false</model_dependent>
    </argument>
    <argument>
      <name>emissions_electricity_values_or_filepaths</name>
      <display_name>emissions_electricity_values_or_filepaths</display_name>
      <type>String</type>
      <required>false</required>
      <model_dependent>false</model_dependent>
    </argument>
    <argument>
      <name>emissions_electricity_number_of_header_rows</name>
      <display_name>emissions_electricity_number_of_header_rows</display_name>
      <type>String</type>
      <required>false</required>
      <model_dependent>false</model_dependent>
    </argument>
    <argument>
      <name>emissions_electricity_column_numbers</name>
      <display_name>emissions_electricity_column_numbers</display_name>
      <type>String</type>
      <required>false</required>
      <model_dependent>false</model_dependent>
    </argument>
    <argument>
      <name>emissions_fossil_fuel_units</name>
      <display_name>emissions_fossil_fuel_units</display_name>
      <type>String</type>
      <required>false</required>
      <model_dependent>false</model_dependent>
    </argument>
    <argument>
      <name>emissions_natural_gas_values</name>
      <display_name>emissions_natural_gas_values</display_name>
      <type>String</type>
      <required>false</required>
      <model_dependent>false</model_dependent>
    </argument>
    <argument>
      <name>emissions_propane_values</name>
      <display_name>emissions_propane_values</display_name>
      <type>String</type>
      <required>false</required>
      <model_dependent>false</model_dependent>
    </argument>
    <argument>
      <name>emissions_fuel_oil_values</name>
      <display_name>emissions_fuel_oil_values</display_name>
      <type>String</type>
      <required>false</required>
      <model_dependent>false</model_dependent>
    </argument>
    <argument>
      <name>emissions_coal_values</name>
      <display_name>emissions_coal_values</display_name>
      <type>String</type>
      <required>false</required>
      <model_dependent>false</model_dependent>
    </argument>
    <argument>
      <name>emissions_wood_values</name>
      <display_name>emissions_wood_values</display_name>
      <type>String</type>
      <required>false</required>
      <model_dependent>false</model_dependent>
    </argument>
    <argument>
      <name>emissions_wood_pellets_values</name>
      <display_name>emissions_wood_pellets_values</display_name>
      <type>String</type>
      <required>false</required>
      <model_dependent>false</model_dependent>
    </argument>
    <argument>
      <name>additional_properties</name>
      <display_name>additional_properties</display_name>
      <type>String</type>
      <required>false</required>
      <model_dependent>false</model_dependent>
    </argument>
    <argument>
      <name>apply_defaults</name>
      <display_name>apply_defaults</display_name>
      <type>String</type>
      <required>false</required>
      <model_dependent>false</model_dependent>
    </argument>
    <argument>
      <name>apply_validation</name>
      <display_name>apply_validation</display_name>
      <type>String</type>
      <required>false</required>
      <model_dependent>false</model_dependent>
    </argument>
    <argument>
      <name>schedules_type</name>
      <display_name>Schedules: Type</display_name>
      <description>The type of occupant-related schedules to use.</description>
      <type>Choice</type>
      <required>true</required>
      <model_dependent>false</model_dependent>
      <default_value>smooth</default_value>
      <choices>
        <choice>
          <value>smooth</value>
          <display_name>smooth</display_name>
        </choice>
        <choice>
          <value>stochastic</value>
          <display_name>stochastic</display_name>
        </choice>
      </choices>
    </argument>
    <argument>
      <name>schedules_vacancy_period</name>
      <display_name>Schedules: Vacancy Period</display_name>
      <description>Specifies the vacancy period. Enter a date like "Dec 15 - Jan 15".</description>
      <type>String</type>
      <required>false</required>
      <model_dependent>false</model_dependent>
    </argument>
    <argument>
      <name>schedules_random_seed</name>
      <display_name>Schedules: Random Seed</display_name>
      <description>This numeric field is the seed for the random number generator. Only applies if the schedules type is 'stochastic'.</description>
      <type>Integer</type>
      <units>#</units>
      <required>false</required>
      <model_dependent>false</model_dependent>
    </argument>
    <argument>
      <name>geometry_unit_cfa_bin</name>
      <display_name>Geometry: Unit Conditioned Floor Area Bin</display_name>
      <description>E.g., '2000-2499'.</description>
      <type>String</type>
      <required>true</required>
      <model_dependent>false</model_dependent>
      <default_value>2000-2499</default_value>
    </argument>
    <argument>
      <name>geometry_unit_cfa</name>
      <display_name>Geometry: Unit Conditioned Floor Area</display_name>
      <description>E.g., '2000' or 'auto'.</description>
      <type>String</type>
      <units>sqft</units>
      <required>true</required>
      <model_dependent>false</model_dependent>
      <default_value>2000</default_value>
    </argument>
    <argument>
      <name>vintage</name>
      <display_name>Building Construction: Vintage</display_name>
      <description>The building vintage, used for informational purposes only.</description>
      <type>String</type>
      <required>false</required>
      <model_dependent>false</model_dependent>
    </argument>
    <argument>
      <name>exterior_finish_r</name>
      <display_name>Building Construction: Exterior Finish R-Value</display_name>
      <description>R-value of the exterior finish.</description>
      <type>Double</type>
      <units>h-ft^2-R/Btu</units>
      <required>true</required>
      <model_dependent>false</model_dependent>
      <default_value>0.6</default_value>
    </argument>
    <argument>
      <name>geometry_unit_level</name>
      <display_name>Geometry: Unit Level</display_name>
      <description>The level of the unit. This is required for apartment units.</description>
      <type>Choice</type>
      <required>false</required>
      <model_dependent>false</model_dependent>
      <choices>
        <choice>
          <value>Bottom</value>
          <display_name>Bottom</display_name>
        </choice>
        <choice>
          <value>Middle</value>
          <display_name>Middle</display_name>
        </choice>
        <choice>
          <value>Top</value>
          <display_name>Top</display_name>
        </choice>
      </choices>
    </argument>
    <argument>
      <name>geometry_unit_horizontal_location</name>
      <display_name>Geometry: Unit Horizontal Location</display_name>
      <description>The horizontal location of the unit when viewing the front of the building. This is required for single-family attached and apartment units.</description>
      <type>Choice</type>
      <required>false</required>
      <model_dependent>false</model_dependent>
      <choices>
        <choice>
          <value>None</value>
          <display_name>None</display_name>
        </choice>
        <choice>
          <value>Left</value>
          <display_name>Left</display_name>
        </choice>
        <choice>
          <value>Middle</value>
          <display_name>Middle</display_name>
        </choice>
        <choice>
          <value>Right</value>
          <display_name>Right</display_name>
        </choice>
      </choices>
    </argument>
    <argument>
      <name>geometry_num_floors_above_grade</name>
      <display_name>Geometry: Number of Floors Above Grade</display_name>
      <description>The number of floors above grade (in the unit if single-family detached or single-family attached, and in the building if apartment unit). Conditioned attics are included.</description>
      <type>Integer</type>
      <units>#</units>
      <required>true</required>
      <model_dependent>false</model_dependent>
      <default_value>2</default_value>
    </argument>
    <argument>
      <name>geometry_corridor_position</name>
      <display_name>Geometry: Corridor Position</display_name>
      <description>The position of the corridor. Only applies to single-family attached and apartment units. Exterior corridors are shaded, but not enclosed. Interior corridors are enclosed and conditioned.</description>
      <type>Choice</type>
      <required>true</required>
      <model_dependent>false</model_dependent>
      <choices>
        <choice>
          <value>Double-Loaded Interior</value>
          <display_name>Double-Loaded Interior</display_name>
        </choice>
        <choice>
          <value>Double Exterior</value>
          <display_name>Double Exterior</display_name>
        </choice>
        <choice>
          <value>Single Exterior (Front)</value>
          <display_name>Single Exterior (Front)</display_name>
        </choice>
        <choice>
          <value>None</value>
          <display_name>None</display_name>
        </choice>
      </choices>
    </argument>
    <argument>
      <name>geometry_corridor_width</name>
      <display_name>Geometry: Corridor Width</display_name>
      <description>The width of the corridor. Only applies to apartment units.</description>
      <type>Double</type>
      <units>ft</units>
      <required>true</required>
      <model_dependent>false</model_dependent>
      <default_value>10</default_value>
    </argument>
    <argument>
      <name>wall_continuous_exterior_r</name>
      <display_name>Wall: Continuous Exterior Insulation Nominal R-value</display_name>
      <description>Nominal R-value for the wall continuous exterior insulation.</description>
      <type>Double</type>
      <units>h-ft^2-R/Btu</units>
      <required>false</required>
      <model_dependent>false</model_dependent>
    </argument>
    <argument>
      <name>ceiling_insulation_r</name>
      <display_name>Ceiling: Insulation Nominal R-value</display_name>
      <description>Nominal R-value for the ceiling (attic floor).</description>
      <type>Double</type>
      <units>h-ft^2-R/Btu</units>
      <required>true</required>
      <model_dependent>false</model_dependent>
      <default_value>0</default_value>
    </argument>
    <argument>
      <name>rim_joist_continuous_exterior_r</name>
      <display_name>Rim Joist: Continuous Exterior Insulation Nominal R-value</display_name>
      <description>Nominal R-value for the rim joist continuous exterior insulation. Only applies to basements/crawlspaces.</description>
      <type>Double</type>
      <units>h-ft^2-R/Btu</units>
      <required>true</required>
      <model_dependent>false</model_dependent>
      <default_value>0</default_value>
    </argument>
    <argument>
      <name>rim_joist_continuous_interior_r</name>
      <display_name>Rim Joist: Continuous Interior Insulation Nominal R-value</display_name>
      <description>Nominal R-value for the rim joist continuous interior insulation that runs parallel to floor joists. Only applies to basements/crawlspaces.</description>
      <type>Double</type>
      <units>h-ft^2-R/Btu</units>
      <required>true</required>
      <model_dependent>false</model_dependent>
      <default_value>0</default_value>
    </argument>
    <argument>
      <name>rim_joist_assembly_interior_r</name>
      <display_name>Rim Joist: Interior Assembly R-value</display_name>
      <description>Assembly R-value for the rim joist assembly interior insulation that runs perpendicular to floor joists. Only applies to basements/crawlspaces.</description>
      <type>Double</type>
      <units>h-ft^2-R/Btu</units>
      <required>true</required>
      <model_dependent>false</model_dependent>
      <default_value>0</default_value>
    </argument>
    <argument>
      <name>air_leakage_percent_reduction</name>
      <display_name>Air Leakage: Value Reduction</display_name>
      <description>Reduction (%) on the air exchange rate value.</description>
      <type>Double</type>
      <required>false</required>
      <model_dependent>false</model_dependent>
    </argument>
    <argument>
      <name>misc_plug_loads_other_2_usage_multiplier</name>
      <display_name>Plug Loads: Other Usage Multiplier 2</display_name>
      <description>Additional multiplier on the other energy usage that can reflect, e.g., high/low usage occupants.</description>
      <type>Double</type>
      <required>true</required>
      <model_dependent>false</model_dependent>
      <default_value>1</default_value>
    </argument>
    <argument>
      <name>misc_plug_loads_well_pump_2_usage_multiplier</name>
      <display_name>Plug Loads: Well Pump Usage Multiplier 2</display_name>
      <description>Additional multiplier on the well pump energy usage that can reflect, e.g., high/low usage occupants.</description>
      <type>Double</type>
      <required>true</required>
      <model_dependent>false</model_dependent>
      <default_value>0</default_value>
    </argument>
    <argument>
      <name>misc_plug_loads_vehicle_2_usage_multiplier</name>
      <display_name>Plug Loads: Vehicle Usage Multiplier 2</display_name>
      <description>Additional multiplier on the electric vehicle energy usage that can reflect, e.g., high/low usage occupants.</description>
      <type>Double</type>
      <required>true</required>
      <model_dependent>false</model_dependent>
      <default_value>0</default_value>
    </argument>
    <argument>
      <name>hvac_control_heating_weekday_setpoint_temp</name>
      <display_name>Heating Setpoint: Weekday Temperature</display_name>
      <description>Specify the weekday heating setpoint temperature.</description>
      <type>Double</type>
      <units>deg-F</units>
      <required>true</required>
      <model_dependent>false</model_dependent>
      <default_value>71</default_value>
    </argument>
    <argument>
      <name>hvac_control_heating_weekend_setpoint_temp</name>
      <display_name>Heating Setpoint: Weekend Temperature</display_name>
      <description>Specify the weekend heating setpoint temperature.</description>
      <type>Double</type>
      <units>deg-F</units>
      <required>true</required>
      <model_dependent>false</model_dependent>
      <default_value>71</default_value>
    </argument>
    <argument>
      <name>hvac_control_heating_weekday_setpoint_offset_magnitude</name>
      <display_name>Heating Setpoint: Weekday Offset Magnitude</display_name>
      <description>Specify the weekday heating offset magnitude.</description>
      <type>Double</type>
      <units>deg-F</units>
      <required>true</required>
      <model_dependent>false</model_dependent>
      <default_value>0</default_value>
    </argument>
    <argument>
      <name>hvac_control_heating_weekend_setpoint_offset_magnitude</name>
      <display_name>Heating Setpoint: Weekend Offset Magnitude</display_name>
      <description>Specify the weekend heating offset magnitude.</description>
      <type>Double</type>
      <units>deg-F</units>
      <required>true</required>
      <model_dependent>false</model_dependent>
      <default_value>0</default_value>
    </argument>
    <argument>
      <name>hvac_control_heating_weekday_setpoint_schedule</name>
      <display_name>Heating Setpoint: Weekday Schedule</display_name>
      <description>Specify the 24-hour comma-separated weekday heating schedule of 0s and 1s.</description>
      <type>String</type>
      <required>true</required>
      <model_dependent>false</model_dependent>
      <default_value>0, 0, 0, 0, 0, 0, 0, 0, 0, 0, 0, 0, 0, 0, 0, 0, 0, 0, 0, 0, 0, 0, 0, 0</default_value>
    </argument>
    <argument>
      <name>hvac_control_heating_weekend_setpoint_schedule</name>
      <display_name>Heating Setpoint: Weekend Schedule</display_name>
      <description>Specify the 24-hour comma-separated weekend heating schedule of 0s and 1s.</description>
      <type>String</type>
      <required>true</required>
      <model_dependent>false</model_dependent>
      <default_value>0, 0, 0, 0, 0, 0, 0, 0, 0, 0, 0, 0, 0, 0, 0, 0, 0, 0, 0, 0, 0, 0, 0, 0</default_value>
    </argument>
    <argument>
      <name>use_auto_heating_season</name>
      <display_name>Use Auto Heating Season</display_name>
      <description>Specifies whether to automatically define the heating season based on the weather file.</description>
      <type>Boolean</type>
      <required>true</required>
      <model_dependent>false</model_dependent>
      <default_value>false</default_value>
      <choices>
        <choice>
          <value>true</value>
          <display_name>true</display_name>
        </choice>
        <choice>
          <value>false</value>
          <display_name>false</display_name>
        </choice>
      </choices>
    </argument>
    <argument>
      <name>hvac_control_cooling_weekday_setpoint_temp</name>
      <display_name>Cooling Setpoint: Weekday Temperature</display_name>
      <description>Specify the weekday cooling setpoint temperature.</description>
      <type>Double</type>
      <units>deg-F</units>
      <required>true</required>
      <model_dependent>false</model_dependent>
      <default_value>76</default_value>
    </argument>
    <argument>
      <name>hvac_control_cooling_weekend_setpoint_temp</name>
      <display_name>Cooling Setpoint: Weekend Temperature</display_name>
      <description>Specify the weekend cooling setpoint temperature.</description>
      <type>Double</type>
      <units>deg-F</units>
      <required>true</required>
      <model_dependent>false</model_dependent>
      <default_value>76</default_value>
    </argument>
    <argument>
      <name>hvac_control_cooling_weekday_setpoint_offset_magnitude</name>
      <display_name>Cooling Setpoint: Weekday Offset Magnitude</display_name>
      <description>Specify the weekday cooling offset magnitude.</description>
      <type>Double</type>
      <units>deg-F</units>
      <required>true</required>
      <model_dependent>false</model_dependent>
      <default_value>0</default_value>
    </argument>
    <argument>
      <name>hvac_control_cooling_weekend_setpoint_offset_magnitude</name>
      <display_name>Cooling Setpoint: Weekend Offset Magnitude</display_name>
      <description>Specify the weekend cooling offset magnitude.</description>
      <type>Double</type>
      <units>deg-F</units>
      <required>true</required>
      <model_dependent>false</model_dependent>
      <default_value>0</default_value>
    </argument>
    <argument>
      <name>hvac_control_cooling_weekday_setpoint_schedule</name>
      <display_name>Cooling Setpoint: Weekday Schedule</display_name>
      <description>Specify the 24-hour comma-separated weekday cooling schedule of 0s and 1s.</description>
      <type>String</type>
      <required>true</required>
      <model_dependent>false</model_dependent>
      <default_value>0, 0, 0, 0, 0, 0, 0, 0, 0, 0, 0, 0, 0, 0, 0, 0, 0, 0, 0, 0, 0, 0, 0, 0</default_value>
    </argument>
    <argument>
      <name>hvac_control_cooling_weekend_setpoint_schedule</name>
      <display_name>Cooling Setpoint: Weekend Schedule</display_name>
      <description>Specify the 24-hour comma-separated weekend cooling schedule of 0s and 1s.</description>
      <type>String</type>
      <required>true</required>
      <model_dependent>false</model_dependent>
      <default_value>0, 0, 0, 0, 0, 0, 0, 0, 0, 0, 0, 0, 0, 0, 0, 0, 0, 0, 0, 0, 0, 0, 0, 0</default_value>
    </argument>
    <argument>
      <name>use_auto_cooling_season</name>
      <display_name>Use Auto Cooling Season</display_name>
      <description>Specifies whether to automatically define the cooling season based on the weather file.</description>
      <type>Boolean</type>
      <required>true</required>
      <model_dependent>false</model_dependent>
      <default_value>false</default_value>
      <choices>
        <choice>
          <value>true</value>
          <display_name>true</display_name>
        </choice>
        <choice>
          <value>false</value>
          <display_name>false</display_name>
        </choice>
      </choices>
    </argument>
    <argument>
      <name>heating_system_has_flue_or_chimney</name>
      <display_name>Heating System: Has Flue or Chimney</display_name>
      <description>Whether the heating system has a flue or chimney.</description>
      <type>String</type>
      <required>true</required>
      <model_dependent>false</model_dependent>
      <default_value>auto</default_value>
    </argument>
    <argument>
      <name>heating_system_2_has_flue_or_chimney</name>
      <display_name>Heating System 2: Has Flue or Chimney</display_name>
      <description>Whether the second heating system has a flue or chimney.</description>
      <type>String</type>
      <required>true</required>
      <model_dependent>false</model_dependent>
      <default_value>auto</default_value>
    </argument>
    <argument>
      <name>water_heater_has_flue_or_chimney</name>
      <display_name>Water Heater: Has Flue or Chimney</display_name>
      <description>Whether the water heater has a flue or chimney.</description>
      <type>String</type>
      <required>true</required>
      <model_dependent>false</model_dependent>
      <default_value>auto</default_value>
    </argument>
    <argument>
      <name>heating_system_rated_cfm_per_ton</name>
      <display_name>Heating System: Rated CFM Per Ton</display_name>
      <type>Double</type>
      <units>cfm/ton</units>
      <required>false</required>
      <model_dependent>false</model_dependent>
    </argument>
    <argument>
      <name>heating_system_actual_cfm_per_ton</name>
      <display_name>Heating System: Actual CFM Per Ton</display_name>
      <type>Double</type>
      <units>cfm/ton</units>
      <required>false</required>
      <model_dependent>false</model_dependent>
    </argument>
    <argument>
      <name>cooling_system_rated_cfm_per_ton</name>
      <display_name>Cooling System: Rated CFM Per Ton</display_name>
      <type>Double</type>
      <units>cfm/ton</units>
      <required>false</required>
      <model_dependent>false</model_dependent>
    </argument>
    <argument>
      <name>cooling_system_actual_cfm_per_ton</name>
      <display_name>Cooling System: Actual CFM Per Ton</display_name>
      <type>Double</type>
      <units>cfm/ton</units>
      <required>false</required>
      <model_dependent>false</model_dependent>
    </argument>
    <argument>
      <name>cooling_system_frac_manufacturer_charge</name>
      <display_name>Cooling System: Fraction of Manufacturer Recommended Charge</display_name>
      <type>Double</type>
      <units>Frac</units>
      <required>false</required>
      <model_dependent>false</model_dependent>
    </argument>
    <argument>
      <name>heat_pump_rated_cfm_per_ton</name>
      <display_name>Heat Pump: Rated CFM Per Ton</display_name>
      <type>Double</type>
      <units>cfm/ton</units>
      <required>false</required>
      <model_dependent>false</model_dependent>
    </argument>
    <argument>
      <name>heat_pump_actual_cfm_per_ton</name>
      <display_name>Heat Pump: Actual CFM Per Ton</display_name>
      <type>Double</type>
      <units>cfm/ton</units>
      <required>false</required>
      <model_dependent>false</model_dependent>
    </argument>
    <argument>
      <name>heat_pump_frac_manufacturer_charge</name>
      <display_name>Heat Pump: Fraction of Manufacturer Recommended Charge</display_name>
      <type>Double</type>
      <units>Frac</units>
      <required>false</required>
      <model_dependent>false</model_dependent>
    </argument>
  </arguments>
  <outputs />
  <provenances />
  <tags>
    <tag>Whole Building.Space Types</tag>
  </tags>
  <attributes>
    <attribute>
      <name>Measure Type</name>
      <value>ModelMeasure</value>
      <datatype>string</datatype>
    </attribute>
  </attributes>
  <files>
    <file>
      <filename>constants.rb</filename>
      <filetype>rb</filetype>
      <usage_type>resource</usage_type>
      <checksum>231B4F9A</checksum>
    </file>
    <file>
      <version>
        <software_program>OpenStudio</software_program>
        <identifier>2.9.0</identifier>
        <min_compatible>2.9.0</min_compatible>
      </version>
      <filename>measure.rb</filename>
      <filetype>rb</filetype>
      <usage_type>script</usage_type>
<<<<<<< HEAD
      <checksum>6863C7CD</checksum>
=======
      <checksum>4A468004</checksum>
>>>>>>> 35b5b29f
    </file>
  </files>
</measure><|MERGE_RESOLUTION|>--- conflicted
+++ resolved
@@ -3,13 +3,8 @@
   <schema_version>3.0</schema_version>
   <name>res_stock_arguments</name>
   <uid>c984bb9e-4ac4-4930-a399-9d23f8f6936a</uid>
-<<<<<<< HEAD
-  <version_id>ab571ddb-62a8-47ce-bf44-5ae953f0c2c6</version_id>
-  <version_modified>20220519T212731Z</version_modified>
-=======
-  <version_id>cd55d8a5-da3f-40cd-ae6c-c29c23d9a947</version_id>
-  <version_modified>20220610T212700Z</version_modified>
->>>>>>> 35b5b29f
+  <version_id>fe1f5c08-bc7c-4e51-aee5-9e0aaca6b320</version_id>
+  <version_modified>20220708T154050Z</version_modified>
   <xml_checksum>2C38F48B</xml_checksum>
   <class_name>ResStockArguments</class_name>
   <display_name>ResStock Arguments</display_name>
@@ -4883,11 +4878,7 @@
       <filename>measure.rb</filename>
       <filetype>rb</filetype>
       <usage_type>script</usage_type>
-<<<<<<< HEAD
-      <checksum>6863C7CD</checksum>
-=======
-      <checksum>4A468004</checksum>
->>>>>>> 35b5b29f
+      <checksum>A58A3F01</checksum>
     </file>
   </files>
 </measure>