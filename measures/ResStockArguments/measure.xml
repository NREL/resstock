<?xml version="1.0"?>
<measure>
  <schema_version>3.1</schema_version>
  <name>res_stock_arguments</name>
  <uid>c984bb9e-4ac4-4930-a399-9d23f8f6936a</uid>
<<<<<<< HEAD
  <version_id>2c4dbe14-2854-4f34-843d-20b192b16689</version_id>
  <version_modified>2024-09-18T04:40:37Z</version_modified>
=======
  <version_id>c8f1fc2e-0738-4f9a-a018-ba219022dc1b</version_id>
  <version_modified>2024-09-25T03:17:40Z</version_modified>
>>>>>>> 7d512881
  <xml_checksum>2C38F48B</xml_checksum>
  <class_name>ResStockArguments</class_name>
  <display_name>ResStock Arguments</display_name>
  <description>Measure that pre-processes the arguments passed to the BuildResidentialHPXML and BuildResidentialScheduleFile measures.</description>
  <modeler_description>Passes in all arguments from the options lookup, processes them, and then registers values to the runner to be used by other measures.</modeler_description>
  <arguments>
    <argument>
      <name>simulation_control_daylight_saving_enabled</name>
      <display_name>Simulation Control: Daylight Saving Enabled</display_name>
      <description>Whether to use daylight saving. If not provided, the OS-HPXML default (see &lt;a href='https://openstudio-hpxml.readthedocs.io/en/v1.8.1/workflow_inputs.html#hpxml-building-site'&gt;HPXML Building Site&lt;/a&gt;) is used.</description>
      <type>Choice</type>
      <units></units>
      <required>false</required>
      <model_dependent>false</model_dependent>
      <choices>
        <choice>
          <value>auto</value>
          <display_name>auto</display_name>
        </choice>
        <choice>
          <value>true</value>
          <display_name>true</display_name>
        </choice>
        <choice>
          <value>false</value>
          <display_name>false</display_name>
        </choice>
      </choices>
    </argument>
    <argument>
      <name>site_type</name>
      <display_name>Site: Type</display_name>
      <description>The type of site. If not provided, the OS-HPXML default (see &lt;a href='https://openstudio-hpxml.readthedocs.io/en/v1.8.1/workflow_inputs.html#hpxml-site'&gt;HPXML Site&lt;/a&gt;) is used.</description>
      <type>Choice</type>
      <units></units>
      <required>false</required>
      <model_dependent>false</model_dependent>
      <choices>
        <choice>
          <value>auto</value>
          <display_name>auto</display_name>
        </choice>
        <choice>
          <value>suburban</value>
          <display_name>suburban</display_name>
        </choice>
        <choice>
          <value>urban</value>
          <display_name>urban</display_name>
        </choice>
        <choice>
          <value>rural</value>
          <display_name>rural</display_name>
        </choice>
      </choices>
    </argument>
    <argument>
      <name>site_shielding_of_home</name>
      <display_name>Site: Shielding of Home</display_name>
      <description>Presence of nearby buildings, trees, obstructions for infiltration model. If not provided, the OS-HPXML default (see &lt;a href='https://openstudio-hpxml.readthedocs.io/en/v1.8.1/workflow_inputs.html#hpxml-site'&gt;HPXML Site&lt;/a&gt;) is used.</description>
      <type>Choice</type>
      <units></units>
      <required>false</required>
      <model_dependent>false</model_dependent>
      <choices>
        <choice>
          <value>auto</value>
          <display_name>auto</display_name>
        </choice>
        <choice>
          <value>exposed</value>
          <display_name>exposed</display_name>
        </choice>
        <choice>
          <value>normal</value>
          <display_name>normal</display_name>
        </choice>
        <choice>
          <value>well-shielded</value>
          <display_name>well-shielded</display_name>
        </choice>
      </choices>
    </argument>
    <argument>
      <name>site_soil_and_moisture_type</name>
      <display_name>Site: Soil and Moisture Type</display_name>
      <description>Type of soil and moisture. This is used to inform ground conductivity and diffusivity. If not provided, the OS-HPXML default (see &lt;a href='https://openstudio-hpxml.readthedocs.io/en/v1.8.1/workflow_inputs.html#hpxml-site'&gt;HPXML Site&lt;/a&gt;) is used.</description>
      <type>Choice</type>
      <units></units>
      <required>false</required>
      <model_dependent>false</model_dependent>
      <choices>
        <choice>
          <value>auto</value>
          <display_name>auto</display_name>
        </choice>
        <choice>
          <value>clay, dry</value>
          <display_name>clay, dry</display_name>
        </choice>
        <choice>
          <value>clay, mixed</value>
          <display_name>clay, mixed</display_name>
        </choice>
        <choice>
          <value>clay, wet</value>
          <display_name>clay, wet</display_name>
        </choice>
        <choice>
          <value>gravel, dry</value>
          <display_name>gravel, dry</display_name>
        </choice>
        <choice>
          <value>gravel, mixed</value>
          <display_name>gravel, mixed</display_name>
        </choice>
        <choice>
          <value>gravel, wet</value>
          <display_name>gravel, wet</display_name>
        </choice>
        <choice>
          <value>loam, dry</value>
          <display_name>loam, dry</display_name>
        </choice>
        <choice>
          <value>loam, mixed</value>
          <display_name>loam, mixed</display_name>
        </choice>
        <choice>
          <value>loam, wet</value>
          <display_name>loam, wet</display_name>
        </choice>
        <choice>
          <value>sand, dry</value>
          <display_name>sand, dry</display_name>
        </choice>
        <choice>
          <value>sand, mixed</value>
          <display_name>sand, mixed</display_name>
        </choice>
        <choice>
          <value>sand, wet</value>
          <display_name>sand, wet</display_name>
        </choice>
        <choice>
          <value>silt, dry</value>
          <display_name>silt, dry</display_name>
        </choice>
        <choice>
          <value>silt, mixed</value>
          <display_name>silt, mixed</display_name>
        </choice>
        <choice>
          <value>silt, wet</value>
          <display_name>silt, wet</display_name>
        </choice>
        <choice>
          <value>unknown, dry</value>
          <display_name>unknown, dry</display_name>
        </choice>
        <choice>
          <value>unknown, mixed</value>
          <display_name>unknown, mixed</display_name>
        </choice>
        <choice>
          <value>unknown, wet</value>
          <display_name>unknown, wet</display_name>
        </choice>
      </choices>
    </argument>
    <argument>
      <name>site_ground_conductivity</name>
      <display_name>Site: Ground Conductivity</display_name>
      <description>Conductivity of the ground soil. If provided, overrides the previous site and moisture type input.</description>
      <type>String</type>
      <units>Btu/hr-ft-F</units>
      <required>false</required>
      <model_dependent>false</model_dependent>
    </argument>
    <argument>
      <name>site_ground_diffusivity</name>
      <display_name>Site: Ground Diffusivity</display_name>
      <description>Diffusivity of the ground soil. If provided, overrides the previous site and moisture type input.</description>
      <type>String</type>
      <units>ft^2/hr</units>
      <required>false</required>
      <model_dependent>false</model_dependent>
    </argument>
    <argument>
      <name>site_iecc_zone</name>
      <display_name>Site: IECC Zone</display_name>
      <description>IECC zone of the home address.</description>
      <type>Choice</type>
      <units></units>
      <required>false</required>
      <model_dependent>false</model_dependent>
      <choices>
        <choice>
          <value>auto</value>
          <display_name>auto</display_name>
        </choice>
        <choice>
          <value>1A</value>
          <display_name>1A</display_name>
        </choice>
        <choice>
          <value>1B</value>
          <display_name>1B</display_name>
        </choice>
        <choice>
          <value>1C</value>
          <display_name>1C</display_name>
        </choice>
        <choice>
          <value>2A</value>
          <display_name>2A</display_name>
        </choice>
        <choice>
          <value>2B</value>
          <display_name>2B</display_name>
        </choice>
        <choice>
          <value>2C</value>
          <display_name>2C</display_name>
        </choice>
        <choice>
          <value>3A</value>
          <display_name>3A</display_name>
        </choice>
        <choice>
          <value>3B</value>
          <display_name>3B</display_name>
        </choice>
        <choice>
          <value>3C</value>
          <display_name>3C</display_name>
        </choice>
        <choice>
          <value>4A</value>
          <display_name>4A</display_name>
        </choice>
        <choice>
          <value>4B</value>
          <display_name>4B</display_name>
        </choice>
        <choice>
          <value>4C</value>
          <display_name>4C</display_name>
        </choice>
        <choice>
          <value>5A</value>
          <display_name>5A</display_name>
        </choice>
        <choice>
          <value>5B</value>
          <display_name>5B</display_name>
        </choice>
        <choice>
          <value>5C</value>
          <display_name>5C</display_name>
        </choice>
        <choice>
          <value>6A</value>
          <display_name>6A</display_name>
        </choice>
        <choice>
          <value>6B</value>
          <display_name>6B</display_name>
        </choice>
        <choice>
          <value>6C</value>
          <display_name>6C</display_name>
        </choice>
        <choice>
          <value>7</value>
          <display_name>7</display_name>
        </choice>
        <choice>
          <value>8</value>
          <display_name>8</display_name>
        </choice>
      </choices>
    </argument>
    <argument>
      <name>site_city</name>
      <display_name>Site: City</display_name>
      <description>City/municipality of the home address.</description>
      <type>String</type>
      <units></units>
      <required>false</required>
      <model_dependent>false</model_dependent>
    </argument>
    <argument>
      <name>site_state_code</name>
      <display_name>Site: State Code</display_name>
      <description>State code of the home address. If not provided, the OS-HPXML default (see &lt;a href='https://openstudio-hpxml.readthedocs.io/en/v1.8.1/workflow_inputs.html#hpxml-site'&gt;HPXML Site&lt;/a&gt;) is used.</description>
      <type>Choice</type>
      <units></units>
      <required>false</required>
      <model_dependent>false</model_dependent>
      <choices>
        <choice>
          <value>auto</value>
          <display_name>auto</display_name>
        </choice>
        <choice>
          <value>AK</value>
          <display_name>AK</display_name>
        </choice>
        <choice>
          <value>AL</value>
          <display_name>AL</display_name>
        </choice>
        <choice>
          <value>AR</value>
          <display_name>AR</display_name>
        </choice>
        <choice>
          <value>AZ</value>
          <display_name>AZ</display_name>
        </choice>
        <choice>
          <value>CA</value>
          <display_name>CA</display_name>
        </choice>
        <choice>
          <value>CO</value>
          <display_name>CO</display_name>
        </choice>
        <choice>
          <value>CT</value>
          <display_name>CT</display_name>
        </choice>
        <choice>
          <value>DC</value>
          <display_name>DC</display_name>
        </choice>
        <choice>
          <value>DE</value>
          <display_name>DE</display_name>
        </choice>
        <choice>
          <value>FL</value>
          <display_name>FL</display_name>
        </choice>
        <choice>
          <value>GA</value>
          <display_name>GA</display_name>
        </choice>
        <choice>
          <value>HI</value>
          <display_name>HI</display_name>
        </choice>
        <choice>
          <value>IA</value>
          <display_name>IA</display_name>
        </choice>
        <choice>
          <value>ID</value>
          <display_name>ID</display_name>
        </choice>
        <choice>
          <value>IL</value>
          <display_name>IL</display_name>
        </choice>
        <choice>
          <value>IN</value>
          <display_name>IN</display_name>
        </choice>
        <choice>
          <value>KS</value>
          <display_name>KS</display_name>
        </choice>
        <choice>
          <value>KY</value>
          <display_name>KY</display_name>
        </choice>
        <choice>
          <value>LA</value>
          <display_name>LA</display_name>
        </choice>
        <choice>
          <value>MA</value>
          <display_name>MA</display_name>
        </choice>
        <choice>
          <value>MD</value>
          <display_name>MD</display_name>
        </choice>
        <choice>
          <value>ME</value>
          <display_name>ME</display_name>
        </choice>
        <choice>
          <value>MI</value>
          <display_name>MI</display_name>
        </choice>
        <choice>
          <value>MN</value>
          <display_name>MN</display_name>
        </choice>
        <choice>
          <value>MO</value>
          <display_name>MO</display_name>
        </choice>
        <choice>
          <value>MS</value>
          <display_name>MS</display_name>
        </choice>
        <choice>
          <value>MT</value>
          <display_name>MT</display_name>
        </choice>
        <choice>
          <value>NC</value>
          <display_name>NC</display_name>
        </choice>
        <choice>
          <value>ND</value>
          <display_name>ND</display_name>
        </choice>
        <choice>
          <value>NE</value>
          <display_name>NE</display_name>
        </choice>
        <choice>
          <value>NH</value>
          <display_name>NH</display_name>
        </choice>
        <choice>
          <value>NJ</value>
          <display_name>NJ</display_name>
        </choice>
        <choice>
          <value>NM</value>
          <display_name>NM</display_name>
        </choice>
        <choice>
          <value>NV</value>
          <display_name>NV</display_name>
        </choice>
        <choice>
          <value>NY</value>
          <display_name>NY</display_name>
        </choice>
        <choice>
          <value>OH</value>
          <display_name>OH</display_name>
        </choice>
        <choice>
          <value>OK</value>
          <display_name>OK</display_name>
        </choice>
        <choice>
          <value>OR</value>
          <display_name>OR</display_name>
        </choice>
        <choice>
          <value>PA</value>
          <display_name>PA</display_name>
        </choice>
        <choice>
          <value>RI</value>
          <display_name>RI</display_name>
        </choice>
        <choice>
          <value>SC</value>
          <display_name>SC</display_name>
        </choice>
        <choice>
          <value>SD</value>
          <display_name>SD</display_name>
        </choice>
        <choice>
          <value>TN</value>
          <display_name>TN</display_name>
        </choice>
        <choice>
          <value>TX</value>
          <display_name>TX</display_name>
        </choice>
        <choice>
          <value>UT</value>
          <display_name>UT</display_name>
        </choice>
        <choice>
          <value>VA</value>
          <display_name>VA</display_name>
        </choice>
        <choice>
          <value>VT</value>
          <display_name>VT</display_name>
        </choice>
        <choice>
          <value>WA</value>
          <display_name>WA</display_name>
        </choice>
        <choice>
          <value>WI</value>
          <display_name>WI</display_name>
        </choice>
        <choice>
          <value>WV</value>
          <display_name>WV</display_name>
        </choice>
        <choice>
          <value>WY</value>
          <display_name>WY</display_name>
        </choice>
      </choices>
    </argument>
    <argument>
      <name>site_zip_code</name>
      <display_name>Site: Zip Code</display_name>
      <description>Zip code of the home address. Either this or the Weather Station: EnergyPlus Weather (EPW) Filepath input below must be provided.</description>
      <type>String</type>
      <units></units>
      <required>false</required>
      <model_dependent>false</model_dependent>
    </argument>
    <argument>
      <name>site_time_zone_utc_offset</name>
      <display_name>Site: Time Zone UTC Offset</display_name>
      <description>Time zone UTC offset of the home address. Must be between -12 and 14. If not provided, the OS-HPXML default (see &lt;a href='https://openstudio-hpxml.readthedocs.io/en/v1.8.1/workflow_inputs.html#hpxml-site'&gt;HPXML Site&lt;/a&gt;) is used.</description>
      <type>String</type>
      <units>hr</units>
      <required>false</required>
      <model_dependent>false</model_dependent>
    </argument>
    <argument>
      <name>site_elevation</name>
      <display_name>Site: Elevation</display_name>
      <description>Elevation of the home address. If not provided, the OS-HPXML default (see &lt;a href='https://openstudio-hpxml.readthedocs.io/en/v1.8.1/workflow_inputs.html#hpxml-site'&gt;HPXML Site&lt;/a&gt;) is used.</description>
      <type>String</type>
      <units>ft</units>
      <required>false</required>
      <model_dependent>false</model_dependent>
    </argument>
    <argument>
      <name>site_latitude</name>
      <display_name>Site: Latitude</display_name>
      <description>Latitude of the home address. Must be between -90 and 90. Use negative values for southern hemisphere. If not provided, the OS-HPXML default (see &lt;a href='https://openstudio-hpxml.readthedocs.io/en/v1.8.1/workflow_inputs.html#hpxml-site'&gt;HPXML Site&lt;/a&gt;) is used.</description>
      <type>String</type>
      <units>deg</units>
      <required>false</required>
      <model_dependent>false</model_dependent>
    </argument>
    <argument>
      <name>site_longitude</name>
      <display_name>Site: Longitude</display_name>
      <description>Longitude of the home address. Must be between -180 and 180. Use negative values for the western hemisphere. If not provided, the OS-HPXML default (see &lt;a href='https://openstudio-hpxml.readthedocs.io/en/v1.8.1/workflow_inputs.html#hpxml-site'&gt;HPXML Site&lt;/a&gt;) is used.</description>
      <type>String</type>
      <units>deg</units>
      <required>false</required>
      <model_dependent>false</model_dependent>
    </argument>
    <argument>
      <name>weather_station_epw_filepath</name>
      <display_name>Weather Station: EnergyPlus Weather (EPW) Filepath</display_name>
      <description>Path of the EPW file. Either this or the Site: Zip Code input above must be provided.</description>
      <type>String</type>
      <units></units>
      <required>false</required>
      <model_dependent>false</model_dependent>
    </argument>
    <argument>
      <name>year_built</name>
      <display_name>Building Construction: Year Built</display_name>
      <description>The year the building was built.</description>
      <type>String</type>
      <units></units>
      <required>false</required>
      <model_dependent>false</model_dependent>
    </argument>
    <argument>
      <name>geometry_unit_type</name>
      <display_name>Geometry: Unit Type</display_name>
      <description>The type of dwelling unit. Use single-family attached for a dwelling unit with 1 or more stories, attached units to one or both sides, and no units above/below. Use apartment unit for a dwelling unit with 1 story, attached units to one, two, or three sides, and units above and/or below.</description>
      <type>Choice</type>
      <required>true</required>
      <model_dependent>false</model_dependent>
      <default_value>single-family detached</default_value>
      <choices>
        <choice>
          <value>single-family detached</value>
          <display_name>single-family detached</display_name>
        </choice>
        <choice>
          <value>single-family attached</value>
          <display_name>single-family attached</display_name>
        </choice>
        <choice>
          <value>apartment unit</value>
          <display_name>apartment unit</display_name>
        </choice>
        <choice>
          <value>manufactured home</value>
          <display_name>manufactured home</display_name>
        </choice>
      </choices>
    </argument>
    <argument>
      <name>geometry_unit_aspect_ratio</name>
      <display_name>Geometry: Unit Aspect Ratio</display_name>
      <description>The ratio of front/back wall length to left/right wall length for the unit, excluding any protruding garage wall area.</description>
      <type>Double</type>
      <units>Frac</units>
      <required>true</required>
      <model_dependent>false</model_dependent>
      <default_value>2</default_value>
    </argument>
    <argument>
      <name>geometry_unit_orientation</name>
      <display_name>Geometry: Unit Orientation</display_name>
      <description>The unit's orientation is measured clockwise from north (e.g., North=0, East=90, South=180, West=270).</description>
      <type>Double</type>
      <units>degrees</units>
      <required>true</required>
      <model_dependent>false</model_dependent>
      <default_value>180</default_value>
    </argument>
    <argument>
      <name>geometry_unit_num_bedrooms</name>
      <display_name>Geometry: Unit Number of Bedrooms</display_name>
      <description>The number of bedrooms in the unit.</description>
      <type>Integer</type>
      <units>#</units>
      <required>true</required>
      <model_dependent>false</model_dependent>
      <default_value>3</default_value>
    </argument>
    <argument>
      <name>geometry_unit_num_bathrooms</name>
      <display_name>Geometry: Unit Number of Bathrooms</display_name>
      <description>The number of bathrooms in the unit. If not provided, the OS-HPXML default (see &lt;a href='https://openstudio-hpxml.readthedocs.io/en/v1.8.1/workflow_inputs.html#hpxml-building-construction'&gt;HPXML Building Construction&lt;/a&gt;) is used.</description>
      <type>String</type>
      <units>#</units>
      <required>false</required>
      <model_dependent>false</model_dependent>
    </argument>
    <argument>
      <name>geometry_unit_num_occupants</name>
      <display_name>Geometry: Unit Number of Occupants</display_name>
      <description>The number of occupants in the unit. If not provided, an *asset* calculation is performed assuming standard occupancy, in which various end use defaults (e.g., plug loads, appliances, and hot water usage) are calculated based on Number of Bedrooms and Conditioned Floor Area per ANSI/RESNET/ICC 301-2019. If provided, an *operational* calculation is instead performed in which the end use defaults are adjusted using the relationship between Number of Bedrooms and Number of Occupants from RECS 2015.</description>
      <type>String</type>
      <units>#</units>
      <required>false</required>
      <model_dependent>false</model_dependent>
    </argument>
    <argument>
      <name>geometry_building_num_units</name>
      <display_name>Geometry: Building Number of Units</display_name>
      <description>The number of units in the building. Required for single-family attached and apartment units.</description>
      <type>String</type>
      <units>#</units>
      <required>false</required>
      <model_dependent>false</model_dependent>
    </argument>
    <argument>
      <name>geometry_average_ceiling_height</name>
      <display_name>Geometry: Average Ceiling Height</display_name>
      <description>Average distance from the floor to the ceiling.</description>
      <type>Double</type>
      <units>ft</units>
      <required>true</required>
      <model_dependent>false</model_dependent>
      <default_value>8</default_value>
    </argument>
    <argument>
      <name>geometry_unit_height_above_grade</name>
      <display_name>Geometry: Unit Height Above Grade</display_name>
      <description>Describes the above-grade height of apartment units on upper floors or homes above ambient or belly-and-wing foundations. It is defined as the height of the lowest conditioned floor above grade and is used to calculate the wind speed for the infiltration model. If not provided, the OS-HPXML default (see &lt;a href='https://openstudio-hpxml.readthedocs.io/en/v1.8.1/workflow_inputs.html#hpxml-building-construction'&gt;HPXML Building Construction&lt;/a&gt;) is used.</description>
      <type>String</type>
      <units>ft</units>
      <required>false</required>
      <model_dependent>false</model_dependent>
    </argument>
    <argument>
      <name>geometry_garage_width</name>
      <display_name>Geometry: Garage Width</display_name>
      <description>The width of the garage. Enter zero for no garage. Only applies to single-family detached units.</description>
      <type>Double</type>
      <units>ft</units>
      <required>true</required>
      <model_dependent>false</model_dependent>
      <default_value>0</default_value>
    </argument>
    <argument>
      <name>geometry_garage_depth</name>
      <display_name>Geometry: Garage Depth</display_name>
      <description>The depth of the garage. Only applies to single-family detached units.</description>
      <type>Double</type>
      <units>ft</units>
      <required>true</required>
      <model_dependent>false</model_dependent>
      <default_value>20</default_value>
    </argument>
    <argument>
      <name>geometry_garage_protrusion</name>
      <display_name>Geometry: Garage Protrusion</display_name>
      <description>The fraction of the garage that is protruding from the conditioned space. Only applies to single-family detached units.</description>
      <type>Double</type>
      <units>Frac</units>
      <required>true</required>
      <model_dependent>false</model_dependent>
      <default_value>0</default_value>
    </argument>
    <argument>
      <name>geometry_garage_position</name>
      <display_name>Geometry: Garage Position</display_name>
      <description>The position of the garage. Only applies to single-family detached units.</description>
      <type>Choice</type>
      <required>true</required>
      <model_dependent>false</model_dependent>
      <default_value>Right</default_value>
      <choices>
        <choice>
          <value>Right</value>
          <display_name>Right</display_name>
        </choice>
        <choice>
          <value>Left</value>
          <display_name>Left</display_name>
        </choice>
      </choices>
    </argument>
    <argument>
      <name>geometry_foundation_type</name>
      <display_name>Geometry: Foundation Type</display_name>
      <description>The foundation type of the building. Foundation types ConditionedBasement and ConditionedCrawlspace are not allowed for apartment units.</description>
      <type>Choice</type>
      <required>true</required>
      <model_dependent>false</model_dependent>
      <default_value>SlabOnGrade</default_value>
      <choices>
        <choice>
          <value>SlabOnGrade</value>
          <display_name>SlabOnGrade</display_name>
        </choice>
        <choice>
          <value>VentedCrawlspace</value>
          <display_name>VentedCrawlspace</display_name>
        </choice>
        <choice>
          <value>UnventedCrawlspace</value>
          <display_name>UnventedCrawlspace</display_name>
        </choice>
        <choice>
          <value>ConditionedCrawlspace</value>
          <display_name>ConditionedCrawlspace</display_name>
        </choice>
        <choice>
          <value>UnconditionedBasement</value>
          <display_name>UnconditionedBasement</display_name>
        </choice>
        <choice>
          <value>ConditionedBasement</value>
          <display_name>ConditionedBasement</display_name>
        </choice>
        <choice>
          <value>Ambient</value>
          <display_name>Ambient</display_name>
        </choice>
        <choice>
          <value>AboveApartment</value>
          <display_name>AboveApartment</display_name>
        </choice>
        <choice>
          <value>BellyAndWingWithSkirt</value>
          <display_name>BellyAndWingWithSkirt</display_name>
        </choice>
        <choice>
          <value>BellyAndWingNoSkirt</value>
          <display_name>BellyAndWingNoSkirt</display_name>
        </choice>
      </choices>
    </argument>
    <argument>
      <name>geometry_foundation_height</name>
      <display_name>Geometry: Foundation Height</display_name>
      <description>The height of the foundation (e.g., 3ft for crawlspace, 8ft for basement). Only applies to basements/crawlspaces.</description>
      <type>Double</type>
      <units>ft</units>
      <required>true</required>
      <model_dependent>false</model_dependent>
      <default_value>0</default_value>
    </argument>
    <argument>
      <name>geometry_foundation_height_above_grade</name>
      <display_name>Geometry: Foundation Height Above Grade</display_name>
      <description>The depth above grade of the foundation wall. Only applies to basements/crawlspaces.</description>
      <type>Double</type>
      <units>ft</units>
      <required>true</required>
      <model_dependent>false</model_dependent>
      <default_value>0</default_value>
    </argument>
    <argument>
      <name>geometry_rim_joist_height</name>
      <display_name>Geometry: Rim Joist Height</display_name>
      <description>The height of the rim joists. Only applies to basements/crawlspaces.</description>
      <type>String</type>
      <units>in</units>
      <required>false</required>
      <model_dependent>false</model_dependent>
    </argument>
    <argument>
      <name>geometry_attic_type</name>
      <display_name>Geometry: Attic Type</display_name>
      <description>The attic type of the building. Attic type ConditionedAttic is not allowed for apartment units.</description>
      <type>Choice</type>
      <required>true</required>
      <model_dependent>false</model_dependent>
      <default_value>VentedAttic</default_value>
      <choices>
        <choice>
          <value>FlatRoof</value>
          <display_name>FlatRoof</display_name>
        </choice>
        <choice>
          <value>VentedAttic</value>
          <display_name>VentedAttic</display_name>
        </choice>
        <choice>
          <value>UnventedAttic</value>
          <display_name>UnventedAttic</display_name>
        </choice>
        <choice>
          <value>ConditionedAttic</value>
          <display_name>ConditionedAttic</display_name>
        </choice>
        <choice>
          <value>BelowApartment</value>
          <display_name>BelowApartment</display_name>
        </choice>
      </choices>
    </argument>
    <argument>
      <name>geometry_roof_type</name>
      <display_name>Geometry: Roof Type</display_name>
      <description>The roof type of the building. Ignored if the building has a flat roof.</description>
      <type>Choice</type>
      <required>true</required>
      <model_dependent>false</model_dependent>
      <default_value>gable</default_value>
      <choices>
        <choice>
          <value>gable</value>
          <display_name>gable</display_name>
        </choice>
        <choice>
          <value>hip</value>
          <display_name>hip</display_name>
        </choice>
      </choices>
    </argument>
    <argument>
      <name>geometry_roof_pitch</name>
      <display_name>Geometry: Roof Pitch</display_name>
      <description>The roof pitch of the attic. Ignored if the building has a flat roof.</description>
      <type>Choice</type>
      <required>true</required>
      <model_dependent>false</model_dependent>
      <default_value>6:12</default_value>
      <choices>
        <choice>
          <value>1:12</value>
          <display_name>1:12</display_name>
        </choice>
        <choice>
          <value>2:12</value>
          <display_name>2:12</display_name>
        </choice>
        <choice>
          <value>3:12</value>
          <display_name>3:12</display_name>
        </choice>
        <choice>
          <value>4:12</value>
          <display_name>4:12</display_name>
        </choice>
        <choice>
          <value>5:12</value>
          <display_name>5:12</display_name>
        </choice>
        <choice>
          <value>6:12</value>
          <display_name>6:12</display_name>
        </choice>
        <choice>
          <value>7:12</value>
          <display_name>7:12</display_name>
        </choice>
        <choice>
          <value>8:12</value>
          <display_name>8:12</display_name>
        </choice>
        <choice>
          <value>9:12</value>
          <display_name>9:12</display_name>
        </choice>
        <choice>
          <value>10:12</value>
          <display_name>10:12</display_name>
        </choice>
        <choice>
          <value>11:12</value>
          <display_name>11:12</display_name>
        </choice>
        <choice>
          <value>12:12</value>
          <display_name>12:12</display_name>
        </choice>
      </choices>
    </argument>
    <argument>
      <name>geometry_eaves_depth</name>
      <display_name>Geometry: Eaves Depth</display_name>
      <description>The eaves depth of the roof.</description>
      <type>Double</type>
      <units>ft</units>
      <required>true</required>
      <model_dependent>false</model_dependent>
      <default_value>2</default_value>
    </argument>
    <argument>
      <name>neighbor_front_distance</name>
      <display_name>Neighbor: Front Distance</display_name>
      <description>The distance between the unit and the neighboring building to the front (not including eaves). A value of zero indicates no neighbors. Used for shading.</description>
      <type>Double</type>
      <units>ft</units>
      <required>true</required>
      <model_dependent>false</model_dependent>
      <default_value>0</default_value>
    </argument>
    <argument>
      <name>neighbor_back_distance</name>
      <display_name>Neighbor: Back Distance</display_name>
      <description>The distance between the unit and the neighboring building to the back (not including eaves). A value of zero indicates no neighbors. Used for shading.</description>
      <type>Double</type>
      <units>ft</units>
      <required>true</required>
      <model_dependent>false</model_dependent>
      <default_value>0</default_value>
    </argument>
    <argument>
      <name>neighbor_left_distance</name>
      <display_name>Neighbor: Left Distance</display_name>
      <description>The distance between the unit and the neighboring building to the left (not including eaves). A value of zero indicates no neighbors. Used for shading.</description>
      <type>Double</type>
      <units>ft</units>
      <required>true</required>
      <model_dependent>false</model_dependent>
      <default_value>10</default_value>
    </argument>
    <argument>
      <name>neighbor_right_distance</name>
      <display_name>Neighbor: Right Distance</display_name>
      <description>The distance between the unit and the neighboring building to the right (not including eaves). A value of zero indicates no neighbors. Used for shading.</description>
      <type>Double</type>
      <units>ft</units>
      <required>true</required>
      <model_dependent>false</model_dependent>
      <default_value>10</default_value>
    </argument>
    <argument>
      <name>neighbor_front_height</name>
      <display_name>Neighbor: Front Height</display_name>
      <description>The height of the neighboring building to the front. If not provided, the OS-HPXML default (see &lt;a href='https://openstudio-hpxml.readthedocs.io/en/v1.8.1/workflow_inputs.html#hpxml-neighbor-buildings'&gt;HPXML Neighbor Building&lt;/a&gt;) is used.</description>
      <type>String</type>
      <units>ft</units>
      <required>false</required>
      <model_dependent>false</model_dependent>
    </argument>
    <argument>
      <name>neighbor_back_height</name>
      <display_name>Neighbor: Back Height</display_name>
      <description>The height of the neighboring building to the back. If not provided, the OS-HPXML default (see &lt;a href='https://openstudio-hpxml.readthedocs.io/en/v1.8.1/workflow_inputs.html#hpxml-neighbor-buildings'&gt;HPXML Neighbor Building&lt;/a&gt;) is used.</description>
      <type>String</type>
      <units>ft</units>
      <required>false</required>
      <model_dependent>false</model_dependent>
    </argument>
    <argument>
      <name>neighbor_left_height</name>
      <display_name>Neighbor: Left Height</display_name>
      <description>The height of the neighboring building to the left. If not provided, the OS-HPXML default (see &lt;a href='https://openstudio-hpxml.readthedocs.io/en/v1.8.1/workflow_inputs.html#hpxml-neighbor-buildings'&gt;HPXML Neighbor Building&lt;/a&gt;) is used.</description>
      <type>String</type>
      <units>ft</units>
      <required>false</required>
      <model_dependent>false</model_dependent>
    </argument>
    <argument>
      <name>neighbor_right_height</name>
      <display_name>Neighbor: Right Height</display_name>
      <description>The height of the neighboring building to the right. If not provided, the OS-HPXML default (see &lt;a href='https://openstudio-hpxml.readthedocs.io/en/v1.8.1/workflow_inputs.html#hpxml-neighbor-buildings'&gt;HPXML Neighbor Building&lt;/a&gt;) is used.</description>
      <type>String</type>
      <units>ft</units>
      <required>false</required>
      <model_dependent>false</model_dependent>
    </argument>
    <argument>
      <name>floor_over_foundation_assembly_r</name>
      <display_name>Floor: Over Foundation Assembly R-value</display_name>
      <description>Assembly R-value for the floor over the foundation. Ignored if the building has a slab-on-grade foundation.</description>
      <type>Double</type>
      <units>h-ft^2-R/Btu</units>
      <required>true</required>
      <model_dependent>false</model_dependent>
      <default_value>28.1</default_value>
    </argument>
    <argument>
      <name>floor_over_garage_assembly_r</name>
      <display_name>Floor: Over Garage Assembly R-value</display_name>
      <description>Assembly R-value for the floor over the garage. Ignored unless the building has a garage under conditioned space.</description>
      <type>Double</type>
      <units>h-ft^2-R/Btu</units>
      <required>true</required>
      <model_dependent>false</model_dependent>
      <default_value>28.1</default_value>
    </argument>
    <argument>
      <name>floor_type</name>
      <display_name>Floor: Type</display_name>
      <description>The type of floors.</description>
      <type>Choice</type>
      <required>true</required>
      <model_dependent>false</model_dependent>
      <default_value>WoodFrame</default_value>
      <choices>
        <choice>
          <value>WoodFrame</value>
          <display_name>WoodFrame</display_name>
        </choice>
        <choice>
          <value>StructuralInsulatedPanel</value>
          <display_name>StructuralInsulatedPanel</display_name>
        </choice>
        <choice>
          <value>SolidConcrete</value>
          <display_name>SolidConcrete</display_name>
        </choice>
        <choice>
          <value>SteelFrame</value>
          <display_name>SteelFrame</display_name>
        </choice>
      </choices>
    </argument>
    <argument>
      <name>foundation_wall_type</name>
      <display_name>Foundation Wall: Type</display_name>
      <description>The material type of the foundation wall. If not provided, the OS-HPXML default (see &lt;a href='https://openstudio-hpxml.readthedocs.io/en/v1.8.1/workflow_inputs.html#hpxml-foundation-walls'&gt;HPXML Foundation Walls&lt;/a&gt;) is used.</description>
      <type>Choice</type>
      <units></units>
      <required>false</required>
      <model_dependent>false</model_dependent>
      <choices>
        <choice>
          <value>auto</value>
          <display_name>auto</display_name>
        </choice>
        <choice>
          <value>solid concrete</value>
          <display_name>solid concrete</display_name>
        </choice>
        <choice>
          <value>concrete block</value>
          <display_name>concrete block</display_name>
        </choice>
        <choice>
          <value>concrete block foam core</value>
          <display_name>concrete block foam core</display_name>
        </choice>
        <choice>
          <value>concrete block perlite core</value>
          <display_name>concrete block perlite core</display_name>
        </choice>
        <choice>
          <value>concrete block vermiculite core</value>
          <display_name>concrete block vermiculite core</display_name>
        </choice>
        <choice>
          <value>concrete block solid core</value>
          <display_name>concrete block solid core</display_name>
        </choice>
        <choice>
          <value>double brick</value>
          <display_name>double brick</display_name>
        </choice>
        <choice>
          <value>wood</value>
          <display_name>wood</display_name>
        </choice>
      </choices>
    </argument>
    <argument>
      <name>foundation_wall_thickness</name>
      <display_name>Foundation Wall: Thickness</display_name>
      <description>The thickness of the foundation wall. If not provided, the OS-HPXML default (see &lt;a href='https://openstudio-hpxml.readthedocs.io/en/v1.8.1/workflow_inputs.html#hpxml-foundation-walls'&gt;HPXML Foundation Walls&lt;/a&gt;) is used.</description>
      <type>String</type>
      <units>in</units>
      <required>false</required>
      <model_dependent>false</model_dependent>
    </argument>
    <argument>
      <name>foundation_wall_insulation_r</name>
      <display_name>Foundation Wall: Insulation Nominal R-value</display_name>
      <description>Nominal R-value for the foundation wall insulation. Only applies to basements/crawlspaces.</description>
      <type>Double</type>
      <units>h-ft^2-R/Btu</units>
      <required>true</required>
      <model_dependent>false</model_dependent>
      <default_value>0</default_value>
    </argument>
    <argument>
      <name>foundation_wall_insulation_location</name>
      <display_name>Foundation Wall: Insulation Location</display_name>
      <description>Whether the insulation is on the interior or exterior of the foundation wall. Only applies to basements/crawlspaces.</description>
      <type>Choice</type>
      <units>ft</units>
      <required>false</required>
      <model_dependent>false</model_dependent>
      <choices>
        <choice>
          <value>auto</value>
          <display_name>auto</display_name>
        </choice>
        <choice>
          <value>interior</value>
          <display_name>interior</display_name>
        </choice>
        <choice>
          <value>exterior</value>
          <display_name>exterior</display_name>
        </choice>
      </choices>
    </argument>
    <argument>
      <name>foundation_wall_insulation_distance_to_top</name>
      <display_name>Foundation Wall: Insulation Distance To Top</display_name>
      <description>The distance from the top of the foundation wall to the top of the foundation wall insulation. Only applies to basements/crawlspaces. If not provided, the OS-HPXML default (see &lt;a href='https://openstudio-hpxml.readthedocs.io/en/v1.8.1/workflow_inputs.html#hpxml-foundation-walls'&gt;HPXML Foundation Walls&lt;/a&gt;) is used.</description>
      <type>String</type>
      <units>ft</units>
      <required>false</required>
      <model_dependent>false</model_dependent>
    </argument>
    <argument>
      <name>foundation_wall_insulation_distance_to_bottom</name>
      <display_name>Foundation Wall: Insulation Distance To Bottom</display_name>
      <description>The distance from the top of the foundation wall to the bottom of the foundation wall insulation. Only applies to basements/crawlspaces. If not provided, the OS-HPXML default (see &lt;a href='https://openstudio-hpxml.readthedocs.io/en/v1.8.1/workflow_inputs.html#hpxml-foundation-walls'&gt;HPXML Foundation Walls&lt;/a&gt;) is used.</description>
      <type>String</type>
      <units>ft</units>
      <required>false</required>
      <model_dependent>false</model_dependent>
    </argument>
    <argument>
      <name>foundation_wall_assembly_r</name>
      <display_name>Foundation Wall: Assembly R-value</display_name>
      <description>Assembly R-value for the foundation walls. Only applies to basements/crawlspaces. If provided, overrides the previous foundation wall insulation inputs. If not provided, it is ignored.</description>
      <type>String</type>
      <units>h-ft^2-R/Btu</units>
      <required>false</required>
      <model_dependent>false</model_dependent>
    </argument>
    <argument>
      <name>rim_joist_assembly_r</name>
      <display_name>Rim Joist: Assembly R-value</display_name>
      <description>Assembly R-value for the rim joists. Only applies to basements/crawlspaces. Required if a rim joist height is provided.</description>
      <type>String</type>
      <units>h-ft^2-R/Btu</units>
      <required>false</required>
      <model_dependent>false</model_dependent>
    </argument>
    <argument>
      <name>slab_perimeter_insulation_r</name>
      <display_name>Slab: Perimeter Insulation Nominal R-value</display_name>
      <description>Nominal R-value of the vertical slab perimeter insulation. Applies to slab-on-grade foundations and basement/crawlspace floors.</description>
      <type>Double</type>
      <units>h-ft^2-R/Btu</units>
      <required>true</required>
      <model_dependent>false</model_dependent>
      <default_value>0</default_value>
    </argument>
    <argument>
      <name>slab_perimeter_insulation_depth</name>
      <display_name>Slab: Perimeter Insulation Depth</display_name>
      <description>Depth from grade to bottom of vertical slab perimeter insulation. Applies to slab-on-grade foundations and basement/crawlspace floors.</description>
      <type>Double</type>
      <units>ft</units>
      <required>true</required>
      <model_dependent>false</model_dependent>
      <default_value>0</default_value>
    </argument>
    <argument>
      <name>slab_exterior_horizontal_insulation_r</name>
      <display_name>Slab: Exterior Horizontal Insulation Nominal R-value</display_name>
      <description>Nominal R-value of the slab exterior horizontal insulation. Applies to slab-on-grade foundations and basement/crawlspace floors.</description>
      <type>String</type>
      <units>h-ft^2-R/Btu</units>
      <required>false</required>
      <model_dependent>false</model_dependent>
    </argument>
    <argument>
      <name>slab_exterior_horizontal_insulation_width</name>
      <display_name>Slab: Exterior Horizontal Insulation Width</display_name>
      <description>Width of the slab exterior horizontal insulation measured from the exterior surface of the vertical slab perimeter insulation. Applies to slab-on-grade foundations and basement/crawlspace floors.</description>
      <type>String</type>
      <units>ft</units>
      <required>false</required>
      <model_dependent>false</model_dependent>
    </argument>
    <argument>
      <name>slab_exterior_horizontal_insulation_depth_below_grade</name>
      <display_name>Slab: Exterior Horizontal Insulation Depth Below Grade</display_name>
      <description>Depth of the slab exterior horizontal insulation measured from the top surface of the slab exterior horizontal insulation. Applies to slab-on-grade foundations and basement/crawlspace floors.</description>
      <type>String</type>
      <units>ft</units>
      <required>false</required>
      <model_dependent>false</model_dependent>
    </argument>
    <argument>
      <name>slab_under_insulation_r</name>
      <display_name>Slab: Under Slab Insulation Nominal R-value</display_name>
      <description>Nominal R-value of the horizontal under slab insulation. Applies to slab-on-grade foundations and basement/crawlspace floors.</description>
      <type>Double</type>
      <units>h-ft^2-R/Btu</units>
      <required>true</required>
      <model_dependent>false</model_dependent>
      <default_value>0</default_value>
    </argument>
    <argument>
      <name>slab_under_insulation_width</name>
      <display_name>Slab: Under Slab Insulation Width</display_name>
      <description>Width from slab edge inward of horizontal under-slab insulation. Enter 999 to specify that the under slab insulation spans the entire slab. Applies to slab-on-grade foundations and basement/crawlspace floors.</description>
      <type>Double</type>
      <units>ft</units>
      <required>true</required>
      <model_dependent>false</model_dependent>
      <default_value>0</default_value>
    </argument>
    <argument>
      <name>slab_thickness</name>
      <display_name>Slab: Thickness</display_name>
      <description>The thickness of the slab. Zero can be entered if there is a dirt floor instead of a slab. If not provided, the OS-HPXML default (see &lt;a href='https://openstudio-hpxml.readthedocs.io/en/v1.8.1/workflow_inputs.html#hpxml-slabs'&gt;HPXML Slabs&lt;/a&gt;) is used.</description>
      <type>String</type>
      <units>in</units>
      <required>false</required>
      <model_dependent>false</model_dependent>
    </argument>
    <argument>
      <name>slab_carpet_fraction</name>
      <display_name>Slab: Carpet Fraction</display_name>
      <description>Fraction of the slab floor area that is carpeted. If not provided, the OS-HPXML default (see &lt;a href='https://openstudio-hpxml.readthedocs.io/en/v1.8.1/workflow_inputs.html#hpxml-slabs'&gt;HPXML Slabs&lt;/a&gt;) is used.</description>
      <type>String</type>
      <units>Frac</units>
      <required>false</required>
      <model_dependent>false</model_dependent>
    </argument>
    <argument>
      <name>slab_carpet_r</name>
      <display_name>Slab: Carpet R-value</display_name>
      <description>R-value of the slab carpet. If not provided, the OS-HPXML default (see &lt;a href='https://openstudio-hpxml.readthedocs.io/en/v1.8.1/workflow_inputs.html#hpxml-slabs'&gt;HPXML Slabs&lt;/a&gt;) is used.</description>
      <type>String</type>
      <units>h-ft^2-R/Btu</units>
      <required>false</required>
      <model_dependent>false</model_dependent>
    </argument>
    <argument>
      <name>ceiling_assembly_r</name>
      <display_name>Ceiling: Assembly R-value</display_name>
      <description>Assembly R-value for the ceiling (attic floor).</description>
      <type>Double</type>
      <units>h-ft^2-R/Btu</units>
      <required>true</required>
      <model_dependent>false</model_dependent>
      <default_value>31.6</default_value>
    </argument>
    <argument>
      <name>roof_material_type</name>
      <display_name>Roof: Material Type</display_name>
      <description>The material type of the roof. If not provided, the OS-HPXML default (see &lt;a href='https://openstudio-hpxml.readthedocs.io/en/v1.8.1/workflow_inputs.html#hpxml-roofs'&gt;HPXML Roofs&lt;/a&gt;) is used.</description>
      <type>Choice</type>
      <units></units>
      <required>false</required>
      <model_dependent>false</model_dependent>
      <choices>
        <choice>
          <value>auto</value>
          <display_name>auto</display_name>
        </choice>
        <choice>
          <value>asphalt or fiberglass shingles</value>
          <display_name>asphalt or fiberglass shingles</display_name>
        </choice>
        <choice>
          <value>concrete</value>
          <display_name>concrete</display_name>
        </choice>
        <choice>
          <value>cool roof</value>
          <display_name>cool roof</display_name>
        </choice>
        <choice>
          <value>slate or tile shingles</value>
          <display_name>slate or tile shingles</display_name>
        </choice>
        <choice>
          <value>expanded polystyrene sheathing</value>
          <display_name>expanded polystyrene sheathing</display_name>
        </choice>
        <choice>
          <value>metal surfacing</value>
          <display_name>metal surfacing</display_name>
        </choice>
        <choice>
          <value>plastic/rubber/synthetic sheeting</value>
          <display_name>plastic/rubber/synthetic sheeting</display_name>
        </choice>
        <choice>
          <value>shingles</value>
          <display_name>shingles</display_name>
        </choice>
        <choice>
          <value>wood shingles or shakes</value>
          <display_name>wood shingles or shakes</display_name>
        </choice>
      </choices>
    </argument>
    <argument>
      <name>roof_color</name>
      <display_name>Roof: Color</display_name>
      <description>The color of the roof. If not provided, the OS-HPXML default (see &lt;a href='https://openstudio-hpxml.readthedocs.io/en/v1.8.1/workflow_inputs.html#hpxml-roofs'&gt;HPXML Roofs&lt;/a&gt;) is used.</description>
      <type>Choice</type>
      <units></units>
      <required>false</required>
      <model_dependent>false</model_dependent>
      <choices>
        <choice>
          <value>auto</value>
          <display_name>auto</display_name>
        </choice>
        <choice>
          <value>dark</value>
          <display_name>dark</display_name>
        </choice>
        <choice>
          <value>light</value>
          <display_name>light</display_name>
        </choice>
        <choice>
          <value>medium</value>
          <display_name>medium</display_name>
        </choice>
        <choice>
          <value>medium dark</value>
          <display_name>medium dark</display_name>
        </choice>
        <choice>
          <value>reflective</value>
          <display_name>reflective</display_name>
        </choice>
      </choices>
    </argument>
    <argument>
      <name>roof_assembly_r</name>
      <display_name>Roof: Assembly R-value</display_name>
      <description>Assembly R-value of the roof.</description>
      <type>Double</type>
      <units>h-ft^2-R/Btu</units>
      <required>true</required>
      <model_dependent>false</model_dependent>
      <default_value>2.3</default_value>
    </argument>
    <argument>
      <name>radiant_barrier_attic_location</name>
      <display_name>Attic: Radiant Barrier Location</display_name>
      <description>The location of the radiant barrier in the attic.</description>
      <type>Choice</type>
      <units></units>
      <required>false</required>
      <model_dependent>false</model_dependent>
      <choices>
        <choice>
          <value>auto</value>
          <display_name>auto</display_name>
        </choice>
        <choice>
          <value>none</value>
          <display_name>none</display_name>
        </choice>
        <choice>
          <value>Attic roof only</value>
          <display_name>Attic roof only</display_name>
        </choice>
        <choice>
          <value>Attic roof and gable walls</value>
          <display_name>Attic roof and gable walls</display_name>
        </choice>
        <choice>
          <value>Attic floor</value>
          <display_name>Attic floor</display_name>
        </choice>
      </choices>
    </argument>
    <argument>
      <name>radiant_barrier_grade</name>
      <display_name>Attic: Radiant Barrier Grade</display_name>
      <description>The grade of the radiant barrier in the attic. If not provided, the OS-HPXML default (see &lt;a href='https://openstudio-hpxml.readthedocs.io/en/v1.8.1/workflow_inputs.html#hpxml-roofs'&gt;HPXML Roofs&lt;/a&gt;) is used.</description>
      <type>Choice</type>
      <units></units>
      <required>false</required>
      <model_dependent>false</model_dependent>
      <choices>
        <choice>
          <value>auto</value>
          <display_name>auto</display_name>
        </choice>
        <choice>
          <value>1</value>
          <display_name>1</display_name>
        </choice>
        <choice>
          <value>2</value>
          <display_name>2</display_name>
        </choice>
        <choice>
          <value>3</value>
          <display_name>3</display_name>
        </choice>
      </choices>
    </argument>
    <argument>
      <name>wall_type</name>
      <display_name>Wall: Type</display_name>
      <description>The type of walls.</description>
      <type>Choice</type>
      <required>true</required>
      <model_dependent>false</model_dependent>
      <default_value>WoodStud</default_value>
      <choices>
        <choice>
          <value>WoodStud</value>
          <display_name>WoodStud</display_name>
        </choice>
        <choice>
          <value>ConcreteMasonryUnit</value>
          <display_name>ConcreteMasonryUnit</display_name>
        </choice>
        <choice>
          <value>DoubleWoodStud</value>
          <display_name>DoubleWoodStud</display_name>
        </choice>
        <choice>
          <value>InsulatedConcreteForms</value>
          <display_name>InsulatedConcreteForms</display_name>
        </choice>
        <choice>
          <value>LogWall</value>
          <display_name>LogWall</display_name>
        </choice>
        <choice>
          <value>StructuralInsulatedPanel</value>
          <display_name>StructuralInsulatedPanel</display_name>
        </choice>
        <choice>
          <value>SolidConcrete</value>
          <display_name>SolidConcrete</display_name>
        </choice>
        <choice>
          <value>SteelFrame</value>
          <display_name>SteelFrame</display_name>
        </choice>
        <choice>
          <value>Stone</value>
          <display_name>Stone</display_name>
        </choice>
        <choice>
          <value>StrawBale</value>
          <display_name>StrawBale</display_name>
        </choice>
        <choice>
          <value>StructuralBrick</value>
          <display_name>StructuralBrick</display_name>
        </choice>
      </choices>
    </argument>
    <argument>
      <name>wall_siding_type</name>
      <display_name>Wall: Siding Type</display_name>
      <description>The siding type of the walls. Also applies to rim joists. If not provided, the OS-HPXML default (see &lt;a href='https://openstudio-hpxml.readthedocs.io/en/v1.8.1/workflow_inputs.html#hpxml-walls'&gt;HPXML Walls&lt;/a&gt;) is used.</description>
      <type>Choice</type>
      <units></units>
      <required>false</required>
      <model_dependent>false</model_dependent>
      <choices>
        <choice>
          <value>auto</value>
          <display_name>auto</display_name>
        </choice>
        <choice>
          <value>aluminum siding</value>
          <display_name>aluminum siding</display_name>
        </choice>
        <choice>
          <value>asbestos siding</value>
          <display_name>asbestos siding</display_name>
        </choice>
        <choice>
          <value>brick veneer</value>
          <display_name>brick veneer</display_name>
        </choice>
        <choice>
          <value>composite shingle siding</value>
          <display_name>composite shingle siding</display_name>
        </choice>
        <choice>
          <value>fiber cement siding</value>
          <display_name>fiber cement siding</display_name>
        </choice>
        <choice>
          <value>masonite siding</value>
          <display_name>masonite siding</display_name>
        </choice>
        <choice>
          <value>none</value>
          <display_name>none</display_name>
        </choice>
        <choice>
          <value>stucco</value>
          <display_name>stucco</display_name>
        </choice>
        <choice>
          <value>synthetic stucco</value>
          <display_name>synthetic stucco</display_name>
        </choice>
        <choice>
          <value>vinyl siding</value>
          <display_name>vinyl siding</display_name>
        </choice>
        <choice>
          <value>wood siding</value>
          <display_name>wood siding</display_name>
        </choice>
      </choices>
    </argument>
    <argument>
      <name>wall_color</name>
      <display_name>Wall: Color</display_name>
      <description>The color of the walls. Also applies to rim joists. If not provided, the OS-HPXML default (see &lt;a href='https://openstudio-hpxml.readthedocs.io/en/v1.8.1/workflow_inputs.html#hpxml-walls'&gt;HPXML Walls&lt;/a&gt;) is used.</description>
      <type>Choice</type>
      <units></units>
      <required>false</required>
      <model_dependent>false</model_dependent>
      <choices>
        <choice>
          <value>auto</value>
          <display_name>auto</display_name>
        </choice>
        <choice>
          <value>dark</value>
          <display_name>dark</display_name>
        </choice>
        <choice>
          <value>light</value>
          <display_name>light</display_name>
        </choice>
        <choice>
          <value>medium</value>
          <display_name>medium</display_name>
        </choice>
        <choice>
          <value>medium dark</value>
          <display_name>medium dark</display_name>
        </choice>
        <choice>
          <value>reflective</value>
          <display_name>reflective</display_name>
        </choice>
      </choices>
    </argument>
    <argument>
      <name>wall_assembly_r</name>
      <display_name>Wall: Assembly R-value</display_name>
      <description>Assembly R-value of the walls.</description>
      <type>Double</type>
      <units>h-ft^2-R/Btu</units>
      <required>true</required>
      <model_dependent>false</model_dependent>
      <default_value>11.9</default_value>
    </argument>
    <argument>
      <name>window_front_wwr</name>
      <display_name>Windows: Front Window-to-Wall Ratio</display_name>
      <description>The ratio of window area to wall area for the unit's front facade. Enter 0 if specifying Front Window Area instead. If the front wall is adiabatic, the value will be ignored.</description>
      <type>Double</type>
      <units>Frac</units>
      <required>true</required>
      <model_dependent>false</model_dependent>
      <default_value>0.18</default_value>
    </argument>
    <argument>
      <name>window_back_wwr</name>
      <display_name>Windows: Back Window-to-Wall Ratio</display_name>
      <description>The ratio of window area to wall area for the unit's back facade. Enter 0 if specifying Back Window Area instead. If the back wall is adiabatic, the value will be ignored.</description>
      <type>Double</type>
      <units>Frac</units>
      <required>true</required>
      <model_dependent>false</model_dependent>
      <default_value>0.18</default_value>
    </argument>
    <argument>
      <name>window_left_wwr</name>
      <display_name>Windows: Left Window-to-Wall Ratio</display_name>
      <description>The ratio of window area to wall area for the unit's left facade (when viewed from the front). Enter 0 if specifying Left Window Area instead. If the left wall is adiabatic, the value will be ignored.</description>
      <type>Double</type>
      <units>Frac</units>
      <required>true</required>
      <model_dependent>false</model_dependent>
      <default_value>0.18</default_value>
    </argument>
    <argument>
      <name>window_right_wwr</name>
      <display_name>Windows: Right Window-to-Wall Ratio</display_name>
      <description>The ratio of window area to wall area for the unit's right facade (when viewed from the front). Enter 0 if specifying Right Window Area instead. If the right wall is adiabatic, the value will be ignored.</description>
      <type>Double</type>
      <units>Frac</units>
      <required>true</required>
      <model_dependent>false</model_dependent>
      <default_value>0.18</default_value>
    </argument>
    <argument>
      <name>window_area_front</name>
      <display_name>Windows: Front Window Area</display_name>
      <description>The amount of window area on the unit's front facade. Enter 0 if specifying Front Window-to-Wall Ratio instead. If the front wall is adiabatic, the value will be ignored.</description>
      <type>Double</type>
      <units>ft^2</units>
      <required>true</required>
      <model_dependent>false</model_dependent>
      <default_value>0</default_value>
    </argument>
    <argument>
      <name>window_area_back</name>
      <display_name>Windows: Back Window Area</display_name>
      <description>The amount of window area on the unit's back facade. Enter 0 if specifying Back Window-to-Wall Ratio instead. If the back wall is adiabatic, the value will be ignored.</description>
      <type>Double</type>
      <units>ft^2</units>
      <required>true</required>
      <model_dependent>false</model_dependent>
      <default_value>0</default_value>
    </argument>
    <argument>
      <name>window_area_left</name>
      <display_name>Windows: Left Window Area</display_name>
      <description>The amount of window area on the unit's left facade (when viewed from the front). Enter 0 if specifying Left Window-to-Wall Ratio instead. If the left wall is adiabatic, the value will be ignored.</description>
      <type>Double</type>
      <units>ft^2</units>
      <required>true</required>
      <model_dependent>false</model_dependent>
      <default_value>0</default_value>
    </argument>
    <argument>
      <name>window_area_right</name>
      <display_name>Windows: Right Window Area</display_name>
      <description>The amount of window area on the unit's right facade (when viewed from the front). Enter 0 if specifying Right Window-to-Wall Ratio instead. If the right wall is adiabatic, the value will be ignored.</description>
      <type>Double</type>
      <units>ft^2</units>
      <required>true</required>
      <model_dependent>false</model_dependent>
      <default_value>0</default_value>
    </argument>
    <argument>
      <name>window_aspect_ratio</name>
      <display_name>Windows: Aspect Ratio</display_name>
      <description>Ratio of window height to width.</description>
      <type>Double</type>
      <units>Frac</units>
      <required>true</required>
      <model_dependent>false</model_dependent>
      <default_value>1.333</default_value>
    </argument>
    <argument>
      <name>window_fraction_operable</name>
      <display_name>Windows: Fraction Operable</display_name>
      <description>Fraction of windows that are operable. If not provided, the OS-HPXML default (see &lt;a href='https://openstudio-hpxml.readthedocs.io/en/v1.8.1/workflow_inputs.html#hpxml-windows'&gt;HPXML Windows&lt;/a&gt;) is used.</description>
      <type>String</type>
      <units>Frac</units>
      <required>false</required>
      <model_dependent>false</model_dependent>
    </argument>
    <argument>
      <name>window_natvent_availability</name>
      <display_name>Windows: Natural Ventilation Availability</display_name>
      <description>For operable windows, the number of days/week that windows can be opened by occupants for natural ventilation. If not provided, the OS-HPXML default (see &lt;a href='https://openstudio-hpxml.readthedocs.io/en/v1.8.1/workflow_inputs.html#hpxml-windows'&gt;HPXML Windows&lt;/a&gt;) is used.</description>
      <type>String</type>
      <units>Days/week</units>
      <required>false</required>
      <model_dependent>false</model_dependent>
    </argument>
    <argument>
      <name>window_ufactor</name>
      <display_name>Windows: U-Factor</display_name>
      <description>Full-assembly NFRC U-factor.</description>
      <type>Double</type>
      <units>Btu/hr-ft^2-R</units>
      <required>true</required>
      <model_dependent>false</model_dependent>
      <default_value>0.37</default_value>
    </argument>
    <argument>
      <name>window_shgc</name>
      <display_name>Windows: SHGC</display_name>
      <description>Full-assembly NFRC solar heat gain coefficient.</description>
      <type>Double</type>
      <required>true</required>
      <model_dependent>false</model_dependent>
      <default_value>0.3</default_value>
    </argument>
    <argument>
      <name>window_interior_shading_type</name>
      <display_name>Windows: Interior Shading Type</display_name>
      <description>Type of window interior shading. Summer/winter shading coefficients can be provided below instead. If neither is provided, the OS-HPXML default (see &lt;a href='https://openstudio-hpxml.readthedocs.io/en/v1.8.1/workflow_inputs.html#hpxml-interior-shading'&gt;HPXML Interior Shading&lt;/a&gt;) is used.</description>
      <type>Choice</type>
      <units></units>
      <required>false</required>
      <model_dependent>false</model_dependent>
      <choices>
        <choice>
          <value>auto</value>
          <display_name>auto</display_name>
        </choice>
        <choice>
          <value>light curtains</value>
          <display_name>light curtains</display_name>
        </choice>
        <choice>
          <value>light shades</value>
          <display_name>light shades</display_name>
        </choice>
        <choice>
          <value>light blinds</value>
          <display_name>light blinds</display_name>
        </choice>
        <choice>
          <value>medium curtains</value>
          <display_name>medium curtains</display_name>
        </choice>
        <choice>
          <value>medium shades</value>
          <display_name>medium shades</display_name>
        </choice>
        <choice>
          <value>medium blinds</value>
          <display_name>medium blinds</display_name>
        </choice>
        <choice>
          <value>dark curtains</value>
          <display_name>dark curtains</display_name>
        </choice>
        <choice>
          <value>dark shades</value>
          <display_name>dark shades</display_name>
        </choice>
        <choice>
          <value>dark blinds</value>
          <display_name>dark blinds</display_name>
        </choice>
        <choice>
          <value>none</value>
          <display_name>none</display_name>
        </choice>
      </choices>
    </argument>
    <argument>
      <name>window_interior_shading_winter</name>
      <display_name>Windows: Winter Interior Shading Coefficient</display_name>
      <description>Interior shading coefficient for the winter season, which if provided overrides the shading type input. 1.0 indicates no reduction in solar gain, 0.85 indicates 15% reduction, etc. If not provided, the OS-HPXML default (see &lt;a href='https://openstudio-hpxml.readthedocs.io/en/v1.8.1/workflow_inputs.html#hpxml-interior-shading'&gt;HPXML Interior Shading&lt;/a&gt;) is used.</description>
      <type>String</type>
      <units>Frac</units>
      <required>false</required>
      <model_dependent>false</model_dependent>
    </argument>
    <argument>
      <name>window_interior_shading_summer</name>
      <display_name>Windows: Summer Interior Shading Coefficient</display_name>
      <description>Interior shading coefficient for the summer season, which if provided overrides the shading type input. 1.0 indicates no reduction in solar gain, 0.85 indicates 15% reduction, etc. If not provided, the OS-HPXML default (see &lt;a href='https://openstudio-hpxml.readthedocs.io/en/v1.8.1/workflow_inputs.html#hpxml-interior-shading'&gt;HPXML Interior Shading&lt;/a&gt;) is used.</description>
      <type>String</type>
      <units>Frac</units>
      <required>false</required>
      <model_dependent>false</model_dependent>
    </argument>
    <argument>
      <name>window_exterior_shading_type</name>
      <display_name>Windows: Exterior Shading Type</display_name>
      <description>Type of window exterior shading. Summer/winter shading coefficients can be provided below instead. If neither is provided, the OS-HPXML default (see &lt;a href='https://openstudio-hpxml.readthedocs.io/en/v1.8.1/workflow_inputs.html#hpxml-exterior-shading'&gt;HPXML Exterior Shading&lt;/a&gt;) is used.</description>
      <type>Choice</type>
      <units></units>
      <required>false</required>
      <model_dependent>false</model_dependent>
      <choices>
        <choice>
          <value>auto</value>
          <display_name>auto</display_name>
        </choice>
        <choice>
          <value>solar film</value>
          <display_name>solar film</display_name>
        </choice>
        <choice>
          <value>solar screens</value>
          <display_name>solar screens</display_name>
        </choice>
        <choice>
          <value>none</value>
          <display_name>none</display_name>
        </choice>
      </choices>
    </argument>
    <argument>
      <name>window_exterior_shading_winter</name>
      <display_name>Windows: Winter Exterior Shading Coefficient</display_name>
      <description>Exterior shading coefficient for the winter season, which if provided overrides the shading type input. 1.0 indicates no reduction in solar gain, 0.85 indicates 15% reduction, etc. If not provided, the OS-HPXML default (see &lt;a href='https://openstudio-hpxml.readthedocs.io/en/v1.8.1/workflow_inputs.html#hpxml-exterior-shading'&gt;HPXML Exterior Shading&lt;/a&gt;) is used.</description>
      <type>String</type>
      <units>Frac</units>
      <required>false</required>
      <model_dependent>false</model_dependent>
    </argument>
    <argument>
      <name>window_exterior_shading_summer</name>
      <display_name>Windows: Summer Exterior Shading Coefficient</display_name>
      <description>Exterior shading coefficient for the summer season, which if provided overrides the shading type input. 1.0 indicates no reduction in solar gain, 0.85 indicates 15% reduction, etc. If not provided, the OS-HPXML default (see &lt;a href='https://openstudio-hpxml.readthedocs.io/en/v1.8.1/workflow_inputs.html#hpxml-exterior-shading'&gt;HPXML Exterior Shading&lt;/a&gt;) is used.</description>
      <type>String</type>
      <units>Frac</units>
      <required>false</required>
      <model_dependent>false</model_dependent>
    </argument>
    <argument>
      <name>window_shading_summer_season</name>
      <display_name>Windows: Shading Summer Season</display_name>
      <description>Enter a date range like 'May 1 - Sep 30'. Defines the summer season for purposes of shading coefficients; the rest of the year is assumed to be winter. If not provided, the OS-HPXML default (see &lt;a href='https://openstudio-hpxml.readthedocs.io/en/v1.8.1/workflow_inputs.html#hpxml-windows'&gt;HPXML Windows&lt;/a&gt;) is used.</description>
      <type>String</type>
      <units></units>
      <required>false</required>
      <model_dependent>false</model_dependent>
    </argument>
    <argument>
      <name>window_insect_screens</name>
      <display_name>Windows: Insect Screens</display_name>
      <description>The type of insect screens, if present. If not provided, assumes there are no insect screens.</description>
      <type>Choice</type>
      <units></units>
      <required>false</required>
      <model_dependent>false</model_dependent>
      <choices>
        <choice>
          <value>auto</value>
          <display_name>auto</display_name>
        </choice>
        <choice>
          <value>none</value>
          <display_name>none</display_name>
        </choice>
        <choice>
          <value>exterior</value>
          <display_name>exterior</display_name>
        </choice>
        <choice>
          <value>interior</value>
          <display_name>interior</display_name>
        </choice>
      </choices>
    </argument>
    <argument>
      <name>window_storm_type</name>
      <display_name>Windows: Storm Type</display_name>
      <description>The type of storm, if present. If not provided, assumes there is no storm.</description>
      <type>Choice</type>
      <units></units>
      <required>false</required>
      <model_dependent>false</model_dependent>
      <choices>
        <choice>
          <value>auto</value>
          <display_name>auto</display_name>
        </choice>
        <choice>
          <value>clear</value>
          <display_name>clear</display_name>
        </choice>
        <choice>
          <value>low-e</value>
          <display_name>low-e</display_name>
        </choice>
      </choices>
    </argument>
    <argument>
      <name>overhangs_front_depth</name>
      <display_name>Overhangs: Front Depth</display_name>
      <description>The depth of overhangs for windows for the front facade.</description>
      <type>Double</type>
      <units>ft</units>
      <required>true</required>
      <model_dependent>false</model_dependent>
      <default_value>0</default_value>
    </argument>
    <argument>
      <name>overhangs_front_distance_to_top_of_window</name>
      <display_name>Overhangs: Front Distance to Top of Window</display_name>
      <description>The overhangs distance to the top of window for the front facade.</description>
      <type>Double</type>
      <units>ft</units>
      <required>true</required>
      <model_dependent>false</model_dependent>
      <default_value>0</default_value>
    </argument>
    <argument>
      <name>overhangs_front_distance_to_bottom_of_window</name>
      <display_name>Overhangs: Front Distance to Bottom of Window</display_name>
      <description>The overhangs distance to the bottom of window for the front facade.</description>
      <type>Double</type>
      <units>ft</units>
      <required>true</required>
      <model_dependent>false</model_dependent>
      <default_value>4</default_value>
    </argument>
    <argument>
      <name>overhangs_back_depth</name>
      <display_name>Overhangs: Back Depth</display_name>
      <description>The depth of overhangs for windows for the back facade.</description>
      <type>Double</type>
      <units>ft</units>
      <required>true</required>
      <model_dependent>false</model_dependent>
      <default_value>0</default_value>
    </argument>
    <argument>
      <name>overhangs_back_distance_to_top_of_window</name>
      <display_name>Overhangs: Back Distance to Top of Window</display_name>
      <description>The overhangs distance to the top of window for the back facade.</description>
      <type>Double</type>
      <units>ft</units>
      <required>true</required>
      <model_dependent>false</model_dependent>
      <default_value>0</default_value>
    </argument>
    <argument>
      <name>overhangs_back_distance_to_bottom_of_window</name>
      <display_name>Overhangs: Back Distance to Bottom of Window</display_name>
      <description>The overhangs distance to the bottom of window for the back facade.</description>
      <type>Double</type>
      <units>ft</units>
      <required>true</required>
      <model_dependent>false</model_dependent>
      <default_value>4</default_value>
    </argument>
    <argument>
      <name>overhangs_left_depth</name>
      <display_name>Overhangs: Left Depth</display_name>
      <description>The depth of overhangs for windows for the left facade.</description>
      <type>Double</type>
      <units>ft</units>
      <required>true</required>
      <model_dependent>false</model_dependent>
      <default_value>0</default_value>
    </argument>
    <argument>
      <name>overhangs_left_distance_to_top_of_window</name>
      <display_name>Overhangs: Left Distance to Top of Window</display_name>
      <description>The overhangs distance to the top of window for the left facade.</description>
      <type>Double</type>
      <units>ft</units>
      <required>true</required>
      <model_dependent>false</model_dependent>
      <default_value>0</default_value>
    </argument>
    <argument>
      <name>overhangs_left_distance_to_bottom_of_window</name>
      <display_name>Overhangs: Left Distance to Bottom of Window</display_name>
      <description>The overhangs distance to the bottom of window for the left facade.</description>
      <type>Double</type>
      <units>ft</units>
      <required>true</required>
      <model_dependent>false</model_dependent>
      <default_value>4</default_value>
    </argument>
    <argument>
      <name>overhangs_right_depth</name>
      <display_name>Overhangs: Right Depth</display_name>
      <description>The depth of overhangs for windows for the right facade.</description>
      <type>Double</type>
      <units>ft</units>
      <required>true</required>
      <model_dependent>false</model_dependent>
      <default_value>0</default_value>
    </argument>
    <argument>
      <name>overhangs_right_distance_to_top_of_window</name>
      <display_name>Overhangs: Right Distance to Top of Window</display_name>
      <description>The overhangs distance to the top of window for the right facade.</description>
      <type>Double</type>
      <units>ft</units>
      <required>true</required>
      <model_dependent>false</model_dependent>
      <default_value>0</default_value>
    </argument>
    <argument>
      <name>overhangs_right_distance_to_bottom_of_window</name>
      <display_name>Overhangs: Right Distance to Bottom of Window</display_name>
      <description>The overhangs distance to the bottom of window for the right facade.</description>
      <type>Double</type>
      <units>ft</units>
      <required>true</required>
      <model_dependent>false</model_dependent>
      <default_value>4</default_value>
    </argument>
    <argument>
      <name>skylight_area_front</name>
      <display_name>Skylights: Front Roof Area</display_name>
      <description>The amount of skylight area on the unit's front conditioned roof facade.</description>
      <type>Double</type>
      <units>ft^2</units>
      <required>true</required>
      <model_dependent>false</model_dependent>
      <default_value>0</default_value>
    </argument>
    <argument>
      <name>skylight_area_back</name>
      <display_name>Skylights: Back Roof Area</display_name>
      <description>The amount of skylight area on the unit's back conditioned roof facade.</description>
      <type>Double</type>
      <units>ft^2</units>
      <required>true</required>
      <model_dependent>false</model_dependent>
      <default_value>0</default_value>
    </argument>
    <argument>
      <name>skylight_area_left</name>
      <display_name>Skylights: Left Roof Area</display_name>
      <description>The amount of skylight area on the unit's left conditioned roof facade (when viewed from the front).</description>
      <type>Double</type>
      <units>ft^2</units>
      <required>true</required>
      <model_dependent>false</model_dependent>
      <default_value>0</default_value>
    </argument>
    <argument>
      <name>skylight_area_right</name>
      <display_name>Skylights: Right Roof Area</display_name>
      <description>The amount of skylight area on the unit's right conditioned roof facade (when viewed from the front).</description>
      <type>Double</type>
      <units>ft^2</units>
      <required>true</required>
      <model_dependent>false</model_dependent>
      <default_value>0</default_value>
    </argument>
    <argument>
      <name>skylight_ufactor</name>
      <display_name>Skylights: U-Factor</display_name>
      <description>Full-assembly NFRC U-factor.</description>
      <type>Double</type>
      <units>Btu/hr-ft^2-R</units>
      <required>true</required>
      <model_dependent>false</model_dependent>
      <default_value>0.33</default_value>
    </argument>
    <argument>
      <name>skylight_shgc</name>
      <display_name>Skylights: SHGC</display_name>
      <description>Full-assembly NFRC solar heat gain coefficient.</description>
      <type>Double</type>
      <required>true</required>
      <model_dependent>false</model_dependent>
      <default_value>0.45</default_value>
    </argument>
    <argument>
      <name>skylight_storm_type</name>
      <display_name>Skylights: Storm Type</display_name>
      <description>The type of storm, if present. If not provided, assumes there is no storm.</description>
      <type>Choice</type>
      <units></units>
      <required>false</required>
      <model_dependent>false</model_dependent>
      <choices>
        <choice>
          <value>auto</value>
          <display_name>auto</display_name>
        </choice>
        <choice>
          <value>clear</value>
          <display_name>clear</display_name>
        </choice>
        <choice>
          <value>low-e</value>
          <display_name>low-e</display_name>
        </choice>
      </choices>
    </argument>
    <argument>
      <name>door_area</name>
      <display_name>Doors: Area</display_name>
      <description>The area of the opaque door(s).</description>
      <type>Double</type>
      <units>ft^2</units>
      <required>true</required>
      <model_dependent>false</model_dependent>
      <default_value>20</default_value>
    </argument>
    <argument>
      <name>door_rvalue</name>
      <display_name>Doors: R-value</display_name>
      <description>R-value of the opaque door(s).</description>
      <type>Double</type>
      <units>h-ft^2-R/Btu</units>
      <required>true</required>
      <model_dependent>false</model_dependent>
      <default_value>4.4</default_value>
    </argument>
    <argument>
      <name>air_leakage_leakiness_description</name>
      <display_name>Air Leakage: Leakiness Description</display_name>
      <description>Qualitative description of infiltration. If provided, the Year Built of the home is required. Either provide this input or provide a numeric air leakage value below.</description>
      <type>Choice</type>
      <units></units>
      <required>false</required>
      <model_dependent>false</model_dependent>
      <choices>
        <choice>
          <value>auto</value>
          <display_name>auto</display_name>
        </choice>
        <choice>
          <value>very tight</value>
          <display_name>very tight</display_name>
        </choice>
        <choice>
          <value>tight</value>
          <display_name>tight</display_name>
        </choice>
        <choice>
          <value>average</value>
          <display_name>average</display_name>
        </choice>
        <choice>
          <value>leaky</value>
          <display_name>leaky</display_name>
        </choice>
        <choice>
          <value>very leaky</value>
          <display_name>very leaky</display_name>
        </choice>
      </choices>
    </argument>
    <argument>
      <name>air_leakage_units</name>
      <display_name>Air Leakage: Units</display_name>
      <description>The unit of measure for the air leakage if providing a numeric air leakage value.</description>
      <type>Choice</type>
      <units></units>
      <required>false</required>
      <model_dependent>false</model_dependent>
      <choices>
        <choice>
          <value>auto</value>
          <display_name>auto</display_name>
        </choice>
        <choice>
          <value>ACH</value>
          <display_name>ACH</display_name>
        </choice>
        <choice>
          <value>CFM</value>
          <display_name>CFM</display_name>
        </choice>
        <choice>
          <value>ACHnatural</value>
          <display_name>ACHnatural</display_name>
        </choice>
        <choice>
          <value>CFMnatural</value>
          <display_name>CFMnatural</display_name>
        </choice>
        <choice>
          <value>EffectiveLeakageArea</value>
          <display_name>EffectiveLeakageArea</display_name>
        </choice>
      </choices>
    </argument>
    <argument>
      <name>air_leakage_house_pressure</name>
      <display_name>Air Leakage: House Pressure</display_name>
      <description>The house pressure relative to outside if providing a numeric air leakage value. Required when units are ACH or CFM.</description>
      <type>String</type>
      <units>Pa</units>
      <required>false</required>
      <model_dependent>false</model_dependent>
    </argument>
    <argument>
      <name>air_leakage_value</name>
      <display_name>Air Leakage: Value</display_name>
      <description>Numeric air leakage value. For 'EffectiveLeakageArea', provide value in sq. in. If provided, overrides Leakiness Description input.</description>
      <type>String</type>
      <units></units>
      <required>false</required>
      <model_dependent>false</model_dependent>
    </argument>
    <argument>
      <name>air_leakage_type</name>
      <display_name>Air Leakage: Type</display_name>
      <description>Type of air leakage if providing a numeric air leakage value. If 'unit total', represents the total infiltration to the unit as measured by a compartmentalization test, in which case the air leakage value will be adjusted by the ratio of exterior envelope surface area to total envelope surface area. Otherwise, if 'unit exterior only', represents the infiltration to the unit from outside only as measured by a guarded test. Required when unit type is single-family attached or apartment unit.</description>
      <type>Choice</type>
      <units></units>
      <required>false</required>
      <model_dependent>false</model_dependent>
      <choices>
        <choice>
          <value>auto</value>
          <display_name>auto</display_name>
        </choice>
        <choice>
          <value>unit total</value>
          <display_name>unit total</display_name>
        </choice>
        <choice>
          <value>unit exterior only</value>
          <display_name>unit exterior only</display_name>
        </choice>
      </choices>
    </argument>
    <argument>
      <name>heating_system_type</name>
      <display_name>Heating System: Type</display_name>
      <description>The type of heating system. Use 'none' if there is no heating system or if there is a heat pump serving a heating load.</description>
      <type>Choice</type>
      <required>true</required>
      <model_dependent>false</model_dependent>
      <default_value>Furnace</default_value>
      <choices>
        <choice>
          <value>none</value>
          <display_name>none</display_name>
        </choice>
        <choice>
          <value>Furnace</value>
          <display_name>Furnace</display_name>
        </choice>
        <choice>
          <value>WallFurnace</value>
          <display_name>WallFurnace</display_name>
        </choice>
        <choice>
          <value>FloorFurnace</value>
          <display_name>FloorFurnace</display_name>
        </choice>
        <choice>
          <value>Boiler</value>
          <display_name>Boiler</display_name>
        </choice>
        <choice>
          <value>ElectricResistance</value>
          <display_name>ElectricResistance</display_name>
        </choice>
        <choice>
          <value>Stove</value>
          <display_name>Stove</display_name>
        </choice>
        <choice>
          <value>SpaceHeater</value>
          <display_name>SpaceHeater</display_name>
        </choice>
        <choice>
          <value>Fireplace</value>
          <display_name>Fireplace</display_name>
        </choice>
        <choice>
          <value>Shared Boiler w/ Baseboard</value>
          <display_name>Shared Boiler w/ Baseboard</display_name>
        </choice>
        <choice>
          <value>Shared Boiler w/ Ductless Fan Coil</value>
          <display_name>Shared Boiler w/ Ductless Fan Coil</display_name>
        </choice>
      </choices>
    </argument>
    <argument>
      <name>heating_system_fuel</name>
      <display_name>Heating System: Fuel Type</display_name>
      <description>The fuel type of the heating system. Ignored for ElectricResistance.</description>
      <type>Choice</type>
      <required>true</required>
      <model_dependent>false</model_dependent>
      <default_value>natural gas</default_value>
      <choices>
        <choice>
          <value>electricity</value>
          <display_name>electricity</display_name>
        </choice>
        <choice>
          <value>natural gas</value>
          <display_name>natural gas</display_name>
        </choice>
        <choice>
          <value>fuel oil</value>
          <display_name>fuel oil</display_name>
        </choice>
        <choice>
          <value>propane</value>
          <display_name>propane</display_name>
        </choice>
        <choice>
          <value>wood</value>
          <display_name>wood</display_name>
        </choice>
        <choice>
          <value>wood pellets</value>
          <display_name>wood pellets</display_name>
        </choice>
        <choice>
          <value>coal</value>
          <display_name>coal</display_name>
        </choice>
      </choices>
    </argument>
    <argument>
      <name>heating_system_heating_efficiency</name>
      <display_name>Heating System: Rated AFUE or Percent</display_name>
      <description>The rated heating efficiency value of the heating system.</description>
      <type>Double</type>
      <units>Frac</units>
      <required>true</required>
      <model_dependent>false</model_dependent>
      <default_value>0.78</default_value>
    </argument>
    <argument>
      <name>heating_system_heating_capacity</name>
      <display_name>Heating System: Heating Capacity</display_name>
      <description>The output heating capacity of the heating system. If not provided, the OS-HPXML autosized default (see &lt;a href='https://openstudio-hpxml.readthedocs.io/en/v1.8.1/workflow_inputs.html#hpxml-heating-systems'&gt;HPXML Heating Systems&lt;/a&gt;) is used.</description>
      <type>String</type>
      <units>Btu/hr</units>
      <required>false</required>
      <model_dependent>false</model_dependent>
    </argument>
    <argument>
      <name>heating_system_heating_autosizing_factor</name>
      <display_name>Heating System: Heating Autosizing Factor</display_name>
      <description>The capacity scaling factor applied to the auto-sizing methodology. If not provided, 1.0 is used.</description>
      <type>String</type>
      <units></units>
      <required>false</required>
      <model_dependent>false</model_dependent>
    </argument>
    <argument>
      <name>heating_system_heating_autosizing_limit</name>
      <display_name>Heating System: Heating Autosizing Limit</display_name>
      <description>The maximum capacity limit applied to the auto-sizing methodology. If not provided, no limit is used.</description>
      <type>String</type>
      <units>Btu/hr</units>
      <required>false</required>
      <model_dependent>false</model_dependent>
    </argument>
    <argument>
      <name>heating_system_fraction_heat_load_served</name>
      <display_name>Heating System: Fraction Heat Load Served</display_name>
      <description>The heating load served by the heating system.</description>
      <type>Double</type>
      <units>Frac</units>
      <required>true</required>
      <model_dependent>false</model_dependent>
      <default_value>1</default_value>
    </argument>
    <argument>
      <name>heating_system_pilot_light</name>
      <display_name>Heating System: Pilot Light</display_name>
      <description>The fuel usage of the pilot light. Applies only to Furnace, WallFurnace, FloorFurnace, Stove, Boiler, and Fireplace with non-electric fuel type. If not provided, assumes no pilot light.</description>
      <type>String</type>
      <units>Btuh</units>
      <required>false</required>
      <model_dependent>false</model_dependent>
    </argument>
    <argument>
      <name>cooling_system_type</name>
      <display_name>Cooling System: Type</display_name>
      <description>The type of cooling system. Use 'none' if there is no cooling system or if there is a heat pump serving a cooling load.</description>
      <type>Choice</type>
      <required>true</required>
      <model_dependent>false</model_dependent>
      <default_value>central air conditioner</default_value>
      <choices>
        <choice>
          <value>none</value>
          <display_name>none</display_name>
        </choice>
        <choice>
          <value>central air conditioner</value>
          <display_name>central air conditioner</display_name>
        </choice>
        <choice>
          <value>room air conditioner</value>
          <display_name>room air conditioner</display_name>
        </choice>
        <choice>
          <value>evaporative cooler</value>
          <display_name>evaporative cooler</display_name>
        </choice>
        <choice>
          <value>mini-split</value>
          <display_name>mini-split</display_name>
        </choice>
        <choice>
          <value>packaged terminal air conditioner</value>
          <display_name>packaged terminal air conditioner</display_name>
        </choice>
      </choices>
    </argument>
    <argument>
      <name>cooling_system_cooling_efficiency_type</name>
      <display_name>Cooling System: Efficiency Type</display_name>
      <description>The efficiency type of the cooling system. System types central air conditioner and mini-split use SEER or SEER2. System types room air conditioner and packaged terminal air conditioner use EER or CEER. Ignored for system type evaporative cooler.</description>
      <type>Choice</type>
      <required>true</required>
      <model_dependent>false</model_dependent>
      <default_value>SEER</default_value>
      <choices>
        <choice>
          <value>SEER</value>
          <display_name>SEER</display_name>
        </choice>
        <choice>
          <value>SEER2</value>
          <display_name>SEER2</display_name>
        </choice>
        <choice>
          <value>EER</value>
          <display_name>EER</display_name>
        </choice>
        <choice>
          <value>CEER</value>
          <display_name>CEER</display_name>
        </choice>
      </choices>
    </argument>
    <argument>
      <name>cooling_system_cooling_efficiency</name>
      <display_name>Cooling System: Efficiency</display_name>
      <description>The rated efficiency value of the cooling system. Ignored for evaporative cooler.</description>
      <type>Double</type>
      <required>true</required>
      <model_dependent>false</model_dependent>
      <default_value>13</default_value>
    </argument>
    <argument>
      <name>cooling_system_cooling_compressor_type</name>
      <display_name>Cooling System: Cooling Compressor Type</display_name>
      <description>The compressor type of the cooling system. Only applies to central air conditioner and mini-split. If not provided, the OS-HPXML default (see &lt;a href='https://openstudio-hpxml.readthedocs.io/en/v1.8.1/workflow_inputs.html#central-air-conditioner'&gt;Central Air Conditioner&lt;/a&gt;, &lt;a href='https://openstudio-hpxml.readthedocs.io/en/v1.8.1/workflow_inputs.html#mini-split-air-conditioner'&gt;Mini-Split Air Conditioner&lt;/a&gt;) is used.</description>
      <type>Choice</type>
      <units></units>
      <required>false</required>
      <model_dependent>false</model_dependent>
      <choices>
        <choice>
          <value>auto</value>
          <display_name>auto</display_name>
        </choice>
        <choice>
          <value>single stage</value>
          <display_name>single stage</display_name>
        </choice>
        <choice>
          <value>two stage</value>
          <display_name>two stage</display_name>
        </choice>
        <choice>
          <value>variable speed</value>
          <display_name>variable speed</display_name>
        </choice>
      </choices>
    </argument>
    <argument>
      <name>cooling_system_cooling_sensible_heat_fraction</name>
      <display_name>Cooling System: Cooling Sensible Heat Fraction</display_name>
      <description>The sensible heat fraction of the cooling system. Ignored for evaporative cooler. If not provided, the OS-HPXML default (see &lt;a href='https://openstudio-hpxml.readthedocs.io/en/v1.8.1/workflow_inputs.html#central-air-conditioner'&gt;Central Air Conditioner&lt;/a&gt;, &lt;a href='https://openstudio-hpxml.readthedocs.io/en/v1.8.1/workflow_inputs.html#room-air-conditioner'&gt;Room Air Conditioner&lt;/a&gt;, &lt;a href='https://openstudio-hpxml.readthedocs.io/en/v1.8.1/workflow_inputs.html#packaged-terminal-air-conditioner'&gt;Packaged Terminal Air Conditioner&lt;/a&gt;, &lt;a href='https://openstudio-hpxml.readthedocs.io/en/v1.8.1/workflow_inputs.html#mini-split-air-conditioner'&gt;Mini-Split Air Conditioner&lt;/a&gt;) is used.</description>
      <type>String</type>
      <units>Frac</units>
      <required>false</required>
      <model_dependent>false</model_dependent>
    </argument>
    <argument>
      <name>cooling_system_cooling_capacity</name>
      <display_name>Cooling System: Cooling Capacity</display_name>
      <description>The output cooling capacity of the cooling system. If not provided, the OS-HPXML autosized default (see &lt;a href='https://openstudio-hpxml.readthedocs.io/en/v1.8.1/workflow_inputs.html#central-air-conditioner'&gt;Central Air Conditioner&lt;/a&gt;, &lt;a href='https://openstudio-hpxml.readthedocs.io/en/v1.8.1/workflow_inputs.html#room-air-conditioner'&gt;Room Air Conditioner&lt;/a&gt;, &lt;a href='https://openstudio-hpxml.readthedocs.io/en/v1.8.1/workflow_inputs.html#packaged-terminal-air-conditioner'&gt;Packaged Terminal Air Conditioner&lt;/a&gt;, &lt;a href='https://openstudio-hpxml.readthedocs.io/en/v1.8.1/workflow_inputs.html#evaporative-cooler'&gt;Evaporative Cooler&lt;/a&gt;, &lt;a href='https://openstudio-hpxml.readthedocs.io/en/v1.8.1/workflow_inputs.html#mini-split-air-conditioner'&gt;Mini-Split Air Conditioner&lt;/a&gt;) is used.</description>
      <type>String</type>
      <units>Btu/hr</units>
      <required>false</required>
      <model_dependent>false</model_dependent>
    </argument>
    <argument>
      <name>cooling_system_cooling_autosizing_factor</name>
      <display_name>Cooling System: Cooling Autosizing Factor</display_name>
      <description>The capacity scaling factor applied to the auto-sizing methodology. If not provided, 1.0 is used.</description>
      <type>String</type>
      <units></units>
      <required>false</required>
      <model_dependent>false</model_dependent>
    </argument>
    <argument>
      <name>cooling_system_cooling_autosizing_limit</name>
      <display_name>Cooling System: Cooling Autosizing Limit</display_name>
      <description>The maximum capacity limit applied to the auto-sizing methodology. If not provided, no limit is used.</description>
      <type>String</type>
      <units>Btu/hr</units>
      <required>false</required>
      <model_dependent>false</model_dependent>
    </argument>
    <argument>
      <name>cooling_system_fraction_cool_load_served</name>
      <display_name>Cooling System: Fraction Cool Load Served</display_name>
      <description>The cooling load served by the cooling system.</description>
      <type>Double</type>
      <units>Frac</units>
      <required>true</required>
      <model_dependent>false</model_dependent>
      <default_value>1</default_value>
    </argument>
    <argument>
      <name>cooling_system_is_ducted</name>
      <display_name>Cooling System: Is Ducted</display_name>
      <description>Whether the cooling system is ducted or not. Only used for mini-split and evaporative cooler. It's assumed that central air conditioner is ducted, and room air conditioner and packaged terminal air conditioner are not ducted.</description>
      <type>Choice</type>
      <units></units>
      <required>false</required>
      <model_dependent>false</model_dependent>
      <choices>
        <choice>
          <value>auto</value>
          <display_name>auto</display_name>
        </choice>
        <choice>
          <value>true</value>
          <display_name>true</display_name>
        </choice>
        <choice>
          <value>false</value>
          <display_name>false</display_name>
        </choice>
      </choices>
    </argument>
    <argument>
      <name>cooling_system_crankcase_heater_watts</name>
      <display_name>Cooling System: Crankcase Heater Power Watts</display_name>
      <description>Cooling system crankcase heater power consumption in Watts. Applies only to central air conditioner, room air conditioner, packaged terminal air conditioner and mini-split. If not provided, the OS-HPXML default (see &lt;a href='https://openstudio-hpxml.readthedocs.io/en/v1.8.1/workflow_inputs.html#central-air-conditioner'&gt;Central Air Conditioner&lt;/a&gt;, &lt;a href='https://openstudio-hpxml.readthedocs.io/en/v1.8.1/workflow_inputs.html#room-air-conditioner'&gt;Room Air Conditioner&lt;/a&gt;, &lt;a href='https://openstudio-hpxml.readthedocs.io/en/v1.8.1/workflow_inputs.html#packaged-terminal-air-conditioner'&gt;Packaged Terminal Air Conditioner&lt;/a&gt;, &lt;a href='https://openstudio-hpxml.readthedocs.io/en/v1.8.1/workflow_inputs.html#mini-split-air-conditioner'&gt;Mini-Split Air Conditioner&lt;/a&gt;) is used.</description>
      <type>String</type>
      <units>W</units>
      <required>false</required>
      <model_dependent>false</model_dependent>
    </argument>
    <argument>
      <name>cooling_system_integrated_heating_system_fuel</name>
      <display_name>Cooling System: Integrated Heating System Fuel Type</display_name>
      <description>The fuel type of the heating system integrated into cooling system. Only used for packaged terminal air conditioner and room air conditioner.</description>
      <type>Choice</type>
      <units></units>
      <required>false</required>
      <model_dependent>false</model_dependent>
      <choices>
        <choice>
          <value>auto</value>
          <display_name>auto</display_name>
        </choice>
        <choice>
          <value>electricity</value>
          <display_name>electricity</display_name>
        </choice>
        <choice>
          <value>natural gas</value>
          <display_name>natural gas</display_name>
        </choice>
        <choice>
          <value>fuel oil</value>
          <display_name>fuel oil</display_name>
        </choice>
        <choice>
          <value>propane</value>
          <display_name>propane</display_name>
        </choice>
        <choice>
          <value>wood</value>
          <display_name>wood</display_name>
        </choice>
        <choice>
          <value>wood pellets</value>
          <display_name>wood pellets</display_name>
        </choice>
        <choice>
          <value>coal</value>
          <display_name>coal</display_name>
        </choice>
      </choices>
    </argument>
    <argument>
      <name>cooling_system_integrated_heating_system_efficiency_percent</name>
      <display_name>Cooling System: Integrated Heating System Efficiency</display_name>
      <description>The rated heating efficiency value of the heating system integrated into cooling system. Only used for packaged terminal air conditioner and room air conditioner.</description>
      <type>String</type>
      <units>Frac</units>
      <required>false</required>
      <model_dependent>false</model_dependent>
    </argument>
    <argument>
      <name>cooling_system_integrated_heating_system_capacity</name>
      <display_name>Cooling System: Integrated Heating System Heating Capacity</display_name>
      <description>The output heating capacity of the heating system integrated into cooling system. If not provided, the OS-HPXML autosized default (see &lt;a href='https://openstudio-hpxml.readthedocs.io/en/v1.8.1/workflow_inputs.html#room-air-conditioner'&gt;Room Air Conditioner&lt;/a&gt;, &lt;a href='https://openstudio-hpxml.readthedocs.io/en/v1.8.1/workflow_inputs.html#packaged-terminal-air-conditioner'&gt;Packaged Terminal Air Conditioner&lt;/a&gt;) is used. Only used for room air conditioner and packaged terminal air conditioner.</description>
      <type>String</type>
      <units>Btu/hr</units>
      <required>false</required>
      <model_dependent>false</model_dependent>
    </argument>
    <argument>
      <name>cooling_system_integrated_heating_system_fraction_heat_load_served</name>
      <display_name>Cooling System: Integrated Heating System Fraction Heat Load Served</display_name>
      <description>The heating load served by the heating system integrated into cooling system. Only used for packaged terminal air conditioner and room air conditioner.</description>
      <type>String</type>
      <units>Frac</units>
      <required>false</required>
      <model_dependent>false</model_dependent>
    </argument>
    <argument>
      <name>heat_pump_type</name>
      <display_name>Heat Pump: Type</display_name>
      <description>The type of heat pump. Use 'none' if there is no heat pump.</description>
      <type>Choice</type>
      <required>true</required>
      <model_dependent>false</model_dependent>
      <default_value>none</default_value>
      <choices>
        <choice>
          <value>none</value>
          <display_name>none</display_name>
        </choice>
        <choice>
          <value>air-to-air</value>
          <display_name>air-to-air</display_name>
        </choice>
        <choice>
          <value>mini-split</value>
          <display_name>mini-split</display_name>
        </choice>
        <choice>
          <value>ground-to-air</value>
          <display_name>ground-to-air</display_name>
        </choice>
        <choice>
          <value>packaged terminal heat pump</value>
          <display_name>packaged terminal heat pump</display_name>
        </choice>
        <choice>
          <value>room air conditioner with reverse cycle</value>
          <display_name>room air conditioner with reverse cycle</display_name>
        </choice>
      </choices>
    </argument>
    <argument>
      <name>heat_pump_heating_efficiency_type</name>
      <display_name>Heat Pump: Heating Efficiency Type</display_name>
      <description>The heating efficiency type of heat pump. System types air-to-air and mini-split use HSPF or HSPF2. System types ground-to-air, packaged terminal heat pump and room air conditioner with reverse cycle use COP.</description>
      <type>Choice</type>
      <required>true</required>
      <model_dependent>false</model_dependent>
      <default_value>HSPF</default_value>
      <choices>
        <choice>
          <value>HSPF</value>
          <display_name>HSPF</display_name>
        </choice>
        <choice>
          <value>HSPF2</value>
          <display_name>HSPF2</display_name>
        </choice>
        <choice>
          <value>COP</value>
          <display_name>COP</display_name>
        </choice>
      </choices>
    </argument>
    <argument>
      <name>heat_pump_heating_efficiency</name>
      <display_name>Heat Pump: Heating Efficiency</display_name>
      <description>The rated heating efficiency value of the heat pump.</description>
      <type>Double</type>
      <required>true</required>
      <model_dependent>false</model_dependent>
      <default_value>7.7</default_value>
    </argument>
    <argument>
      <name>heat_pump_cooling_efficiency_type</name>
      <display_name>Heat Pump: Cooling Efficiency Type</display_name>
      <description>The cooling efficiency type of heat pump. System types air-to-air and mini-split use SEER or SEER2. System types ground-to-air, packaged terminal heat pump and room air conditioner with reverse cycle use EER.</description>
      <type>Choice</type>
      <required>true</required>
      <model_dependent>false</model_dependent>
      <default_value>SEER</default_value>
      <choices>
        <choice>
          <value>SEER</value>
          <display_name>SEER</display_name>
        </choice>
        <choice>
          <value>SEER2</value>
          <display_name>SEER2</display_name>
        </choice>
        <choice>
          <value>EER</value>
          <display_name>EER</display_name>
        </choice>
        <choice>
          <value>CEER</value>
          <display_name>CEER</display_name>
        </choice>
      </choices>
    </argument>
    <argument>
      <name>heat_pump_cooling_efficiency</name>
      <display_name>Heat Pump: Cooling Efficiency</display_name>
      <description>The rated cooling efficiency value of the heat pump.</description>
      <type>Double</type>
      <required>true</required>
      <model_dependent>false</model_dependent>
      <default_value>13</default_value>
    </argument>
    <argument>
      <name>heat_pump_cooling_compressor_type</name>
      <display_name>Heat Pump: Cooling Compressor Type</display_name>
      <description>The compressor type of the heat pump. Only applies to air-to-air and mini-split. If not provided, the OS-HPXML default (see &lt;a href='https://openstudio-hpxml.readthedocs.io/en/v1.8.1/workflow_inputs.html#air-to-air-heat-pump'&gt;Air-to-Air Heat Pump&lt;/a&gt;, &lt;a href='https://openstudio-hpxml.readthedocs.io/en/v1.8.1/workflow_inputs.html#mini-split-heat-pump'&gt;Mini-Split Heat Pump&lt;/a&gt;) is used.</description>
      <type>Choice</type>
      <units></units>
      <required>false</required>
      <model_dependent>false</model_dependent>
      <choices>
        <choice>
          <value>auto</value>
          <display_name>auto</display_name>
        </choice>
        <choice>
          <value>single stage</value>
          <display_name>single stage</display_name>
        </choice>
        <choice>
          <value>two stage</value>
          <display_name>two stage</display_name>
        </choice>
        <choice>
          <value>variable speed</value>
          <display_name>variable speed</display_name>
        </choice>
      </choices>
    </argument>
    <argument>
      <name>heat_pump_cooling_sensible_heat_fraction</name>
      <display_name>Heat Pump: Cooling Sensible Heat Fraction</display_name>
      <description>The sensible heat fraction of the heat pump. If not provided, the OS-HPXML default (see &lt;a href='https://openstudio-hpxml.readthedocs.io/en/v1.8.1/workflow_inputs.html#air-to-air-heat-pump'&gt;Air-to-Air Heat Pump&lt;/a&gt;, &lt;a href='https://openstudio-hpxml.readthedocs.io/en/v1.8.1/workflow_inputs.html#mini-split-heat-pump'&gt;Mini-Split Heat Pump&lt;/a&gt;, &lt;a href='https://openstudio-hpxml.readthedocs.io/en/v1.8.1/workflow_inputs.html#packaged-terminal-heat-pump'&gt;Packaged Terminal Heat Pump&lt;/a&gt;, &lt;a href='https://openstudio-hpxml.readthedocs.io/en/v1.8.1/workflow_inputs.html#room-air-conditioner-w-reverse-cycle'&gt;Room Air Conditioner w/ Reverse Cycle&lt;/a&gt;, &lt;a href='https://openstudio-hpxml.readthedocs.io/en/v1.8.1/workflow_inputs.html#ground-to-air-heat-pump'&gt;Ground-to-Air Heat Pump&lt;/a&gt;) is used.</description>
      <type>String</type>
      <units>Frac</units>
      <required>false</required>
      <model_dependent>false</model_dependent>
    </argument>
    <argument>
      <name>heat_pump_heating_capacity</name>
      <display_name>Heat Pump: Heating Capacity</display_name>
      <description>The output heating capacity of the heat pump. If not provided, the OS-HPXML autosized default (see &lt;a href='https://openstudio-hpxml.readthedocs.io/en/v1.8.1/workflow_inputs.html#air-to-air-heat-pump'&gt;Air-to-Air Heat Pump&lt;/a&gt;, &lt;a href='https://openstudio-hpxml.readthedocs.io/en/v1.8.1/workflow_inputs.html#mini-split-heat-pump'&gt;Mini-Split Heat Pump&lt;/a&gt;, &lt;a href='https://openstudio-hpxml.readthedocs.io/en/v1.8.1/workflow_inputs.html#packaged-terminal-heat-pump'&gt;Packaged Terminal Heat Pump&lt;/a&gt;, &lt;a href='https://openstudio-hpxml.readthedocs.io/en/v1.8.1/workflow_inputs.html#room-air-conditioner-w-reverse-cycle'&gt;Room Air Conditioner w/ Reverse Cycle&lt;/a&gt;, &lt;a href='https://openstudio-hpxml.readthedocs.io/en/v1.8.1/workflow_inputs.html#ground-to-air-heat-pump'&gt;Ground-to-Air Heat Pump&lt;/a&gt;) is used.</description>
      <type>String</type>
      <units>Btu/hr</units>
      <required>false</required>
      <model_dependent>false</model_dependent>
    </argument>
    <argument>
      <name>heat_pump_heating_autosizing_factor</name>
      <display_name>Heat Pump: Heating Autosizing Factor</display_name>
      <description>The capacity scaling factor applied to the auto-sizing methodology. If not provided, 1.0 is used.</description>
      <type>String</type>
      <units></units>
      <required>false</required>
      <model_dependent>false</model_dependent>
    </argument>
    <argument>
      <name>heat_pump_heating_autosizing_limit</name>
      <display_name>Heat Pump: Heating Autosizing Limit</display_name>
      <description>The maximum capacity limit applied to the auto-sizing methodology. If not provided, no limit is used.</description>
      <type>String</type>
      <units>Btu/hr</units>
      <required>false</required>
      <model_dependent>false</model_dependent>
    </argument>
    <argument>
      <name>heat_pump_heating_capacity_retention_fraction</name>
      <display_name>Heat Pump: Heating Capacity Retention Fraction</display_name>
      <description>The output heating capacity of the heat pump at a user-specified temperature (e.g., 17F or 5F) divided by the above nominal heating capacity. Applies to all heat pump types except ground-to-air. If not provided, the OS-HPXML default (see &lt;a href='https://openstudio-hpxml.readthedocs.io/en/v1.8.1/workflow_inputs.html#air-to-air-heat-pump'&gt;Air-to-Air Heat Pump&lt;/a&gt;, &lt;a href='https://openstudio-hpxml.readthedocs.io/en/v1.8.1/workflow_inputs.html#mini-split-heat-pump'&gt;Mini-Split Heat Pump&lt;/a&gt;, &lt;a href='https://openstudio-hpxml.readthedocs.io/en/v1.8.1/workflow_inputs.html#packaged-terminal-heat-pump'&gt;Packaged Terminal Heat Pump&lt;/a&gt;, &lt;a href='https://openstudio-hpxml.readthedocs.io/en/v1.8.1/workflow_inputs.html#room-air-conditioner-w-reverse-cycle'&gt;Room Air Conditioner w/ Reverse Cycle&lt;/a&gt;) is used.</description>
      <type>String</type>
      <units>Frac</units>
      <required>false</required>
      <model_dependent>false</model_dependent>
    </argument>
    <argument>
      <name>heat_pump_heating_capacity_retention_temp</name>
      <display_name>Heat Pump: Heating Capacity Retention Temperature</display_name>
      <description>The user-specified temperature (e.g., 17F or 5F) for the above heating capacity retention fraction. Applies to all heat pump types except ground-to-air. Required if the Heating Capacity Retention Fraction is provided.</description>
      <type>String</type>
      <units>F</units>
      <required>false</required>
      <model_dependent>false</model_dependent>
    </argument>
    <argument>
      <name>heat_pump_cooling_capacity</name>
      <display_name>Heat Pump: Cooling Capacity</display_name>
      <description>The output cooling capacity of the heat pump. If not provided, the OS-HPXML autosized default (see &lt;a href='https://openstudio-hpxml.readthedocs.io/en/v1.8.1/workflow_inputs.html#air-to-air-heat-pump'&gt;Air-to-Air Heat Pump&lt;/a&gt;, &lt;a href='https://openstudio-hpxml.readthedocs.io/en/v1.8.1/workflow_inputs.html#mini-split-heat-pump'&gt;Mini-Split Heat Pump&lt;/a&gt;, &lt;a href='https://openstudio-hpxml.readthedocs.io/en/v1.8.1/workflow_inputs.html#packaged-terminal-heat-pump'&gt;Packaged Terminal Heat Pump&lt;/a&gt;, &lt;a href='https://openstudio-hpxml.readthedocs.io/en/v1.8.1/workflow_inputs.html#room-air-conditioner-w-reverse-cycle'&gt;Room Air Conditioner w/ Reverse Cycle&lt;/a&gt;, &lt;a href='https://openstudio-hpxml.readthedocs.io/en/v1.8.1/workflow_inputs.html#ground-to-air-heat-pump'&gt;Ground-to-Air Heat Pump&lt;/a&gt;) is used.</description>
      <type>String</type>
      <units>Btu/hr</units>
      <required>false</required>
      <model_dependent>false</model_dependent>
    </argument>
    <argument>
      <name>heat_pump_cooling_autosizing_factor</name>
      <display_name>Heat Pump: Cooling Autosizing Factor</display_name>
      <description>The capacity scaling factor applied to the auto-sizing methodology. If not provided, 1.0 is used.</description>
      <type>String</type>
      <units></units>
      <required>false</required>
      <model_dependent>false</model_dependent>
    </argument>
    <argument>
      <name>heat_pump_cooling_autosizing_limit</name>
      <display_name>Heat Pump: Cooling Autosizing Limit</display_name>
      <description>The maximum capacity limit applied to the auto-sizing methodology. If not provided, no limit is used.</description>
      <type>String</type>
      <units>Btu/hr</units>
      <required>false</required>
      <model_dependent>false</model_dependent>
    </argument>
    <argument>
      <name>heat_pump_fraction_heat_load_served</name>
      <display_name>Heat Pump: Fraction Heat Load Served</display_name>
      <description>The heating load served by the heat pump.</description>
      <type>Double</type>
      <units>Frac</units>
      <required>true</required>
      <model_dependent>false</model_dependent>
      <default_value>1</default_value>
    </argument>
    <argument>
      <name>heat_pump_fraction_cool_load_served</name>
      <display_name>Heat Pump: Fraction Cool Load Served</display_name>
      <description>The cooling load served by the heat pump.</description>
      <type>Double</type>
      <units>Frac</units>
      <required>true</required>
      <model_dependent>false</model_dependent>
      <default_value>1</default_value>
    </argument>
    <argument>
      <name>heat_pump_compressor_lockout_temp</name>
      <display_name>Heat Pump: Compressor Lockout Temperature</display_name>
      <description>The temperature below which the heat pump compressor is disabled. If both this and Backup Heating Lockout Temperature are provided and use the same value, it essentially defines a switchover temperature (for, e.g., a dual-fuel heat pump). Applies to all heat pump types other than ground-to-air. If not provided, the OS-HPXML default (see &lt;a href='https://openstudio-hpxml.readthedocs.io/en/v1.8.1/workflow_inputs.html#air-to-air-heat-pump'&gt;Air-to-Air Heat Pump&lt;/a&gt;, &lt;a href='https://openstudio-hpxml.readthedocs.io/en/v1.8.1/workflow_inputs.html#mini-split-heat-pump'&gt;Mini-Split Heat Pump&lt;/a&gt;, &lt;a href='https://openstudio-hpxml.readthedocs.io/en/v1.8.1/workflow_inputs.html#packaged-terminal-heat-pump'&gt;Packaged Terminal Heat Pump&lt;/a&gt;, &lt;a href='https://openstudio-hpxml.readthedocs.io/en/v1.8.1/workflow_inputs.html#room-air-conditioner-w-reverse-cycle'&gt;Room Air Conditioner w/ Reverse Cycle&lt;/a&gt;) is used.</description>
      <type>String</type>
      <units>F</units>
      <required>false</required>
      <model_dependent>false</model_dependent>
    </argument>
    <argument>
      <name>heat_pump_backup_type</name>
      <display_name>Heat Pump: Backup Type</display_name>
      <description>The backup type of the heat pump. If 'integrated', represents e.g. built-in electric strip heat or dual-fuel integrated furnace. If 'separate', represents e.g. electric baseboard or boiler based on the Heating System 2 specified below. Use 'none' if there is no backup heating.</description>
      <type>Choice</type>
      <required>true</required>
      <model_dependent>false</model_dependent>
      <default_value>integrated</default_value>
      <choices>
        <choice>
          <value>none</value>
          <display_name>none</display_name>
        </choice>
        <choice>
          <value>integrated</value>
          <display_name>integrated</display_name>
        </choice>
        <choice>
          <value>separate</value>
          <display_name>separate</display_name>
        </choice>
      </choices>
    </argument>
    <argument>
      <name>heat_pump_backup_heating_autosizing_factor</name>
      <display_name>Heat Pump: Backup Heating Autosizing Factor</display_name>
      <description>The capacity scaling factor applied to the auto-sizing methodology if Backup Type is 'integrated'. If not provided, 1.0 is used. If Backup Type is 'separate', use Heating System 2: Heating Autosizing Factor.</description>
      <type>String</type>
      <units></units>
      <required>false</required>
      <model_dependent>false</model_dependent>
    </argument>
    <argument>
      <name>heat_pump_backup_heating_autosizing_limit</name>
      <display_name>Heat Pump: Backup Heating Autosizing Limit</display_name>
      <description>The maximum capacity limit applied to the auto-sizing methodology if Backup Type is 'integrated'. If not provided, no limit is used. If Backup Type is 'separate', use Heating System 2: Heating Autosizing Limit.</description>
      <type>String</type>
      <units>Btu/hr</units>
      <required>false</required>
      <model_dependent>false</model_dependent>
    </argument>
    <argument>
      <name>heat_pump_backup_fuel</name>
      <display_name>Heat Pump: Backup Fuel Type</display_name>
      <description>The backup fuel type of the heat pump. Only applies if Backup Type is 'integrated'.</description>
      <type>Choice</type>
      <required>true</required>
      <model_dependent>false</model_dependent>
      <default_value>electricity</default_value>
      <choices>
        <choice>
          <value>electricity</value>
          <display_name>electricity</display_name>
        </choice>
        <choice>
          <value>natural gas</value>
          <display_name>natural gas</display_name>
        </choice>
        <choice>
          <value>fuel oil</value>
          <display_name>fuel oil</display_name>
        </choice>
        <choice>
          <value>propane</value>
          <display_name>propane</display_name>
        </choice>
      </choices>
    </argument>
    <argument>
      <name>heat_pump_backup_heating_efficiency</name>
      <display_name>Heat Pump: Backup Rated Efficiency</display_name>
      <description>The backup rated efficiency value of the heat pump. Percent for electricity fuel type. AFUE otherwise. Only applies if Backup Type is 'integrated'.</description>
      <type>Double</type>
      <required>true</required>
      <model_dependent>false</model_dependent>
      <default_value>1</default_value>
    </argument>
    <argument>
      <name>heat_pump_backup_heating_capacity</name>
      <display_name>Heat Pump: Backup Heating Capacity</display_name>
      <description>The backup output heating capacity of the heat pump. If not provided, the OS-HPXML autosized default (see &lt;a href='https://openstudio-hpxml.readthedocs.io/en/v1.8.1/workflow_inputs.html#backup'&gt;Backup&lt;/a&gt;) is used. Only applies if Backup Type is 'integrated'.</description>
      <type>String</type>
      <units>Btu/hr</units>
      <required>false</required>
      <model_dependent>false</model_dependent>
    </argument>
    <argument>
      <name>heat_pump_backup_heating_lockout_temp</name>
      <display_name>Heat Pump: Backup Heating Lockout Temperature</display_name>
      <description>The temperature above which the heat pump backup system is disabled. If both this and Compressor Lockout Temperature are provided and use the same value, it essentially defines a switchover temperature (for, e.g., a dual-fuel heat pump). Applies for both Backup Type of 'integrated' and 'separate'. If not provided, the OS-HPXML default (see &lt;a href='https://openstudio-hpxml.readthedocs.io/en/v1.8.1/workflow_inputs.html#backup'&gt;Backup&lt;/a&gt;) is used.</description>
      <type>String</type>
      <units>F</units>
      <required>false</required>
      <model_dependent>false</model_dependent>
    </argument>
    <argument>
      <name>heat_pump_sizing_methodology</name>
      <display_name>Heat Pump: Sizing Methodology</display_name>
      <description>The auto-sizing methodology to use when the heat pump capacity is not provided. If not provided, the OS-HPXML default (see &lt;a href='https://openstudio-hpxml.readthedocs.io/en/v1.8.1/workflow_inputs.html#hpxml-hvac-sizing-control'&gt;HPXML HVAC Sizing Control&lt;/a&gt;) is used.</description>
      <type>Choice</type>
      <units></units>
      <required>false</required>
      <model_dependent>false</model_dependent>
      <choices>
        <choice>
          <value>auto</value>
          <display_name>auto</display_name>
        </choice>
        <choice>
          <value>ACCA</value>
          <display_name>ACCA</display_name>
        </choice>
        <choice>
          <value>HERS</value>
          <display_name>HERS</display_name>
        </choice>
        <choice>
          <value>MaxLoad</value>
          <display_name>MaxLoad</display_name>
        </choice>
      </choices>
    </argument>
    <argument>
      <name>heat_pump_backup_sizing_methodology</name>
      <display_name>Heat Pump: Backup Sizing Methodology</display_name>
      <description>The auto-sizing methodology to use when the heat pump backup capacity is not provided. If not provided, the OS-HPXML default (see &lt;a href='https://openstudio-hpxml.readthedocs.io/en/v1.8.1/workflow_inputs.html#hpxml-hvac-sizing-control'&gt;HPXML HVAC Sizing Control&lt;/a&gt;) is used.</description>
      <type>Choice</type>
      <units></units>
      <required>false</required>
      <model_dependent>false</model_dependent>
      <choices>
        <choice>
          <value>auto</value>
          <display_name>auto</display_name>
        </choice>
        <choice>
          <value>emergency</value>
          <display_name>emergency</display_name>
        </choice>
        <choice>
          <value>supplemental</value>
          <display_name>supplemental</display_name>
        </choice>
      </choices>
    </argument>
    <argument>
      <name>heat_pump_is_ducted</name>
      <display_name>Heat Pump: Is Ducted</display_name>
      <description>Whether the heat pump is ducted or not. Only used for mini-split. It's assumed that air-to-air and ground-to-air are ducted, and packaged terminal heat pump and room air conditioner with reverse cycle are not ducted. If not provided, assumes not ducted.</description>
      <type>Choice</type>
      <units></units>
      <required>false</required>
      <model_dependent>false</model_dependent>
      <choices>
        <choice>
          <value>auto</value>
          <display_name>auto</display_name>
        </choice>
        <choice>
          <value>true</value>
          <display_name>true</display_name>
        </choice>
        <choice>
          <value>false</value>
          <display_name>false</display_name>
        </choice>
      </choices>
    </argument>
    <argument>
      <name>heat_pump_crankcase_heater_watts</name>
      <display_name>Heat Pump: Crankcase Heater Power Watts</display_name>
      <description>Heat Pump crankcase heater power consumption in Watts. Applies only to air-to-air, mini-split, packaged terminal heat pump and room air conditioner with reverse cycle. If not provided, the OS-HPXML default (see &lt;a href='https://openstudio-hpxml.readthedocs.io/en/v1.8.1/workflow_inputs.html#air-to-air-heat-pump'&gt;Air-to-Air Heat Pump&lt;/a&gt;, &lt;a href='https://openstudio-hpxml.readthedocs.io/en/v1.8.1/workflow_inputs.html#mini-split-heat-pump'&gt;Mini-Split Heat Pump&lt;/a&gt;, &lt;a href='https://openstudio-hpxml.readthedocs.io/en/v1.8.1/workflow_inputs.html#packaged-terminal-heat-pump'&gt;Packaged Terminal Heat Pump&lt;/a&gt;, &lt;a href='https://openstudio-hpxml.readthedocs.io/en/v1.8.1/workflow_inputs.html#room-air-conditioner-w-reverse-cycle'&gt;Room Air Conditioner w/ Reverse Cycle&lt;/a&gt;) is used.</description>
      <type>String</type>
      <units>W</units>
      <required>false</required>
      <model_dependent>false</model_dependent>
    </argument>
    <argument>
      <name>hvac_perf_data_capacity_type</name>
      <display_name>HVAC Detailed Performance Data: Capacity Type</display_name>
      <description>Type of capacity values for detailed performance data if available. Applies only to variable-speed air-source HVAC systems (central air conditioners, mini-split air conditioners, air-to-air heat pumps, and mini-split heat pumps).</description>
      <type>Choice</type>
      <units>Absolute capacities</units>
      <required>false</required>
      <model_dependent>false</model_dependent>
      <choices>
        <choice>
          <value>auto</value>
          <display_name>auto</display_name>
        </choice>
        <choice>
          <value>Absolute capacities</value>
          <display_name>Absolute capacities</display_name>
        </choice>
        <choice>
          <value>Normalized capacity fractions</value>
          <display_name>Normalized capacity fractions</display_name>
        </choice>
      </choices>
    </argument>
    <argument>
      <name>hvac_perf_data_heating_outdoor_temperatures</name>
      <display_name>HVAC Detailed Performance Data: Heating Outdoor Temperatures</display_name>
      <description>Outdoor temperatures of heating detailed performance data if available. Applies only to variable-speed air-source HVAC systems (central air conditioners, mini-split air conditioners, air-to-air heat pumps, and mini-split heat pumps). One of the outdoor temperatures must be 47 F. At least two performance data points are required using a comma-separated list.</description>
      <type>String</type>
      <units>F</units>
      <required>false</required>
      <model_dependent>false</model_dependent>
    </argument>
    <argument>
      <name>hvac_perf_data_heating_min_speed_capacities</name>
      <display_name>HVAC Detailed Performance Data: Heating Minimum Speed Capacities</display_name>
      <description>Minimum speed capacities of heating detailed performance data if available. Applies only to variable-speed air-source HVAC systems (central air conditioners, mini-split air conditioners, air-to-air heat pumps, and mini-split heat pumps). At least two performance data points are required using a comma-separated list.</description>
      <type>String</type>
      <units>Btu/hr or Frac</units>
      <required>false</required>
      <model_dependent>false</model_dependent>
    </argument>
    <argument>
      <name>hvac_perf_data_heating_max_speed_capacities</name>
      <display_name>HVAC Detailed Performance Data: Heating Maximum Speed Capacities</display_name>
      <description>Maximum speed capacities of heating detailed performance data if available. Applies only to variable-speed air-source HVAC systems (central air conditioners, mini-split air conditioners, air-to-air heat pumps, and mini-split heat pumps). At least two performance data points are required using a comma-separated list.</description>
      <type>String</type>
      <units>Btu/hr or Frac</units>
      <required>false</required>
      <model_dependent>false</model_dependent>
    </argument>
    <argument>
      <name>hvac_perf_data_heating_min_speed_cops</name>
      <display_name>HVAC Detailed Performance Data: Heating Minimum Speed COPs</display_name>
      <description>Minimum speed efficiency COP values of heating detailed performance data if available. Applies only to variable-speed air-source HVAC systems (central air conditioners, mini-split air conditioners, air-to-air heat pumps, and mini-split heat pumps). At least two performance data points are required using a comma-separated list.</description>
      <type>String</type>
      <units>W/W</units>
      <required>false</required>
      <model_dependent>false</model_dependent>
    </argument>
    <argument>
      <name>hvac_perf_data_heating_max_speed_cops</name>
      <display_name>HVAC Detailed Performance Data: Heating Maximum Speed COPs</display_name>
      <description>Maximum speed efficiency COP values of heating detailed performance data if available. Applies only to variable-speed air-source HVAC systems (central air conditioners, mini-split air conditioners, air-to-air heat pumps, and mini-split heat pumps). At least two performance data points are required using a comma-separated list.</description>
      <type>String</type>
      <units>W/W</units>
      <required>false</required>
      <model_dependent>false</model_dependent>
    </argument>
    <argument>
      <name>hvac_perf_data_cooling_outdoor_temperatures</name>
      <display_name>HVAC Detailed Performance Data: Cooling Outdoor Temperatures</display_name>
      <description>Outdoor temperatures of cooling detailed performance data if available. Applies only to variable-speed air-source HVAC systems (central air conditioners, mini-split air conditioners, air-to-air heat pumps, and mini-split heat pumps). One of the outdoor temperatures must be 95 F. At least two performance data points are required using a comma-separated list.</description>
      <type>String</type>
      <units>F</units>
      <required>false</required>
      <model_dependent>false</model_dependent>
    </argument>
    <argument>
      <name>hvac_perf_data_cooling_min_speed_capacities</name>
      <display_name>HVAC Detailed Performance Data: Cooling Minimum Speed Capacities</display_name>
      <description>Minimum speed capacities of cooling detailed performance data if available. Applies only to variable-speed air-source HVAC systems (central air conditioners, mini-split air conditioners, air-to-air heat pumps, and mini-split heat pumps). At least two performance data points are required using a comma-separated list.</description>
      <type>String</type>
      <units>Btu/hr or Frac</units>
      <required>false</required>
      <model_dependent>false</model_dependent>
    </argument>
    <argument>
      <name>hvac_perf_data_cooling_max_speed_capacities</name>
      <display_name>HVAC Detailed Performance Data: Cooling Maximum Speed Capacities</display_name>
      <description>Maximum speed capacities of cooling detailed performance data if available. Applies only to variable-speed air-source HVAC systems (central air conditioners, mini-split air conditioners, air-to-air heat pumps, and mini-split heat pumps). At least two performance data points are required using a comma-separated list.</description>
      <type>String</type>
      <units>Btu/hr or Frac</units>
      <required>false</required>
      <model_dependent>false</model_dependent>
    </argument>
    <argument>
      <name>hvac_perf_data_cooling_min_speed_cops</name>
      <display_name>HVAC Detailed Performance Data: Cooling Minimum Speed COPs</display_name>
      <description>Minimum speed efficiency COP values of cooling detailed performance data if available. Applies only to variable-speed air-source HVAC systems (central air conditioners, mini-split air conditioners, air-to-air heat pumps, and mini-split heat pumps). At least two performance data points are required using a comma-separated list.</description>
      <type>String</type>
      <units>W/W</units>
      <required>false</required>
      <model_dependent>false</model_dependent>
    </argument>
    <argument>
      <name>hvac_perf_data_cooling_max_speed_cops</name>
      <display_name>HVAC Detailed Performance Data: Cooling Maximum Speed COPs</display_name>
      <description>Maximum speed efficiency COP values of cooling detailed performance data if available. Applies only to variable-speed air-source HVAC systems (central air conditioners, mini-split air conditioners, air-to-air heat pumps, and mini-split heat pumps). At least two performance data points are required using a comma-separated list.</description>
      <type>String</type>
      <units>W/W</units>
      <required>false</required>
      <model_dependent>false</model_dependent>
    </argument>
    <argument>
      <name>geothermal_loop_configuration</name>
      <display_name>Geothermal Loop: Configuration</display_name>
      <description>Configuration of the geothermal loop. Only applies to ground-to-air heat pump type. If not provided, the OS-HPXML default (see &lt;a href='https://openstudio-hpxml.readthedocs.io/en/v1.8.1/workflow_inputs.html#ground-to-air-heat-pump'&gt;Ground-to-Air Heat Pump&lt;/a&gt;) is used.</description>
      <type>Choice</type>
      <units></units>
      <required>false</required>
      <model_dependent>false</model_dependent>
      <choices>
        <choice>
          <value>auto</value>
          <display_name>auto</display_name>
        </choice>
        <choice>
          <value>none</value>
          <display_name>none</display_name>
        </choice>
        <choice>
          <value>vertical</value>
          <display_name>vertical</display_name>
        </choice>
      </choices>
    </argument>
    <argument>
      <name>geothermal_loop_borefield_configuration</name>
      <display_name>Geothermal Loop: Borefield Configuration</display_name>
      <description>Borefield configuration of the geothermal loop. Only applies to ground-to-air heat pump type. If not provided, the OS-HPXML default (see &lt;a href='https://openstudio-hpxml.readthedocs.io/en/v1.8.1/workflow_inputs.html#hpxml-geothermal-loops'&gt;HPXML Geothermal Loops&lt;/a&gt;) is used.</description>
      <type>Choice</type>
      <units></units>
      <required>false</required>
      <model_dependent>false</model_dependent>
      <choices>
        <choice>
          <value>auto</value>
          <display_name>auto</display_name>
        </choice>
        <choice>
          <value>Rectangle</value>
          <display_name>Rectangle</display_name>
        </choice>
        <choice>
          <value>Open Rectangle</value>
          <display_name>Open Rectangle</display_name>
        </choice>
        <choice>
          <value>C</value>
          <display_name>C</display_name>
        </choice>
        <choice>
          <value>L</value>
          <display_name>L</display_name>
        </choice>
        <choice>
          <value>U</value>
          <display_name>U</display_name>
        </choice>
        <choice>
          <value>Lopsided U</value>
          <display_name>Lopsided U</display_name>
        </choice>
      </choices>
    </argument>
    <argument>
      <name>geothermal_loop_loop_flow</name>
      <display_name>Geothermal Loop: Loop Flow</display_name>
      <description>Water flow rate through the geothermal loop. Only applies to ground-to-air heat pump type. If not provided, the OS-HPXML autosized default (see &lt;a href='https://openstudio-hpxml.readthedocs.io/en/v1.8.1/workflow_inputs.html#hpxml-geothermal-loops'&gt;HPXML Geothermal Loops&lt;/a&gt;) is used.</description>
      <type>String</type>
      <units>gpm</units>
      <required>false</required>
      <model_dependent>false</model_dependent>
    </argument>
    <argument>
      <name>geothermal_loop_boreholes_count</name>
      <display_name>Geothermal Loop: Boreholes Count</display_name>
      <description>Number of boreholes. Only applies to ground-to-air heat pump type. If not provided, the OS-HPXML autosized default (see &lt;a href='https://openstudio-hpxml.readthedocs.io/en/v1.8.1/workflow_inputs.html#hpxml-geothermal-loops'&gt;HPXML Geothermal Loops&lt;/a&gt;) is used.</description>
      <type>String</type>
      <units>#</units>
      <required>false</required>
      <model_dependent>false</model_dependent>
    </argument>
    <argument>
      <name>geothermal_loop_boreholes_length</name>
      <display_name>Geothermal Loop: Boreholes Length</display_name>
      <description>Average length of each borehole (vertical). Only applies to ground-to-air heat pump type. If not provided, the OS-HPXML autosized default (see &lt;a href='https://openstudio-hpxml.readthedocs.io/en/v1.8.1/workflow_inputs.html#hpxml-geothermal-loops'&gt;HPXML Geothermal Loops&lt;/a&gt;) is used.</description>
      <type>String</type>
      <units>ft</units>
      <required>false</required>
      <model_dependent>false</model_dependent>
    </argument>
    <argument>
      <name>geothermal_loop_boreholes_spacing</name>
      <display_name>Geothermal Loop: Boreholes Spacing</display_name>
      <description>Distance between bores. Only applies to ground-to-air heat pump type. If not provided, the OS-HPXML default (see &lt;a href='https://openstudio-hpxml.readthedocs.io/en/v1.8.1/workflow_inputs.html#hpxml-geothermal-loops'&gt;HPXML Geothermal Loops&lt;/a&gt;) is used.</description>
      <type>String</type>
      <units>ft</units>
      <required>false</required>
      <model_dependent>false</model_dependent>
    </argument>
    <argument>
      <name>geothermal_loop_boreholes_diameter</name>
      <display_name>Geothermal Loop: Boreholes Diameter</display_name>
      <description>Diameter of bores. Only applies to ground-to-air heat pump type. If not provided, the OS-HPXML default (see &lt;a href='https://openstudio-hpxml.readthedocs.io/en/v1.8.1/workflow_inputs.html#hpxml-geothermal-loops'&gt;HPXML Geothermal Loops&lt;/a&gt;) is used.</description>
      <type>String</type>
      <units>in</units>
      <required>false</required>
      <model_dependent>false</model_dependent>
    </argument>
    <argument>
      <name>geothermal_loop_grout_type</name>
      <display_name>Geothermal Loop: Grout Type</display_name>
      <description>Grout type of the geothermal loop. Only applies to ground-to-air heat pump type. If not provided, the OS-HPXML default (see &lt;a href='https://openstudio-hpxml.readthedocs.io/en/v1.8.1/workflow_inputs.html#hpxml-geothermal-loops'&gt;HPXML Geothermal Loops&lt;/a&gt;) is used.</description>
      <type>Choice</type>
      <units></units>
      <required>false</required>
      <model_dependent>false</model_dependent>
      <choices>
        <choice>
          <value>auto</value>
          <display_name>auto</display_name>
        </choice>
        <choice>
          <value>standard</value>
          <display_name>standard</display_name>
        </choice>
        <choice>
          <value>thermally enhanced</value>
          <display_name>thermally enhanced</display_name>
        </choice>
      </choices>
    </argument>
    <argument>
      <name>geothermal_loop_pipe_type</name>
      <display_name>Geothermal Loop: Pipe Type</display_name>
      <description>Pipe type of the geothermal loop. Only applies to ground-to-air heat pump type. If not provided, the OS-HPXML default (see &lt;a href='https://openstudio-hpxml.readthedocs.io/en/v1.8.1/workflow_inputs.html#hpxml-geothermal-loops'&gt;HPXML Geothermal Loops&lt;/a&gt;) is used.</description>
      <type>Choice</type>
      <units></units>
      <required>false</required>
      <model_dependent>false</model_dependent>
      <choices>
        <choice>
          <value>auto</value>
          <display_name>auto</display_name>
        </choice>
        <choice>
          <value>standard</value>
          <display_name>standard</display_name>
        </choice>
        <choice>
          <value>thermally enhanced</value>
          <display_name>thermally enhanced</display_name>
        </choice>
      </choices>
    </argument>
    <argument>
      <name>geothermal_loop_pipe_diameter</name>
      <display_name>Geothermal Loop: Pipe Diameter</display_name>
      <description>Pipe diameter of the geothermal loop. Only applies to ground-to-air heat pump type. If not provided, the OS-HPXML default (see &lt;a href='https://openstudio-hpxml.readthedocs.io/en/v1.8.1/workflow_inputs.html#hpxml-geothermal-loops'&gt;HPXML Geothermal Loops&lt;/a&gt;) is used.</description>
      <type>Choice</type>
      <units>in</units>
      <required>false</required>
      <model_dependent>false</model_dependent>
      <choices>
        <choice>
          <value>auto</value>
          <display_name>auto</display_name>
        </choice>
        <choice>
          <value>3/4" pipe</value>
          <display_name>3/4" pipe</display_name>
        </choice>
        <choice>
          <value>1" pipe</value>
          <display_name>1" pipe</display_name>
        </choice>
        <choice>
          <value>1-1/4" pipe</value>
          <display_name>1-1/4" pipe</display_name>
        </choice>
      </choices>
    </argument>
    <argument>
      <name>heating_system_2_type</name>
      <display_name>Heating System 2: Type</display_name>
      <description>The type of the second heating system. If a heat pump is specified and the backup type is 'separate', this heating system represents 'separate' backup heating. For ducted heat pumps where the backup heating system is a 'Furnace', the backup would typically be characterized as 'integrated' in that the furnace and heat pump share the same distribution system and blower fan; a 'Furnace' as 'separate' backup to a ducted heat pump is not supported.</description>
      <type>Choice</type>
      <required>true</required>
      <model_dependent>false</model_dependent>
      <default_value>none</default_value>
      <choices>
        <choice>
          <value>none</value>
          <display_name>none</display_name>
        </choice>
        <choice>
          <value>Furnace</value>
          <display_name>Furnace</display_name>
        </choice>
        <choice>
          <value>WallFurnace</value>
          <display_name>WallFurnace</display_name>
        </choice>
        <choice>
          <value>FloorFurnace</value>
          <display_name>FloorFurnace</display_name>
        </choice>
        <choice>
          <value>Boiler</value>
          <display_name>Boiler</display_name>
        </choice>
        <choice>
          <value>ElectricResistance</value>
          <display_name>ElectricResistance</display_name>
        </choice>
        <choice>
          <value>Stove</value>
          <display_name>Stove</display_name>
        </choice>
        <choice>
          <value>SpaceHeater</value>
          <display_name>SpaceHeater</display_name>
        </choice>
        <choice>
          <value>Fireplace</value>
          <display_name>Fireplace</display_name>
        </choice>
      </choices>
    </argument>
    <argument>
      <name>heating_system_2_fuel</name>
      <display_name>Heating System 2: Fuel Type</display_name>
      <description>The fuel type of the second heating system. Ignored for ElectricResistance.</description>
      <type>Choice</type>
      <required>true</required>
      <model_dependent>false</model_dependent>
      <default_value>electricity</default_value>
      <choices>
        <choice>
          <value>electricity</value>
          <display_name>electricity</display_name>
        </choice>
        <choice>
          <value>natural gas</value>
          <display_name>natural gas</display_name>
        </choice>
        <choice>
          <value>fuel oil</value>
          <display_name>fuel oil</display_name>
        </choice>
        <choice>
          <value>propane</value>
          <display_name>propane</display_name>
        </choice>
        <choice>
          <value>wood</value>
          <display_name>wood</display_name>
        </choice>
        <choice>
          <value>wood pellets</value>
          <display_name>wood pellets</display_name>
        </choice>
        <choice>
          <value>coal</value>
          <display_name>coal</display_name>
        </choice>
      </choices>
    </argument>
    <argument>
      <name>heating_system_2_heating_efficiency</name>
      <display_name>Heating System 2: Rated AFUE or Percent</display_name>
      <description>The rated heating efficiency value of the second heating system.</description>
      <type>Double</type>
      <units>Frac</units>
      <required>true</required>
      <model_dependent>false</model_dependent>
      <default_value>1</default_value>
    </argument>
    <argument>
      <name>heating_system_2_heating_capacity</name>
      <display_name>Heating System 2: Heating Capacity</display_name>
      <description>The output heating capacity of the second heating system. If not provided, the OS-HPXML autosized default (see &lt;a href='https://openstudio-hpxml.readthedocs.io/en/v1.8.1/workflow_inputs.html#hpxml-heating-systems'&gt;HPXML Heating Systems&lt;/a&gt;) is used.</description>
      <type>String</type>
      <units>Btu/hr</units>
      <required>false</required>
      <model_dependent>false</model_dependent>
    </argument>
    <argument>
      <name>heating_system_2_heating_autosizing_factor</name>
      <display_name>Heating System 2: Heating Autosizing Factor</display_name>
      <description>The capacity scaling factor applied to the auto-sizing methodology. If not provided, 1.0 is used.</description>
      <type>String</type>
      <units></units>
      <required>false</required>
      <model_dependent>false</model_dependent>
    </argument>
    <argument>
      <name>heating_system_2_heating_autosizing_limit</name>
      <display_name>Heating System 2: Heating Autosizing Limit</display_name>
      <description>The maximum capacity limit applied to the auto-sizing methodology. If not provided, no limit is used.</description>
      <type>String</type>
      <units>Btu/hr</units>
      <required>false</required>
      <model_dependent>false</model_dependent>
    </argument>
    <argument>
      <name>heating_system_2_fraction_heat_load_served</name>
      <display_name>Heating System 2: Fraction Heat Load Served</display_name>
      <description>The heat load served fraction of the second heating system. Ignored if this heating system serves as a backup system for a heat pump.</description>
      <type>Double</type>
      <units>Frac</units>
      <required>true</required>
      <model_dependent>false</model_dependent>
      <default_value>0.25</default_value>
    </argument>
    <argument>
      <name>hvac_control_heating_season_period</name>
      <display_name>HVAC Control: Heating Season Period</display_name>
      <description>Enter a date range like 'Nov 1 - Jun 30'. If not provided, the OS-HPXML default (see &lt;a href='https://openstudio-hpxml.readthedocs.io/en/v1.8.1/workflow_inputs.html#hpxml-hvac-control'&gt;HPXML HVAC Control&lt;/a&gt;) is used. Can also provide 'BuildingAmerica' to use automatic seasons from the Building America House Simulation Protocols.</description>
      <type>String</type>
      <units></units>
      <required>false</required>
      <model_dependent>false</model_dependent>
    </argument>
    <argument>
      <name>hvac_control_cooling_season_period</name>
      <display_name>HVAC Control: Cooling Season Period</display_name>
      <description>Enter a date range like 'Jun 1 - Oct 31'. If not provided, the OS-HPXML default (see &lt;a href='https://openstudio-hpxml.readthedocs.io/en/v1.8.1/workflow_inputs.html#hpxml-hvac-control'&gt;HPXML HVAC Control&lt;/a&gt;) is used. Can also provide 'BuildingAmerica' to use automatic seasons from the Building America House Simulation Protocols.</description>
      <type>String</type>
      <units></units>
      <required>false</required>
      <model_dependent>false</model_dependent>
    </argument>
    <argument>
      <name>hvac_blower_fan_watts_per_cfm</name>
      <display_name>HVAC Blower: Fan Efficiency</display_name>
      <description>The blower fan efficiency at maximum fan speed. Applies only to split (not packaged) systems (i.e., applies to ducted systems as well as ductless mini-split systems). If not provided, the OS-HPXML default (see &lt;a href='https://openstudio-hpxml.readthedocs.io/en/v1.8.1/workflow_inputs.html#hpxml-heating-systems'&gt;HPXML Heating Systems&lt;/a&gt;, &lt;a href='https://openstudio-hpxml.readthedocs.io/en/v1.8.1/workflow_inputs.html#hpxml-cooling-systems'&gt;HPXML Cooling Systems&lt;/a&gt;, &lt;a href='https://openstudio-hpxml.readthedocs.io/en/v1.8.1/workflow_inputs.html#hpxml-heat-pumps'&gt;HPXML Heat Pumps&lt;/a&gt;) is used.</description>
      <type>String</type>
      <units>W/CFM</units>
      <required>false</required>
      <model_dependent>false</model_dependent>
    </argument>
    <argument>
      <name>ducts_leakage_units</name>
      <display_name>Ducts: Leakage Units</display_name>
      <description>The leakage units of the ducts.</description>
      <type>Choice</type>
      <required>true</required>
      <model_dependent>false</model_dependent>
      <default_value>Percent</default_value>
      <choices>
        <choice>
          <value>CFM25</value>
          <display_name>CFM25</display_name>
        </choice>
        <choice>
          <value>CFM50</value>
          <display_name>CFM50</display_name>
        </choice>
        <choice>
          <value>Percent</value>
          <display_name>Percent</display_name>
        </choice>
      </choices>
    </argument>
    <argument>
      <name>ducts_supply_leakage_to_outside_value</name>
      <display_name>Ducts: Supply Leakage to Outside Value</display_name>
      <description>The leakage value to outside for the supply ducts.</description>
      <type>Double</type>
      <required>true</required>
      <model_dependent>false</model_dependent>
      <default_value>0.1</default_value>
    </argument>
    <argument>
      <name>ducts_supply_location</name>
      <display_name>Ducts: Supply Location</display_name>
      <description>The location of the supply ducts. If not provided, the OS-HPXML default (see &lt;a href='https://openstudio-hpxml.readthedocs.io/en/v1.8.1/workflow_inputs.html#air-distribution'&gt;Air Distribution&lt;/a&gt;) is used.</description>
      <type>Choice</type>
      <units></units>
      <required>false</required>
      <model_dependent>false</model_dependent>
      <choices>
        <choice>
          <value>auto</value>
          <display_name>auto</display_name>
        </choice>
        <choice>
          <value>conditioned space</value>
          <display_name>conditioned space</display_name>
        </choice>
        <choice>
          <value>basement - conditioned</value>
          <display_name>basement - conditioned</display_name>
        </choice>
        <choice>
          <value>basement - unconditioned</value>
          <display_name>basement - unconditioned</display_name>
        </choice>
        <choice>
          <value>crawlspace</value>
          <display_name>crawlspace</display_name>
        </choice>
        <choice>
          <value>crawlspace - vented</value>
          <display_name>crawlspace - vented</display_name>
        </choice>
        <choice>
          <value>crawlspace - unvented</value>
          <display_name>crawlspace - unvented</display_name>
        </choice>
        <choice>
          <value>crawlspace - conditioned</value>
          <display_name>crawlspace - conditioned</display_name>
        </choice>
        <choice>
          <value>attic</value>
          <display_name>attic</display_name>
        </choice>
        <choice>
          <value>attic - vented</value>
          <display_name>attic - vented</display_name>
        </choice>
        <choice>
          <value>attic - unvented</value>
          <display_name>attic - unvented</display_name>
        </choice>
        <choice>
          <value>garage</value>
          <display_name>garage</display_name>
        </choice>
        <choice>
          <value>exterior wall</value>
          <display_name>exterior wall</display_name>
        </choice>
        <choice>
          <value>under slab</value>
          <display_name>under slab</display_name>
        </choice>
        <choice>
          <value>roof deck</value>
          <display_name>roof deck</display_name>
        </choice>
        <choice>
          <value>outside</value>
          <display_name>outside</display_name>
        </choice>
        <choice>
          <value>other housing unit</value>
          <display_name>other housing unit</display_name>
        </choice>
        <choice>
          <value>other heated space</value>
          <display_name>other heated space</display_name>
        </choice>
        <choice>
          <value>other multifamily buffer space</value>
          <display_name>other multifamily buffer space</display_name>
        </choice>
        <choice>
          <value>other non-freezing space</value>
          <display_name>other non-freezing space</display_name>
        </choice>
        <choice>
          <value>manufactured home belly</value>
          <display_name>manufactured home belly</display_name>
        </choice>
      </choices>
    </argument>
    <argument>
      <name>ducts_supply_insulation_r</name>
      <display_name>Ducts: Supply Insulation R-Value</display_name>
      <description>The nominal insulation r-value of the supply ducts excluding air films. Use 0 for uninsulated ducts.</description>
      <type>Double</type>
      <units>h-ft^2-R/Btu</units>
      <required>true</required>
      <model_dependent>false</model_dependent>
      <default_value>0</default_value>
    </argument>
    <argument>
      <name>ducts_supply_buried_insulation_level</name>
      <display_name>Ducts: Supply Buried Insulation Level</display_name>
      <description>Whether the supply ducts are buried in, e.g., attic loose-fill insulation. Partially buried ducts have insulation that does not cover the top of the ducts. Fully buried ducts have insulation that just covers the top of the ducts. Deeply buried ducts have insulation that continues above the top of the ducts.</description>
      <type>Choice</type>
      <units></units>
      <required>false</required>
      <model_dependent>false</model_dependent>
      <choices>
        <choice>
          <value>auto</value>
          <display_name>auto</display_name>
        </choice>
        <choice>
          <value>not buried</value>
          <display_name>not buried</display_name>
        </choice>
        <choice>
          <value>partially buried</value>
          <display_name>partially buried</display_name>
        </choice>
        <choice>
          <value>fully buried</value>
          <display_name>fully buried</display_name>
        </choice>
        <choice>
          <value>deeply buried</value>
          <display_name>deeply buried</display_name>
        </choice>
      </choices>
    </argument>
    <argument>
      <name>ducts_supply_surface_area</name>
      <display_name>Ducts: Supply Surface Area</display_name>
      <description>The supply ducts surface area in the given location. If neither Surface Area nor Area Fraction provided, the OS-HPXML default (see &lt;a href='https://openstudio-hpxml.readthedocs.io/en/v1.8.1/workflow_inputs.html#air-distribution'&gt;Air Distribution&lt;/a&gt;) is used.</description>
      <type>String</type>
      <units>ft^2</units>
      <required>false</required>
      <model_dependent>false</model_dependent>
    </argument>
    <argument>
      <name>ducts_supply_surface_area_fraction</name>
      <display_name>Ducts: Supply Area Fraction</display_name>
      <description>The fraction of supply ducts surface area in the given location. Only used if Surface Area is not provided. If the fraction is less than 1, the remaining duct area is assumed to be in conditioned space. If neither Surface Area nor Area Fraction provided, the OS-HPXML default (see &lt;a href='https://openstudio-hpxml.readthedocs.io/en/v1.8.1/workflow_inputs.html#air-distribution'&gt;Air Distribution&lt;/a&gt;) is used.</description>
      <type>String</type>
      <units>frac</units>
      <required>false</required>
      <model_dependent>false</model_dependent>
    </argument>
    <argument>
      <name>ducts_supply_fraction_rectangular</name>
      <display_name>Ducts: Supply Fraction Rectangular</display_name>
      <description>The fraction of supply ducts that are rectangular (as opposed to round); this affects the duct effective R-value used for modeling. If not provided, the OS-HPXML default (see &lt;a href='https://openstudio-hpxml.readthedocs.io/en/v1.8.1/workflow_inputs.html#air-distribution'&gt;Air Distribution&lt;/a&gt;) is used.</description>
      <type>String</type>
      <units>frac</units>
      <required>false</required>
      <model_dependent>false</model_dependent>
    </argument>
    <argument>
      <name>ducts_return_leakage_to_outside_value</name>
      <display_name>Ducts: Return Leakage to Outside Value</display_name>
      <description>The leakage value to outside for the return ducts.</description>
      <type>Double</type>
      <required>true</required>
      <model_dependent>false</model_dependent>
      <default_value>0.1</default_value>
    </argument>
    <argument>
      <name>ducts_return_location</name>
      <display_name>Ducts: Return Location</display_name>
      <description>The location of the return ducts. If not provided, the OS-HPXML default (see &lt;a href='https://openstudio-hpxml.readthedocs.io/en/v1.8.1/workflow_inputs.html#air-distribution'&gt;Air Distribution&lt;/a&gt;) is used.</description>
      <type>Choice</type>
      <units></units>
      <required>false</required>
      <model_dependent>false</model_dependent>
      <choices>
        <choice>
          <value>auto</value>
          <display_name>auto</display_name>
        </choice>
        <choice>
          <value>conditioned space</value>
          <display_name>conditioned space</display_name>
        </choice>
        <choice>
          <value>basement - conditioned</value>
          <display_name>basement - conditioned</display_name>
        </choice>
        <choice>
          <value>basement - unconditioned</value>
          <display_name>basement - unconditioned</display_name>
        </choice>
        <choice>
          <value>crawlspace</value>
          <display_name>crawlspace</display_name>
        </choice>
        <choice>
          <value>crawlspace - vented</value>
          <display_name>crawlspace - vented</display_name>
        </choice>
        <choice>
          <value>crawlspace - unvented</value>
          <display_name>crawlspace - unvented</display_name>
        </choice>
        <choice>
          <value>crawlspace - conditioned</value>
          <display_name>crawlspace - conditioned</display_name>
        </choice>
        <choice>
          <value>attic</value>
          <display_name>attic</display_name>
        </choice>
        <choice>
          <value>attic - vented</value>
          <display_name>attic - vented</display_name>
        </choice>
        <choice>
          <value>attic - unvented</value>
          <display_name>attic - unvented</display_name>
        </choice>
        <choice>
          <value>garage</value>
          <display_name>garage</display_name>
        </choice>
        <choice>
          <value>exterior wall</value>
          <display_name>exterior wall</display_name>
        </choice>
        <choice>
          <value>under slab</value>
          <display_name>under slab</display_name>
        </choice>
        <choice>
          <value>roof deck</value>
          <display_name>roof deck</display_name>
        </choice>
        <choice>
          <value>outside</value>
          <display_name>outside</display_name>
        </choice>
        <choice>
          <value>other housing unit</value>
          <display_name>other housing unit</display_name>
        </choice>
        <choice>
          <value>other heated space</value>
          <display_name>other heated space</display_name>
        </choice>
        <choice>
          <value>other multifamily buffer space</value>
          <display_name>other multifamily buffer space</display_name>
        </choice>
        <choice>
          <value>other non-freezing space</value>
          <display_name>other non-freezing space</display_name>
        </choice>
        <choice>
          <value>manufactured home belly</value>
          <display_name>manufactured home belly</display_name>
        </choice>
      </choices>
    </argument>
    <argument>
      <name>ducts_return_insulation_r</name>
      <display_name>Ducts: Return Insulation R-Value</display_name>
      <description>The nominal insulation r-value of the return ducts excluding air films. Use 0 for uninsulated ducts.</description>
      <type>Double</type>
      <units>h-ft^2-R/Btu</units>
      <required>true</required>
      <model_dependent>false</model_dependent>
      <default_value>0</default_value>
    </argument>
    <argument>
      <name>ducts_return_buried_insulation_level</name>
      <display_name>Ducts: Return Buried Insulation Level</display_name>
      <description>Whether the return ducts are buried in, e.g., attic loose-fill insulation. Partially buried ducts have insulation that does not cover the top of the ducts. Fully buried ducts have insulation that just covers the top of the ducts. Deeply buried ducts have insulation that continues above the top of the ducts.</description>
      <type>Choice</type>
      <units></units>
      <required>false</required>
      <model_dependent>false</model_dependent>
      <choices>
        <choice>
          <value>auto</value>
          <display_name>auto</display_name>
        </choice>
        <choice>
          <value>not buried</value>
          <display_name>not buried</display_name>
        </choice>
        <choice>
          <value>partially buried</value>
          <display_name>partially buried</display_name>
        </choice>
        <choice>
          <value>fully buried</value>
          <display_name>fully buried</display_name>
        </choice>
        <choice>
          <value>deeply buried</value>
          <display_name>deeply buried</display_name>
        </choice>
      </choices>
    </argument>
    <argument>
      <name>ducts_return_surface_area</name>
      <display_name>Ducts: Return Surface Area</display_name>
      <description>The return ducts surface area in the given location. If neither Surface Area nor Area Fraction provided, the OS-HPXML default (see &lt;a href='https://openstudio-hpxml.readthedocs.io/en/v1.8.1/workflow_inputs.html#air-distribution'&gt;Air Distribution&lt;/a&gt;) is used.</description>
      <type>String</type>
      <units>ft^2</units>
      <required>false</required>
      <model_dependent>false</model_dependent>
    </argument>
    <argument>
      <name>ducts_return_surface_area_fraction</name>
      <display_name>Ducts: Return Area Fraction</display_name>
      <description>The fraction of return ducts surface area in the given location. Only used if Surface Area is not provided. If the fraction is less than 1, the remaining duct area is assumed to be in conditioned space. If neither Surface Area nor Area Fraction provided, the OS-HPXML default (see &lt;a href='https://openstudio-hpxml.readthedocs.io/en/v1.8.1/workflow_inputs.html#air-distribution'&gt;Air Distribution&lt;/a&gt;) is used.</description>
      <type>String</type>
      <units>frac</units>
      <required>false</required>
      <model_dependent>false</model_dependent>
    </argument>
    <argument>
      <name>ducts_number_of_return_registers</name>
      <display_name>Ducts: Number of Return Registers</display_name>
      <description>The number of return registers of the ducts. Only used to calculate default return duct surface area. If not provided, the OS-HPXML default (see &lt;a href='https://openstudio-hpxml.readthedocs.io/en/v1.8.1/workflow_inputs.html#air-distribution'&gt;Air Distribution&lt;/a&gt;) is used.</description>
      <type>String</type>
      <units>#</units>
      <required>false</required>
      <model_dependent>false</model_dependent>
    </argument>
    <argument>
      <name>ducts_return_fraction_rectangular</name>
      <display_name>Ducts: Return Fraction Rectangular</display_name>
      <description>The fraction of return ducts that are rectangular (as opposed to round); this affects the duct effective R-value used for modeling. If not provided, the OS-HPXML default (see &lt;a href='https://openstudio-hpxml.readthedocs.io/en/v1.8.1/workflow_inputs.html#air-distribution'&gt;Air Distribution&lt;/a&gt;) is used.</description>
      <type>String</type>
      <units>frac</units>
      <required>false</required>
      <model_dependent>false</model_dependent>
    </argument>
    <argument>
      <name>mech_vent_fan_type</name>
      <display_name>Mechanical Ventilation: Fan Type</display_name>
      <description>The type of the mechanical ventilation. Use 'none' if there is no mechanical ventilation system.</description>
      <type>Choice</type>
      <required>true</required>
      <model_dependent>false</model_dependent>
      <default_value>none</default_value>
      <choices>
        <choice>
          <value>none</value>
          <display_name>none</display_name>
        </choice>
        <choice>
          <value>exhaust only</value>
          <display_name>exhaust only</display_name>
        </choice>
        <choice>
          <value>supply only</value>
          <display_name>supply only</display_name>
        </choice>
        <choice>
          <value>energy recovery ventilator</value>
          <display_name>energy recovery ventilator</display_name>
        </choice>
        <choice>
          <value>heat recovery ventilator</value>
          <display_name>heat recovery ventilator</display_name>
        </choice>
        <choice>
          <value>balanced</value>
          <display_name>balanced</display_name>
        </choice>
        <choice>
          <value>central fan integrated supply</value>
          <display_name>central fan integrated supply</display_name>
        </choice>
      </choices>
    </argument>
    <argument>
      <name>mech_vent_flow_rate</name>
      <display_name>Mechanical Ventilation: Flow Rate</display_name>
      <description>The flow rate of the mechanical ventilation. If not provided, the OS-HPXML default (see &lt;a href='https://openstudio-hpxml.readthedocs.io/en/v1.8.1/workflow_inputs.html#hpxml-mechanical-ventilation-fans'&gt;HPXML Mechanical Ventilation Fans&lt;/a&gt;) is used.</description>
      <type>String</type>
      <units>CFM</units>
      <required>false</required>
      <model_dependent>false</model_dependent>
    </argument>
    <argument>
      <name>mech_vent_hours_in_operation</name>
      <display_name>Mechanical Ventilation: Hours In Operation</display_name>
      <description>The hours in operation of the mechanical ventilation. If not provided, the OS-HPXML default (see &lt;a href='https://openstudio-hpxml.readthedocs.io/en/v1.8.1/workflow_inputs.html#hpxml-mechanical-ventilation-fans'&gt;HPXML Mechanical Ventilation Fans&lt;/a&gt;) is used.</description>
      <type>String</type>
      <units>hrs/day</units>
      <required>false</required>
      <model_dependent>false</model_dependent>
    </argument>
    <argument>
      <name>mech_vent_recovery_efficiency_type</name>
      <display_name>Mechanical Ventilation: Total Recovery Efficiency Type</display_name>
      <description>The total recovery efficiency type of the mechanical ventilation.</description>
      <type>Choice</type>
      <required>true</required>
      <model_dependent>false</model_dependent>
      <default_value>Unadjusted</default_value>
      <choices>
        <choice>
          <value>Unadjusted</value>
          <display_name>Unadjusted</display_name>
        </choice>
        <choice>
          <value>Adjusted</value>
          <display_name>Adjusted</display_name>
        </choice>
      </choices>
    </argument>
    <argument>
      <name>mech_vent_total_recovery_efficiency</name>
      <display_name>Mechanical Ventilation: Total Recovery Efficiency</display_name>
      <description>The Unadjusted or Adjusted total recovery efficiency of the mechanical ventilation. Applies to energy recovery ventilator.</description>
      <type>Double</type>
      <units>Frac</units>
      <required>true</required>
      <model_dependent>false</model_dependent>
      <default_value>0.48</default_value>
    </argument>
    <argument>
      <name>mech_vent_sensible_recovery_efficiency</name>
      <display_name>Mechanical Ventilation: Sensible Recovery Efficiency</display_name>
      <description>The Unadjusted or Adjusted sensible recovery efficiency of the mechanical ventilation. Applies to energy recovery ventilator and heat recovery ventilator.</description>
      <type>Double</type>
      <units>Frac</units>
      <required>true</required>
      <model_dependent>false</model_dependent>
      <default_value>0.72</default_value>
    </argument>
    <argument>
      <name>mech_vent_fan_power</name>
      <display_name>Mechanical Ventilation: Fan Power</display_name>
      <description>The fan power of the mechanical ventilation. If not provided, the OS-HPXML default (see &lt;a href='https://openstudio-hpxml.readthedocs.io/en/v1.8.1/workflow_inputs.html#hpxml-mechanical-ventilation-fans'&gt;HPXML Mechanical Ventilation Fans&lt;/a&gt;) is used.</description>
      <type>String</type>
      <units>W</units>
      <required>false</required>
      <model_dependent>false</model_dependent>
    </argument>
    <argument>
      <name>mech_vent_num_units_served</name>
      <display_name>Mechanical Ventilation: Number of Units Served</display_name>
      <description>Number of dwelling units served by the mechanical ventilation system. Must be 1 if single-family detached. Used to apportion flow rate and fan power to the unit.</description>
      <type>Integer</type>
      <units>#</units>
      <required>true</required>
      <model_dependent>false</model_dependent>
      <default_value>1</default_value>
    </argument>
    <argument>
      <name>mech_vent_shared_frac_recirculation</name>
      <display_name>Shared Mechanical Ventilation: Fraction Recirculation</display_name>
      <description>Fraction of the total supply air that is recirculated, with the remainder assumed to be outdoor air. The value must be 0 for exhaust only systems. Required for a shared mechanical ventilation system.</description>
      <type>String</type>
      <units>Frac</units>
      <required>false</required>
      <model_dependent>false</model_dependent>
    </argument>
    <argument>
      <name>mech_vent_shared_preheating_fuel</name>
      <display_name>Shared Mechanical Ventilation: Preheating Fuel</display_name>
      <description>Fuel type of the preconditioning heating equipment. Only used for a shared mechanical ventilation system. If not provided, assumes no preheating.</description>
      <type>Choice</type>
      <units></units>
      <required>false</required>
      <model_dependent>false</model_dependent>
      <choices>
        <choice>
          <value>auto</value>
          <display_name>auto</display_name>
        </choice>
        <choice>
          <value>electricity</value>
          <display_name>electricity</display_name>
        </choice>
        <choice>
          <value>natural gas</value>
          <display_name>natural gas</display_name>
        </choice>
        <choice>
          <value>fuel oil</value>
          <display_name>fuel oil</display_name>
        </choice>
        <choice>
          <value>propane</value>
          <display_name>propane</display_name>
        </choice>
        <choice>
          <value>wood</value>
          <display_name>wood</display_name>
        </choice>
        <choice>
          <value>wood pellets</value>
          <display_name>wood pellets</display_name>
        </choice>
        <choice>
          <value>coal</value>
          <display_name>coal</display_name>
        </choice>
      </choices>
    </argument>
    <argument>
      <name>mech_vent_shared_preheating_efficiency</name>
      <display_name>Shared Mechanical Ventilation: Preheating Efficiency</display_name>
      <description>Efficiency of the preconditioning heating equipment. Only used for a shared mechanical ventilation system. If not provided, assumes no preheating.</description>
      <type>String</type>
      <units>COP</units>
      <required>false</required>
      <model_dependent>false</model_dependent>
    </argument>
    <argument>
      <name>mech_vent_shared_preheating_fraction_heat_load_served</name>
      <display_name>Shared Mechanical Ventilation: Preheating Fraction Ventilation Heat Load Served</display_name>
      <description>Fraction of heating load introduced by the shared ventilation system that is met by the preconditioning heating equipment. If not provided, assumes no preheating.</description>
      <type>String</type>
      <units>Frac</units>
      <required>false</required>
      <model_dependent>false</model_dependent>
    </argument>
    <argument>
      <name>mech_vent_shared_precooling_fuel</name>
      <display_name>Shared Mechanical Ventilation: Precooling Fuel</display_name>
      <description>Fuel type of the preconditioning cooling equipment. Only used for a shared mechanical ventilation system. If not provided, assumes no precooling.</description>
      <type>Choice</type>
      <units></units>
      <required>false</required>
      <model_dependent>false</model_dependent>
      <choices>
        <choice>
          <value>auto</value>
          <display_name>auto</display_name>
        </choice>
        <choice>
          <value>electricity</value>
          <display_name>electricity</display_name>
        </choice>
      </choices>
    </argument>
    <argument>
      <name>mech_vent_shared_precooling_efficiency</name>
      <display_name>Shared Mechanical Ventilation: Precooling Efficiency</display_name>
      <description>Efficiency of the preconditioning cooling equipment. Only used for a shared mechanical ventilation system. If not provided, assumes no precooling.</description>
      <type>String</type>
      <units>COP</units>
      <required>false</required>
      <model_dependent>false</model_dependent>
    </argument>
    <argument>
      <name>mech_vent_shared_precooling_fraction_cool_load_served</name>
      <display_name>Shared Mechanical Ventilation: Precooling Fraction Ventilation Cool Load Served</display_name>
      <description>Fraction of cooling load introduced by the shared ventilation system that is met by the preconditioning cooling equipment. If not provided, assumes no precooling.</description>
      <type>String</type>
      <units>Frac</units>
      <required>false</required>
      <model_dependent>false</model_dependent>
    </argument>
    <argument>
      <name>mech_vent_2_fan_type</name>
      <display_name>Mechanical Ventilation 2: Fan Type</display_name>
      <description>The type of the second mechanical ventilation. Use 'none' if there is no second mechanical ventilation system.</description>
      <type>Choice</type>
      <required>true</required>
      <model_dependent>false</model_dependent>
      <default_value>none</default_value>
      <choices>
        <choice>
          <value>none</value>
          <display_name>none</display_name>
        </choice>
        <choice>
          <value>exhaust only</value>
          <display_name>exhaust only</display_name>
        </choice>
        <choice>
          <value>supply only</value>
          <display_name>supply only</display_name>
        </choice>
        <choice>
          <value>energy recovery ventilator</value>
          <display_name>energy recovery ventilator</display_name>
        </choice>
        <choice>
          <value>heat recovery ventilator</value>
          <display_name>heat recovery ventilator</display_name>
        </choice>
        <choice>
          <value>balanced</value>
          <display_name>balanced</display_name>
        </choice>
      </choices>
    </argument>
    <argument>
      <name>mech_vent_2_flow_rate</name>
      <display_name>Mechanical Ventilation 2: Flow Rate</display_name>
      <description>The flow rate of the second mechanical ventilation.</description>
      <type>Double</type>
      <units>CFM</units>
      <required>true</required>
      <model_dependent>false</model_dependent>
      <default_value>110</default_value>
    </argument>
    <argument>
      <name>mech_vent_2_hours_in_operation</name>
      <display_name>Mechanical Ventilation 2: Hours In Operation</display_name>
      <description>The hours in operation of the second mechanical ventilation.</description>
      <type>Double</type>
      <units>hrs/day</units>
      <required>true</required>
      <model_dependent>false</model_dependent>
      <default_value>24</default_value>
    </argument>
    <argument>
      <name>mech_vent_2_recovery_efficiency_type</name>
      <display_name>Mechanical Ventilation 2: Total Recovery Efficiency Type</display_name>
      <description>The total recovery efficiency type of the second mechanical ventilation.</description>
      <type>Choice</type>
      <required>true</required>
      <model_dependent>false</model_dependent>
      <default_value>Unadjusted</default_value>
      <choices>
        <choice>
          <value>Unadjusted</value>
          <display_name>Unadjusted</display_name>
        </choice>
        <choice>
          <value>Adjusted</value>
          <display_name>Adjusted</display_name>
        </choice>
      </choices>
    </argument>
    <argument>
      <name>mech_vent_2_total_recovery_efficiency</name>
      <display_name>Mechanical Ventilation 2: Total Recovery Efficiency</display_name>
      <description>The Unadjusted or Adjusted total recovery efficiency of the second mechanical ventilation. Applies to energy recovery ventilator.</description>
      <type>Double</type>
      <units>Frac</units>
      <required>true</required>
      <model_dependent>false</model_dependent>
      <default_value>0.48</default_value>
    </argument>
    <argument>
      <name>mech_vent_2_sensible_recovery_efficiency</name>
      <display_name>Mechanical Ventilation 2: Sensible Recovery Efficiency</display_name>
      <description>The Unadjusted or Adjusted sensible recovery efficiency of the second mechanical ventilation. Applies to energy recovery ventilator and heat recovery ventilator.</description>
      <type>Double</type>
      <units>Frac</units>
      <required>true</required>
      <model_dependent>false</model_dependent>
      <default_value>0.72</default_value>
    </argument>
    <argument>
      <name>mech_vent_2_fan_power</name>
      <display_name>Mechanical Ventilation 2: Fan Power</display_name>
      <description>The fan power of the second mechanical ventilation.</description>
      <type>Double</type>
      <units>W</units>
      <required>true</required>
      <model_dependent>false</model_dependent>
      <default_value>30</default_value>
    </argument>
    <argument>
      <name>kitchen_fans_quantity</name>
      <display_name>Kitchen Fans: Quantity</display_name>
      <description>The quantity of the kitchen fans. If not provided, the OS-HPXML default (see &lt;a href='https://openstudio-hpxml.readthedocs.io/en/v1.8.1/workflow_inputs.html#hpxml-local-ventilation-fans'&gt;HPXML Local Ventilation Fans&lt;/a&gt;) is used.</description>
      <type>String</type>
      <units>#</units>
      <required>false</required>
      <model_dependent>false</model_dependent>
    </argument>
    <argument>
      <name>kitchen_fans_flow_rate</name>
      <display_name>Kitchen Fans: Flow Rate</display_name>
      <description>The flow rate of the kitchen fan. If not provided, the OS-HPXML default (see &lt;a href='https://openstudio-hpxml.readthedocs.io/en/v1.8.1/workflow_inputs.html#hpxml-local-ventilation-fans'&gt;HPXML Local Ventilation Fans&lt;/a&gt;) is used.</description>
      <type>String</type>
      <units>CFM</units>
      <required>false</required>
      <model_dependent>false</model_dependent>
    </argument>
    <argument>
      <name>kitchen_fans_hours_in_operation</name>
      <display_name>Kitchen Fans: Hours In Operation</display_name>
      <description>The hours in operation of the kitchen fan. If not provided, the OS-HPXML default (see &lt;a href='https://openstudio-hpxml.readthedocs.io/en/v1.8.1/workflow_inputs.html#hpxml-local-ventilation-fans'&gt;HPXML Local Ventilation Fans&lt;/a&gt;) is used.</description>
      <type>String</type>
      <units>hrs/day</units>
      <required>false</required>
      <model_dependent>false</model_dependent>
    </argument>
    <argument>
      <name>kitchen_fans_power</name>
      <display_name>Kitchen Fans: Fan Power</display_name>
      <description>The fan power of the kitchen fan. If not provided, the OS-HPXML default (see &lt;a href='https://openstudio-hpxml.readthedocs.io/en/v1.8.1/workflow_inputs.html#hpxml-local-ventilation-fans'&gt;HPXML Local Ventilation Fans&lt;/a&gt;) is used.</description>
      <type>String</type>
      <units>W</units>
      <required>false</required>
      <model_dependent>false</model_dependent>
    </argument>
    <argument>
      <name>kitchen_fans_start_hour</name>
      <display_name>Kitchen Fans: Start Hour</display_name>
      <description>The start hour of the kitchen fan. If not provided, the OS-HPXML default (see &lt;a href='https://openstudio-hpxml.readthedocs.io/en/v1.8.1/workflow_inputs.html#hpxml-local-ventilation-fans'&gt;HPXML Local Ventilation Fans&lt;/a&gt;) is used.</description>
      <type>String</type>
      <units>hr</units>
      <required>false</required>
      <model_dependent>false</model_dependent>
    </argument>
    <argument>
      <name>bathroom_fans_quantity</name>
      <display_name>Bathroom Fans: Quantity</display_name>
      <description>The quantity of the bathroom fans. If not provided, the OS-HPXML default (see &lt;a href='https://openstudio-hpxml.readthedocs.io/en/v1.8.1/workflow_inputs.html#hpxml-local-ventilation-fans'&gt;HPXML Local Ventilation Fans&lt;/a&gt;) is used.</description>
      <type>String</type>
      <units>#</units>
      <required>false</required>
      <model_dependent>false</model_dependent>
    </argument>
    <argument>
      <name>bathroom_fans_flow_rate</name>
      <display_name>Bathroom Fans: Flow Rate</display_name>
      <description>The flow rate of the bathroom fans. If not provided, the OS-HPXML default (see &lt;a href='https://openstudio-hpxml.readthedocs.io/en/v1.8.1/workflow_inputs.html#hpxml-local-ventilation-fans'&gt;HPXML Local Ventilation Fans&lt;/a&gt;) is used.</description>
      <type>String</type>
      <units>CFM</units>
      <required>false</required>
      <model_dependent>false</model_dependent>
    </argument>
    <argument>
      <name>bathroom_fans_hours_in_operation</name>
      <display_name>Bathroom Fans: Hours In Operation</display_name>
      <description>The hours in operation of the bathroom fans. If not provided, the OS-HPXML default (see &lt;a href='https://openstudio-hpxml.readthedocs.io/en/v1.8.1/workflow_inputs.html#hpxml-local-ventilation-fans'&gt;HPXML Local Ventilation Fans&lt;/a&gt;) is used.</description>
      <type>String</type>
      <units>hrs/day</units>
      <required>false</required>
      <model_dependent>false</model_dependent>
    </argument>
    <argument>
      <name>bathroom_fans_power</name>
      <display_name>Bathroom Fans: Fan Power</display_name>
      <description>The fan power of the bathroom fans. If not provided, the OS-HPXML default (see &lt;a href='https://openstudio-hpxml.readthedocs.io/en/v1.8.1/workflow_inputs.html#hpxml-local-ventilation-fans'&gt;HPXML Local Ventilation Fans&lt;/a&gt;) is used.</description>
      <type>String</type>
      <units>W</units>
      <required>false</required>
      <model_dependent>false</model_dependent>
    </argument>
    <argument>
      <name>bathroom_fans_start_hour</name>
      <display_name>Bathroom Fans: Start Hour</display_name>
      <description>The start hour of the bathroom fans. If not provided, the OS-HPXML default (see &lt;a href='https://openstudio-hpxml.readthedocs.io/en/v1.8.1/workflow_inputs.html#hpxml-local-ventilation-fans'&gt;HPXML Local Ventilation Fans&lt;/a&gt;) is used.</description>
      <type>String</type>
      <units>hr</units>
      <required>false</required>
      <model_dependent>false</model_dependent>
    </argument>
    <argument>
      <name>whole_house_fan_present</name>
      <display_name>Whole House Fan: Present</display_name>
      <description>Whether there is a whole house fan.</description>
      <type>Boolean</type>
      <required>true</required>
      <model_dependent>false</model_dependent>
      <default_value>false</default_value>
      <choices>
        <choice>
          <value>true</value>
          <display_name>true</display_name>
        </choice>
        <choice>
          <value>false</value>
          <display_name>false</display_name>
        </choice>
      </choices>
    </argument>
    <argument>
      <name>whole_house_fan_flow_rate</name>
      <display_name>Whole House Fan: Flow Rate</display_name>
      <description>The flow rate of the whole house fan. If not provided, the OS-HPXML default (see &lt;a href='https://openstudio-hpxml.readthedocs.io/en/v1.8.1/workflow_inputs.html#hpxml-whole-house-fans'&gt;HPXML Whole House Fans&lt;/a&gt;) is used.</description>
      <type>String</type>
      <units>CFM</units>
      <required>false</required>
      <model_dependent>false</model_dependent>
    </argument>
    <argument>
      <name>whole_house_fan_power</name>
      <display_name>Whole House Fan: Fan Power</display_name>
      <description>The fan power of the whole house fan. If not provided, the OS-HPXML default (see &lt;a href='https://openstudio-hpxml.readthedocs.io/en/v1.8.1/workflow_inputs.html#hpxml-whole-house-fans'&gt;HPXML Whole House Fans&lt;/a&gt;) is used.</description>
      <type>String</type>
      <units>W</units>
      <required>false</required>
      <model_dependent>false</model_dependent>
    </argument>
    <argument>
      <name>water_heater_type</name>
      <display_name>Water Heater: Type</display_name>
      <description>The type of water heater. Use 'none' if there is no water heater.</description>
      <type>Choice</type>
      <required>true</required>
      <model_dependent>false</model_dependent>
      <default_value>storage water heater</default_value>
      <choices>
        <choice>
          <value>none</value>
          <display_name>none</display_name>
        </choice>
        <choice>
          <value>storage water heater</value>
          <display_name>storage water heater</display_name>
        </choice>
        <choice>
          <value>instantaneous water heater</value>
          <display_name>instantaneous water heater</display_name>
        </choice>
        <choice>
          <value>heat pump water heater</value>
          <display_name>heat pump water heater</display_name>
        </choice>
        <choice>
          <value>space-heating boiler with storage tank</value>
          <display_name>space-heating boiler with storage tank</display_name>
        </choice>
        <choice>
          <value>space-heating boiler with tankless coil</value>
          <display_name>space-heating boiler with tankless coil</display_name>
        </choice>
      </choices>
    </argument>
    <argument>
      <name>water_heater_fuel_type</name>
      <display_name>Water Heater: Fuel Type</display_name>
      <description>The fuel type of water heater. Ignored for heat pump water heater.</description>
      <type>Choice</type>
      <required>true</required>
      <model_dependent>false</model_dependent>
      <default_value>natural gas</default_value>
      <choices>
        <choice>
          <value>electricity</value>
          <display_name>electricity</display_name>
        </choice>
        <choice>
          <value>natural gas</value>
          <display_name>natural gas</display_name>
        </choice>
        <choice>
          <value>fuel oil</value>
          <display_name>fuel oil</display_name>
        </choice>
        <choice>
          <value>propane</value>
          <display_name>propane</display_name>
        </choice>
        <choice>
          <value>wood</value>
          <display_name>wood</display_name>
        </choice>
        <choice>
          <value>coal</value>
          <display_name>coal</display_name>
        </choice>
      </choices>
    </argument>
    <argument>
      <name>water_heater_location</name>
      <display_name>Water Heater: Location</display_name>
      <description>The location of water heater. If not provided, the OS-HPXML default (see &lt;a href='https://openstudio-hpxml.readthedocs.io/en/v1.8.1/workflow_inputs.html#hpxml-water-heating-systems'&gt;HPXML Water Heating Systems&lt;/a&gt;) is used.</description>
      <type>Choice</type>
      <units></units>
      <required>false</required>
      <model_dependent>false</model_dependent>
      <choices>
        <choice>
          <value>auto</value>
          <display_name>auto</display_name>
        </choice>
        <choice>
          <value>conditioned space</value>
          <display_name>conditioned space</display_name>
        </choice>
        <choice>
          <value>basement - conditioned</value>
          <display_name>basement - conditioned</display_name>
        </choice>
        <choice>
          <value>basement - unconditioned</value>
          <display_name>basement - unconditioned</display_name>
        </choice>
        <choice>
          <value>garage</value>
          <display_name>garage</display_name>
        </choice>
        <choice>
          <value>attic</value>
          <display_name>attic</display_name>
        </choice>
        <choice>
          <value>attic - vented</value>
          <display_name>attic - vented</display_name>
        </choice>
        <choice>
          <value>attic - unvented</value>
          <display_name>attic - unvented</display_name>
        </choice>
        <choice>
          <value>crawlspace</value>
          <display_name>crawlspace</display_name>
        </choice>
        <choice>
          <value>crawlspace - vented</value>
          <display_name>crawlspace - vented</display_name>
        </choice>
        <choice>
          <value>crawlspace - unvented</value>
          <display_name>crawlspace - unvented</display_name>
        </choice>
        <choice>
          <value>crawlspace - conditioned</value>
          <display_name>crawlspace - conditioned</display_name>
        </choice>
        <choice>
          <value>other exterior</value>
          <display_name>other exterior</display_name>
        </choice>
        <choice>
          <value>other housing unit</value>
          <display_name>other housing unit</display_name>
        </choice>
        <choice>
          <value>other heated space</value>
          <display_name>other heated space</display_name>
        </choice>
        <choice>
          <value>other multifamily buffer space</value>
          <display_name>other multifamily buffer space</display_name>
        </choice>
        <choice>
          <value>other non-freezing space</value>
          <display_name>other non-freezing space</display_name>
        </choice>
      </choices>
    </argument>
    <argument>
      <name>water_heater_tank_volume</name>
      <display_name>Water Heater: Tank Volume</display_name>
      <description>Nominal volume of water heater tank. Only applies to storage water heater, heat pump water heater, and space-heating boiler with storage tank. If not provided, the OS-HPXML default (see &lt;a href='https://openstudio-hpxml.readthedocs.io/en/v1.8.1/workflow_inputs.html#conventional-storage'&gt;Conventional Storage&lt;/a&gt;, &lt;a href='https://openstudio-hpxml.readthedocs.io/en/v1.8.1/workflow_inputs.html#heat-pump'&gt;Heat Pump&lt;/a&gt;, &lt;a href='https://openstudio-hpxml.readthedocs.io/en/v1.8.1/workflow_inputs.html#combi-boiler-w-storage'&gt;Combi Boiler w/ Storage&lt;/a&gt;) is used.</description>
      <type>String</type>
      <units>gal</units>
      <required>false</required>
      <model_dependent>false</model_dependent>
    </argument>
    <argument>
      <name>water_heater_efficiency_type</name>
      <display_name>Water Heater: Efficiency Type</display_name>
      <description>The efficiency type of water heater. Does not apply to space-heating boilers.</description>
      <type>Choice</type>
      <required>true</required>
      <model_dependent>false</model_dependent>
      <default_value>EnergyFactor</default_value>
      <choices>
        <choice>
          <value>EnergyFactor</value>
          <display_name>EnergyFactor</display_name>
        </choice>
        <choice>
          <value>UniformEnergyFactor</value>
          <display_name>UniformEnergyFactor</display_name>
        </choice>
      </choices>
    </argument>
    <argument>
      <name>water_heater_efficiency</name>
      <display_name>Water Heater: Efficiency</display_name>
      <description>Rated Energy Factor or Uniform Energy Factor. Does not apply to space-heating boilers.</description>
      <type>Double</type>
      <required>true</required>
      <model_dependent>false</model_dependent>
      <default_value>0.67</default_value>
    </argument>
    <argument>
      <name>water_heater_usage_bin</name>
      <display_name>Water Heater: Usage Bin</display_name>
      <description>The usage of the water heater. Only applies if Efficiency Type is UniformEnergyFactor and Type is not instantaneous water heater. Does not apply to space-heating boilers. If not provided, the OS-HPXML default (see &lt;a href='https://openstudio-hpxml.readthedocs.io/en/v1.8.1/workflow_inputs.html#conventional-storage'&gt;Conventional Storage&lt;/a&gt;, &lt;a href='https://openstudio-hpxml.readthedocs.io/en/v1.8.1/workflow_inputs.html#heat-pump'&gt;Heat Pump&lt;/a&gt;) is used.</description>
      <type>Choice</type>
      <units></units>
      <required>false</required>
      <model_dependent>false</model_dependent>
      <choices>
        <choice>
          <value>auto</value>
          <display_name>auto</display_name>
        </choice>
        <choice>
          <value>very small</value>
          <display_name>very small</display_name>
        </choice>
        <choice>
          <value>low</value>
          <display_name>low</display_name>
        </choice>
        <choice>
          <value>medium</value>
          <display_name>medium</display_name>
        </choice>
        <choice>
          <value>high</value>
          <display_name>high</display_name>
        </choice>
      </choices>
    </argument>
    <argument>
      <name>water_heater_recovery_efficiency</name>
      <display_name>Water Heater: Recovery Efficiency</display_name>
      <description>Ratio of energy delivered to water heater to the energy content of the fuel consumed by the water heater. Only used for non-electric storage water heaters. If not provided, the OS-HPXML default (see &lt;a href='https://openstudio-hpxml.readthedocs.io/en/v1.8.1/workflow_inputs.html#conventional-storage'&gt;Conventional Storage&lt;/a&gt;) is used.</description>
      <type>String</type>
      <units>Frac</units>
      <required>false</required>
      <model_dependent>false</model_dependent>
    </argument>
    <argument>
      <name>water_heater_heating_capacity</name>
      <display_name>Water Heater: Heating Capacity</display_name>
      <description>Heating capacity. Only applies to storage water heater. If not provided, the OS-HPXML default (see &lt;a href='https://openstudio-hpxml.readthedocs.io/en/v1.8.1/workflow_inputs.html#conventional-storage'&gt;Conventional Storage&lt;/a&gt;) is used.</description>
      <type>String</type>
      <units>Btu/hr</units>
      <required>false</required>
      <model_dependent>false</model_dependent>
    </argument>
    <argument>
      <name>water_heater_standby_loss</name>
      <display_name>Water Heater: Standby Loss</display_name>
      <description>The standby loss of water heater. Only applies to space-heating boilers. If not provided, the OS-HPXML default (see &lt;a href='https://openstudio-hpxml.readthedocs.io/en/v1.8.1/workflow_inputs.html#combi-boiler-w-storage'&gt;Combi Boiler w/ Storage&lt;/a&gt;) is used.</description>
      <type>String</type>
      <units>F/hr</units>
      <required>false</required>
      <model_dependent>false</model_dependent>
    </argument>
    <argument>
      <name>water_heater_jacket_rvalue</name>
      <display_name>Water Heater: Jacket R-value</display_name>
      <description>The jacket R-value of water heater. Doesn't apply to instantaneous water heater or space-heating boiler with tankless coil. If not provided, defaults to no jacket insulation.</description>
      <type>String</type>
      <units>h-ft^2-R/Btu</units>
      <required>false</required>
      <model_dependent>false</model_dependent>
    </argument>
    <argument>
      <name>water_heater_setpoint_temperature</name>
      <display_name>Water Heater: Setpoint Temperature</display_name>
      <description>The setpoint temperature of water heater. If not provided, the OS-HPXML default (see &lt;a href='https://openstudio-hpxml.readthedocs.io/en/v1.8.1/workflow_inputs.html#hpxml-water-heating-systems'&gt;HPXML Water Heating Systems&lt;/a&gt;) is used.</description>
      <type>String</type>
      <units>F</units>
      <required>false</required>
      <model_dependent>false</model_dependent>
    </argument>
    <argument>
      <name>water_heater_num_bedrooms_served</name>
      <display_name>Water Heater: Number of Bedrooms Served</display_name>
      <description>Number of bedrooms served (directly or indirectly) by the water heater. Only needed if single-family attached or apartment unit and it is a shared water heater serving multiple dwelling units. Used to apportion water heater tank losses to the unit.</description>
      <type>String</type>
      <units>#</units>
      <required>false</required>
      <model_dependent>false</model_dependent>
    </argument>
    <argument>
      <name>water_heater_uses_desuperheater</name>
      <display_name>Water Heater: Uses Desuperheater</display_name>
      <description>Requires that the dwelling unit has a air-to-air, mini-split, or ground-to-air heat pump or a central air conditioner or mini-split air conditioner. If not provided, assumes no desuperheater.</description>
      <type>Choice</type>
      <units></units>
      <required>false</required>
      <model_dependent>false</model_dependent>
      <choices>
        <choice>
          <value>auto</value>
          <display_name>auto</display_name>
        </choice>
        <choice>
          <value>true</value>
          <display_name>true</display_name>
        </choice>
        <choice>
          <value>false</value>
          <display_name>false</display_name>
        </choice>
      </choices>
    </argument>
    <argument>
      <name>water_heater_tank_model_type</name>
      <display_name>Water Heater: Tank Type</display_name>
      <description>Type of tank model to use. The 'stratified' tank generally provide more accurate results, but may significantly increase run time. Applies only to storage water heater. If not provided, the OS-HPXML default (see &lt;a href='https://openstudio-hpxml.readthedocs.io/en/v1.8.1/workflow_inputs.html#conventional-storage'&gt;Conventional Storage&lt;/a&gt;) is used.</description>
      <type>Choice</type>
      <units></units>
      <required>false</required>
      <model_dependent>false</model_dependent>
      <choices>
        <choice>
          <value>auto</value>
          <display_name>auto</display_name>
        </choice>
        <choice>
          <value>mixed</value>
          <display_name>mixed</display_name>
        </choice>
        <choice>
          <value>stratified</value>
          <display_name>stratified</display_name>
        </choice>
      </choices>
    </argument>
    <argument>
      <name>water_heater_operating_mode</name>
      <display_name>Water Heater: Operating Mode</display_name>
      <description>The water heater operating mode. The 'heat pump only' option only uses the heat pump, while 'hybrid/auto' allows the backup electric resistance to come on in high demand situations. This is ignored if a scheduled operating mode type is selected. Applies only to heat pump water heater. If not provided, the OS-HPXML default (see &lt;a href='https://openstudio-hpxml.readthedocs.io/en/v1.8.1/workflow_inputs.html#heat-pump'&gt;Heat Pump&lt;/a&gt;) is used.</description>
      <type>Choice</type>
      <units></units>
      <required>false</required>
      <model_dependent>false</model_dependent>
      <choices>
        <choice>
          <value>auto</value>
          <display_name>auto</display_name>
        </choice>
        <choice>
          <value>hybrid/auto</value>
          <display_name>hybrid/auto</display_name>
        </choice>
        <choice>
          <value>heat pump only</value>
          <display_name>heat pump only</display_name>
        </choice>
      </choices>
    </argument>
    <argument>
      <name>hot_water_distribution_system_type</name>
      <display_name>Hot Water Distribution: System Type</display_name>
      <description>The type of the hot water distribution system.</description>
      <type>Choice</type>
      <required>true</required>
      <model_dependent>false</model_dependent>
      <default_value>Standard</default_value>
      <choices>
        <choice>
          <value>Standard</value>
          <display_name>Standard</display_name>
        </choice>
        <choice>
          <value>Recirculation</value>
          <display_name>Recirculation</display_name>
        </choice>
      </choices>
    </argument>
    <argument>
      <name>hot_water_distribution_standard_piping_length</name>
      <display_name>Hot Water Distribution: Standard Piping Length</display_name>
      <description>If the distribution system is Standard, the length of the piping. If not provided, the OS-HPXML default (see &lt;a href='https://openstudio-hpxml.readthedocs.io/en/v1.8.1/workflow_inputs.html#standard'&gt;Standard&lt;/a&gt;) is used.</description>
      <type>String</type>
      <units>ft</units>
      <required>false</required>
      <model_dependent>false</model_dependent>
    </argument>
    <argument>
      <name>hot_water_distribution_recirc_control_type</name>
      <display_name>Hot Water Distribution: Recirculation Control Type</display_name>
      <description>If the distribution system is Recirculation, the type of hot water recirculation control, if any.</description>
      <type>Choice</type>
      <units></units>
      <required>false</required>
      <model_dependent>false</model_dependent>
      <choices>
        <choice>
          <value>auto</value>
          <display_name>auto</display_name>
        </choice>
        <choice>
          <value>no control</value>
          <display_name>no control</display_name>
        </choice>
        <choice>
          <value>timer</value>
          <display_name>timer</display_name>
        </choice>
        <choice>
          <value>temperature</value>
          <display_name>temperature</display_name>
        </choice>
        <choice>
          <value>presence sensor demand control</value>
          <display_name>presence sensor demand control</display_name>
        </choice>
        <choice>
          <value>manual demand control</value>
          <display_name>manual demand control</display_name>
        </choice>
      </choices>
    </argument>
    <argument>
      <name>hot_water_distribution_recirc_piping_length</name>
      <display_name>Hot Water Distribution: Recirculation Piping Length</display_name>
      <description>If the distribution system is Recirculation, the length of the recirculation piping. If not provided, the OS-HPXML default (see &lt;a href='https://openstudio-hpxml.readthedocs.io/en/v1.8.1/workflow_inputs.html#recirculation-in-unit'&gt;Recirculation (In-Unit)&lt;/a&gt;) is used.</description>
      <type>String</type>
      <units>ft</units>
      <required>false</required>
      <model_dependent>false</model_dependent>
    </argument>
    <argument>
      <name>hot_water_distribution_recirc_branch_piping_length</name>
      <display_name>Hot Water Distribution: Recirculation Branch Piping Length</display_name>
      <description>If the distribution system is Recirculation, the length of the recirculation branch piping. If not provided, the OS-HPXML default (see &lt;a href='https://openstudio-hpxml.readthedocs.io/en/v1.8.1/workflow_inputs.html#recirculation-in-unit'&gt;Recirculation (In-Unit)&lt;/a&gt;) is used.</description>
      <type>String</type>
      <units>ft</units>
      <required>false</required>
      <model_dependent>false</model_dependent>
    </argument>
    <argument>
      <name>hot_water_distribution_recirc_pump_power</name>
      <display_name>Hot Water Distribution: Recirculation Pump Power</display_name>
      <description>If the distribution system is Recirculation, the recirculation pump power. If not provided, the OS-HPXML default (see &lt;a href='https://openstudio-hpxml.readthedocs.io/en/v1.8.1/workflow_inputs.html#recirculation-in-unit'&gt;Recirculation (In-Unit)&lt;/a&gt;) is used.</description>
      <type>String</type>
      <units>W</units>
      <required>false</required>
      <model_dependent>false</model_dependent>
    </argument>
    <argument>
      <name>hot_water_distribution_pipe_r</name>
      <display_name>Hot Water Distribution: Pipe Insulation Nominal R-Value</display_name>
      <description>Nominal R-value of the pipe insulation. If not provided, the OS-HPXML default (see &lt;a href='https://openstudio-hpxml.readthedocs.io/en/v1.8.1/workflow_inputs.html#hpxml-hot-water-distribution'&gt;HPXML Hot Water Distribution&lt;/a&gt;) is used.</description>
      <type>String</type>
      <units>h-ft^2-R/Btu</units>
      <required>false</required>
      <model_dependent>false</model_dependent>
    </argument>
    <argument>
      <name>dwhr_facilities_connected</name>
      <display_name>Drain Water Heat Recovery: Facilities Connected</display_name>
      <description>Which facilities are connected for the drain water heat recovery. Use 'none' if there is no drain water heat recovery system.</description>
      <type>Choice</type>
      <required>true</required>
      <model_dependent>false</model_dependent>
      <default_value>none</default_value>
      <choices>
        <choice>
          <value>none</value>
          <display_name>none</display_name>
        </choice>
        <choice>
          <value>one</value>
          <display_name>one</display_name>
        </choice>
        <choice>
          <value>all</value>
          <display_name>all</display_name>
        </choice>
      </choices>
    </argument>
    <argument>
      <name>dwhr_equal_flow</name>
      <display_name>Drain Water Heat Recovery: Equal Flow</display_name>
      <description>Whether the drain water heat recovery has equal flow.</description>
      <type>Choice</type>
      <units></units>
      <required>false</required>
      <model_dependent>false</model_dependent>
      <choices>
        <choice>
          <value>auto</value>
          <display_name>auto</display_name>
        </choice>
        <choice>
          <value>true</value>
          <display_name>true</display_name>
        </choice>
        <choice>
          <value>false</value>
          <display_name>false</display_name>
        </choice>
      </choices>
    </argument>
    <argument>
      <name>dwhr_efficiency</name>
      <display_name>Drain Water Heat Recovery: Efficiency</display_name>
      <description>The efficiency of the drain water heat recovery.</description>
      <type>String</type>
      <units>Frac</units>
      <required>false</required>
      <model_dependent>false</model_dependent>
    </argument>
    <argument>
      <name>water_fixtures_shower_low_flow</name>
      <display_name>Hot Water Fixtures: Is Shower Low Flow</display_name>
      <description>Whether the shower fixture is low flow.</description>
      <type>Boolean</type>
      <required>true</required>
      <model_dependent>false</model_dependent>
      <default_value>false</default_value>
      <choices>
        <choice>
          <value>true</value>
          <display_name>true</display_name>
        </choice>
        <choice>
          <value>false</value>
          <display_name>false</display_name>
        </choice>
      </choices>
    </argument>
    <argument>
      <name>water_fixtures_sink_low_flow</name>
      <display_name>Hot Water Fixtures: Is Sink Low Flow</display_name>
      <description>Whether the sink fixture is low flow.</description>
      <type>Boolean</type>
      <required>true</required>
      <model_dependent>false</model_dependent>
      <default_value>false</default_value>
      <choices>
        <choice>
          <value>true</value>
          <display_name>true</display_name>
        </choice>
        <choice>
          <value>false</value>
          <display_name>false</display_name>
        </choice>
      </choices>
    </argument>
    <argument>
      <name>water_fixtures_usage_multiplier</name>
      <display_name>Hot Water Fixtures: Usage Multiplier</display_name>
      <description>Multiplier on the hot water usage that can reflect, e.g., high/low usage occupants. If not provided, the OS-HPXML default (see &lt;a href='https://openstudio-hpxml.readthedocs.io/en/v1.8.1/workflow_inputs.html#hpxml-water-fixtures'&gt;HPXML Water Fixtures&lt;/a&gt;) is used.</description>
      <type>String</type>
      <units></units>
      <required>false</required>
      <model_dependent>false</model_dependent>
    </argument>
    <argument>
      <name>general_water_use_usage_multiplier</name>
      <display_name>General Water Use: Usage Multiplier</display_name>
      <description>Multiplier on internal gains from general water use (floor mopping, shower evaporation, water films on showers, tubs &amp; sinks surfaces, plant watering, etc.) that can reflect, e.g., high/low usage occupants. If not provided, the OS-HPXML default (see &lt;a href='https://openstudio-hpxml.readthedocs.io/en/v1.8.1/workflow_inputs.html#hpxml-building-occupancy'&gt;HPXML Building Occupancy&lt;/a&gt;) is used.</description>
      <type>String</type>
      <units></units>
      <required>false</required>
      <model_dependent>false</model_dependent>
    </argument>
    <argument>
      <name>solar_thermal_system_type</name>
      <display_name>Solar Thermal: System Type</display_name>
      <description>The type of solar thermal system. Use 'none' if there is no solar thermal system.</description>
      <type>Choice</type>
      <required>true</required>
      <model_dependent>false</model_dependent>
      <default_value>none</default_value>
      <choices>
        <choice>
          <value>none</value>
          <display_name>none</display_name>
        </choice>
        <choice>
          <value>hot water</value>
          <display_name>hot water</display_name>
        </choice>
      </choices>
    </argument>
    <argument>
      <name>solar_thermal_collector_area</name>
      <display_name>Solar Thermal: Collector Area</display_name>
      <description>The collector area of the solar thermal system.</description>
      <type>Double</type>
      <units>ft^2</units>
      <required>true</required>
      <model_dependent>false</model_dependent>
      <default_value>40</default_value>
    </argument>
    <argument>
      <name>solar_thermal_collector_loop_type</name>
      <display_name>Solar Thermal: Collector Loop Type</display_name>
      <description>The collector loop type of the solar thermal system.</description>
      <type>Choice</type>
      <required>true</required>
      <model_dependent>false</model_dependent>
      <default_value>liquid direct</default_value>
      <choices>
        <choice>
          <value>liquid direct</value>
          <display_name>liquid direct</display_name>
        </choice>
        <choice>
          <value>liquid indirect</value>
          <display_name>liquid indirect</display_name>
        </choice>
        <choice>
          <value>passive thermosyphon</value>
          <display_name>passive thermosyphon</display_name>
        </choice>
      </choices>
    </argument>
    <argument>
      <name>solar_thermal_collector_type</name>
      <display_name>Solar Thermal: Collector Type</display_name>
      <description>The collector type of the solar thermal system.</description>
      <type>Choice</type>
      <required>true</required>
      <model_dependent>false</model_dependent>
      <default_value>evacuated tube</default_value>
      <choices>
        <choice>
          <value>evacuated tube</value>
          <display_name>evacuated tube</display_name>
        </choice>
        <choice>
          <value>single glazing black</value>
          <display_name>single glazing black</display_name>
        </choice>
        <choice>
          <value>double glazing black</value>
          <display_name>double glazing black</display_name>
        </choice>
        <choice>
          <value>integrated collector storage</value>
          <display_name>integrated collector storage</display_name>
        </choice>
      </choices>
    </argument>
    <argument>
      <name>solar_thermal_collector_azimuth</name>
      <display_name>Solar Thermal: Collector Azimuth</display_name>
      <description>The collector azimuth of the solar thermal system. Azimuth is measured clockwise from north (e.g., North=0, East=90, South=180, West=270).</description>
      <type>Double</type>
      <units>degrees</units>
      <required>true</required>
      <model_dependent>false</model_dependent>
      <default_value>180</default_value>
    </argument>
    <argument>
      <name>solar_thermal_collector_tilt</name>
      <display_name>Solar Thermal: Collector Tilt</display_name>
      <description>The collector tilt of the solar thermal system. Can also enter, e.g., RoofPitch, RoofPitch+20, Latitude, Latitude-15, etc.</description>
      <type>String</type>
      <units>degrees</units>
      <required>true</required>
      <model_dependent>false</model_dependent>
      <default_value>RoofPitch</default_value>
    </argument>
    <argument>
      <name>solar_thermal_collector_rated_optical_efficiency</name>
      <display_name>Solar Thermal: Collector Rated Optical Efficiency</display_name>
      <description>The collector rated optical efficiency of the solar thermal system.</description>
      <type>Double</type>
      <units>Frac</units>
      <required>true</required>
      <model_dependent>false</model_dependent>
      <default_value>0.5</default_value>
    </argument>
    <argument>
      <name>solar_thermal_collector_rated_thermal_losses</name>
      <display_name>Solar Thermal: Collector Rated Thermal Losses</display_name>
      <description>The collector rated thermal losses of the solar thermal system.</description>
      <type>Double</type>
      <units>Btu/hr-ft^2-R</units>
      <required>true</required>
      <model_dependent>false</model_dependent>
      <default_value>0.2799</default_value>
    </argument>
    <argument>
      <name>solar_thermal_storage_volume</name>
      <display_name>Solar Thermal: Storage Volume</display_name>
      <description>The storage volume of the solar thermal system. If not provided, the OS-HPXML default (see &lt;a href='https://openstudio-hpxml.readthedocs.io/en/v1.8.1/workflow_inputs.html#detailed-inputs'&gt;Detailed Inputs&lt;/a&gt;) is used.</description>
      <type>String</type>
      <units>gal</units>
      <required>false</required>
      <model_dependent>false</model_dependent>
    </argument>
    <argument>
      <name>solar_thermal_solar_fraction</name>
      <display_name>Solar Thermal: Solar Fraction</display_name>
      <description>The solar fraction of the solar thermal system. If provided, overrides all other solar thermal inputs.</description>
      <type>Double</type>
      <units>Frac</units>
      <required>true</required>
      <model_dependent>false</model_dependent>
      <default_value>0</default_value>
    </argument>
    <argument>
      <name>pv_system_present</name>
      <display_name>PV System: Present</display_name>
      <description>Whether there is a PV system present.</description>
      <type>Boolean</type>
      <required>true</required>
      <model_dependent>false</model_dependent>
      <default_value>false</default_value>
      <choices>
        <choice>
          <value>true</value>
          <display_name>true</display_name>
        </choice>
        <choice>
          <value>false</value>
          <display_name>false</display_name>
        </choice>
      </choices>
    </argument>
    <argument>
      <name>pv_system_module_type</name>
      <display_name>PV System: Module Type</display_name>
      <description>Module type of the PV system. If not provided, the OS-HPXML default (see &lt;a href='https://openstudio-hpxml.readthedocs.io/en/v1.8.1/workflow_inputs.html#hpxml-photovoltaics'&gt;HPXML Photovoltaics&lt;/a&gt;) is used.</description>
      <type>Choice</type>
      <units></units>
      <required>false</required>
      <model_dependent>false</model_dependent>
      <choices>
        <choice>
          <value>auto</value>
          <display_name>auto</display_name>
        </choice>
        <choice>
          <value>standard</value>
          <display_name>standard</display_name>
        </choice>
        <choice>
          <value>premium</value>
          <display_name>premium</display_name>
        </choice>
        <choice>
          <value>thin film</value>
          <display_name>thin film</display_name>
        </choice>
      </choices>
    </argument>
    <argument>
      <name>pv_system_location</name>
      <display_name>PV System: Location</display_name>
      <description>Location of the PV system. If not provided, the OS-HPXML default (see &lt;a href='https://openstudio-hpxml.readthedocs.io/en/v1.8.1/workflow_inputs.html#hpxml-photovoltaics'&gt;HPXML Photovoltaics&lt;/a&gt;) is used.</description>
      <type>Choice</type>
      <units></units>
      <required>false</required>
      <model_dependent>false</model_dependent>
      <choices>
        <choice>
          <value>auto</value>
          <display_name>auto</display_name>
        </choice>
        <choice>
          <value>roof</value>
          <display_name>roof</display_name>
        </choice>
        <choice>
          <value>ground</value>
          <display_name>ground</display_name>
        </choice>
      </choices>
    </argument>
    <argument>
      <name>pv_system_tracking</name>
      <display_name>PV System: Tracking</display_name>
      <description>Type of tracking for the PV system. If not provided, the OS-HPXML default (see &lt;a href='https://openstudio-hpxml.readthedocs.io/en/v1.8.1/workflow_inputs.html#hpxml-photovoltaics'&gt;HPXML Photovoltaics&lt;/a&gt;) is used.</description>
      <type>Choice</type>
      <units></units>
      <required>false</required>
      <model_dependent>false</model_dependent>
      <choices>
        <choice>
          <value>auto</value>
          <display_name>auto</display_name>
        </choice>
        <choice>
          <value>fixed</value>
          <display_name>fixed</display_name>
        </choice>
        <choice>
          <value>1-axis</value>
          <display_name>1-axis</display_name>
        </choice>
        <choice>
          <value>1-axis backtracked</value>
          <display_name>1-axis backtracked</display_name>
        </choice>
        <choice>
          <value>2-axis</value>
          <display_name>2-axis</display_name>
        </choice>
      </choices>
    </argument>
    <argument>
      <name>pv_system_array_azimuth</name>
      <display_name>PV System: Array Azimuth</display_name>
      <description>Array azimuth of the PV system. Azimuth is measured clockwise from north (e.g., North=0, East=90, South=180, West=270).</description>
      <type>Double</type>
      <units>degrees</units>
      <required>true</required>
      <model_dependent>false</model_dependent>
      <default_value>180</default_value>
    </argument>
    <argument>
      <name>pv_system_array_tilt</name>
      <display_name>PV System: Array Tilt</display_name>
      <description>Array tilt of the PV system. Can also enter, e.g., RoofPitch, RoofPitch+20, Latitude, Latitude-15, etc.</description>
      <type>String</type>
      <units>degrees</units>
      <required>true</required>
      <model_dependent>false</model_dependent>
      <default_value>RoofPitch</default_value>
    </argument>
    <argument>
      <name>pv_system_max_power_output</name>
      <display_name>PV System: Maximum Power Output</display_name>
      <description>Maximum power output of the PV system. For a shared system, this is the total building maximum power output.</description>
      <type>Double</type>
      <units>W</units>
      <required>true</required>
      <model_dependent>false</model_dependent>
      <default_value>4000</default_value>
    </argument>
    <argument>
      <name>pv_system_inverter_efficiency</name>
      <display_name>PV System: Inverter Efficiency</display_name>
      <description>Inverter efficiency of the PV system. If there are two PV systems, this will apply to both. If not provided, the OS-HPXML default (see &lt;a href='https://openstudio-hpxml.readthedocs.io/en/v1.8.1/workflow_inputs.html#hpxml-photovoltaics'&gt;HPXML Photovoltaics&lt;/a&gt;) is used.</description>
      <type>String</type>
      <units>Frac</units>
      <required>false</required>
      <model_dependent>false</model_dependent>
    </argument>
    <argument>
      <name>pv_system_system_losses_fraction</name>
      <display_name>PV System: System Losses Fraction</display_name>
      <description>System losses fraction of the PV system. If there are two PV systems, this will apply to both. If not provided, the OS-HPXML default (see &lt;a href='https://openstudio-hpxml.readthedocs.io/en/v1.8.1/workflow_inputs.html#hpxml-photovoltaics'&gt;HPXML Photovoltaics&lt;/a&gt;) is used.</description>
      <type>String</type>
      <units>Frac</units>
      <required>false</required>
      <model_dependent>false</model_dependent>
    </argument>
    <argument>
      <name>pv_system_2_present</name>
      <display_name>PV System 2: Present</display_name>
      <description>Whether there is a second PV system present.</description>
      <type>Boolean</type>
      <required>true</required>
      <model_dependent>false</model_dependent>
      <default_value>false</default_value>
      <choices>
        <choice>
          <value>true</value>
          <display_name>true</display_name>
        </choice>
        <choice>
          <value>false</value>
          <display_name>false</display_name>
        </choice>
      </choices>
    </argument>
    <argument>
      <name>pv_system_2_module_type</name>
      <display_name>PV System 2: Module Type</display_name>
      <description>Module type of the second PV system. If not provided, the OS-HPXML default (see &lt;a href='https://openstudio-hpxml.readthedocs.io/en/v1.8.1/workflow_inputs.html#hpxml-photovoltaics'&gt;HPXML Photovoltaics&lt;/a&gt;) is used.</description>
      <type>Choice</type>
      <units></units>
      <required>false</required>
      <model_dependent>false</model_dependent>
      <choices>
        <choice>
          <value>auto</value>
          <display_name>auto</display_name>
        </choice>
        <choice>
          <value>standard</value>
          <display_name>standard</display_name>
        </choice>
        <choice>
          <value>premium</value>
          <display_name>premium</display_name>
        </choice>
        <choice>
          <value>thin film</value>
          <display_name>thin film</display_name>
        </choice>
      </choices>
    </argument>
    <argument>
      <name>pv_system_2_location</name>
      <display_name>PV System 2: Location</display_name>
      <description>Location of the second PV system. If not provided, the OS-HPXML default (see &lt;a href='https://openstudio-hpxml.readthedocs.io/en/v1.8.1/workflow_inputs.html#hpxml-photovoltaics'&gt;HPXML Photovoltaics&lt;/a&gt;) is used.</description>
      <type>Choice</type>
      <units></units>
      <required>false</required>
      <model_dependent>false</model_dependent>
      <choices>
        <choice>
          <value>auto</value>
          <display_name>auto</display_name>
        </choice>
        <choice>
          <value>roof</value>
          <display_name>roof</display_name>
        </choice>
        <choice>
          <value>ground</value>
          <display_name>ground</display_name>
        </choice>
      </choices>
    </argument>
    <argument>
      <name>pv_system_2_tracking</name>
      <display_name>PV System 2: Tracking</display_name>
      <description>Type of tracking for the second PV system. If not provided, the OS-HPXML default (see &lt;a href='https://openstudio-hpxml.readthedocs.io/en/v1.8.1/workflow_inputs.html#hpxml-photovoltaics'&gt;HPXML Photovoltaics&lt;/a&gt;) is used.</description>
      <type>Choice</type>
      <units></units>
      <required>false</required>
      <model_dependent>false</model_dependent>
      <choices>
        <choice>
          <value>auto</value>
          <display_name>auto</display_name>
        </choice>
        <choice>
          <value>fixed</value>
          <display_name>fixed</display_name>
        </choice>
        <choice>
          <value>1-axis</value>
          <display_name>1-axis</display_name>
        </choice>
        <choice>
          <value>1-axis backtracked</value>
          <display_name>1-axis backtracked</display_name>
        </choice>
        <choice>
          <value>2-axis</value>
          <display_name>2-axis</display_name>
        </choice>
      </choices>
    </argument>
    <argument>
      <name>pv_system_2_array_azimuth</name>
      <display_name>PV System 2: Array Azimuth</display_name>
      <description>Array azimuth of the second PV system. Azimuth is measured clockwise from north (e.g., North=0, East=90, South=180, West=270).</description>
      <type>Double</type>
      <units>degrees</units>
      <required>true</required>
      <model_dependent>false</model_dependent>
      <default_value>180</default_value>
    </argument>
    <argument>
      <name>pv_system_2_array_tilt</name>
      <display_name>PV System 2: Array Tilt</display_name>
      <description>Array tilt of the second PV system. Can also enter, e.g., RoofPitch, RoofPitch+20, Latitude, Latitude-15, etc.</description>
      <type>String</type>
      <units>degrees</units>
      <required>true</required>
      <model_dependent>false</model_dependent>
      <default_value>RoofPitch</default_value>
    </argument>
    <argument>
      <name>pv_system_2_max_power_output</name>
      <display_name>PV System 2: Maximum Power Output</display_name>
      <description>Maximum power output of the second PV system. For a shared system, this is the total building maximum power output.</description>
      <type>Double</type>
      <units>W</units>
      <required>true</required>
      <model_dependent>false</model_dependent>
      <default_value>4000</default_value>
    </argument>
    <argument>
      <name>battery_present</name>
      <display_name>Battery: Present</display_name>
      <description>Whether there is a lithium ion battery present.</description>
      <type>Boolean</type>
      <required>true</required>
      <model_dependent>false</model_dependent>
      <default_value>false</default_value>
      <choices>
        <choice>
          <value>true</value>
          <display_name>true</display_name>
        </choice>
        <choice>
          <value>false</value>
          <display_name>false</display_name>
        </choice>
      </choices>
    </argument>
    <argument>
      <name>battery_location</name>
      <display_name>Battery: Location</display_name>
      <description>The space type for the lithium ion battery location. If not provided, the OS-HPXML default (see &lt;a href='https://openstudio-hpxml.readthedocs.io/en/v1.8.1/workflow_inputs.html#hpxml-batteries'&gt;HPXML Batteries&lt;/a&gt;) is used.</description>
      <type>Choice</type>
      <units></units>
      <required>false</required>
      <model_dependent>false</model_dependent>
      <choices>
        <choice>
          <value>auto</value>
          <display_name>auto</display_name>
        </choice>
        <choice>
          <value>conditioned space</value>
          <display_name>conditioned space</display_name>
        </choice>
        <choice>
          <value>basement - conditioned</value>
          <display_name>basement - conditioned</display_name>
        </choice>
        <choice>
          <value>basement - unconditioned</value>
          <display_name>basement - unconditioned</display_name>
        </choice>
        <choice>
          <value>crawlspace</value>
          <display_name>crawlspace</display_name>
        </choice>
        <choice>
          <value>crawlspace - vented</value>
          <display_name>crawlspace - vented</display_name>
        </choice>
        <choice>
          <value>crawlspace - unvented</value>
          <display_name>crawlspace - unvented</display_name>
        </choice>
        <choice>
          <value>crawlspace - conditioned</value>
          <display_name>crawlspace - conditioned</display_name>
        </choice>
        <choice>
          <value>attic</value>
          <display_name>attic</display_name>
        </choice>
        <choice>
          <value>attic - vented</value>
          <display_name>attic - vented</display_name>
        </choice>
        <choice>
          <value>attic - unvented</value>
          <display_name>attic - unvented</display_name>
        </choice>
        <choice>
          <value>garage</value>
          <display_name>garage</display_name>
        </choice>
        <choice>
          <value>outside</value>
          <display_name>outside</display_name>
        </choice>
      </choices>
    </argument>
    <argument>
      <name>battery_power</name>
      <display_name>Battery: Rated Power Output</display_name>
      <description>The rated power output of the lithium ion battery. If not provided, the OS-HPXML default (see &lt;a href='https://openstudio-hpxml.readthedocs.io/en/v1.8.1/workflow_inputs.html#hpxml-batteries'&gt;HPXML Batteries&lt;/a&gt;) is used.</description>
      <type>String</type>
      <units>W</units>
      <required>false</required>
      <model_dependent>false</model_dependent>
    </argument>
    <argument>
      <name>battery_capacity</name>
      <display_name>Battery: Nominal Capacity</display_name>
      <description>The nominal capacity of the lithium ion battery. If not provided, the OS-HPXML default (see &lt;a href='https://openstudio-hpxml.readthedocs.io/en/v1.8.1/workflow_inputs.html#hpxml-batteries'&gt;HPXML Batteries&lt;/a&gt;) is used.</description>
      <type>String</type>
      <units>kWh</units>
      <required>false</required>
      <model_dependent>false</model_dependent>
    </argument>
    <argument>
      <name>battery_usable_capacity</name>
      <display_name>Battery: Usable Capacity</display_name>
      <description>The usable capacity of the lithium ion battery. If not provided, the OS-HPXML default (see &lt;a href='https://openstudio-hpxml.readthedocs.io/en/v1.8.1/workflow_inputs.html#hpxml-batteries'&gt;HPXML Batteries&lt;/a&gt;) is used.</description>
      <type>String</type>
      <units>kWh</units>
      <required>false</required>
      <model_dependent>false</model_dependent>
    </argument>
    <argument>
      <name>battery_round_trip_efficiency</name>
      <display_name>Battery: Round Trip Efficiency</display_name>
      <description>The round trip efficiency of the lithium ion battery. If not provided, the OS-HPXML default (see &lt;a href='https://openstudio-hpxml.readthedocs.io/en/v1.8.1/workflow_inputs.html#hpxml-batteries'&gt;HPXML Batteries&lt;/a&gt;) is used.</description>
      <type>String</type>
      <units>Frac</units>
      <required>false</required>
      <model_dependent>false</model_dependent>
    </argument>
    <argument>
      <name>lighting_present</name>
      <display_name>Lighting: Present</display_name>
      <description>Whether there is lighting energy use.</description>
      <type>Boolean</type>
      <required>true</required>
      <model_dependent>false</model_dependent>
      <default_value>true</default_value>
      <choices>
        <choice>
          <value>true</value>
          <display_name>true</display_name>
        </choice>
        <choice>
          <value>false</value>
          <display_name>false</display_name>
        </choice>
      </choices>
    </argument>
    <argument>
      <name>lighting_interior_fraction_cfl</name>
      <display_name>Lighting: Interior Fraction CFL</display_name>
      <description>Fraction of all lamps (interior) that are compact fluorescent. Lighting not specified as CFL, LFL, or LED is assumed to be incandescent.</description>
      <type>Double</type>
      <required>true</required>
      <model_dependent>false</model_dependent>
      <default_value>0.1</default_value>
    </argument>
    <argument>
      <name>lighting_interior_fraction_lfl</name>
      <display_name>Lighting: Interior Fraction LFL</display_name>
      <description>Fraction of all lamps (interior) that are linear fluorescent. Lighting not specified as CFL, LFL, or LED is assumed to be incandescent.</description>
      <type>Double</type>
      <required>true</required>
      <model_dependent>false</model_dependent>
      <default_value>0</default_value>
    </argument>
    <argument>
      <name>lighting_interior_fraction_led</name>
      <display_name>Lighting: Interior Fraction LED</display_name>
      <description>Fraction of all lamps (interior) that are light emitting diodes. Lighting not specified as CFL, LFL, or LED is assumed to be incandescent.</description>
      <type>Double</type>
      <required>true</required>
      <model_dependent>false</model_dependent>
      <default_value>0</default_value>
    </argument>
    <argument>
      <name>lighting_interior_usage_multiplier</name>
      <display_name>Lighting: Interior Usage Multiplier</display_name>
      <description>Multiplier on the lighting energy usage (interior) that can reflect, e.g., high/low usage occupants. If not provided, the OS-HPXML default (see &lt;a href='https://openstudio-hpxml.readthedocs.io/en/v1.8.1/workflow_inputs.html#hpxml-lighting'&gt;HPXML Lighting&lt;/a&gt;) is used.</description>
      <type>String</type>
      <units></units>
      <required>false</required>
      <model_dependent>false</model_dependent>
    </argument>
    <argument>
      <name>lighting_exterior_fraction_cfl</name>
      <display_name>Lighting: Exterior Fraction CFL</display_name>
      <description>Fraction of all lamps (exterior) that are compact fluorescent. Lighting not specified as CFL, LFL, or LED is assumed to be incandescent.</description>
      <type>Double</type>
      <required>true</required>
      <model_dependent>false</model_dependent>
      <default_value>0</default_value>
    </argument>
    <argument>
      <name>lighting_exterior_fraction_lfl</name>
      <display_name>Lighting: Exterior Fraction LFL</display_name>
      <description>Fraction of all lamps (exterior) that are linear fluorescent. Lighting not specified as CFL, LFL, or LED is assumed to be incandescent.</description>
      <type>Double</type>
      <required>true</required>
      <model_dependent>false</model_dependent>
      <default_value>0</default_value>
    </argument>
    <argument>
      <name>lighting_exterior_fraction_led</name>
      <display_name>Lighting: Exterior Fraction LED</display_name>
      <description>Fraction of all lamps (exterior) that are light emitting diodes. Lighting not specified as CFL, LFL, or LED is assumed to be incandescent.</description>
      <type>Double</type>
      <required>true</required>
      <model_dependent>false</model_dependent>
      <default_value>0</default_value>
    </argument>
    <argument>
      <name>lighting_exterior_usage_multiplier</name>
      <display_name>Lighting: Exterior Usage Multiplier</display_name>
      <description>Multiplier on the lighting energy usage (exterior) that can reflect, e.g., high/low usage occupants. If not provided, the OS-HPXML default (see &lt;a href='https://openstudio-hpxml.readthedocs.io/en/v1.8.1/workflow_inputs.html#hpxml-lighting'&gt;HPXML Lighting&lt;/a&gt;) is used.</description>
      <type>String</type>
      <units></units>
      <required>false</required>
      <model_dependent>false</model_dependent>
    </argument>
    <argument>
      <name>lighting_garage_fraction_cfl</name>
      <display_name>Lighting: Garage Fraction CFL</display_name>
      <description>Fraction of all lamps (garage) that are compact fluorescent. Lighting not specified as CFL, LFL, or LED is assumed to be incandescent.</description>
      <type>Double</type>
      <required>true</required>
      <model_dependent>false</model_dependent>
      <default_value>0</default_value>
    </argument>
    <argument>
      <name>lighting_garage_fraction_lfl</name>
      <display_name>Lighting: Garage Fraction LFL</display_name>
      <description>Fraction of all lamps (garage) that are linear fluorescent. Lighting not specified as CFL, LFL, or LED is assumed to be incandescent.</description>
      <type>Double</type>
      <required>true</required>
      <model_dependent>false</model_dependent>
      <default_value>0</default_value>
    </argument>
    <argument>
      <name>lighting_garage_fraction_led</name>
      <display_name>Lighting: Garage Fraction LED</display_name>
      <description>Fraction of all lamps (garage) that are light emitting diodes. Lighting not specified as CFL, LFL, or LED is assumed to be incandescent.</description>
      <type>Double</type>
      <required>true</required>
      <model_dependent>false</model_dependent>
      <default_value>0</default_value>
    </argument>
    <argument>
      <name>lighting_garage_usage_multiplier</name>
      <display_name>Lighting: Garage Usage Multiplier</display_name>
      <description>Multiplier on the lighting energy usage (garage) that can reflect, e.g., high/low usage occupants. If not provided, the OS-HPXML default (see &lt;a href='https://openstudio-hpxml.readthedocs.io/en/v1.8.1/workflow_inputs.html#hpxml-lighting'&gt;HPXML Lighting&lt;/a&gt;) is used.</description>
      <type>String</type>
      <units></units>
      <required>false</required>
      <model_dependent>false</model_dependent>
    </argument>
    <argument>
      <name>holiday_lighting_present</name>
      <display_name>Holiday Lighting: Present</display_name>
      <description>Whether there is holiday lighting.</description>
      <type>Boolean</type>
      <required>true</required>
      <model_dependent>false</model_dependent>
      <default_value>false</default_value>
      <choices>
        <choice>
          <value>true</value>
          <display_name>true</display_name>
        </choice>
        <choice>
          <value>false</value>
          <display_name>false</display_name>
        </choice>
      </choices>
    </argument>
    <argument>
      <name>holiday_lighting_daily_kwh</name>
      <display_name>Holiday Lighting: Daily Consumption</display_name>
      <description>The daily energy consumption for holiday lighting (exterior). If not provided, the OS-HPXML default (see &lt;a href='https://openstudio-hpxml.readthedocs.io/en/v1.8.1/workflow_inputs.html#hpxml-lighting'&gt;HPXML Lighting&lt;/a&gt;) is used.</description>
      <type>String</type>
      <units>kWh/day</units>
      <required>false</required>
      <model_dependent>false</model_dependent>
    </argument>
    <argument>
      <name>holiday_lighting_period</name>
      <display_name>Holiday Lighting: Period</display_name>
      <description>Enter a date range like 'Nov 25 - Jan 5'. If not provided, the OS-HPXML default (see &lt;a href='https://openstudio-hpxml.readthedocs.io/en/v1.8.1/workflow_inputs.html#hpxml-lighting'&gt;HPXML Lighting&lt;/a&gt;) is used.</description>
      <type>String</type>
      <units></units>
      <required>false</required>
      <model_dependent>false</model_dependent>
    </argument>
    <argument>
      <name>dehumidifier_type</name>
      <display_name>Dehumidifier: Type</display_name>
      <description>The type of dehumidifier.</description>
      <type>Choice</type>
      <required>true</required>
      <model_dependent>false</model_dependent>
      <default_value>none</default_value>
      <choices>
        <choice>
          <value>none</value>
          <display_name>none</display_name>
        </choice>
        <choice>
          <value>portable</value>
          <display_name>portable</display_name>
        </choice>
        <choice>
          <value>whole-home</value>
          <display_name>whole-home</display_name>
        </choice>
      </choices>
    </argument>
    <argument>
      <name>dehumidifier_efficiency_type</name>
      <display_name>Dehumidifier: Efficiency Type</display_name>
      <description>The efficiency type of dehumidifier.</description>
      <type>Choice</type>
      <required>true</required>
      <model_dependent>false</model_dependent>
      <default_value>IntegratedEnergyFactor</default_value>
      <choices>
        <choice>
          <value>EnergyFactor</value>
          <display_name>EnergyFactor</display_name>
        </choice>
        <choice>
          <value>IntegratedEnergyFactor</value>
          <display_name>IntegratedEnergyFactor</display_name>
        </choice>
      </choices>
    </argument>
    <argument>
      <name>dehumidifier_efficiency</name>
      <display_name>Dehumidifier: Efficiency</display_name>
      <description>The efficiency of the dehumidifier.</description>
      <type>Double</type>
      <units>liters/kWh</units>
      <required>true</required>
      <model_dependent>false</model_dependent>
      <default_value>1.5</default_value>
    </argument>
    <argument>
      <name>dehumidifier_capacity</name>
      <display_name>Dehumidifier: Capacity</display_name>
      <description>The capacity (water removal rate) of the dehumidifier.</description>
      <type>Double</type>
      <units>pint/day</units>
      <required>true</required>
      <model_dependent>false</model_dependent>
      <default_value>40</default_value>
    </argument>
    <argument>
      <name>dehumidifier_rh_setpoint</name>
      <display_name>Dehumidifier: Relative Humidity Setpoint</display_name>
      <description>The relative humidity setpoint of the dehumidifier.</description>
      <type>Double</type>
      <units>Frac</units>
      <required>true</required>
      <model_dependent>false</model_dependent>
      <default_value>0.5</default_value>
    </argument>
    <argument>
      <name>dehumidifier_fraction_dehumidification_load_served</name>
      <display_name>Dehumidifier: Fraction Dehumidification Load Served</display_name>
      <description>The dehumidification load served fraction of the dehumidifier.</description>
      <type>Double</type>
      <units>Frac</units>
      <required>true</required>
      <model_dependent>false</model_dependent>
      <default_value>1</default_value>
    </argument>
    <argument>
      <name>clothes_washer_present</name>
      <display_name>Clothes Washer: Present</display_name>
      <description>Whether there is a clothes washer present.</description>
      <type>Boolean</type>
      <required>true</required>
      <model_dependent>false</model_dependent>
      <default_value>true</default_value>
      <choices>
        <choice>
          <value>true</value>
          <display_name>true</display_name>
        </choice>
        <choice>
          <value>false</value>
          <display_name>false</display_name>
        </choice>
      </choices>
    </argument>
    <argument>
      <name>clothes_washer_location</name>
      <display_name>Clothes Washer: Location</display_name>
      <description>The space type for the clothes washer location. If not provided, the OS-HPXML default (see &lt;a href='https://openstudio-hpxml.readthedocs.io/en/v1.8.1/workflow_inputs.html#hpxml-clothes-washer'&gt;HPXML Clothes Washer&lt;/a&gt;) is used.</description>
      <type>Choice</type>
      <units></units>
      <required>false</required>
      <model_dependent>false</model_dependent>
      <choices>
        <choice>
          <value>auto</value>
          <display_name>auto</display_name>
        </choice>
        <choice>
          <value>conditioned space</value>
          <display_name>conditioned space</display_name>
        </choice>
        <choice>
          <value>basement - conditioned</value>
          <display_name>basement - conditioned</display_name>
        </choice>
        <choice>
          <value>basement - unconditioned</value>
          <display_name>basement - unconditioned</display_name>
        </choice>
        <choice>
          <value>garage</value>
          <display_name>garage</display_name>
        </choice>
        <choice>
          <value>other housing unit</value>
          <display_name>other housing unit</display_name>
        </choice>
        <choice>
          <value>other heated space</value>
          <display_name>other heated space</display_name>
        </choice>
        <choice>
          <value>other multifamily buffer space</value>
          <display_name>other multifamily buffer space</display_name>
        </choice>
        <choice>
          <value>other non-freezing space</value>
          <display_name>other non-freezing space</display_name>
        </choice>
      </choices>
    </argument>
    <argument>
      <name>clothes_washer_efficiency_type</name>
      <display_name>Clothes Washer: Efficiency Type</display_name>
      <description>The efficiency type of the clothes washer.</description>
      <type>Choice</type>
      <required>true</required>
      <model_dependent>false</model_dependent>
      <default_value>IntegratedModifiedEnergyFactor</default_value>
      <choices>
        <choice>
          <value>ModifiedEnergyFactor</value>
          <display_name>ModifiedEnergyFactor</display_name>
        </choice>
        <choice>
          <value>IntegratedModifiedEnergyFactor</value>
          <display_name>IntegratedModifiedEnergyFactor</display_name>
        </choice>
      </choices>
    </argument>
    <argument>
      <name>clothes_washer_efficiency</name>
      <display_name>Clothes Washer: Efficiency</display_name>
      <description>The efficiency of the clothes washer. If not provided, the OS-HPXML default (see &lt;a href='https://openstudio-hpxml.readthedocs.io/en/v1.8.1/workflow_inputs.html#hpxml-clothes-washer'&gt;HPXML Clothes Washer&lt;/a&gt;) is used.</description>
      <type>String</type>
      <units>ft^3/kWh-cyc</units>
      <required>false</required>
      <model_dependent>false</model_dependent>
    </argument>
    <argument>
      <name>clothes_washer_rated_annual_kwh</name>
      <display_name>Clothes Washer: Rated Annual Consumption</display_name>
      <description>The annual energy consumed by the clothes washer, as rated, obtained from the EnergyGuide label. This includes both the appliance electricity consumption and the energy required for water heating. If not provided, the OS-HPXML default (see &lt;a href='https://openstudio-hpxml.readthedocs.io/en/v1.8.1/workflow_inputs.html#hpxml-clothes-washer'&gt;HPXML Clothes Washer&lt;/a&gt;) is used.</description>
      <type>String</type>
      <units>kWh/yr</units>
      <required>false</required>
      <model_dependent>false</model_dependent>
    </argument>
    <argument>
      <name>clothes_washer_label_electric_rate</name>
      <display_name>Clothes Washer: Label Electric Rate</display_name>
      <description>The annual energy consumed by the clothes washer, as rated, obtained from the EnergyGuide label. This includes both the appliance electricity consumption and the energy required for water heating. If not provided, the OS-HPXML default (see &lt;a href='https://openstudio-hpxml.readthedocs.io/en/v1.8.1/workflow_inputs.html#hpxml-clothes-washer'&gt;HPXML Clothes Washer&lt;/a&gt;) is used.</description>
      <type>String</type>
      <units>$/kWh</units>
      <required>false</required>
      <model_dependent>false</model_dependent>
    </argument>
    <argument>
      <name>clothes_washer_label_gas_rate</name>
      <display_name>Clothes Washer: Label Gas Rate</display_name>
      <description>The annual energy consumed by the clothes washer, as rated, obtained from the EnergyGuide label. This includes both the appliance electricity consumption and the energy required for water heating. If not provided, the OS-HPXML default (see &lt;a href='https://openstudio-hpxml.readthedocs.io/en/v1.8.1/workflow_inputs.html#hpxml-clothes-washer'&gt;HPXML Clothes Washer&lt;/a&gt;) is used.</description>
      <type>String</type>
      <units>$/therm</units>
      <required>false</required>
      <model_dependent>false</model_dependent>
    </argument>
    <argument>
      <name>clothes_washer_label_annual_gas_cost</name>
      <display_name>Clothes Washer: Label Annual Cost with Gas DHW</display_name>
      <description>The annual cost of using the system under test conditions. Input is obtained from the EnergyGuide label. If not provided, the OS-HPXML default (see &lt;a href='https://openstudio-hpxml.readthedocs.io/en/v1.8.1/workflow_inputs.html#hpxml-clothes-washer'&gt;HPXML Clothes Washer&lt;/a&gt;) is used.</description>
      <type>String</type>
      <units>$</units>
      <required>false</required>
      <model_dependent>false</model_dependent>
    </argument>
    <argument>
      <name>clothes_washer_label_usage</name>
      <display_name>Clothes Washer: Label Usage</display_name>
      <description>The clothes washer loads per week. If not provided, the OS-HPXML default (see &lt;a href='https://openstudio-hpxml.readthedocs.io/en/v1.8.1/workflow_inputs.html#hpxml-clothes-washer'&gt;HPXML Clothes Washer&lt;/a&gt;) is used.</description>
      <type>String</type>
      <units>cyc/wk</units>
      <required>false</required>
      <model_dependent>false</model_dependent>
    </argument>
    <argument>
      <name>clothes_washer_capacity</name>
      <display_name>Clothes Washer: Drum Volume</display_name>
      <description>Volume of the washer drum. Obtained from the EnergyStar website or the manufacturer's literature. If not provided, the OS-HPXML default (see &lt;a href='https://openstudio-hpxml.readthedocs.io/en/v1.8.1/workflow_inputs.html#hpxml-clothes-washer'&gt;HPXML Clothes Washer&lt;/a&gt;) is used.</description>
      <type>String</type>
      <units>ft^3</units>
      <required>false</required>
      <model_dependent>false</model_dependent>
    </argument>
    <argument>
      <name>clothes_washer_usage_multiplier</name>
      <display_name>Clothes Washer: Usage Multiplier</display_name>
      <description>Multiplier on the clothes washer energy and hot water usage that can reflect, e.g., high/low usage occupants. If not provided, the OS-HPXML default (see &lt;a href='https://openstudio-hpxml.readthedocs.io/en/v1.8.1/workflow_inputs.html#hpxml-clothes-washer'&gt;HPXML Clothes Washer&lt;/a&gt;) is used.</description>
      <type>String</type>
      <units></units>
      <required>false</required>
      <model_dependent>false</model_dependent>
    </argument>
    <argument>
      <name>clothes_dryer_present</name>
      <display_name>Clothes Dryer: Present</display_name>
      <description>Whether there is a clothes dryer present.</description>
      <type>Boolean</type>
      <required>true</required>
      <model_dependent>false</model_dependent>
      <default_value>true</default_value>
      <choices>
        <choice>
          <value>true</value>
          <display_name>true</display_name>
        </choice>
        <choice>
          <value>false</value>
          <display_name>false</display_name>
        </choice>
      </choices>
    </argument>
    <argument>
      <name>clothes_dryer_location</name>
      <display_name>Clothes Dryer: Location</display_name>
      <description>The space type for the clothes dryer location. If not provided, the OS-HPXML default (see &lt;a href='https://openstudio-hpxml.readthedocs.io/en/v1.8.1/workflow_inputs.html#hpxml-clothes-dryer'&gt;HPXML Clothes Dryer&lt;/a&gt;) is used.</description>
      <type>Choice</type>
      <units></units>
      <required>false</required>
      <model_dependent>false</model_dependent>
      <choices>
        <choice>
          <value>auto</value>
          <display_name>auto</display_name>
        </choice>
        <choice>
          <value>conditioned space</value>
          <display_name>conditioned space</display_name>
        </choice>
        <choice>
          <value>basement - conditioned</value>
          <display_name>basement - conditioned</display_name>
        </choice>
        <choice>
          <value>basement - unconditioned</value>
          <display_name>basement - unconditioned</display_name>
        </choice>
        <choice>
          <value>garage</value>
          <display_name>garage</display_name>
        </choice>
        <choice>
          <value>other housing unit</value>
          <display_name>other housing unit</display_name>
        </choice>
        <choice>
          <value>other heated space</value>
          <display_name>other heated space</display_name>
        </choice>
        <choice>
          <value>other multifamily buffer space</value>
          <display_name>other multifamily buffer space</display_name>
        </choice>
        <choice>
          <value>other non-freezing space</value>
          <display_name>other non-freezing space</display_name>
        </choice>
      </choices>
    </argument>
    <argument>
      <name>clothes_dryer_fuel_type</name>
      <display_name>Clothes Dryer: Fuel Type</display_name>
      <description>Type of fuel used by the clothes dryer.</description>
      <type>Choice</type>
      <required>true</required>
      <model_dependent>false</model_dependent>
      <default_value>natural gas</default_value>
      <choices>
        <choice>
          <value>electricity</value>
          <display_name>electricity</display_name>
        </choice>
        <choice>
          <value>natural gas</value>
          <display_name>natural gas</display_name>
        </choice>
        <choice>
          <value>fuel oil</value>
          <display_name>fuel oil</display_name>
        </choice>
        <choice>
          <value>propane</value>
          <display_name>propane</display_name>
        </choice>
        <choice>
          <value>wood</value>
          <display_name>wood</display_name>
        </choice>
        <choice>
          <value>coal</value>
          <display_name>coal</display_name>
        </choice>
      </choices>
    </argument>
    <argument>
      <name>clothes_dryer_efficiency_type</name>
      <display_name>Clothes Dryer: Efficiency Type</display_name>
      <description>The efficiency type of the clothes dryer.</description>
      <type>Choice</type>
      <required>true</required>
      <model_dependent>false</model_dependent>
      <default_value>CombinedEnergyFactor</default_value>
      <choices>
        <choice>
          <value>EnergyFactor</value>
          <display_name>EnergyFactor</display_name>
        </choice>
        <choice>
          <value>CombinedEnergyFactor</value>
          <display_name>CombinedEnergyFactor</display_name>
        </choice>
      </choices>
    </argument>
    <argument>
      <name>clothes_dryer_efficiency</name>
      <display_name>Clothes Dryer: Efficiency</display_name>
      <description>The efficiency of the clothes dryer. If not provided, the OS-HPXML default (see &lt;a href='https://openstudio-hpxml.readthedocs.io/en/v1.8.1/workflow_inputs.html#hpxml-clothes-dryer'&gt;HPXML Clothes Dryer&lt;/a&gt;) is used.</description>
      <type>String</type>
      <units>lb/kWh</units>
      <required>false</required>
      <model_dependent>false</model_dependent>
    </argument>
    <argument>
      <name>clothes_dryer_vented_flow_rate</name>
      <display_name>Clothes Dryer: Vented Flow Rate</display_name>
      <description>The exhaust flow rate of the vented clothes dryer. If not provided, the OS-HPXML default (see &lt;a href='https://openstudio-hpxml.readthedocs.io/en/v1.8.1/workflow_inputs.html#hpxml-clothes-dryer'&gt;HPXML Clothes Dryer&lt;/a&gt;) is used.</description>
      <type>String</type>
      <units>CFM</units>
      <required>false</required>
      <model_dependent>false</model_dependent>
    </argument>
    <argument>
      <name>clothes_dryer_usage_multiplier</name>
      <display_name>Clothes Dryer: Usage Multiplier</display_name>
      <description>Multiplier on the clothes dryer energy usage that can reflect, e.g., high/low usage occupants. If not provided, the OS-HPXML default (see &lt;a href='https://openstudio-hpxml.readthedocs.io/en/v1.8.1/workflow_inputs.html#hpxml-clothes-dryer'&gt;HPXML Clothes Dryer&lt;/a&gt;) is used.</description>
      <type>String</type>
      <units></units>
      <required>false</required>
      <model_dependent>false</model_dependent>
    </argument>
    <argument>
      <name>dishwasher_present</name>
      <display_name>Dishwasher: Present</display_name>
      <description>Whether there is a dishwasher present.</description>
      <type>Boolean</type>
      <required>true</required>
      <model_dependent>false</model_dependent>
      <default_value>true</default_value>
      <choices>
        <choice>
          <value>true</value>
          <display_name>true</display_name>
        </choice>
        <choice>
          <value>false</value>
          <display_name>false</display_name>
        </choice>
      </choices>
    </argument>
    <argument>
      <name>dishwasher_location</name>
      <display_name>Dishwasher: Location</display_name>
      <description>The space type for the dishwasher location. If not provided, the OS-HPXML default (see &lt;a href='https://openstudio-hpxml.readthedocs.io/en/v1.8.1/workflow_inputs.html#hpxml-dishwasher'&gt;HPXML Dishwasher&lt;/a&gt;) is used.</description>
      <type>Choice</type>
      <units></units>
      <required>false</required>
      <model_dependent>false</model_dependent>
      <choices>
        <choice>
          <value>auto</value>
          <display_name>auto</display_name>
        </choice>
        <choice>
          <value>conditioned space</value>
          <display_name>conditioned space</display_name>
        </choice>
        <choice>
          <value>basement - conditioned</value>
          <display_name>basement - conditioned</display_name>
        </choice>
        <choice>
          <value>basement - unconditioned</value>
          <display_name>basement - unconditioned</display_name>
        </choice>
        <choice>
          <value>garage</value>
          <display_name>garage</display_name>
        </choice>
        <choice>
          <value>other housing unit</value>
          <display_name>other housing unit</display_name>
        </choice>
        <choice>
          <value>other heated space</value>
          <display_name>other heated space</display_name>
        </choice>
        <choice>
          <value>other multifamily buffer space</value>
          <display_name>other multifamily buffer space</display_name>
        </choice>
        <choice>
          <value>other non-freezing space</value>
          <display_name>other non-freezing space</display_name>
        </choice>
      </choices>
    </argument>
    <argument>
      <name>dishwasher_efficiency_type</name>
      <display_name>Dishwasher: Efficiency Type</display_name>
      <description>The efficiency type of dishwasher.</description>
      <type>Choice</type>
      <required>true</required>
      <model_dependent>false</model_dependent>
      <default_value>RatedAnnualkWh</default_value>
      <choices>
        <choice>
          <value>RatedAnnualkWh</value>
          <display_name>RatedAnnualkWh</display_name>
        </choice>
        <choice>
          <value>EnergyFactor</value>
          <display_name>EnergyFactor</display_name>
        </choice>
      </choices>
    </argument>
    <argument>
      <name>dishwasher_efficiency</name>
      <display_name>Dishwasher: Efficiency</display_name>
      <description>The efficiency of the dishwasher. If not provided, the OS-HPXML default (see &lt;a href='https://openstudio-hpxml.readthedocs.io/en/v1.8.1/workflow_inputs.html#hpxml-dishwasher'&gt;HPXML Dishwasher&lt;/a&gt;) is used.</description>
      <type>String</type>
      <units>RatedAnnualkWh or EnergyFactor</units>
      <required>false</required>
      <model_dependent>false</model_dependent>
    </argument>
    <argument>
      <name>dishwasher_label_electric_rate</name>
      <display_name>Dishwasher: Label Electric Rate</display_name>
      <description>The label electric rate of the dishwasher. If not provided, the OS-HPXML default (see &lt;a href='https://openstudio-hpxml.readthedocs.io/en/v1.8.1/workflow_inputs.html#hpxml-dishwasher'&gt;HPXML Dishwasher&lt;/a&gt;) is used.</description>
      <type>String</type>
      <units>$/kWh</units>
      <required>false</required>
      <model_dependent>false</model_dependent>
    </argument>
    <argument>
      <name>dishwasher_label_gas_rate</name>
      <display_name>Dishwasher: Label Gas Rate</display_name>
      <description>The label gas rate of the dishwasher. If not provided, the OS-HPXML default (see &lt;a href='https://openstudio-hpxml.readthedocs.io/en/v1.8.1/workflow_inputs.html#hpxml-dishwasher'&gt;HPXML Dishwasher&lt;/a&gt;) is used.</description>
      <type>String</type>
      <units>$/therm</units>
      <required>false</required>
      <model_dependent>false</model_dependent>
    </argument>
    <argument>
      <name>dishwasher_label_annual_gas_cost</name>
      <display_name>Dishwasher: Label Annual Gas Cost</display_name>
      <description>The label annual gas cost of the dishwasher. If not provided, the OS-HPXML default (see &lt;a href='https://openstudio-hpxml.readthedocs.io/en/v1.8.1/workflow_inputs.html#hpxml-dishwasher'&gt;HPXML Dishwasher&lt;/a&gt;) is used.</description>
      <type>String</type>
      <units>$</units>
      <required>false</required>
      <model_dependent>false</model_dependent>
    </argument>
    <argument>
      <name>dishwasher_label_usage</name>
      <display_name>Dishwasher: Label Usage</display_name>
      <description>The dishwasher loads per week. If not provided, the OS-HPXML default (see &lt;a href='https://openstudio-hpxml.readthedocs.io/en/v1.8.1/workflow_inputs.html#hpxml-dishwasher'&gt;HPXML Dishwasher&lt;/a&gt;) is used.</description>
      <type>String</type>
      <units>cyc/wk</units>
      <required>false</required>
      <model_dependent>false</model_dependent>
    </argument>
    <argument>
      <name>dishwasher_place_setting_capacity</name>
      <display_name>Dishwasher: Number of Place Settings</display_name>
      <description>The number of place settings for the unit. Data obtained from manufacturer's literature. If not provided, the OS-HPXML default (see &lt;a href='https://openstudio-hpxml.readthedocs.io/en/v1.8.1/workflow_inputs.html#hpxml-dishwasher'&gt;HPXML Dishwasher&lt;/a&gt;) is used.</description>
      <type>String</type>
      <units>#</units>
      <required>false</required>
      <model_dependent>false</model_dependent>
    </argument>
    <argument>
      <name>dishwasher_usage_multiplier</name>
      <display_name>Dishwasher: Usage Multiplier</display_name>
      <description>Multiplier on the dishwasher energy usage that can reflect, e.g., high/low usage occupants. If not provided, the OS-HPXML default (see &lt;a href='https://openstudio-hpxml.readthedocs.io/en/v1.8.1/workflow_inputs.html#hpxml-dishwasher'&gt;HPXML Dishwasher&lt;/a&gt;) is used.</description>
      <type>String</type>
      <units></units>
      <required>false</required>
      <model_dependent>false</model_dependent>
    </argument>
    <argument>
      <name>refrigerator_present</name>
      <display_name>Refrigerator: Present</display_name>
      <description>Whether there is a refrigerator present.</description>
      <type>Boolean</type>
      <required>true</required>
      <model_dependent>false</model_dependent>
      <default_value>true</default_value>
      <choices>
        <choice>
          <value>true</value>
          <display_name>true</display_name>
        </choice>
        <choice>
          <value>false</value>
          <display_name>false</display_name>
        </choice>
      </choices>
    </argument>
    <argument>
      <name>refrigerator_location</name>
      <display_name>Refrigerator: Location</display_name>
      <description>The space type for the refrigerator location. If not provided, the OS-HPXML default (see &lt;a href='https://openstudio-hpxml.readthedocs.io/en/v1.8.1/workflow_inputs.html#hpxml-refrigerators'&gt;HPXML Refrigerators&lt;/a&gt;) is used.</description>
      <type>Choice</type>
      <units></units>
      <required>false</required>
      <model_dependent>false</model_dependent>
      <choices>
        <choice>
          <value>auto</value>
          <display_name>auto</display_name>
        </choice>
        <choice>
          <value>conditioned space</value>
          <display_name>conditioned space</display_name>
        </choice>
        <choice>
          <value>basement - conditioned</value>
          <display_name>basement - conditioned</display_name>
        </choice>
        <choice>
          <value>basement - unconditioned</value>
          <display_name>basement - unconditioned</display_name>
        </choice>
        <choice>
          <value>garage</value>
          <display_name>garage</display_name>
        </choice>
        <choice>
          <value>other housing unit</value>
          <display_name>other housing unit</display_name>
        </choice>
        <choice>
          <value>other heated space</value>
          <display_name>other heated space</display_name>
        </choice>
        <choice>
          <value>other multifamily buffer space</value>
          <display_name>other multifamily buffer space</display_name>
        </choice>
        <choice>
          <value>other non-freezing space</value>
          <display_name>other non-freezing space</display_name>
        </choice>
      </choices>
    </argument>
    <argument>
      <name>refrigerator_rated_annual_kwh</name>
      <display_name>Refrigerator: Rated Annual Consumption</display_name>
      <description>The EnergyGuide rated annual energy consumption for a refrigerator. If not provided, the OS-HPXML default (see &lt;a href='https://openstudio-hpxml.readthedocs.io/en/v1.8.1/workflow_inputs.html#hpxml-refrigerators'&gt;HPXML Refrigerators&lt;/a&gt;) is used.</description>
      <type>String</type>
      <units>kWh/yr</units>
      <required>false</required>
      <model_dependent>false</model_dependent>
    </argument>
    <argument>
      <name>refrigerator_usage_multiplier</name>
      <display_name>Refrigerator: Usage Multiplier</display_name>
      <description>Multiplier on the refrigerator energy usage that can reflect, e.g., high/low usage occupants. If not provided, the OS-HPXML default (see &lt;a href='https://openstudio-hpxml.readthedocs.io/en/v1.8.1/workflow_inputs.html#hpxml-refrigerators'&gt;HPXML Refrigerators&lt;/a&gt;) is used.</description>
      <type>String</type>
      <units></units>
      <required>false</required>
      <model_dependent>false</model_dependent>
    </argument>
    <argument>
      <name>extra_refrigerator_present</name>
      <display_name>Extra Refrigerator: Present</display_name>
      <description>Whether there is an extra refrigerator present.</description>
      <type>Boolean</type>
      <required>true</required>
      <model_dependent>false</model_dependent>
      <default_value>false</default_value>
      <choices>
        <choice>
          <value>true</value>
          <display_name>true</display_name>
        </choice>
        <choice>
          <value>false</value>
          <display_name>false</display_name>
        </choice>
      </choices>
    </argument>
    <argument>
      <name>extra_refrigerator_location</name>
      <display_name>Extra Refrigerator: Location</display_name>
      <description>The space type for the extra refrigerator location. If not provided, the OS-HPXML default (see &lt;a href='https://openstudio-hpxml.readthedocs.io/en/v1.8.1/workflow_inputs.html#hpxml-refrigerators'&gt;HPXML Refrigerators&lt;/a&gt;) is used.</description>
      <type>Choice</type>
      <units></units>
      <required>false</required>
      <model_dependent>false</model_dependent>
      <choices>
        <choice>
          <value>auto</value>
          <display_name>auto</display_name>
        </choice>
        <choice>
          <value>conditioned space</value>
          <display_name>conditioned space</display_name>
        </choice>
        <choice>
          <value>basement - conditioned</value>
          <display_name>basement - conditioned</display_name>
        </choice>
        <choice>
          <value>basement - unconditioned</value>
          <display_name>basement - unconditioned</display_name>
        </choice>
        <choice>
          <value>garage</value>
          <display_name>garage</display_name>
        </choice>
        <choice>
          <value>other housing unit</value>
          <display_name>other housing unit</display_name>
        </choice>
        <choice>
          <value>other heated space</value>
          <display_name>other heated space</display_name>
        </choice>
        <choice>
          <value>other multifamily buffer space</value>
          <display_name>other multifamily buffer space</display_name>
        </choice>
        <choice>
          <value>other non-freezing space</value>
          <display_name>other non-freezing space</display_name>
        </choice>
      </choices>
    </argument>
    <argument>
      <name>extra_refrigerator_rated_annual_kwh</name>
      <display_name>Extra Refrigerator: Rated Annual Consumption</display_name>
      <description>The EnergyGuide rated annual energy consumption for an extra refrigerator. If not provided, the OS-HPXML default (see &lt;a href='https://openstudio-hpxml.readthedocs.io/en/v1.8.1/workflow_inputs.html#hpxml-refrigerators'&gt;HPXML Refrigerators&lt;/a&gt;) is used.</description>
      <type>String</type>
      <units>kWh/yr</units>
      <required>false</required>
      <model_dependent>false</model_dependent>
    </argument>
    <argument>
      <name>extra_refrigerator_usage_multiplier</name>
      <display_name>Extra Refrigerator: Usage Multiplier</display_name>
      <description>Multiplier on the extra refrigerator energy usage that can reflect, e.g., high/low usage occupants. If not provided, the OS-HPXML default (see &lt;a href='https://openstudio-hpxml.readthedocs.io/en/v1.8.1/workflow_inputs.html#hpxml-refrigerators'&gt;HPXML Refrigerators&lt;/a&gt;) is used.</description>
      <type>String</type>
      <units></units>
      <required>false</required>
      <model_dependent>false</model_dependent>
    </argument>
    <argument>
      <name>freezer_present</name>
      <display_name>Freezer: Present</display_name>
      <description>Whether there is a freezer present.</description>
      <type>Boolean</type>
      <required>true</required>
      <model_dependent>false</model_dependent>
      <default_value>false</default_value>
      <choices>
        <choice>
          <value>true</value>
          <display_name>true</display_name>
        </choice>
        <choice>
          <value>false</value>
          <display_name>false</display_name>
        </choice>
      </choices>
    </argument>
    <argument>
      <name>freezer_location</name>
      <display_name>Freezer: Location</display_name>
      <description>The space type for the freezer location. If not provided, the OS-HPXML default (see &lt;a href='https://openstudio-hpxml.readthedocs.io/en/v1.8.1/workflow_inputs.html#hpxml-freezers'&gt;HPXML Freezers&lt;/a&gt;) is used.</description>
      <type>Choice</type>
      <units></units>
      <required>false</required>
      <model_dependent>false</model_dependent>
      <choices>
        <choice>
          <value>auto</value>
          <display_name>auto</display_name>
        </choice>
        <choice>
          <value>conditioned space</value>
          <display_name>conditioned space</display_name>
        </choice>
        <choice>
          <value>basement - conditioned</value>
          <display_name>basement - conditioned</display_name>
        </choice>
        <choice>
          <value>basement - unconditioned</value>
          <display_name>basement - unconditioned</display_name>
        </choice>
        <choice>
          <value>garage</value>
          <display_name>garage</display_name>
        </choice>
        <choice>
          <value>other housing unit</value>
          <display_name>other housing unit</display_name>
        </choice>
        <choice>
          <value>other heated space</value>
          <display_name>other heated space</display_name>
        </choice>
        <choice>
          <value>other multifamily buffer space</value>
          <display_name>other multifamily buffer space</display_name>
        </choice>
        <choice>
          <value>other non-freezing space</value>
          <display_name>other non-freezing space</display_name>
        </choice>
      </choices>
    </argument>
    <argument>
      <name>freezer_rated_annual_kwh</name>
      <display_name>Freezer: Rated Annual Consumption</display_name>
      <description>The EnergyGuide rated annual energy consumption for a freezer. If not provided, the OS-HPXML default (see &lt;a href='https://openstudio-hpxml.readthedocs.io/en/v1.8.1/workflow_inputs.html#hpxml-freezers'&gt;HPXML Freezers&lt;/a&gt;) is used.</description>
      <type>String</type>
      <units>kWh/yr</units>
      <required>false</required>
      <model_dependent>false</model_dependent>
    </argument>
    <argument>
      <name>freezer_usage_multiplier</name>
      <display_name>Freezer: Usage Multiplier</display_name>
      <description>Multiplier on the freezer energy usage that can reflect, e.g., high/low usage occupants. If not provided, the OS-HPXML default (see &lt;a href='https://openstudio-hpxml.readthedocs.io/en/v1.8.1/workflow_inputs.html#hpxml-freezers'&gt;HPXML Freezers&lt;/a&gt;) is used.</description>
      <type>String</type>
      <units></units>
      <required>false</required>
      <model_dependent>false</model_dependent>
    </argument>
    <argument>
      <name>cooking_range_oven_present</name>
      <display_name>Cooking Range/Oven: Present</display_name>
      <description>Whether there is a cooking range/oven present.</description>
      <type>Boolean</type>
      <required>true</required>
      <model_dependent>false</model_dependent>
      <default_value>true</default_value>
      <choices>
        <choice>
          <value>true</value>
          <display_name>true</display_name>
        </choice>
        <choice>
          <value>false</value>
          <display_name>false</display_name>
        </choice>
      </choices>
    </argument>
    <argument>
      <name>cooking_range_oven_location</name>
      <display_name>Cooking Range/Oven: Location</display_name>
      <description>The space type for the cooking range/oven location. If not provided, the OS-HPXML default (see &lt;a href='https://openstudio-hpxml.readthedocs.io/en/v1.8.1/workflow_inputs.html#hpxml-cooking-range-oven'&gt;HPXML Cooking Range/Oven&lt;/a&gt;) is used.</description>
      <type>Choice</type>
      <units></units>
      <required>false</required>
      <model_dependent>false</model_dependent>
      <choices>
        <choice>
          <value>auto</value>
          <display_name>auto</display_name>
        </choice>
        <choice>
          <value>conditioned space</value>
          <display_name>conditioned space</display_name>
        </choice>
        <choice>
          <value>basement - conditioned</value>
          <display_name>basement - conditioned</display_name>
        </choice>
        <choice>
          <value>basement - unconditioned</value>
          <display_name>basement - unconditioned</display_name>
        </choice>
        <choice>
          <value>garage</value>
          <display_name>garage</display_name>
        </choice>
        <choice>
          <value>other housing unit</value>
          <display_name>other housing unit</display_name>
        </choice>
        <choice>
          <value>other heated space</value>
          <display_name>other heated space</display_name>
        </choice>
        <choice>
          <value>other multifamily buffer space</value>
          <display_name>other multifamily buffer space</display_name>
        </choice>
        <choice>
          <value>other non-freezing space</value>
          <display_name>other non-freezing space</display_name>
        </choice>
      </choices>
    </argument>
    <argument>
      <name>cooking_range_oven_fuel_type</name>
      <display_name>Cooking Range/Oven: Fuel Type</display_name>
      <description>Type of fuel used by the cooking range/oven.</description>
      <type>Choice</type>
      <required>true</required>
      <model_dependent>false</model_dependent>
      <default_value>natural gas</default_value>
      <choices>
        <choice>
          <value>electricity</value>
          <display_name>electricity</display_name>
        </choice>
        <choice>
          <value>natural gas</value>
          <display_name>natural gas</display_name>
        </choice>
        <choice>
          <value>fuel oil</value>
          <display_name>fuel oil</display_name>
        </choice>
        <choice>
          <value>propane</value>
          <display_name>propane</display_name>
        </choice>
        <choice>
          <value>wood</value>
          <display_name>wood</display_name>
        </choice>
        <choice>
          <value>coal</value>
          <display_name>coal</display_name>
        </choice>
      </choices>
    </argument>
    <argument>
      <name>cooking_range_oven_is_induction</name>
      <display_name>Cooking Range/Oven: Is Induction</display_name>
      <description>Whether the cooking range is induction. If not provided, the OS-HPXML default (see &lt;a href='https://openstudio-hpxml.readthedocs.io/en/v1.8.1/workflow_inputs.html#hpxml-cooking-range-oven'&gt;HPXML Cooking Range/Oven&lt;/a&gt;) is used.</description>
      <type>Choice</type>
      <units></units>
      <required>false</required>
      <model_dependent>false</model_dependent>
      <choices>
        <choice>
          <value>auto</value>
          <display_name>auto</display_name>
        </choice>
        <choice>
          <value>true</value>
          <display_name>true</display_name>
        </choice>
        <choice>
          <value>false</value>
          <display_name>false</display_name>
        </choice>
      </choices>
    </argument>
    <argument>
      <name>cooking_range_oven_is_convection</name>
      <display_name>Cooking Range/Oven: Is Convection</display_name>
      <description>Whether the oven is convection. If not provided, the OS-HPXML default (see &lt;a href='https://openstudio-hpxml.readthedocs.io/en/v1.8.1/workflow_inputs.html#hpxml-cooking-range-oven'&gt;HPXML Cooking Range/Oven&lt;/a&gt;) is used.</description>
      <type>Choice</type>
      <units></units>
      <required>false</required>
      <model_dependent>false</model_dependent>
      <choices>
        <choice>
          <value>auto</value>
          <display_name>auto</display_name>
        </choice>
        <choice>
          <value>true</value>
          <display_name>true</display_name>
        </choice>
        <choice>
          <value>false</value>
          <display_name>false</display_name>
        </choice>
      </choices>
    </argument>
    <argument>
      <name>cooking_range_oven_usage_multiplier</name>
      <display_name>Cooking Range/Oven: Usage Multiplier</display_name>
      <description>Multiplier on the cooking range/oven energy usage that can reflect, e.g., high/low usage occupants. If not provided, the OS-HPXML default (see &lt;a href='https://openstudio-hpxml.readthedocs.io/en/v1.8.1/workflow_inputs.html#hpxml-cooking-range-oven'&gt;HPXML Cooking Range/Oven&lt;/a&gt;) is used.</description>
      <type>String</type>
      <units></units>
      <required>false</required>
      <model_dependent>false</model_dependent>
    </argument>
    <argument>
      <name>ceiling_fan_present</name>
      <display_name>Ceiling Fan: Present</display_name>
      <description>Whether there are any ceiling fans.</description>
      <type>Boolean</type>
      <required>true</required>
      <model_dependent>false</model_dependent>
      <default_value>true</default_value>
      <choices>
        <choice>
          <value>true</value>
          <display_name>true</display_name>
        </choice>
        <choice>
          <value>false</value>
          <display_name>false</display_name>
        </choice>
      </choices>
    </argument>
    <argument>
      <name>ceiling_fan_label_energy_use</name>
      <display_name>Ceiling Fan: Label Energy Use</display_name>
      <description>The label average energy use of the ceiling fan(s). If neither Efficiency nor Label Energy Use provided, the OS-HPXML default (see &lt;a href='https://openstudio-hpxml.readthedocs.io/en/v1.8.1/workflow_inputs.html#hpxml-ceiling-fans'&gt;HPXML Ceiling Fans&lt;/a&gt;) is used.</description>
      <type>String</type>
      <units>W</units>
      <required>false</required>
      <model_dependent>false</model_dependent>
    </argument>
    <argument>
      <name>ceiling_fan_efficiency</name>
      <display_name>Ceiling Fan: Efficiency</display_name>
      <description>The efficiency rating of the ceiling fan(s) at medium speed. Only used if Label Energy Use not provided. If neither Efficiency nor Label Energy Use provided, the OS-HPXML default (see &lt;a href='https://openstudio-hpxml.readthedocs.io/en/v1.8.1/workflow_inputs.html#hpxml-ceiling-fans'&gt;HPXML Ceiling Fans&lt;/a&gt;) is used.</description>
      <type>String</type>
      <units>CFM/W</units>
      <required>false</required>
      <model_dependent>false</model_dependent>
    </argument>
    <argument>
      <name>ceiling_fan_quantity</name>
      <display_name>Ceiling Fan: Quantity</display_name>
      <description>Total number of ceiling fans. If not provided, the OS-HPXML default (see &lt;a href='https://openstudio-hpxml.readthedocs.io/en/v1.8.1/workflow_inputs.html#hpxml-ceiling-fans'&gt;HPXML Ceiling Fans&lt;/a&gt;) is used.</description>
      <type>String</type>
      <units>#</units>
      <required>false</required>
      <model_dependent>false</model_dependent>
    </argument>
    <argument>
      <name>ceiling_fan_cooling_setpoint_temp_offset</name>
      <display_name>Ceiling Fan: Cooling Setpoint Temperature Offset</display_name>
      <description>The cooling setpoint temperature offset during months when the ceiling fans are operating. Only applies if ceiling fan quantity is greater than zero. If not provided, the OS-HPXML default (see &lt;a href='https://openstudio-hpxml.readthedocs.io/en/v1.8.1/workflow_inputs.html#hpxml-ceiling-fans'&gt;HPXML Ceiling Fans&lt;/a&gt;) is used.</description>
      <type>String</type>
      <units>F</units>
      <required>false</required>
      <model_dependent>false</model_dependent>
    </argument>
    <argument>
      <name>misc_plug_loads_television_present</name>
      <display_name>Misc Plug Loads: Television Present</display_name>
      <description>Whether there are televisions.</description>
      <type>Boolean</type>
      <required>true</required>
      <model_dependent>false</model_dependent>
      <default_value>true</default_value>
      <choices>
        <choice>
          <value>true</value>
          <display_name>true</display_name>
        </choice>
        <choice>
          <value>false</value>
          <display_name>false</display_name>
        </choice>
      </choices>
    </argument>
    <argument>
      <name>misc_plug_loads_television_annual_kwh</name>
      <display_name>Misc Plug Loads: Television Annual kWh</display_name>
      <description>The annual energy consumption of the television plug loads. If not provided, the OS-HPXML default (see &lt;a href='https://openstudio-hpxml.readthedocs.io/en/v1.8.1/workflow_inputs.html#hpxml-plug-loads'&gt;HPXML Plug Loads&lt;/a&gt;) is used.</description>
      <type>String</type>
      <units>kWh/yr</units>
      <required>false</required>
      <model_dependent>false</model_dependent>
    </argument>
    <argument>
      <name>misc_plug_loads_television_usage_multiplier</name>
      <display_name>Misc Plug Loads: Television Usage Multiplier</display_name>
      <description>Multiplier on the television energy usage that can reflect, e.g., high/low usage occupants. If not provided, the OS-HPXML default (see &lt;a href='https://openstudio-hpxml.readthedocs.io/en/v1.8.1/workflow_inputs.html#hpxml-plug-loads'&gt;HPXML Plug Loads&lt;/a&gt;) is used.</description>
      <type>String</type>
      <units></units>
      <required>false</required>
      <model_dependent>false</model_dependent>
    </argument>
    <argument>
      <name>misc_plug_loads_other_annual_kwh</name>
      <display_name>Misc Plug Loads: Other Annual kWh</display_name>
      <description>The annual energy consumption of the other residual plug loads. If not provided, the OS-HPXML default (see &lt;a href='https://openstudio-hpxml.readthedocs.io/en/v1.8.1/workflow_inputs.html#hpxml-plug-loads'&gt;HPXML Plug Loads&lt;/a&gt;) is used.</description>
      <type>String</type>
      <units>kWh/yr</units>
      <required>false</required>
      <model_dependent>false</model_dependent>
    </argument>
    <argument>
      <name>misc_plug_loads_other_frac_sensible</name>
      <display_name>Misc Plug Loads: Other Sensible Fraction</display_name>
      <description>Fraction of other residual plug loads' internal gains that are sensible. If not provided, the OS-HPXML default (see &lt;a href='https://openstudio-hpxml.readthedocs.io/en/v1.8.1/workflow_inputs.html#hpxml-plug-loads'&gt;HPXML Plug Loads&lt;/a&gt;) is used.</description>
      <type>String</type>
      <units>Frac</units>
      <required>false</required>
      <model_dependent>false</model_dependent>
    </argument>
    <argument>
      <name>misc_plug_loads_other_frac_latent</name>
      <display_name>Misc Plug Loads: Other Latent Fraction</display_name>
      <description>Fraction of other residual plug loads' internal gains that are latent. If not provided, the OS-HPXML default (see &lt;a href='https://openstudio-hpxml.readthedocs.io/en/v1.8.1/workflow_inputs.html#hpxml-plug-loads'&gt;HPXML Plug Loads&lt;/a&gt;) is used.</description>
      <type>String</type>
      <units>Frac</units>
      <required>false</required>
      <model_dependent>false</model_dependent>
    </argument>
    <argument>
      <name>misc_plug_loads_other_usage_multiplier</name>
      <display_name>Misc Plug Loads: Other Usage Multiplier</display_name>
      <description>Multiplier on the other energy usage that can reflect, e.g., high/low usage occupants. If not provided, the OS-HPXML default (see &lt;a href='https://openstudio-hpxml.readthedocs.io/en/v1.8.1/workflow_inputs.html#hpxml-plug-loads'&gt;HPXML Plug Loads&lt;/a&gt;) is used.</description>
      <type>String</type>
      <units></units>
      <required>false</required>
      <model_dependent>false</model_dependent>
    </argument>
    <argument>
      <name>misc_plug_loads_well_pump_present</name>
      <display_name>Misc Plug Loads: Well Pump Present</display_name>
      <description>Whether there is a well pump.</description>
      <type>Boolean</type>
      <required>true</required>
      <model_dependent>false</model_dependent>
      <default_value>false</default_value>
      <choices>
        <choice>
          <value>true</value>
          <display_name>true</display_name>
        </choice>
        <choice>
          <value>false</value>
          <display_name>false</display_name>
        </choice>
      </choices>
    </argument>
    <argument>
      <name>misc_plug_loads_well_pump_annual_kwh</name>
      <display_name>Misc Plug Loads: Well Pump Annual kWh</display_name>
      <description>The annual energy consumption of the well pump plug loads. If not provided, the OS-HPXML default (see &lt;a href='https://openstudio-hpxml.readthedocs.io/en/v1.8.1/workflow_inputs.html#hpxml-plug-loads'&gt;HPXML Plug Loads&lt;/a&gt;) is used.</description>
      <type>String</type>
      <units>kWh/yr</units>
      <required>false</required>
      <model_dependent>false</model_dependent>
    </argument>
    <argument>
      <name>misc_plug_loads_well_pump_usage_multiplier</name>
      <display_name>Misc Plug Loads: Well Pump Usage Multiplier</display_name>
      <description>Multiplier on the well pump energy usage that can reflect, e.g., high/low usage occupants. If not provided, the OS-HPXML default (see &lt;a href='https://openstudio-hpxml.readthedocs.io/en/v1.8.1/workflow_inputs.html#hpxml-plug-loads'&gt;HPXML Plug Loads&lt;/a&gt;) is used.</description>
      <type>String</type>
      <units></units>
      <required>false</required>
      <model_dependent>false</model_dependent>
    </argument>
    <argument>
      <name>misc_plug_loads_vehicle_present</name>
      <display_name>Misc Plug Loads: Vehicle Present</display_name>
      <description>Whether there is an electric vehicle.</description>
      <type>Boolean</type>
      <required>true</required>
      <model_dependent>false</model_dependent>
      <default_value>false</default_value>
      <choices>
        <choice>
          <value>true</value>
          <display_name>true</display_name>
        </choice>
        <choice>
          <value>false</value>
          <display_name>false</display_name>
        </choice>
      </choices>
    </argument>
    <argument>
      <name>misc_plug_loads_vehicle_annual_kwh</name>
      <display_name>Misc Plug Loads: Vehicle Annual kWh</display_name>
      <description>The annual energy consumption of the electric vehicle plug loads. If not provided, the OS-HPXML default (see &lt;a href='https://openstudio-hpxml.readthedocs.io/en/v1.8.1/workflow_inputs.html#hpxml-plug-loads'&gt;HPXML Plug Loads&lt;/a&gt;) is used.</description>
      <type>String</type>
      <units>kWh/yr</units>
      <required>false</required>
      <model_dependent>false</model_dependent>
    </argument>
    <argument>
      <name>misc_plug_loads_vehicle_usage_multiplier</name>
      <display_name>Misc Plug Loads: Vehicle Usage Multiplier</display_name>
      <description>Multiplier on the electric vehicle energy usage that can reflect, e.g., high/low usage occupants. If not provided, the OS-HPXML default (see &lt;a href='https://openstudio-hpxml.readthedocs.io/en/v1.8.1/workflow_inputs.html#hpxml-plug-loads'&gt;HPXML Plug Loads&lt;/a&gt;) is used.</description>
      <type>String</type>
      <units></units>
      <required>false</required>
      <model_dependent>false</model_dependent>
    </argument>
    <argument>
      <name>misc_fuel_loads_grill_present</name>
      <display_name>Misc Fuel Loads: Grill Present</display_name>
      <description>Whether there is a fuel loads grill.</description>
      <type>Boolean</type>
      <required>true</required>
      <model_dependent>false</model_dependent>
      <default_value>false</default_value>
      <choices>
        <choice>
          <value>true</value>
          <display_name>true</display_name>
        </choice>
        <choice>
          <value>false</value>
          <display_name>false</display_name>
        </choice>
      </choices>
    </argument>
    <argument>
      <name>misc_fuel_loads_grill_fuel_type</name>
      <display_name>Misc Fuel Loads: Grill Fuel Type</display_name>
      <description>The fuel type of the fuel loads grill.</description>
      <type>Choice</type>
      <required>true</required>
      <model_dependent>false</model_dependent>
      <default_value>natural gas</default_value>
      <choices>
        <choice>
          <value>natural gas</value>
          <display_name>natural gas</display_name>
        </choice>
        <choice>
          <value>fuel oil</value>
          <display_name>fuel oil</display_name>
        </choice>
        <choice>
          <value>propane</value>
          <display_name>propane</display_name>
        </choice>
        <choice>
          <value>wood</value>
          <display_name>wood</display_name>
        </choice>
        <choice>
          <value>wood pellets</value>
          <display_name>wood pellets</display_name>
        </choice>
      </choices>
    </argument>
    <argument>
      <name>misc_fuel_loads_grill_annual_therm</name>
      <display_name>Misc Fuel Loads: Grill Annual therm</display_name>
      <description>The annual energy consumption of the fuel loads grill. If not provided, the OS-HPXML default (see &lt;a href='https://openstudio-hpxml.readthedocs.io/en/v1.8.1/workflow_inputs.html#hpxml-fuel-loads'&gt;HPXML Fuel Loads&lt;/a&gt;) is used.</description>
      <type>String</type>
      <units>therm/yr</units>
      <required>false</required>
      <model_dependent>false</model_dependent>
    </argument>
    <argument>
      <name>misc_fuel_loads_grill_usage_multiplier</name>
      <display_name>Misc Fuel Loads: Grill Usage Multiplier</display_name>
      <description>Multiplier on the fuel loads grill energy usage that can reflect, e.g., high/low usage occupants. If not provided, the OS-HPXML default (see &lt;a href='https://openstudio-hpxml.readthedocs.io/en/v1.8.1/workflow_inputs.html#hpxml-fuel-loads'&gt;HPXML Fuel Loads&lt;/a&gt;) is used.</description>
      <type>String</type>
      <units></units>
      <required>false</required>
      <model_dependent>false</model_dependent>
    </argument>
    <argument>
      <name>misc_fuel_loads_lighting_present</name>
      <display_name>Misc Fuel Loads: Lighting Present</display_name>
      <description>Whether there is fuel loads lighting.</description>
      <type>Boolean</type>
      <required>true</required>
      <model_dependent>false</model_dependent>
      <default_value>false</default_value>
      <choices>
        <choice>
          <value>true</value>
          <display_name>true</display_name>
        </choice>
        <choice>
          <value>false</value>
          <display_name>false</display_name>
        </choice>
      </choices>
    </argument>
    <argument>
      <name>misc_fuel_loads_lighting_fuel_type</name>
      <display_name>Misc Fuel Loads: Lighting Fuel Type</display_name>
      <description>The fuel type of the fuel loads lighting.</description>
      <type>Choice</type>
      <required>true</required>
      <model_dependent>false</model_dependent>
      <default_value>natural gas</default_value>
      <choices>
        <choice>
          <value>natural gas</value>
          <display_name>natural gas</display_name>
        </choice>
        <choice>
          <value>fuel oil</value>
          <display_name>fuel oil</display_name>
        </choice>
        <choice>
          <value>propane</value>
          <display_name>propane</display_name>
        </choice>
        <choice>
          <value>wood</value>
          <display_name>wood</display_name>
        </choice>
        <choice>
          <value>wood pellets</value>
          <display_name>wood pellets</display_name>
        </choice>
      </choices>
    </argument>
    <argument>
      <name>misc_fuel_loads_lighting_annual_therm</name>
      <display_name>Misc Fuel Loads: Lighting Annual therm</display_name>
      <description>The annual energy consumption of the fuel loads lighting. If not provided, the OS-HPXML default (see &lt;a href='https://openstudio-hpxml.readthedocs.io/en/v1.8.1/workflow_inputs.html#hpxml-fuel-loads'&gt;HPXML Fuel Loads&lt;/a&gt;)is used.</description>
      <type>String</type>
      <units>therm/yr</units>
      <required>false</required>
      <model_dependent>false</model_dependent>
    </argument>
    <argument>
      <name>misc_fuel_loads_lighting_usage_multiplier</name>
      <display_name>Misc Fuel Loads: Lighting Usage Multiplier</display_name>
      <description>Multiplier on the fuel loads lighting energy usage that can reflect, e.g., high/low usage occupants. If not provided, the OS-HPXML default (see &lt;a href='https://openstudio-hpxml.readthedocs.io/en/v1.8.1/workflow_inputs.html#hpxml-fuel-loads'&gt;HPXML Fuel Loads&lt;/a&gt;) is used.</description>
      <type>String</type>
      <units></units>
      <required>false</required>
      <model_dependent>false</model_dependent>
    </argument>
    <argument>
      <name>misc_fuel_loads_fireplace_present</name>
      <display_name>Misc Fuel Loads: Fireplace Present</display_name>
      <description>Whether there is fuel loads fireplace.</description>
      <type>Boolean</type>
      <required>true</required>
      <model_dependent>false</model_dependent>
      <default_value>false</default_value>
      <choices>
        <choice>
          <value>true</value>
          <display_name>true</display_name>
        </choice>
        <choice>
          <value>false</value>
          <display_name>false</display_name>
        </choice>
      </choices>
    </argument>
    <argument>
      <name>misc_fuel_loads_fireplace_fuel_type</name>
      <display_name>Misc Fuel Loads: Fireplace Fuel Type</display_name>
      <description>The fuel type of the fuel loads fireplace.</description>
      <type>Choice</type>
      <required>true</required>
      <model_dependent>false</model_dependent>
      <default_value>natural gas</default_value>
      <choices>
        <choice>
          <value>natural gas</value>
          <display_name>natural gas</display_name>
        </choice>
        <choice>
          <value>fuel oil</value>
          <display_name>fuel oil</display_name>
        </choice>
        <choice>
          <value>propane</value>
          <display_name>propane</display_name>
        </choice>
        <choice>
          <value>wood</value>
          <display_name>wood</display_name>
        </choice>
        <choice>
          <value>wood pellets</value>
          <display_name>wood pellets</display_name>
        </choice>
      </choices>
    </argument>
    <argument>
      <name>misc_fuel_loads_fireplace_annual_therm</name>
      <display_name>Misc Fuel Loads: Fireplace Annual therm</display_name>
      <description>The annual energy consumption of the fuel loads fireplace. If not provided, the OS-HPXML default (see &lt;a href='https://openstudio-hpxml.readthedocs.io/en/v1.8.1/workflow_inputs.html#hpxml-fuel-loads'&gt;HPXML Fuel Loads&lt;/a&gt;) is used.</description>
      <type>String</type>
      <units>therm/yr</units>
      <required>false</required>
      <model_dependent>false</model_dependent>
    </argument>
    <argument>
      <name>misc_fuel_loads_fireplace_frac_sensible</name>
      <display_name>Misc Fuel Loads: Fireplace Sensible Fraction</display_name>
      <description>Fraction of fireplace residual fuel loads' internal gains that are sensible. If not provided, the OS-HPXML default (see &lt;a href='https://openstudio-hpxml.readthedocs.io/en/v1.8.1/workflow_inputs.html#hpxml-fuel-loads'&gt;HPXML Fuel Loads&lt;/a&gt;) is used.</description>
      <type>String</type>
      <units>Frac</units>
      <required>false</required>
      <model_dependent>false</model_dependent>
    </argument>
    <argument>
      <name>misc_fuel_loads_fireplace_frac_latent</name>
      <display_name>Misc Fuel Loads: Fireplace Latent Fraction</display_name>
      <description>Fraction of fireplace residual fuel loads' internal gains that are latent. If not provided, the OS-HPXML default (see &lt;a href='https://openstudio-hpxml.readthedocs.io/en/v1.8.1/workflow_inputs.html#hpxml-fuel-loads'&gt;HPXML Fuel Loads&lt;/a&gt;) is used.</description>
      <type>String</type>
      <units>Frac</units>
      <required>false</required>
      <model_dependent>false</model_dependent>
    </argument>
    <argument>
      <name>misc_fuel_loads_fireplace_usage_multiplier</name>
      <display_name>Misc Fuel Loads: Fireplace Usage Multiplier</display_name>
      <description>Multiplier on the fuel loads fireplace energy usage that can reflect, e.g., high/low usage occupants. If not provided, the OS-HPXML default (see &lt;a href='https://openstudio-hpxml.readthedocs.io/en/v1.8.1/workflow_inputs.html#hpxml-fuel-loads'&gt;HPXML Fuel Loads&lt;/a&gt;) is used.</description>
      <type>String</type>
      <units></units>
      <required>false</required>
      <model_dependent>false</model_dependent>
    </argument>
    <argument>
      <name>pool_present</name>
      <display_name>Pool: Present</display_name>
      <description>Whether there is a pool.</description>
      <type>Boolean</type>
      <required>true</required>
      <model_dependent>false</model_dependent>
      <default_value>false</default_value>
      <choices>
        <choice>
          <value>true</value>
          <display_name>true</display_name>
        </choice>
        <choice>
          <value>false</value>
          <display_name>false</display_name>
        </choice>
      </choices>
    </argument>
    <argument>
      <name>pool_pump_annual_kwh</name>
      <display_name>Pool: Pump Annual kWh</display_name>
      <description>The annual energy consumption of the pool pump. If not provided, the OS-HPXML default (see &lt;a href='https://openstudio-hpxml.readthedocs.io/en/v1.8.1/workflow_inputs.html#pool-pump'&gt;Pool Pump&lt;/a&gt;) is used.</description>
      <type>String</type>
      <units>kWh/yr</units>
      <required>false</required>
      <model_dependent>false</model_dependent>
    </argument>
    <argument>
      <name>pool_pump_usage_multiplier</name>
      <display_name>Pool: Pump Usage Multiplier</display_name>
      <description>Multiplier on the pool pump energy usage that can reflect, e.g., high/low usage occupants. If not provided, the OS-HPXML default (see &lt;a href='https://openstudio-hpxml.readthedocs.io/en/v1.8.1/workflow_inputs.html#pool-pump'&gt;Pool Pump&lt;/a&gt;) is used.</description>
      <type>String</type>
      <units></units>
      <required>false</required>
      <model_dependent>false</model_dependent>
    </argument>
    <argument>
      <name>pool_heater_type</name>
      <display_name>Pool: Heater Type</display_name>
      <description>The type of pool heater. Use 'none' if there is no pool heater.</description>
      <type>Choice</type>
      <required>true</required>
      <model_dependent>false</model_dependent>
      <default_value>none</default_value>
      <choices>
        <choice>
          <value>none</value>
          <display_name>none</display_name>
        </choice>
        <choice>
          <value>electric resistance</value>
          <display_name>electric resistance</display_name>
        </choice>
        <choice>
          <value>gas fired</value>
          <display_name>gas fired</display_name>
        </choice>
        <choice>
          <value>heat pump</value>
          <display_name>heat pump</display_name>
        </choice>
      </choices>
    </argument>
    <argument>
      <name>pool_heater_annual_kwh</name>
      <display_name>Pool: Heater Annual kWh</display_name>
      <description>The annual energy consumption of the electric resistance pool heater. If not provided, the OS-HPXML default (see &lt;a href='https://openstudio-hpxml.readthedocs.io/en/v1.8.1/workflow_inputs.html#pool-heater'&gt;Pool Heater&lt;/a&gt;) is used.</description>
      <type>String</type>
      <units>kWh/yr</units>
      <required>false</required>
      <model_dependent>false</model_dependent>
    </argument>
    <argument>
      <name>pool_heater_annual_therm</name>
      <display_name>Pool: Heater Annual therm</display_name>
      <description>The annual energy consumption of the gas fired pool heater. If not provided, the OS-HPXML default (see &lt;a href='https://openstudio-hpxml.readthedocs.io/en/v1.8.1/workflow_inputs.html#pool-heater'&gt;Pool Heater&lt;/a&gt;) is used.</description>
      <type>String</type>
      <units>therm/yr</units>
      <required>false</required>
      <model_dependent>false</model_dependent>
    </argument>
    <argument>
      <name>pool_heater_usage_multiplier</name>
      <display_name>Pool: Heater Usage Multiplier</display_name>
      <description>Multiplier on the pool heater energy usage that can reflect, e.g., high/low usage occupants. If not provided, the OS-HPXML default (see &lt;a href='https://openstudio-hpxml.readthedocs.io/en/v1.8.1/workflow_inputs.html#pool-heater'&gt;Pool Heater&lt;/a&gt;) is used.</description>
      <type>String</type>
      <units></units>
      <required>false</required>
      <model_dependent>false</model_dependent>
    </argument>
    <argument>
      <name>permanent_spa_present</name>
      <display_name>Permanent Spa: Present</display_name>
      <description>Whether there is a permanent spa.</description>
      <type>Boolean</type>
      <required>true</required>
      <model_dependent>false</model_dependent>
      <default_value>false</default_value>
      <choices>
        <choice>
          <value>true</value>
          <display_name>true</display_name>
        </choice>
        <choice>
          <value>false</value>
          <display_name>false</display_name>
        </choice>
      </choices>
    </argument>
    <argument>
      <name>permanent_spa_pump_annual_kwh</name>
      <display_name>Permanent Spa: Pump Annual kWh</display_name>
      <description>The annual energy consumption of the permanent spa pump. If not provided, the OS-HPXML default (see &lt;a href='https://openstudio-hpxml.readthedocs.io/en/v1.8.1/workflow_inputs.html#permanent-spa-pump'&gt;Permanent Spa Pump&lt;/a&gt;) is used.</description>
      <type>String</type>
      <units>kWh/yr</units>
      <required>false</required>
      <model_dependent>false</model_dependent>
    </argument>
    <argument>
      <name>permanent_spa_pump_usage_multiplier</name>
      <display_name>Permanent Spa: Pump Usage Multiplier</display_name>
      <description>Multiplier on the permanent spa pump energy usage that can reflect, e.g., high/low usage occupants. If not provided, the OS-HPXML default (see &lt;a href='https://openstudio-hpxml.readthedocs.io/en/v1.8.1/workflow_inputs.html#permanent-spa-pump'&gt;Permanent Spa Pump&lt;/a&gt;) is used.</description>
      <type>String</type>
      <units></units>
      <required>false</required>
      <model_dependent>false</model_dependent>
    </argument>
    <argument>
      <name>permanent_spa_heater_type</name>
      <display_name>Permanent Spa: Heater Type</display_name>
      <description>The type of permanent spa heater. Use 'none' if there is no permanent spa heater.</description>
      <type>Choice</type>
      <required>true</required>
      <model_dependent>false</model_dependent>
      <default_value>none</default_value>
      <choices>
        <choice>
          <value>none</value>
          <display_name>none</display_name>
        </choice>
        <choice>
          <value>electric resistance</value>
          <display_name>electric resistance</display_name>
        </choice>
        <choice>
          <value>gas fired</value>
          <display_name>gas fired</display_name>
        </choice>
        <choice>
          <value>heat pump</value>
          <display_name>heat pump</display_name>
        </choice>
      </choices>
    </argument>
    <argument>
      <name>permanent_spa_heater_annual_kwh</name>
      <display_name>Permanent Spa: Heater Annual kWh</display_name>
      <description>The annual energy consumption of the electric resistance permanent spa heater. If not provided, the OS-HPXML default (see &lt;a href='https://openstudio-hpxml.readthedocs.io/en/v1.8.1/workflow_inputs.html#permanent-spa-heater'&gt;Permanent Spa Heater&lt;/a&gt;) is used.</description>
      <type>String</type>
      <units>kWh/yr</units>
      <required>false</required>
      <model_dependent>false</model_dependent>
    </argument>
    <argument>
      <name>permanent_spa_heater_annual_therm</name>
      <display_name>Permanent Spa: Heater Annual therm</display_name>
      <description>The annual energy consumption of the gas fired permanent spa heater. If not provided, the OS-HPXML default (see &lt;a href='https://openstudio-hpxml.readthedocs.io/en/v1.8.1/workflow_inputs.html#permanent-spa-heater'&gt;Permanent Spa Heater&lt;/a&gt;) is used.</description>
      <type>String</type>
      <units>therm/yr</units>
      <required>false</required>
      <model_dependent>false</model_dependent>
    </argument>
    <argument>
      <name>permanent_spa_heater_usage_multiplier</name>
      <display_name>Permanent Spa: Heater Usage Multiplier</display_name>
      <description>Multiplier on the permanent spa heater energy usage that can reflect, e.g., high/low usage occupants. If not provided, the OS-HPXML default (see &lt;a href='https://openstudio-hpxml.readthedocs.io/en/v1.8.1/workflow_inputs.html#permanent-spa-heater'&gt;Permanent Spa Heater&lt;/a&gt;) is used.</description>
      <type>String</type>
      <units></units>
      <required>false</required>
      <model_dependent>false</model_dependent>
    </argument>
    <argument>
      <name>building_id</name>
      <display_name>Building Unit ID</display_name>
      <description>The building unit number (between 1 and the number of samples).</description>
      <type>Integer</type>
      <required>false</required>
      <model_dependent>false</model_dependent>
    </argument>
    <argument>
      <name>schedules_vacancy_periods</name>
      <display_name>Schedules: Vacancy Periods</display_name>
      <description>Specifies the vacancy periods. Enter a date like "Dec 15 - Jan 15". Optionally, can enter hour of the day like "Dec 15 2 - Jan 15 20" (start hour can be 0 through 23 and end hour can be 1 through 24). If multiple periods, use a comma-separated list.</description>
      <type>String</type>
      <required>false</required>
      <model_dependent>false</model_dependent>
    </argument>
    <argument>
      <name>schedules_power_outage_periods</name>
      <display_name>Schedules: Power Outage Periods</display_name>
      <description>Specifies the power outage periods. Enter a date like "Dec 15 - Jan 15". Optionally, can enter hour of the day like "Dec 15 2 - Jan 15 20" (start hour can be 0 through 23 and end hour can be 1 through 24). If multiple periods, use a comma-separated list.</description>
      <type>String</type>
      <required>false</required>
      <model_dependent>false</model_dependent>
    </argument>
    <argument>
      <name>schedules_power_outage_periods_window_natvent_availability</name>
      <display_name>Schedules: Power Outage Periods Window Natural Ventilation Availability</display_name>
      <description>The availability of the natural ventilation schedule during the power outage periods. Valid choices are 'regular schedule', 'always available', 'always unavailable'. If multiple periods, use a comma-separated list.</description>
      <type>String</type>
      <required>false</required>
      <model_dependent>false</model_dependent>
    </argument>
    <argument>
      <name>schedules_space_heating_unavailable_days</name>
      <display_name>Schedules: Space Heating Unavailability</display_name>
      <description>Number of days space heating equipment is unavailable.</description>
      <type>Integer</type>
      <required>false</required>
      <model_dependent>false</model_dependent>
    </argument>
    <argument>
      <name>schedules_space_cooling_unavailable_days</name>
      <display_name>Schedules: Space Cooling Unavailability</display_name>
      <description>Number of days space cooling equipment is unavailable.</description>
      <type>Integer</type>
      <required>false</required>
      <model_dependent>false</model_dependent>
    </argument>
    <argument>
      <name>geometry_unit_cfa_bin</name>
      <display_name>Geometry: Unit Conditioned Floor Area Bin</display_name>
      <description>E.g., '2000-2499'.</description>
      <type>String</type>
      <required>true</required>
      <model_dependent>false</model_dependent>
      <default_value>2000-2499</default_value>
    </argument>
    <argument>
      <name>geometry_unit_cfa</name>
      <display_name>Geometry: Unit Conditioned Floor Area</display_name>
      <description>E.g., '2000' or 'auto'.</description>
      <type>String</type>
      <units>sqft</units>
      <required>true</required>
      <model_dependent>false</model_dependent>
      <default_value>2000</default_value>
    </argument>
    <argument>
      <name>vintage</name>
      <display_name>Building Construction: Vintage</display_name>
      <description>The building vintage, used for informational purposes only.</description>
      <type>String</type>
      <required>false</required>
      <model_dependent>false</model_dependent>
    </argument>
    <argument>
      <name>exterior_finish_r</name>
      <display_name>Building Construction: Exterior Finish R-Value</display_name>
      <description>R-value of the exterior finish.</description>
      <type>Double</type>
      <units>h-ft^2-R/Btu</units>
      <required>true</required>
      <model_dependent>false</model_dependent>
      <default_value>0.6</default_value>
    </argument>
    <argument>
      <name>geometry_unit_level</name>
      <display_name>Geometry: Unit Level</display_name>
      <description>The level of the unit. This is required for apartment units.</description>
      <type>Choice</type>
      <required>false</required>
      <model_dependent>false</model_dependent>
      <choices>
        <choice>
          <value>Bottom</value>
          <display_name>Bottom</display_name>
        </choice>
        <choice>
          <value>Middle</value>
          <display_name>Middle</display_name>
        </choice>
        <choice>
          <value>Top</value>
          <display_name>Top</display_name>
        </choice>
      </choices>
    </argument>
    <argument>
      <name>geometry_unit_horizontal_location</name>
      <display_name>Geometry: Unit Horizontal Location</display_name>
      <description>The horizontal location of the unit when viewing the front of the building. This is required for single-family attached and apartment units.</description>
      <type>Choice</type>
      <required>false</required>
      <model_dependent>false</model_dependent>
      <choices>
        <choice>
          <value>None</value>
          <display_name>None</display_name>
        </choice>
        <choice>
          <value>Left</value>
          <display_name>Left</display_name>
        </choice>
        <choice>
          <value>Middle</value>
          <display_name>Middle</display_name>
        </choice>
        <choice>
          <value>Right</value>
          <display_name>Right</display_name>
        </choice>
      </choices>
    </argument>
    <argument>
      <name>geometry_num_floors_above_grade</name>
      <display_name>Geometry: Number of Floors Above Grade</display_name>
      <description>The number of floors above grade (in the unit if single-family detached or single-family attached, and in the building if apartment unit). Conditioned attics are included.</description>
      <type>Integer</type>
      <units>#</units>
      <required>true</required>
      <model_dependent>false</model_dependent>
      <default_value>2</default_value>
    </argument>
    <argument>
      <name>geometry_corridor_position</name>
      <display_name>Geometry: Corridor Position</display_name>
      <description>The position of the corridor. Only applies to single-family attached and apartment units. Exterior corridors are shaded, but not enclosed. Interior corridors are enclosed and conditioned.</description>
      <type>Choice</type>
      <required>true</required>
      <model_dependent>false</model_dependent>
      <choices>
        <choice>
          <value>Double-Loaded Interior</value>
          <display_name>Double-Loaded Interior</display_name>
        </choice>
        <choice>
          <value>Double Exterior</value>
          <display_name>Double Exterior</display_name>
        </choice>
        <choice>
          <value>Single Exterior (Front)</value>
          <display_name>Single Exterior (Front)</display_name>
        </choice>
        <choice>
          <value>None</value>
          <display_name>None</display_name>
        </choice>
      </choices>
    </argument>
    <argument>
      <name>geometry_corridor_width</name>
      <display_name>Geometry: Corridor Width</display_name>
      <description>The width of the corridor. Only applies to apartment units.</description>
      <type>Double</type>
      <units>ft</units>
      <required>true</required>
      <model_dependent>false</model_dependent>
      <default_value>10</default_value>
    </argument>
    <argument>
      <name>wall_continuous_exterior_r</name>
      <display_name>Wall: Continuous Exterior Insulation Nominal R-value</display_name>
      <description>Nominal R-value for the wall continuous exterior insulation.</description>
      <type>Double</type>
      <units>h-ft^2-R/Btu</units>
      <required>false</required>
      <model_dependent>false</model_dependent>
    </argument>
    <argument>
      <name>ceiling_insulation_r</name>
      <display_name>Ceiling: Insulation Nominal R-value</display_name>
      <description>Nominal R-value for the ceiling (attic floor).</description>
      <type>Double</type>
      <units>h-ft^2-R/Btu</units>
      <required>true</required>
      <model_dependent>false</model_dependent>
      <default_value>0</default_value>
    </argument>
    <argument>
      <name>rim_joist_continuous_exterior_r</name>
      <display_name>Rim Joist: Continuous Exterior Insulation Nominal R-value</display_name>
      <description>Nominal R-value for the rim joist continuous exterior insulation. Only applies to basements/crawlspaces.</description>
      <type>Double</type>
      <units>h-ft^2-R/Btu</units>
      <required>true</required>
      <model_dependent>false</model_dependent>
      <default_value>0</default_value>
    </argument>
    <argument>
      <name>rim_joist_continuous_interior_r</name>
      <display_name>Rim Joist: Continuous Interior Insulation Nominal R-value</display_name>
      <description>Nominal R-value for the rim joist continuous interior insulation that runs parallel to floor joists. Only applies to basements/crawlspaces.</description>
      <type>Double</type>
      <units>h-ft^2-R/Btu</units>
      <required>true</required>
      <model_dependent>false</model_dependent>
      <default_value>0</default_value>
    </argument>
    <argument>
      <name>rim_joist_assembly_interior_r</name>
      <display_name>Rim Joist: Interior Assembly R-value</display_name>
      <description>Assembly R-value for the rim joist assembly interior insulation that runs perpendicular to floor joists. Only applies to basements/crawlspaces.</description>
      <type>Double</type>
      <units>h-ft^2-R/Btu</units>
      <required>true</required>
      <model_dependent>false</model_dependent>
      <default_value>0</default_value>
    </argument>
    <argument>
      <name>air_leakage_percent_reduction</name>
      <display_name>Air Leakage: Value Reduction</display_name>
      <description>Reduction (%) on the air exchange rate value.</description>
      <type>Double</type>
      <required>false</required>
      <model_dependent>false</model_dependent>
    </argument>
    <argument>
      <name>misc_plug_loads_television_2_usage_multiplier</name>
      <display_name>Plug Loads: Television Usage Multiplier 2</display_name>
      <description>Additional multiplier on the television energy usage that can reflect, e.g., high/low usage occupants.</description>
      <type>Double</type>
      <required>true</required>
      <model_dependent>false</model_dependent>
      <default_value>1</default_value>
    </argument>
    <argument>
      <name>misc_plug_loads_other_2_usage_multiplier</name>
      <display_name>Plug Loads: Other Usage Multiplier 2</display_name>
      <description>Additional multiplier on the other energy usage that can reflect, e.g., high/low usage occupants.</description>
      <type>Double</type>
      <required>true</required>
      <model_dependent>false</model_dependent>
      <default_value>1</default_value>
    </argument>
    <argument>
      <name>misc_plug_loads_well_pump_2_usage_multiplier</name>
      <display_name>Plug Loads: Well Pump Usage Multiplier 2</display_name>
      <description>Additional multiplier on the well pump energy usage that can reflect, e.g., high/low usage occupants.</description>
      <type>Double</type>
      <required>true</required>
      <model_dependent>false</model_dependent>
      <default_value>0</default_value>
    </argument>
    <argument>
      <name>misc_plug_loads_vehicle_2_usage_multiplier</name>
      <display_name>Plug Loads: Vehicle Usage Multiplier 2</display_name>
      <description>Additional multiplier on the electric vehicle energy usage that can reflect, e.g., high/low usage occupants.</description>
      <type>Double</type>
      <required>true</required>
      <model_dependent>false</model_dependent>
      <default_value>0</default_value>
    </argument>
    <argument>
      <name>hvac_control_heating_weekday_setpoint_temp</name>
      <display_name>Heating Setpoint: Weekday Temperature</display_name>
      <description>Specify the weekday heating setpoint temperature.</description>
      <type>Double</type>
      <units>deg-F</units>
      <required>true</required>
      <model_dependent>false</model_dependent>
      <default_value>71</default_value>
    </argument>
    <argument>
      <name>hvac_control_heating_weekend_setpoint_temp</name>
      <display_name>Heating Setpoint: Weekend Temperature</display_name>
      <description>Specify the weekend heating setpoint temperature.</description>
      <type>Double</type>
      <units>deg-F</units>
      <required>true</required>
      <model_dependent>false</model_dependent>
      <default_value>71</default_value>
    </argument>
    <argument>
      <name>hvac_control_heating_weekday_setpoint_offset_magnitude</name>
      <display_name>Heating Setpoint: Weekday Offset Magnitude</display_name>
      <description>Specify the weekday heating offset magnitude.</description>
      <type>Double</type>
      <units>deg-F</units>
      <required>true</required>
      <model_dependent>false</model_dependent>
      <default_value>0</default_value>
    </argument>
    <argument>
      <name>hvac_control_heating_weekend_setpoint_offset_magnitude</name>
      <display_name>Heating Setpoint: Weekend Offset Magnitude</display_name>
      <description>Specify the weekend heating offset magnitude.</description>
      <type>Double</type>
      <units>deg-F</units>
      <required>true</required>
      <model_dependent>false</model_dependent>
      <default_value>0</default_value>
    </argument>
    <argument>
      <name>hvac_control_heating_weekday_setpoint_schedule</name>
      <display_name>Heating Setpoint: Weekday Schedule</display_name>
      <description>Specify the 24-hour comma-separated weekday heating schedule of 0s and 1s.</description>
      <type>String</type>
      <required>true</required>
      <model_dependent>false</model_dependent>
      <default_value>0, 0, 0, 0, 0, 0, 0, 0, 0, 0, 0, 0, 0, 0, 0, 0, 0, 0, 0, 0, 0, 0, 0, 0</default_value>
    </argument>
    <argument>
      <name>hvac_control_heating_weekend_setpoint_schedule</name>
      <display_name>Heating Setpoint: Weekend Schedule</display_name>
      <description>Specify the 24-hour comma-separated weekend heating schedule of 0s and 1s.</description>
      <type>String</type>
      <required>true</required>
      <model_dependent>false</model_dependent>
      <default_value>0, 0, 0, 0, 0, 0, 0, 0, 0, 0, 0, 0, 0, 0, 0, 0, 0, 0, 0, 0, 0, 0, 0, 0</default_value>
    </argument>
    <argument>
      <name>use_auto_heating_season</name>
      <display_name>Use Auto Heating Season</display_name>
      <description>Specifies whether to automatically define the heating season based on the weather file.</description>
      <type>Boolean</type>
      <required>true</required>
      <model_dependent>false</model_dependent>
      <default_value>false</default_value>
      <choices>
        <choice>
          <value>true</value>
          <display_name>true</display_name>
        </choice>
        <choice>
          <value>false</value>
          <display_name>false</display_name>
        </choice>
      </choices>
    </argument>
    <argument>
      <name>hvac_control_cooling_weekday_setpoint_temp</name>
      <display_name>Cooling Setpoint: Weekday Temperature</display_name>
      <description>Specify the weekday cooling setpoint temperature.</description>
      <type>Double</type>
      <units>deg-F</units>
      <required>true</required>
      <model_dependent>false</model_dependent>
      <default_value>76</default_value>
    </argument>
    <argument>
      <name>hvac_control_cooling_weekend_setpoint_temp</name>
      <display_name>Cooling Setpoint: Weekend Temperature</display_name>
      <description>Specify the weekend cooling setpoint temperature.</description>
      <type>Double</type>
      <units>deg-F</units>
      <required>true</required>
      <model_dependent>false</model_dependent>
      <default_value>76</default_value>
    </argument>
    <argument>
      <name>hvac_control_cooling_weekday_setpoint_offset_magnitude</name>
      <display_name>Cooling Setpoint: Weekday Offset Magnitude</display_name>
      <description>Specify the weekday cooling offset magnitude.</description>
      <type>Double</type>
      <units>deg-F</units>
      <required>true</required>
      <model_dependent>false</model_dependent>
      <default_value>0</default_value>
    </argument>
    <argument>
      <name>hvac_control_cooling_weekend_setpoint_offset_magnitude</name>
      <display_name>Cooling Setpoint: Weekend Offset Magnitude</display_name>
      <description>Specify the weekend cooling offset magnitude.</description>
      <type>Double</type>
      <units>deg-F</units>
      <required>true</required>
      <model_dependent>false</model_dependent>
      <default_value>0</default_value>
    </argument>
    <argument>
      <name>hvac_control_cooling_weekday_setpoint_schedule</name>
      <display_name>Cooling Setpoint: Weekday Schedule</display_name>
      <description>Specify the 24-hour comma-separated weekday cooling schedule of 0s and 1s.</description>
      <type>String</type>
      <required>true</required>
      <model_dependent>false</model_dependent>
      <default_value>0, 0, 0, 0, 0, 0, 0, 0, 0, 0, 0, 0, 0, 0, 0, 0, 0, 0, 0, 0, 0, 0, 0, 0</default_value>
    </argument>
    <argument>
      <name>hvac_control_cooling_weekend_setpoint_schedule</name>
      <display_name>Cooling Setpoint: Weekend Schedule</display_name>
      <description>Specify the 24-hour comma-separated weekend cooling schedule of 0s and 1s.</description>
      <type>String</type>
      <required>true</required>
      <model_dependent>false</model_dependent>
      <default_value>0, 0, 0, 0, 0, 0, 0, 0, 0, 0, 0, 0, 0, 0, 0, 0, 0, 0, 0, 0, 0, 0, 0, 0</default_value>
    </argument>
    <argument>
      <name>use_auto_cooling_season</name>
      <display_name>Use Auto Cooling Season</display_name>
      <description>Specifies whether to automatically define the cooling season based on the weather file.</description>
      <type>Boolean</type>
      <required>true</required>
      <model_dependent>false</model_dependent>
      <default_value>false</default_value>
      <choices>
        <choice>
          <value>true</value>
          <display_name>true</display_name>
        </choice>
        <choice>
          <value>false</value>
          <display_name>false</display_name>
        </choice>
      </choices>
    </argument>
    <argument>
      <name>heating_system_has_flue_or_chimney</name>
      <display_name>Heating System: Has Flue or Chimney</display_name>
      <description>Whether the heating system has a flue or chimney.</description>
      <type>String</type>
      <required>true</required>
      <model_dependent>false</model_dependent>
      <default_value>auto</default_value>
    </argument>
    <argument>
      <name>heating_system_2_has_flue_or_chimney</name>
      <display_name>Heating System 2: Has Flue or Chimney</display_name>
      <description>Whether the second heating system has a flue or chimney.</description>
      <type>String</type>
      <required>true</required>
      <model_dependent>false</model_dependent>
      <default_value>auto</default_value>
    </argument>
    <argument>
      <name>water_heater_has_flue_or_chimney</name>
      <display_name>Water Heater: Has Flue or Chimney</display_name>
      <description>Whether the water heater has a flue or chimney.</description>
      <type>String</type>
      <required>true</required>
      <model_dependent>false</model_dependent>
      <default_value>auto</default_value>
    </argument>
    <argument>
      <name>heating_system_rated_cfm_per_ton</name>
      <display_name>Heating System: Rated CFM Per Ton</display_name>
      <description>The rated cfm per ton of the heating system.</description>
      <type>Double</type>
      <units>cfm/ton</units>
      <required>false</required>
      <model_dependent>false</model_dependent>
    </argument>
    <argument>
      <name>heating_system_actual_cfm_per_ton</name>
      <display_name>Heating System: Actual CFM Per Ton</display_name>
      <description>The actual cfm per ton of the heating system.</description>
      <type>Double</type>
      <units>cfm/ton</units>
      <required>false</required>
      <model_dependent>false</model_dependent>
    </argument>
    <argument>
      <name>cooling_system_rated_cfm_per_ton</name>
      <display_name>Cooling System: Rated CFM Per Ton</display_name>
      <description>The rated cfm per ton of the cooling system.</description>
      <type>Double</type>
      <units>cfm/ton</units>
      <required>false</required>
      <model_dependent>false</model_dependent>
    </argument>
    <argument>
      <name>cooling_system_actual_cfm_per_ton</name>
      <display_name>Cooling System: Actual CFM Per Ton</display_name>
      <description>The actual cfm per ton of the cooling system.</description>
      <type>Double</type>
      <units>cfm/ton</units>
      <required>false</required>
      <model_dependent>false</model_dependent>
    </argument>
    <argument>
      <name>cooling_system_frac_manufacturer_charge</name>
      <display_name>Cooling System: Fraction of Manufacturer Recommended Charge</display_name>
      <description>The fraction of manufacturer recommended charge of the cooling system.</description>
      <type>Double</type>
      <units>Frac</units>
      <required>false</required>
      <model_dependent>false</model_dependent>
    </argument>
    <argument>
      <name>heat_pump_rated_cfm_per_ton</name>
      <display_name>Heat Pump: Rated CFM Per Ton</display_name>
      <description>The rated cfm per ton of the heat pump.</description>
      <type>Double</type>
      <units>cfm/ton</units>
      <required>false</required>
      <model_dependent>false</model_dependent>
    </argument>
    <argument>
      <name>heat_pump_actual_cfm_per_ton</name>
      <display_name>Heat Pump: Actual CFM Per Ton</display_name>
      <description>The actual cfm per ton of the heat pump.</description>
      <type>Double</type>
      <units>cfm/ton</units>
      <required>false</required>
      <model_dependent>false</model_dependent>
    </argument>
    <argument>
      <name>heat_pump_frac_manufacturer_charge</name>
      <display_name>Heat Pump: Fraction of Manufacturer Recommended Charge</display_name>
      <description>The fraction of manufacturer recommended charge of the heat pump.</description>
      <type>Double</type>
      <units>Frac</units>
      <required>false</required>
      <model_dependent>false</model_dependent>
    </argument>
    <argument>
      <name>heat_pump_backup_use_existing_system</name>
      <display_name>Heat Pump: Backup Use Existing System</display_name>
      <description>Whether the heat pump uses the existing system as backup.</description>
      <type>Boolean</type>
      <required>false</required>
      <model_dependent>false</model_dependent>
      <choices>
        <choice>
          <value>true</value>
          <display_name>true</display_name>
        </choice>
        <choice>
          <value>false</value>
          <display_name>false</display_name>
        </choice>
      </choices>
    </argument>
  </arguments>
  <outputs />
  <provenances />
  <tags>
    <tag>Whole Building.Space Types</tag>
  </tags>
  <attributes>
    <attribute>
      <name>Measure Type</name>
      <value>ModelMeasure</value>
      <datatype>string</datatype>
    </attribute>
  </attributes>
  <files>
    <file>
      <filename>README.md</filename>
      <filetype>md</filetype>
      <usage_type>readme</usage_type>
<<<<<<< HEAD
      <checksum>C68A35D9</checksum>
=======
      <checksum>18542198</checksum>
>>>>>>> 7d512881
    </file>
    <file>
      <filename>README.md.erb</filename>
      <filetype>erb</filetype>
      <usage_type>readmeerb</usage_type>
      <checksum>513F28E9</checksum>
    </file>
    <file>
      <version>
        <software_program>OpenStudio</software_program>
        <identifier>2.9.0</identifier>
        <min_compatible>2.9.0</min_compatible>
      </version>
      <filename>measure.rb</filename>
      <filetype>rb</filetype>
      <usage_type>script</usage_type>
      <checksum>1B03697A</checksum>
    </file>
    <file>
      <filename>constants.rb</filename>
      <filetype>rb</filetype>
      <usage_type>resource</usage_type>
      <checksum>F035A1F3</checksum>
    </file>
    <file>
      <filename>resstock_arguments_test.rb</filename>
      <filetype>rb</filetype>
      <usage_type>test</usage_type>
      <checksum>7E6D3230</checksum>
    </file>
  </files>
</measure><|MERGE_RESOLUTION|>--- conflicted
+++ resolved
@@ -3,13 +3,8 @@
   <schema_version>3.1</schema_version>
   <name>res_stock_arguments</name>
   <uid>c984bb9e-4ac4-4930-a399-9d23f8f6936a</uid>
-<<<<<<< HEAD
-  <version_id>2c4dbe14-2854-4f34-843d-20b192b16689</version_id>
-  <version_modified>2024-09-18T04:40:37Z</version_modified>
-=======
-  <version_id>c8f1fc2e-0738-4f9a-a018-ba219022dc1b</version_id>
-  <version_modified>2024-09-25T03:17:40Z</version_modified>
->>>>>>> 7d512881
+  <version_id>534c899e-ac51-4052-92ce-876e8ee58146</version_id>
+  <version_modified>2024-09-25T03:27:57Z</version_modified>
   <xml_checksum>2C38F48B</xml_checksum>
   <class_name>ResStockArguments</class_name>
   <display_name>ResStock Arguments</display_name>
@@ -7689,11 +7684,7 @@
       <filename>README.md</filename>
       <filetype>md</filetype>
       <usage_type>readme</usage_type>
-<<<<<<< HEAD
-      <checksum>C68A35D9</checksum>
-=======
-      <checksum>18542198</checksum>
->>>>>>> 7d512881
+      <checksum>7C3E7B89</checksum>
     </file>
     <file>
       <filename>README.md.erb</filename>
