--- conflicted
+++ resolved
@@ -3,13 +3,8 @@
   <schema_version>3.1</schema_version>
   <name>res_stock_arguments</name>
   <uid>c984bb9e-4ac4-4930-a399-9d23f8f6936a</uid>
-<<<<<<< HEAD
-  <version_id>20f490f6-5bee-4ee9-bcc7-2c65f7106d43</version_id>
-  <version_modified>2024-05-30T22:49:38Z</version_modified>
-=======
-  <version_id>81f36997-7fd8-44bb-b18e-a21558045014</version_id>
-  <version_modified>2024-07-15T23:01:47Z</version_modified>
->>>>>>> 178df386
+  <version_id>889c3ee9-1903-48c4-97ea-f76910176c90</version_id>
+  <version_modified>2024-07-17T21:08:14Z</version_modified>
   <xml_checksum>2C38F48B</xml_checksum>
   <class_name>ResStockArguments</class_name>
   <display_name>ResStock Arguments</display_name>
@@ -7503,11 +7498,7 @@
       <filename>README.md</filename>
       <filetype>md</filetype>
       <usage_type>readme</usage_type>
-<<<<<<< HEAD
-      <checksum>EFEC51C4</checksum>
-=======
-      <checksum>5E670AFF</checksum>
->>>>>>> 178df386
+      <checksum>0A1F733D</checksum>
     </file>
     <file>
       <filename>README.md.erb</filename>
@@ -7524,11 +7515,7 @@
       <filename>measure.rb</filename>
       <filetype>rb</filetype>
       <usage_type>script</usage_type>
-<<<<<<< HEAD
-      <checksum>A7D44E71</checksum>
-=======
-      <checksum>0C353EAA</checksum>
->>>>>>> 178df386
+      <checksum>6CA0CACE</checksum>
     </file>
     <file>
       <filename>constants.rb</filename>
