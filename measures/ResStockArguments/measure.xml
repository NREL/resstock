<?xml version="1.0"?>
<measure>
  <schema_version>3.0</schema_version>
  <name>res_stock_arguments</name>
  <uid>c984bb9e-4ac4-4930-a399-9d23f8f6936a</uid>
<<<<<<< HEAD
  <version_id>b96fc33b-4866-430f-829b-c0b78badc7c6</version_id>
  <version_modified>20220519T005948Z</version_modified>
=======
  <version_id>ab571ddb-62a8-47ce-bf44-5ae953f0c2c6</version_id>
  <version_modified>20220519T212731Z</version_modified>
>>>>>>> e6736f61
  <xml_checksum>2C38F48B</xml_checksum>
  <class_name>ResStockArguments</class_name>
  <display_name>ResStock Arguments</display_name>
  <description>Measure that pre-processes the arguments passed to the BuildResidentialHPXML and BuildResidentialScheduleFile measures.</description>
  <modeler_description>Passes in all ResStockArguments arguments from the options lookup, processes them, and then registers values to the runner to be used by other measures.</modeler_description>
  <arguments>
    <argument>
      <name>schedules_filepaths</name>
      <display_name>schedules_filepaths</display_name>
      <type>String</type>
      <required>false</required>
      <model_dependent>false</model_dependent>
    </argument>
    <argument>
      <name>simulation_control_timestep</name>
      <display_name>simulation_control_timestep</display_name>
      <type>String</type>
      <required>false</required>
      <model_dependent>false</model_dependent>
    </argument>
    <argument>
      <name>simulation_control_run_period</name>
      <display_name>simulation_control_run_period</display_name>
      <type>String</type>
      <required>false</required>
      <model_dependent>false</model_dependent>
    </argument>
    <argument>
      <name>simulation_control_run_period_calendar_year</name>
      <display_name>simulation_control_run_period_calendar_year</display_name>
      <type>String</type>
      <required>false</required>
      <model_dependent>false</model_dependent>
    </argument>
    <argument>
      <name>simulation_control_daylight_saving_enabled</name>
      <display_name>simulation_control_daylight_saving_enabled</display_name>
      <type>String</type>
      <required>false</required>
      <model_dependent>false</model_dependent>
    </argument>
    <argument>
      <name>simulation_control_daylight_saving_period</name>
      <display_name>simulation_control_daylight_saving_period</display_name>
      <type>String</type>
      <required>false</required>
      <model_dependent>false</model_dependent>
    </argument>
    <argument>
      <name>site_type</name>
      <display_name>site_type</display_name>
      <type>String</type>
      <required>false</required>
      <model_dependent>false</model_dependent>
    </argument>
    <argument>
      <name>site_shielding_of_home</name>
      <display_name>site_shielding_of_home</display_name>
      <type>String</type>
      <required>false</required>
      <model_dependent>false</model_dependent>
    </argument>
    <argument>
      <name>site_zip_code</name>
      <display_name>site_zip_code</display_name>
      <type>String</type>
      <required>false</required>
      <model_dependent>false</model_dependent>
    </argument>
    <argument>
      <name>site_iecc_zone</name>
      <display_name>site_iecc_zone</display_name>
      <type>String</type>
      <required>false</required>
      <model_dependent>false</model_dependent>
    </argument>
    <argument>
      <name>site_state_code</name>
      <display_name>site_state_code</display_name>
      <type>String</type>
      <required>false</required>
      <model_dependent>false</model_dependent>
    </argument>
    <argument>
      <name>site_time_zone_utc_offset</name>
      <display_name>site_time_zone_utc_offset</display_name>
      <type>String</type>
      <required>false</required>
      <model_dependent>false</model_dependent>
    </argument>
    <argument>
      <name>weather_station_epw_filepath</name>
      <display_name>Weather Station: EnergyPlus Weather (EPW) Filepath</display_name>
      <description>Path of the EPW file.</description>
      <type>String</type>
      <required>true</required>
      <model_dependent>false</model_dependent>
      <default_value>USA_CO_Denver.Intl.AP.725650_TMY3.epw</default_value>
    </argument>
    <argument>
      <name>year_built</name>
      <display_name>year_built</display_name>
      <type>String</type>
      <required>false</required>
      <model_dependent>false</model_dependent>
    </argument>
    <argument>
      <name>geometry_unit_type</name>
      <display_name>Geometry: Unit Type</display_name>
      <description>The type of dwelling unit. Use single-family attached for a dwelling unit with 1 or more stories, attached units to one or both sides, and no units above/below. Use apartment unit for a dwelling unit with 1 story, attached units to one, two, or three sides, and units above and/or below.</description>
      <type>Choice</type>
      <required>true</required>
      <model_dependent>false</model_dependent>
      <default_value>single-family detached</default_value>
      <choices>
        <choice>
          <value>single-family detached</value>
          <display_name>single-family detached</display_name>
        </choice>
        <choice>
          <value>single-family attached</value>
          <display_name>single-family attached</display_name>
        </choice>
        <choice>
          <value>apartment unit</value>
          <display_name>apartment unit</display_name>
        </choice>
      </choices>
    </argument>
    <argument>
      <name>geometry_unit_aspect_ratio</name>
      <display_name>Geometry: Unit Aspect Ratio</display_name>
      <description>The ratio of front/back wall length to left/right wall length for the unit, excluding any protruding garage wall area.</description>
      <type>Double</type>
      <units>Frac</units>
      <required>true</required>
      <model_dependent>false</model_dependent>
      <default_value>2</default_value>
    </argument>
    <argument>
      <name>geometry_unit_orientation</name>
      <display_name>Geometry: Unit Orientation</display_name>
      <description>The unit's orientation is measured clockwise from north (e.g., North=0, East=90, South=180, West=270).</description>
      <type>Double</type>
      <units>degrees</units>
      <required>true</required>
      <model_dependent>false</model_dependent>
      <default_value>180</default_value>
    </argument>
    <argument>
      <name>geometry_unit_num_bedrooms</name>
      <display_name>Geometry: Unit Number of Bedrooms</display_name>
      <description>The number of bedrooms in the unit. Used to determine the energy usage of appliances and plug loads, hot water usage, etc.</description>
      <type>Integer</type>
      <units>#</units>
      <required>true</required>
      <model_dependent>false</model_dependent>
      <default_value>3</default_value>
    </argument>
    <argument>
      <name>geometry_unit_num_bathrooms</name>
      <display_name>geometry_unit_num_bathrooms</display_name>
      <type>String</type>
      <required>false</required>
      <model_dependent>false</model_dependent>
    </argument>
    <argument>
      <name>geometry_unit_num_occupants</name>
      <display_name>geometry_unit_num_occupants</display_name>
      <type>String</type>
      <required>false</required>
      <model_dependent>false</model_dependent>
    </argument>
    <argument>
      <name>geometry_building_num_units</name>
      <display_name>geometry_building_num_units</display_name>
      <type>String</type>
      <required>false</required>
      <model_dependent>false</model_dependent>
    </argument>
    <argument>
      <name>geometry_average_ceiling_height</name>
      <display_name>Geometry: Average Ceiling Height</display_name>
      <description>Average distance from the floor to the ceiling.</description>
      <type>Double</type>
      <units>ft</units>
      <required>true</required>
      <model_dependent>false</model_dependent>
      <default_value>8</default_value>
    </argument>
    <argument>
      <name>geometry_garage_width</name>
      <display_name>Geometry: Garage Width</display_name>
      <description>The width of the garage. Enter zero for no garage. Only applies to single-family detached units.</description>
      <type>Double</type>
      <units>ft</units>
      <required>true</required>
      <model_dependent>false</model_dependent>
      <default_value>0</default_value>
    </argument>
    <argument>
      <name>geometry_garage_depth</name>
      <display_name>Geometry: Garage Depth</display_name>
      <description>The depth of the garage. Only applies to single-family detached units.</description>
      <type>Double</type>
      <units>ft</units>
      <required>true</required>
      <model_dependent>false</model_dependent>
      <default_value>20</default_value>
    </argument>
    <argument>
      <name>geometry_garage_protrusion</name>
      <display_name>Geometry: Garage Protrusion</display_name>
      <description>The fraction of the garage that is protruding from the living space. Only applies to single-family detached units.</description>
      <type>Double</type>
      <units>Frac</units>
      <required>true</required>
      <model_dependent>false</model_dependent>
      <default_value>0</default_value>
    </argument>
    <argument>
      <name>geometry_garage_position</name>
      <display_name>Geometry: Garage Position</display_name>
      <description>The position of the garage. Only applies to single-family detached units.</description>
      <type>Choice</type>
      <required>true</required>
      <model_dependent>false</model_dependent>
      <default_value>Right</default_value>
      <choices>
        <choice>
          <value>Right</value>
          <display_name>Right</display_name>
        </choice>
        <choice>
          <value>Left</value>
          <display_name>Left</display_name>
        </choice>
      </choices>
    </argument>
    <argument>
      <name>geometry_foundation_type</name>
      <display_name>Geometry: Foundation Type</display_name>
      <description>The foundation type of the building. Foundation types ConditionedBasement and ConditionedCrawlspace are not allowed for apartment units.</description>
      <type>Choice</type>
      <required>true</required>
      <model_dependent>false</model_dependent>
      <default_value>SlabOnGrade</default_value>
      <choices>
        <choice>
          <value>SlabOnGrade</value>
          <display_name>SlabOnGrade</display_name>
        </choice>
        <choice>
          <value>VentedCrawlspace</value>
          <display_name>VentedCrawlspace</display_name>
        </choice>
        <choice>
          <value>UnventedCrawlspace</value>
          <display_name>UnventedCrawlspace</display_name>
        </choice>
        <choice>
          <value>ConditionedCrawlspace</value>
          <display_name>ConditionedCrawlspace</display_name>
        </choice>
        <choice>
          <value>UnconditionedBasement</value>
          <display_name>UnconditionedBasement</display_name>
        </choice>
        <choice>
          <value>ConditionedBasement</value>
          <display_name>ConditionedBasement</display_name>
        </choice>
        <choice>
          <value>Ambient</value>
          <display_name>Ambient</display_name>
        </choice>
        <choice>
          <value>AboveApartment</value>
          <display_name>AboveApartment</display_name>
        </choice>
      </choices>
    </argument>
    <argument>
      <name>geometry_foundation_height</name>
      <display_name>Geometry: Foundation Height</display_name>
      <description>The height of the foundation (e.g., 3ft for crawlspace, 8ft for basement). Only applies to basements/crawlspaces.</description>
      <type>Double</type>
      <units>ft</units>
      <required>true</required>
      <model_dependent>false</model_dependent>
      <default_value>0</default_value>
    </argument>
    <argument>
      <name>geometry_foundation_height_above_grade</name>
      <display_name>Geometry: Foundation Height Above Grade</display_name>
      <description>The depth above grade of the foundation wall. Only applies to basements/crawlspaces.</description>
      <type>Double</type>
      <units>ft</units>
      <required>true</required>
      <model_dependent>false</model_dependent>
      <default_value>0</default_value>
    </argument>
    <argument>
      <name>geometry_rim_joist_height</name>
      <display_name>geometry_rim_joist_height</display_name>
      <type>String</type>
      <required>false</required>
      <model_dependent>false</model_dependent>
    </argument>
    <argument>
      <name>geometry_attic_type</name>
      <display_name>Geometry: Attic Type</display_name>
      <description>The attic type of the building. Attic type ConditionedAttic is not allowed for apartment units.</description>
      <type>Choice</type>
      <required>true</required>
      <model_dependent>false</model_dependent>
      <default_value>VentedAttic</default_value>
      <choices>
        <choice>
          <value>FlatRoof</value>
          <display_name>FlatRoof</display_name>
        </choice>
        <choice>
          <value>VentedAttic</value>
          <display_name>VentedAttic</display_name>
        </choice>
        <choice>
          <value>UnventedAttic</value>
          <display_name>UnventedAttic</display_name>
        </choice>
        <choice>
          <value>ConditionedAttic</value>
          <display_name>ConditionedAttic</display_name>
        </choice>
        <choice>
          <value>BelowApartment</value>
          <display_name>BelowApartment</display_name>
        </choice>
      </choices>
    </argument>
    <argument>
      <name>geometry_roof_type</name>
      <display_name>Geometry: Roof Type</display_name>
      <description>The roof type of the building. Ignored if the building has a flat roof.</description>
      <type>Choice</type>
      <required>true</required>
      <model_dependent>false</model_dependent>
      <default_value>gable</default_value>
      <choices>
        <choice>
          <value>gable</value>
          <display_name>gable</display_name>
        </choice>
        <choice>
          <value>hip</value>
          <display_name>hip</display_name>
        </choice>
      </choices>
    </argument>
    <argument>
      <name>geometry_roof_pitch</name>
      <display_name>Geometry: Roof Pitch</display_name>
      <description>The roof pitch of the attic. Ignored if the building has a flat roof.</description>
      <type>Choice</type>
      <required>true</required>
      <model_dependent>false</model_dependent>
      <default_value>6:12</default_value>
      <choices>
        <choice>
          <value>1:12</value>
          <display_name>1:12</display_name>
        </choice>
        <choice>
          <value>2:12</value>
          <display_name>2:12</display_name>
        </choice>
        <choice>
          <value>3:12</value>
          <display_name>3:12</display_name>
        </choice>
        <choice>
          <value>4:12</value>
          <display_name>4:12</display_name>
        </choice>
        <choice>
          <value>5:12</value>
          <display_name>5:12</display_name>
        </choice>
        <choice>
          <value>6:12</value>
          <display_name>6:12</display_name>
        </choice>
        <choice>
          <value>7:12</value>
          <display_name>7:12</display_name>
        </choice>
        <choice>
          <value>8:12</value>
          <display_name>8:12</display_name>
        </choice>
        <choice>
          <value>9:12</value>
          <display_name>9:12</display_name>
        </choice>
        <choice>
          <value>10:12</value>
          <display_name>10:12</display_name>
        </choice>
        <choice>
          <value>11:12</value>
          <display_name>11:12</display_name>
        </choice>
        <choice>
          <value>12:12</value>
          <display_name>12:12</display_name>
        </choice>
      </choices>
    </argument>
    <argument>
      <name>geometry_eaves_depth</name>
      <display_name>Geometry: Eaves Depth</display_name>
      <description>The eaves depth of the roof.</description>
      <type>Double</type>
      <units>ft</units>
      <required>true</required>
      <model_dependent>false</model_dependent>
      <default_value>2</default_value>
    </argument>
    <argument>
      <name>neighbor_front_distance</name>
      <display_name>Neighbor: Front Distance</display_name>
      <description>The distance between the unit and the neighboring building to the front (not including eaves). A value of zero indicates no neighbors. Used for shading.</description>
      <type>Double</type>
      <units>ft</units>
      <required>true</required>
      <model_dependent>false</model_dependent>
      <default_value>0</default_value>
    </argument>
    <argument>
      <name>neighbor_back_distance</name>
      <display_name>Neighbor: Back Distance</display_name>
      <description>The distance between the unit and the neighboring building to the back (not including eaves). A value of zero indicates no neighbors. Used for shading.</description>
      <type>Double</type>
      <units>ft</units>
      <required>true</required>
      <model_dependent>false</model_dependent>
      <default_value>0</default_value>
    </argument>
    <argument>
      <name>neighbor_left_distance</name>
      <display_name>Neighbor: Left Distance</display_name>
      <description>The distance between the unit and the neighboring building to the left (not including eaves). A value of zero indicates no neighbors. Used for shading.</description>
      <type>Double</type>
      <units>ft</units>
      <required>true</required>
      <model_dependent>false</model_dependent>
      <default_value>10</default_value>
    </argument>
    <argument>
      <name>neighbor_right_distance</name>
      <display_name>Neighbor: Right Distance</display_name>
      <description>The distance between the unit and the neighboring building to the right (not including eaves). A value of zero indicates no neighbors. Used for shading.</description>
      <type>Double</type>
      <units>ft</units>
      <required>true</required>
      <model_dependent>false</model_dependent>
      <default_value>10</default_value>
    </argument>
    <argument>
      <name>neighbor_front_height</name>
      <display_name>neighbor_front_height</display_name>
      <type>String</type>
      <required>false</required>
      <model_dependent>false</model_dependent>
    </argument>
    <argument>
      <name>neighbor_back_height</name>
      <display_name>neighbor_back_height</display_name>
      <type>String</type>
      <required>false</required>
      <model_dependent>false</model_dependent>
    </argument>
    <argument>
      <name>neighbor_left_height</name>
      <display_name>neighbor_left_height</display_name>
      <type>String</type>
      <required>false</required>
      <model_dependent>false</model_dependent>
    </argument>
    <argument>
      <name>neighbor_right_height</name>
      <display_name>neighbor_right_height</display_name>
      <type>String</type>
      <required>false</required>
      <model_dependent>false</model_dependent>
    </argument>
    <argument>
      <name>floor_over_foundation_assembly_r</name>
      <display_name>Floor: Over Foundation Assembly R-value</display_name>
      <description>Assembly R-value for the floor over the foundation. Ignored if the building has a slab-on-grade foundation.</description>
      <type>Double</type>
      <units>h-ft^2-R/Btu</units>
      <required>true</required>
      <model_dependent>false</model_dependent>
      <default_value>28.1</default_value>
    </argument>
    <argument>
      <name>floor_over_garage_assembly_r</name>
      <display_name>Floor: Over Garage Assembly R-value</display_name>
      <description>Assembly R-value for the floor over the garage. Ignored unless the building has a garage under conditioned space.</description>
      <type>Double</type>
      <units>h-ft^2-R/Btu</units>
      <required>true</required>
      <model_dependent>false</model_dependent>
      <default_value>28.1</default_value>
    </argument>
    <argument>
      <name>foundation_wall_type</name>
      <display_name>foundation_wall_type</display_name>
      <type>String</type>
      <required>false</required>
      <model_dependent>false</model_dependent>
    </argument>
    <argument>
      <name>foundation_wall_thickness</name>
      <display_name>foundation_wall_thickness</display_name>
      <type>String</type>
      <required>false</required>
      <model_dependent>false</model_dependent>
    </argument>
    <argument>
      <name>foundation_wall_insulation_r</name>
      <display_name>Foundation Wall: Insulation Nominal R-value</display_name>
      <description>Nominal R-value for the foundation wall insulation. Only applies to basements/crawlspaces.</description>
      <type>Double</type>
      <units>h-ft^2-R/Btu</units>
      <required>true</required>
      <model_dependent>false</model_dependent>
      <default_value>0</default_value>
    </argument>
    <argument>
      <name>foundation_wall_insulation_location</name>
      <display_name>foundation_wall_insulation_location</display_name>
      <type>String</type>
      <required>false</required>
      <model_dependent>false</model_dependent>
    </argument>
    <argument>
      <name>foundation_wall_insulation_distance_to_top</name>
      <display_name>foundation_wall_insulation_distance_to_top</display_name>
      <type>String</type>
      <required>false</required>
      <model_dependent>false</model_dependent>
    </argument>
    <argument>
      <name>foundation_wall_insulation_distance_to_bottom</name>
      <display_name>foundation_wall_insulation_distance_to_bottom</display_name>
      <type>String</type>
      <required>false</required>
      <model_dependent>false</model_dependent>
    </argument>
    <argument>
      <name>foundation_wall_assembly_r</name>
      <display_name>foundation_wall_assembly_r</display_name>
      <type>String</type>
      <required>false</required>
      <model_dependent>false</model_dependent>
    </argument>
    <argument>
      <name>rim_joist_assembly_r</name>
      <display_name>rim_joist_assembly_r</display_name>
      <type>String</type>
      <required>false</required>
      <model_dependent>false</model_dependent>
    </argument>
    <argument>
      <name>slab_perimeter_insulation_r</name>
      <display_name>Slab: Perimeter Insulation Nominal R-value</display_name>
      <description>Nominal R-value of the vertical slab perimeter insulation. Applies to slab-on-grade foundations and basement/crawlspace floors.</description>
      <type>Double</type>
      <units>h-ft^2-R/Btu</units>
      <required>true</required>
      <model_dependent>false</model_dependent>
      <default_value>0</default_value>
    </argument>
    <argument>
      <name>slab_perimeter_depth</name>
      <display_name>Slab: Perimeter Insulation Depth</display_name>
      <description>Depth from grade to bottom of vertical slab perimeter insulation. Applies to slab-on-grade foundations and basement/crawlspace floors.</description>
      <type>Double</type>
      <units>ft</units>
      <required>true</required>
      <model_dependent>false</model_dependent>
      <default_value>0</default_value>
    </argument>
    <argument>
      <name>slab_under_insulation_r</name>
      <display_name>Slab: Under Slab Insulation Nominal R-value</display_name>
      <description>Nominal R-value of the horizontal under slab insulation. Applies to slab-on-grade foundations and basement/crawlspace floors.</description>
      <type>Double</type>
      <units>h-ft^2-R/Btu</units>
      <required>true</required>
      <model_dependent>false</model_dependent>
      <default_value>0</default_value>
    </argument>
    <argument>
      <name>slab_under_width</name>
      <display_name>Slab: Under Slab Insulation Width</display_name>
      <description>Width from slab edge inward of horizontal under-slab insulation. Enter 999 to specify that the under slab insulation spans the entire slab. Applies to slab-on-grade foundations and basement/crawlspace floors.</description>
      <type>Double</type>
      <units>ft</units>
      <required>true</required>
      <model_dependent>false</model_dependent>
      <default_value>0</default_value>
    </argument>
    <argument>
      <name>slab_thickness</name>
      <display_name>slab_thickness</display_name>
      <type>String</type>
      <required>false</required>
      <model_dependent>false</model_dependent>
    </argument>
    <argument>
      <name>slab_carpet_fraction</name>
      <display_name>slab_carpet_fraction</display_name>
      <type>String</type>
      <required>false</required>
      <model_dependent>false</model_dependent>
    </argument>
    <argument>
      <name>slab_carpet_r</name>
      <display_name>slab_carpet_r</display_name>
      <type>String</type>
      <required>false</required>
      <model_dependent>false</model_dependent>
    </argument>
    <argument>
      <name>ceiling_assembly_r</name>
      <display_name>Ceiling: Assembly R-value</display_name>
      <description>Assembly R-value for the ceiling (attic floor).</description>
      <type>Double</type>
      <units>h-ft^2-R/Btu</units>
      <required>true</required>
      <model_dependent>false</model_dependent>
      <default_value>31.6</default_value>
    </argument>
    <argument>
      <name>roof_material_type</name>
      <display_name>roof_material_type</display_name>
      <type>String</type>
      <required>false</required>
      <model_dependent>false</model_dependent>
    </argument>
    <argument>
      <name>roof_color</name>
      <display_name>roof_color</display_name>
      <type>String</type>
      <required>false</required>
      <model_dependent>false</model_dependent>
    </argument>
    <argument>
      <name>roof_assembly_r</name>
      <display_name>Roof: Assembly R-value</display_name>
      <description>Assembly R-value of the roof.</description>
      <type>Double</type>
      <units>h-ft^2-R/Btu</units>
      <required>true</required>
      <model_dependent>false</model_dependent>
      <default_value>2.3</default_value>
    </argument>
    <argument>
      <name>roof_radiant_barrier</name>
      <display_name>Roof: Has Radiant Barrier</display_name>
      <description>Presence of a radiant barrier in the attic.</description>
      <type>Boolean</type>
      <required>true</required>
      <model_dependent>false</model_dependent>
      <default_value>false</default_value>
      <choices>
        <choice>
          <value>true</value>
          <display_name>true</display_name>
        </choice>
        <choice>
          <value>false</value>
          <display_name>false</display_name>
        </choice>
      </choices>
    </argument>
    <argument>
      <name>roof_radiant_barrier_grade</name>
      <display_name>Roof: Radiant Barrier Grade</display_name>
      <description>The grade of the radiant barrier, if it exists.</description>
      <type>Choice</type>
      <required>true</required>
      <model_dependent>false</model_dependent>
      <default_value>1</default_value>
      <choices>
        <choice>
          <value>1</value>
          <display_name>1</display_name>
        </choice>
        <choice>
          <value>2</value>
          <display_name>2</display_name>
        </choice>
        <choice>
          <value>3</value>
          <display_name>3</display_name>
        </choice>
      </choices>
    </argument>
    <argument>
      <name>wall_type</name>
      <display_name>Wall: Type</display_name>
      <description>The type of walls.</description>
      <type>Choice</type>
      <required>true</required>
      <model_dependent>false</model_dependent>
      <default_value>WoodStud</default_value>
      <choices>
        <choice>
          <value>WoodStud</value>
          <display_name>WoodStud</display_name>
        </choice>
        <choice>
          <value>ConcreteMasonryUnit</value>
          <display_name>ConcreteMasonryUnit</display_name>
        </choice>
        <choice>
          <value>DoubleWoodStud</value>
          <display_name>DoubleWoodStud</display_name>
        </choice>
        <choice>
          <value>InsulatedConcreteForms</value>
          <display_name>InsulatedConcreteForms</display_name>
        </choice>
        <choice>
          <value>LogWall</value>
          <display_name>LogWall</display_name>
        </choice>
        <choice>
          <value>StructurallyInsulatedPanel</value>
          <display_name>StructurallyInsulatedPanel</display_name>
        </choice>
        <choice>
          <value>SolidConcrete</value>
          <display_name>SolidConcrete</display_name>
        </choice>
        <choice>
          <value>SteelFrame</value>
          <display_name>SteelFrame</display_name>
        </choice>
        <choice>
          <value>Stone</value>
          <display_name>Stone</display_name>
        </choice>
        <choice>
          <value>StrawBale</value>
          <display_name>StrawBale</display_name>
        </choice>
        <choice>
          <value>StructuralBrick</value>
          <display_name>StructuralBrick</display_name>
        </choice>
      </choices>
    </argument>
    <argument>
      <name>wall_siding_type</name>
      <display_name>wall_siding_type</display_name>
      <type>String</type>
      <required>false</required>
      <model_dependent>false</model_dependent>
    </argument>
    <argument>
      <name>wall_color</name>
      <display_name>wall_color</display_name>
      <type>String</type>
      <required>false</required>
      <model_dependent>false</model_dependent>
    </argument>
    <argument>
      <name>wall_assembly_r</name>
      <display_name>Wall: Assembly R-value</display_name>
      <description>Assembly R-value of the walls.</description>
      <type>Double</type>
      <units>h-ft^2-R/Btu</units>
      <required>true</required>
      <model_dependent>false</model_dependent>
      <default_value>11.9</default_value>
    </argument>
    <argument>
      <name>window_front_wwr</name>
      <display_name>Windows: Front Window-to-Wall Ratio</display_name>
      <description>The ratio of window area to wall area for the unit's front facade. Enter 0 if specifying Front Window Area instead.</description>
      <type>Double</type>
      <units>Frac</units>
      <required>true</required>
      <model_dependent>false</model_dependent>
      <default_value>0.18</default_value>
    </argument>
    <argument>
      <name>window_back_wwr</name>
      <display_name>Windows: Back Window-to-Wall Ratio</display_name>
      <description>The ratio of window area to wall area for the unit's back facade. Enter 0 if specifying Back Window Area instead.</description>
      <type>Double</type>
      <units>Frac</units>
      <required>true</required>
      <model_dependent>false</model_dependent>
      <default_value>0.18</default_value>
    </argument>
    <argument>
      <name>window_left_wwr</name>
      <display_name>Windows: Left Window-to-Wall Ratio</display_name>
      <description>The ratio of window area to wall area for the unit's left facade (when viewed from the front). Enter 0 if specifying Left Window Area instead.</description>
      <type>Double</type>
      <units>Frac</units>
      <required>true</required>
      <model_dependent>false</model_dependent>
      <default_value>0.18</default_value>
    </argument>
    <argument>
      <name>window_right_wwr</name>
      <display_name>Windows: Right Window-to-Wall Ratio</display_name>
      <description>The ratio of window area to wall area for the unit's right facade (when viewed from the front). Enter 0 if specifying Right Window Area instead.</description>
      <type>Double</type>
      <units>Frac</units>
      <required>true</required>
      <model_dependent>false</model_dependent>
      <default_value>0.18</default_value>
    </argument>
    <argument>
      <name>window_area_front</name>
      <display_name>Windows: Front Window Area</display_name>
      <description>The amount of window area on the unit's front facade. Enter 0 if specifying Front Window-to-Wall Ratio instead.</description>
      <type>Double</type>
      <units>ft^2</units>
      <required>true</required>
      <model_dependent>false</model_dependent>
      <default_value>0</default_value>
    </argument>
    <argument>
      <name>window_area_back</name>
      <display_name>Windows: Back Window Area</display_name>
      <description>The amount of window area on the unit's back facade. Enter 0 if specifying Back Window-to-Wall Ratio instead.</description>
      <type>Double</type>
      <units>ft^2</units>
      <required>true</required>
      <model_dependent>false</model_dependent>
      <default_value>0</default_value>
    </argument>
    <argument>
      <name>window_area_left</name>
      <display_name>Windows: Left Window Area</display_name>
      <description>The amount of window area on the unit's left facade (when viewed from the front). Enter 0 if specifying Left Window-to-Wall Ratio instead.</description>
      <type>Double</type>
      <units>ft^2</units>
      <required>true</required>
      <model_dependent>false</model_dependent>
      <default_value>0</default_value>
    </argument>
    <argument>
      <name>window_area_right</name>
      <display_name>Windows: Right Window Area</display_name>
      <description>The amount of window area on the unit's right facade (when viewed from the front). Enter 0 if specifying Right Window-to-Wall Ratio instead.</description>
      <type>Double</type>
      <units>ft^2</units>
      <required>true</required>
      <model_dependent>false</model_dependent>
      <default_value>0</default_value>
    </argument>
    <argument>
      <name>window_aspect_ratio</name>
      <display_name>Windows: Aspect Ratio</display_name>
      <description>Ratio of window height to width.</description>
      <type>Double</type>
      <units>Frac</units>
      <required>true</required>
      <model_dependent>false</model_dependent>
      <default_value>1.333</default_value>
    </argument>
    <argument>
      <name>window_fraction_operable</name>
      <display_name>window_fraction_operable</display_name>
      <type>String</type>
      <required>false</required>
      <model_dependent>false</model_dependent>
    </argument>
    <argument>
      <name>window_ufactor</name>
      <display_name>Windows: U-Factor</display_name>
      <description>Full-assembly NFRC U-factor.</description>
      <type>Double</type>
      <units>Btu/hr-ft^2-R</units>
      <required>true</required>
      <model_dependent>false</model_dependent>
      <default_value>0.37</default_value>
    </argument>
    <argument>
      <name>window_shgc</name>
      <display_name>Windows: SHGC</display_name>
      <description>Full-assembly NFRC solar heat gain coefficient.</description>
      <type>Double</type>
      <required>true</required>
      <model_dependent>false</model_dependent>
      <default_value>0.3</default_value>
    </argument>
    <argument>
      <name>window_interior_shading_winter</name>
      <display_name>window_interior_shading_winter</display_name>
      <type>String</type>
      <required>false</required>
      <model_dependent>false</model_dependent>
    </argument>
    <argument>
      <name>window_interior_shading_summer</name>
      <display_name>window_interior_shading_summer</display_name>
      <type>String</type>
      <required>false</required>
      <model_dependent>false</model_dependent>
    </argument>
    <argument>
      <name>window_exterior_shading_winter</name>
      <display_name>window_exterior_shading_winter</display_name>
      <type>String</type>
      <required>false</required>
      <model_dependent>false</model_dependent>
    </argument>
    <argument>
      <name>window_exterior_shading_summer</name>
      <display_name>window_exterior_shading_summer</display_name>
      <type>String</type>
      <required>false</required>
      <model_dependent>false</model_dependent>
    </argument>
    <argument>
      <name>window_storm_type</name>
      <display_name>window_storm_type</display_name>
      <type>String</type>
      <required>false</required>
      <model_dependent>false</model_dependent>
    </argument>
    <argument>
      <name>overhangs_front_depth</name>
      <display_name>Overhangs: Front Depth</display_name>
      <description>The depth of overhangs for windows for the front facade.</description>
      <type>Double</type>
      <units>ft</units>
      <required>true</required>
      <model_dependent>false</model_dependent>
      <default_value>0</default_value>
    </argument>
    <argument>
      <name>overhangs_front_distance_to_top_of_window</name>
      <display_name>Overhangs: Front Distance to Top of Window</display_name>
      <description>The overhangs distance to the top of window for the front facade.</description>
      <type>Double</type>
      <units>ft</units>
      <required>true</required>
      <model_dependent>false</model_dependent>
      <default_value>0</default_value>
    </argument>
    <argument>
      <name>overhangs_front_distance_to_bottom_of_window</name>
      <display_name>Overhangs: Front Distance to Bottom of Window</display_name>
      <description>The overhangs distance to the bottom of window for the front facade.</description>
      <type>Double</type>
      <units>ft</units>
      <required>true</required>
      <model_dependent>false</model_dependent>
      <default_value>4</default_value>
    </argument>
    <argument>
      <name>overhangs_back_depth</name>
      <display_name>Overhangs: Back Depth</display_name>
      <description>The depth of overhangs for windows for the back facade.</description>
      <type>Double</type>
      <units>ft</units>
      <required>true</required>
      <model_dependent>false</model_dependent>
      <default_value>0</default_value>
    </argument>
    <argument>
      <name>overhangs_back_distance_to_top_of_window</name>
      <display_name>Overhangs: Back Distance to Top of Window</display_name>
      <description>The overhangs distance to the top of window for the back facade.</description>
      <type>Double</type>
      <units>ft</units>
      <required>true</required>
      <model_dependent>false</model_dependent>
      <default_value>0</default_value>
    </argument>
    <argument>
      <name>overhangs_back_distance_to_bottom_of_window</name>
      <display_name>Overhangs: Back Distance to Bottom of Window</display_name>
      <description>The overhangs distance to the bottom of window for the back facade.</description>
      <type>Double</type>
      <units>ft</units>
      <required>true</required>
      <model_dependent>false</model_dependent>
      <default_value>4</default_value>
    </argument>
    <argument>
      <name>overhangs_left_depth</name>
      <display_name>Overhangs: Left Depth</display_name>
      <description>The depth of overhangs for windows for the left facade.</description>
      <type>Double</type>
      <units>ft</units>
      <required>true</required>
      <model_dependent>false</model_dependent>
      <default_value>0</default_value>
    </argument>
    <argument>
      <name>overhangs_left_distance_to_top_of_window</name>
      <display_name>Overhangs: Left Distance to Top of Window</display_name>
      <description>The overhangs distance to the top of window for the left facade.</description>
      <type>Double</type>
      <units>ft</units>
      <required>true</required>
      <model_dependent>false</model_dependent>
      <default_value>0</default_value>
    </argument>
    <argument>
      <name>overhangs_left_distance_to_bottom_of_window</name>
      <display_name>Overhangs: Left Distance to Bottom of Window</display_name>
      <description>The overhangs distance to the bottom of window for the left facade.</description>
      <type>Double</type>
      <units>ft</units>
      <required>true</required>
      <model_dependent>false</model_dependent>
      <default_value>4</default_value>
    </argument>
    <argument>
      <name>overhangs_right_depth</name>
      <display_name>Overhangs: Right Depth</display_name>
      <description>The depth of overhangs for windows for the right facade.</description>
      <type>Double</type>
      <units>ft</units>
      <required>true</required>
      <model_dependent>false</model_dependent>
      <default_value>0</default_value>
    </argument>
    <argument>
      <name>overhangs_right_distance_to_top_of_window</name>
      <display_name>Overhangs: Right Distance to Top of Window</display_name>
      <description>The overhangs distance to the top of window for the right facade.</description>
      <type>Double</type>
      <units>ft</units>
      <required>true</required>
      <model_dependent>false</model_dependent>
      <default_value>0</default_value>
    </argument>
    <argument>
      <name>overhangs_right_distance_to_bottom_of_window</name>
      <display_name>Overhangs: Right Distance to Bottom of Window</display_name>
      <description>The overhangs distance to the bottom of window for the right facade.</description>
      <type>Double</type>
      <units>ft</units>
      <required>true</required>
      <model_dependent>false</model_dependent>
      <default_value>4</default_value>
    </argument>
    <argument>
      <name>skylight_area_front</name>
      <display_name>Skylights: Front Roof Area</display_name>
      <description>The amount of skylight area on the unit's front conditioned roof facade.</description>
      <type>Double</type>
      <units>ft^2</units>
      <required>true</required>
      <model_dependent>false</model_dependent>
      <default_value>0</default_value>
    </argument>
    <argument>
      <name>skylight_area_back</name>
      <display_name>Skylights: Back Roof Area</display_name>
      <description>The amount of skylight area on the unit's back conditioned roof facade.</description>
      <type>Double</type>
      <units>ft^2</units>
      <required>true</required>
      <model_dependent>false</model_dependent>
      <default_value>0</default_value>
    </argument>
    <argument>
      <name>skylight_area_left</name>
      <display_name>Skylights: Left Roof Area</display_name>
      <description>The amount of skylight area on the unit's left conditioned roof facade (when viewed from the front).</description>
      <type>Double</type>
      <units>ft^2</units>
      <required>true</required>
      <model_dependent>false</model_dependent>
      <default_value>0</default_value>
    </argument>
    <argument>
      <name>skylight_area_right</name>
      <display_name>Skylights: Right Roof Area</display_name>
      <description>The amount of skylight area on the unit's right conditioned roof facade (when viewed from the front).</description>
      <type>Double</type>
      <units>ft^2</units>
      <required>true</required>
      <model_dependent>false</model_dependent>
      <default_value>0</default_value>
    </argument>
    <argument>
      <name>skylight_ufactor</name>
      <display_name>Skylights: U-Factor</display_name>
      <description>Full-assembly NFRC U-factor.</description>
      <type>Double</type>
      <units>Btu/hr-ft^2-R</units>
      <required>true</required>
      <model_dependent>false</model_dependent>
      <default_value>0.33</default_value>
    </argument>
    <argument>
      <name>skylight_shgc</name>
      <display_name>Skylights: SHGC</display_name>
      <description>Full-assembly NFRC solar heat gain coefficient.</description>
      <type>Double</type>
      <required>true</required>
      <model_dependent>false</model_dependent>
      <default_value>0.45</default_value>
    </argument>
    <argument>
      <name>skylight_storm_type</name>
      <display_name>skylight_storm_type</display_name>
      <type>String</type>
      <required>false</required>
      <model_dependent>false</model_dependent>
    </argument>
    <argument>
      <name>door_area</name>
      <display_name>Doors: Area</display_name>
      <description>The area of the opaque door(s).</description>
      <type>Double</type>
      <units>ft^2</units>
      <required>true</required>
      <model_dependent>false</model_dependent>
      <default_value>20</default_value>
    </argument>
    <argument>
      <name>door_rvalue</name>
      <display_name>Doors: R-value</display_name>
      <description>R-value of the opaque door(s).</description>
      <type>Double</type>
      <units>h-ft^2-R/Btu</units>
      <required>true</required>
      <model_dependent>false</model_dependent>
      <default_value>4.4</default_value>
    </argument>
    <argument>
      <name>air_leakage_units</name>
      <display_name>Air Leakage: Units</display_name>
      <description>The unit of measure for the air leakage.</description>
      <type>Choice</type>
      <required>true</required>
      <model_dependent>false</model_dependent>
      <default_value>ACH</default_value>
      <choices>
        <choice>
          <value>ACH</value>
          <display_name>ACH</display_name>
        </choice>
        <choice>
          <value>CFM</value>
          <display_name>CFM</display_name>
        </choice>
        <choice>
          <value>ACHnatural</value>
          <display_name>ACHnatural</display_name>
        </choice>
      </choices>
    </argument>
    <argument>
      <name>air_leakage_house_pressure</name>
      <display_name>Air Leakage: House Pressure</display_name>
      <description>The house pressure relative to outside. Required when units are ACH or CFM.</description>
      <type>Double</type>
      <units>Pa</units>
      <required>true</required>
      <model_dependent>false</model_dependent>
      <default_value>50</default_value>
    </argument>
    <argument>
      <name>air_leakage_value</name>
      <display_name>Air Leakage: Value</display_name>
      <description>Air exchange rate value.</description>
      <type>Double</type>
      <required>true</required>
      <model_dependent>false</model_dependent>
      <default_value>3</default_value>
    </argument>
    <argument>
      <name>heating_system_type</name>
      <display_name>Heating System: Type</display_name>
      <description>The type of heating system. Use 'none' if there is no heating system.</description>
      <type>Choice</type>
      <required>true</required>
      <model_dependent>false</model_dependent>
      <default_value>Furnace</default_value>
      <choices>
        <choice>
          <value>none</value>
          <display_name>none</display_name>
        </choice>
        <choice>
          <value>Furnace</value>
          <display_name>Furnace</display_name>
        </choice>
        <choice>
          <value>WallFurnace</value>
          <display_name>WallFurnace</display_name>
        </choice>
        <choice>
          <value>FloorFurnace</value>
          <display_name>FloorFurnace</display_name>
        </choice>
        <choice>
          <value>Boiler</value>
          <display_name>Boiler</display_name>
        </choice>
        <choice>
          <value>ElectricResistance</value>
          <display_name>ElectricResistance</display_name>
        </choice>
        <choice>
          <value>Stove</value>
          <display_name>Stove</display_name>
        </choice>
        <choice>
          <value>PortableHeater</value>
          <display_name>PortableHeater</display_name>
        </choice>
        <choice>
          <value>Fireplace</value>
          <display_name>Fireplace</display_name>
        </choice>
        <choice>
          <value>FixedHeater</value>
          <display_name>FixedHeater</display_name>
        </choice>
        <choice>
          <value>PackagedTerminalAirConditionerHeating</value>
          <display_name>PackagedTerminalAirConditionerHeating</display_name>
        </choice>
        <choice>
          <value>Shared Boiler w/ Baseboard</value>
          <display_name>Shared Boiler w/ Baseboard</display_name>
        </choice>
        <choice>
          <value>Shared Boiler w/ Ductless Fan Coil</value>
          <display_name>Shared Boiler w/ Ductless Fan Coil</display_name>
        </choice>
      </choices>
    </argument>
    <argument>
      <name>heating_system_fuel</name>
      <display_name>Heating System: Fuel Type</display_name>
      <description>The fuel type of the heating system. Ignored for ElectricResistance and PackagedTerminalAirConditionerHeating.</description>
      <type>Choice</type>
      <required>true</required>
      <model_dependent>false</model_dependent>
      <default_value>natural gas</default_value>
      <choices>
        <choice>
          <value>electricity</value>
          <display_name>electricity</display_name>
        </choice>
        <choice>
          <value>natural gas</value>
          <display_name>natural gas</display_name>
        </choice>
        <choice>
          <value>fuel oil</value>
          <display_name>fuel oil</display_name>
        </choice>
        <choice>
          <value>propane</value>
          <display_name>propane</display_name>
        </choice>
        <choice>
          <value>wood</value>
          <display_name>wood</display_name>
        </choice>
        <choice>
          <value>wood pellets</value>
          <display_name>wood pellets</display_name>
        </choice>
        <choice>
          <value>coal</value>
          <display_name>coal</display_name>
        </choice>
      </choices>
    </argument>
    <argument>
      <name>heating_system_heating_efficiency</name>
      <display_name>Heating System: Rated AFUE or Percent</display_name>
      <description>The rated heating efficiency value of the heating system.</description>
      <type>Double</type>
      <units>Frac</units>
      <required>true</required>
      <model_dependent>false</model_dependent>
      <default_value>0.78</default_value>
    </argument>
    <argument>
      <name>heating_system_heating_capacity</name>
      <display_name>heating_system_heating_capacity</display_name>
      <type>String</type>
      <required>false</required>
      <model_dependent>false</model_dependent>
    </argument>
    <argument>
      <name>heating_system_fraction_heat_load_served</name>
      <display_name>Heating System: Fraction Heat Load Served</display_name>
      <description>The heating load served by the heating system.</description>
      <type>Double</type>
      <units>Frac</units>
      <required>true</required>
      <model_dependent>false</model_dependent>
      <default_value>1</default_value>
    </argument>
    <argument>
      <name>cooling_system_type</name>
      <display_name>Cooling System: Type</display_name>
      <description>The type of cooling system. Use 'none' if there is no cooling system.</description>
      <type>Choice</type>
      <required>true</required>
      <model_dependent>false</model_dependent>
      <default_value>central air conditioner</default_value>
      <choices>
        <choice>
          <value>none</value>
          <display_name>none</display_name>
        </choice>
        <choice>
          <value>central air conditioner</value>
          <display_name>central air conditioner</display_name>
        </choice>
        <choice>
          <value>room air conditioner</value>
          <display_name>room air conditioner</display_name>
        </choice>
        <choice>
          <value>evaporative cooler</value>
          <display_name>evaporative cooler</display_name>
        </choice>
        <choice>
          <value>mini-split</value>
          <display_name>mini-split</display_name>
        </choice>
        <choice>
          <value>packaged terminal air conditioner</value>
          <display_name>packaged terminal air conditioner</display_name>
        </choice>
      </choices>
    </argument>
    <argument>
      <name>cooling_system_cooling_efficiency_type</name>
      <display_name>Cooling System: Efficiency Type</display_name>
      <description>The efficiency type of the cooling system. System types central air conditioner and mini-split use SEER. System types room air conditioner and packaged terminal air conditioner use EER or CEER. Ignored for system type evaporative cooler.</description>
      <type>Choice</type>
      <required>true</required>
      <model_dependent>false</model_dependent>
      <default_value>SEER</default_value>
      <choices>
        <choice>
          <value>SEER</value>
          <display_name>SEER</display_name>
        </choice>
        <choice>
          <value>EER</value>
          <display_name>EER</display_name>
        </choice>
        <choice>
          <value>CEER</value>
          <display_name>CEER</display_name>
        </choice>
      </choices>
    </argument>
    <argument>
      <name>cooling_system_cooling_efficiency</name>
      <display_name>Cooling System: Efficiency</display_name>
      <description>The rated efficiency value of the cooling system. Ignored for evaporative cooler.</description>
      <type>Double</type>
      <units>SEER or EER or CEER</units>
      <required>true</required>
      <model_dependent>false</model_dependent>
      <default_value>13</default_value>
    </argument>
    <argument>
      <name>cooling_system_cooling_compressor_type</name>
      <display_name>cooling_system_cooling_compressor_type</display_name>
      <type>String</type>
      <required>false</required>
      <model_dependent>false</model_dependent>
    </argument>
    <argument>
      <name>cooling_system_cooling_sensible_heat_fraction</name>
      <display_name>cooling_system_cooling_sensible_heat_fraction</display_name>
      <type>String</type>
      <required>false</required>
      <model_dependent>false</model_dependent>
    </argument>
    <argument>
      <name>cooling_system_cooling_capacity</name>
      <display_name>cooling_system_cooling_capacity</display_name>
      <type>String</type>
      <required>false</required>
      <model_dependent>false</model_dependent>
    </argument>
    <argument>
      <name>cooling_system_fraction_cool_load_served</name>
      <display_name>Cooling System: Fraction Cool Load Served</display_name>
      <description>The cooling load served by the cooling system.</description>
      <type>Double</type>
      <units>Frac</units>
      <required>true</required>
      <model_dependent>false</model_dependent>
      <default_value>1</default_value>
    </argument>
    <argument>
      <name>cooling_system_is_ducted</name>
      <display_name>Cooling System: Is Ducted</display_name>
      <description>Whether the cooling system is ducted or not. Only used for mini-split and evaporative cooler. It's assumed that central air conditioner is ducted, and room air conditioner and packaged terminal air conditioner are not ducted.</description>
      <type>Boolean</type>
      <required>true</required>
      <model_dependent>false</model_dependent>
      <default_value>false</default_value>
      <choices>
        <choice>
          <value>true</value>
          <display_name>true</display_name>
        </choice>
        <choice>
          <value>false</value>
          <display_name>false</display_name>
        </choice>
      </choices>
    </argument>
    <argument>
      <name>heat_pump_type</name>
      <display_name>Heat Pump: Type</display_name>
      <description>The type of heat pump. Use 'none' if there is no heat pump.</description>
      <type>Choice</type>
      <required>true</required>
      <model_dependent>false</model_dependent>
      <default_value>none</default_value>
      <choices>
        <choice>
          <value>none</value>
          <display_name>none</display_name>
        </choice>
        <choice>
          <value>air-to-air</value>
          <display_name>air-to-air</display_name>
        </choice>
        <choice>
          <value>mini-split</value>
          <display_name>mini-split</display_name>
        </choice>
        <choice>
          <value>ground-to-air</value>
          <display_name>ground-to-air</display_name>
        </choice>
        <choice>
          <value>packaged terminal heat pump</value>
          <display_name>packaged terminal heat pump</display_name>
        </choice>
      </choices>
    </argument>
    <argument>
      <name>heat_pump_heating_efficiency_type</name>
      <display_name>Heat Pump: Heating Efficiency Type</display_name>
      <description>The heating efficiency type of heat pump. System types air-to-air and mini-split use HSPF. System types ground-to-air and packaged terminal heat pump use COP.</description>
      <type>Choice</type>
      <required>true</required>
      <model_dependent>false</model_dependent>
      <default_value>HSPF</default_value>
      <choices>
        <choice>
          <value>HSPF</value>
          <display_name>HSPF</display_name>
        </choice>
        <choice>
          <value>COP</value>
          <display_name>COP</display_name>
        </choice>
      </choices>
    </argument>
    <argument>
      <name>heat_pump_heating_efficiency</name>
      <display_name>Heat Pump: Heating Efficiency</display_name>
      <description>The rated heating efficiency value of the heat pump.</description>
      <type>Double</type>
      <units>HSPF or COP</units>
      <required>true</required>
      <model_dependent>false</model_dependent>
      <default_value>7.7</default_value>
    </argument>
    <argument>
      <name>heat_pump_cooling_efficiency_type</name>
      <display_name>Heat Pump: Cooling Efficiency Type</display_name>
      <description>The cooling efficiency type of heat pump. System types air-to-air and mini-split use SEER. System types ground-to-air and packaged terminal heat pump use EER.</description>
      <type>Choice</type>
      <required>true</required>
      <model_dependent>false</model_dependent>
      <default_value>SEER</default_value>
      <choices>
        <choice>
          <value>SEER</value>
          <display_name>SEER</display_name>
        </choice>
        <choice>
          <value>EER</value>
          <display_name>EER</display_name>
        </choice>
        <choice>
          <value>CEER</value>
          <display_name>CEER</display_name>
        </choice>
      </choices>
    </argument>
    <argument>
      <name>heat_pump_cooling_efficiency</name>
      <display_name>Heat Pump: Cooling Efficiency</display_name>
      <description>The rated cooling efficiency value of the heat pump.</description>
      <type>Double</type>
      <units>SEER or EER</units>
      <required>true</required>
      <model_dependent>false</model_dependent>
      <default_value>13</default_value>
    </argument>
    <argument>
      <name>heat_pump_cooling_compressor_type</name>
      <display_name>heat_pump_cooling_compressor_type</display_name>
      <type>String</type>
      <required>false</required>
      <model_dependent>false</model_dependent>
    </argument>
    <argument>
      <name>heat_pump_cooling_sensible_heat_fraction</name>
      <display_name>heat_pump_cooling_sensible_heat_fraction</display_name>
      <type>String</type>
      <required>false</required>
      <model_dependent>false</model_dependent>
    </argument>
    <argument>
      <name>heat_pump_heating_capacity</name>
      <display_name>heat_pump_heating_capacity</display_name>
      <type>String</type>
      <required>false</required>
      <model_dependent>false</model_dependent>
    </argument>
    <argument>
      <name>heat_pump_heating_capacity_17_f</name>
      <display_name>heat_pump_heating_capacity_17_f</display_name>
      <type>String</type>
      <required>false</required>
      <model_dependent>false</model_dependent>
    </argument>
    <argument>
      <name>heat_pump_cooling_capacity</name>
      <display_name>heat_pump_cooling_capacity</display_name>
      <type>String</type>
      <required>false</required>
      <model_dependent>false</model_dependent>
    </argument>
    <argument>
      <name>heat_pump_fraction_heat_load_served</name>
      <display_name>Heat Pump: Fraction Heat Load Served</display_name>
      <description>The heating load served by the heat pump.</description>
      <type>Double</type>
      <units>Frac</units>
      <required>true</required>
      <model_dependent>false</model_dependent>
      <default_value>1</default_value>
    </argument>
    <argument>
      <name>heat_pump_fraction_cool_load_served</name>
      <display_name>Heat Pump: Fraction Cool Load Served</display_name>
      <description>The cooling load served by the heat pump.</description>
      <type>Double</type>
      <units>Frac</units>
      <required>true</required>
      <model_dependent>false</model_dependent>
      <default_value>1</default_value>
    </argument>
    <argument>
      <name>heat_pump_backup_type</name>
      <display_name>Heat Pump: Backup Type</display_name>
      <description>The backup type of the heat pump. If 'integrated', represents e.g. built-in electric strip heat or dual-fuel integrated furnace. If 'separate', represents e.g. electric baseboard or boiler based on the Heating System 2 specified below. Use 'none' if there is no backup heating.</description>
      <type>Choice</type>
      <required>true</required>
      <model_dependent>false</model_dependent>
      <default_value>integrated</default_value>
      <choices>
        <choice>
          <value>none</value>
          <display_name>none</display_name>
        </choice>
        <choice>
          <value>integrated</value>
          <display_name>integrated</display_name>
        </choice>
        <choice>
          <value>separate</value>
          <display_name>separate</display_name>
        </choice>
      </choices>
    </argument>
    <argument>
      <name>heat_pump_backup_fuel</name>
      <display_name>Heat Pump: Backup Fuel Type</display_name>
      <description>The backup fuel type of the heat pump. Only applies if Backup Type is 'integrated'.</description>
      <type>Choice</type>
      <required>true</required>
      <model_dependent>false</model_dependent>
      <default_value>electricity</default_value>
      <choices>
        <choice>
          <value>electricity</value>
          <display_name>electricity</display_name>
        </choice>
        <choice>
          <value>natural gas</value>
          <display_name>natural gas</display_name>
        </choice>
        <choice>
          <value>fuel oil</value>
          <display_name>fuel oil</display_name>
        </choice>
        <choice>
          <value>propane</value>
          <display_name>propane</display_name>
        </choice>
      </choices>
    </argument>
    <argument>
      <name>heat_pump_backup_heating_efficiency</name>
      <display_name>Heat Pump: Backup Rated Efficiency</display_name>
      <description>The backup rated efficiency value of the heat pump. Percent for electricity fuel type. AFUE otherwise. Only applies if Backup Type is 'integrated'.</description>
      <type>Double</type>
      <required>true</required>
      <model_dependent>false</model_dependent>
      <default_value>1</default_value>
    </argument>
    <argument>
      <name>heat_pump_backup_heating_capacity</name>
      <display_name>heat_pump_backup_heating_capacity</display_name>
      <type>String</type>
      <required>false</required>
      <model_dependent>false</model_dependent>
    </argument>
    <argument>
      <name>heat_pump_backup_heating_switchover_temp</name>
      <display_name>heat_pump_backup_heating_switchover_temp</display_name>
      <type>String</type>
      <required>false</required>
      <model_dependent>false</model_dependent>
    </argument>
    <argument>
      <name>heat_pump_backup_heating_lockout_temp</name>
      <display_name>heat_pump_backup_heating_lockout_temp</display_name>
      <type>String</type>
      <required>false</required>
      <model_dependent>false</model_dependent>
    </argument>
    <argument>
      <name>heat_pump_sizing_methodology</name>
      <display_name>heat_pump_sizing_methodology</display_name>
      <type>String</type>
      <required>false</required>
      <model_dependent>false</model_dependent>
    </argument>
    <argument>
      <name>heat_pump_is_ducted</name>
      <display_name>heat_pump_is_ducted</display_name>
      <type>String</type>
      <required>false</required>
      <model_dependent>false</model_dependent>
    </argument>
    <argument>
      <name>heat_pump_capacity_retention_fraction</name>
      <display_name>heat_pump_capacity_retention_fraction</display_name>
      <type>String</type>
      <required>false</required>
      <model_dependent>false</model_dependent>
    </argument>
    <argument>
      <name>heat_pump_capacity_retention_temp</name>
      <display_name>heat_pump_capacity_retention_temp</display_name>
      <type>String</type>
      <required>false</required>
      <model_dependent>false</model_dependent>
    </argument>
    <argument>
      <name>heating_system_2_type</name>
      <display_name>Heating System 2: Type</display_name>
      <description>The type of the second heating system.</description>
      <type>Choice</type>
      <required>true</required>
      <model_dependent>false</model_dependent>
      <default_value>none</default_value>
      <choices>
        <choice>
          <value>none</value>
          <display_name>none</display_name>
        </choice>
        <choice>
          <value>WallFurnace</value>
          <display_name>WallFurnace</display_name>
        </choice>
        <choice>
          <value>FloorFurnace</value>
          <display_name>FloorFurnace</display_name>
        </choice>
        <choice>
          <value>Boiler</value>
          <display_name>Boiler</display_name>
        </choice>
        <choice>
          <value>ElectricResistance</value>
          <display_name>ElectricResistance</display_name>
        </choice>
        <choice>
          <value>Stove</value>
          <display_name>Stove</display_name>
        </choice>
        <choice>
          <value>PortableHeater</value>
          <display_name>PortableHeater</display_name>
        </choice>
        <choice>
          <value>Fireplace</value>
          <display_name>Fireplace</display_name>
        </choice>
      </choices>
    </argument>
    <argument>
      <name>heating_system_2_fuel</name>
      <display_name>Heating System 2: Fuel Type</display_name>
      <description>The fuel type of the second heating system. Ignored for ElectricResistance.</description>
      <type>Choice</type>
      <required>true</required>
      <model_dependent>false</model_dependent>
      <default_value>electricity</default_value>
      <choices>
        <choice>
          <value>electricity</value>
          <display_name>electricity</display_name>
        </choice>
        <choice>
          <value>natural gas</value>
          <display_name>natural gas</display_name>
        </choice>
        <choice>
          <value>fuel oil</value>
          <display_name>fuel oil</display_name>
        </choice>
        <choice>
          <value>propane</value>
          <display_name>propane</display_name>
        </choice>
        <choice>
          <value>wood</value>
          <display_name>wood</display_name>
        </choice>
        <choice>
          <value>wood pellets</value>
          <display_name>wood pellets</display_name>
        </choice>
        <choice>
          <value>coal</value>
          <display_name>coal</display_name>
        </choice>
      </choices>
    </argument>
    <argument>
      <name>heating_system_2_heating_efficiency</name>
      <display_name>Heating System 2: Rated AFUE or Percent</display_name>
      <description>The rated heating efficiency value of the second heating system.</description>
      <type>Double</type>
      <units>Frac</units>
      <required>true</required>
      <model_dependent>false</model_dependent>
      <default_value>1</default_value>
    </argument>
    <argument>
      <name>heating_system_2_heating_capacity</name>
      <display_name>heating_system_2_heating_capacity</display_name>
      <type>String</type>
      <required>false</required>
      <model_dependent>false</model_dependent>
    </argument>
    <argument>
      <name>heating_system_2_fraction_heat_load_served</name>
      <display_name>Heating System 2: Fraction Heat Load Served</display_name>
      <description>The heat load served fraction of the second heating system. Ignored if this heating system serves as a backup system for a heat pump.</description>
      <type>Double</type>
      <units>Frac</units>
      <required>true</required>
      <model_dependent>false</model_dependent>
      <default_value>0.25</default_value>
    </argument>
    <argument>
      <name>hvac_control_heating_season_period</name>
      <display_name>hvac_control_heating_season_period</display_name>
      <type>String</type>
      <required>false</required>
      <model_dependent>false</model_dependent>
    </argument>
    <argument>
      <name>hvac_control_cooling_season_period</name>
      <display_name>hvac_control_cooling_season_period</display_name>
      <type>String</type>
      <required>false</required>
      <model_dependent>false</model_dependent>
    </argument>
    <argument>
      <name>ducts_leakage_units</name>
      <display_name>Ducts: Leakage Units</display_name>
      <description>The leakage units of the ducts.</description>
      <type>Choice</type>
      <required>true</required>
      <model_dependent>false</model_dependent>
      <default_value>Percent</default_value>
      <choices>
        <choice>
          <value>CFM25</value>
          <display_name>CFM25</display_name>
        </choice>
        <choice>
          <value>CFM50</value>
          <display_name>CFM50</display_name>
        </choice>
        <choice>
          <value>Percent</value>
          <display_name>Percent</display_name>
        </choice>
      </choices>
    </argument>
    <argument>
      <name>ducts_supply_leakage_to_outside_value</name>
      <display_name>Ducts: Supply Leakage to Outside Value</display_name>
      <description>The leakage value to outside for the supply ducts.</description>
      <type>Double</type>
      <required>true</required>
      <model_dependent>false</model_dependent>
      <default_value>0.1</default_value>
    </argument>
    <argument>
      <name>ducts_return_leakage_to_outside_value</name>
      <display_name>Ducts: Return Leakage to Outside Value</display_name>
      <description>The leakage value to outside for the return ducts.</description>
      <type>Double</type>
      <required>true</required>
      <model_dependent>false</model_dependent>
      <default_value>0.1</default_value>
    </argument>
    <argument>
      <name>ducts_supply_location</name>
      <display_name>ducts_supply_location</display_name>
      <type>String</type>
      <required>false</required>
      <model_dependent>false</model_dependent>
    </argument>
    <argument>
      <name>ducts_supply_insulation_r</name>
      <display_name>Ducts: Supply Insulation R-Value</display_name>
      <description>The insulation r-value of the supply ducts excluding air films.</description>
      <type>Double</type>
      <units>h-ft^2-R/Btu</units>
      <required>true</required>
      <model_dependent>false</model_dependent>
      <default_value>0</default_value>
    </argument>
    <argument>
      <name>ducts_supply_surface_area</name>
      <display_name>ducts_supply_surface_area</display_name>
      <type>String</type>
      <required>false</required>
      <model_dependent>false</model_dependent>
    </argument>
    <argument>
      <name>ducts_return_location</name>
      <display_name>ducts_return_location</display_name>
      <type>String</type>
      <required>false</required>
      <model_dependent>false</model_dependent>
    </argument>
    <argument>
      <name>ducts_return_insulation_r</name>
      <display_name>Ducts: Return Insulation R-Value</display_name>
      <description>The insulation r-value of the return ducts excluding air films.</description>
      <type>Double</type>
      <units>h-ft^2-R/Btu</units>
      <required>true</required>
      <model_dependent>false</model_dependent>
      <default_value>0</default_value>
    </argument>
    <argument>
      <name>ducts_return_surface_area</name>
      <display_name>ducts_return_surface_area</display_name>
      <type>String</type>
      <required>false</required>
      <model_dependent>false</model_dependent>
    </argument>
    <argument>
      <name>ducts_number_of_return_registers</name>
      <display_name>ducts_number_of_return_registers</display_name>
      <type>String</type>
      <required>false</required>
      <model_dependent>false</model_dependent>
    </argument>
    <argument>
      <name>mech_vent_fan_type</name>
      <display_name>Mechanical Ventilation: Fan Type</display_name>
      <description>The type of the mechanical ventilation. Use 'none' if there is no mechanical ventilation system.</description>
      <type>Choice</type>
      <required>true</required>
      <model_dependent>false</model_dependent>
      <default_value>none</default_value>
      <choices>
        <choice>
          <value>none</value>
          <display_name>none</display_name>
        </choice>
        <choice>
          <value>exhaust only</value>
          <display_name>exhaust only</display_name>
        </choice>
        <choice>
          <value>supply only</value>
          <display_name>supply only</display_name>
        </choice>
        <choice>
          <value>energy recovery ventilator</value>
          <display_name>energy recovery ventilator</display_name>
        </choice>
        <choice>
          <value>heat recovery ventilator</value>
          <display_name>heat recovery ventilator</display_name>
        </choice>
        <choice>
          <value>balanced</value>
          <display_name>balanced</display_name>
        </choice>
        <choice>
          <value>central fan integrated supply</value>
          <display_name>central fan integrated supply</display_name>
        </choice>
      </choices>
    </argument>
    <argument>
      <name>mech_vent_flow_rate</name>
      <display_name>mech_vent_flow_rate</display_name>
      <type>String</type>
      <required>false</required>
      <model_dependent>false</model_dependent>
    </argument>
    <argument>
      <name>mech_vent_hours_in_operation</name>
      <display_name>mech_vent_hours_in_operation</display_name>
      <type>String</type>
      <required>false</required>
      <model_dependent>false</model_dependent>
    </argument>
    <argument>
      <name>mech_vent_recovery_efficiency_type</name>
      <display_name>Mechanical Ventilation: Total Recovery Efficiency Type</display_name>
      <description>The total recovery efficiency type of the mechanical ventilation.</description>
      <type>Choice</type>
      <required>true</required>
      <model_dependent>false</model_dependent>
      <default_value>Unadjusted</default_value>
      <choices>
        <choice>
          <value>Unadjusted</value>
          <display_name>Unadjusted</display_name>
        </choice>
        <choice>
          <value>Adjusted</value>
          <display_name>Adjusted</display_name>
        </choice>
      </choices>
    </argument>
    <argument>
      <name>mech_vent_total_recovery_efficiency</name>
      <display_name>Mechanical Ventilation: Total Recovery Efficiency</display_name>
      <description>The Unadjusted or Adjusted total recovery efficiency of the mechanical ventilation. Applies to energy recovery ventilator.</description>
      <type>Double</type>
      <units>Frac</units>
      <required>true</required>
      <model_dependent>false</model_dependent>
      <default_value>0.48</default_value>
    </argument>
    <argument>
      <name>mech_vent_sensible_recovery_efficiency</name>
      <display_name>Mechanical Ventilation: Sensible Recovery Efficiency</display_name>
      <description>The Unadjusted or Adjusted sensible recovery efficiency of the mechanical ventilation. Applies to energy recovery ventilator and heat recovery ventilator.</description>
      <type>Double</type>
      <units>Frac</units>
      <required>true</required>
      <model_dependent>false</model_dependent>
      <default_value>0.72</default_value>
    </argument>
    <argument>
      <name>mech_vent_fan_power</name>
      <display_name>mech_vent_fan_power</display_name>
      <type>String</type>
      <required>false</required>
      <model_dependent>false</model_dependent>
    </argument>
    <argument>
      <name>mech_vent_num_units_served</name>
      <display_name>Mechanical Ventilation: Number of Units Served</display_name>
      <description>Number of dwelling units served by the mechanical ventilation system. Must be 1 if single-family detached. Used to apportion flow rate and fan power to the unit.</description>
      <type>Integer</type>
      <units>#</units>
      <required>true</required>
      <model_dependent>false</model_dependent>
      <default_value>1</default_value>
    </argument>
    <argument>
      <name>mech_vent_shared_frac_recirculation</name>
      <display_name>mech_vent_shared_frac_recirculation</display_name>
      <type>String</type>
      <required>false</required>
      <model_dependent>false</model_dependent>
    </argument>
    <argument>
      <name>mech_vent_shared_preheating_fuel</name>
      <display_name>mech_vent_shared_preheating_fuel</display_name>
      <type>String</type>
      <required>false</required>
      <model_dependent>false</model_dependent>
    </argument>
    <argument>
      <name>mech_vent_shared_preheating_efficiency</name>
      <display_name>mech_vent_shared_preheating_efficiency</display_name>
      <type>String</type>
      <required>false</required>
      <model_dependent>false</model_dependent>
    </argument>
    <argument>
      <name>mech_vent_shared_preheating_fraction_heat_load_served</name>
      <display_name>mech_vent_shared_preheating_fraction_heat_load_served</display_name>
      <type>String</type>
      <required>false</required>
      <model_dependent>false</model_dependent>
    </argument>
    <argument>
      <name>mech_vent_shared_precooling_fuel</name>
      <display_name>mech_vent_shared_precooling_fuel</display_name>
      <type>String</type>
      <required>false</required>
      <model_dependent>false</model_dependent>
    </argument>
    <argument>
      <name>mech_vent_shared_precooling_efficiency</name>
      <display_name>mech_vent_shared_precooling_efficiency</display_name>
      <type>String</type>
      <required>false</required>
      <model_dependent>false</model_dependent>
    </argument>
    <argument>
      <name>mech_vent_shared_precooling_fraction_cool_load_served</name>
      <display_name>mech_vent_shared_precooling_fraction_cool_load_served</display_name>
      <type>String</type>
      <required>false</required>
      <model_dependent>false</model_dependent>
    </argument>
    <argument>
      <name>mech_vent_2_fan_type</name>
      <display_name>Mechanical Ventilation 2: Fan Type</display_name>
      <description>The type of the second mechanical ventilation. Use 'none' if there is no second mechanical ventilation system.</description>
      <type>Choice</type>
      <required>true</required>
      <model_dependent>false</model_dependent>
      <default_value>none</default_value>
      <choices>
        <choice>
          <value>none</value>
          <display_name>none</display_name>
        </choice>
        <choice>
          <value>exhaust only</value>
          <display_name>exhaust only</display_name>
        </choice>
        <choice>
          <value>supply only</value>
          <display_name>supply only</display_name>
        </choice>
        <choice>
          <value>energy recovery ventilator</value>
          <display_name>energy recovery ventilator</display_name>
        </choice>
        <choice>
          <value>heat recovery ventilator</value>
          <display_name>heat recovery ventilator</display_name>
        </choice>
        <choice>
          <value>balanced</value>
          <display_name>balanced</display_name>
        </choice>
      </choices>
    </argument>
    <argument>
      <name>mech_vent_2_flow_rate</name>
      <display_name>Mechanical Ventilation 2: Flow Rate</display_name>
      <description>The flow rate of the second mechanical ventilation.</description>
      <type>Double</type>
      <units>CFM</units>
      <required>true</required>
      <model_dependent>false</model_dependent>
      <default_value>110</default_value>
    </argument>
    <argument>
      <name>mech_vent_2_hours_in_operation</name>
      <display_name>Mechanical Ventilation 2: Hours In Operation</display_name>
      <description>The hours in operation of the second mechanical ventilation.</description>
      <type>Double</type>
      <units>hrs/day</units>
      <required>true</required>
      <model_dependent>false</model_dependent>
      <default_value>24</default_value>
    </argument>
    <argument>
      <name>mech_vent_2_recovery_efficiency_type</name>
      <display_name>Mechanical Ventilation 2: Total Recovery Efficiency Type</display_name>
      <description>The total recovery efficiency type of the second mechanical ventilation.</description>
      <type>Choice</type>
      <required>true</required>
      <model_dependent>false</model_dependent>
      <default_value>Unadjusted</default_value>
      <choices>
        <choice>
          <value>Unadjusted</value>
          <display_name>Unadjusted</display_name>
        </choice>
        <choice>
          <value>Adjusted</value>
          <display_name>Adjusted</display_name>
        </choice>
      </choices>
    </argument>
    <argument>
      <name>mech_vent_2_total_recovery_efficiency</name>
      <display_name>Mechanical Ventilation 2: Total Recovery Efficiency</display_name>
      <description>The Unadjusted or Adjusted total recovery efficiency of the second mechanical ventilation. Applies to energy recovery ventilator.</description>
      <type>Double</type>
      <units>Frac</units>
      <required>true</required>
      <model_dependent>false</model_dependent>
      <default_value>0.48</default_value>
    </argument>
    <argument>
      <name>mech_vent_2_sensible_recovery_efficiency</name>
      <display_name>Mechanical Ventilation 2: Sensible Recovery Efficiency</display_name>
      <description>The Unadjusted or Adjusted sensible recovery efficiency of the second mechanical ventilation. Applies to energy recovery ventilator and heat recovery ventilator.</description>
      <type>Double</type>
      <units>Frac</units>
      <required>true</required>
      <model_dependent>false</model_dependent>
      <default_value>0.72</default_value>
    </argument>
    <argument>
      <name>mech_vent_2_fan_power</name>
      <display_name>Mechanical Ventilation 2: Fan Power</display_name>
      <description>The fan power of the second mechanical ventilation.</description>
      <type>Double</type>
      <units>W</units>
      <required>true</required>
      <model_dependent>false</model_dependent>
      <default_value>30</default_value>
    </argument>
    <argument>
      <name>kitchen_fans_quantity</name>
      <display_name>kitchen_fans_quantity</display_name>
      <type>String</type>
      <required>false</required>
      <model_dependent>false</model_dependent>
    </argument>
    <argument>
      <name>kitchen_fans_flow_rate</name>
      <display_name>kitchen_fans_flow_rate</display_name>
      <type>String</type>
      <required>false</required>
      <model_dependent>false</model_dependent>
    </argument>
    <argument>
      <name>kitchen_fans_hours_in_operation</name>
      <display_name>kitchen_fans_hours_in_operation</display_name>
      <type>String</type>
      <required>false</required>
      <model_dependent>false</model_dependent>
    </argument>
    <argument>
      <name>kitchen_fans_power</name>
      <display_name>kitchen_fans_power</display_name>
      <type>String</type>
      <required>false</required>
      <model_dependent>false</model_dependent>
    </argument>
    <argument>
      <name>kitchen_fans_start_hour</name>
      <display_name>kitchen_fans_start_hour</display_name>
      <type>String</type>
      <required>false</required>
      <model_dependent>false</model_dependent>
    </argument>
    <argument>
      <name>bathroom_fans_quantity</name>
      <display_name>bathroom_fans_quantity</display_name>
      <type>String</type>
      <required>false</required>
      <model_dependent>false</model_dependent>
    </argument>
    <argument>
      <name>bathroom_fans_flow_rate</name>
      <display_name>bathroom_fans_flow_rate</display_name>
      <type>String</type>
      <required>false</required>
      <model_dependent>false</model_dependent>
    </argument>
    <argument>
      <name>bathroom_fans_hours_in_operation</name>
      <display_name>bathroom_fans_hours_in_operation</display_name>
      <type>String</type>
      <required>false</required>
      <model_dependent>false</model_dependent>
    </argument>
    <argument>
      <name>bathroom_fans_power</name>
      <display_name>bathroom_fans_power</display_name>
      <type>String</type>
      <required>false</required>
      <model_dependent>false</model_dependent>
    </argument>
    <argument>
      <name>bathroom_fans_start_hour</name>
      <display_name>bathroom_fans_start_hour</display_name>
      <type>String</type>
      <required>false</required>
      <model_dependent>false</model_dependent>
    </argument>
    <argument>
      <name>whole_house_fan_present</name>
      <display_name>Whole House Fan: Present</display_name>
      <description>Whether there is a whole house fan.</description>
      <type>Boolean</type>
      <required>true</required>
      <model_dependent>false</model_dependent>
      <default_value>false</default_value>
      <choices>
        <choice>
          <value>true</value>
          <display_name>true</display_name>
        </choice>
        <choice>
          <value>false</value>
          <display_name>false</display_name>
        </choice>
      </choices>
    </argument>
    <argument>
      <name>whole_house_fan_flow_rate</name>
      <display_name>whole_house_fan_flow_rate</display_name>
      <type>String</type>
      <required>false</required>
      <model_dependent>false</model_dependent>
    </argument>
    <argument>
      <name>whole_house_fan_power</name>
      <display_name>whole_house_fan_power</display_name>
      <type>String</type>
      <required>false</required>
      <model_dependent>false</model_dependent>
    </argument>
    <argument>
      <name>water_heater_type</name>
      <display_name>Water Heater: Type</display_name>
      <description>The type of water heater. Use 'none' if there is no water heater.</description>
      <type>Choice</type>
      <required>true</required>
      <model_dependent>false</model_dependent>
      <default_value>storage water heater</default_value>
      <choices>
        <choice>
          <value>none</value>
          <display_name>none</display_name>
        </choice>
        <choice>
          <value>storage water heater</value>
          <display_name>storage water heater</display_name>
        </choice>
        <choice>
          <value>instantaneous water heater</value>
          <display_name>instantaneous water heater</display_name>
        </choice>
        <choice>
          <value>heat pump water heater</value>
          <display_name>heat pump water heater</display_name>
        </choice>
        <choice>
          <value>space-heating boiler with storage tank</value>
          <display_name>space-heating boiler with storage tank</display_name>
        </choice>
        <choice>
          <value>space-heating boiler with tankless coil</value>
          <display_name>space-heating boiler with tankless coil</display_name>
        </choice>
      </choices>
    </argument>
    <argument>
      <name>water_heater_fuel_type</name>
      <display_name>Water Heater: Fuel Type</display_name>
      <description>The fuel type of water heater. Ignored for heat pump water heater.</description>
      <type>Choice</type>
      <required>true</required>
      <model_dependent>false</model_dependent>
      <default_value>natural gas</default_value>
      <choices>
        <choice>
          <value>electricity</value>
          <display_name>electricity</display_name>
        </choice>
        <choice>
          <value>natural gas</value>
          <display_name>natural gas</display_name>
        </choice>
        <choice>
          <value>fuel oil</value>
          <display_name>fuel oil</display_name>
        </choice>
        <choice>
          <value>propane</value>
          <display_name>propane</display_name>
        </choice>
        <choice>
          <value>wood</value>
          <display_name>wood</display_name>
        </choice>
        <choice>
          <value>coal</value>
          <display_name>coal</display_name>
        </choice>
      </choices>
    </argument>
    <argument>
      <name>water_heater_location</name>
      <display_name>water_heater_location</display_name>
      <type>String</type>
      <required>false</required>
      <model_dependent>false</model_dependent>
    </argument>
    <argument>
      <name>water_heater_tank_volume</name>
      <display_name>water_heater_tank_volume</display_name>
      <type>String</type>
      <required>false</required>
      <model_dependent>false</model_dependent>
    </argument>
    <argument>
      <name>water_heater_efficiency_type</name>
      <display_name>Water Heater: Efficiency Type</display_name>
      <description>The efficiency type of water heater. Does not apply to space-heating boilers.</description>
      <type>Choice</type>
      <required>true</required>
      <model_dependent>false</model_dependent>
      <default_value>EnergyFactor</default_value>
      <choices>
        <choice>
          <value>EnergyFactor</value>
          <display_name>EnergyFactor</display_name>
        </choice>
        <choice>
          <value>UniformEnergyFactor</value>
          <display_name>UniformEnergyFactor</display_name>
        </choice>
      </choices>
    </argument>
    <argument>
      <name>water_heater_efficiency</name>
      <display_name>Water Heater: Efficiency</display_name>
      <description>Rated Energy Factor or Uniform Energy Factor. Does not apply to space-heating boilers.</description>
      <type>Double</type>
      <required>true</required>
      <model_dependent>false</model_dependent>
      <default_value>0.67</default_value>
    </argument>
    <argument>
      <name>water_heater_usage_bin</name>
      <display_name>water_heater_usage_bin</display_name>
      <type>String</type>
      <required>false</required>
      <model_dependent>false</model_dependent>
    </argument>
    <argument>
      <name>water_heater_recovery_efficiency</name>
      <display_name>water_heater_recovery_efficiency</display_name>
      <type>String</type>
      <required>false</required>
      <model_dependent>false</model_dependent>
    </argument>
    <argument>
      <name>water_heater_heating_capacity</name>
      <display_name>water_heater_heating_capacity</display_name>
      <type>String</type>
      <required>false</required>
      <model_dependent>false</model_dependent>
    </argument>
    <argument>
      <name>water_heater_standby_loss</name>
      <display_name>water_heater_standby_loss</display_name>
      <type>String</type>
      <required>false</required>
      <model_dependent>false</model_dependent>
    </argument>
    <argument>
      <name>water_heater_jacket_rvalue</name>
      <display_name>water_heater_jacket_rvalue</display_name>
      <type>String</type>
      <required>false</required>
      <model_dependent>false</model_dependent>
    </argument>
    <argument>
      <name>water_heater_setpoint_temperature</name>
      <display_name>water_heater_setpoint_temperature</display_name>
      <type>String</type>
      <required>false</required>
      <model_dependent>false</model_dependent>
    </argument>
    <argument>
      <name>water_heater_num_units_served</name>
      <display_name>Water Heater: Number of Units Served</display_name>
      <description>Number of dwelling units served (directly or indirectly) by the water heater. Must be 1 if single-family detached. Used to apportion water heater tank losses to the unit.</description>
      <type>Integer</type>
      <units>#</units>
      <required>true</required>
      <model_dependent>false</model_dependent>
      <default_value>1</default_value>
    </argument>
    <argument>
      <name>water_heater_uses_desuperheater</name>
      <display_name>water_heater_uses_desuperheater</display_name>
      <type>String</type>
      <required>false</required>
      <model_dependent>false</model_dependent>
    </argument>
    <argument>
      <name>water_heater_tank_model_type</name>
      <display_name>water_heater_tank_model_type</display_name>
      <type>String</type>
      <required>false</required>
      <model_dependent>false</model_dependent>
    </argument>
    <argument>
      <name>water_heater_operating_mode</name>
      <display_name>water_heater_operating_mode</display_name>
      <type>String</type>
      <required>false</required>
      <model_dependent>false</model_dependent>
    </argument>
    <argument>
      <name>hot_water_distribution_system_type</name>
      <display_name>Hot Water Distribution: System Type</display_name>
      <description>The type of the hot water distribution system.</description>
      <type>Choice</type>
      <required>true</required>
      <model_dependent>false</model_dependent>
      <default_value>Standard</default_value>
      <choices>
        <choice>
          <value>Standard</value>
          <display_name>Standard</display_name>
        </choice>
        <choice>
          <value>Recirculation</value>
          <display_name>Recirculation</display_name>
        </choice>
      </choices>
    </argument>
    <argument>
      <name>hot_water_distribution_standard_piping_length</name>
      <display_name>hot_water_distribution_standard_piping_length</display_name>
      <type>String</type>
      <required>false</required>
      <model_dependent>false</model_dependent>
    </argument>
    <argument>
      <name>hot_water_distribution_recirc_control_type</name>
      <display_name>Hot Water Distribution: Recirculation Control Type</display_name>
      <description>If the distribution system is Recirculation, the type of hot water recirculation control, if any.</description>
      <type>Choice</type>
      <required>true</required>
      <model_dependent>false</model_dependent>
      <default_value>no control</default_value>
      <choices>
        <choice>
          <value>no control</value>
          <display_name>no control</display_name>
        </choice>
        <choice>
          <value>timer</value>
          <display_name>timer</display_name>
        </choice>
        <choice>
          <value>temperature</value>
          <display_name>temperature</display_name>
        </choice>
        <choice>
          <value>presence sensor demand control</value>
          <display_name>presence sensor demand control</display_name>
        </choice>
        <choice>
          <value>manual demand control</value>
          <display_name>manual demand control</display_name>
        </choice>
      </choices>
    </argument>
    <argument>
      <name>hot_water_distribution_recirc_piping_length</name>
      <display_name>hot_water_distribution_recirc_piping_length</display_name>
      <type>String</type>
      <required>false</required>
      <model_dependent>false</model_dependent>
    </argument>
    <argument>
      <name>hot_water_distribution_recirc_branch_piping_length</name>
      <display_name>hot_water_distribution_recirc_branch_piping_length</display_name>
      <type>String</type>
      <required>false</required>
      <model_dependent>false</model_dependent>
    </argument>
    <argument>
      <name>hot_water_distribution_recirc_pump_power</name>
      <display_name>hot_water_distribution_recirc_pump_power</display_name>
      <type>String</type>
      <required>false</required>
      <model_dependent>false</model_dependent>
    </argument>
    <argument>
      <name>hot_water_distribution_pipe_r</name>
      <display_name>hot_water_distribution_pipe_r</display_name>
      <type>String</type>
      <required>false</required>
      <model_dependent>false</model_dependent>
    </argument>
    <argument>
      <name>dwhr_facilities_connected</name>
      <display_name>Drain Water Heat Recovery: Facilities Connected</display_name>
      <description>Which facilities are connected for the drain water heat recovery. Use 'none' if there is no drain water heat recovery system.</description>
      <type>Choice</type>
      <required>true</required>
      <model_dependent>false</model_dependent>
      <default_value>none</default_value>
      <choices>
        <choice>
          <value>none</value>
          <display_name>none</display_name>
        </choice>
        <choice>
          <value>one</value>
          <display_name>one</display_name>
        </choice>
        <choice>
          <value>all</value>
          <display_name>all</display_name>
        </choice>
      </choices>
    </argument>
    <argument>
      <name>dwhr_equal_flow</name>
      <display_name>Drain Water Heat Recovery: Equal Flow</display_name>
      <description>Whether the drain water heat recovery has equal flow.</description>
      <type>Boolean</type>
      <required>true</required>
      <model_dependent>false</model_dependent>
      <default_value>true</default_value>
      <choices>
        <choice>
          <value>true</value>
          <display_name>true</display_name>
        </choice>
        <choice>
          <value>false</value>
          <display_name>false</display_name>
        </choice>
      </choices>
    </argument>
    <argument>
      <name>dwhr_efficiency</name>
      <display_name>Drain Water Heat Recovery: Efficiency</display_name>
      <description>The efficiency of the drain water heat recovery.</description>
      <type>Double</type>
      <units>Frac</units>
      <required>true</required>
      <model_dependent>false</model_dependent>
      <default_value>0.55</default_value>
    </argument>
    <argument>
      <name>water_fixtures_shower_low_flow</name>
      <display_name>Hot Water Fixtures: Is Shower Low Flow</display_name>
      <description>Whether the shower fixture is low flow.</description>
      <type>Boolean</type>
      <required>true</required>
      <model_dependent>false</model_dependent>
      <default_value>false</default_value>
      <choices>
        <choice>
          <value>true</value>
          <display_name>true</display_name>
        </choice>
        <choice>
          <value>false</value>
          <display_name>false</display_name>
        </choice>
      </choices>
    </argument>
    <argument>
      <name>water_fixtures_sink_low_flow</name>
      <display_name>Hot Water Fixtures: Is Sink Low Flow</display_name>
      <description>Whether the sink fixture is low flow.</description>
      <type>Boolean</type>
      <required>true</required>
      <model_dependent>false</model_dependent>
      <default_value>false</default_value>
      <choices>
        <choice>
          <value>true</value>
          <display_name>true</display_name>
        </choice>
        <choice>
          <value>false</value>
          <display_name>false</display_name>
        </choice>
      </choices>
    </argument>
    <argument>
      <name>water_fixtures_usage_multiplier</name>
      <display_name>water_fixtures_usage_multiplier</display_name>
      <type>String</type>
      <required>false</required>
      <model_dependent>false</model_dependent>
    </argument>
    <argument>
      <name>solar_thermal_system_type</name>
      <display_name>Solar Thermal: System Type</display_name>
      <description>The type of solar thermal system. Use 'none' if there is no solar thermal system.</description>
      <type>Choice</type>
      <required>true</required>
      <model_dependent>false</model_dependent>
      <default_value>none</default_value>
      <choices>
        <choice>
          <value>none</value>
          <display_name>none</display_name>
        </choice>
        <choice>
          <value>hot water</value>
          <display_name>hot water</display_name>
        </choice>
      </choices>
    </argument>
    <argument>
      <name>solar_thermal_collector_area</name>
      <display_name>Solar Thermal: Collector Area</display_name>
      <description>The collector area of the solar thermal system.</description>
      <type>Double</type>
      <units>ft^2</units>
      <required>true</required>
      <model_dependent>false</model_dependent>
      <default_value>40</default_value>
    </argument>
    <argument>
      <name>solar_thermal_collector_loop_type</name>
      <display_name>Solar Thermal: Collector Loop Type</display_name>
      <description>The collector loop type of the solar thermal system.</description>
      <type>Choice</type>
      <required>true</required>
      <model_dependent>false</model_dependent>
      <default_value>liquid direct</default_value>
      <choices>
        <choice>
          <value>liquid direct</value>
          <display_name>liquid direct</display_name>
        </choice>
        <choice>
          <value>liquid indirect</value>
          <display_name>liquid indirect</display_name>
        </choice>
        <choice>
          <value>passive thermosyphon</value>
          <display_name>passive thermosyphon</display_name>
        </choice>
      </choices>
    </argument>
    <argument>
      <name>solar_thermal_collector_type</name>
      <display_name>Solar Thermal: Collector Type</display_name>
      <description>The collector type of the solar thermal system.</description>
      <type>Choice</type>
      <required>true</required>
      <model_dependent>false</model_dependent>
      <default_value>evacuated tube</default_value>
      <choices>
        <choice>
          <value>evacuated tube</value>
          <display_name>evacuated tube</display_name>
        </choice>
        <choice>
          <value>single glazing black</value>
          <display_name>single glazing black</display_name>
        </choice>
        <choice>
          <value>double glazing black</value>
          <display_name>double glazing black</display_name>
        </choice>
        <choice>
          <value>integrated collector storage</value>
          <display_name>integrated collector storage</display_name>
        </choice>
      </choices>
    </argument>
    <argument>
      <name>solar_thermal_collector_azimuth</name>
      <display_name>Solar Thermal: Collector Azimuth</display_name>
      <description>The collector azimuth of the solar thermal system. Azimuth is measured clockwise from north (e.g., North=0, East=90, South=180, West=270).</description>
      <type>Double</type>
      <units>degrees</units>
      <required>true</required>
      <model_dependent>false</model_dependent>
      <default_value>180</default_value>
    </argument>
    <argument>
      <name>solar_thermal_collector_tilt</name>
      <display_name>Solar Thermal: Collector Tilt</display_name>
      <description>The collector tilt of the solar thermal system. Can also enter, e.g., RoofPitch, RoofPitch+20, Latitude, Latitude-15, etc.</description>
      <type>String</type>
      <units>degrees</units>
      <required>true</required>
      <model_dependent>false</model_dependent>
      <default_value>RoofPitch</default_value>
    </argument>
    <argument>
      <name>solar_thermal_collector_rated_optical_efficiency</name>
      <display_name>Solar Thermal: Collector Rated Optical Efficiency</display_name>
      <description>The collector rated optical efficiency of the solar thermal system.</description>
      <type>Double</type>
      <units>Frac</units>
      <required>true</required>
      <model_dependent>false</model_dependent>
      <default_value>0.5</default_value>
    </argument>
    <argument>
      <name>solar_thermal_collector_rated_thermal_losses</name>
      <display_name>Solar Thermal: Collector Rated Thermal Losses</display_name>
      <description>The collector rated thermal losses of the solar thermal system.</description>
      <type>Double</type>
      <units>Btu/hr-ft^2-R</units>
      <required>true</required>
      <model_dependent>false</model_dependent>
      <default_value>0.2799</default_value>
    </argument>
    <argument>
      <name>solar_thermal_storage_volume</name>
      <display_name>solar_thermal_storage_volume</display_name>
      <type>String</type>
      <required>false</required>
      <model_dependent>false</model_dependent>
    </argument>
    <argument>
      <name>solar_thermal_solar_fraction</name>
      <display_name>Solar Thermal: Solar Fraction</display_name>
      <description>The solar fraction of the solar thermal system. If provided, overrides all other solar thermal inputs.</description>
      <type>Double</type>
      <units>Frac</units>
      <required>true</required>
      <model_dependent>false</model_dependent>
      <default_value>0</default_value>
    </argument>
    <argument>
      <name>pv_system_present</name>
      <display_name>PV System: Present</display_name>
      <description>Whether there is a PV system present.</description>
      <type>Boolean</type>
      <required>true</required>
      <model_dependent>false</model_dependent>
      <default_value>false</default_value>
      <choices>
        <choice>
          <value>true</value>
          <display_name>true</display_name>
        </choice>
        <choice>
          <value>false</value>
          <display_name>false</display_name>
        </choice>
      </choices>
    </argument>
    <argument>
      <name>pv_system_module_type</name>
      <display_name>pv_system_module_type</display_name>
      <type>String</type>
      <required>false</required>
      <model_dependent>false</model_dependent>
    </argument>
    <argument>
      <name>pv_system_location</name>
      <display_name>pv_system_location</display_name>
      <type>String</type>
      <required>false</required>
      <model_dependent>false</model_dependent>
    </argument>
    <argument>
      <name>pv_system_tracking</name>
      <display_name>pv_system_tracking</display_name>
      <type>String</type>
      <required>false</required>
      <model_dependent>false</model_dependent>
    </argument>
    <argument>
      <name>pv_system_array_azimuth</name>
      <display_name>PV System: Array Azimuth</display_name>
      <description>Array azimuth of the PV system. Azimuth is measured clockwise from north (e.g., North=0, East=90, South=180, West=270).</description>
      <type>Double</type>
      <units>degrees</units>
      <required>true</required>
      <model_dependent>false</model_dependent>
      <default_value>180</default_value>
    </argument>
    <argument>
      <name>pv_system_array_tilt</name>
      <display_name>PV System: Array Tilt</display_name>
      <description>Array tilt of the PV system. Can also enter, e.g., RoofPitch, RoofPitch+20, Latitude, Latitude-15, etc.</description>
      <type>String</type>
      <units>degrees</units>
      <required>true</required>
      <model_dependent>false</model_dependent>
      <default_value>RoofPitch</default_value>
    </argument>
    <argument>
      <name>pv_system_max_power_output</name>
      <display_name>PV System: Maximum Power Output</display_name>
      <description>Maximum power output of the PV system. For a shared system, this is the total building maximum power output.</description>
      <type>Double</type>
      <units>W</units>
      <required>true</required>
      <model_dependent>false</model_dependent>
      <default_value>4000</default_value>
    </argument>
    <argument>
      <name>pv_system_inverter_efficiency</name>
      <display_name>pv_system_inverter_efficiency</display_name>
      <type>String</type>
      <required>false</required>
      <model_dependent>false</model_dependent>
    </argument>
    <argument>
      <name>pv_system_system_losses_fraction</name>
      <display_name>pv_system_system_losses_fraction</display_name>
      <type>String</type>
      <required>false</required>
      <model_dependent>false</model_dependent>
    </argument>
    <argument>
      <name>pv_system_2_present</name>
      <display_name>PV System 2: Present</display_name>
      <description>Whether there is a second PV system present.</description>
      <type>Boolean</type>
      <required>true</required>
      <model_dependent>false</model_dependent>
      <default_value>false</default_value>
      <choices>
        <choice>
          <value>true</value>
          <display_name>true</display_name>
        </choice>
        <choice>
          <value>false</value>
          <display_name>false</display_name>
        </choice>
      </choices>
    </argument>
    <argument>
      <name>pv_system_2_module_type</name>
      <display_name>pv_system_2_module_type</display_name>
      <type>String</type>
      <required>false</required>
      <model_dependent>false</model_dependent>
    </argument>
    <argument>
      <name>pv_system_2_location</name>
      <display_name>pv_system_2_location</display_name>
      <type>String</type>
      <required>false</required>
      <model_dependent>false</model_dependent>
    </argument>
    <argument>
      <name>pv_system_2_tracking</name>
      <display_name>pv_system_2_tracking</display_name>
      <type>String</type>
      <required>false</required>
      <model_dependent>false</model_dependent>
    </argument>
    <argument>
      <name>pv_system_2_array_azimuth</name>
      <display_name>PV System 2: Array Azimuth</display_name>
      <description>Array azimuth of the second PV system. Azimuth is measured clockwise from north (e.g., North=0, East=90, South=180, West=270).</description>
      <type>Double</type>
      <units>degrees</units>
      <required>true</required>
      <model_dependent>false</model_dependent>
      <default_value>180</default_value>
    </argument>
    <argument>
      <name>pv_system_2_array_tilt</name>
      <display_name>PV System 2: Array Tilt</display_name>
      <description>Array tilt of the second PV system. Can also enter, e.g., RoofPitch, RoofPitch+20, Latitude, Latitude-15, etc.</description>
      <type>String</type>
      <units>degrees</units>
      <required>true</required>
      <model_dependent>false</model_dependent>
      <default_value>RoofPitch</default_value>
    </argument>
    <argument>
      <name>pv_system_2_max_power_output</name>
      <display_name>PV System 2: Maximum Power Output</display_name>
      <description>Maximum power output of the second PV system. For a shared system, this is the total building maximum power output.</description>
      <type>Double</type>
      <units>W</units>
      <required>true</required>
      <model_dependent>false</model_dependent>
      <default_value>4000</default_value>
    </argument>
    <argument>
      <name>battery_present</name>
      <display_name>Battery: Present</display_name>
      <description>Whether there is a lithium ion battery present.</description>
      <type>Boolean</type>
      <required>true</required>
      <model_dependent>false</model_dependent>
      <default_value>false</default_value>
      <choices>
        <choice>
          <value>true</value>
          <display_name>true</display_name>
        </choice>
        <choice>
          <value>false</value>
          <display_name>false</display_name>
        </choice>
      </choices>
    </argument>
    <argument>
      <name>battery_location</name>
      <display_name>battery_location</display_name>
      <type>String</type>
      <required>false</required>
      <model_dependent>false</model_dependent>
    </argument>
    <argument>
      <name>battery_power</name>
      <display_name>battery_power</display_name>
      <type>String</type>
      <required>false</required>
      <model_dependent>false</model_dependent>
    </argument>
    <argument>
      <name>battery_capacity</name>
      <display_name>battery_capacity</display_name>
      <type>String</type>
      <required>false</required>
      <model_dependent>false</model_dependent>
    </argument>
    <argument>
      <name>battery_usable_capacity</name>
      <display_name>battery_usable_capacity</display_name>
      <type>String</type>
      <required>false</required>
      <model_dependent>false</model_dependent>
    </argument>
    <argument>
      <name>lighting_present</name>
      <display_name>Lighting: Present</display_name>
      <description>Whether there is lighting energy use.</description>
      <type>Boolean</type>
      <required>true</required>
      <model_dependent>false</model_dependent>
      <default_value>true</default_value>
      <choices>
        <choice>
          <value>true</value>
          <display_name>true</display_name>
        </choice>
        <choice>
          <value>false</value>
          <display_name>false</display_name>
        </choice>
      </choices>
    </argument>
    <argument>
      <name>lighting_interior_fraction_cfl</name>
      <display_name>Lighting: Interior Fraction CFL</display_name>
      <description>Fraction of all lamps (interior) that are compact fluorescent. Lighting not specified as CFL, LFL, or LED is assumed to be incandescent.</description>
      <type>Double</type>
      <required>true</required>
      <model_dependent>false</model_dependent>
      <default_value>0.1</default_value>
    </argument>
    <argument>
      <name>lighting_interior_fraction_lfl</name>
      <display_name>Lighting: Interior Fraction LFL</display_name>
      <description>Fraction of all lamps (interior) that are linear fluorescent. Lighting not specified as CFL, LFL, or LED is assumed to be incandescent.</description>
      <type>Double</type>
      <required>true</required>
      <model_dependent>false</model_dependent>
      <default_value>0</default_value>
    </argument>
    <argument>
      <name>lighting_interior_fraction_led</name>
      <display_name>Lighting: Interior Fraction LED</display_name>
      <description>Fraction of all lamps (interior) that are light emitting diodes. Lighting not specified as CFL, LFL, or LED is assumed to be incandescent.</description>
      <type>Double</type>
      <required>true</required>
      <model_dependent>false</model_dependent>
      <default_value>0</default_value>
    </argument>
    <argument>
      <name>lighting_interior_usage_multiplier</name>
      <display_name>lighting_interior_usage_multiplier</display_name>
      <type>String</type>
      <required>false</required>
      <model_dependent>false</model_dependent>
    </argument>
    <argument>
      <name>lighting_exterior_fraction_cfl</name>
      <display_name>Lighting: Exterior Fraction CFL</display_name>
      <description>Fraction of all lamps (exterior) that are compact fluorescent. Lighting not specified as CFL, LFL, or LED is assumed to be incandescent.</description>
      <type>Double</type>
      <required>true</required>
      <model_dependent>false</model_dependent>
      <default_value>0</default_value>
    </argument>
    <argument>
      <name>lighting_exterior_fraction_lfl</name>
      <display_name>Lighting: Exterior Fraction LFL</display_name>
      <description>Fraction of all lamps (exterior) that are linear fluorescent. Lighting not specified as CFL, LFL, or LED is assumed to be incandescent.</description>
      <type>Double</type>
      <required>true</required>
      <model_dependent>false</model_dependent>
      <default_value>0</default_value>
    </argument>
    <argument>
      <name>lighting_exterior_fraction_led</name>
      <display_name>Lighting: Exterior Fraction LED</display_name>
      <description>Fraction of all lamps (exterior) that are light emitting diodes. Lighting not specified as CFL, LFL, or LED is assumed to be incandescent.</description>
      <type>Double</type>
      <required>true</required>
      <model_dependent>false</model_dependent>
      <default_value>0</default_value>
    </argument>
    <argument>
      <name>lighting_exterior_usage_multiplier</name>
      <display_name>lighting_exterior_usage_multiplier</display_name>
      <type>String</type>
      <required>false</required>
      <model_dependent>false</model_dependent>
    </argument>
    <argument>
      <name>lighting_garage_fraction_cfl</name>
      <display_name>Lighting: Garage Fraction CFL</display_name>
      <description>Fraction of all lamps (garage) that are compact fluorescent. Lighting not specified as CFL, LFL, or LED is assumed to be incandescent.</description>
      <type>Double</type>
      <required>true</required>
      <model_dependent>false</model_dependent>
      <default_value>0</default_value>
    </argument>
    <argument>
      <name>lighting_garage_fraction_lfl</name>
      <display_name>Lighting: Garage Fraction LFL</display_name>
      <description>Fraction of all lamps (garage) that are linear fluorescent. Lighting not specified as CFL, LFL, or LED is assumed to be incandescent.</description>
      <type>Double</type>
      <required>true</required>
      <model_dependent>false</model_dependent>
      <default_value>0</default_value>
    </argument>
    <argument>
      <name>lighting_garage_fraction_led</name>
      <display_name>Lighting: Garage Fraction LED</display_name>
      <description>Fraction of all lamps (garage) that are light emitting diodes. Lighting not specified as CFL, LFL, or LED is assumed to be incandescent.</description>
      <type>Double</type>
      <required>true</required>
      <model_dependent>false</model_dependent>
      <default_value>0</default_value>
    </argument>
    <argument>
      <name>lighting_garage_usage_multiplier</name>
      <display_name>lighting_garage_usage_multiplier</display_name>
      <type>String</type>
      <required>false</required>
      <model_dependent>false</model_dependent>
    </argument>
    <argument>
      <name>holiday_lighting_present</name>
      <display_name>Holiday Lighting: Present</display_name>
      <description>Whether there is holiday lighting.</description>
      <type>Boolean</type>
      <required>true</required>
      <model_dependent>false</model_dependent>
      <default_value>false</default_value>
      <choices>
        <choice>
          <value>true</value>
          <display_name>true</display_name>
        </choice>
        <choice>
          <value>false</value>
          <display_name>false</display_name>
        </choice>
      </choices>
    </argument>
    <argument>
      <name>holiday_lighting_daily_kwh</name>
      <display_name>holiday_lighting_daily_kwh</display_name>
      <type>String</type>
      <required>false</required>
      <model_dependent>false</model_dependent>
    </argument>
    <argument>
      <name>holiday_lighting_period</name>
      <display_name>holiday_lighting_period</display_name>
      <type>String</type>
      <required>false</required>
      <model_dependent>false</model_dependent>
    </argument>
    <argument>
      <name>dehumidifier_type</name>
      <display_name>Dehumidifier: Type</display_name>
      <description>The type of dehumidifier.</description>
      <type>Choice</type>
      <required>true</required>
      <model_dependent>false</model_dependent>
      <default_value>none</default_value>
      <choices>
        <choice>
          <value>none</value>
          <display_name>none</display_name>
        </choice>
        <choice>
          <value>portable</value>
          <display_name>portable</display_name>
        </choice>
        <choice>
          <value>whole-home</value>
          <display_name>whole-home</display_name>
        </choice>
      </choices>
    </argument>
    <argument>
      <name>dehumidifier_efficiency_type</name>
      <display_name>Dehumidifier: Efficiency Type</display_name>
      <description>The efficiency type of dehumidifier.</description>
      <type>Choice</type>
      <required>true</required>
      <model_dependent>false</model_dependent>
      <default_value>IntegratedEnergyFactor</default_value>
      <choices>
        <choice>
          <value>EnergyFactor</value>
          <display_name>EnergyFactor</display_name>
        </choice>
        <choice>
          <value>IntegratedEnergyFactor</value>
          <display_name>IntegratedEnergyFactor</display_name>
        </choice>
      </choices>
    </argument>
    <argument>
      <name>dehumidifier_efficiency</name>
      <display_name>Dehumidifier: Efficiency</display_name>
      <description>The efficiency of the dehumidifier.</description>
      <type>Double</type>
      <units>liters/kWh</units>
      <required>true</required>
      <model_dependent>false</model_dependent>
      <default_value>1.5</default_value>
    </argument>
    <argument>
      <name>dehumidifier_capacity</name>
      <display_name>Dehumidifier: Capacity</display_name>
      <description>The capacity (water removal rate) of the dehumidifier.</description>
      <type>Double</type>
      <units>pint/day</units>
      <required>true</required>
      <model_dependent>false</model_dependent>
      <default_value>40</default_value>
    </argument>
    <argument>
      <name>dehumidifier_rh_setpoint</name>
      <display_name>Dehumidifier: Relative Humidity Setpoint</display_name>
      <description>The relative humidity setpoint of the dehumidifier.</description>
      <type>Double</type>
      <units>Frac</units>
      <required>true</required>
      <model_dependent>false</model_dependent>
      <default_value>0.5</default_value>
    </argument>
    <argument>
      <name>dehumidifier_fraction_dehumidification_load_served</name>
      <display_name>Dehumidifier: Fraction Dehumidification Load Served</display_name>
      <description>The dehumidification load served fraction of the dehumidifier.</description>
      <type>Double</type>
      <units>Frac</units>
      <required>true</required>
      <model_dependent>false</model_dependent>
      <default_value>1</default_value>
    </argument>
    <argument>
      <name>clothes_washer_present</name>
      <display_name>Clothes Washer: Present</display_name>
      <description>Whether there is a clothes washer present.</description>
      <type>Boolean</type>
      <required>true</required>
      <model_dependent>false</model_dependent>
      <default_value>true</default_value>
      <choices>
        <choice>
          <value>true</value>
          <display_name>true</display_name>
        </choice>
        <choice>
          <value>false</value>
          <display_name>false</display_name>
        </choice>
      </choices>
    </argument>
    <argument>
      <name>clothes_washer_location</name>
      <display_name>clothes_washer_location</display_name>
      <type>String</type>
      <required>false</required>
      <model_dependent>false</model_dependent>
    </argument>
    <argument>
      <name>clothes_washer_efficiency_type</name>
      <display_name>Clothes Washer: Efficiency Type</display_name>
      <description>The efficiency type of the clothes washer.</description>
      <type>Choice</type>
      <required>true</required>
      <model_dependent>false</model_dependent>
      <default_value>IntegratedModifiedEnergyFactor</default_value>
      <choices>
        <choice>
          <value>ModifiedEnergyFactor</value>
          <display_name>ModifiedEnergyFactor</display_name>
        </choice>
        <choice>
          <value>IntegratedModifiedEnergyFactor</value>
          <display_name>IntegratedModifiedEnergyFactor</display_name>
        </choice>
      </choices>
    </argument>
    <argument>
      <name>clothes_washer_efficiency</name>
      <display_name>clothes_washer_efficiency</display_name>
      <type>String</type>
      <required>false</required>
      <model_dependent>false</model_dependent>
    </argument>
    <argument>
      <name>clothes_washer_rated_annual_kwh</name>
      <display_name>clothes_washer_rated_annual_kwh</display_name>
      <type>String</type>
      <required>false</required>
      <model_dependent>false</model_dependent>
    </argument>
    <argument>
      <name>clothes_washer_label_electric_rate</name>
      <display_name>clothes_washer_label_electric_rate</display_name>
      <type>String</type>
      <required>false</required>
      <model_dependent>false</model_dependent>
    </argument>
    <argument>
      <name>clothes_washer_label_gas_rate</name>
      <display_name>clothes_washer_label_gas_rate</display_name>
      <type>String</type>
      <required>false</required>
      <model_dependent>false</model_dependent>
    </argument>
    <argument>
      <name>clothes_washer_label_annual_gas_cost</name>
      <display_name>clothes_washer_label_annual_gas_cost</display_name>
      <type>String</type>
      <required>false</required>
      <model_dependent>false</model_dependent>
    </argument>
    <argument>
      <name>clothes_washer_label_usage</name>
      <display_name>clothes_washer_label_usage</display_name>
      <type>String</type>
      <required>false</required>
      <model_dependent>false</model_dependent>
    </argument>
    <argument>
      <name>clothes_washer_capacity</name>
      <display_name>clothes_washer_capacity</display_name>
      <type>String</type>
      <required>false</required>
      <model_dependent>false</model_dependent>
    </argument>
    <argument>
      <name>clothes_washer_usage_multiplier</name>
      <display_name>clothes_washer_usage_multiplier</display_name>
      <type>String</type>
      <required>false</required>
      <model_dependent>false</model_dependent>
    </argument>
    <argument>
      <name>clothes_dryer_present</name>
      <display_name>Clothes Dryer: Present</display_name>
      <description>Whether there is a clothes dryer present.</description>
      <type>Boolean</type>
      <required>true</required>
      <model_dependent>false</model_dependent>
      <default_value>true</default_value>
      <choices>
        <choice>
          <value>true</value>
          <display_name>true</display_name>
        </choice>
        <choice>
          <value>false</value>
          <display_name>false</display_name>
        </choice>
      </choices>
    </argument>
    <argument>
      <name>clothes_dryer_location</name>
      <display_name>clothes_dryer_location</display_name>
      <type>String</type>
      <required>false</required>
      <model_dependent>false</model_dependent>
    </argument>
    <argument>
      <name>clothes_dryer_fuel_type</name>
      <display_name>Clothes Dryer: Fuel Type</display_name>
      <description>Type of fuel used by the clothes dryer.</description>
      <type>Choice</type>
      <required>true</required>
      <model_dependent>false</model_dependent>
      <default_value>natural gas</default_value>
      <choices>
        <choice>
          <value>electricity</value>
          <display_name>electricity</display_name>
        </choice>
        <choice>
          <value>natural gas</value>
          <display_name>natural gas</display_name>
        </choice>
        <choice>
          <value>fuel oil</value>
          <display_name>fuel oil</display_name>
        </choice>
        <choice>
          <value>propane</value>
          <display_name>propane</display_name>
        </choice>
        <choice>
          <value>wood</value>
          <display_name>wood</display_name>
        </choice>
        <choice>
          <value>coal</value>
          <display_name>coal</display_name>
        </choice>
      </choices>
    </argument>
    <argument>
      <name>clothes_dryer_efficiency_type</name>
      <display_name>Clothes Dryer: Efficiency Type</display_name>
      <description>The efficiency type of the clothes dryer.</description>
      <type>Choice</type>
      <required>true</required>
      <model_dependent>false</model_dependent>
      <default_value>CombinedEnergyFactor</default_value>
      <choices>
        <choice>
          <value>EnergyFactor</value>
          <display_name>EnergyFactor</display_name>
        </choice>
        <choice>
          <value>CombinedEnergyFactor</value>
          <display_name>CombinedEnergyFactor</display_name>
        </choice>
      </choices>
    </argument>
    <argument>
      <name>clothes_dryer_efficiency</name>
      <display_name>clothes_dryer_efficiency</display_name>
      <type>String</type>
      <required>false</required>
      <model_dependent>false</model_dependent>
    </argument>
    <argument>
      <name>clothes_dryer_vented_flow_rate</name>
      <display_name>clothes_dryer_vented_flow_rate</display_name>
      <type>String</type>
      <required>false</required>
      <model_dependent>false</model_dependent>
    </argument>
    <argument>
      <name>clothes_dryer_usage_multiplier</name>
      <display_name>clothes_dryer_usage_multiplier</display_name>
      <type>String</type>
      <required>false</required>
      <model_dependent>false</model_dependent>
    </argument>
    <argument>
      <name>dishwasher_present</name>
      <display_name>Dishwasher: Present</display_name>
      <description>Whether there is a dishwasher present.</description>
      <type>Boolean</type>
      <required>true</required>
      <model_dependent>false</model_dependent>
      <default_value>true</default_value>
      <choices>
        <choice>
          <value>true</value>
          <display_name>true</display_name>
        </choice>
        <choice>
          <value>false</value>
          <display_name>false</display_name>
        </choice>
      </choices>
    </argument>
    <argument>
      <name>dishwasher_location</name>
      <display_name>dishwasher_location</display_name>
      <type>String</type>
      <required>false</required>
      <model_dependent>false</model_dependent>
    </argument>
    <argument>
      <name>dishwasher_efficiency_type</name>
      <display_name>Dishwasher: Efficiency Type</display_name>
      <description>The efficiency type of dishwasher.</description>
      <type>Choice</type>
      <required>true</required>
      <model_dependent>false</model_dependent>
      <default_value>RatedAnnualkWh</default_value>
      <choices>
        <choice>
          <value>RatedAnnualkWh</value>
          <display_name>RatedAnnualkWh</display_name>
        </choice>
        <choice>
          <value>EnergyFactor</value>
          <display_name>EnergyFactor</display_name>
        </choice>
      </choices>
    </argument>
    <argument>
      <name>dishwasher_efficiency</name>
      <display_name>dishwasher_efficiency</display_name>
      <type>String</type>
      <required>false</required>
      <model_dependent>false</model_dependent>
    </argument>
    <argument>
      <name>dishwasher_label_electric_rate</name>
      <display_name>dishwasher_label_electric_rate</display_name>
      <type>String</type>
      <required>false</required>
      <model_dependent>false</model_dependent>
    </argument>
    <argument>
      <name>dishwasher_label_gas_rate</name>
      <display_name>dishwasher_label_gas_rate</display_name>
      <type>String</type>
      <required>false</required>
      <model_dependent>false</model_dependent>
    </argument>
    <argument>
      <name>dishwasher_label_annual_gas_cost</name>
      <display_name>dishwasher_label_annual_gas_cost</display_name>
      <type>String</type>
      <required>false</required>
      <model_dependent>false</model_dependent>
    </argument>
    <argument>
      <name>dishwasher_label_usage</name>
      <display_name>dishwasher_label_usage</display_name>
      <type>String</type>
      <required>false</required>
      <model_dependent>false</model_dependent>
    </argument>
    <argument>
      <name>dishwasher_place_setting_capacity</name>
      <display_name>dishwasher_place_setting_capacity</display_name>
      <type>String</type>
      <required>false</required>
      <model_dependent>false</model_dependent>
    </argument>
    <argument>
      <name>dishwasher_usage_multiplier</name>
      <display_name>dishwasher_usage_multiplier</display_name>
      <type>String</type>
      <required>false</required>
      <model_dependent>false</model_dependent>
    </argument>
    <argument>
      <name>refrigerator_present</name>
      <display_name>Refrigerator: Present</display_name>
      <description>Whether there is a refrigerator present.</description>
      <type>Boolean</type>
      <required>true</required>
      <model_dependent>false</model_dependent>
      <default_value>true</default_value>
      <choices>
        <choice>
          <value>true</value>
          <display_name>true</display_name>
        </choice>
        <choice>
          <value>false</value>
          <display_name>false</display_name>
        </choice>
      </choices>
    </argument>
    <argument>
      <name>refrigerator_location</name>
      <display_name>refrigerator_location</display_name>
      <type>String</type>
      <required>false</required>
      <model_dependent>false</model_dependent>
    </argument>
    <argument>
      <name>refrigerator_rated_annual_kwh</name>
      <display_name>refrigerator_rated_annual_kwh</display_name>
      <type>String</type>
      <required>false</required>
      <model_dependent>false</model_dependent>
    </argument>
    <argument>
      <name>refrigerator_usage_multiplier</name>
      <display_name>refrigerator_usage_multiplier</display_name>
      <type>String</type>
      <required>false</required>
      <model_dependent>false</model_dependent>
    </argument>
    <argument>
      <name>extra_refrigerator_present</name>
      <display_name>Extra Refrigerator: Present</display_name>
      <description>Whether there is an extra refrigerator present.</description>
      <type>Boolean</type>
      <required>true</required>
      <model_dependent>false</model_dependent>
      <default_value>false</default_value>
      <choices>
        <choice>
          <value>true</value>
          <display_name>true</display_name>
        </choice>
        <choice>
          <value>false</value>
          <display_name>false</display_name>
        </choice>
      </choices>
    </argument>
    <argument>
      <name>extra_refrigerator_location</name>
      <display_name>extra_refrigerator_location</display_name>
      <type>String</type>
      <required>false</required>
      <model_dependent>false</model_dependent>
    </argument>
    <argument>
      <name>extra_refrigerator_rated_annual_kwh</name>
      <display_name>extra_refrigerator_rated_annual_kwh</display_name>
      <type>String</type>
      <required>false</required>
      <model_dependent>false</model_dependent>
    </argument>
    <argument>
      <name>extra_refrigerator_usage_multiplier</name>
      <display_name>extra_refrigerator_usage_multiplier</display_name>
      <type>String</type>
      <required>false</required>
      <model_dependent>false</model_dependent>
    </argument>
    <argument>
      <name>freezer_present</name>
      <display_name>Freezer: Present</display_name>
      <description>Whether there is a freezer present.</description>
      <type>Boolean</type>
      <required>true</required>
      <model_dependent>false</model_dependent>
      <default_value>false</default_value>
      <choices>
        <choice>
          <value>true</value>
          <display_name>true</display_name>
        </choice>
        <choice>
          <value>false</value>
          <display_name>false</display_name>
        </choice>
      </choices>
    </argument>
    <argument>
      <name>freezer_location</name>
      <display_name>freezer_location</display_name>
      <type>String</type>
      <required>false</required>
      <model_dependent>false</model_dependent>
    </argument>
    <argument>
      <name>freezer_rated_annual_kwh</name>
      <display_name>freezer_rated_annual_kwh</display_name>
      <type>String</type>
      <required>false</required>
      <model_dependent>false</model_dependent>
    </argument>
    <argument>
      <name>freezer_usage_multiplier</name>
      <display_name>freezer_usage_multiplier</display_name>
      <type>String</type>
      <required>false</required>
      <model_dependent>false</model_dependent>
    </argument>
    <argument>
      <name>cooking_range_oven_present</name>
      <display_name>Cooking Range/Oven: Present</display_name>
      <description>Whether there is a cooking range/oven present.</description>
      <type>Boolean</type>
      <required>true</required>
      <model_dependent>false</model_dependent>
      <default_value>true</default_value>
      <choices>
        <choice>
          <value>true</value>
          <display_name>true</display_name>
        </choice>
        <choice>
          <value>false</value>
          <display_name>false</display_name>
        </choice>
      </choices>
    </argument>
    <argument>
      <name>cooking_range_oven_location</name>
      <display_name>cooking_range_oven_location</display_name>
      <type>String</type>
      <required>false</required>
      <model_dependent>false</model_dependent>
    </argument>
    <argument>
      <name>cooking_range_oven_fuel_type</name>
      <display_name>Cooking Range/Oven: Fuel Type</display_name>
      <description>Type of fuel used by the cooking range/oven.</description>
      <type>Choice</type>
      <required>true</required>
      <model_dependent>false</model_dependent>
      <default_value>natural gas</default_value>
      <choices>
        <choice>
          <value>electricity</value>
          <display_name>electricity</display_name>
        </choice>
        <choice>
          <value>natural gas</value>
          <display_name>natural gas</display_name>
        </choice>
        <choice>
          <value>fuel oil</value>
          <display_name>fuel oil</display_name>
        </choice>
        <choice>
          <value>propane</value>
          <display_name>propane</display_name>
        </choice>
        <choice>
          <value>wood</value>
          <display_name>wood</display_name>
        </choice>
        <choice>
          <value>coal</value>
          <display_name>coal</display_name>
        </choice>
      </choices>
    </argument>
    <argument>
      <name>cooking_range_oven_is_induction</name>
      <display_name>cooking_range_oven_is_induction</display_name>
      <type>String</type>
      <required>false</required>
      <model_dependent>false</model_dependent>
    </argument>
    <argument>
      <name>cooking_range_oven_is_convection</name>
      <display_name>cooking_range_oven_is_convection</display_name>
      <type>String</type>
      <required>false</required>
      <model_dependent>false</model_dependent>
    </argument>
    <argument>
      <name>cooking_range_oven_usage_multiplier</name>
      <display_name>cooking_range_oven_usage_multiplier</display_name>
      <type>String</type>
      <required>false</required>
      <model_dependent>false</model_dependent>
    </argument>
    <argument>
      <name>ceiling_fan_present</name>
      <display_name>Ceiling Fan: Present</display_name>
      <description>Whether there are any ceiling fans.</description>
      <type>Boolean</type>
      <required>true</required>
      <model_dependent>false</model_dependent>
      <default_value>true</default_value>
      <choices>
        <choice>
          <value>true</value>
          <display_name>true</display_name>
        </choice>
        <choice>
          <value>false</value>
          <display_name>false</display_name>
        </choice>
      </choices>
    </argument>
    <argument>
      <name>ceiling_fan_efficiency</name>
      <display_name>ceiling_fan_efficiency</display_name>
      <type>String</type>
      <required>false</required>
      <model_dependent>false</model_dependent>
    </argument>
    <argument>
      <name>ceiling_fan_quantity</name>
      <display_name>ceiling_fan_quantity</display_name>
      <type>String</type>
      <required>false</required>
      <model_dependent>false</model_dependent>
    </argument>
    <argument>
      <name>ceiling_fan_cooling_setpoint_temp_offset</name>
      <display_name>ceiling_fan_cooling_setpoint_temp_offset</display_name>
      <type>String</type>
      <required>false</required>
      <model_dependent>false</model_dependent>
    </argument>
    <argument>
      <name>misc_plug_loads_television_present</name>
      <display_name>Misc Plug Loads: Television Present</display_name>
      <description>Whether there are televisions.</description>
      <type>Boolean</type>
      <required>true</required>
      <model_dependent>false</model_dependent>
      <default_value>true</default_value>
      <choices>
        <choice>
          <value>true</value>
          <display_name>true</display_name>
        </choice>
        <choice>
          <value>false</value>
          <display_name>false</display_name>
        </choice>
      </choices>
    </argument>
    <argument>
      <name>misc_plug_loads_other_annual_kwh</name>
      <display_name>misc_plug_loads_other_annual_kwh</display_name>
      <type>String</type>
      <required>false</required>
      <model_dependent>false</model_dependent>
    </argument>
    <argument>
      <name>misc_plug_loads_other_frac_sensible</name>
      <display_name>misc_plug_loads_other_frac_sensible</display_name>
      <type>String</type>
      <required>false</required>
      <model_dependent>false</model_dependent>
    </argument>
    <argument>
      <name>misc_plug_loads_other_frac_latent</name>
      <display_name>misc_plug_loads_other_frac_latent</display_name>
      <type>String</type>
      <required>false</required>
      <model_dependent>false</model_dependent>
    </argument>
    <argument>
      <name>misc_plug_loads_other_usage_multiplier</name>
      <display_name>misc_plug_loads_other_usage_multiplier</display_name>
      <type>String</type>
      <required>false</required>
      <model_dependent>false</model_dependent>
    </argument>
    <argument>
      <name>misc_plug_loads_well_pump_present</name>
      <display_name>Misc Plug Loads: Well Pump Present</display_name>
      <description>Whether there is a well pump.</description>
      <type>Boolean</type>
      <required>true</required>
      <model_dependent>false</model_dependent>
      <default_value>false</default_value>
      <choices>
        <choice>
          <value>true</value>
          <display_name>true</display_name>
        </choice>
        <choice>
          <value>false</value>
          <display_name>false</display_name>
        </choice>
      </choices>
    </argument>
    <argument>
      <name>misc_plug_loads_well_pump_annual_kwh</name>
      <display_name>misc_plug_loads_well_pump_annual_kwh</display_name>
      <type>String</type>
      <required>false</required>
      <model_dependent>false</model_dependent>
    </argument>
    <argument>
      <name>misc_plug_loads_well_pump_usage_multiplier</name>
      <display_name>misc_plug_loads_well_pump_usage_multiplier</display_name>
      <type>String</type>
      <required>false</required>
      <model_dependent>false</model_dependent>
    </argument>
    <argument>
      <name>misc_plug_loads_vehicle_present</name>
      <display_name>Misc Plug Loads: Vehicle Present</display_name>
      <description>Whether there is an electric vehicle.</description>
      <type>Boolean</type>
      <required>true</required>
      <model_dependent>false</model_dependent>
      <default_value>false</default_value>
      <choices>
        <choice>
          <value>true</value>
          <display_name>true</display_name>
        </choice>
        <choice>
          <value>false</value>
          <display_name>false</display_name>
        </choice>
      </choices>
    </argument>
    <argument>
      <name>misc_plug_loads_vehicle_annual_kwh</name>
      <display_name>misc_plug_loads_vehicle_annual_kwh</display_name>
      <type>String</type>
      <required>false</required>
      <model_dependent>false</model_dependent>
    </argument>
    <argument>
      <name>misc_plug_loads_vehicle_usage_multiplier</name>
      <display_name>misc_plug_loads_vehicle_usage_multiplier</display_name>
      <type>String</type>
      <required>false</required>
      <model_dependent>false</model_dependent>
    </argument>
    <argument>
      <name>misc_fuel_loads_grill_present</name>
      <display_name>Misc Fuel Loads: Grill Present</display_name>
      <description>Whether there is a fuel loads grill.</description>
      <type>Boolean</type>
      <required>true</required>
      <model_dependent>false</model_dependent>
      <default_value>false</default_value>
      <choices>
        <choice>
          <value>true</value>
          <display_name>true</display_name>
        </choice>
        <choice>
          <value>false</value>
          <display_name>false</display_name>
        </choice>
      </choices>
    </argument>
    <argument>
      <name>misc_fuel_loads_grill_fuel_type</name>
      <display_name>Misc Fuel Loads: Grill Fuel Type</display_name>
      <description>The fuel type of the fuel loads grill.</description>
      <type>Choice</type>
      <required>true</required>
      <model_dependent>false</model_dependent>
      <default_value>natural gas</default_value>
      <choices>
        <choice>
          <value>natural gas</value>
          <display_name>natural gas</display_name>
        </choice>
        <choice>
          <value>fuel oil</value>
          <display_name>fuel oil</display_name>
        </choice>
        <choice>
          <value>propane</value>
          <display_name>propane</display_name>
        </choice>
        <choice>
          <value>wood</value>
          <display_name>wood</display_name>
        </choice>
        <choice>
          <value>wood pellets</value>
          <display_name>wood pellets</display_name>
        </choice>
      </choices>
    </argument>
    <argument>
      <name>misc_fuel_loads_grill_annual_therm</name>
      <display_name>misc_fuel_loads_grill_annual_therm</display_name>
      <type>String</type>
      <required>false</required>
      <model_dependent>false</model_dependent>
    </argument>
    <argument>
      <name>misc_fuel_loads_grill_usage_multiplier</name>
      <display_name>misc_fuel_loads_grill_usage_multiplier</display_name>
      <type>String</type>
      <required>false</required>
      <model_dependent>false</model_dependent>
    </argument>
    <argument>
      <name>misc_fuel_loads_lighting_present</name>
      <display_name>Misc Fuel Loads: Lighting Present</display_name>
      <description>Whether there is fuel loads lighting.</description>
      <type>Boolean</type>
      <required>true</required>
      <model_dependent>false</model_dependent>
      <default_value>false</default_value>
      <choices>
        <choice>
          <value>true</value>
          <display_name>true</display_name>
        </choice>
        <choice>
          <value>false</value>
          <display_name>false</display_name>
        </choice>
      </choices>
    </argument>
    <argument>
      <name>misc_fuel_loads_lighting_fuel_type</name>
      <display_name>Misc Fuel Loads: Lighting Fuel Type</display_name>
      <description>The fuel type of the fuel loads lighting.</description>
      <type>Choice</type>
      <required>true</required>
      <model_dependent>false</model_dependent>
      <default_value>natural gas</default_value>
      <choices>
        <choice>
          <value>natural gas</value>
          <display_name>natural gas</display_name>
        </choice>
        <choice>
          <value>fuel oil</value>
          <display_name>fuel oil</display_name>
        </choice>
        <choice>
          <value>propane</value>
          <display_name>propane</display_name>
        </choice>
        <choice>
          <value>wood</value>
          <display_name>wood</display_name>
        </choice>
        <choice>
          <value>wood pellets</value>
          <display_name>wood pellets</display_name>
        </choice>
      </choices>
    </argument>
    <argument>
      <name>misc_fuel_loads_lighting_annual_therm</name>
      <display_name>misc_fuel_loads_lighting_annual_therm</display_name>
      <type>String</type>
      <required>false</required>
      <model_dependent>false</model_dependent>
    </argument>
    <argument>
      <name>misc_fuel_loads_lighting_usage_multiplier</name>
      <display_name>misc_fuel_loads_lighting_usage_multiplier</display_name>
      <type>String</type>
      <required>false</required>
      <model_dependent>false</model_dependent>
    </argument>
    <argument>
      <name>misc_fuel_loads_fireplace_present</name>
      <display_name>Misc Fuel Loads: Fireplace Present</display_name>
      <description>Whether there is fuel loads fireplace.</description>
      <type>Boolean</type>
      <required>true</required>
      <model_dependent>false</model_dependent>
      <default_value>false</default_value>
      <choices>
        <choice>
          <value>true</value>
          <display_name>true</display_name>
        </choice>
        <choice>
          <value>false</value>
          <display_name>false</display_name>
        </choice>
      </choices>
    </argument>
    <argument>
      <name>misc_fuel_loads_fireplace_fuel_type</name>
      <display_name>Misc Fuel Loads: Fireplace Fuel Type</display_name>
      <description>The fuel type of the fuel loads fireplace.</description>
      <type>Choice</type>
      <required>true</required>
      <model_dependent>false</model_dependent>
      <default_value>natural gas</default_value>
      <choices>
        <choice>
          <value>natural gas</value>
          <display_name>natural gas</display_name>
        </choice>
        <choice>
          <value>fuel oil</value>
          <display_name>fuel oil</display_name>
        </choice>
        <choice>
          <value>propane</value>
          <display_name>propane</display_name>
        </choice>
        <choice>
          <value>wood</value>
          <display_name>wood</display_name>
        </choice>
        <choice>
          <value>wood pellets</value>
          <display_name>wood pellets</display_name>
        </choice>
      </choices>
    </argument>
    <argument>
      <name>misc_fuel_loads_fireplace_annual_therm</name>
      <display_name>misc_fuel_loads_fireplace_annual_therm</display_name>
      <type>String</type>
      <required>false</required>
      <model_dependent>false</model_dependent>
    </argument>
    <argument>
      <name>misc_fuel_loads_fireplace_frac_sensible</name>
      <display_name>misc_fuel_loads_fireplace_frac_sensible</display_name>
      <type>String</type>
      <required>false</required>
      <model_dependent>false</model_dependent>
    </argument>
    <argument>
      <name>misc_fuel_loads_fireplace_frac_latent</name>
      <display_name>misc_fuel_loads_fireplace_frac_latent</display_name>
      <type>String</type>
      <required>false</required>
      <model_dependent>false</model_dependent>
    </argument>
    <argument>
      <name>misc_fuel_loads_fireplace_usage_multiplier</name>
      <display_name>misc_fuel_loads_fireplace_usage_multiplier</display_name>
      <type>String</type>
      <required>false</required>
      <model_dependent>false</model_dependent>
    </argument>
    <argument>
      <name>pool_present</name>
      <display_name>Pool: Present</display_name>
      <description>Whether there is a pool.</description>
      <type>Boolean</type>
      <required>true</required>
      <model_dependent>false</model_dependent>
      <default_value>false</default_value>
      <choices>
        <choice>
          <value>true</value>
          <display_name>true</display_name>
        </choice>
        <choice>
          <value>false</value>
          <display_name>false</display_name>
        </choice>
      </choices>
    </argument>
    <argument>
      <name>pool_pump_annual_kwh</name>
      <display_name>pool_pump_annual_kwh</display_name>
      <type>String</type>
      <required>false</required>
      <model_dependent>false</model_dependent>
    </argument>
    <argument>
      <name>pool_pump_usage_multiplier</name>
      <display_name>pool_pump_usage_multiplier</display_name>
      <type>String</type>
      <required>false</required>
      <model_dependent>false</model_dependent>
    </argument>
    <argument>
      <name>pool_heater_type</name>
      <display_name>Pool: Heater Type</display_name>
      <description>The type of pool heater. Use 'none' if there is no pool heater.</description>
      <type>Choice</type>
      <required>true</required>
      <model_dependent>false</model_dependent>
      <default_value>none</default_value>
      <choices>
        <choice>
          <value>none</value>
          <display_name>none</display_name>
        </choice>
        <choice>
          <value>electric resistance</value>
          <display_name>electric resistance</display_name>
        </choice>
        <choice>
          <value>gas fired</value>
          <display_name>gas fired</display_name>
        </choice>
        <choice>
          <value>heat pump</value>
          <display_name>heat pump</display_name>
        </choice>
      </choices>
    </argument>
    <argument>
      <name>pool_heater_annual_kwh</name>
      <display_name>pool_heater_annual_kwh</display_name>
      <type>String</type>
      <required>false</required>
      <model_dependent>false</model_dependent>
    </argument>
    <argument>
      <name>pool_heater_annual_therm</name>
      <display_name>pool_heater_annual_therm</display_name>
      <type>String</type>
      <required>false</required>
      <model_dependent>false</model_dependent>
    </argument>
    <argument>
      <name>pool_heater_usage_multiplier</name>
      <display_name>pool_heater_usage_multiplier</display_name>
      <type>String</type>
      <required>false</required>
      <model_dependent>false</model_dependent>
    </argument>
    <argument>
      <name>hot_tub_present</name>
      <display_name>Hot Tub: Present</display_name>
      <description>Whether there is a hot tub.</description>
      <type>Boolean</type>
      <required>true</required>
      <model_dependent>false</model_dependent>
      <default_value>false</default_value>
      <choices>
        <choice>
          <value>true</value>
          <display_name>true</display_name>
        </choice>
        <choice>
          <value>false</value>
          <display_name>false</display_name>
        </choice>
      </choices>
    </argument>
    <argument>
      <name>hot_tub_pump_annual_kwh</name>
      <display_name>hot_tub_pump_annual_kwh</display_name>
      <type>String</type>
      <required>false</required>
      <model_dependent>false</model_dependent>
    </argument>
    <argument>
      <name>hot_tub_pump_usage_multiplier</name>
      <display_name>hot_tub_pump_usage_multiplier</display_name>
      <type>String</type>
      <required>false</required>
      <model_dependent>false</model_dependent>
    </argument>
    <argument>
      <name>hot_tub_heater_type</name>
      <display_name>Hot Tub: Heater Type</display_name>
      <description>The type of hot tub heater. Use 'none' if there is no hot tub heater.</description>
      <type>Choice</type>
      <required>true</required>
      <model_dependent>false</model_dependent>
      <default_value>none</default_value>
      <choices>
        <choice>
          <value>none</value>
          <display_name>none</display_name>
        </choice>
        <choice>
          <value>electric resistance</value>
          <display_name>electric resistance</display_name>
        </choice>
        <choice>
          <value>gas fired</value>
          <display_name>gas fired</display_name>
        </choice>
        <choice>
          <value>heat pump</value>
          <display_name>heat pump</display_name>
        </choice>
      </choices>
    </argument>
    <argument>
      <name>hot_tub_heater_annual_kwh</name>
      <display_name>hot_tub_heater_annual_kwh</display_name>
      <type>String</type>
      <required>false</required>
      <model_dependent>false</model_dependent>
    </argument>
    <argument>
      <name>hot_tub_heater_annual_therm</name>
      <display_name>hot_tub_heater_annual_therm</display_name>
      <type>String</type>
      <required>false</required>
      <model_dependent>false</model_dependent>
    </argument>
    <argument>
      <name>hot_tub_heater_usage_multiplier</name>
      <display_name>hot_tub_heater_usage_multiplier</display_name>
      <type>String</type>
      <required>false</required>
      <model_dependent>false</model_dependent>
    </argument>
    <argument>
      <name>emissions_scenario_names</name>
      <display_name>emissions_scenario_names</display_name>
      <type>String</type>
      <required>false</required>
      <model_dependent>false</model_dependent>
    </argument>
    <argument>
      <name>emissions_types</name>
      <display_name>emissions_types</display_name>
      <type>String</type>
      <required>false</required>
      <model_dependent>false</model_dependent>
    </argument>
    <argument>
      <name>emissions_electricity_units</name>
      <display_name>emissions_electricity_units</display_name>
      <type>String</type>
      <required>false</required>
      <model_dependent>false</model_dependent>
    </argument>
    <argument>
      <name>emissions_electricity_values_or_filepaths</name>
      <display_name>emissions_electricity_values_or_filepaths</display_name>
      <type>String</type>
      <required>false</required>
      <model_dependent>false</model_dependent>
    </argument>
    <argument>
      <name>emissions_electricity_number_of_header_rows</name>
      <display_name>emissions_electricity_number_of_header_rows</display_name>
      <type>String</type>
      <required>false</required>
      <model_dependent>false</model_dependent>
    </argument>
    <argument>
      <name>emissions_electricity_column_numbers</name>
      <display_name>emissions_electricity_column_numbers</display_name>
      <type>String</type>
      <required>false</required>
      <model_dependent>false</model_dependent>
    </argument>
    <argument>
      <name>emissions_fossil_fuel_units</name>
      <display_name>emissions_fossil_fuel_units</display_name>
      <type>String</type>
      <required>false</required>
      <model_dependent>false</model_dependent>
    </argument>
    <argument>
      <name>emissions_natural_gas_values</name>
      <display_name>emissions_natural_gas_values</display_name>
      <type>String</type>
      <required>false</required>
      <model_dependent>false</model_dependent>
    </argument>
    <argument>
      <name>emissions_propane_values</name>
      <display_name>emissions_propane_values</display_name>
      <type>String</type>
      <required>false</required>
      <model_dependent>false</model_dependent>
    </argument>
    <argument>
      <name>emissions_fuel_oil_values</name>
      <display_name>emissions_fuel_oil_values</display_name>
      <type>String</type>
      <required>false</required>
      <model_dependent>false</model_dependent>
    </argument>
    <argument>
      <name>emissions_coal_values</name>
      <display_name>emissions_coal_values</display_name>
      <type>String</type>
      <required>false</required>
      <model_dependent>false</model_dependent>
    </argument>
    <argument>
      <name>emissions_wood_values</name>
      <display_name>emissions_wood_values</display_name>
      <type>String</type>
      <required>false</required>
      <model_dependent>false</model_dependent>
    </argument>
    <argument>
      <name>emissions_wood_pellets_values</name>
      <display_name>emissions_wood_pellets_values</display_name>
      <type>String</type>
      <required>false</required>
      <model_dependent>false</model_dependent>
    </argument>
    <argument>
      <name>additional_properties</name>
      <display_name>additional_properties</display_name>
      <type>String</type>
      <required>false</required>
      <model_dependent>false</model_dependent>
    </argument>
    <argument>
      <name>apply_defaults</name>
      <display_name>apply_defaults</display_name>
      <type>String</type>
      <required>false</required>
      <model_dependent>false</model_dependent>
    </argument>
    <argument>
      <name>apply_validation</name>
      <display_name>apply_validation</display_name>
      <type>String</type>
      <required>false</required>
      <model_dependent>false</model_dependent>
    </argument>
    <argument>
      <name>schedules_type</name>
      <display_name>Schedules: Type</display_name>
      <description>The type of occupant-related schedules to use.</description>
      <type>Choice</type>
      <required>true</required>
      <model_dependent>false</model_dependent>
      <default_value>smooth</default_value>
      <choices>
        <choice>
          <value>smooth</value>
          <display_name>smooth</display_name>
        </choice>
        <choice>
          <value>stochastic</value>
          <display_name>stochastic</display_name>
        </choice>
      </choices>
    </argument>
    <argument>
      <name>schedules_vacancy_period</name>
      <display_name>Schedules: Vacancy Period</display_name>
      <description>Specifies the vacancy period. Enter a date like "Dec 15 - Jan 15".</description>
      <type>String</type>
      <required>false</required>
      <model_dependent>false</model_dependent>
    </argument>
    <argument>
      <name>schedules_random_seed</name>
      <display_name>Schedules: Random Seed</display_name>
      <description>This numeric field is the seed for the random number generator. Only applies if the schedules type is 'stochastic'.</description>
      <type>Integer</type>
      <units>#</units>
      <required>false</required>
      <model_dependent>false</model_dependent>
    </argument>
    <argument>
      <name>geometry_unit_cfa_bin</name>
      <display_name>Geometry: Unit Conditioned Floor Area Bin</display_name>
      <description>E.g., '2000-2499'.</description>
      <type>String</type>
      <required>true</required>
      <model_dependent>false</model_dependent>
      <default_value>2000-2499</default_value>
    </argument>
    <argument>
      <name>geometry_unit_cfa</name>
      <display_name>Geometry: Unit Conditioned Floor Area</display_name>
      <description>E.g., '2000' or 'auto'.</description>
      <type>String</type>
      <units>sqft</units>
      <required>true</required>
      <model_dependent>false</model_dependent>
      <default_value>2000</default_value>
    </argument>
    <argument>
      <name>vintage</name>
      <display_name>Building Construction: Vintage</display_name>
      <description>The building vintage, used for informational purposes only.</description>
      <type>String</type>
      <required>false</required>
      <model_dependent>false</model_dependent>
    </argument>
    <argument>
      <name>exterior_finish_r</name>
      <display_name>Building Construction: Exterior Finish R-Value</display_name>
      <description>R-value of the exterior finish.</description>
      <type>Double</type>
      <units>h-ft^2-R/Btu</units>
      <required>true</required>
      <model_dependent>false</model_dependent>
      <default_value>0.6</default_value>
    </argument>
    <argument>
      <name>geometry_unit_level</name>
      <display_name>Geometry: Unit Level</display_name>
      <description>The level of the unit. This is required for apartment units.</description>
      <type>Choice</type>
      <required>false</required>
      <model_dependent>false</model_dependent>
      <choices>
        <choice>
          <value>Bottom</value>
          <display_name>Bottom</display_name>
        </choice>
        <choice>
          <value>Middle</value>
          <display_name>Middle</display_name>
        </choice>
        <choice>
          <value>Top</value>
          <display_name>Top</display_name>
        </choice>
      </choices>
    </argument>
    <argument>
      <name>geometry_unit_horizontal_location</name>
      <display_name>Geometry: Unit Horizontal Location</display_name>
      <description>The horizontal location of the unit when viewing the front of the building. This is required for single-family attached and apartment units.</description>
      <type>Choice</type>
      <required>false</required>
      <model_dependent>false</model_dependent>
      <choices>
        <choice>
          <value>None</value>
          <display_name>None</display_name>
        </choice>
        <choice>
          <value>Left</value>
          <display_name>Left</display_name>
        </choice>
        <choice>
          <value>Middle</value>
          <display_name>Middle</display_name>
        </choice>
        <choice>
          <value>Right</value>
          <display_name>Right</display_name>
        </choice>
      </choices>
    </argument>
    <argument>
      <name>geometry_num_floors_above_grade</name>
      <display_name>Geometry: Number of Floors Above Grade</display_name>
      <description>The number of floors above grade (in the unit if single-family detached or single-family attached, and in the building if apartment unit). Conditioned attics are included.</description>
      <type>Integer</type>
      <units>#</units>
      <required>true</required>
      <model_dependent>false</model_dependent>
      <default_value>2</default_value>
    </argument>
    <argument>
      <name>geometry_corridor_position</name>
      <display_name>Geometry: Corridor Position</display_name>
      <description>The position of the corridor. Only applies to single-family attached and apartment units. Exterior corridors are shaded, but not enclosed. Interior corridors are enclosed and conditioned.</description>
      <type>Choice</type>
      <required>true</required>
      <model_dependent>false</model_dependent>
      <choices>
        <choice>
          <value>Double-Loaded Interior</value>
          <display_name>Double-Loaded Interior</display_name>
        </choice>
        <choice>
          <value>Double Exterior</value>
          <display_name>Double Exterior</display_name>
        </choice>
        <choice>
          <value>Single Exterior (Front)</value>
          <display_name>Single Exterior (Front)</display_name>
        </choice>
        <choice>
          <value>None</value>
          <display_name>None</display_name>
        </choice>
      </choices>
    </argument>
    <argument>
      <name>geometry_corridor_width</name>
      <display_name>Geometry: Corridor Width</display_name>
      <description>The width of the corridor. Only applies to apartment units.</description>
      <type>Double</type>
      <units>ft</units>
      <required>true</required>
      <model_dependent>false</model_dependent>
      <default_value>10</default_value>
    </argument>
    <argument>
      <name>wall_continuous_exterior_r</name>
      <display_name>Wall: Continuous Exterior Insulation Nominal R-value</display_name>
      <description>Nominal R-value for the wall continuous exterior insulation.</description>
      <type>Double</type>
      <units>h-ft^2-R/Btu</units>
      <required>false</required>
      <model_dependent>false</model_dependent>
    </argument>
    <argument>
      <name>ceiling_insulation_r</name>
      <display_name>Ceiling: Insulation Nominal R-value</display_name>
      <description>Nominal R-value for the ceiling (attic floor).</description>
      <type>Double</type>
      <units>h-ft^2-R/Btu</units>
      <required>true</required>
      <model_dependent>false</model_dependent>
      <default_value>0</default_value>
    </argument>
    <argument>
      <name>rim_joist_continuous_exterior_r</name>
      <display_name>Rim Joist: Continuous Exterior Insulation Nominal R-value</display_name>
      <description>Nominal R-value for the rim joist continuous exterior insulation. Only applies to basements/crawlspaces.</description>
      <type>Double</type>
      <units>h-ft^2-R/Btu</units>
      <required>true</required>
      <model_dependent>false</model_dependent>
      <default_value>0</default_value>
    </argument>
    <argument>
      <name>rim_joist_continuous_interior_r</name>
      <display_name>Rim Joist: Continuous Interior Insulation Nominal R-value</display_name>
      <description>Nominal R-value for the rim joist continuous interior insulation that runs parallel to floor joists. Only applies to basements/crawlspaces.</description>
      <type>Double</type>
      <units>h-ft^2-R/Btu</units>
      <required>true</required>
      <model_dependent>false</model_dependent>
      <default_value>0</default_value>
    </argument>
    <argument>
      <name>rim_joist_assembly_interior_r</name>
      <display_name>Rim Joist: Interior Assembly R-value</display_name>
      <description>Assembly R-value for the rim joist assembly interior insulation that runs perpendicular to floor joists. Only applies to basements/crawlspaces.</description>
      <type>Double</type>
      <units>h-ft^2-R/Btu</units>
      <required>true</required>
      <model_dependent>false</model_dependent>
      <default_value>0</default_value>
    </argument>
    <argument>
      <name>air_leakage_percent_reduction</name>
      <display_name>Air Leakage: Value Reduction</display_name>
      <description>Reduction (%) on the air exchange rate value.</description>
      <type>Double</type>
      <required>false</required>
      <model_dependent>false</model_dependent>
    </argument>
    <argument>
      <name>misc_plug_loads_other_2_usage_multiplier</name>
      <display_name>Plug Loads: Other Usage Multiplier 2</display_name>
      <description>Additional multiplier on the other energy usage that can reflect, e.g., high/low usage occupants.</description>
      <type>Double</type>
      <required>true</required>
      <model_dependent>false</model_dependent>
      <default_value>1</default_value>
    </argument>
    <argument>
      <name>misc_plug_loads_well_pump_2_usage_multiplier</name>
      <display_name>Plug Loads: Well Pump Usage Multiplier 2</display_name>
      <description>Additional multiplier on the well pump energy usage that can reflect, e.g., high/low usage occupants.</description>
      <type>Double</type>
      <required>true</required>
      <model_dependent>false</model_dependent>
      <default_value>0</default_value>
    </argument>
    <argument>
      <name>misc_plug_loads_vehicle_2_usage_multiplier</name>
      <display_name>Plug Loads: Vehicle Usage Multiplier 2</display_name>
      <description>Additional multiplier on the electric vehicle energy usage that can reflect, e.g., high/low usage occupants.</description>
      <type>Double</type>
      <required>true</required>
      <model_dependent>false</model_dependent>
      <default_value>0</default_value>
    </argument>
    <argument>
      <name>heating_system_has_flue_or_chimney</name>
      <display_name>Heating System: Has Flue or Chimney</display_name>
      <description>Whether the heating system has a flue or chimney.</description>
      <type>String</type>
      <required>true</required>
      <model_dependent>false</model_dependent>
      <default_value>auto</default_value>
    </argument>
    <argument>
      <name>heating_system_2_has_flue_or_chimney</name>
      <display_name>Heating System 2: Has Flue or Chimney</display_name>
      <description>Whether the second heating system has a flue or chimney.</description>
      <type>String</type>
      <required>true</required>
      <model_dependent>false</model_dependent>
      <default_value>auto</default_value>
    </argument>
    <argument>
      <name>water_heater_has_flue_or_chimney</name>
      <display_name>Water Heater: Has Flue or Chimney</display_name>
      <description>Whether the water heater has a flue or chimney.</description>
      <type>String</type>
      <required>true</required>
      <model_dependent>false</model_dependent>
      <default_value>auto</default_value>
    </argument>
    <argument>
      <name>heating_system_rated_cfm_per_ton</name>
      <display_name>Heating System: Rated CFM Per Ton</display_name>
      <type>Double</type>
      <units>cfm/ton</units>
      <required>false</required>
      <model_dependent>false</model_dependent>
    </argument>
    <argument>
      <name>heating_system_actual_cfm_per_ton</name>
      <display_name>Heating System: Actual CFM Per Ton</display_name>
      <type>Double</type>
      <units>cfm/ton</units>
      <required>false</required>
      <model_dependent>false</model_dependent>
    </argument>
    <argument>
      <name>cooling_system_rated_cfm_per_ton</name>
      <display_name>Cooling System: Rated CFM Per Ton</display_name>
      <type>Double</type>
      <units>cfm/ton</units>
      <required>false</required>
      <model_dependent>false</model_dependent>
    </argument>
    <argument>
      <name>cooling_system_actual_cfm_per_ton</name>
      <display_name>Cooling System: Actual CFM Per Ton</display_name>
      <type>Double</type>
      <units>cfm/ton</units>
      <required>false</required>
      <model_dependent>false</model_dependent>
    </argument>
    <argument>
      <name>cooling_system_frac_manufacturer_charge</name>
      <display_name>Cooling System: Fraction of Manufacturer Recommended Charge</display_name>
      <type>Double</type>
      <units>Frac</units>
      <required>false</required>
      <model_dependent>false</model_dependent>
    </argument>
    <argument>
      <name>heat_pump_rated_cfm_per_ton</name>
      <display_name>Heat Pump: Rated CFM Per Ton</display_name>
      <type>Double</type>
      <units>cfm/ton</units>
      <required>false</required>
      <model_dependent>false</model_dependent>
    </argument>
    <argument>
      <name>heat_pump_actual_cfm_per_ton</name>
      <display_name>Heat Pump: Actual CFM Per Ton</display_name>
      <type>Double</type>
      <units>cfm/ton</units>
      <required>false</required>
      <model_dependent>false</model_dependent>
    </argument>
    <argument>
      <name>heat_pump_frac_manufacturer_charge</name>
      <display_name>Heat Pump: Fraction of Manufacturer Recommended Charge</display_name>
      <type>Double</type>
      <units>Frac</units>
      <required>false</required>
      <model_dependent>false</model_dependent>
    </argument>
  </arguments>
  <outputs />
  <provenances />
  <tags>
    <tag>Whole Building.Space Types</tag>
  </tags>
  <attributes>
    <attribute>
      <name>Measure Type</name>
      <value>ModelMeasure</value>
      <datatype>string</datatype>
    </attribute>
  </attributes>
  <files>
    <file>
      <filename>constants.rb</filename>
      <filetype>rb</filetype>
      <usage_type>resource</usage_type>
<<<<<<< HEAD
      <checksum>D6EDF86C</checksum>
=======
      <checksum>231B4F9A</checksum>
>>>>>>> e6736f61
    </file>
    <file>
      <version>
        <software_program>OpenStudio</software_program>
        <identifier>2.9.0</identifier>
        <min_compatible>2.9.0</min_compatible>
      </version>
      <filename>measure.rb</filename>
      <filetype>rb</filetype>
      <usage_type>script</usage_type>
<<<<<<< HEAD
      <checksum>00EA0D5E</checksum>
=======
      <checksum>6863C7CD</checksum>
>>>>>>> e6736f61
    </file>
  </files>
</measure><|MERGE_RESOLUTION|>--- conflicted
+++ resolved
@@ -3,13 +3,8 @@
   <schema_version>3.0</schema_version>
   <name>res_stock_arguments</name>
   <uid>c984bb9e-4ac4-4930-a399-9d23f8f6936a</uid>
-<<<<<<< HEAD
-  <version_id>b96fc33b-4866-430f-829b-c0b78badc7c6</version_id>
-  <version_modified>20220519T005948Z</version_modified>
-=======
-  <version_id>ab571ddb-62a8-47ce-bf44-5ae953f0c2c6</version_id>
-  <version_modified>20220519T212731Z</version_modified>
->>>>>>> e6736f61
+  <version_id>d10e4a37-6c1b-4569-b3aa-bf0cb292829e</version_id>
+  <version_modified>20220520T145847Z</version_modified>
   <xml_checksum>2C38F48B</xml_checksum>
   <class_name>ResStockArguments</class_name>
   <display_name>ResStock Arguments</display_name>
@@ -4718,11 +4713,7 @@
       <filename>constants.rb</filename>
       <filetype>rb</filetype>
       <usage_type>resource</usage_type>
-<<<<<<< HEAD
-      <checksum>D6EDF86C</checksum>
-=======
       <checksum>231B4F9A</checksum>
->>>>>>> e6736f61
     </file>
     <file>
       <version>
@@ -4733,11 +4724,7 @@
       <filename>measure.rb</filename>
       <filetype>rb</filetype>
       <usage_type>script</usage_type>
-<<<<<<< HEAD
-      <checksum>00EA0D5E</checksum>
-=======
-      <checksum>6863C7CD</checksum>
->>>>>>> e6736f61
+      <checksum>8CA5C677</checksum>
     </file>
   </files>
 </measure>