<?xml version="1.0"?>
<measure>
  <schema_version>3.1</schema_version>
  <name>res_stock_arguments</name>
  <uid>c984bb9e-4ac4-4930-a399-9d23f8f6936a</uid>
<<<<<<< HEAD
  <version_id>c2371b25-fbb7-489e-a543-ff1766ff8d8b</version_id>
  <version_modified>2024-08-22T15:15:08Z</version_modified>
=======
  <version_id>96391061-ab5b-40a9-9c48-24e5c9b3dc5d</version_id>
  <version_modified>2024-08-26T18:27:48Z</version_modified>
>>>>>>> 7ff49106
  <xml_checksum>2C38F48B</xml_checksum>
  <class_name>ResStockArguments</class_name>
  <display_name>ResStock Arguments</display_name>
  <description>Measure that pre-processes the arguments passed to the BuildResidentialHPXML and BuildResidentialScheduleFile measures.</description>
  <modeler_description>Passes in all arguments from the options lookup, processes them, and then registers values to the runner to be used by other measures.</modeler_description>
  <arguments>
    <argument>
      <name>schedules_vacancy_periods</name>
      <display_name>Schedules: Vacancy Periods</display_name>
      <description>Specifies the vacancy periods. Enter a date like "Dec 15 - Jan 15". Optionally, can enter hour of the day like "Dec 15 2 - Jan 15 20" (start hour can be 0 through 23 and end hour can be 1 through 24). If multiple periods, use a comma-separated list.</description>
      <type>String</type>
      <units></units>
      <required>false</required>
      <model_dependent>false</model_dependent>
    </argument>
    <argument>
      <name>schedules_power_outage_periods</name>
      <display_name>Schedules: Power Outage Periods</display_name>
      <description>Specifies the power outage periods. Enter a date like "Dec 15 - Jan 15". Optionally, can enter hour of the day like "Dec 15 2 - Jan 15 20" (start hour can be 0 through 23 and end hour can be 1 through 24). If multiple periods, use a comma-separated list.</description>
      <type>String</type>
      <units></units>
      <required>false</required>
      <model_dependent>false</model_dependent>
    </argument>
    <argument>
      <name>schedules_power_outage_periods_window_natvent_availability</name>
      <display_name>Schedules: Power Outage Periods Window Natural Ventilation Availability</display_name>
      <description>The availability of the natural ventilation schedule during the power outage periods. Valid choices are 'regular schedule', 'always available', 'always unavailable'. If multiple periods, use a comma-separated list.</description>
      <type>String</type>
      <units></units>
      <required>false</required>
      <model_dependent>false</model_dependent>
    </argument>
    <argument>
      <name>simulation_control_daylight_saving_enabled</name>
      <display_name>Simulation Control: Daylight Saving Enabled</display_name>
      <description>Whether to use daylight saving. If not provided, the OS-HPXML default (see &lt;a href='https://openstudio-hpxml.readthedocs.io/en/v1.8.1/workflow_inputs.html#hpxml-building-site'&gt;HPXML Building Site&lt;/a&gt;) is used.</description>
      <type>Choice</type>
      <units></units>
      <required>false</required>
      <model_dependent>false</model_dependent>
      <choices>
        <choice>
          <value>auto</value>
          <display_name>auto</display_name>
        </choice>
        <choice>
          <value>true</value>
          <display_name>true</display_name>
        </choice>
        <choice>
          <value>false</value>
          <display_name>false</display_name>
        </choice>
      </choices>
    </argument>
    <argument>
      <name>site_type</name>
      <display_name>Site: Type</display_name>
      <description>The type of site. If not provided, the OS-HPXML default (see &lt;a href='https://openstudio-hpxml.readthedocs.io/en/v1.8.1/workflow_inputs.html#hpxml-site'&gt;HPXML Site&lt;/a&gt;) is used.</description>
      <type>Choice</type>
      <units></units>
      <required>false</required>
      <model_dependent>false</model_dependent>
      <choices>
        <choice>
          <value>auto</value>
          <display_name>auto</display_name>
        </choice>
        <choice>
          <value>suburban</value>
          <display_name>suburban</display_name>
        </choice>
        <choice>
          <value>urban</value>
          <display_name>urban</display_name>
        </choice>
        <choice>
          <value>rural</value>
          <display_name>rural</display_name>
        </choice>
      </choices>
    </argument>
    <argument>
      <name>site_shielding_of_home</name>
      <display_name>Site: Shielding of Home</display_name>
      <description>Presence of nearby buildings, trees, obstructions for infiltration model. If not provided, the OS-HPXML default (see &lt;a href='https://openstudio-hpxml.readthedocs.io/en/v1.8.1/workflow_inputs.html#hpxml-site'&gt;HPXML Site&lt;/a&gt;) is used.</description>
      <type>Choice</type>
      <units></units>
      <required>false</required>
      <model_dependent>false</model_dependent>
      <choices>
        <choice>
          <value>auto</value>
          <display_name>auto</display_name>
        </choice>
        <choice>
          <value>exposed</value>
          <display_name>exposed</display_name>
        </choice>
        <choice>
          <value>normal</value>
          <display_name>normal</display_name>
        </choice>
        <choice>
          <value>well-shielded</value>
          <display_name>well-shielded</display_name>
        </choice>
      </choices>
    </argument>
    <argument>
      <name>site_soil_and_moisture_type</name>
      <display_name>Site: Soil and Moisture Type</display_name>
      <description>Type of soil and moisture. This is used to inform ground conductivity and diffusivity. If not provided, the OS-HPXML default (see &lt;a href='https://openstudio-hpxml.readthedocs.io/en/v1.8.1/workflow_inputs.html#hpxml-site'&gt;HPXML Site&lt;/a&gt;) is used.</description>
      <type>Choice</type>
      <units></units>
      <required>false</required>
      <model_dependent>false</model_dependent>
      <choices>
        <choice>
          <value>auto</value>
          <display_name>auto</display_name>
        </choice>
        <choice>
          <value>clay, dry</value>
          <display_name>clay, dry</display_name>
        </choice>
        <choice>
          <value>clay, mixed</value>
          <display_name>clay, mixed</display_name>
        </choice>
        <choice>
          <value>clay, wet</value>
          <display_name>clay, wet</display_name>
        </choice>
        <choice>
          <value>gravel, dry</value>
          <display_name>gravel, dry</display_name>
        </choice>
        <choice>
          <value>gravel, mixed</value>
          <display_name>gravel, mixed</display_name>
        </choice>
        <choice>
          <value>gravel, wet</value>
          <display_name>gravel, wet</display_name>
        </choice>
        <choice>
          <value>loam, dry</value>
          <display_name>loam, dry</display_name>
        </choice>
        <choice>
          <value>loam, mixed</value>
          <display_name>loam, mixed</display_name>
        </choice>
        <choice>
          <value>loam, wet</value>
          <display_name>loam, wet</display_name>
        </choice>
        <choice>
          <value>sand, dry</value>
          <display_name>sand, dry</display_name>
        </choice>
        <choice>
          <value>sand, mixed</value>
          <display_name>sand, mixed</display_name>
        </choice>
        <choice>
          <value>sand, wet</value>
          <display_name>sand, wet</display_name>
        </choice>
        <choice>
          <value>silt, dry</value>
          <display_name>silt, dry</display_name>
        </choice>
        <choice>
          <value>silt, mixed</value>
          <display_name>silt, mixed</display_name>
        </choice>
        <choice>
          <value>silt, wet</value>
          <display_name>silt, wet</display_name>
        </choice>
        <choice>
          <value>unknown, dry</value>
          <display_name>unknown, dry</display_name>
        </choice>
        <choice>
          <value>unknown, mixed</value>
          <display_name>unknown, mixed</display_name>
        </choice>
        <choice>
          <value>unknown, wet</value>
          <display_name>unknown, wet</display_name>
        </choice>
      </choices>
    </argument>
    <argument>
      <name>site_ground_conductivity</name>
      <display_name>Site: Ground Conductivity</display_name>
      <description>Conductivity of the ground soil. If provided, overrides the previous site and moisture type input.</description>
      <type>String</type>
      <units>Btu/hr-ft-F</units>
      <required>false</required>
      <model_dependent>false</model_dependent>
    </argument>
    <argument>
      <name>site_ground_diffusivity</name>
      <display_name>Site: Ground Diffusivity</display_name>
      <description>Diffusivity of the ground soil. If provided, overrides the previous site and moisture type input.</description>
      <type>String</type>
      <units>ft^2/hr</units>
      <required>false</required>
      <model_dependent>false</model_dependent>
    </argument>
    <argument>
      <name>site_iecc_zone</name>
      <display_name>Site: IECC Zone</display_name>
      <description>IECC zone of the home address.</description>
      <type>Choice</type>
      <units></units>
      <required>false</required>
      <model_dependent>false</model_dependent>
      <choices>
        <choice>
          <value>auto</value>
          <display_name>auto</display_name>
        </choice>
        <choice>
          <value>1A</value>
          <display_name>1A</display_name>
        </choice>
        <choice>
          <value>1B</value>
          <display_name>1B</display_name>
        </choice>
        <choice>
          <value>1C</value>
          <display_name>1C</display_name>
        </choice>
        <choice>
          <value>2A</value>
          <display_name>2A</display_name>
        </choice>
        <choice>
          <value>2B</value>
          <display_name>2B</display_name>
        </choice>
        <choice>
          <value>2C</value>
          <display_name>2C</display_name>
        </choice>
        <choice>
          <value>3A</value>
          <display_name>3A</display_name>
        </choice>
        <choice>
          <value>3B</value>
          <display_name>3B</display_name>
        </choice>
        <choice>
          <value>3C</value>
          <display_name>3C</display_name>
        </choice>
        <choice>
          <value>4A</value>
          <display_name>4A</display_name>
        </choice>
        <choice>
          <value>4B</value>
          <display_name>4B</display_name>
        </choice>
        <choice>
          <value>4C</value>
          <display_name>4C</display_name>
        </choice>
        <choice>
          <value>5A</value>
          <display_name>5A</display_name>
        </choice>
        <choice>
          <value>5B</value>
          <display_name>5B</display_name>
        </choice>
        <choice>
          <value>5C</value>
          <display_name>5C</display_name>
        </choice>
        <choice>
          <value>6A</value>
          <display_name>6A</display_name>
        </choice>
        <choice>
          <value>6B</value>
          <display_name>6B</display_name>
        </choice>
        <choice>
          <value>6C</value>
          <display_name>6C</display_name>
        </choice>
        <choice>
          <value>7</value>
          <display_name>7</display_name>
        </choice>
        <choice>
          <value>8</value>
          <display_name>8</display_name>
        </choice>
      </choices>
    </argument>
    <argument>
      <name>site_city</name>
      <display_name>Site: City</display_name>
      <description>City/municipality of the home address.</description>
      <type>String</type>
      <units></units>
      <required>false</required>
      <model_dependent>false</model_dependent>
    </argument>
    <argument>
      <name>site_state_code</name>
      <display_name>Site: State Code</display_name>
      <description>State code of the home address. If not provided, the OS-HPXML default (see &lt;a href='https://openstudio-hpxml.readthedocs.io/en/v1.8.1/workflow_inputs.html#hpxml-site'&gt;HPXML Site&lt;/a&gt;) is used.</description>
      <type>Choice</type>
      <units></units>
      <required>false</required>
      <model_dependent>false</model_dependent>
      <choices>
        <choice>
          <value>auto</value>
          <display_name>auto</display_name>
        </choice>
        <choice>
          <value>AK</value>
          <display_name>AK</display_name>
        </choice>
        <choice>
          <value>AL</value>
          <display_name>AL</display_name>
        </choice>
        <choice>
          <value>AR</value>
          <display_name>AR</display_name>
        </choice>
        <choice>
          <value>AZ</value>
          <display_name>AZ</display_name>
        </choice>
        <choice>
          <value>CA</value>
          <display_name>CA</display_name>
        </choice>
        <choice>
          <value>CO</value>
          <display_name>CO</display_name>
        </choice>
        <choice>
          <value>CT</value>
          <display_name>CT</display_name>
        </choice>
        <choice>
          <value>DC</value>
          <display_name>DC</display_name>
        </choice>
        <choice>
          <value>DE</value>
          <display_name>DE</display_name>
        </choice>
        <choice>
          <value>FL</value>
          <display_name>FL</display_name>
        </choice>
        <choice>
          <value>GA</value>
          <display_name>GA</display_name>
        </choice>
        <choice>
          <value>HI</value>
          <display_name>HI</display_name>
        </choice>
        <choice>
          <value>IA</value>
          <display_name>IA</display_name>
        </choice>
        <choice>
          <value>ID</value>
          <display_name>ID</display_name>
        </choice>
        <choice>
          <value>IL</value>
          <display_name>IL</display_name>
        </choice>
        <choice>
          <value>IN</value>
          <display_name>IN</display_name>
        </choice>
        <choice>
          <value>KS</value>
          <display_name>KS</display_name>
        </choice>
        <choice>
          <value>KY</value>
          <display_name>KY</display_name>
        </choice>
        <choice>
          <value>LA</value>
          <display_name>LA</display_name>
        </choice>
        <choice>
          <value>MA</value>
          <display_name>MA</display_name>
        </choice>
        <choice>
          <value>MD</value>
          <display_name>MD</display_name>
        </choice>
        <choice>
          <value>ME</value>
          <display_name>ME</display_name>
        </choice>
        <choice>
          <value>MI</value>
          <display_name>MI</display_name>
        </choice>
        <choice>
          <value>MN</value>
          <display_name>MN</display_name>
        </choice>
        <choice>
          <value>MO</value>
          <display_name>MO</display_name>
        </choice>
        <choice>
          <value>MS</value>
          <display_name>MS</display_name>
        </choice>
        <choice>
          <value>MT</value>
          <display_name>MT</display_name>
        </choice>
        <choice>
          <value>NC</value>
          <display_name>NC</display_name>
        </choice>
        <choice>
          <value>ND</value>
          <display_name>ND</display_name>
        </choice>
        <choice>
          <value>NE</value>
          <display_name>NE</display_name>
        </choice>
        <choice>
          <value>NH</value>
          <display_name>NH</display_name>
        </choice>
        <choice>
          <value>NJ</value>
          <display_name>NJ</display_name>
        </choice>
        <choice>
          <value>NM</value>
          <display_name>NM</display_name>
        </choice>
        <choice>
          <value>NV</value>
          <display_name>NV</display_name>
        </choice>
        <choice>
          <value>NY</value>
          <display_name>NY</display_name>
        </choice>
        <choice>
          <value>OH</value>
          <display_name>OH</display_name>
        </choice>
        <choice>
          <value>OK</value>
          <display_name>OK</display_name>
        </choice>
        <choice>
          <value>OR</value>
          <display_name>OR</display_name>
        </choice>
        <choice>
          <value>PA</value>
          <display_name>PA</display_name>
        </choice>
        <choice>
          <value>RI</value>
          <display_name>RI</display_name>
        </choice>
        <choice>
          <value>SC</value>
          <display_name>SC</display_name>
        </choice>
        <choice>
          <value>SD</value>
          <display_name>SD</display_name>
        </choice>
        <choice>
          <value>TN</value>
          <display_name>TN</display_name>
        </choice>
        <choice>
          <value>TX</value>
          <display_name>TX</display_name>
        </choice>
        <choice>
          <value>UT</value>
          <display_name>UT</display_name>
        </choice>
        <choice>
          <value>VA</value>
          <display_name>VA</display_name>
        </choice>
        <choice>
          <value>VT</value>
          <display_name>VT</display_name>
        </choice>
        <choice>
          <value>WA</value>
          <display_name>WA</display_name>
        </choice>
        <choice>
          <value>WI</value>
          <display_name>WI</display_name>
        </choice>
        <choice>
          <value>WV</value>
          <display_name>WV</display_name>
        </choice>
        <choice>
          <value>WY</value>
          <display_name>WY</display_name>
        </choice>
      </choices>
    </argument>
    <argument>
      <name>site_zip_code</name>
      <display_name>Site: Zip Code</display_name>
      <description>Zip code of the home address.</description>
      <type>String</type>
      <units></units>
      <required>false</required>
      <model_dependent>false</model_dependent>
    </argument>
    <argument>
      <name>site_time_zone_utc_offset</name>
      <display_name>Site: Time Zone UTC Offset</display_name>
      <description>Time zone UTC offset of the home address. Must be between -12 and 14. If not provided, the OS-HPXML default (see &lt;a href='https://openstudio-hpxml.readthedocs.io/en/v1.8.1/workflow_inputs.html#hpxml-site'&gt;HPXML Site&lt;/a&gt;) is used.</description>
      <type>String</type>
      <units>hr</units>
      <required>false</required>
      <model_dependent>false</model_dependent>
    </argument>
    <argument>
      <name>site_elevation</name>
      <display_name>Site: Elevation</display_name>
      <description>Elevation of the home address. If not provided, the OS-HPXML default (see &lt;a href='https://openstudio-hpxml.readthedocs.io/en/v1.8.1/workflow_inputs.html#hpxml-site'&gt;HPXML Site&lt;/a&gt;) is used.</description>
      <type>String</type>
      <units>ft</units>
      <required>false</required>
      <model_dependent>false</model_dependent>
    </argument>
    <argument>
      <name>site_latitude</name>
      <display_name>Site: Latitude</display_name>
      <description>Latitude of the home address. Must be between -90 and 90. Use negative values for southern hemisphere. If not provided, the OS-HPXML default (see &lt;a href='https://openstudio-hpxml.readthedocs.io/en/v1.8.1/workflow_inputs.html#hpxml-site'&gt;HPXML Site&lt;/a&gt;) is used.</description>
      <type>String</type>
      <units>deg</units>
      <required>false</required>
      <model_dependent>false</model_dependent>
    </argument>
    <argument>
      <name>site_longitude</name>
      <display_name>Site: Longitude</display_name>
      <description>Longitude of the home address. Must be between -180 and 180. Use negative values for the western hemisphere. If not provided, the OS-HPXML default (see &lt;a href='https://openstudio-hpxml.readthedocs.io/en/v1.8.1/workflow_inputs.html#hpxml-site'&gt;HPXML Site&lt;/a&gt;) is used.</description>
      <type>String</type>
      <units>deg</units>
      <required>false</required>
      <model_dependent>false</model_dependent>
    </argument>
    <argument>
      <name>weather_station_epw_filepath</name>
      <display_name>Weather Station: EnergyPlus Weather (EPW) Filepath</display_name>
      <description>Path of the EPW file.</description>
      <type>String</type>
      <required>true</required>
      <model_dependent>false</model_dependent>
      <default_value>USA_CO_Denver.Intl.AP.725650_TMY3.epw</default_value>
    </argument>
    <argument>
      <name>year_built</name>
      <display_name>Building Construction: Year Built</display_name>
      <description>The year the building was built.</description>
      <type>String</type>
      <units></units>
      <required>false</required>
      <model_dependent>false</model_dependent>
    </argument>
    <argument>
      <name>geometry_unit_type</name>
      <display_name>Geometry: Unit Type</display_name>
      <description>The type of dwelling unit. Use single-family attached for a dwelling unit with 1 or more stories, attached units to one or both sides, and no units above/below. Use apartment unit for a dwelling unit with 1 story, attached units to one, two, or three sides, and units above and/or below.</description>
      <type>Choice</type>
      <required>true</required>
      <model_dependent>false</model_dependent>
      <default_value>single-family detached</default_value>
      <choices>
        <choice>
          <value>single-family detached</value>
          <display_name>single-family detached</display_name>
        </choice>
        <choice>
          <value>single-family attached</value>
          <display_name>single-family attached</display_name>
        </choice>
        <choice>
          <value>apartment unit</value>
          <display_name>apartment unit</display_name>
        </choice>
        <choice>
          <value>manufactured home</value>
          <display_name>manufactured home</display_name>
        </choice>
      </choices>
    </argument>
    <argument>
      <name>geometry_unit_aspect_ratio</name>
      <display_name>Geometry: Unit Aspect Ratio</display_name>
      <description>The ratio of front/back wall length to left/right wall length for the unit, excluding any protruding garage wall area.</description>
      <type>Double</type>
      <units>Frac</units>
      <required>true</required>
      <model_dependent>false</model_dependent>
      <default_value>2</default_value>
    </argument>
    <argument>
      <name>geometry_unit_orientation</name>
      <display_name>Geometry: Unit Orientation</display_name>
      <description>The unit's orientation is measured clockwise from north (e.g., North=0, East=90, South=180, West=270).</description>
      <type>Double</type>
      <units>degrees</units>
      <required>true</required>
      <model_dependent>false</model_dependent>
      <default_value>180</default_value>
    </argument>
    <argument>
      <name>geometry_unit_num_bedrooms</name>
      <display_name>Geometry: Unit Number of Bedrooms</display_name>
      <description>The number of bedrooms in the unit.</description>
      <type>Integer</type>
      <units>#</units>
      <required>true</required>
      <model_dependent>false</model_dependent>
      <default_value>3</default_value>
    </argument>
    <argument>
      <name>geometry_unit_num_bathrooms</name>
      <display_name>Geometry: Unit Number of Bathrooms</display_name>
      <description>The number of bathrooms in the unit. If not provided, the OS-HPXML default (see &lt;a href='https://openstudio-hpxml.readthedocs.io/en/v1.8.1/workflow_inputs.html#hpxml-building-construction'&gt;HPXML Building Construction&lt;/a&gt;) is used.</description>
      <type>String</type>
      <units>#</units>
      <required>false</required>
      <model_dependent>false</model_dependent>
    </argument>
    <argument>
      <name>geometry_unit_num_occupants</name>
      <display_name>Geometry: Unit Number of Occupants</display_name>
      <description>The number of occupants in the unit. If not provided, an *asset* calculation is performed assuming standard occupancy, in which various end use defaults (e.g., plug loads, appliances, and hot water usage) are calculated based on Number of Bedrooms and Conditioned Floor Area per ANSI/RESNET/ICC 301-2019. If provided, an *operational* calculation is instead performed in which the end use defaults are adjusted using the relationship between Number of Bedrooms and Number of Occupants from RECS 2015.</description>
      <type>String</type>
      <units>#</units>
      <required>false</required>
      <model_dependent>false</model_dependent>
    </argument>
    <argument>
      <name>geometry_building_num_units</name>
      <display_name>Geometry: Building Number of Units</display_name>
      <description>The number of units in the building. Required for single-family attached and apartment units.</description>
      <type>String</type>
      <units>#</units>
      <required>false</required>
      <model_dependent>false</model_dependent>
    </argument>
    <argument>
      <name>geometry_average_ceiling_height</name>
      <display_name>Geometry: Average Ceiling Height</display_name>
      <description>Average distance from the floor to the ceiling.</description>
      <type>Double</type>
      <units>ft</units>
      <required>true</required>
      <model_dependent>false</model_dependent>
      <default_value>8</default_value>
    </argument>
    <argument>
      <name>geometry_garage_width</name>
      <display_name>Geometry: Garage Width</display_name>
      <description>The width of the garage. Enter zero for no garage. Only applies to single-family detached units.</description>
      <type>Double</type>
      <units>ft</units>
      <required>true</required>
      <model_dependent>false</model_dependent>
      <default_value>0</default_value>
    </argument>
    <argument>
      <name>geometry_garage_depth</name>
      <display_name>Geometry: Garage Depth</display_name>
      <description>The depth of the garage. Only applies to single-family detached units.</description>
      <type>Double</type>
      <units>ft</units>
      <required>true</required>
      <model_dependent>false</model_dependent>
      <default_value>20</default_value>
    </argument>
    <argument>
      <name>geometry_garage_protrusion</name>
      <display_name>Geometry: Garage Protrusion</display_name>
      <description>The fraction of the garage that is protruding from the conditioned space. Only applies to single-family detached units.</description>
      <type>Double</type>
      <units>Frac</units>
      <required>true</required>
      <model_dependent>false</model_dependent>
      <default_value>0</default_value>
    </argument>
    <argument>
      <name>geometry_garage_position</name>
      <display_name>Geometry: Garage Position</display_name>
      <description>The position of the garage. Only applies to single-family detached units.</description>
      <type>Choice</type>
      <required>true</required>
      <model_dependent>false</model_dependent>
      <default_value>Right</default_value>
      <choices>
        <choice>
          <value>Right</value>
          <display_name>Right</display_name>
        </choice>
        <choice>
          <value>Left</value>
          <display_name>Left</display_name>
        </choice>
      </choices>
    </argument>
    <argument>
      <name>geometry_foundation_type</name>
      <display_name>Geometry: Foundation Type</display_name>
      <description>The foundation type of the building. Foundation types ConditionedBasement and ConditionedCrawlspace are not allowed for apartment units.</description>
      <type>Choice</type>
      <required>true</required>
      <model_dependent>false</model_dependent>
      <default_value>SlabOnGrade</default_value>
      <choices>
        <choice>
          <value>SlabOnGrade</value>
          <display_name>SlabOnGrade</display_name>
        </choice>
        <choice>
          <value>VentedCrawlspace</value>
          <display_name>VentedCrawlspace</display_name>
        </choice>
        <choice>
          <value>UnventedCrawlspace</value>
          <display_name>UnventedCrawlspace</display_name>
        </choice>
        <choice>
          <value>ConditionedCrawlspace</value>
          <display_name>ConditionedCrawlspace</display_name>
        </choice>
        <choice>
          <value>UnconditionedBasement</value>
          <display_name>UnconditionedBasement</display_name>
        </choice>
        <choice>
          <value>ConditionedBasement</value>
          <display_name>ConditionedBasement</display_name>
        </choice>
        <choice>
          <value>Ambient</value>
          <display_name>Ambient</display_name>
        </choice>
        <choice>
          <value>AboveApartment</value>
          <display_name>AboveApartment</display_name>
        </choice>
        <choice>
          <value>BellyAndWingWithSkirt</value>
          <display_name>BellyAndWingWithSkirt</display_name>
        </choice>
        <choice>
          <value>BellyAndWingNoSkirt</value>
          <display_name>BellyAndWingNoSkirt</display_name>
        </choice>
      </choices>
    </argument>
    <argument>
      <name>geometry_foundation_height</name>
      <display_name>Geometry: Foundation Height</display_name>
      <description>The height of the foundation (e.g., 3ft for crawlspace, 8ft for basement). Only applies to basements/crawlspaces.</description>
      <type>Double</type>
      <units>ft</units>
      <required>true</required>
      <model_dependent>false</model_dependent>
      <default_value>0</default_value>
    </argument>
    <argument>
      <name>geometry_foundation_height_above_grade</name>
      <display_name>Geometry: Foundation Height Above Grade</display_name>
      <description>The depth above grade of the foundation wall. Only applies to basements/crawlspaces.</description>
      <type>Double</type>
      <units>ft</units>
      <required>true</required>
      <model_dependent>false</model_dependent>
      <default_value>0</default_value>
    </argument>
    <argument>
      <name>geometry_rim_joist_height</name>
      <display_name>Geometry: Rim Joist Height</display_name>
      <description>The height of the rim joists. Only applies to basements/crawlspaces.</description>
      <type>String</type>
      <units>in</units>
      <required>false</required>
      <model_dependent>false</model_dependent>
    </argument>
    <argument>
      <name>geometry_attic_type</name>
      <display_name>Geometry: Attic Type</display_name>
      <description>The attic type of the building. Attic type ConditionedAttic is not allowed for apartment units.</description>
      <type>Choice</type>
      <required>true</required>
      <model_dependent>false</model_dependent>
      <default_value>VentedAttic</default_value>
      <choices>
        <choice>
          <value>FlatRoof</value>
          <display_name>FlatRoof</display_name>
        </choice>
        <choice>
          <value>VentedAttic</value>
          <display_name>VentedAttic</display_name>
        </choice>
        <choice>
          <value>UnventedAttic</value>
          <display_name>UnventedAttic</display_name>
        </choice>
        <choice>
          <value>ConditionedAttic</value>
          <display_name>ConditionedAttic</display_name>
        </choice>
        <choice>
          <value>BelowApartment</value>
          <display_name>BelowApartment</display_name>
        </choice>
      </choices>
    </argument>
    <argument>
      <name>geometry_roof_type</name>
      <display_name>Geometry: Roof Type</display_name>
      <description>The roof type of the building. Ignored if the building has a flat roof.</description>
      <type>Choice</type>
      <required>true</required>
      <model_dependent>false</model_dependent>
      <default_value>gable</default_value>
      <choices>
        <choice>
          <value>gable</value>
          <display_name>gable</display_name>
        </choice>
        <choice>
          <value>hip</value>
          <display_name>hip</display_name>
        </choice>
      </choices>
    </argument>
    <argument>
      <name>geometry_roof_pitch</name>
      <display_name>Geometry: Roof Pitch</display_name>
      <description>The roof pitch of the attic. Ignored if the building has a flat roof.</description>
      <type>Choice</type>
      <required>true</required>
      <model_dependent>false</model_dependent>
      <default_value>6:12</default_value>
      <choices>
        <choice>
          <value>1:12</value>
          <display_name>1:12</display_name>
        </choice>
        <choice>
          <value>2:12</value>
          <display_name>2:12</display_name>
        </choice>
        <choice>
          <value>3:12</value>
          <display_name>3:12</display_name>
        </choice>
        <choice>
          <value>4:12</value>
          <display_name>4:12</display_name>
        </choice>
        <choice>
          <value>5:12</value>
          <display_name>5:12</display_name>
        </choice>
        <choice>
          <value>6:12</value>
          <display_name>6:12</display_name>
        </choice>
        <choice>
          <value>7:12</value>
          <display_name>7:12</display_name>
        </choice>
        <choice>
          <value>8:12</value>
          <display_name>8:12</display_name>
        </choice>
        <choice>
          <value>9:12</value>
          <display_name>9:12</display_name>
        </choice>
        <choice>
          <value>10:12</value>
          <display_name>10:12</display_name>
        </choice>
        <choice>
          <value>11:12</value>
          <display_name>11:12</display_name>
        </choice>
        <choice>
          <value>12:12</value>
          <display_name>12:12</display_name>
        </choice>
      </choices>
    </argument>
    <argument>
      <name>geometry_eaves_depth</name>
      <display_name>Geometry: Eaves Depth</display_name>
      <description>The eaves depth of the roof.</description>
      <type>Double</type>
      <units>ft</units>
      <required>true</required>
      <model_dependent>false</model_dependent>
      <default_value>2</default_value>
    </argument>
    <argument>
      <name>neighbor_front_distance</name>
      <display_name>Neighbor: Front Distance</display_name>
      <description>The distance between the unit and the neighboring building to the front (not including eaves). A value of zero indicates no neighbors. Used for shading.</description>
      <type>Double</type>
      <units>ft</units>
      <required>true</required>
      <model_dependent>false</model_dependent>
      <default_value>0</default_value>
    </argument>
    <argument>
      <name>neighbor_back_distance</name>
      <display_name>Neighbor: Back Distance</display_name>
      <description>The distance between the unit and the neighboring building to the back (not including eaves). A value of zero indicates no neighbors. Used for shading.</description>
      <type>Double</type>
      <units>ft</units>
      <required>true</required>
      <model_dependent>false</model_dependent>
      <default_value>0</default_value>
    </argument>
    <argument>
      <name>neighbor_left_distance</name>
      <display_name>Neighbor: Left Distance</display_name>
      <description>The distance between the unit and the neighboring building to the left (not including eaves). A value of zero indicates no neighbors. Used for shading.</description>
      <type>Double</type>
      <units>ft</units>
      <required>true</required>
      <model_dependent>false</model_dependent>
      <default_value>10</default_value>
    </argument>
    <argument>
      <name>neighbor_right_distance</name>
      <display_name>Neighbor: Right Distance</display_name>
      <description>The distance between the unit and the neighboring building to the right (not including eaves). A value of zero indicates no neighbors. Used for shading.</description>
      <type>Double</type>
      <units>ft</units>
      <required>true</required>
      <model_dependent>false</model_dependent>
      <default_value>10</default_value>
    </argument>
    <argument>
      <name>neighbor_front_height</name>
      <display_name>Neighbor: Front Height</display_name>
      <description>The height of the neighboring building to the front. If not provided, the OS-HPXML default (see &lt;a href='https://openstudio-hpxml.readthedocs.io/en/v1.8.1/workflow_inputs.html#hpxml-site'&gt;HPXML Site&lt;/a&gt;) is used.</description>
      <type>String</type>
      <units>ft</units>
      <required>false</required>
      <model_dependent>false</model_dependent>
    </argument>
    <argument>
      <name>neighbor_back_height</name>
      <display_name>Neighbor: Back Height</display_name>
      <description>The height of the neighboring building to the back. If not provided, the OS-HPXML default (see &lt;a href='https://openstudio-hpxml.readthedocs.io/en/v1.8.1/workflow_inputs.html#hpxml-site'&gt;HPXML Site&lt;/a&gt;) is used.</description>
      <type>String</type>
      <units>ft</units>
      <required>false</required>
      <model_dependent>false</model_dependent>
    </argument>
    <argument>
      <name>neighbor_left_height</name>
      <display_name>Neighbor: Left Height</display_name>
      <description>The height of the neighboring building to the left. If not provided, the OS-HPXML default (see &lt;a href='https://openstudio-hpxml.readthedocs.io/en/v1.8.1/workflow_inputs.html#hpxml-site'&gt;HPXML Site&lt;/a&gt;) is used.</description>
      <type>String</type>
      <units>ft</units>
      <required>false</required>
      <model_dependent>false</model_dependent>
    </argument>
    <argument>
      <name>neighbor_right_height</name>
      <display_name>Neighbor: Right Height</display_name>
      <description>The height of the neighboring building to the right. If not provided, the OS-HPXML default (see &lt;a href='https://openstudio-hpxml.readthedocs.io/en/v1.8.1/workflow_inputs.html#hpxml-site'&gt;HPXML Site&lt;/a&gt;) is used.</description>
      <type>String</type>
      <units>ft</units>
      <required>false</required>
      <model_dependent>false</model_dependent>
    </argument>
    <argument>
      <name>floor_over_foundation_assembly_r</name>
      <display_name>Floor: Over Foundation Assembly R-value</display_name>
      <description>Assembly R-value for the floor over the foundation. Ignored if the building has a slab-on-grade foundation.</description>
      <type>Double</type>
      <units>h-ft^2-R/Btu</units>
      <required>true</required>
      <model_dependent>false</model_dependent>
      <default_value>28.1</default_value>
    </argument>
    <argument>
      <name>floor_over_garage_assembly_r</name>
      <display_name>Floor: Over Garage Assembly R-value</display_name>
      <description>Assembly R-value for the floor over the garage. Ignored unless the building has a garage under conditioned space.</description>
      <type>Double</type>
      <units>h-ft^2-R/Btu</units>
      <required>true</required>
      <model_dependent>false</model_dependent>
      <default_value>28.1</default_value>
    </argument>
    <argument>
      <name>floor_type</name>
      <display_name>Floor: Type</display_name>
      <description>The type of floors.</description>
      <type>Choice</type>
      <required>true</required>
      <model_dependent>false</model_dependent>
      <default_value>WoodFrame</default_value>
      <choices>
        <choice>
          <value>WoodFrame</value>
          <display_name>WoodFrame</display_name>
        </choice>
        <choice>
          <value>StructuralInsulatedPanel</value>
          <display_name>StructuralInsulatedPanel</display_name>
        </choice>
        <choice>
          <value>SolidConcrete</value>
          <display_name>SolidConcrete</display_name>
        </choice>
        <choice>
          <value>SteelFrame</value>
          <display_name>SteelFrame</display_name>
        </choice>
      </choices>
    </argument>
    <argument>
      <name>foundation_wall_type</name>
      <display_name>Foundation Wall: Type</display_name>
      <description>The material type of the foundation wall. If not provided, the OS-HPXML default (see &lt;a href='https://openstudio-hpxml.readthedocs.io/en/v1.8.1/workflow_inputs.html#hpxml-foundation-walls'&gt;HPXML Foundation Walls&lt;/a&gt;) is used.</description>
      <type>Choice</type>
      <units></units>
      <required>false</required>
      <model_dependent>false</model_dependent>
      <choices>
        <choice>
          <value>auto</value>
          <display_name>auto</display_name>
        </choice>
        <choice>
          <value>solid concrete</value>
          <display_name>solid concrete</display_name>
        </choice>
        <choice>
          <value>concrete block</value>
          <display_name>concrete block</display_name>
        </choice>
        <choice>
          <value>concrete block foam core</value>
          <display_name>concrete block foam core</display_name>
        </choice>
        <choice>
          <value>concrete block perlite core</value>
          <display_name>concrete block perlite core</display_name>
        </choice>
        <choice>
          <value>concrete block vermiculite core</value>
          <display_name>concrete block vermiculite core</display_name>
        </choice>
        <choice>
          <value>concrete block solid core</value>
          <display_name>concrete block solid core</display_name>
        </choice>
        <choice>
          <value>double brick</value>
          <display_name>double brick</display_name>
        </choice>
        <choice>
          <value>wood</value>
          <display_name>wood</display_name>
        </choice>
      </choices>
    </argument>
    <argument>
      <name>foundation_wall_thickness</name>
      <display_name>Foundation Wall: Thickness</display_name>
      <description>The thickness of the foundation wall. If not provided, the OS-HPXML default (see &lt;a href='https://openstudio-hpxml.readthedocs.io/en/v1.8.1/workflow_inputs.html#hpxml-foundation-walls'&gt;HPXML Foundation Walls&lt;/a&gt;) is used.</description>
      <type>String</type>
      <units>in</units>
      <required>false</required>
      <model_dependent>false</model_dependent>
    </argument>
    <argument>
      <name>foundation_wall_insulation_r</name>
      <display_name>Foundation Wall: Insulation Nominal R-value</display_name>
      <description>Nominal R-value for the foundation wall insulation. Only applies to basements/crawlspaces.</description>
      <type>Double</type>
      <units>h-ft^2-R/Btu</units>
      <required>true</required>
      <model_dependent>false</model_dependent>
      <default_value>0</default_value>
    </argument>
    <argument>
      <name>foundation_wall_insulation_location</name>
      <display_name>Foundation Wall: Insulation Location</display_name>
      <description>Whether the insulation is on the interior or exterior of the foundation wall. Only applies to basements/crawlspaces.</description>
      <type>Choice</type>
      <units>ft</units>
      <required>false</required>
      <model_dependent>false</model_dependent>
      <choices>
        <choice>
          <value>auto</value>
          <display_name>auto</display_name>
        </choice>
        <choice>
          <value>interior</value>
          <display_name>interior</display_name>
        </choice>
        <choice>
          <value>exterior</value>
          <display_name>exterior</display_name>
        </choice>
      </choices>
    </argument>
    <argument>
      <name>foundation_wall_insulation_distance_to_top</name>
      <display_name>Foundation Wall: Insulation Distance To Top</display_name>
      <description>The distance from the top of the foundation wall to the top of the foundation wall insulation. Only applies to basements/crawlspaces. If not provided, the OS-HPXML default (see &lt;a href='https://openstudio-hpxml.readthedocs.io/en/v1.8.1/workflow_inputs.html#hpxml-foundation-walls'&gt;HPXML Foundation Walls&lt;/a&gt;) is used.</description>
      <type>String</type>
      <units>ft</units>
      <required>false</required>
      <model_dependent>false</model_dependent>
    </argument>
    <argument>
      <name>foundation_wall_insulation_distance_to_bottom</name>
      <display_name>Foundation Wall: Insulation Distance To Bottom</display_name>
      <description>The distance from the top of the foundation wall to the bottom of the foundation wall insulation. Only applies to basements/crawlspaces. If not provided, the OS-HPXML default (see &lt;a href='https://openstudio-hpxml.readthedocs.io/en/v1.8.1/workflow_inputs.html#hpxml-foundation-walls'&gt;HPXML Foundation Walls&lt;/a&gt;) is used.</description>
      <type>String</type>
      <units>ft</units>
      <required>false</required>
      <model_dependent>false</model_dependent>
    </argument>
    <argument>
      <name>foundation_wall_assembly_r</name>
      <display_name>Foundation Wall: Assembly R-value</display_name>
      <description>Assembly R-value for the foundation walls. Only applies to basements/crawlspaces. If provided, overrides the previous foundation wall insulation inputs. If not provided, it is ignored.</description>
      <type>String</type>
      <units>h-ft^2-R/Btu</units>
      <required>false</required>
      <model_dependent>false</model_dependent>
    </argument>
    <argument>
      <name>rim_joist_assembly_r</name>
      <display_name>Rim Joist: Assembly R-value</display_name>
      <description>Assembly R-value for the rim joists. Only applies to basements/crawlspaces. Required if a rim joist height is provided.</description>
      <type>String</type>
      <units>h-ft^2-R/Btu</units>
      <required>false</required>
      <model_dependent>false</model_dependent>
    </argument>
    <argument>
      <name>slab_perimeter_insulation_r</name>
      <display_name>Slab: Perimeter Insulation Nominal R-value</display_name>
      <description>Nominal R-value of the vertical slab perimeter insulation. Applies to slab-on-grade foundations and basement/crawlspace floors.</description>
      <type>Double</type>
      <units>h-ft^2-R/Btu</units>
      <required>true</required>
      <model_dependent>false</model_dependent>
      <default_value>0</default_value>
    </argument>
    <argument>
      <name>slab_perimeter_insulation_depth</name>
      <display_name>Slab: Perimeter Insulation Depth</display_name>
      <description>Depth from grade to bottom of vertical slab perimeter insulation. Applies to slab-on-grade foundations and basement/crawlspace floors.</description>
      <type>Double</type>
      <units>ft</units>
      <required>true</required>
      <model_dependent>false</model_dependent>
      <default_value>0</default_value>
    </argument>
    <argument>
      <name>slab_under_insulation_r</name>
      <display_name>Slab: Under Slab Insulation Nominal R-value</display_name>
      <description>Nominal R-value of the horizontal under slab insulation. Applies to slab-on-grade foundations and basement/crawlspace floors.</description>
      <type>Double</type>
      <units>h-ft^2-R/Btu</units>
      <required>true</required>
      <model_dependent>false</model_dependent>
      <default_value>0</default_value>
    </argument>
    <argument>
      <name>slab_under_insulation_width</name>
      <display_name>Slab: Under Slab Insulation Width</display_name>
      <description>Width from slab edge inward of horizontal under-slab insulation. Enter 999 to specify that the under slab insulation spans the entire slab. Applies to slab-on-grade foundations and basement/crawlspace floors.</description>
      <type>Double</type>
      <units>ft</units>
      <required>true</required>
      <model_dependent>false</model_dependent>
      <default_value>0</default_value>
    </argument>
    <argument>
      <name>slab_thickness</name>
      <display_name>Slab: Thickness</display_name>
      <description>The thickness of the slab. Zero can be entered if there is a dirt floor instead of a slab. If not provided, the OS-HPXML default (see &lt;a href='https://openstudio-hpxml.readthedocs.io/en/v1.8.1/workflow_inputs.html#hpxml-slabs'&gt;HPXML Slabs&lt;/a&gt;) is used.</description>
      <type>String</type>
      <units>in</units>
      <required>false</required>
      <model_dependent>false</model_dependent>
    </argument>
    <argument>
      <name>slab_carpet_fraction</name>
      <display_name>Slab: Carpet Fraction</display_name>
      <description>Fraction of the slab floor area that is carpeted. If not provided, the OS-HPXML default (see &lt;a href='https://openstudio-hpxml.readthedocs.io/en/v1.8.1/workflow_inputs.html#hpxml-slabs'&gt;HPXML Slabs&lt;/a&gt;) is used.</description>
      <type>String</type>
      <units>Frac</units>
      <required>false</required>
      <model_dependent>false</model_dependent>
    </argument>
    <argument>
      <name>slab_carpet_r</name>
      <display_name>Slab: Carpet R-value</display_name>
      <description>R-value of the slab carpet. If not provided, the OS-HPXML default (see &lt;a href='https://openstudio-hpxml.readthedocs.io/en/v1.8.1/workflow_inputs.html#hpxml-slabs'&gt;HPXML Slabs&lt;/a&gt;) is used.</description>
      <type>String</type>
      <units>h-ft^2-R/Btu</units>
      <required>false</required>
      <model_dependent>false</model_dependent>
    </argument>
    <argument>
      <name>ceiling_assembly_r</name>
      <display_name>Ceiling: Assembly R-value</display_name>
      <description>Assembly R-value for the ceiling (attic floor).</description>
      <type>Double</type>
      <units>h-ft^2-R/Btu</units>
      <required>true</required>
      <model_dependent>false</model_dependent>
      <default_value>31.6</default_value>
    </argument>
    <argument>
      <name>roof_material_type</name>
      <display_name>Roof: Material Type</display_name>
      <description>The material type of the roof. If not provided, the OS-HPXML default (see &lt;a href='https://openstudio-hpxml.readthedocs.io/en/v1.8.1/workflow_inputs.html#hpxml-roofs'&gt;HPXML Roofs&lt;/a&gt;) is used.</description>
      <type>Choice</type>
      <units></units>
      <required>false</required>
      <model_dependent>false</model_dependent>
      <choices>
        <choice>
          <value>auto</value>
          <display_name>auto</display_name>
        </choice>
        <choice>
          <value>asphalt or fiberglass shingles</value>
          <display_name>asphalt or fiberglass shingles</display_name>
        </choice>
        <choice>
          <value>concrete</value>
          <display_name>concrete</display_name>
        </choice>
        <choice>
          <value>cool roof</value>
          <display_name>cool roof</display_name>
        </choice>
        <choice>
          <value>slate or tile shingles</value>
          <display_name>slate or tile shingles</display_name>
        </choice>
        <choice>
          <value>expanded polystyrene sheathing</value>
          <display_name>expanded polystyrene sheathing</display_name>
        </choice>
        <choice>
          <value>metal surfacing</value>
          <display_name>metal surfacing</display_name>
        </choice>
        <choice>
          <value>plastic/rubber/synthetic sheeting</value>
          <display_name>plastic/rubber/synthetic sheeting</display_name>
        </choice>
        <choice>
          <value>shingles</value>
          <display_name>shingles</display_name>
        </choice>
        <choice>
          <value>wood shingles or shakes</value>
          <display_name>wood shingles or shakes</display_name>
        </choice>
      </choices>
    </argument>
    <argument>
      <name>roof_color</name>
      <display_name>Roof: Color</display_name>
      <description>The color of the roof. If not provided, the OS-HPXML default (see &lt;a href='https://openstudio-hpxml.readthedocs.io/en/v1.8.1/workflow_inputs.html#hpxml-roofs'&gt;HPXML Roofs&lt;/a&gt;) is used.</description>
      <type>Choice</type>
      <units></units>
      <required>false</required>
      <model_dependent>false</model_dependent>
      <choices>
        <choice>
          <value>auto</value>
          <display_name>auto</display_name>
        </choice>
        <choice>
          <value>dark</value>
          <display_name>dark</display_name>
        </choice>
        <choice>
          <value>light</value>
          <display_name>light</display_name>
        </choice>
        <choice>
          <value>medium</value>
          <display_name>medium</display_name>
        </choice>
        <choice>
          <value>medium dark</value>
          <display_name>medium dark</display_name>
        </choice>
        <choice>
          <value>reflective</value>
          <display_name>reflective</display_name>
        </choice>
      </choices>
    </argument>
    <argument>
      <name>roof_assembly_r</name>
      <display_name>Roof: Assembly R-value</display_name>
      <description>Assembly R-value of the roof.</description>
      <type>Double</type>
      <units>h-ft^2-R/Btu</units>
      <required>true</required>
      <model_dependent>false</model_dependent>
      <default_value>2.3</default_value>
    </argument>
    <argument>
      <name>radiant_barrier_attic_location</name>
      <display_name>Attic: Radiant Barrier Location</display_name>
      <description>The location of the radiant barrier in the attic.</description>
      <type>Choice</type>
      <units></units>
      <required>false</required>
      <model_dependent>false</model_dependent>
      <choices>
        <choice>
          <value>auto</value>
          <display_name>auto</display_name>
        </choice>
        <choice>
          <value>none</value>
          <display_name>none</display_name>
        </choice>
        <choice>
          <value>Attic roof only</value>
          <display_name>Attic roof only</display_name>
        </choice>
        <choice>
          <value>Attic roof and gable walls</value>
          <display_name>Attic roof and gable walls</display_name>
        </choice>
        <choice>
          <value>Attic floor</value>
          <display_name>Attic floor</display_name>
        </choice>
      </choices>
    </argument>
    <argument>
      <name>radiant_barrier_grade</name>
      <display_name>Attic: Radiant Barrier Grade</display_name>
      <description>The grade of the radiant barrier in the attic. If not provided, the OS-HPXML default (see &lt;a href='https://openstudio-hpxml.readthedocs.io/en/v1.8.1/workflow_inputs.html#hpxml-roofs'&gt;HPXML Roofs&lt;/a&gt;) is used.</description>
      <type>Choice</type>
      <units></units>
      <required>false</required>
      <model_dependent>false</model_dependent>
      <choices>
        <choice>
          <value>auto</value>
          <display_name>auto</display_name>
        </choice>
        <choice>
          <value>1</value>
          <display_name>1</display_name>
        </choice>
        <choice>
          <value>2</value>
          <display_name>2</display_name>
        </choice>
        <choice>
          <value>3</value>
          <display_name>3</display_name>
        </choice>
      </choices>
    </argument>
    <argument>
      <name>wall_type</name>
      <display_name>Wall: Type</display_name>
      <description>The type of walls.</description>
      <type>Choice</type>
      <required>true</required>
      <model_dependent>false</model_dependent>
      <default_value>WoodStud</default_value>
      <choices>
        <choice>
          <value>WoodStud</value>
          <display_name>WoodStud</display_name>
        </choice>
        <choice>
          <value>ConcreteMasonryUnit</value>
          <display_name>ConcreteMasonryUnit</display_name>
        </choice>
        <choice>
          <value>DoubleWoodStud</value>
          <display_name>DoubleWoodStud</display_name>
        </choice>
        <choice>
          <value>InsulatedConcreteForms</value>
          <display_name>InsulatedConcreteForms</display_name>
        </choice>
        <choice>
          <value>LogWall</value>
          <display_name>LogWall</display_name>
        </choice>
        <choice>
          <value>StructuralInsulatedPanel</value>
          <display_name>StructuralInsulatedPanel</display_name>
        </choice>
        <choice>
          <value>SolidConcrete</value>
          <display_name>SolidConcrete</display_name>
        </choice>
        <choice>
          <value>SteelFrame</value>
          <display_name>SteelFrame</display_name>
        </choice>
        <choice>
          <value>Stone</value>
          <display_name>Stone</display_name>
        </choice>
        <choice>
          <value>StrawBale</value>
          <display_name>StrawBale</display_name>
        </choice>
        <choice>
          <value>StructuralBrick</value>
          <display_name>StructuralBrick</display_name>
        </choice>
      </choices>
    </argument>
    <argument>
      <name>wall_siding_type</name>
      <display_name>Wall: Siding Type</display_name>
      <description>The siding type of the walls. Also applies to rim joists. If not provided, the OS-HPXML default (see &lt;a href='https://openstudio-hpxml.readthedocs.io/en/v1.8.1/workflow_inputs.html#hpxml-walls'&gt;HPXML Walls&lt;/a&gt;) is used.</description>
      <type>Choice</type>
      <units></units>
      <required>false</required>
      <model_dependent>false</model_dependent>
      <choices>
        <choice>
          <value>auto</value>
          <display_name>auto</display_name>
        </choice>
        <choice>
          <value>aluminum siding</value>
          <display_name>aluminum siding</display_name>
        </choice>
        <choice>
          <value>asbestos siding</value>
          <display_name>asbestos siding</display_name>
        </choice>
        <choice>
          <value>brick veneer</value>
          <display_name>brick veneer</display_name>
        </choice>
        <choice>
          <value>composite shingle siding</value>
          <display_name>composite shingle siding</display_name>
        </choice>
        <choice>
          <value>fiber cement siding</value>
          <display_name>fiber cement siding</display_name>
        </choice>
        <choice>
          <value>masonite siding</value>
          <display_name>masonite siding</display_name>
        </choice>
        <choice>
          <value>none</value>
          <display_name>none</display_name>
        </choice>
        <choice>
          <value>stucco</value>
          <display_name>stucco</display_name>
        </choice>
        <choice>
          <value>synthetic stucco</value>
          <display_name>synthetic stucco</display_name>
        </choice>
        <choice>
          <value>vinyl siding</value>
          <display_name>vinyl siding</display_name>
        </choice>
        <choice>
          <value>wood siding</value>
          <display_name>wood siding</display_name>
        </choice>
      </choices>
    </argument>
    <argument>
      <name>wall_color</name>
      <display_name>Wall: Color</display_name>
      <description>The color of the walls. Also applies to rim joists. If not provided, the OS-HPXML default (see &lt;a href='https://openstudio-hpxml.readthedocs.io/en/v1.8.1/workflow_inputs.html#hpxml-walls'&gt;HPXML Walls&lt;/a&gt;) is used.</description>
      <type>Choice</type>
      <units></units>
      <required>false</required>
      <model_dependent>false</model_dependent>
      <choices>
        <choice>
          <value>auto</value>
          <display_name>auto</display_name>
        </choice>
        <choice>
          <value>dark</value>
          <display_name>dark</display_name>
        </choice>
        <choice>
          <value>light</value>
          <display_name>light</display_name>
        </choice>
        <choice>
          <value>medium</value>
          <display_name>medium</display_name>
        </choice>
        <choice>
          <value>medium dark</value>
          <display_name>medium dark</display_name>
        </choice>
        <choice>
          <value>reflective</value>
          <display_name>reflective</display_name>
        </choice>
      </choices>
    </argument>
    <argument>
      <name>wall_assembly_r</name>
      <display_name>Wall: Assembly R-value</display_name>
      <description>Assembly R-value of the walls.</description>
      <type>Double</type>
      <units>h-ft^2-R/Btu</units>
      <required>true</required>
      <model_dependent>false</model_dependent>
      <default_value>11.9</default_value>
    </argument>
    <argument>
      <name>window_front_wwr</name>
      <display_name>Windows: Front Window-to-Wall Ratio</display_name>
      <description>The ratio of window area to wall area for the unit's front facade. Enter 0 if specifying Front Window Area instead. If the front wall is adiabatic, the value will be ignored.</description>
      <type>Double</type>
      <units>Frac</units>
      <required>true</required>
      <model_dependent>false</model_dependent>
      <default_value>0.18</default_value>
    </argument>
    <argument>
      <name>window_back_wwr</name>
      <display_name>Windows: Back Window-to-Wall Ratio</display_name>
      <description>The ratio of window area to wall area for the unit's back facade. Enter 0 if specifying Back Window Area instead. If the back wall is adiabatic, the value will be ignored.</description>
      <type>Double</type>
      <units>Frac</units>
      <required>true</required>
      <model_dependent>false</model_dependent>
      <default_value>0.18</default_value>
    </argument>
    <argument>
      <name>window_left_wwr</name>
      <display_name>Windows: Left Window-to-Wall Ratio</display_name>
      <description>The ratio of window area to wall area for the unit's left facade (when viewed from the front). Enter 0 if specifying Left Window Area instead. If the left wall is adiabatic, the value will be ignored.</description>
      <type>Double</type>
      <units>Frac</units>
      <required>true</required>
      <model_dependent>false</model_dependent>
      <default_value>0.18</default_value>
    </argument>
    <argument>
      <name>window_right_wwr</name>
      <display_name>Windows: Right Window-to-Wall Ratio</display_name>
      <description>The ratio of window area to wall area for the unit's right facade (when viewed from the front). Enter 0 if specifying Right Window Area instead. If the right wall is adiabatic, the value will be ignored.</description>
      <type>Double</type>
      <units>Frac</units>
      <required>true</required>
      <model_dependent>false</model_dependent>
      <default_value>0.18</default_value>
    </argument>
    <argument>
      <name>window_area_front</name>
      <display_name>Windows: Front Window Area</display_name>
      <description>The amount of window area on the unit's front facade. Enter 0 if specifying Front Window-to-Wall Ratio instead. If the front wall is adiabatic, the value will be ignored.</description>
      <type>Double</type>
      <units>ft^2</units>
      <required>true</required>
      <model_dependent>false</model_dependent>
      <default_value>0</default_value>
    </argument>
    <argument>
      <name>window_area_back</name>
      <display_name>Windows: Back Window Area</display_name>
      <description>The amount of window area on the unit's back facade. Enter 0 if specifying Back Window-to-Wall Ratio instead. If the back wall is adiabatic, the value will be ignored.</description>
      <type>Double</type>
      <units>ft^2</units>
      <required>true</required>
      <model_dependent>false</model_dependent>
      <default_value>0</default_value>
    </argument>
    <argument>
      <name>window_area_left</name>
      <display_name>Windows: Left Window Area</display_name>
      <description>The amount of window area on the unit's left facade (when viewed from the front). Enter 0 if specifying Left Window-to-Wall Ratio instead. If the left wall is adiabatic, the value will be ignored.</description>
      <type>Double</type>
      <units>ft^2</units>
      <required>true</required>
      <model_dependent>false</model_dependent>
      <default_value>0</default_value>
    </argument>
    <argument>
      <name>window_area_right</name>
      <display_name>Windows: Right Window Area</display_name>
      <description>The amount of window area on the unit's right facade (when viewed from the front). Enter 0 if specifying Right Window-to-Wall Ratio instead. If the right wall is adiabatic, the value will be ignored.</description>
      <type>Double</type>
      <units>ft^2</units>
      <required>true</required>
      <model_dependent>false</model_dependent>
      <default_value>0</default_value>
    </argument>
    <argument>
      <name>window_aspect_ratio</name>
      <display_name>Windows: Aspect Ratio</display_name>
      <description>Ratio of window height to width.</description>
      <type>Double</type>
      <units>Frac</units>
      <required>true</required>
      <model_dependent>false</model_dependent>
      <default_value>1.333</default_value>
    </argument>
    <argument>
      <name>window_fraction_operable</name>
      <display_name>Windows: Fraction Operable</display_name>
      <description>Fraction of windows that are operable. If not provided, the OS-HPXML default (see &lt;a href='https://openstudio-hpxml.readthedocs.io/en/v1.8.1/workflow_inputs.html#hpxml-windows'&gt;HPXML Windows&lt;/a&gt;) is used.</description>
      <type>String</type>
      <units>Frac</units>
      <required>false</required>
      <model_dependent>false</model_dependent>
    </argument>
    <argument>
      <name>window_natvent_availability</name>
      <display_name>Windows: Natural Ventilation Availability</display_name>
      <description>For operable windows, the number of days/week that windows can be opened by occupants for natural ventilation. If not provided, the OS-HPXML default (see &lt;a href='https://openstudio-hpxml.readthedocs.io/en/v1.8.1/workflow_inputs.html#hpxml-windows'&gt;HPXML Windows&lt;/a&gt;) is used.</description>
      <type>String</type>
      <units>Days/week</units>
      <required>false</required>
      <model_dependent>false</model_dependent>
    </argument>
    <argument>
      <name>window_ufactor</name>
      <display_name>Windows: U-Factor</display_name>
      <description>Full-assembly NFRC U-factor.</description>
      <type>Double</type>
      <units>Btu/hr-ft^2-R</units>
      <required>true</required>
      <model_dependent>false</model_dependent>
      <default_value>0.37</default_value>
    </argument>
    <argument>
      <name>window_shgc</name>
      <display_name>Windows: SHGC</display_name>
      <description>Full-assembly NFRC solar heat gain coefficient.</description>
      <type>Double</type>
      <required>true</required>
      <model_dependent>false</model_dependent>
      <default_value>0.3</default_value>
    </argument>
    <argument>
      <name>window_interior_shading_winter</name>
      <display_name>Windows: Winter Interior Shading</display_name>
      <description>Interior shading coefficient for the winter season. 1.0 indicates no reduction in solar gain, 0.85 indicates 15% reduction, etc. If not provided, the OS-HPXML default (see &lt;a href='https://openstudio-hpxml.readthedocs.io/en/v1.8.1/workflow_inputs.html#hpxml-windows'&gt;HPXML Windows&lt;/a&gt;) is used.</description>
      <type>String</type>
      <units>Frac</units>
      <required>false</required>
      <model_dependent>false</model_dependent>
    </argument>
    <argument>
      <name>window_interior_shading_summer</name>
      <display_name>Windows: Summer Interior Shading</display_name>
      <description>Interior shading coefficient for the summer season. 1.0 indicates no reduction in solar gain, 0.85 indicates 15% reduction, etc. If not provided, the OS-HPXML default (see &lt;a href='https://openstudio-hpxml.readthedocs.io/en/v1.8.1/workflow_inputs.html#hpxml-windows'&gt;HPXML Windows&lt;/a&gt;) is used.</description>
      <type>String</type>
      <units>Frac</units>
      <required>false</required>
      <model_dependent>false</model_dependent>
    </argument>
    <argument>
      <name>window_exterior_shading_winter</name>
      <display_name>Windows: Winter Exterior Shading</display_name>
      <description>Exterior shading coefficient for the winter season. 1.0 indicates no reduction in solar gain, 0.85 indicates 15% reduction, etc. If not provided, the OS-HPXML default (see &lt;a href='https://openstudio-hpxml.readthedocs.io/en/v1.8.1/workflow_inputs.html#hpxml-windows'&gt;HPXML Windows&lt;/a&gt;) is used.</description>
      <type>String</type>
      <units>Frac</units>
      <required>false</required>
      <model_dependent>false</model_dependent>
    </argument>
    <argument>
      <name>window_exterior_shading_summer</name>
      <display_name>Windows: Summer Exterior Shading</display_name>
      <description>Exterior shading coefficient for the summer season. 1.0 indicates no reduction in solar gain, 0.85 indicates 15% reduction, etc. If not provided, the OS-HPXML default (see &lt;a href='https://openstudio-hpxml.readthedocs.io/en/v1.8.1/workflow_inputs.html#hpxml-windows'&gt;HPXML Windows&lt;/a&gt;) is used.</description>
      <type>String</type>
      <units>Frac</units>
      <required>false</required>
      <model_dependent>false</model_dependent>
    </argument>
    <argument>
      <name>window_shading_summer_season</name>
      <display_name>Windows: Shading Summer Season</display_name>
      <description>Enter a date like 'May 1 - Sep 30'. Defines the summer season for purposes of shading coefficients; the rest of the year is assumed to be winter. If not provided, the OS-HPXML default (see &lt;a href='https://openstudio-hpxml.readthedocs.io/en/v1.8.1/workflow_inputs.html#hpxml-windows'&gt;HPXML Windows&lt;/a&gt;) is used.</description>
      <type>String</type>
      <units></units>
      <required>false</required>
      <model_dependent>false</model_dependent>
    </argument>
    <argument>
      <name>window_storm_type</name>
      <display_name>Windows: Storm Type</display_name>
      <description>The type of storm, if present. If not provided, assumes there is no storm.</description>
      <type>Choice</type>
      <units></units>
      <required>false</required>
      <model_dependent>false</model_dependent>
      <choices>
        <choice>
          <value>auto</value>
          <display_name>auto</display_name>
        </choice>
        <choice>
          <value>clear</value>
          <display_name>clear</display_name>
        </choice>
        <choice>
          <value>low-e</value>
          <display_name>low-e</display_name>
        </choice>
      </choices>
    </argument>
    <argument>
      <name>overhangs_front_depth</name>
      <display_name>Overhangs: Front Depth</display_name>
      <description>The depth of overhangs for windows for the front facade.</description>
      <type>Double</type>
      <units>ft</units>
      <required>true</required>
      <model_dependent>false</model_dependent>
      <default_value>0</default_value>
    </argument>
    <argument>
      <name>overhangs_front_distance_to_top_of_window</name>
      <display_name>Overhangs: Front Distance to Top of Window</display_name>
      <description>The overhangs distance to the top of window for the front facade.</description>
      <type>Double</type>
      <units>ft</units>
      <required>true</required>
      <model_dependent>false</model_dependent>
      <default_value>0</default_value>
    </argument>
    <argument>
      <name>overhangs_front_distance_to_bottom_of_window</name>
      <display_name>Overhangs: Front Distance to Bottom of Window</display_name>
      <description>The overhangs distance to the bottom of window for the front facade.</description>
      <type>Double</type>
      <units>ft</units>
      <required>true</required>
      <model_dependent>false</model_dependent>
      <default_value>4</default_value>
    </argument>
    <argument>
      <name>overhangs_back_depth</name>
      <display_name>Overhangs: Back Depth</display_name>
      <description>The depth of overhangs for windows for the back facade.</description>
      <type>Double</type>
      <units>ft</units>
      <required>true</required>
      <model_dependent>false</model_dependent>
      <default_value>0</default_value>
    </argument>
    <argument>
      <name>overhangs_back_distance_to_top_of_window</name>
      <display_name>Overhangs: Back Distance to Top of Window</display_name>
      <description>The overhangs distance to the top of window for the back facade.</description>
      <type>Double</type>
      <units>ft</units>
      <required>true</required>
      <model_dependent>false</model_dependent>
      <default_value>0</default_value>
    </argument>
    <argument>
      <name>overhangs_back_distance_to_bottom_of_window</name>
      <display_name>Overhangs: Back Distance to Bottom of Window</display_name>
      <description>The overhangs distance to the bottom of window for the back facade.</description>
      <type>Double</type>
      <units>ft</units>
      <required>true</required>
      <model_dependent>false</model_dependent>
      <default_value>4</default_value>
    </argument>
    <argument>
      <name>overhangs_left_depth</name>
      <display_name>Overhangs: Left Depth</display_name>
      <description>The depth of overhangs for windows for the left facade.</description>
      <type>Double</type>
      <units>ft</units>
      <required>true</required>
      <model_dependent>false</model_dependent>
      <default_value>0</default_value>
    </argument>
    <argument>
      <name>overhangs_left_distance_to_top_of_window</name>
      <display_name>Overhangs: Left Distance to Top of Window</display_name>
      <description>The overhangs distance to the top of window for the left facade.</description>
      <type>Double</type>
      <units>ft</units>
      <required>true</required>
      <model_dependent>false</model_dependent>
      <default_value>0</default_value>
    </argument>
    <argument>
      <name>overhangs_left_distance_to_bottom_of_window</name>
      <display_name>Overhangs: Left Distance to Bottom of Window</display_name>
      <description>The overhangs distance to the bottom of window for the left facade.</description>
      <type>Double</type>
      <units>ft</units>
      <required>true</required>
      <model_dependent>false</model_dependent>
      <default_value>4</default_value>
    </argument>
    <argument>
      <name>overhangs_right_depth</name>
      <display_name>Overhangs: Right Depth</display_name>
      <description>The depth of overhangs for windows for the right facade.</description>
      <type>Double</type>
      <units>ft</units>
      <required>true</required>
      <model_dependent>false</model_dependent>
      <default_value>0</default_value>
    </argument>
    <argument>
      <name>overhangs_right_distance_to_top_of_window</name>
      <display_name>Overhangs: Right Distance to Top of Window</display_name>
      <description>The overhangs distance to the top of window for the right facade.</description>
      <type>Double</type>
      <units>ft</units>
      <required>true</required>
      <model_dependent>false</model_dependent>
      <default_value>0</default_value>
    </argument>
    <argument>
      <name>overhangs_right_distance_to_bottom_of_window</name>
      <display_name>Overhangs: Right Distance to Bottom of Window</display_name>
      <description>The overhangs distance to the bottom of window for the right facade.</description>
      <type>Double</type>
      <units>ft</units>
      <required>true</required>
      <model_dependent>false</model_dependent>
      <default_value>4</default_value>
    </argument>
    <argument>
      <name>skylight_area_front</name>
      <display_name>Skylights: Front Roof Area</display_name>
      <description>The amount of skylight area on the unit's front conditioned roof facade.</description>
      <type>Double</type>
      <units>ft^2</units>
      <required>true</required>
      <model_dependent>false</model_dependent>
      <default_value>0</default_value>
    </argument>
    <argument>
      <name>skylight_area_back</name>
      <display_name>Skylights: Back Roof Area</display_name>
      <description>The amount of skylight area on the unit's back conditioned roof facade.</description>
      <type>Double</type>
      <units>ft^2</units>
      <required>true</required>
      <model_dependent>false</model_dependent>
      <default_value>0</default_value>
    </argument>
    <argument>
      <name>skylight_area_left</name>
      <display_name>Skylights: Left Roof Area</display_name>
      <description>The amount of skylight area on the unit's left conditioned roof facade (when viewed from the front).</description>
      <type>Double</type>
      <units>ft^2</units>
      <required>true</required>
      <model_dependent>false</model_dependent>
      <default_value>0</default_value>
    </argument>
    <argument>
      <name>skylight_area_right</name>
      <display_name>Skylights: Right Roof Area</display_name>
      <description>The amount of skylight area on the unit's right conditioned roof facade (when viewed from the front).</description>
      <type>Double</type>
      <units>ft^2</units>
      <required>true</required>
      <model_dependent>false</model_dependent>
      <default_value>0</default_value>
    </argument>
    <argument>
      <name>skylight_ufactor</name>
      <display_name>Skylights: U-Factor</display_name>
      <description>Full-assembly NFRC U-factor.</description>
      <type>Double</type>
      <units>Btu/hr-ft^2-R</units>
      <required>true</required>
      <model_dependent>false</model_dependent>
      <default_value>0.33</default_value>
    </argument>
    <argument>
      <name>skylight_shgc</name>
      <display_name>Skylights: SHGC</display_name>
      <description>Full-assembly NFRC solar heat gain coefficient.</description>
      <type>Double</type>
      <required>true</required>
      <model_dependent>false</model_dependent>
      <default_value>0.45</default_value>
    </argument>
    <argument>
      <name>skylight_storm_type</name>
      <display_name>Skylights: Storm Type</display_name>
      <description>The type of storm, if present. If not provided, assumes there is no storm.</description>
      <type>Choice</type>
      <units></units>
      <required>false</required>
      <model_dependent>false</model_dependent>
      <choices>
        <choice>
          <value>auto</value>
          <display_name>auto</display_name>
        </choice>
        <choice>
          <value>clear</value>
          <display_name>clear</display_name>
        </choice>
        <choice>
          <value>low-e</value>
          <display_name>low-e</display_name>
        </choice>
      </choices>
    </argument>
    <argument>
      <name>door_area</name>
      <display_name>Doors: Area</display_name>
      <description>The area of the opaque door(s).</description>
      <type>Double</type>
      <units>ft^2</units>
      <required>true</required>
      <model_dependent>false</model_dependent>
      <default_value>20</default_value>
    </argument>
    <argument>
      <name>door_rvalue</name>
      <display_name>Doors: R-value</display_name>
      <description>R-value of the opaque door(s).</description>
      <type>Double</type>
      <units>h-ft^2-R/Btu</units>
      <required>true</required>
      <model_dependent>false</model_dependent>
      <default_value>4.4</default_value>
    </argument>
    <argument>
      <name>air_leakage_leakiness_description</name>
      <display_name>Air Leakage: Leakiness Description</display_name>
      <description>Qualitative description of infiltration. If provided, the Year Built of the home is required. Either provide this input or provide a numeric air leakage value below.</description>
      <type>Choice</type>
      <units></units>
      <required>false</required>
      <model_dependent>false</model_dependent>
      <choices>
        <choice>
          <value>auto</value>
          <display_name>auto</display_name>
        </choice>
        <choice>
          <value>very tight</value>
          <display_name>very tight</display_name>
        </choice>
        <choice>
          <value>tight</value>
          <display_name>tight</display_name>
        </choice>
        <choice>
          <value>average</value>
          <display_name>average</display_name>
        </choice>
        <choice>
          <value>leaky</value>
          <display_name>leaky</display_name>
        </choice>
        <choice>
          <value>very leaky</value>
          <display_name>very leaky</display_name>
        </choice>
      </choices>
    </argument>
    <argument>
      <name>air_leakage_units</name>
      <display_name>Air Leakage: Units</display_name>
      <description>The unit of measure for the air leakage if providing a numeric air leakage value.</description>
      <type>Choice</type>
      <units></units>
      <required>false</required>
      <model_dependent>false</model_dependent>
      <choices>
        <choice>
          <value>auto</value>
          <display_name>auto</display_name>
        </choice>
        <choice>
          <value>ACH</value>
          <display_name>ACH</display_name>
        </choice>
        <choice>
          <value>CFM</value>
          <display_name>CFM</display_name>
        </choice>
        <choice>
          <value>ACHnatural</value>
          <display_name>ACHnatural</display_name>
        </choice>
        <choice>
          <value>CFMnatural</value>
          <display_name>CFMnatural</display_name>
        </choice>
        <choice>
          <value>EffectiveLeakageArea</value>
          <display_name>EffectiveLeakageArea</display_name>
        </choice>
      </choices>
    </argument>
    <argument>
      <name>air_leakage_house_pressure</name>
      <display_name>Air Leakage: House Pressure</display_name>
      <description>The house pressure relative to outside if providing a numeric air leakage value. Required when units are ACH or CFM.</description>
      <type>String</type>
      <units>Pa</units>
      <required>false</required>
      <model_dependent>false</model_dependent>
    </argument>
    <argument>
      <name>air_leakage_value</name>
      <display_name>Air Leakage: Value</display_name>
      <description>Numeric air leakage value. For 'EffectiveLeakageArea', provide value in sq. in. If provided, overrides Leakiness Description input.</description>
      <type>String</type>
      <units></units>
      <required>false</required>
      <model_dependent>false</model_dependent>
    </argument>
    <argument>
      <name>air_leakage_type</name>
      <display_name>Air Leakage: Type</display_name>
      <description>Type of air leakage if providing a numeric air leakage value. If 'unit total', represents the total infiltration to the unit as measured by a compartmentalization test, in which case the air leakage value will be adjusted by the ratio of exterior envelope surface area to total envelope surface area. Otherwise, if 'unit exterior only', represents the infiltration to the unit from outside only as measured by a guarded test. Required when unit type is single-family attached or apartment unit.</description>
      <type>Choice</type>
      <units></units>
      <required>false</required>
      <model_dependent>false</model_dependent>
      <choices>
        <choice>
          <value>auto</value>
          <display_name>auto</display_name>
        </choice>
        <choice>
          <value>unit total</value>
          <display_name>unit total</display_name>
        </choice>
        <choice>
          <value>unit exterior only</value>
          <display_name>unit exterior only</display_name>
        </choice>
      </choices>
    </argument>
    <argument>
      <name>heating_system_type</name>
      <display_name>Heating System: Type</display_name>
      <description>The type of heating system. Use 'none' if there is no heating system or if there is a heat pump serving a heating load.</description>
      <type>Choice</type>
      <required>true</required>
      <model_dependent>false</model_dependent>
      <default_value>Furnace</default_value>
      <choices>
        <choice>
          <value>none</value>
          <display_name>none</display_name>
        </choice>
        <choice>
          <value>Furnace</value>
          <display_name>Furnace</display_name>
        </choice>
        <choice>
          <value>WallFurnace</value>
          <display_name>WallFurnace</display_name>
        </choice>
        <choice>
          <value>FloorFurnace</value>
          <display_name>FloorFurnace</display_name>
        </choice>
        <choice>
          <value>Boiler</value>
          <display_name>Boiler</display_name>
        </choice>
        <choice>
          <value>ElectricResistance</value>
          <display_name>ElectricResistance</display_name>
        </choice>
        <choice>
          <value>Stove</value>
          <display_name>Stove</display_name>
        </choice>
        <choice>
          <value>SpaceHeater</value>
          <display_name>SpaceHeater</display_name>
        </choice>
        <choice>
          <value>Fireplace</value>
          <display_name>Fireplace</display_name>
        </choice>
        <choice>
          <value>Shared Boiler w/ Baseboard</value>
          <display_name>Shared Boiler w/ Baseboard</display_name>
        </choice>
        <choice>
          <value>Shared Boiler w/ Ductless Fan Coil</value>
          <display_name>Shared Boiler w/ Ductless Fan Coil</display_name>
        </choice>
      </choices>
    </argument>
    <argument>
      <name>heating_system_fuel</name>
      <display_name>Heating System: Fuel Type</display_name>
      <description>The fuel type of the heating system. Ignored for ElectricResistance.</description>
      <type>Choice</type>
      <required>true</required>
      <model_dependent>false</model_dependent>
      <default_value>natural gas</default_value>
      <choices>
        <choice>
          <value>electricity</value>
          <display_name>electricity</display_name>
        </choice>
        <choice>
          <value>natural gas</value>
          <display_name>natural gas</display_name>
        </choice>
        <choice>
          <value>fuel oil</value>
          <display_name>fuel oil</display_name>
        </choice>
        <choice>
          <value>propane</value>
          <display_name>propane</display_name>
        </choice>
        <choice>
          <value>wood</value>
          <display_name>wood</display_name>
        </choice>
        <choice>
          <value>wood pellets</value>
          <display_name>wood pellets</display_name>
        </choice>
        <choice>
          <value>coal</value>
          <display_name>coal</display_name>
        </choice>
      </choices>
    </argument>
    <argument>
      <name>heating_system_heating_efficiency</name>
      <display_name>Heating System: Rated AFUE or Percent</display_name>
      <description>The rated heating efficiency value of the heating system.</description>
      <type>Double</type>
      <units>Frac</units>
      <required>true</required>
      <model_dependent>false</model_dependent>
      <default_value>0.78</default_value>
    </argument>
    <argument>
      <name>heating_system_heating_capacity</name>
      <display_name>Heating System: Heating Capacity</display_name>
      <description>The output heating capacity of the heating system. If not provided, the OS-HPXML autosized default (see &lt;a href='https://openstudio-hpxml.readthedocs.io/en/v1.8.1/workflow_inputs.html#hpxml-heating-systems'&gt;HPXML Heating Systems&lt;/a&gt;) is used.</description>
      <type>String</type>
      <units>Btu/hr</units>
      <required>false</required>
      <model_dependent>false</model_dependent>
    </argument>
    <argument>
      <name>heating_system_heating_autosizing_factor</name>
      <display_name>Heating System: Heating Autosizing Factor</display_name>
      <description>The capacity scaling factor applied to the auto-sizing methodology. If not provided, 1.0 is used.</description>
      <type>String</type>
      <units></units>
      <required>false</required>
      <model_dependent>false</model_dependent>
    </argument>
    <argument>
      <name>heating_system_heating_autosizing_limit</name>
      <display_name>Heating System: Heating Autosizing Limit</display_name>
      <description>The maximum capacity limit applied to the auto-sizing methodology. If not provided, no limit is used.</description>
      <type>String</type>
      <units>Btu/hr</units>
      <required>false</required>
      <model_dependent>false</model_dependent>
    </argument>
    <argument>
      <name>heating_system_fraction_heat_load_served</name>
      <display_name>Heating System: Fraction Heat Load Served</display_name>
      <description>The heating load served by the heating system.</description>
      <type>Double</type>
      <units>Frac</units>
      <required>true</required>
      <model_dependent>false</model_dependent>
      <default_value>1</default_value>
    </argument>
    <argument>
      <name>heating_system_pilot_light</name>
      <display_name>Heating System: Pilot Light</display_name>
      <description>The fuel usage of the pilot light. Applies only to Furnace, WallFurnace, FloorFurnace, Stove, Boiler, and Fireplace with non-electric fuel type. If not provided, assumes no pilot light.</description>
      <type>String</type>
      <units>Btuh</units>
      <required>false</required>
      <model_dependent>false</model_dependent>
    </argument>
    <argument>
      <name>cooling_system_type</name>
      <display_name>Cooling System: Type</display_name>
      <description>The type of cooling system. Use 'none' if there is no cooling system or if there is a heat pump serving a cooling load.</description>
      <type>Choice</type>
      <required>true</required>
      <model_dependent>false</model_dependent>
      <default_value>central air conditioner</default_value>
      <choices>
        <choice>
          <value>none</value>
          <display_name>none</display_name>
        </choice>
        <choice>
          <value>central air conditioner</value>
          <display_name>central air conditioner</display_name>
        </choice>
        <choice>
          <value>room air conditioner</value>
          <display_name>room air conditioner</display_name>
        </choice>
        <choice>
          <value>evaporative cooler</value>
          <display_name>evaporative cooler</display_name>
        </choice>
        <choice>
          <value>mini-split</value>
          <display_name>mini-split</display_name>
        </choice>
        <choice>
          <value>packaged terminal air conditioner</value>
          <display_name>packaged terminal air conditioner</display_name>
        </choice>
      </choices>
    </argument>
    <argument>
      <name>cooling_system_cooling_efficiency_type</name>
      <display_name>Cooling System: Efficiency Type</display_name>
      <description>The efficiency type of the cooling system. System types central air conditioner and mini-split use SEER or SEER2. System types room air conditioner and packaged terminal air conditioner use EER or CEER. Ignored for system type evaporative cooler.</description>
      <type>Choice</type>
      <required>true</required>
      <model_dependent>false</model_dependent>
      <default_value>SEER</default_value>
      <choices>
        <choice>
          <value>SEER</value>
          <display_name>SEER</display_name>
        </choice>
        <choice>
          <value>SEER2</value>
          <display_name>SEER2</display_name>
        </choice>
        <choice>
          <value>EER</value>
          <display_name>EER</display_name>
        </choice>
        <choice>
          <value>CEER</value>
          <display_name>CEER</display_name>
        </choice>
      </choices>
    </argument>
    <argument>
      <name>cooling_system_cooling_efficiency</name>
      <display_name>Cooling System: Efficiency</display_name>
      <description>The rated efficiency value of the cooling system. Ignored for evaporative cooler.</description>
      <type>Double</type>
      <required>true</required>
      <model_dependent>false</model_dependent>
      <default_value>13</default_value>
    </argument>
    <argument>
      <name>cooling_system_cooling_compressor_type</name>
      <display_name>Cooling System: Cooling Compressor Type</display_name>
      <description>The compressor type of the cooling system. Only applies to central air conditioner and mini-split. If not provided, the OS-HPXML default (see &lt;a href='https://openstudio-hpxml.readthedocs.io/en/v1.8.1/workflow_inputs.html#central-air-conditioner'&gt;Central Air Conditioner&lt;/a&gt;, &lt;a href='https://openstudio-hpxml.readthedocs.io/en/v1.8.1/workflow_inputs.html#mini-split-air-conditioner'&gt;Mini-Split Air Conditioner&lt;/a&gt;) is used.</description>
      <type>Choice</type>
      <units></units>
      <required>false</required>
      <model_dependent>false</model_dependent>
      <choices>
        <choice>
          <value>auto</value>
          <display_name>auto</display_name>
        </choice>
        <choice>
          <value>single stage</value>
          <display_name>single stage</display_name>
        </choice>
        <choice>
          <value>two stage</value>
          <display_name>two stage</display_name>
        </choice>
        <choice>
          <value>variable speed</value>
          <display_name>variable speed</display_name>
        </choice>
      </choices>
    </argument>
    <argument>
      <name>cooling_system_cooling_sensible_heat_fraction</name>
      <display_name>Cooling System: Cooling Sensible Heat Fraction</display_name>
      <description>The sensible heat fraction of the cooling system. Ignored for evaporative cooler. If not provided, the OS-HPXML default (see &lt;a href='https://openstudio-hpxml.readthedocs.io/en/v1.8.1/workflow_inputs.html#central-air-conditioner'&gt;Central Air Conditioner&lt;/a&gt;, &lt;a href='https://openstudio-hpxml.readthedocs.io/en/v1.8.1/workflow_inputs.html#room-air-conditioner'&gt;Room Air Conditioner&lt;/a&gt;, &lt;a href='https://openstudio-hpxml.readthedocs.io/en/v1.8.1/workflow_inputs.html#packaged-terminal-air-conditioner'&gt;Packaged Terminal Air Conditioner&lt;/a&gt;, &lt;a href='https://openstudio-hpxml.readthedocs.io/en/v1.8.1/workflow_inputs.html#mini-split-air-conditioner'&gt;Mini-Split Air Conditioner&lt;/a&gt;) is used.</description>
      <type>String</type>
      <units>Frac</units>
      <required>false</required>
      <model_dependent>false</model_dependent>
    </argument>
    <argument>
      <name>cooling_system_cooling_capacity</name>
      <display_name>Cooling System: Cooling Capacity</display_name>
      <description>The output cooling capacity of the cooling system. If not provided, the OS-HPXML autosized default (see &lt;a href='https://openstudio-hpxml.readthedocs.io/en/v1.8.1/workflow_inputs.html#central-air-conditioner'&gt;Central Air Conditioner&lt;/a&gt;, &lt;a href='https://openstudio-hpxml.readthedocs.io/en/v1.8.1/workflow_inputs.html#room-air-conditioner'&gt;Room Air Conditioner&lt;/a&gt;, &lt;a href='https://openstudio-hpxml.readthedocs.io/en/v1.8.1/workflow_inputs.html#packaged-terminal-air-conditioner'&gt;Packaged Terminal Air Conditioner&lt;/a&gt;, &lt;a href='https://openstudio-hpxml.readthedocs.io/en/v1.8.1/workflow_inputs.html#evaporative-cooler'&gt;Evaporative Cooler&lt;/a&gt;, &lt;a href='https://openstudio-hpxml.readthedocs.io/en/v1.8.1/workflow_inputs.html#mini-split-air-conditioner'&gt;Mini-Split Air Conditioner&lt;/a&gt;) is used.</description>
      <type>String</type>
      <units>Btu/hr</units>
      <required>false</required>
      <model_dependent>false</model_dependent>
    </argument>
    <argument>
      <name>cooling_system_cooling_autosizing_factor</name>
      <display_name>Cooling System: Cooling Autosizing Factor</display_name>
      <description>The capacity scaling factor applied to the auto-sizing methodology. If not provided, 1.0 is used.</description>
      <type>String</type>
      <units></units>
      <required>false</required>
      <model_dependent>false</model_dependent>
    </argument>
    <argument>
      <name>cooling_system_cooling_autosizing_limit</name>
      <display_name>Cooling System: Cooling Autosizing Limit</display_name>
      <description>The maximum capacity limit applied to the auto-sizing methodology. If not provided, no limit is used.</description>
      <type>String</type>
      <units>Btu/hr</units>
      <required>false</required>
      <model_dependent>false</model_dependent>
    </argument>
    <argument>
      <name>cooling_system_fraction_cool_load_served</name>
      <display_name>Cooling System: Fraction Cool Load Served</display_name>
      <description>The cooling load served by the cooling system.</description>
      <type>Double</type>
      <units>Frac</units>
      <required>true</required>
      <model_dependent>false</model_dependent>
      <default_value>1</default_value>
    </argument>
    <argument>
      <name>cooling_system_is_ducted</name>
      <display_name>Cooling System: Is Ducted</display_name>
      <description>Whether the cooling system is ducted or not. Only used for mini-split and evaporative cooler. It's assumed that central air conditioner is ducted, and room air conditioner and packaged terminal air conditioner are not ducted.</description>
      <type>Choice</type>
      <units></units>
      <required>false</required>
      <model_dependent>false</model_dependent>
      <choices>
        <choice>
          <value>auto</value>
          <display_name>auto</display_name>
        </choice>
        <choice>
          <value>true</value>
          <display_name>true</display_name>
        </choice>
        <choice>
          <value>false</value>
          <display_name>false</display_name>
        </choice>
      </choices>
    </argument>
    <argument>
      <name>cooling_system_crankcase_heater_watts</name>
      <display_name>Cooling System: Crankcase Heater Power Watts</display_name>
      <description>Cooling system crankcase heater power consumption in Watts. Applies only to central air conditioner, room air conditioner, packaged terminal air conditioner and mini-split. If not provided, the OS-HPXML default (see &lt;a href='https://openstudio-hpxml.readthedocs.io/en/v1.8.1/workflow_inputs.html#central-air-conditioner'&gt;Central Air Conditioner&lt;/a&gt;, &lt;a href='https://openstudio-hpxml.readthedocs.io/en/v1.8.1/workflow_inputs.html#room-air-conditioner'&gt;Room Air Conditioner&lt;/a&gt;, &lt;a href='https://openstudio-hpxml.readthedocs.io/en/v1.8.1/workflow_inputs.html#packaged-terminal-air-conditioner'&gt;Packaged Terminal Air Conditioner&lt;/a&gt;, &lt;a href='https://openstudio-hpxml.readthedocs.io/en/v1.8.1/workflow_inputs.html#mini-split-air-conditioner'&gt;Mini-Split Air Conditioner&lt;/a&gt;) is used.</description>
      <type>String</type>
      <units>W</units>
      <required>false</required>
      <model_dependent>false</model_dependent>
    </argument>
    <argument>
      <name>cooling_system_integrated_heating_system_fuel</name>
      <display_name>Cooling System: Integrated Heating System Fuel Type</display_name>
      <description>The fuel type of the heating system integrated into cooling system. Only used for packaged terminal air conditioner and room air conditioner.</description>
      <type>Choice</type>
      <units></units>
      <required>false</required>
      <model_dependent>false</model_dependent>
      <choices>
        <choice>
          <value>auto</value>
          <display_name>auto</display_name>
        </choice>
        <choice>
          <value>electricity</value>
          <display_name>electricity</display_name>
        </choice>
        <choice>
          <value>natural gas</value>
          <display_name>natural gas</display_name>
        </choice>
        <choice>
          <value>fuel oil</value>
          <display_name>fuel oil</display_name>
        </choice>
        <choice>
          <value>propane</value>
          <display_name>propane</display_name>
        </choice>
        <choice>
          <value>wood</value>
          <display_name>wood</display_name>
        </choice>
        <choice>
          <value>wood pellets</value>
          <display_name>wood pellets</display_name>
        </choice>
        <choice>
          <value>coal</value>
          <display_name>coal</display_name>
        </choice>
      </choices>
    </argument>
    <argument>
      <name>cooling_system_integrated_heating_system_efficiency_percent</name>
      <display_name>Cooling System: Integrated Heating System Efficiency</display_name>
      <description>The rated heating efficiency value of the heating system integrated into cooling system. Only used for packaged terminal air conditioner and room air conditioner.</description>
      <type>String</type>
      <units>Frac</units>
      <required>false</required>
      <model_dependent>false</model_dependent>
    </argument>
    <argument>
      <name>cooling_system_integrated_heating_system_capacity</name>
      <display_name>Cooling System: Integrated Heating System Heating Capacity</display_name>
      <description>The output heating capacity of the heating system integrated into cooling system. If not provided, the OS-HPXML autosized default (see &lt;a href='https://openstudio-hpxml.readthedocs.io/en/v1.8.1/workflow_inputs.html#room-air-conditioner'&gt;Room Air Conditioner&lt;/a&gt;, &lt;a href='https://openstudio-hpxml.readthedocs.io/en/v1.8.1/workflow_inputs.html#packaged-terminal-air-conditioner'&gt;Packaged Terminal Air Conditioner&lt;/a&gt;) is used. Only used for room air conditioner and packaged terminal air conditioner.</description>
      <type>String</type>
      <units>Btu/hr</units>
      <required>false</required>
      <model_dependent>false</model_dependent>
    </argument>
    <argument>
      <name>cooling_system_integrated_heating_system_fraction_heat_load_served</name>
      <display_name>Cooling System: Integrated Heating System Fraction Heat Load Served</display_name>
      <description>The heating load served by the heating system integrated into cooling system. Only used for packaged terminal air conditioner and room air conditioner.</description>
      <type>String</type>
      <units>Frac</units>
      <required>false</required>
      <model_dependent>false</model_dependent>
    </argument>
    <argument>
      <name>heat_pump_type</name>
      <display_name>Heat Pump: Type</display_name>
      <description>The type of heat pump. Use 'none' if there is no heat pump.</description>
      <type>Choice</type>
      <required>true</required>
      <model_dependent>false</model_dependent>
      <default_value>none</default_value>
      <choices>
        <choice>
          <value>none</value>
          <display_name>none</display_name>
        </choice>
        <choice>
          <value>air-to-air</value>
          <display_name>air-to-air</display_name>
        </choice>
        <choice>
          <value>mini-split</value>
          <display_name>mini-split</display_name>
        </choice>
        <choice>
          <value>ground-to-air</value>
          <display_name>ground-to-air</display_name>
        </choice>
        <choice>
          <value>packaged terminal heat pump</value>
          <display_name>packaged terminal heat pump</display_name>
        </choice>
        <choice>
          <value>room air conditioner with reverse cycle</value>
          <display_name>room air conditioner with reverse cycle</display_name>
        </choice>
      </choices>
    </argument>
    <argument>
      <name>heat_pump_heating_efficiency_type</name>
      <display_name>Heat Pump: Heating Efficiency Type</display_name>
      <description>The heating efficiency type of heat pump. System types air-to-air and mini-split use HSPF or HSPF2. System types ground-to-air, packaged terminal heat pump and room air conditioner with reverse cycle use COP.</description>
      <type>Choice</type>
      <required>true</required>
      <model_dependent>false</model_dependent>
      <default_value>HSPF</default_value>
      <choices>
        <choice>
          <value>HSPF</value>
          <display_name>HSPF</display_name>
        </choice>
        <choice>
          <value>HSPF2</value>
          <display_name>HSPF2</display_name>
        </choice>
        <choice>
          <value>COP</value>
          <display_name>COP</display_name>
        </choice>
      </choices>
    </argument>
    <argument>
      <name>heat_pump_heating_efficiency</name>
      <display_name>Heat Pump: Heating Efficiency</display_name>
      <description>The rated heating efficiency value of the heat pump.</description>
      <type>Double</type>
      <required>true</required>
      <model_dependent>false</model_dependent>
      <default_value>7.7</default_value>
    </argument>
    <argument>
      <name>heat_pump_cooling_efficiency_type</name>
      <display_name>Heat Pump: Cooling Efficiency Type</display_name>
      <description>The cooling efficiency type of heat pump. System types air-to-air and mini-split use SEER or SEER2. System types ground-to-air, packaged terminal heat pump and room air conditioner with reverse cycle use EER.</description>
      <type>Choice</type>
      <required>true</required>
      <model_dependent>false</model_dependent>
      <default_value>SEER</default_value>
      <choices>
        <choice>
          <value>SEER</value>
          <display_name>SEER</display_name>
        </choice>
        <choice>
          <value>SEER2</value>
          <display_name>SEER2</display_name>
        </choice>
        <choice>
          <value>EER</value>
          <display_name>EER</display_name>
        </choice>
        <choice>
          <value>CEER</value>
          <display_name>CEER</display_name>
        </choice>
      </choices>
    </argument>
    <argument>
      <name>heat_pump_cooling_efficiency</name>
      <display_name>Heat Pump: Cooling Efficiency</display_name>
      <description>The rated cooling efficiency value of the heat pump.</description>
      <type>Double</type>
      <required>true</required>
      <model_dependent>false</model_dependent>
      <default_value>13</default_value>
    </argument>
    <argument>
      <name>heat_pump_cooling_compressor_type</name>
      <display_name>Heat Pump: Cooling Compressor Type</display_name>
      <description>The compressor type of the heat pump. Only applies to air-to-air and mini-split. If not provided, the OS-HPXML default (see &lt;a href='https://openstudio-hpxml.readthedocs.io/en/v1.8.1/workflow_inputs.html#air-to-air-heat-pump'&gt;Air-to-Air Heat Pump&lt;/a&gt;, &lt;a href='https://openstudio-hpxml.readthedocs.io/en/v1.8.1/workflow_inputs.html#mini-split-heat-pump'&gt;Mini-Split Heat Pump&lt;/a&gt;) is used.</description>
      <type>Choice</type>
      <units></units>
      <required>false</required>
      <model_dependent>false</model_dependent>
      <choices>
        <choice>
          <value>auto</value>
          <display_name>auto</display_name>
        </choice>
        <choice>
          <value>single stage</value>
          <display_name>single stage</display_name>
        </choice>
        <choice>
          <value>two stage</value>
          <display_name>two stage</display_name>
        </choice>
        <choice>
          <value>variable speed</value>
          <display_name>variable speed</display_name>
        </choice>
      </choices>
    </argument>
    <argument>
      <name>heat_pump_cooling_sensible_heat_fraction</name>
      <display_name>Heat Pump: Cooling Sensible Heat Fraction</display_name>
      <description>The sensible heat fraction of the heat pump. If not provided, the OS-HPXML default (see &lt;a href='https://openstudio-hpxml.readthedocs.io/en/v1.8.1/workflow_inputs.html#air-to-air-heat-pump'&gt;Air-to-Air Heat Pump&lt;/a&gt;, &lt;a href='https://openstudio-hpxml.readthedocs.io/en/v1.8.1/workflow_inputs.html#mini-split-heat-pump'&gt;Mini-Split Heat Pump&lt;/a&gt;, &lt;a href='https://openstudio-hpxml.readthedocs.io/en/v1.8.1/workflow_inputs.html#packaged-terminal-heat-pump'&gt;Packaged Terminal Heat Pump&lt;/a&gt;, &lt;a href='https://openstudio-hpxml.readthedocs.io/en/v1.8.1/workflow_inputs.html#room-air-conditioner-w-reverse-cycle'&gt;Room Air Conditioner w/ Reverse Cycle&lt;/a&gt;, &lt;a href='https://openstudio-hpxml.readthedocs.io/en/v1.8.1/workflow_inputs.html#ground-to-air-heat-pump'&gt;Ground-to-Air Heat Pump&lt;/a&gt;) is used.</description>
      <type>String</type>
      <units>Frac</units>
      <required>false</required>
      <model_dependent>false</model_dependent>
    </argument>
    <argument>
      <name>heat_pump_heating_capacity</name>
      <display_name>Heat Pump: Heating Capacity</display_name>
      <description>The output heating capacity of the heat pump. If not provided, the OS-HPXML autosized default (see &lt;a href='https://openstudio-hpxml.readthedocs.io/en/v1.8.1/workflow_inputs.html#air-to-air-heat-pump'&gt;Air-to-Air Heat Pump&lt;/a&gt;, &lt;a href='https://openstudio-hpxml.readthedocs.io/en/v1.8.1/workflow_inputs.html#mini-split-heat-pump'&gt;Mini-Split Heat Pump&lt;/a&gt;, &lt;a href='https://openstudio-hpxml.readthedocs.io/en/v1.8.1/workflow_inputs.html#packaged-terminal-heat-pump'&gt;Packaged Terminal Heat Pump&lt;/a&gt;, &lt;a href='https://openstudio-hpxml.readthedocs.io/en/v1.8.1/workflow_inputs.html#room-air-conditioner-w-reverse-cycle'&gt;Room Air Conditioner w/ Reverse Cycle&lt;/a&gt;, &lt;a href='https://openstudio-hpxml.readthedocs.io/en/v1.8.1/workflow_inputs.html#ground-to-air-heat-pump'&gt;Ground-to-Air Heat Pump&lt;/a&gt;) is used.</description>
      <type>String</type>
      <units>Btu/hr</units>
      <required>false</required>
      <model_dependent>false</model_dependent>
    </argument>
    <argument>
      <name>heat_pump_heating_autosizing_factor</name>
      <display_name>Heat Pump: Heating Autosizing Factor</display_name>
      <description>The capacity scaling factor applied to the auto-sizing methodology. If not provided, 1.0 is used.</description>
      <type>String</type>
      <units></units>
      <required>false</required>
      <model_dependent>false</model_dependent>
    </argument>
    <argument>
      <name>heat_pump_heating_autosizing_limit</name>
      <display_name>Heat Pump: Heating Autosizing Limit</display_name>
      <description>The maximum capacity limit applied to the auto-sizing methodology. If not provided, no limit is used.</description>
      <type>String</type>
      <units>Btu/hr</units>
      <required>false</required>
      <model_dependent>false</model_dependent>
    </argument>
    <argument>
      <name>heat_pump_heating_capacity_retention_fraction</name>
      <display_name>Heat Pump: Heating Capacity Retention Fraction</display_name>
      <description>The output heating capacity of the heat pump at a user-specified temperature (e.g., 17F or 5F) divided by the above nominal heating capacity. Applies to all heat pump types except ground-to-air. If not provided, the OS-HPXML default (see &lt;a href='https://openstudio-hpxml.readthedocs.io/en/v1.8.1/workflow_inputs.html#air-to-air-heat-pump'&gt;Air-to-Air Heat Pump&lt;/a&gt;, &lt;a href='https://openstudio-hpxml.readthedocs.io/en/v1.8.1/workflow_inputs.html#mini-split-heat-pump'&gt;Mini-Split Heat Pump&lt;/a&gt;, &lt;a href='https://openstudio-hpxml.readthedocs.io/en/v1.8.1/workflow_inputs.html#packaged-terminal-heat-pump'&gt;Packaged Terminal Heat Pump&lt;/a&gt;, &lt;a href='https://openstudio-hpxml.readthedocs.io/en/v1.8.1/workflow_inputs.html#room-air-conditioner-w-reverse-cycle'&gt;Room Air Conditioner w/ Reverse Cycle&lt;/a&gt;) is used.</description>
      <type>String</type>
      <units>Frac</units>
      <required>false</required>
      <model_dependent>false</model_dependent>
    </argument>
    <argument>
      <name>heat_pump_heating_capacity_retention_temp</name>
      <display_name>Heat Pump: Heating Capacity Retention Temperature</display_name>
      <description>The user-specified temperature (e.g., 17F or 5F) for the above heating capacity retention fraction. Applies to all heat pump types except ground-to-air. Required if the Heating Capacity Retention Fraction is provided.</description>
      <type>String</type>
      <units>F</units>
      <required>false</required>
      <model_dependent>false</model_dependent>
    </argument>
    <argument>
      <name>heat_pump_cooling_capacity</name>
      <display_name>Heat Pump: Cooling Capacity</display_name>
      <description>The output cooling capacity of the heat pump. If not provided, the OS-HPXML autosized default (see &lt;a href='https://openstudio-hpxml.readthedocs.io/en/v1.8.1/workflow_inputs.html#air-to-air-heat-pump'&gt;Air-to-Air Heat Pump&lt;/a&gt;, &lt;a href='https://openstudio-hpxml.readthedocs.io/en/v1.8.1/workflow_inputs.html#mini-split-heat-pump'&gt;Mini-Split Heat Pump&lt;/a&gt;, &lt;a href='https://openstudio-hpxml.readthedocs.io/en/v1.8.1/workflow_inputs.html#packaged-terminal-heat-pump'&gt;Packaged Terminal Heat Pump&lt;/a&gt;, &lt;a href='https://openstudio-hpxml.readthedocs.io/en/v1.8.1/workflow_inputs.html#room-air-conditioner-w-reverse-cycle'&gt;Room Air Conditioner w/ Reverse Cycle&lt;/a&gt;, &lt;a href='https://openstudio-hpxml.readthedocs.io/en/v1.8.1/workflow_inputs.html#ground-to-air-heat-pump'&gt;Ground-to-Air Heat Pump&lt;/a&gt;) is used.</description>
      <type>String</type>
      <units>Btu/hr</units>
      <required>false</required>
      <model_dependent>false</model_dependent>
    </argument>
    <argument>
      <name>heat_pump_cooling_autosizing_factor</name>
      <display_name>Heat Pump: Cooling Autosizing Factor</display_name>
      <description>The capacity scaling factor applied to the auto-sizing methodology. If not provided, 1.0 is used.</description>
      <type>String</type>
      <units></units>
      <required>false</required>
      <model_dependent>false</model_dependent>
    </argument>
    <argument>
      <name>heat_pump_cooling_autosizing_limit</name>
      <display_name>Heat Pump: Cooling Autosizing Limit</display_name>
      <description>The maximum capacity limit applied to the auto-sizing methodology. If not provided, no limit is used.</description>
      <type>String</type>
      <units>Btu/hr</units>
      <required>false</required>
      <model_dependent>false</model_dependent>
    </argument>
    <argument>
      <name>heat_pump_fraction_heat_load_served</name>
      <display_name>Heat Pump: Fraction Heat Load Served</display_name>
      <description>The heating load served by the heat pump.</description>
      <type>Double</type>
      <units>Frac</units>
      <required>true</required>
      <model_dependent>false</model_dependent>
      <default_value>1</default_value>
    </argument>
    <argument>
      <name>heat_pump_fraction_cool_load_served</name>
      <display_name>Heat Pump: Fraction Cool Load Served</display_name>
      <description>The cooling load served by the heat pump.</description>
      <type>Double</type>
      <units>Frac</units>
      <required>true</required>
      <model_dependent>false</model_dependent>
      <default_value>1</default_value>
    </argument>
    <argument>
      <name>heat_pump_compressor_lockout_temp</name>
      <display_name>Heat Pump: Compressor Lockout Temperature</display_name>
      <description>The temperature below which the heat pump compressor is disabled. If both this and Backup Heating Lockout Temperature are provided and use the same value, it essentially defines a switchover temperature (for, e.g., a dual-fuel heat pump). Applies to all heat pump types other than ground-to-air. If not provided, the OS-HPXML default (see &lt;a href='https://openstudio-hpxml.readthedocs.io/en/v1.8.1/workflow_inputs.html#air-to-air-heat-pump'&gt;Air-to-Air Heat Pump&lt;/a&gt;, &lt;a href='https://openstudio-hpxml.readthedocs.io/en/v1.8.1/workflow_inputs.html#mini-split-heat-pump'&gt;Mini-Split Heat Pump&lt;/a&gt;, &lt;a href='https://openstudio-hpxml.readthedocs.io/en/v1.8.1/workflow_inputs.html#packaged-terminal-heat-pump'&gt;Packaged Terminal Heat Pump&lt;/a&gt;, &lt;a href='https://openstudio-hpxml.readthedocs.io/en/v1.8.1/workflow_inputs.html#room-air-conditioner-w-reverse-cycle'&gt;Room Air Conditioner w/ Reverse Cycle&lt;/a&gt;) is used.</description>
      <type>String</type>
      <units>F</units>
      <required>false</required>
      <model_dependent>false</model_dependent>
    </argument>
    <argument>
      <name>heat_pump_backup_type</name>
      <display_name>Heat Pump: Backup Type</display_name>
      <description>The backup type of the heat pump. If 'integrated', represents e.g. built-in electric strip heat or dual-fuel integrated furnace. If 'separate', represents e.g. electric baseboard or boiler based on the Heating System 2 specified below. Use 'none' if there is no backup heating.</description>
      <type>Choice</type>
      <required>true</required>
      <model_dependent>false</model_dependent>
      <default_value>integrated</default_value>
      <choices>
        <choice>
          <value>none</value>
          <display_name>none</display_name>
        </choice>
        <choice>
          <value>integrated</value>
          <display_name>integrated</display_name>
        </choice>
        <choice>
          <value>separate</value>
          <display_name>separate</display_name>
        </choice>
      </choices>
    </argument>
    <argument>
      <name>heat_pump_backup_heating_autosizing_factor</name>
      <display_name>Heat Pump: Backup Heating Autosizing Factor</display_name>
      <description>The capacity scaling factor applied to the auto-sizing methodology if Backup Type is 'integrated'. If not provided, 1.0 is used. If Backup Type is 'separate', use Heating System 2: Heating Autosizing Factor.</description>
      <type>String</type>
      <units></units>
      <required>false</required>
      <model_dependent>false</model_dependent>
    </argument>
    <argument>
      <name>heat_pump_backup_heating_autosizing_limit</name>
      <display_name>Heat Pump: Backup Heating Autosizing Limit</display_name>
      <description>The maximum capacity limit applied to the auto-sizing methodology if Backup Type is 'integrated'. If not provided, no limit is used. If Backup Type is 'separate', use Heating System 2: Heating Autosizing Limit.</description>
      <type>String</type>
      <units>Btu/hr</units>
      <required>false</required>
      <model_dependent>false</model_dependent>
    </argument>
    <argument>
      <name>heat_pump_backup_fuel</name>
      <display_name>Heat Pump: Backup Fuel Type</display_name>
      <description>The backup fuel type of the heat pump. Only applies if Backup Type is 'integrated'.</description>
      <type>Choice</type>
      <required>true</required>
      <model_dependent>false</model_dependent>
      <default_value>electricity</default_value>
      <choices>
        <choice>
          <value>electricity</value>
          <display_name>electricity</display_name>
        </choice>
        <choice>
          <value>natural gas</value>
          <display_name>natural gas</display_name>
        </choice>
        <choice>
          <value>fuel oil</value>
          <display_name>fuel oil</display_name>
        </choice>
        <choice>
          <value>propane</value>
          <display_name>propane</display_name>
        </choice>
      </choices>
    </argument>
    <argument>
      <name>heat_pump_backup_heating_efficiency</name>
      <display_name>Heat Pump: Backup Rated Efficiency</display_name>
      <description>The backup rated efficiency value of the heat pump. Percent for electricity fuel type. AFUE otherwise. Only applies if Backup Type is 'integrated'.</description>
      <type>Double</type>
      <required>true</required>
      <model_dependent>false</model_dependent>
      <default_value>1</default_value>
    </argument>
    <argument>
      <name>heat_pump_backup_heating_capacity</name>
      <display_name>Heat Pump: Backup Heating Capacity</display_name>
      <description>The backup output heating capacity of the heat pump. If not provided, the OS-HPXML autosized default (see &lt;a href='https://openstudio-hpxml.readthedocs.io/en/v1.8.1/workflow_inputs.html#backup'&gt;Backup&lt;/a&gt;) is used. Only applies if Backup Type is 'integrated'.</description>
      <type>String</type>
      <units>Btu/hr</units>
      <required>false</required>
      <model_dependent>false</model_dependent>
    </argument>
    <argument>
      <name>heat_pump_backup_heating_lockout_temp</name>
      <display_name>Heat Pump: Backup Heating Lockout Temperature</display_name>
      <description>The temperature above which the heat pump backup system is disabled. If both this and Compressor Lockout Temperature are provided and use the same value, it essentially defines a switchover temperature (for, e.g., a dual-fuel heat pump). Applies for both Backup Type of 'integrated' and 'separate'. If not provided, the OS-HPXML default (see &lt;a href='https://openstudio-hpxml.readthedocs.io/en/v1.8.1/workflow_inputs.html#backup'&gt;Backup&lt;/a&gt;) is used.</description>
      <type>String</type>
      <units>F</units>
      <required>false</required>
      <model_dependent>false</model_dependent>
    </argument>
    <argument>
      <name>heat_pump_sizing_methodology</name>
      <display_name>Heat Pump: Sizing Methodology</display_name>
      <description>The auto-sizing methodology to use when the heat pump capacity is not provided. If not provided, the OS-HPXML default (see &lt;a href='https://openstudio-hpxml.readthedocs.io/en/v1.8.1/workflow_inputs.html#hpxml-hvac-sizing-control'&gt;HPXML HVAC Sizing Control&lt;/a&gt;) is used.</description>
      <type>Choice</type>
      <units></units>
      <required>false</required>
      <model_dependent>false</model_dependent>
      <choices>
        <choice>
          <value>auto</value>
          <display_name>auto</display_name>
        </choice>
        <choice>
          <value>ACCA</value>
          <display_name>ACCA</display_name>
        </choice>
        <choice>
          <value>HERS</value>
          <display_name>HERS</display_name>
        </choice>
        <choice>
          <value>MaxLoad</value>
          <display_name>MaxLoad</display_name>
        </choice>
      </choices>
    </argument>
    <argument>
      <name>heat_pump_backup_sizing_methodology</name>
      <display_name>Heat Pump: Backup Sizing Methodology</display_name>
      <description>The auto-sizing methodology to use when the heat pump backup capacity is not provided. If not provided, the OS-HPXML default (see &lt;a href='https://openstudio-hpxml.readthedocs.io/en/v1.8.1/workflow_inputs.html#hpxml-hvac-sizing-control'&gt;HPXML HVAC Sizing Control&lt;/a&gt;) is used.</description>
      <type>Choice</type>
      <units></units>
      <required>false</required>
      <model_dependent>false</model_dependent>
      <choices>
        <choice>
          <value>auto</value>
          <display_name>auto</display_name>
        </choice>
        <choice>
          <value>emergency</value>
          <display_name>emergency</display_name>
        </choice>
        <choice>
          <value>supplemental</value>
          <display_name>supplemental</display_name>
        </choice>
      </choices>
    </argument>
    <argument>
      <name>heat_pump_is_ducted</name>
      <display_name>Heat Pump: Is Ducted</display_name>
      <description>Whether the heat pump is ducted or not. Only used for mini-split. It's assumed that air-to-air and ground-to-air are ducted, and packaged terminal heat pump and room air conditioner with reverse cycle are not ducted. If not provided, assumes not ducted.</description>
      <type>Choice</type>
      <units></units>
      <required>false</required>
      <model_dependent>false</model_dependent>
      <choices>
        <choice>
          <value>auto</value>
          <display_name>auto</display_name>
        </choice>
        <choice>
          <value>true</value>
          <display_name>true</display_name>
        </choice>
        <choice>
          <value>false</value>
          <display_name>false</display_name>
        </choice>
      </choices>
    </argument>
    <argument>
      <name>heat_pump_crankcase_heater_watts</name>
      <display_name>Heat Pump: Crankcase Heater Power Watts</display_name>
      <description>Heat Pump crankcase heater power consumption in Watts. Applies only to air-to-air, mini-split, packaged terminal heat pump and room air conditioner with reverse cycle. If not provided, the OS-HPXML default (see &lt;a href='https://openstudio-hpxml.readthedocs.io/en/v1.8.1/workflow_inputs.html#air-to-air-heat-pump'&gt;Air-to-Air Heat Pump&lt;/a&gt;, &lt;a href='https://openstudio-hpxml.readthedocs.io/en/v1.8.1/workflow_inputs.html#mini-split-heat-pump'&gt;Mini-Split Heat Pump&lt;/a&gt;, &lt;a href='https://openstudio-hpxml.readthedocs.io/en/v1.8.1/workflow_inputs.html#packaged-terminal-heat-pump'&gt;Packaged Terminal Heat Pump&lt;/a&gt;, &lt;a href='https://openstudio-hpxml.readthedocs.io/en/v1.8.1/workflow_inputs.html#room-air-conditioner-w-reverse-cycle'&gt;Room Air Conditioner w/ Reverse Cycle&lt;/a&gt;) is used.</description>
      <type>String</type>
      <units>W</units>
      <required>false</required>
      <model_dependent>false</model_dependent>
    </argument>
    <argument>
      <name>hvac_perf_data_capacity_type</name>
      <display_name>HVAC Detailed Performance Data: Capacity Type</display_name>
      <description>Type of capacity values for detailed performance data if available. Applies only to variable-speed air-source HVAC systems (central air conditioners, mini-split air conditioners, air-to-air heat pumps, and mini-split heat pumps).</description>
      <type>Choice</type>
      <units>Absolute capacities</units>
      <required>false</required>
      <model_dependent>false</model_dependent>
      <choices>
        <choice>
          <value>auto</value>
          <display_name>auto</display_name>
        </choice>
        <choice>
          <value>Absolute capacities</value>
          <display_name>Absolute capacities</display_name>
        </choice>
        <choice>
          <value>Normalized capacity fractions</value>
          <display_name>Normalized capacity fractions</display_name>
        </choice>
      </choices>
    </argument>
    <argument>
      <name>hvac_perf_data_heating_outdoor_temperatures</name>
      <display_name>HVAC Detailed Performance Data: Heating Outdoor Temperatures</display_name>
      <description>Outdoor temperatures of heating detailed performance data if available. Applies only to variable-speed air-source HVAC systems (central air conditioners, mini-split air conditioners, air-to-air heat pumps, and mini-split heat pumps). One of the outdoor temperatures must be 47 F. At least two performance data points are required using a comma-separated list.</description>
      <type>String</type>
      <units>F</units>
      <required>false</required>
      <model_dependent>false</model_dependent>
    </argument>
    <argument>
      <name>hvac_perf_data_heating_min_speed_capacities</name>
      <display_name>HVAC Detailed Performance Data: Heating Minimum Speed Capacities</display_name>
      <description>Minimum speed capacities of heating detailed performance data if available. Applies only to variable-speed air-source HVAC systems (central air conditioners, mini-split air conditioners, air-to-air heat pumps, and mini-split heat pumps). At least two performance data points are required using a comma-separated list.</description>
      <type>String</type>
      <units>Btu/hr or Frac</units>
      <required>false</required>
      <model_dependent>false</model_dependent>
    </argument>
    <argument>
      <name>hvac_perf_data_heating_max_speed_capacities</name>
      <display_name>HVAC Detailed Performance Data: Heating Maximum Speed Capacities</display_name>
      <description>Maximum speed capacities of heating detailed performance data if available. Applies only to variable-speed air-source HVAC systems (central air conditioners, mini-split air conditioners, air-to-air heat pumps, and mini-split heat pumps). At least two performance data points are required using a comma-separated list.</description>
      <type>String</type>
      <units>Btu/hr or Frac</units>
      <required>false</required>
      <model_dependent>false</model_dependent>
    </argument>
    <argument>
      <name>hvac_perf_data_heating_min_speed_cops</name>
      <display_name>HVAC Detailed Performance Data: Heating Minimum Speed COPs</display_name>
      <description>Minimum speed efficiency COP values of heating detailed performance data if available. Applies only to variable-speed air-source HVAC systems (central air conditioners, mini-split air conditioners, air-to-air heat pumps, and mini-split heat pumps). At least two performance data points are required using a comma-separated list.</description>
      <type>String</type>
      <units>W/W</units>
      <required>false</required>
      <model_dependent>false</model_dependent>
    </argument>
    <argument>
      <name>hvac_perf_data_heating_max_speed_cops</name>
      <display_name>HVAC Detailed Performance Data: Heating Maximum Speed COPs</display_name>
      <description>Maximum speed efficiency COP values of heating detailed performance data if available. Applies only to variable-speed air-source HVAC systems (central air conditioners, mini-split air conditioners, air-to-air heat pumps, and mini-split heat pumps). At least two performance data points are required using a comma-separated list.</description>
      <type>String</type>
      <units>W/W</units>
      <required>false</required>
      <model_dependent>false</model_dependent>
    </argument>
    <argument>
      <name>hvac_perf_data_cooling_outdoor_temperatures</name>
      <display_name>HVAC Detailed Performance Data: Cooling Outdoor Temperatures</display_name>
      <description>Outdoor temperatures of cooling detailed performance data if available. Applies only to variable-speed air-source HVAC systems (central air conditioners, mini-split air conditioners, air-to-air heat pumps, and mini-split heat pumps). One of the outdoor temperatures must be 95 F. At least two performance data points are required using a comma-separated list.</description>
      <type>String</type>
      <units>F</units>
      <required>false</required>
      <model_dependent>false</model_dependent>
    </argument>
    <argument>
      <name>hvac_perf_data_cooling_min_speed_capacities</name>
      <display_name>HVAC Detailed Performance Data: Cooling Minimum Speed Capacities</display_name>
      <description>Minimum speed capacities of cooling detailed performance data if available. Applies only to variable-speed air-source HVAC systems (central air conditioners, mini-split air conditioners, air-to-air heat pumps, and mini-split heat pumps). At least two performance data points are required using a comma-separated list.</description>
      <type>String</type>
      <units>Btu/hr or Frac</units>
      <required>false</required>
      <model_dependent>false</model_dependent>
    </argument>
    <argument>
      <name>hvac_perf_data_cooling_max_speed_capacities</name>
      <display_name>HVAC Detailed Performance Data: Cooling Maximum Speed Capacities</display_name>
      <description>Maximum speed capacities of cooling detailed performance data if available. Applies only to variable-speed air-source HVAC systems (central air conditioners, mini-split air conditioners, air-to-air heat pumps, and mini-split heat pumps). At least two performance data points are required using a comma-separated list.</description>
      <type>String</type>
      <units>Btu/hr or Frac</units>
      <required>false</required>
      <model_dependent>false</model_dependent>
    </argument>
    <argument>
      <name>hvac_perf_data_cooling_min_speed_cops</name>
      <display_name>HVAC Detailed Performance Data: Cooling Minimum Speed COPs</display_name>
      <description>Minimum speed efficiency COP values of cooling detailed performance data if available. Applies only to variable-speed air-source HVAC systems (central air conditioners, mini-split air conditioners, air-to-air heat pumps, and mini-split heat pumps). At least two performance data points are required using a comma-separated list.</description>
      <type>String</type>
      <units>W/W</units>
      <required>false</required>
      <model_dependent>false</model_dependent>
    </argument>
    <argument>
      <name>hvac_perf_data_cooling_max_speed_cops</name>
      <display_name>HVAC Detailed Performance Data: Cooling Maximum Speed COPs</display_name>
      <description>Maximum speed efficiency COP values of cooling detailed performance data if available. Applies only to variable-speed air-source HVAC systems (central air conditioners, mini-split air conditioners, air-to-air heat pumps, and mini-split heat pumps). At least two performance data points are required using a comma-separated list.</description>
      <type>String</type>
      <units>W/W</units>
      <required>false</required>
      <model_dependent>false</model_dependent>
    </argument>
    <argument>
      <name>geothermal_loop_configuration</name>
      <display_name>Geothermal Loop: Configuration</display_name>
      <description>Configuration of the geothermal loop. Only applies to ground-to-air heat pump type. If not provided, the OS-HPXML default (see &lt;a href='https://openstudio-hpxml.readthedocs.io/en/v1.8.1/workflow_inputs.html#ground-to-air-heat-pump'&gt;Ground-to-Air Heat Pump&lt;/a&gt;) is used.</description>
      <type>Choice</type>
      <units></units>
      <required>false</required>
      <model_dependent>false</model_dependent>
      <choices>
        <choice>
          <value>auto</value>
          <display_name>auto</display_name>
        </choice>
        <choice>
          <value>none</value>
          <display_name>none</display_name>
        </choice>
        <choice>
          <value>vertical</value>
          <display_name>vertical</display_name>
        </choice>
      </choices>
    </argument>
    <argument>
      <name>geothermal_loop_borefield_configuration</name>
      <display_name>Geothermal Loop: Borefield Configuration</display_name>
      <description>Borefield configuration of the geothermal loop. Only applies to ground-to-air heat pump type. If not provided, the OS-HPXML default (see &lt;a href='https://openstudio-hpxml.readthedocs.io/en/v1.8.1/workflow_inputs.html#hpxml-geothermal-loops'&gt;HPXML Geothermal Loops&lt;/a&gt;) is used.</description>
      <type>Choice</type>
      <units></units>
      <required>false</required>
      <model_dependent>false</model_dependent>
      <choices>
        <choice>
          <value>auto</value>
          <display_name>auto</display_name>
        </choice>
        <choice>
          <value>Rectangle</value>
          <display_name>Rectangle</display_name>
        </choice>
        <choice>
          <value>Open Rectangle</value>
          <display_name>Open Rectangle</display_name>
        </choice>
        <choice>
          <value>C</value>
          <display_name>C</display_name>
        </choice>
        <choice>
          <value>L</value>
          <display_name>L</display_name>
        </choice>
        <choice>
          <value>U</value>
          <display_name>U</display_name>
        </choice>
        <choice>
          <value>Lopsided U</value>
          <display_name>Lopsided U</display_name>
        </choice>
      </choices>
    </argument>
    <argument>
      <name>geothermal_loop_loop_flow</name>
      <display_name>Geothermal Loop: Loop Flow</display_name>
      <description>Water flow rate through the geothermal loop. Only applies to ground-to-air heat pump type. If not provided, the OS-HPXML autosized default (see &lt;a href='https://openstudio-hpxml.readthedocs.io/en/v1.8.1/workflow_inputs.html#hpxml-geothermal-loops'&gt;HPXML Geothermal Loops&lt;/a&gt;) is used.</description>
      <type>String</type>
      <units>gpm</units>
      <required>false</required>
      <model_dependent>false</model_dependent>
    </argument>
    <argument>
      <name>geothermal_loop_boreholes_count</name>
      <display_name>Geothermal Loop: Boreholes Count</display_name>
      <description>Number of boreholes. Only applies to ground-to-air heat pump type. If not provided, the OS-HPXML autosized default (see &lt;a href='https://openstudio-hpxml.readthedocs.io/en/v1.8.1/workflow_inputs.html#hpxml-geothermal-loops'&gt;HPXML Geothermal Loops&lt;/a&gt;) is used.</description>
      <type>String</type>
      <units>#</units>
      <required>false</required>
      <model_dependent>false</model_dependent>
    </argument>
    <argument>
      <name>geothermal_loop_boreholes_length</name>
      <display_name>Geothermal Loop: Boreholes Length</display_name>
      <description>Average length of each borehole (vertical). Only applies to ground-to-air heat pump type. If not provided, the OS-HPXML autosized default (see &lt;a href='https://openstudio-hpxml.readthedocs.io/en/v1.8.1/workflow_inputs.html#hpxml-geothermal-loops'&gt;HPXML Geothermal Loops&lt;/a&gt;) is used.</description>
      <type>String</type>
      <units>ft</units>
      <required>false</required>
      <model_dependent>false</model_dependent>
    </argument>
    <argument>
      <name>geothermal_loop_boreholes_spacing</name>
      <display_name>Geothermal Loop: Boreholes Spacing</display_name>
      <description>Distance between bores. Only applies to ground-to-air heat pump type. If not provided, the OS-HPXML default (see &lt;a href='https://openstudio-hpxml.readthedocs.io/en/v1.8.1/workflow_inputs.html#hpxml-geothermal-loops'&gt;HPXML Geothermal Loops&lt;/a&gt;) is used.</description>
      <type>String</type>
      <units>ft</units>
      <required>false</required>
      <model_dependent>false</model_dependent>
    </argument>
    <argument>
      <name>geothermal_loop_boreholes_diameter</name>
      <display_name>Geothermal Loop: Boreholes Diameter</display_name>
      <description>Diameter of bores. Only applies to ground-to-air heat pump type. If not provided, the OS-HPXML default (see &lt;a href='https://openstudio-hpxml.readthedocs.io/en/v1.8.1/workflow_inputs.html#hpxml-geothermal-loops'&gt;HPXML Geothermal Loops&lt;/a&gt;) is used.</description>
      <type>String</type>
      <units>in</units>
      <required>false</required>
      <model_dependent>false</model_dependent>
    </argument>
    <argument>
      <name>geothermal_loop_grout_type</name>
      <display_name>Geothermal Loop: Grout Type</display_name>
      <description>Grout type of the geothermal loop. Only applies to ground-to-air heat pump type. If not provided, the OS-HPXML default (see &lt;a href='https://openstudio-hpxml.readthedocs.io/en/v1.8.1/workflow_inputs.html#hpxml-geothermal-loops'&gt;HPXML Geothermal Loops&lt;/a&gt;) is used.</description>
      <type>Choice</type>
      <units></units>
      <required>false</required>
      <model_dependent>false</model_dependent>
      <choices>
        <choice>
          <value>auto</value>
          <display_name>auto</display_name>
        </choice>
        <choice>
          <value>standard</value>
          <display_name>standard</display_name>
        </choice>
        <choice>
          <value>thermally enhanced</value>
          <display_name>thermally enhanced</display_name>
        </choice>
      </choices>
    </argument>
    <argument>
      <name>geothermal_loop_pipe_type</name>
      <display_name>Geothermal Loop: Pipe Type</display_name>
      <description>Pipe type of the geothermal loop. Only applies to ground-to-air heat pump type. If not provided, the OS-HPXML default (see &lt;a href='https://openstudio-hpxml.readthedocs.io/en/v1.8.1/workflow_inputs.html#hpxml-geothermal-loops'&gt;HPXML Geothermal Loops&lt;/a&gt;) is used.</description>
      <type>Choice</type>
      <units></units>
      <required>false</required>
      <model_dependent>false</model_dependent>
      <choices>
        <choice>
          <value>auto</value>
          <display_name>auto</display_name>
        </choice>
        <choice>
          <value>standard</value>
          <display_name>standard</display_name>
        </choice>
        <choice>
          <value>thermally enhanced</value>
          <display_name>thermally enhanced</display_name>
        </choice>
      </choices>
    </argument>
    <argument>
      <name>geothermal_loop_pipe_diameter</name>
      <display_name>Geothermal Loop: Pipe Diameter</display_name>
      <description>Pipe diameter of the geothermal loop. Only applies to ground-to-air heat pump type. If not provided, the OS-HPXML default (see &lt;a href='https://openstudio-hpxml.readthedocs.io/en/v1.8.1/workflow_inputs.html#hpxml-geothermal-loops'&gt;HPXML Geothermal Loops&lt;/a&gt;) is used.</description>
      <type>Choice</type>
      <units>in</units>
      <required>false</required>
      <model_dependent>false</model_dependent>
      <choices>
        <choice>
          <value>auto</value>
          <display_name>auto</display_name>
        </choice>
        <choice>
          <value>3/4" pipe</value>
          <display_name>3/4" pipe</display_name>
        </choice>
        <choice>
          <value>1" pipe</value>
          <display_name>1" pipe</display_name>
        </choice>
        <choice>
          <value>1-1/4" pipe</value>
          <display_name>1-1/4" pipe</display_name>
        </choice>
      </choices>
    </argument>
    <argument>
      <name>heating_system_2_type</name>
      <display_name>Heating System 2: Type</display_name>
      <description>The type of the second heating system. If a heat pump is specified and the backup type is 'separate', this heating system represents 'separate' backup heating. For ducted heat pumps where the backup heating system is a 'Furnace', the backup would typically be characterized as 'integrated' in that the furnace and heat pump share the same distribution system and blower fan; a 'Furnace' as 'separate' backup to a ducted heat pump is not supported.</description>
      <type>Choice</type>
      <required>true</required>
      <model_dependent>false</model_dependent>
      <default_value>none</default_value>
      <choices>
        <choice>
          <value>none</value>
          <display_name>none</display_name>
        </choice>
        <choice>
          <value>Furnace</value>
          <display_name>Furnace</display_name>
        </choice>
        <choice>
          <value>WallFurnace</value>
          <display_name>WallFurnace</display_name>
        </choice>
        <choice>
          <value>FloorFurnace</value>
          <display_name>FloorFurnace</display_name>
        </choice>
        <choice>
          <value>Boiler</value>
          <display_name>Boiler</display_name>
        </choice>
        <choice>
          <value>ElectricResistance</value>
          <display_name>ElectricResistance</display_name>
        </choice>
        <choice>
          <value>Stove</value>
          <display_name>Stove</display_name>
        </choice>
        <choice>
          <value>SpaceHeater</value>
          <display_name>SpaceHeater</display_name>
        </choice>
        <choice>
          <value>Fireplace</value>
          <display_name>Fireplace</display_name>
        </choice>
      </choices>
    </argument>
    <argument>
      <name>heating_system_2_fuel</name>
      <display_name>Heating System 2: Fuel Type</display_name>
      <description>The fuel type of the second heating system. Ignored for ElectricResistance.</description>
      <type>Choice</type>
      <required>true</required>
      <model_dependent>false</model_dependent>
      <default_value>electricity</default_value>
      <choices>
        <choice>
          <value>electricity</value>
          <display_name>electricity</display_name>
        </choice>
        <choice>
          <value>natural gas</value>
          <display_name>natural gas</display_name>
        </choice>
        <choice>
          <value>fuel oil</value>
          <display_name>fuel oil</display_name>
        </choice>
        <choice>
          <value>propane</value>
          <display_name>propane</display_name>
        </choice>
        <choice>
          <value>wood</value>
          <display_name>wood</display_name>
        </choice>
        <choice>
          <value>wood pellets</value>
          <display_name>wood pellets</display_name>
        </choice>
        <choice>
          <value>coal</value>
          <display_name>coal</display_name>
        </choice>
      </choices>
    </argument>
    <argument>
      <name>heating_system_2_heating_efficiency</name>
      <display_name>Heating System 2: Rated AFUE or Percent</display_name>
      <description>The rated heating efficiency value of the second heating system.</description>
      <type>Double</type>
      <units>Frac</units>
      <required>true</required>
      <model_dependent>false</model_dependent>
      <default_value>1</default_value>
    </argument>
    <argument>
      <name>heating_system_2_heating_capacity</name>
      <display_name>Heating System 2: Heating Capacity</display_name>
      <description>The output heating capacity of the second heating system. If not provided, the OS-HPXML autosized default (see &lt;a href='https://openstudio-hpxml.readthedocs.io/en/v1.8.1/workflow_inputs.html#hpxml-heating-systems'&gt;HPXML Heating Systems&lt;/a&gt;) is used.</description>
      <type>String</type>
      <units>Btu/hr</units>
      <required>false</required>
      <model_dependent>false</model_dependent>
    </argument>
    <argument>
      <name>heating_system_2_heating_autosizing_factor</name>
      <display_name>Heating System 2: Heating Autosizing Factor</display_name>
      <description>The capacity scaling factor applied to the auto-sizing methodology. If not provided, 1.0 is used.</description>
      <type>String</type>
      <units></units>
      <required>false</required>
      <model_dependent>false</model_dependent>
    </argument>
    <argument>
      <name>heating_system_2_heating_autosizing_limit</name>
      <display_name>Heating System 2: Heating Autosizing Limit</display_name>
      <description>The maximum capacity limit applied to the auto-sizing methodology. If not provided, no limit is used.</description>
      <type>String</type>
      <units>Btu/hr</units>
      <required>false</required>
      <model_dependent>false</model_dependent>
    </argument>
    <argument>
      <name>heating_system_2_fraction_heat_load_served</name>
      <display_name>Heating System 2: Fraction Heat Load Served</display_name>
      <description>The heat load served fraction of the second heating system. Ignored if this heating system serves as a backup system for a heat pump.</description>
      <type>Double</type>
      <units>Frac</units>
      <required>true</required>
      <model_dependent>false</model_dependent>
      <default_value>0.25</default_value>
    </argument>
    <argument>
      <name>hvac_control_heating_season_period</name>
      <display_name>HVAC Control: Heating Season Period</display_name>
      <description>Enter a date like 'Nov 1 - Jun 30'. If not provided, the OS-HPXML default (see &lt;a href='https://openstudio-hpxml.readthedocs.io/en/v1.8.1/workflow_inputs.html#hpxml-hvac-control'&gt;HPXML HVAC Control&lt;/a&gt;) is used. Can also provide 'BuildingAmerica' to use automatic seasons from the Building America House Simulation Protocols.</description>
      <type>String</type>
      <units></units>
      <required>false</required>
      <model_dependent>false</model_dependent>
    </argument>
    <argument>
      <name>hvac_control_cooling_season_period</name>
      <display_name>HVAC Control: Cooling Season Period</display_name>
      <description>Enter a date like 'Jun 1 - Oct 31'. If not provided, the OS-HPXML default (see &lt;a href='https://openstudio-hpxml.readthedocs.io/en/v1.8.1/workflow_inputs.html#hpxml-hvac-control'&gt;HPXML HVAC Control&lt;/a&gt;) is used. Can also provide 'BuildingAmerica' to use automatic seasons from the Building America House Simulation Protocols.</description>
      <type>String</type>
      <units></units>
      <required>false</required>
      <model_dependent>false</model_dependent>
    </argument>
    <argument>
      <name>hvac_blower_fan_watts_per_cfm</name>
      <display_name>HVAC Blower: Fan Efficiency</display_name>
      <description>The blower fan efficiency at maximum fan speed. Applies only to split (not packaged) systems (i.e., applies to ducted systems as well as ductless mini-split systems). If not provided, the OS-HPXML default (see &lt;a href='https://openstudio-hpxml.readthedocs.io/en/v1.8.1/workflow_inputs.html#hpxml-heating-systems'&gt;HPXML Heating Systems&lt;/a&gt;, &lt;a href='https://openstudio-hpxml.readthedocs.io/en/v1.8.1/workflow_inputs.html#hpxml-cooling-systems'&gt;HPXML Cooling Systems&lt;/a&gt;, &lt;a href='https://openstudio-hpxml.readthedocs.io/en/v1.8.1/workflow_inputs.html#hpxml-heat-pumps'&gt;HPXML Heat Pumps&lt;/a&gt;) is used.</description>
      <type>String</type>
      <units>W/CFM</units>
      <required>false</required>
      <model_dependent>false</model_dependent>
    </argument>
    <argument>
      <name>ducts_leakage_units</name>
      <display_name>Ducts: Leakage Units</display_name>
      <description>The leakage units of the ducts.</description>
      <type>Choice</type>
      <required>true</required>
      <model_dependent>false</model_dependent>
      <default_value>Percent</default_value>
      <choices>
        <choice>
          <value>CFM25</value>
          <display_name>CFM25</display_name>
        </choice>
        <choice>
          <value>CFM50</value>
          <display_name>CFM50</display_name>
        </choice>
        <choice>
          <value>Percent</value>
          <display_name>Percent</display_name>
        </choice>
      </choices>
    </argument>
    <argument>
      <name>ducts_supply_leakage_to_outside_value</name>
      <display_name>Ducts: Supply Leakage to Outside Value</display_name>
      <description>The leakage value to outside for the supply ducts.</description>
      <type>Double</type>
      <required>true</required>
      <model_dependent>false</model_dependent>
      <default_value>0.1</default_value>
    </argument>
    <argument>
      <name>ducts_supply_location</name>
      <display_name>Ducts: Supply Location</display_name>
      <description>The location of the supply ducts. If not provided, the OS-HPXML default (see &lt;a href='https://openstudio-hpxml.readthedocs.io/en/v1.8.1/workflow_inputs.html#air-distribution'&gt;Air Distribution&lt;/a&gt;) is used.</description>
      <type>Choice</type>
      <units></units>
      <required>false</required>
      <model_dependent>false</model_dependent>
      <choices>
        <choice>
          <value>auto</value>
          <display_name>auto</display_name>
        </choice>
        <choice>
          <value>conditioned space</value>
          <display_name>conditioned space</display_name>
        </choice>
        <choice>
          <value>basement - conditioned</value>
          <display_name>basement - conditioned</display_name>
        </choice>
        <choice>
          <value>basement - unconditioned</value>
          <display_name>basement - unconditioned</display_name>
        </choice>
        <choice>
          <value>crawlspace</value>
          <display_name>crawlspace</display_name>
        </choice>
        <choice>
          <value>crawlspace - vented</value>
          <display_name>crawlspace - vented</display_name>
        </choice>
        <choice>
          <value>crawlspace - unvented</value>
          <display_name>crawlspace - unvented</display_name>
        </choice>
        <choice>
          <value>crawlspace - conditioned</value>
          <display_name>crawlspace - conditioned</display_name>
        </choice>
        <choice>
          <value>attic</value>
          <display_name>attic</display_name>
        </choice>
        <choice>
          <value>attic - vented</value>
          <display_name>attic - vented</display_name>
        </choice>
        <choice>
          <value>attic - unvented</value>
          <display_name>attic - unvented</display_name>
        </choice>
        <choice>
          <value>garage</value>
          <display_name>garage</display_name>
        </choice>
        <choice>
          <value>exterior wall</value>
          <display_name>exterior wall</display_name>
        </choice>
        <choice>
          <value>under slab</value>
          <display_name>under slab</display_name>
        </choice>
        <choice>
          <value>roof deck</value>
          <display_name>roof deck</display_name>
        </choice>
        <choice>
          <value>outside</value>
          <display_name>outside</display_name>
        </choice>
        <choice>
          <value>other housing unit</value>
          <display_name>other housing unit</display_name>
        </choice>
        <choice>
          <value>other heated space</value>
          <display_name>other heated space</display_name>
        </choice>
        <choice>
          <value>other multifamily buffer space</value>
          <display_name>other multifamily buffer space</display_name>
        </choice>
        <choice>
          <value>other non-freezing space</value>
          <display_name>other non-freezing space</display_name>
        </choice>
        <choice>
          <value>manufactured home belly</value>
          <display_name>manufactured home belly</display_name>
        </choice>
      </choices>
    </argument>
    <argument>
      <name>ducts_supply_insulation_r</name>
      <display_name>Ducts: Supply Insulation R-Value</display_name>
      <description>The nominal insulation r-value of the supply ducts excluding air films. Use 0 for uninsulated ducts.</description>
      <type>Double</type>
      <units>h-ft^2-R/Btu</units>
      <required>true</required>
      <model_dependent>false</model_dependent>
      <default_value>0</default_value>
    </argument>
    <argument>
      <name>ducts_supply_buried_insulation_level</name>
      <display_name>Ducts: Supply Buried Insulation Level</display_name>
      <description>Whether the supply ducts are buried in, e.g., attic loose-fill insulation. Partially buried ducts have insulation that does not cover the top of the ducts. Fully buried ducts have insulation that just covers the top of the ducts. Deeply buried ducts have insulation that continues above the top of the ducts.</description>
      <type>Choice</type>
      <units></units>
      <required>false</required>
      <model_dependent>false</model_dependent>
      <choices>
        <choice>
          <value>auto</value>
          <display_name>auto</display_name>
        </choice>
        <choice>
          <value>not buried</value>
          <display_name>not buried</display_name>
        </choice>
        <choice>
          <value>partially buried</value>
          <display_name>partially buried</display_name>
        </choice>
        <choice>
          <value>fully buried</value>
          <display_name>fully buried</display_name>
        </choice>
        <choice>
          <value>deeply buried</value>
          <display_name>deeply buried</display_name>
        </choice>
      </choices>
    </argument>
    <argument>
      <name>ducts_supply_surface_area</name>
      <display_name>Ducts: Supply Surface Area</display_name>
      <description>The supply ducts surface area in the given location. If neither Surface Area nor Area Fraction provided, the OS-HPXML default (see &lt;a href='https://openstudio-hpxml.readthedocs.io/en/v1.8.1/workflow_inputs.html#air-distribution'&gt;Air Distribution&lt;/a&gt;) is used.</description>
      <type>String</type>
      <units>ft^2</units>
      <required>false</required>
      <model_dependent>false</model_dependent>
    </argument>
    <argument>
      <name>ducts_supply_surface_area_fraction</name>
      <display_name>Ducts: Supply Area Fraction</display_name>
      <description>The fraction of supply ducts surface area in the given location. Only used if Surface Area is not provided. If the fraction is less than 1, the remaining duct area is assumed to be in conditioned space. If neither Surface Area nor Area Fraction provided, the OS-HPXML default (see &lt;a href='https://openstudio-hpxml.readthedocs.io/en/v1.8.1/workflow_inputs.html#air-distribution'&gt;Air Distribution&lt;/a&gt;) is used.</description>
      <type>String</type>
      <units>frac</units>
      <required>false</required>
      <model_dependent>false</model_dependent>
    </argument>
    <argument>
      <name>ducts_supply_fraction_rectangular</name>
      <display_name>Ducts: Supply Fraction Rectangular</display_name>
      <description>The fraction of supply ducts that are rectangular (as opposed to round); this affects the duct effective R-value used for modeling. If not provided, the OS-HPXML default (see &lt;a href='https://openstudio-hpxml.readthedocs.io/en/v1.8.1/workflow_inputs.html#air-distribution'&gt;Air Distribution&lt;/a&gt;) is used.</description>
      <type>String</type>
      <units>frac</units>
      <required>false</required>
      <model_dependent>false</model_dependent>
    </argument>
    <argument>
      <name>ducts_return_leakage_to_outside_value</name>
      <display_name>Ducts: Return Leakage to Outside Value</display_name>
      <description>The leakage value to outside for the return ducts.</description>
      <type>Double</type>
      <required>true</required>
      <model_dependent>false</model_dependent>
      <default_value>0.1</default_value>
    </argument>
    <argument>
      <name>ducts_return_location</name>
      <display_name>Ducts: Return Location</display_name>
      <description>The location of the return ducts. If not provided, the OS-HPXML default (see &lt;a href='https://openstudio-hpxml.readthedocs.io/en/v1.8.1/workflow_inputs.html#air-distribution'&gt;Air Distribution&lt;/a&gt;) is used.</description>
      <type>Choice</type>
      <units></units>
      <required>false</required>
      <model_dependent>false</model_dependent>
      <choices>
        <choice>
          <value>auto</value>
          <display_name>auto</display_name>
        </choice>
        <choice>
          <value>conditioned space</value>
          <display_name>conditioned space</display_name>
        </choice>
        <choice>
          <value>basement - conditioned</value>
          <display_name>basement - conditioned</display_name>
        </choice>
        <choice>
          <value>basement - unconditioned</value>
          <display_name>basement - unconditioned</display_name>
        </choice>
        <choice>
          <value>crawlspace</value>
          <display_name>crawlspace</display_name>
        </choice>
        <choice>
          <value>crawlspace - vented</value>
          <display_name>crawlspace - vented</display_name>
        </choice>
        <choice>
          <value>crawlspace - unvented</value>
          <display_name>crawlspace - unvented</display_name>
        </choice>
        <choice>
          <value>crawlspace - conditioned</value>
          <display_name>crawlspace - conditioned</display_name>
        </choice>
        <choice>
          <value>attic</value>
          <display_name>attic</display_name>
        </choice>
        <choice>
          <value>attic - vented</value>
          <display_name>attic - vented</display_name>
        </choice>
        <choice>
          <value>attic - unvented</value>
          <display_name>attic - unvented</display_name>
        </choice>
        <choice>
          <value>garage</value>
          <display_name>garage</display_name>
        </choice>
        <choice>
          <value>exterior wall</value>
          <display_name>exterior wall</display_name>
        </choice>
        <choice>
          <value>under slab</value>
          <display_name>under slab</display_name>
        </choice>
        <choice>
          <value>roof deck</value>
          <display_name>roof deck</display_name>
        </choice>
        <choice>
          <value>outside</value>
          <display_name>outside</display_name>
        </choice>
        <choice>
          <value>other housing unit</value>
          <display_name>other housing unit</display_name>
        </choice>
        <choice>
          <value>other heated space</value>
          <display_name>other heated space</display_name>
        </choice>
        <choice>
          <value>other multifamily buffer space</value>
          <display_name>other multifamily buffer space</display_name>
        </choice>
        <choice>
          <value>other non-freezing space</value>
          <display_name>other non-freezing space</display_name>
        </choice>
        <choice>
          <value>manufactured home belly</value>
          <display_name>manufactured home belly</display_name>
        </choice>
      </choices>
    </argument>
    <argument>
      <name>ducts_return_insulation_r</name>
      <display_name>Ducts: Return Insulation R-Value</display_name>
      <description>The nominal insulation r-value of the return ducts excluding air films. Use 0 for uninsulated ducts.</description>
      <type>Double</type>
      <units>h-ft^2-R/Btu</units>
      <required>true</required>
      <model_dependent>false</model_dependent>
      <default_value>0</default_value>
    </argument>
    <argument>
      <name>ducts_return_buried_insulation_level</name>
      <display_name>Ducts: Return Buried Insulation Level</display_name>
      <description>Whether the return ducts are buried in, e.g., attic loose-fill insulation. Partially buried ducts have insulation that does not cover the top of the ducts. Fully buried ducts have insulation that just covers the top of the ducts. Deeply buried ducts have insulation that continues above the top of the ducts.</description>
      <type>Choice</type>
      <units></units>
      <required>false</required>
      <model_dependent>false</model_dependent>
      <choices>
        <choice>
          <value>auto</value>
          <display_name>auto</display_name>
        </choice>
        <choice>
          <value>not buried</value>
          <display_name>not buried</display_name>
        </choice>
        <choice>
          <value>partially buried</value>
          <display_name>partially buried</display_name>
        </choice>
        <choice>
          <value>fully buried</value>
          <display_name>fully buried</display_name>
        </choice>
        <choice>
          <value>deeply buried</value>
          <display_name>deeply buried</display_name>
        </choice>
      </choices>
    </argument>
    <argument>
      <name>ducts_return_surface_area</name>
      <display_name>Ducts: Return Surface Area</display_name>
      <description>The return ducts surface area in the given location. If neither Surface Area nor Area Fraction provided, the OS-HPXML default (see &lt;a href='https://openstudio-hpxml.readthedocs.io/en/v1.8.1/workflow_inputs.html#air-distribution'&gt;Air Distribution&lt;/a&gt;) is used.</description>
      <type>String</type>
      <units>ft^2</units>
      <required>false</required>
      <model_dependent>false</model_dependent>
    </argument>
    <argument>
      <name>ducts_return_surface_area_fraction</name>
      <display_name>Ducts: Return Area Fraction</display_name>
      <description>The fraction of return ducts surface area in the given location. Only used if Surface Area is not provided. If the fraction is less than 1, the remaining duct area is assumed to be in conditioned space. If neither Surface Area nor Area Fraction provided, the OS-HPXML default (see &lt;a href='https://openstudio-hpxml.readthedocs.io/en/v1.8.1/workflow_inputs.html#air-distribution'&gt;Air Distribution&lt;/a&gt;) is used.</description>
      <type>String</type>
      <units>frac</units>
      <required>false</required>
      <model_dependent>false</model_dependent>
    </argument>
    <argument>
      <name>ducts_number_of_return_registers</name>
      <display_name>Ducts: Number of Return Registers</display_name>
      <description>The number of return registers of the ducts. Only used to calculate default return duct surface area. If not provided, the OS-HPXML default (see &lt;a href='https://openstudio-hpxml.readthedocs.io/en/v1.8.1/workflow_inputs.html#air-distribution'&gt;Air Distribution&lt;/a&gt;) is used.</description>
      <type>String</type>
      <units>#</units>
      <required>false</required>
      <model_dependent>false</model_dependent>
    </argument>
    <argument>
      <name>ducts_return_fraction_rectangular</name>
      <display_name>Ducts: Return Fraction Rectangular</display_name>
      <description>The fraction of return ducts that are rectangular (as opposed to round); this affects the duct effective R-value used for modeling. If not provided, the OS-HPXML default (see &lt;a href='https://openstudio-hpxml.readthedocs.io/en/v1.8.1/workflow_inputs.html#air-distribution'&gt;Air Distribution&lt;/a&gt;) is used.</description>
      <type>String</type>
      <units>frac</units>
      <required>false</required>
      <model_dependent>false</model_dependent>
    </argument>
    <argument>
      <name>mech_vent_fan_type</name>
      <display_name>Mechanical Ventilation: Fan Type</display_name>
      <description>The type of the mechanical ventilation. Use 'none' if there is no mechanical ventilation system.</description>
      <type>Choice</type>
      <required>true</required>
      <model_dependent>false</model_dependent>
      <default_value>none</default_value>
      <choices>
        <choice>
          <value>none</value>
          <display_name>none</display_name>
        </choice>
        <choice>
          <value>exhaust only</value>
          <display_name>exhaust only</display_name>
        </choice>
        <choice>
          <value>supply only</value>
          <display_name>supply only</display_name>
        </choice>
        <choice>
          <value>energy recovery ventilator</value>
          <display_name>energy recovery ventilator</display_name>
        </choice>
        <choice>
          <value>heat recovery ventilator</value>
          <display_name>heat recovery ventilator</display_name>
        </choice>
        <choice>
          <value>balanced</value>
          <display_name>balanced</display_name>
        </choice>
        <choice>
          <value>central fan integrated supply</value>
          <display_name>central fan integrated supply</display_name>
        </choice>
      </choices>
    </argument>
    <argument>
      <name>mech_vent_flow_rate</name>
      <display_name>Mechanical Ventilation: Flow Rate</display_name>
      <description>The flow rate of the mechanical ventilation. If not provided, the OS-HPXML default (see &lt;a href='https://openstudio-hpxml.readthedocs.io/en/v1.8.1/workflow_inputs.html#hpxml-mechanical-ventilation-fans'&gt;HPXML Mechanical Ventilation Fans&lt;/a&gt;) is used.</description>
      <type>String</type>
      <units>CFM</units>
      <required>false</required>
      <model_dependent>false</model_dependent>
    </argument>
    <argument>
      <name>mech_vent_hours_in_operation</name>
      <display_name>Mechanical Ventilation: Hours In Operation</display_name>
      <description>The hours in operation of the mechanical ventilation. If not provided, the OS-HPXML default (see &lt;a href='https://openstudio-hpxml.readthedocs.io/en/v1.8.1/workflow_inputs.html#hpxml-mechanical-ventilation-fans'&gt;HPXML Mechanical Ventilation Fans&lt;/a&gt;) is used.</description>
      <type>String</type>
      <units>hrs/day</units>
      <required>false</required>
      <model_dependent>false</model_dependent>
    </argument>
    <argument>
      <name>mech_vent_recovery_efficiency_type</name>
      <display_name>Mechanical Ventilation: Total Recovery Efficiency Type</display_name>
      <description>The total recovery efficiency type of the mechanical ventilation.</description>
      <type>Choice</type>
      <required>true</required>
      <model_dependent>false</model_dependent>
      <default_value>Unadjusted</default_value>
      <choices>
        <choice>
          <value>Unadjusted</value>
          <display_name>Unadjusted</display_name>
        </choice>
        <choice>
          <value>Adjusted</value>
          <display_name>Adjusted</display_name>
        </choice>
      </choices>
    </argument>
    <argument>
      <name>mech_vent_total_recovery_efficiency</name>
      <display_name>Mechanical Ventilation: Total Recovery Efficiency</display_name>
      <description>The Unadjusted or Adjusted total recovery efficiency of the mechanical ventilation. Applies to energy recovery ventilator.</description>
      <type>Double</type>
      <units>Frac</units>
      <required>true</required>
      <model_dependent>false</model_dependent>
      <default_value>0.48</default_value>
    </argument>
    <argument>
      <name>mech_vent_sensible_recovery_efficiency</name>
      <display_name>Mechanical Ventilation: Sensible Recovery Efficiency</display_name>
      <description>The Unadjusted or Adjusted sensible recovery efficiency of the mechanical ventilation. Applies to energy recovery ventilator and heat recovery ventilator.</description>
      <type>Double</type>
      <units>Frac</units>
      <required>true</required>
      <model_dependent>false</model_dependent>
      <default_value>0.72</default_value>
    </argument>
    <argument>
      <name>mech_vent_fan_power</name>
      <display_name>Mechanical Ventilation: Fan Power</display_name>
      <description>The fan power of the mechanical ventilation. If not provided, the OS-HPXML default (see &lt;a href='https://openstudio-hpxml.readthedocs.io/en/v1.8.1/workflow_inputs.html#hpxml-mechanical-ventilation-fans'&gt;HPXML Mechanical Ventilation Fans&lt;/a&gt;) is used.</description>
      <type>String</type>
      <units>W</units>
      <required>false</required>
      <model_dependent>false</model_dependent>
    </argument>
    <argument>
      <name>mech_vent_num_units_served</name>
      <display_name>Mechanical Ventilation: Number of Units Served</display_name>
      <description>Number of dwelling units served by the mechanical ventilation system. Must be 1 if single-family detached. Used to apportion flow rate and fan power to the unit.</description>
      <type>Integer</type>
      <units>#</units>
      <required>true</required>
      <model_dependent>false</model_dependent>
      <default_value>1</default_value>
    </argument>
    <argument>
      <name>mech_vent_shared_frac_recirculation</name>
      <display_name>Shared Mechanical Ventilation: Fraction Recirculation</display_name>
      <description>Fraction of the total supply air that is recirculated, with the remainder assumed to be outdoor air. The value must be 0 for exhaust only systems. Required for a shared mechanical ventilation system.</description>
      <type>String</type>
      <units>Frac</units>
      <required>false</required>
      <model_dependent>false</model_dependent>
    </argument>
    <argument>
      <name>mech_vent_shared_preheating_fuel</name>
      <display_name>Shared Mechanical Ventilation: Preheating Fuel</display_name>
      <description>Fuel type of the preconditioning heating equipment. Only used for a shared mechanical ventilation system. If not provided, assumes no preheating.</description>
      <type>Choice</type>
      <units></units>
      <required>false</required>
      <model_dependent>false</model_dependent>
      <choices>
        <choice>
          <value>auto</value>
          <display_name>auto</display_name>
        </choice>
        <choice>
          <value>electricity</value>
          <display_name>electricity</display_name>
        </choice>
        <choice>
          <value>natural gas</value>
          <display_name>natural gas</display_name>
        </choice>
        <choice>
          <value>fuel oil</value>
          <display_name>fuel oil</display_name>
        </choice>
        <choice>
          <value>propane</value>
          <display_name>propane</display_name>
        </choice>
        <choice>
          <value>wood</value>
          <display_name>wood</display_name>
        </choice>
        <choice>
          <value>wood pellets</value>
          <display_name>wood pellets</display_name>
        </choice>
        <choice>
          <value>coal</value>
          <display_name>coal</display_name>
        </choice>
      </choices>
    </argument>
    <argument>
      <name>mech_vent_shared_preheating_efficiency</name>
      <display_name>Shared Mechanical Ventilation: Preheating Efficiency</display_name>
      <description>Efficiency of the preconditioning heating equipment. Only used for a shared mechanical ventilation system. If not provided, assumes no preheating.</description>
      <type>String</type>
      <units>COP</units>
      <required>false</required>
      <model_dependent>false</model_dependent>
    </argument>
    <argument>
      <name>mech_vent_shared_preheating_fraction_heat_load_served</name>
      <display_name>Shared Mechanical Ventilation: Preheating Fraction Ventilation Heat Load Served</display_name>
      <description>Fraction of heating load introduced by the shared ventilation system that is met by the preconditioning heating equipment. If not provided, assumes no preheating.</description>
      <type>String</type>
      <units>Frac</units>
      <required>false</required>
      <model_dependent>false</model_dependent>
    </argument>
    <argument>
      <name>mech_vent_shared_precooling_fuel</name>
      <display_name>Shared Mechanical Ventilation: Precooling Fuel</display_name>
      <description>Fuel type of the preconditioning cooling equipment. Only used for a shared mechanical ventilation system. If not provided, assumes no precooling.</description>
      <type>Choice</type>
      <units></units>
      <required>false</required>
      <model_dependent>false</model_dependent>
      <choices>
        <choice>
          <value>auto</value>
          <display_name>auto</display_name>
        </choice>
        <choice>
          <value>electricity</value>
          <display_name>electricity</display_name>
        </choice>
      </choices>
    </argument>
    <argument>
      <name>mech_vent_shared_precooling_efficiency</name>
      <display_name>Shared Mechanical Ventilation: Precooling Efficiency</display_name>
      <description>Efficiency of the preconditioning cooling equipment. Only used for a shared mechanical ventilation system. If not provided, assumes no precooling.</description>
      <type>String</type>
      <units>COP</units>
      <required>false</required>
      <model_dependent>false</model_dependent>
    </argument>
    <argument>
      <name>mech_vent_shared_precooling_fraction_cool_load_served</name>
      <display_name>Shared Mechanical Ventilation: Precooling Fraction Ventilation Cool Load Served</display_name>
      <description>Fraction of cooling load introduced by the shared ventilation system that is met by the preconditioning cooling equipment. If not provided, assumes no precooling.</description>
      <type>String</type>
      <units>Frac</units>
      <required>false</required>
      <model_dependent>false</model_dependent>
    </argument>
    <argument>
      <name>mech_vent_2_fan_type</name>
      <display_name>Mechanical Ventilation 2: Fan Type</display_name>
      <description>The type of the second mechanical ventilation. Use 'none' if there is no second mechanical ventilation system.</description>
      <type>Choice</type>
      <required>true</required>
      <model_dependent>false</model_dependent>
      <default_value>none</default_value>
      <choices>
        <choice>
          <value>none</value>
          <display_name>none</display_name>
        </choice>
        <choice>
          <value>exhaust only</value>
          <display_name>exhaust only</display_name>
        </choice>
        <choice>
          <value>supply only</value>
          <display_name>supply only</display_name>
        </choice>
        <choice>
          <value>energy recovery ventilator</value>
          <display_name>energy recovery ventilator</display_name>
        </choice>
        <choice>
          <value>heat recovery ventilator</value>
          <display_name>heat recovery ventilator</display_name>
        </choice>
        <choice>
          <value>balanced</value>
          <display_name>balanced</display_name>
        </choice>
      </choices>
    </argument>
    <argument>
      <name>mech_vent_2_flow_rate</name>
      <display_name>Mechanical Ventilation 2: Flow Rate</display_name>
      <description>The flow rate of the second mechanical ventilation.</description>
      <type>Double</type>
      <units>CFM</units>
      <required>true</required>
      <model_dependent>false</model_dependent>
      <default_value>110</default_value>
    </argument>
    <argument>
      <name>mech_vent_2_hours_in_operation</name>
      <display_name>Mechanical Ventilation 2: Hours In Operation</display_name>
      <description>The hours in operation of the second mechanical ventilation.</description>
      <type>Double</type>
      <units>hrs/day</units>
      <required>true</required>
      <model_dependent>false</model_dependent>
      <default_value>24</default_value>
    </argument>
    <argument>
      <name>mech_vent_2_recovery_efficiency_type</name>
      <display_name>Mechanical Ventilation 2: Total Recovery Efficiency Type</display_name>
      <description>The total recovery efficiency type of the second mechanical ventilation.</description>
      <type>Choice</type>
      <required>true</required>
      <model_dependent>false</model_dependent>
      <default_value>Unadjusted</default_value>
      <choices>
        <choice>
          <value>Unadjusted</value>
          <display_name>Unadjusted</display_name>
        </choice>
        <choice>
          <value>Adjusted</value>
          <display_name>Adjusted</display_name>
        </choice>
      </choices>
    </argument>
    <argument>
      <name>mech_vent_2_total_recovery_efficiency</name>
      <display_name>Mechanical Ventilation 2: Total Recovery Efficiency</display_name>
      <description>The Unadjusted or Adjusted total recovery efficiency of the second mechanical ventilation. Applies to energy recovery ventilator.</description>
      <type>Double</type>
      <units>Frac</units>
      <required>true</required>
      <model_dependent>false</model_dependent>
      <default_value>0.48</default_value>
    </argument>
    <argument>
      <name>mech_vent_2_sensible_recovery_efficiency</name>
      <display_name>Mechanical Ventilation 2: Sensible Recovery Efficiency</display_name>
      <description>The Unadjusted or Adjusted sensible recovery efficiency of the second mechanical ventilation. Applies to energy recovery ventilator and heat recovery ventilator.</description>
      <type>Double</type>
      <units>Frac</units>
      <required>true</required>
      <model_dependent>false</model_dependent>
      <default_value>0.72</default_value>
    </argument>
    <argument>
      <name>mech_vent_2_fan_power</name>
      <display_name>Mechanical Ventilation 2: Fan Power</display_name>
      <description>The fan power of the second mechanical ventilation.</description>
      <type>Double</type>
      <units>W</units>
      <required>true</required>
      <model_dependent>false</model_dependent>
      <default_value>30</default_value>
    </argument>
    <argument>
      <name>kitchen_fans_quantity</name>
      <display_name>Kitchen Fans: Quantity</display_name>
      <description>The quantity of the kitchen fans. If not provided, the OS-HPXML default (see &lt;a href='https://openstudio-hpxml.readthedocs.io/en/v1.8.1/workflow_inputs.html#hpxml-local-ventilation-fans'&gt;HPXML Local Ventilation Fans&lt;/a&gt;) is used.</description>
      <type>String</type>
      <units>#</units>
      <required>false</required>
      <model_dependent>false</model_dependent>
    </argument>
    <argument>
      <name>kitchen_fans_flow_rate</name>
      <display_name>Kitchen Fans: Flow Rate</display_name>
      <description>The flow rate of the kitchen fan. If not provided, the OS-HPXML default (see &lt;a href='https://openstudio-hpxml.readthedocs.io/en/v1.8.1/workflow_inputs.html#hpxml-local-ventilation-fans'&gt;HPXML Local Ventilation Fans&lt;/a&gt;) is used.</description>
      <type>String</type>
      <units>CFM</units>
      <required>false</required>
      <model_dependent>false</model_dependent>
    </argument>
    <argument>
      <name>kitchen_fans_hours_in_operation</name>
      <display_name>Kitchen Fans: Hours In Operation</display_name>
      <description>The hours in operation of the kitchen fan. If not provided, the OS-HPXML default (see &lt;a href='https://openstudio-hpxml.readthedocs.io/en/v1.8.1/workflow_inputs.html#hpxml-local-ventilation-fans'&gt;HPXML Local Ventilation Fans&lt;/a&gt;) is used.</description>
      <type>String</type>
      <units>hrs/day</units>
      <required>false</required>
      <model_dependent>false</model_dependent>
    </argument>
    <argument>
      <name>kitchen_fans_power</name>
      <display_name>Kitchen Fans: Fan Power</display_name>
      <description>The fan power of the kitchen fan. If not provided, the OS-HPXML default (see &lt;a href='https://openstudio-hpxml.readthedocs.io/en/v1.8.1/workflow_inputs.html#hpxml-local-ventilation-fans'&gt;HPXML Local Ventilation Fans&lt;/a&gt;) is used.</description>
      <type>String</type>
      <units>W</units>
      <required>false</required>
      <model_dependent>false</model_dependent>
    </argument>
    <argument>
      <name>kitchen_fans_start_hour</name>
      <display_name>Kitchen Fans: Start Hour</display_name>
      <description>The start hour of the kitchen fan. If not provided, the OS-HPXML default (see &lt;a href='https://openstudio-hpxml.readthedocs.io/en/v1.8.1/workflow_inputs.html#hpxml-local-ventilation-fans'&gt;HPXML Local Ventilation Fans&lt;/a&gt;) is used.</description>
      <type>String</type>
      <units>hr</units>
      <required>false</required>
      <model_dependent>false</model_dependent>
    </argument>
    <argument>
      <name>bathroom_fans_quantity</name>
      <display_name>Bathroom Fans: Quantity</display_name>
      <description>The quantity of the bathroom fans. If not provided, the OS-HPXML default (see &lt;a href='https://openstudio-hpxml.readthedocs.io/en/v1.8.1/workflow_inputs.html#hpxml-local-ventilation-fans'&gt;HPXML Local Ventilation Fans&lt;/a&gt;) is used.</description>
      <type>String</type>
      <units>#</units>
      <required>false</required>
      <model_dependent>false</model_dependent>
    </argument>
    <argument>
      <name>bathroom_fans_flow_rate</name>
      <display_name>Bathroom Fans: Flow Rate</display_name>
      <description>The flow rate of the bathroom fans. If not provided, the OS-HPXML default (see &lt;a href='https://openstudio-hpxml.readthedocs.io/en/v1.8.1/workflow_inputs.html#hpxml-local-ventilation-fans'&gt;HPXML Local Ventilation Fans&lt;/a&gt;) is used.</description>
      <type>String</type>
      <units>CFM</units>
      <required>false</required>
      <model_dependent>false</model_dependent>
    </argument>
    <argument>
      <name>bathroom_fans_hours_in_operation</name>
      <display_name>Bathroom Fans: Hours In Operation</display_name>
      <description>The hours in operation of the bathroom fans. If not provided, the OS-HPXML default (see &lt;a href='https://openstudio-hpxml.readthedocs.io/en/v1.8.1/workflow_inputs.html#hpxml-local-ventilation-fans'&gt;HPXML Local Ventilation Fans&lt;/a&gt;) is used.</description>
      <type>String</type>
      <units>hrs/day</units>
      <required>false</required>
      <model_dependent>false</model_dependent>
    </argument>
    <argument>
      <name>bathroom_fans_power</name>
      <display_name>Bathroom Fans: Fan Power</display_name>
      <description>The fan power of the bathroom fans. If not provided, the OS-HPXML default (see &lt;a href='https://openstudio-hpxml.readthedocs.io/en/v1.8.1/workflow_inputs.html#hpxml-local-ventilation-fans'&gt;HPXML Local Ventilation Fans&lt;/a&gt;) is used.</description>
      <type>String</type>
      <units>W</units>
      <required>false</required>
      <model_dependent>false</model_dependent>
    </argument>
    <argument>
      <name>bathroom_fans_start_hour</name>
      <display_name>Bathroom Fans: Start Hour</display_name>
      <description>The start hour of the bathroom fans. If not provided, the OS-HPXML default (see &lt;a href='https://openstudio-hpxml.readthedocs.io/en/v1.8.1/workflow_inputs.html#hpxml-local-ventilation-fans'&gt;HPXML Local Ventilation Fans&lt;/a&gt;) is used.</description>
      <type>String</type>
      <units>hr</units>
      <required>false</required>
      <model_dependent>false</model_dependent>
    </argument>
    <argument>
      <name>whole_house_fan_present</name>
      <display_name>Whole House Fan: Present</display_name>
      <description>Whether there is a whole house fan.</description>
      <type>Boolean</type>
      <required>true</required>
      <model_dependent>false</model_dependent>
      <default_value>false</default_value>
      <choices>
        <choice>
          <value>true</value>
          <display_name>true</display_name>
        </choice>
        <choice>
          <value>false</value>
          <display_name>false</display_name>
        </choice>
      </choices>
    </argument>
    <argument>
      <name>whole_house_fan_flow_rate</name>
      <display_name>Whole House Fan: Flow Rate</display_name>
      <description>The flow rate of the whole house fan. If not provided, the OS-HPXML default (see &lt;a href='https://openstudio-hpxml.readthedocs.io/en/v1.8.1/workflow_inputs.html#hpxml-whole-house-fans'&gt;HPXML Whole House Fans&lt;/a&gt;) is used.</description>
      <type>String</type>
      <units>CFM</units>
      <required>false</required>
      <model_dependent>false</model_dependent>
    </argument>
    <argument>
      <name>whole_house_fan_power</name>
      <display_name>Whole House Fan: Fan Power</display_name>
      <description>The fan power of the whole house fan. If not provided, the OS-HPXML default (see &lt;a href='https://openstudio-hpxml.readthedocs.io/en/v1.8.1/workflow_inputs.html#hpxml-whole-house-fans'&gt;HPXML Whole House Fans&lt;/a&gt;) is used.</description>
      <type>String</type>
      <units>W</units>
      <required>false</required>
      <model_dependent>false</model_dependent>
    </argument>
    <argument>
      <name>water_heater_type</name>
      <display_name>Water Heater: Type</display_name>
      <description>The type of water heater. Use 'none' if there is no water heater.</description>
      <type>Choice</type>
      <required>true</required>
      <model_dependent>false</model_dependent>
      <default_value>storage water heater</default_value>
      <choices>
        <choice>
          <value>none</value>
          <display_name>none</display_name>
        </choice>
        <choice>
          <value>storage water heater</value>
          <display_name>storage water heater</display_name>
        </choice>
        <choice>
          <value>instantaneous water heater</value>
          <display_name>instantaneous water heater</display_name>
        </choice>
        <choice>
          <value>heat pump water heater</value>
          <display_name>heat pump water heater</display_name>
        </choice>
        <choice>
          <value>space-heating boiler with storage tank</value>
          <display_name>space-heating boiler with storage tank</display_name>
        </choice>
        <choice>
          <value>space-heating boiler with tankless coil</value>
          <display_name>space-heating boiler with tankless coil</display_name>
        </choice>
      </choices>
    </argument>
    <argument>
      <name>water_heater_fuel_type</name>
      <display_name>Water Heater: Fuel Type</display_name>
      <description>The fuel type of water heater. Ignored for heat pump water heater.</description>
      <type>Choice</type>
      <required>true</required>
      <model_dependent>false</model_dependent>
      <default_value>natural gas</default_value>
      <choices>
        <choice>
          <value>electricity</value>
          <display_name>electricity</display_name>
        </choice>
        <choice>
          <value>natural gas</value>
          <display_name>natural gas</display_name>
        </choice>
        <choice>
          <value>fuel oil</value>
          <display_name>fuel oil</display_name>
        </choice>
        <choice>
          <value>propane</value>
          <display_name>propane</display_name>
        </choice>
        <choice>
          <value>wood</value>
          <display_name>wood</display_name>
        </choice>
        <choice>
          <value>coal</value>
          <display_name>coal</display_name>
        </choice>
      </choices>
    </argument>
    <argument>
      <name>water_heater_location</name>
      <display_name>Water Heater: Location</display_name>
      <description>The location of water heater. If not provided, the OS-HPXML default (see &lt;a href='https://openstudio-hpxml.readthedocs.io/en/v1.8.1/workflow_inputs.html#hpxml-water-heating-systems'&gt;HPXML Water Heating Systems&lt;/a&gt;) is used.</description>
      <type>Choice</type>
      <units></units>
      <required>false</required>
      <model_dependent>false</model_dependent>
      <choices>
        <choice>
          <value>auto</value>
          <display_name>auto</display_name>
        </choice>
        <choice>
          <value>conditioned space</value>
          <display_name>conditioned space</display_name>
        </choice>
        <choice>
          <value>basement - conditioned</value>
          <display_name>basement - conditioned</display_name>
        </choice>
        <choice>
          <value>basement - unconditioned</value>
          <display_name>basement - unconditioned</display_name>
        </choice>
        <choice>
          <value>garage</value>
          <display_name>garage</display_name>
        </choice>
        <choice>
          <value>attic</value>
          <display_name>attic</display_name>
        </choice>
        <choice>
          <value>attic - vented</value>
          <display_name>attic - vented</display_name>
        </choice>
        <choice>
          <value>attic - unvented</value>
          <display_name>attic - unvented</display_name>
        </choice>
        <choice>
          <value>crawlspace</value>
          <display_name>crawlspace</display_name>
        </choice>
        <choice>
          <value>crawlspace - vented</value>
          <display_name>crawlspace - vented</display_name>
        </choice>
        <choice>
          <value>crawlspace - unvented</value>
          <display_name>crawlspace - unvented</display_name>
        </choice>
        <choice>
          <value>crawlspace - conditioned</value>
          <display_name>crawlspace - conditioned</display_name>
        </choice>
        <choice>
          <value>other exterior</value>
          <display_name>other exterior</display_name>
        </choice>
        <choice>
          <value>other housing unit</value>
          <display_name>other housing unit</display_name>
        </choice>
        <choice>
          <value>other heated space</value>
          <display_name>other heated space</display_name>
        </choice>
        <choice>
          <value>other multifamily buffer space</value>
          <display_name>other multifamily buffer space</display_name>
        </choice>
        <choice>
          <value>other non-freezing space</value>
          <display_name>other non-freezing space</display_name>
        </choice>
      </choices>
    </argument>
    <argument>
      <name>water_heater_tank_volume</name>
      <display_name>Water Heater: Tank Volume</display_name>
      <description>Nominal volume of water heater tank. Only applies to storage water heater, heat pump water heater, and space-heating boiler with storage tank. If not provided, the OS-HPXML default (see &lt;a href='https://openstudio-hpxml.readthedocs.io/en/v1.8.1/workflow_inputs.html#conventional-storage'&gt;Conventional Storage&lt;/a&gt;, &lt;a href='https://openstudio-hpxml.readthedocs.io/en/v1.8.1/workflow_inputs.html#heat-pump'&gt;Heat Pump&lt;/a&gt;, &lt;a href='https://openstudio-hpxml.readthedocs.io/en/v1.8.1/workflow_inputs.html#combi-boiler-w-storage'&gt;Combi Boiler w/ Storage&lt;/a&gt;) is used.</description>
      <type>String</type>
      <units>gal</units>
      <required>false</required>
      <model_dependent>false</model_dependent>
    </argument>
    <argument>
      <name>water_heater_efficiency_type</name>
      <display_name>Water Heater: Efficiency Type</display_name>
      <description>The efficiency type of water heater. Does not apply to space-heating boilers.</description>
      <type>Choice</type>
      <required>true</required>
      <model_dependent>false</model_dependent>
      <default_value>EnergyFactor</default_value>
      <choices>
        <choice>
          <value>EnergyFactor</value>
          <display_name>EnergyFactor</display_name>
        </choice>
        <choice>
          <value>UniformEnergyFactor</value>
          <display_name>UniformEnergyFactor</display_name>
        </choice>
      </choices>
    </argument>
    <argument>
      <name>water_heater_efficiency</name>
      <display_name>Water Heater: Efficiency</display_name>
      <description>Rated Energy Factor or Uniform Energy Factor. Does not apply to space-heating boilers.</description>
      <type>Double</type>
      <required>true</required>
      <model_dependent>false</model_dependent>
      <default_value>0.67</default_value>
    </argument>
    <argument>
      <name>water_heater_usage_bin</name>
      <display_name>Water Heater: Usage Bin</display_name>
      <description>The usage of the water heater. Only applies if Efficiency Type is UniformEnergyFactor and Type is not instantaneous water heater. Does not apply to space-heating boilers. If not provided, the OS-HPXML default (see &lt;a href='https://openstudio-hpxml.readthedocs.io/en/v1.8.1/workflow_inputs.html#conventional-storage'&gt;Conventional Storage&lt;/a&gt;, &lt;a href='https://openstudio-hpxml.readthedocs.io/en/v1.8.1/workflow_inputs.html#heat-pump'&gt;Heat Pump&lt;/a&gt;) is used.</description>
      <type>Choice</type>
      <units></units>
      <required>false</required>
      <model_dependent>false</model_dependent>
      <choices>
        <choice>
          <value>auto</value>
          <display_name>auto</display_name>
        </choice>
        <choice>
          <value>very small</value>
          <display_name>very small</display_name>
        </choice>
        <choice>
          <value>low</value>
          <display_name>low</display_name>
        </choice>
        <choice>
          <value>medium</value>
          <display_name>medium</display_name>
        </choice>
        <choice>
          <value>high</value>
          <display_name>high</display_name>
        </choice>
      </choices>
    </argument>
    <argument>
      <name>water_heater_recovery_efficiency</name>
      <display_name>Water Heater: Recovery Efficiency</display_name>
      <description>Ratio of energy delivered to water heater to the energy content of the fuel consumed by the water heater. Only used for non-electric storage water heaters. If not provided, the OS-HPXML default (see &lt;a href='https://openstudio-hpxml.readthedocs.io/en/v1.8.1/workflow_inputs.html#conventional-storage'&gt;Conventional Storage&lt;/a&gt;) is used.</description>
      <type>String</type>
      <units>Frac</units>
      <required>false</required>
      <model_dependent>false</model_dependent>
    </argument>
    <argument>
      <name>water_heater_heating_capacity</name>
      <display_name>Water Heater: Heating Capacity</display_name>
      <description>Heating capacity. Only applies to storage water heater. If not provided, the OS-HPXML default (see &lt;a href='https://openstudio-hpxml.readthedocs.io/en/v1.8.1/workflow_inputs.html#conventional-storage'&gt;Conventional Storage&lt;/a&gt;) is used.</description>
      <type>String</type>
      <units>Btu/hr</units>
      <required>false</required>
      <model_dependent>false</model_dependent>
    </argument>
    <argument>
      <name>water_heater_standby_loss</name>
      <display_name>Water Heater: Standby Loss</display_name>
      <description>The standby loss of water heater. Only applies to space-heating boilers. If not provided, the OS-HPXML default (see &lt;a href='https://openstudio-hpxml.readthedocs.io/en/v1.8.1/workflow_inputs.html#combi-boiler-w-storage'&gt;Combi Boiler w/ Storage&lt;/a&gt;) is used.</description>
      <type>String</type>
      <units>F/hr</units>
      <required>false</required>
      <model_dependent>false</model_dependent>
    </argument>
    <argument>
      <name>water_heater_jacket_rvalue</name>
      <display_name>Water Heater: Jacket R-value</display_name>
      <description>The jacket R-value of water heater. Doesn't apply to instantaneous water heater or space-heating boiler with tankless coil. If not provided, defaults to no jacket insulation.</description>
      <type>String</type>
      <units>h-ft^2-R/Btu</units>
      <required>false</required>
      <model_dependent>false</model_dependent>
    </argument>
    <argument>
      <name>water_heater_setpoint_temperature</name>
      <display_name>Water Heater: Setpoint Temperature</display_name>
      <description>The setpoint temperature of water heater. If not provided, the OS-HPXML default (see &lt;a href='https://openstudio-hpxml.readthedocs.io/en/v1.8.1/workflow_inputs.html#hpxml-water-heating-systems'&gt;HPXML Water Heating Systems&lt;/a&gt;) is used.</description>
      <type>String</type>
      <units>F</units>
      <required>false</required>
      <model_dependent>false</model_dependent>
    </argument>
    <argument>
      <name>water_heater_num_bedrooms_served</name>
      <display_name>Water Heater: Number of Bedrooms Served</display_name>
      <description>Number of bedrooms served (directly or indirectly) by the water heater. Only needed if single-family attached or apartment unit and it is a shared water heater serving multiple dwelling units. Used to apportion water heater tank losses to the unit.</description>
      <type>String</type>
      <units>#</units>
      <required>false</required>
      <model_dependent>false</model_dependent>
    </argument>
    <argument>
      <name>water_heater_uses_desuperheater</name>
      <display_name>Water Heater: Uses Desuperheater</display_name>
      <description>Requires that the dwelling unit has a air-to-air, mini-split, or ground-to-air heat pump or a central air conditioner or mini-split air conditioner. If not provided, assumes no desuperheater.</description>
      <type>Choice</type>
      <units></units>
      <required>false</required>
      <model_dependent>false</model_dependent>
      <choices>
        <choice>
          <value>auto</value>
          <display_name>auto</display_name>
        </choice>
        <choice>
          <value>true</value>
          <display_name>true</display_name>
        </choice>
        <choice>
          <value>false</value>
          <display_name>false</display_name>
        </choice>
      </choices>
    </argument>
    <argument>
      <name>water_heater_tank_model_type</name>
      <display_name>Water Heater: Tank Type</display_name>
      <description>Type of tank model to use. The 'stratified' tank generally provide more accurate results, but may significantly increase run time. Applies only to storage water heater. If not provided, the OS-HPXML default (see &lt;a href='https://openstudio-hpxml.readthedocs.io/en/v1.8.1/workflow_inputs.html#conventional-storage'&gt;Conventional Storage&lt;/a&gt;) is used.</description>
      <type>Choice</type>
      <units></units>
      <required>false</required>
      <model_dependent>false</model_dependent>
      <choices>
        <choice>
          <value>auto</value>
          <display_name>auto</display_name>
        </choice>
        <choice>
          <value>mixed</value>
          <display_name>mixed</display_name>
        </choice>
        <choice>
          <value>stratified</value>
          <display_name>stratified</display_name>
        </choice>
      </choices>
    </argument>
    <argument>
      <name>water_heater_operating_mode</name>
      <display_name>Water Heater: Operating Mode</display_name>
      <description>The water heater operating mode. The 'heat pump only' option only uses the heat pump, while 'hybrid/auto' allows the backup electric resistance to come on in high demand situations. This is ignored if a scheduled operating mode type is selected. Applies only to heat pump water heater. If not provided, the OS-HPXML default (see &lt;a href='https://openstudio-hpxml.readthedocs.io/en/v1.8.1/workflow_inputs.html#heat-pump'&gt;Heat Pump&lt;/a&gt;) is used.</description>
      <type>Choice</type>
      <units></units>
      <required>false</required>
      <model_dependent>false</model_dependent>
      <choices>
        <choice>
          <value>auto</value>
          <display_name>auto</display_name>
        </choice>
        <choice>
          <value>hybrid/auto</value>
          <display_name>hybrid/auto</display_name>
        </choice>
        <choice>
          <value>heat pump only</value>
          <display_name>heat pump only</display_name>
        </choice>
      </choices>
    </argument>
    <argument>
      <name>hot_water_distribution_system_type</name>
      <display_name>Hot Water Distribution: System Type</display_name>
      <description>The type of the hot water distribution system.</description>
      <type>Choice</type>
      <required>true</required>
      <model_dependent>false</model_dependent>
      <default_value>Standard</default_value>
      <choices>
        <choice>
          <value>Standard</value>
          <display_name>Standard</display_name>
        </choice>
        <choice>
          <value>Recirculation</value>
          <display_name>Recirculation</display_name>
        </choice>
      </choices>
    </argument>
    <argument>
      <name>hot_water_distribution_standard_piping_length</name>
      <display_name>Hot Water Distribution: Standard Piping Length</display_name>
      <description>If the distribution system is Standard, the length of the piping. If not provided, the OS-HPXML default (see &lt;a href='https://openstudio-hpxml.readthedocs.io/en/v1.8.1/workflow_inputs.html#standard'&gt;Standard&lt;/a&gt;) is used.</description>
      <type>String</type>
      <units>ft</units>
      <required>false</required>
      <model_dependent>false</model_dependent>
    </argument>
    <argument>
      <name>hot_water_distribution_recirc_control_type</name>
      <display_name>Hot Water Distribution: Recirculation Control Type</display_name>
      <description>If the distribution system is Recirculation, the type of hot water recirculation control, if any.</description>
      <type>Choice</type>
      <units></units>
      <required>false</required>
      <model_dependent>false</model_dependent>
      <choices>
        <choice>
          <value>auto</value>
          <display_name>auto</display_name>
        </choice>
        <choice>
          <value>no control</value>
          <display_name>no control</display_name>
        </choice>
        <choice>
          <value>timer</value>
          <display_name>timer</display_name>
        </choice>
        <choice>
          <value>temperature</value>
          <display_name>temperature</display_name>
        </choice>
        <choice>
          <value>presence sensor demand control</value>
          <display_name>presence sensor demand control</display_name>
        </choice>
        <choice>
          <value>manual demand control</value>
          <display_name>manual demand control</display_name>
        </choice>
      </choices>
    </argument>
    <argument>
      <name>hot_water_distribution_recirc_piping_length</name>
      <display_name>Hot Water Distribution: Recirculation Piping Length</display_name>
      <description>If the distribution system is Recirculation, the length of the recirculation piping. If not provided, the OS-HPXML default (see &lt;a href='https://openstudio-hpxml.readthedocs.io/en/v1.8.1/workflow_inputs.html#recirculation-in-unit'&gt;Recirculation (In-Unit)&lt;/a&gt;) is used.</description>
      <type>String</type>
      <units>ft</units>
      <required>false</required>
      <model_dependent>false</model_dependent>
    </argument>
    <argument>
      <name>hot_water_distribution_recirc_branch_piping_length</name>
      <display_name>Hot Water Distribution: Recirculation Branch Piping Length</display_name>
      <description>If the distribution system is Recirculation, the length of the recirculation branch piping. If not provided, the OS-HPXML default (see &lt;a href='https://openstudio-hpxml.readthedocs.io/en/v1.8.1/workflow_inputs.html#recirculation-in-unit'&gt;Recirculation (In-Unit)&lt;/a&gt;) is used.</description>
      <type>String</type>
      <units>ft</units>
      <required>false</required>
      <model_dependent>false</model_dependent>
    </argument>
    <argument>
      <name>hot_water_distribution_recirc_pump_power</name>
      <display_name>Hot Water Distribution: Recirculation Pump Power</display_name>
      <description>If the distribution system is Recirculation, the recirculation pump power. If not provided, the OS-HPXML default (see &lt;a href='https://openstudio-hpxml.readthedocs.io/en/v1.8.1/workflow_inputs.html#recirculation-in-unit'&gt;Recirculation (In-Unit)&lt;/a&gt;) is used.</description>
      <type>String</type>
      <units>W</units>
      <required>false</required>
      <model_dependent>false</model_dependent>
    </argument>
    <argument>
      <name>hot_water_distribution_pipe_r</name>
      <display_name>Hot Water Distribution: Pipe Insulation Nominal R-Value</display_name>
      <description>Nominal R-value of the pipe insulation. If not provided, the OS-HPXML default (see &lt;a href='https://openstudio-hpxml.readthedocs.io/en/v1.8.1/workflow_inputs.html#hpxml-hot-water-distribution'&gt;HPXML Hot Water Distribution&lt;/a&gt;) is used.</description>
      <type>String</type>
      <units>h-ft^2-R/Btu</units>
      <required>false</required>
      <model_dependent>false</model_dependent>
    </argument>
    <argument>
      <name>dwhr_facilities_connected</name>
      <display_name>Drain Water Heat Recovery: Facilities Connected</display_name>
      <description>Which facilities are connected for the drain water heat recovery. Use 'none' if there is no drain water heat recovery system.</description>
      <type>Choice</type>
      <required>true</required>
      <model_dependent>false</model_dependent>
      <default_value>none</default_value>
      <choices>
        <choice>
          <value>none</value>
          <display_name>none</display_name>
        </choice>
        <choice>
          <value>one</value>
          <display_name>one</display_name>
        </choice>
        <choice>
          <value>all</value>
          <display_name>all</display_name>
        </choice>
      </choices>
    </argument>
    <argument>
      <name>dwhr_equal_flow</name>
      <display_name>Drain Water Heat Recovery: Equal Flow</display_name>
      <description>Whether the drain water heat recovery has equal flow.</description>
      <type>Choice</type>
      <units></units>
      <required>false</required>
      <model_dependent>false</model_dependent>
      <choices>
        <choice>
          <value>auto</value>
          <display_name>auto</display_name>
        </choice>
        <choice>
          <value>true</value>
          <display_name>true</display_name>
        </choice>
        <choice>
          <value>false</value>
          <display_name>false</display_name>
        </choice>
      </choices>
    </argument>
    <argument>
      <name>dwhr_efficiency</name>
      <display_name>Drain Water Heat Recovery: Efficiency</display_name>
      <description>The efficiency of the drain water heat recovery.</description>
      <type>String</type>
      <units>Frac</units>
      <required>false</required>
      <model_dependent>false</model_dependent>
    </argument>
    <argument>
      <name>water_fixtures_shower_low_flow</name>
      <display_name>Hot Water Fixtures: Is Shower Low Flow</display_name>
      <description>Whether the shower fixture is low flow.</description>
      <type>Boolean</type>
      <required>true</required>
      <model_dependent>false</model_dependent>
      <default_value>false</default_value>
      <choices>
        <choice>
          <value>true</value>
          <display_name>true</display_name>
        </choice>
        <choice>
          <value>false</value>
          <display_name>false</display_name>
        </choice>
      </choices>
    </argument>
    <argument>
      <name>water_fixtures_sink_low_flow</name>
      <display_name>Hot Water Fixtures: Is Sink Low Flow</display_name>
      <description>Whether the sink fixture is low flow.</description>
      <type>Boolean</type>
      <required>true</required>
      <model_dependent>false</model_dependent>
      <default_value>false</default_value>
      <choices>
        <choice>
          <value>true</value>
          <display_name>true</display_name>
        </choice>
        <choice>
          <value>false</value>
          <display_name>false</display_name>
        </choice>
      </choices>
    </argument>
    <argument>
      <name>water_fixtures_usage_multiplier</name>
      <display_name>Hot Water Fixtures: Usage Multiplier</display_name>
      <description>Multiplier on the hot water usage that can reflect, e.g., high/low usage occupants. If not provided, the OS-HPXML default (see &lt;a href='https://openstudio-hpxml.readthedocs.io/en/v1.8.1/workflow_inputs.html#hpxml-water-fixtures'&gt;HPXML Water Fixtures&lt;/a&gt;) is used.</description>
      <type>String</type>
      <units></units>
      <required>false</required>
      <model_dependent>false</model_dependent>
    </argument>
    <argument>
      <name>general_water_use_usage_multiplier</name>
      <display_name>General Water Use: Usage Multiplier</display_name>
      <description>Multiplier on internal gains from general water use (floor mopping, shower evaporation, water films on showers, tubs &amp; sinks surfaces, plant watering, etc.) that can reflect, e.g., high/low usage occupants. If not provided, the OS-HPXML default (see &lt;a href='https://openstudio-hpxml.readthedocs.io/en/v1.8.1/workflow_inputs.html#hpxml-building-occupancy'&gt;HPXML Building Occupancy&lt;/a&gt;) is used.</description>
      <type>String</type>
      <units></units>
      <required>false</required>
      <model_dependent>false</model_dependent>
    </argument>
    <argument>
      <name>solar_thermal_system_type</name>
      <display_name>Solar Thermal: System Type</display_name>
      <description>The type of solar thermal system. Use 'none' if there is no solar thermal system.</description>
      <type>Choice</type>
      <required>true</required>
      <model_dependent>false</model_dependent>
      <default_value>none</default_value>
      <choices>
        <choice>
          <value>none</value>
          <display_name>none</display_name>
        </choice>
        <choice>
          <value>hot water</value>
          <display_name>hot water</display_name>
        </choice>
      </choices>
    </argument>
    <argument>
      <name>solar_thermal_collector_area</name>
      <display_name>Solar Thermal: Collector Area</display_name>
      <description>The collector area of the solar thermal system.</description>
      <type>Double</type>
      <units>ft^2</units>
      <required>true</required>
      <model_dependent>false</model_dependent>
      <default_value>40</default_value>
    </argument>
    <argument>
      <name>solar_thermal_collector_loop_type</name>
      <display_name>Solar Thermal: Collector Loop Type</display_name>
      <description>The collector loop type of the solar thermal system.</description>
      <type>Choice</type>
      <required>true</required>
      <model_dependent>false</model_dependent>
      <default_value>liquid direct</default_value>
      <choices>
        <choice>
          <value>liquid direct</value>
          <display_name>liquid direct</display_name>
        </choice>
        <choice>
          <value>liquid indirect</value>
          <display_name>liquid indirect</display_name>
        </choice>
        <choice>
          <value>passive thermosyphon</value>
          <display_name>passive thermosyphon</display_name>
        </choice>
      </choices>
    </argument>
    <argument>
      <name>solar_thermal_collector_type</name>
      <display_name>Solar Thermal: Collector Type</display_name>
      <description>The collector type of the solar thermal system.</description>
      <type>Choice</type>
      <required>true</required>
      <model_dependent>false</model_dependent>
      <default_value>evacuated tube</default_value>
      <choices>
        <choice>
          <value>evacuated tube</value>
          <display_name>evacuated tube</display_name>
        </choice>
        <choice>
          <value>single glazing black</value>
          <display_name>single glazing black</display_name>
        </choice>
        <choice>
          <value>double glazing black</value>
          <display_name>double glazing black</display_name>
        </choice>
        <choice>
          <value>integrated collector storage</value>
          <display_name>integrated collector storage</display_name>
        </choice>
      </choices>
    </argument>
    <argument>
      <name>solar_thermal_collector_azimuth</name>
      <display_name>Solar Thermal: Collector Azimuth</display_name>
      <description>The collector azimuth of the solar thermal system. Azimuth is measured clockwise from north (e.g., North=0, East=90, South=180, West=270).</description>
      <type>Double</type>
      <units>degrees</units>
      <required>true</required>
      <model_dependent>false</model_dependent>
      <default_value>180</default_value>
    </argument>
    <argument>
      <name>solar_thermal_collector_tilt</name>
      <display_name>Solar Thermal: Collector Tilt</display_name>
      <description>The collector tilt of the solar thermal system. Can also enter, e.g., RoofPitch, RoofPitch+20, Latitude, Latitude-15, etc.</description>
      <type>String</type>
      <units>degrees</units>
      <required>true</required>
      <model_dependent>false</model_dependent>
      <default_value>RoofPitch</default_value>
    </argument>
    <argument>
      <name>solar_thermal_collector_rated_optical_efficiency</name>
      <display_name>Solar Thermal: Collector Rated Optical Efficiency</display_name>
      <description>The collector rated optical efficiency of the solar thermal system.</description>
      <type>Double</type>
      <units>Frac</units>
      <required>true</required>
      <model_dependent>false</model_dependent>
      <default_value>0.5</default_value>
    </argument>
    <argument>
      <name>solar_thermal_collector_rated_thermal_losses</name>
      <display_name>Solar Thermal: Collector Rated Thermal Losses</display_name>
      <description>The collector rated thermal losses of the solar thermal system.</description>
      <type>Double</type>
      <units>Btu/hr-ft^2-R</units>
      <required>true</required>
      <model_dependent>false</model_dependent>
      <default_value>0.2799</default_value>
    </argument>
    <argument>
      <name>solar_thermal_storage_volume</name>
      <display_name>Solar Thermal: Storage Volume</display_name>
      <description>The storage volume of the solar thermal system. If not provided, the OS-HPXML default (see &lt;a href='https://openstudio-hpxml.readthedocs.io/en/v1.8.1/workflow_inputs.html#detailed-inputs'&gt;Detailed Inputs&lt;/a&gt;) is used.</description>
      <type>String</type>
      <units>gal</units>
      <required>false</required>
      <model_dependent>false</model_dependent>
    </argument>
    <argument>
      <name>solar_thermal_solar_fraction</name>
      <display_name>Solar Thermal: Solar Fraction</display_name>
      <description>The solar fraction of the solar thermal system. If provided, overrides all other solar thermal inputs.</description>
      <type>Double</type>
      <units>Frac</units>
      <required>true</required>
      <model_dependent>false</model_dependent>
      <default_value>0</default_value>
    </argument>
    <argument>
      <name>pv_system_present</name>
      <display_name>PV System: Present</display_name>
      <description>Whether there is a PV system present.</description>
      <type>Boolean</type>
      <required>true</required>
      <model_dependent>false</model_dependent>
      <default_value>false</default_value>
      <choices>
        <choice>
          <value>true</value>
          <display_name>true</display_name>
        </choice>
        <choice>
          <value>false</value>
          <display_name>false</display_name>
        </choice>
      </choices>
    </argument>
    <argument>
      <name>pv_system_module_type</name>
      <display_name>PV System: Module Type</display_name>
      <description>Module type of the PV system. If not provided, the OS-HPXML default (see &lt;a href='https://openstudio-hpxml.readthedocs.io/en/v1.8.1/workflow_inputs.html#hpxml-photovoltaics'&gt;HPXML Photovoltaics&lt;/a&gt;) is used.</description>
      <type>Choice</type>
      <units></units>
      <required>false</required>
      <model_dependent>false</model_dependent>
      <choices>
        <choice>
          <value>auto</value>
          <display_name>auto</display_name>
        </choice>
        <choice>
          <value>standard</value>
          <display_name>standard</display_name>
        </choice>
        <choice>
          <value>premium</value>
          <display_name>premium</display_name>
        </choice>
        <choice>
          <value>thin film</value>
          <display_name>thin film</display_name>
        </choice>
      </choices>
    </argument>
    <argument>
      <name>pv_system_location</name>
      <display_name>PV System: Location</display_name>
      <description>Location of the PV system. If not provided, the OS-HPXML default (see &lt;a href='https://openstudio-hpxml.readthedocs.io/en/v1.8.1/workflow_inputs.html#hpxml-photovoltaics'&gt;HPXML Photovoltaics&lt;/a&gt;) is used.</description>
      <type>Choice</type>
      <units></units>
      <required>false</required>
      <model_dependent>false</model_dependent>
      <choices>
        <choice>
          <value>auto</value>
          <display_name>auto</display_name>
        </choice>
        <choice>
          <value>roof</value>
          <display_name>roof</display_name>
        </choice>
        <choice>
          <value>ground</value>
          <display_name>ground</display_name>
        </choice>
      </choices>
    </argument>
    <argument>
      <name>pv_system_tracking</name>
      <display_name>PV System: Tracking</display_name>
      <description>Type of tracking for the PV system. If not provided, the OS-HPXML default (see &lt;a href='https://openstudio-hpxml.readthedocs.io/en/v1.8.1/workflow_inputs.html#hpxml-photovoltaics'&gt;HPXML Photovoltaics&lt;/a&gt;) is used.</description>
      <type>Choice</type>
      <units></units>
      <required>false</required>
      <model_dependent>false</model_dependent>
      <choices>
        <choice>
          <value>auto</value>
          <display_name>auto</display_name>
        </choice>
        <choice>
          <value>fixed</value>
          <display_name>fixed</display_name>
        </choice>
        <choice>
          <value>1-axis</value>
          <display_name>1-axis</display_name>
        </choice>
        <choice>
          <value>1-axis backtracked</value>
          <display_name>1-axis backtracked</display_name>
        </choice>
        <choice>
          <value>2-axis</value>
          <display_name>2-axis</display_name>
        </choice>
      </choices>
    </argument>
    <argument>
      <name>pv_system_array_azimuth</name>
      <display_name>PV System: Array Azimuth</display_name>
      <description>Array azimuth of the PV system. Azimuth is measured clockwise from north (e.g., North=0, East=90, South=180, West=270).</description>
      <type>Double</type>
      <units>degrees</units>
      <required>true</required>
      <model_dependent>false</model_dependent>
      <default_value>180</default_value>
    </argument>
    <argument>
      <name>pv_system_array_tilt</name>
      <display_name>PV System: Array Tilt</display_name>
      <description>Array tilt of the PV system. Can also enter, e.g., RoofPitch, RoofPitch+20, Latitude, Latitude-15, etc.</description>
      <type>String</type>
      <units>degrees</units>
      <required>true</required>
      <model_dependent>false</model_dependent>
      <default_value>RoofPitch</default_value>
    </argument>
    <argument>
      <name>pv_system_max_power_output</name>
      <display_name>PV System: Maximum Power Output</display_name>
      <description>Maximum power output of the PV system. For a shared system, this is the total building maximum power output.</description>
      <type>Double</type>
      <units>W</units>
      <required>true</required>
      <model_dependent>false</model_dependent>
      <default_value>4000</default_value>
    </argument>
    <argument>
      <name>pv_system_inverter_efficiency</name>
      <display_name>PV System: Inverter Efficiency</display_name>
      <description>Inverter efficiency of the PV system. If there are two PV systems, this will apply to both. If not provided, the OS-HPXML default (see &lt;a href='https://openstudio-hpxml.readthedocs.io/en/v1.8.1/workflow_inputs.html#hpxml-photovoltaics'&gt;HPXML Photovoltaics&lt;/a&gt;) is used.</description>
      <type>String</type>
      <units>Frac</units>
      <required>false</required>
      <model_dependent>false</model_dependent>
    </argument>
    <argument>
      <name>pv_system_system_losses_fraction</name>
      <display_name>PV System: System Losses Fraction</display_name>
      <description>System losses fraction of the PV system. If there are two PV systems, this will apply to both. If not provided, the OS-HPXML default (see &lt;a href='https://openstudio-hpxml.readthedocs.io/en/v1.8.1/workflow_inputs.html#hpxml-photovoltaics'&gt;HPXML Photovoltaics&lt;/a&gt;) is used.</description>
      <type>String</type>
      <units>Frac</units>
      <required>false</required>
      <model_dependent>false</model_dependent>
    </argument>
    <argument>
      <name>pv_system_2_present</name>
      <display_name>PV System 2: Present</display_name>
      <description>Whether there is a second PV system present.</description>
      <type>Boolean</type>
      <required>true</required>
      <model_dependent>false</model_dependent>
      <default_value>false</default_value>
      <choices>
        <choice>
          <value>true</value>
          <display_name>true</display_name>
        </choice>
        <choice>
          <value>false</value>
          <display_name>false</display_name>
        </choice>
      </choices>
    </argument>
    <argument>
      <name>pv_system_2_module_type</name>
      <display_name>PV System 2: Module Type</display_name>
      <description>Module type of the second PV system. If not provided, the OS-HPXML default (see &lt;a href='https://openstudio-hpxml.readthedocs.io/en/v1.8.1/workflow_inputs.html#hpxml-photovoltaics'&gt;HPXML Photovoltaics&lt;/a&gt;) is used.</description>
      <type>Choice</type>
      <units></units>
      <required>false</required>
      <model_dependent>false</model_dependent>
      <choices>
        <choice>
          <value>auto</value>
          <display_name>auto</display_name>
        </choice>
        <choice>
          <value>standard</value>
          <display_name>standard</display_name>
        </choice>
        <choice>
          <value>premium</value>
          <display_name>premium</display_name>
        </choice>
        <choice>
          <value>thin film</value>
          <display_name>thin film</display_name>
        </choice>
      </choices>
    </argument>
    <argument>
      <name>pv_system_2_location</name>
      <display_name>PV System 2: Location</display_name>
      <description>Location of the second PV system. If not provided, the OS-HPXML default (see &lt;a href='https://openstudio-hpxml.readthedocs.io/en/v1.8.1/workflow_inputs.html#hpxml-photovoltaics'&gt;HPXML Photovoltaics&lt;/a&gt;) is used.</description>
      <type>Choice</type>
      <units></units>
      <required>false</required>
      <model_dependent>false</model_dependent>
      <choices>
        <choice>
          <value>auto</value>
          <display_name>auto</display_name>
        </choice>
        <choice>
          <value>roof</value>
          <display_name>roof</display_name>
        </choice>
        <choice>
          <value>ground</value>
          <display_name>ground</display_name>
        </choice>
      </choices>
    </argument>
    <argument>
      <name>pv_system_2_tracking</name>
      <display_name>PV System 2: Tracking</display_name>
      <description>Type of tracking for the second PV system. If not provided, the OS-HPXML default (see &lt;a href='https://openstudio-hpxml.readthedocs.io/en/v1.8.1/workflow_inputs.html#hpxml-photovoltaics'&gt;HPXML Photovoltaics&lt;/a&gt;) is used.</description>
      <type>Choice</type>
      <units></units>
      <required>false</required>
      <model_dependent>false</model_dependent>
      <choices>
        <choice>
          <value>auto</value>
          <display_name>auto</display_name>
        </choice>
        <choice>
          <value>fixed</value>
          <display_name>fixed</display_name>
        </choice>
        <choice>
          <value>1-axis</value>
          <display_name>1-axis</display_name>
        </choice>
        <choice>
          <value>1-axis backtracked</value>
          <display_name>1-axis backtracked</display_name>
        </choice>
        <choice>
          <value>2-axis</value>
          <display_name>2-axis</display_name>
        </choice>
      </choices>
    </argument>
    <argument>
      <name>pv_system_2_array_azimuth</name>
      <display_name>PV System 2: Array Azimuth</display_name>
      <description>Array azimuth of the second PV system. Azimuth is measured clockwise from north (e.g., North=0, East=90, South=180, West=270).</description>
      <type>Double</type>
      <units>degrees</units>
      <required>true</required>
      <model_dependent>false</model_dependent>
      <default_value>180</default_value>
    </argument>
    <argument>
      <name>pv_system_2_array_tilt</name>
      <display_name>PV System 2: Array Tilt</display_name>
      <description>Array tilt of the second PV system. Can also enter, e.g., RoofPitch, RoofPitch+20, Latitude, Latitude-15, etc.</description>
      <type>String</type>
      <units>degrees</units>
      <required>true</required>
      <model_dependent>false</model_dependent>
      <default_value>RoofPitch</default_value>
    </argument>
    <argument>
      <name>pv_system_2_max_power_output</name>
      <display_name>PV System 2: Maximum Power Output</display_name>
      <description>Maximum power output of the second PV system. For a shared system, this is the total building maximum power output.</description>
      <type>Double</type>
      <units>W</units>
      <required>true</required>
      <model_dependent>false</model_dependent>
      <default_value>4000</default_value>
    </argument>
    <argument>
      <name>battery_present</name>
      <display_name>Battery: Present</display_name>
      <description>Whether there is a lithium ion battery present.</description>
      <type>Boolean</type>
      <required>true</required>
      <model_dependent>false</model_dependent>
      <default_value>false</default_value>
      <choices>
        <choice>
          <value>true</value>
          <display_name>true</display_name>
        </choice>
        <choice>
          <value>false</value>
          <display_name>false</display_name>
        </choice>
      </choices>
    </argument>
    <argument>
      <name>battery_location</name>
      <display_name>Battery: Location</display_name>
      <description>The space type for the lithium ion battery location. If not provided, the OS-HPXML default (see &lt;a href='https://openstudio-hpxml.readthedocs.io/en/v1.8.1/workflow_inputs.html#hpxml-batteries'&gt;HPXML Batteries&lt;/a&gt;) is used.</description>
      <type>Choice</type>
      <units></units>
      <required>false</required>
      <model_dependent>false</model_dependent>
      <choices>
        <choice>
          <value>auto</value>
          <display_name>auto</display_name>
        </choice>
        <choice>
          <value>conditioned space</value>
          <display_name>conditioned space</display_name>
        </choice>
        <choice>
          <value>basement - conditioned</value>
          <display_name>basement - conditioned</display_name>
        </choice>
        <choice>
          <value>basement - unconditioned</value>
          <display_name>basement - unconditioned</display_name>
        </choice>
        <choice>
          <value>crawlspace</value>
          <display_name>crawlspace</display_name>
        </choice>
        <choice>
          <value>crawlspace - vented</value>
          <display_name>crawlspace - vented</display_name>
        </choice>
        <choice>
          <value>crawlspace - unvented</value>
          <display_name>crawlspace - unvented</display_name>
        </choice>
        <choice>
          <value>crawlspace - conditioned</value>
          <display_name>crawlspace - conditioned</display_name>
        </choice>
        <choice>
          <value>attic</value>
          <display_name>attic</display_name>
        </choice>
        <choice>
          <value>attic - vented</value>
          <display_name>attic - vented</display_name>
        </choice>
        <choice>
          <value>attic - unvented</value>
          <display_name>attic - unvented</display_name>
        </choice>
        <choice>
          <value>garage</value>
          <display_name>garage</display_name>
        </choice>
        <choice>
          <value>outside</value>
          <display_name>outside</display_name>
        </choice>
      </choices>
    </argument>
    <argument>
      <name>battery_power</name>
      <display_name>Battery: Rated Power Output</display_name>
      <description>The rated power output of the lithium ion battery. If not provided, the OS-HPXML default (see &lt;a href='https://openstudio-hpxml.readthedocs.io/en/v1.8.1/workflow_inputs.html#hpxml-batteries'&gt;HPXML Batteries&lt;/a&gt;) is used.</description>
      <type>String</type>
      <units>W</units>
      <required>false</required>
      <model_dependent>false</model_dependent>
    </argument>
    <argument>
      <name>battery_capacity</name>
      <display_name>Battery: Nominal Capacity</display_name>
      <description>The nominal capacity of the lithium ion battery. If not provided, the OS-HPXML default (see &lt;a href='https://openstudio-hpxml.readthedocs.io/en/v1.8.1/workflow_inputs.html#hpxml-batteries'&gt;HPXML Batteries&lt;/a&gt;) is used.</description>
      <type>String</type>
      <units>kWh</units>
      <required>false</required>
      <model_dependent>false</model_dependent>
    </argument>
    <argument>
      <name>battery_usable_capacity</name>
      <display_name>Battery: Usable Capacity</display_name>
      <description>The usable capacity of the lithium ion battery. If not provided, the OS-HPXML default (see &lt;a href='https://openstudio-hpxml.readthedocs.io/en/v1.8.1/workflow_inputs.html#hpxml-batteries'&gt;HPXML Batteries&lt;/a&gt;) is used.</description>
      <type>String</type>
      <units>kWh</units>
      <required>false</required>
      <model_dependent>false</model_dependent>
    </argument>
    <argument>
      <name>battery_round_trip_efficiency</name>
      <display_name>Battery: Round Trip Efficiency</display_name>
      <description>The round trip efficiency of the lithium ion battery. If not provided, the OS-HPXML default (see &lt;a href='https://openstudio-hpxml.readthedocs.io/en/v1.8.1/workflow_inputs.html#hpxml-batteries'&gt;HPXML Batteries&lt;/a&gt;) is used.</description>
      <type>String</type>
      <units>Frac</units>
      <required>false</required>
      <model_dependent>false</model_dependent>
    </argument>
    <argument>
      <name>lighting_present</name>
      <display_name>Lighting: Present</display_name>
      <description>Whether there is lighting energy use.</description>
      <type>Boolean</type>
      <required>true</required>
      <model_dependent>false</model_dependent>
      <default_value>true</default_value>
      <choices>
        <choice>
          <value>true</value>
          <display_name>true</display_name>
        </choice>
        <choice>
          <value>false</value>
          <display_name>false</display_name>
        </choice>
      </choices>
    </argument>
    <argument>
      <name>lighting_interior_fraction_cfl</name>
      <display_name>Lighting: Interior Fraction CFL</display_name>
      <description>Fraction of all lamps (interior) that are compact fluorescent. Lighting not specified as CFL, LFL, or LED is assumed to be incandescent.</description>
      <type>Double</type>
      <required>true</required>
      <model_dependent>false</model_dependent>
      <default_value>0.1</default_value>
    </argument>
    <argument>
      <name>lighting_interior_fraction_lfl</name>
      <display_name>Lighting: Interior Fraction LFL</display_name>
      <description>Fraction of all lamps (interior) that are linear fluorescent. Lighting not specified as CFL, LFL, or LED is assumed to be incandescent.</description>
      <type>Double</type>
      <required>true</required>
      <model_dependent>false</model_dependent>
      <default_value>0</default_value>
    </argument>
    <argument>
      <name>lighting_interior_fraction_led</name>
      <display_name>Lighting: Interior Fraction LED</display_name>
      <description>Fraction of all lamps (interior) that are light emitting diodes. Lighting not specified as CFL, LFL, or LED is assumed to be incandescent.</description>
      <type>Double</type>
      <required>true</required>
      <model_dependent>false</model_dependent>
      <default_value>0</default_value>
    </argument>
    <argument>
      <name>lighting_interior_usage_multiplier</name>
      <display_name>Lighting: Interior Usage Multiplier</display_name>
      <description>Multiplier on the lighting energy usage (interior) that can reflect, e.g., high/low usage occupants. If not provided, the OS-HPXML default (see &lt;a href='https://openstudio-hpxml.readthedocs.io/en/v1.8.1/workflow_inputs.html#hpxml-lighting'&gt;HPXML Lighting&lt;/a&gt;) is used.</description>
      <type>String</type>
      <units></units>
      <required>false</required>
      <model_dependent>false</model_dependent>
    </argument>
    <argument>
      <name>lighting_exterior_fraction_cfl</name>
      <display_name>Lighting: Exterior Fraction CFL</display_name>
      <description>Fraction of all lamps (exterior) that are compact fluorescent. Lighting not specified as CFL, LFL, or LED is assumed to be incandescent.</description>
      <type>Double</type>
      <required>true</required>
      <model_dependent>false</model_dependent>
      <default_value>0</default_value>
    </argument>
    <argument>
      <name>lighting_exterior_fraction_lfl</name>
      <display_name>Lighting: Exterior Fraction LFL</display_name>
      <description>Fraction of all lamps (exterior) that are linear fluorescent. Lighting not specified as CFL, LFL, or LED is assumed to be incandescent.</description>
      <type>Double</type>
      <required>true</required>
      <model_dependent>false</model_dependent>
      <default_value>0</default_value>
    </argument>
    <argument>
      <name>lighting_exterior_fraction_led</name>
      <display_name>Lighting: Exterior Fraction LED</display_name>
      <description>Fraction of all lamps (exterior) that are light emitting diodes. Lighting not specified as CFL, LFL, or LED is assumed to be incandescent.</description>
      <type>Double</type>
      <required>true</required>
      <model_dependent>false</model_dependent>
      <default_value>0</default_value>
    </argument>
    <argument>
      <name>lighting_exterior_usage_multiplier</name>
      <display_name>Lighting: Exterior Usage Multiplier</display_name>
      <description>Multiplier on the lighting energy usage (exterior) that can reflect, e.g., high/low usage occupants. If not provided, the OS-HPXML default (see &lt;a href='https://openstudio-hpxml.readthedocs.io/en/v1.8.1/workflow_inputs.html#hpxml-lighting'&gt;HPXML Lighting&lt;/a&gt;) is used.</description>
      <type>String</type>
      <units></units>
      <required>false</required>
      <model_dependent>false</model_dependent>
    </argument>
    <argument>
      <name>lighting_garage_fraction_cfl</name>
      <display_name>Lighting: Garage Fraction CFL</display_name>
      <description>Fraction of all lamps (garage) that are compact fluorescent. Lighting not specified as CFL, LFL, or LED is assumed to be incandescent.</description>
      <type>Double</type>
      <required>true</required>
      <model_dependent>false</model_dependent>
      <default_value>0</default_value>
    </argument>
    <argument>
      <name>lighting_garage_fraction_lfl</name>
      <display_name>Lighting: Garage Fraction LFL</display_name>
      <description>Fraction of all lamps (garage) that are linear fluorescent. Lighting not specified as CFL, LFL, or LED is assumed to be incandescent.</description>
      <type>Double</type>
      <required>true</required>
      <model_dependent>false</model_dependent>
      <default_value>0</default_value>
    </argument>
    <argument>
      <name>lighting_garage_fraction_led</name>
      <display_name>Lighting: Garage Fraction LED</display_name>
      <description>Fraction of all lamps (garage) that are light emitting diodes. Lighting not specified as CFL, LFL, or LED is assumed to be incandescent.</description>
      <type>Double</type>
      <required>true</required>
      <model_dependent>false</model_dependent>
      <default_value>0</default_value>
    </argument>
    <argument>
      <name>lighting_garage_usage_multiplier</name>
      <display_name>Lighting: Garage Usage Multiplier</display_name>
      <description>Multiplier on the lighting energy usage (garage) that can reflect, e.g., high/low usage occupants. If not provided, the OS-HPXML default (see &lt;a href='https://openstudio-hpxml.readthedocs.io/en/v1.8.1/workflow_inputs.html#hpxml-lighting'&gt;HPXML Lighting&lt;/a&gt;) is used.</description>
      <type>String</type>
      <units></units>
      <required>false</required>
      <model_dependent>false</model_dependent>
    </argument>
    <argument>
      <name>holiday_lighting_present</name>
      <display_name>Holiday Lighting: Present</display_name>
      <description>Whether there is holiday lighting.</description>
      <type>Boolean</type>
      <required>true</required>
      <model_dependent>false</model_dependent>
      <default_value>false</default_value>
      <choices>
        <choice>
          <value>true</value>
          <display_name>true</display_name>
        </choice>
        <choice>
          <value>false</value>
          <display_name>false</display_name>
        </choice>
      </choices>
    </argument>
    <argument>
      <name>holiday_lighting_daily_kwh</name>
      <display_name>Holiday Lighting: Daily Consumption</display_name>
      <description>The daily energy consumption for holiday lighting (exterior). If not provided, the OS-HPXML default (see &lt;a href='https://openstudio-hpxml.readthedocs.io/en/v1.8.1/workflow_inputs.html#hpxml-lighting'&gt;HPXML Lighting&lt;/a&gt;) is used.</description>
      <type>String</type>
      <units>kWh/day</units>
      <required>false</required>
      <model_dependent>false</model_dependent>
    </argument>
    <argument>
      <name>holiday_lighting_period</name>
      <display_name>Holiday Lighting: Period</display_name>
      <description>Enter a date like 'Nov 25 - Jan 5'. If not provided, the OS-HPXML default (see &lt;a href='https://openstudio-hpxml.readthedocs.io/en/v1.8.1/workflow_inputs.html#hpxml-lighting'&gt;HPXML Lighting&lt;/a&gt;) is used.</description>
      <type>String</type>
      <units></units>
      <required>false</required>
      <model_dependent>false</model_dependent>
    </argument>
    <argument>
      <name>dehumidifier_type</name>
      <display_name>Dehumidifier: Type</display_name>
      <description>The type of dehumidifier.</description>
      <type>Choice</type>
      <required>true</required>
      <model_dependent>false</model_dependent>
      <default_value>none</default_value>
      <choices>
        <choice>
          <value>none</value>
          <display_name>none</display_name>
        </choice>
        <choice>
          <value>portable</value>
          <display_name>portable</display_name>
        </choice>
        <choice>
          <value>whole-home</value>
          <display_name>whole-home</display_name>
        </choice>
      </choices>
    </argument>
    <argument>
      <name>dehumidifier_efficiency_type</name>
      <display_name>Dehumidifier: Efficiency Type</display_name>
      <description>The efficiency type of dehumidifier.</description>
      <type>Choice</type>
      <required>true</required>
      <model_dependent>false</model_dependent>
      <default_value>IntegratedEnergyFactor</default_value>
      <choices>
        <choice>
          <value>EnergyFactor</value>
          <display_name>EnergyFactor</display_name>
        </choice>
        <choice>
          <value>IntegratedEnergyFactor</value>
          <display_name>IntegratedEnergyFactor</display_name>
        </choice>
      </choices>
    </argument>
    <argument>
      <name>dehumidifier_efficiency</name>
      <display_name>Dehumidifier: Efficiency</display_name>
      <description>The efficiency of the dehumidifier.</description>
      <type>Double</type>
      <units>liters/kWh</units>
      <required>true</required>
      <model_dependent>false</model_dependent>
      <default_value>1.5</default_value>
    </argument>
    <argument>
      <name>dehumidifier_capacity</name>
      <display_name>Dehumidifier: Capacity</display_name>
      <description>The capacity (water removal rate) of the dehumidifier.</description>
      <type>Double</type>
      <units>pint/day</units>
      <required>true</required>
      <model_dependent>false</model_dependent>
      <default_value>40</default_value>
    </argument>
    <argument>
      <name>dehumidifier_rh_setpoint</name>
      <display_name>Dehumidifier: Relative Humidity Setpoint</display_name>
      <description>The relative humidity setpoint of the dehumidifier.</description>
      <type>Double</type>
      <units>Frac</units>
      <required>true</required>
      <model_dependent>false</model_dependent>
      <default_value>0.5</default_value>
    </argument>
    <argument>
      <name>dehumidifier_fraction_dehumidification_load_served</name>
      <display_name>Dehumidifier: Fraction Dehumidification Load Served</display_name>
      <description>The dehumidification load served fraction of the dehumidifier.</description>
      <type>Double</type>
      <units>Frac</units>
      <required>true</required>
      <model_dependent>false</model_dependent>
      <default_value>1</default_value>
    </argument>
    <argument>
      <name>clothes_washer_present</name>
      <display_name>Clothes Washer: Present</display_name>
      <description>Whether there is a clothes washer present.</description>
      <type>Boolean</type>
      <required>true</required>
      <model_dependent>false</model_dependent>
      <default_value>true</default_value>
      <choices>
        <choice>
          <value>true</value>
          <display_name>true</display_name>
        </choice>
        <choice>
          <value>false</value>
          <display_name>false</display_name>
        </choice>
      </choices>
    </argument>
    <argument>
      <name>clothes_washer_location</name>
      <display_name>Clothes Washer: Location</display_name>
      <description>The space type for the clothes washer location. If not provided, the OS-HPXML default (see &lt;a href='https://openstudio-hpxml.readthedocs.io/en/v1.8.1/workflow_inputs.html#hpxml-clothes-washer'&gt;HPXML Clothes Washer&lt;/a&gt;) is used.</description>
      <type>Choice</type>
      <units></units>
      <required>false</required>
      <model_dependent>false</model_dependent>
      <choices>
        <choice>
          <value>auto</value>
          <display_name>auto</display_name>
        </choice>
        <choice>
          <value>conditioned space</value>
          <display_name>conditioned space</display_name>
        </choice>
        <choice>
          <value>basement - conditioned</value>
          <display_name>basement - conditioned</display_name>
        </choice>
        <choice>
          <value>basement - unconditioned</value>
          <display_name>basement - unconditioned</display_name>
        </choice>
        <choice>
          <value>garage</value>
          <display_name>garage</display_name>
        </choice>
        <choice>
          <value>other housing unit</value>
          <display_name>other housing unit</display_name>
        </choice>
        <choice>
          <value>other heated space</value>
          <display_name>other heated space</display_name>
        </choice>
        <choice>
          <value>other multifamily buffer space</value>
          <display_name>other multifamily buffer space</display_name>
        </choice>
        <choice>
          <value>other non-freezing space</value>
          <display_name>other non-freezing space</display_name>
        </choice>
      </choices>
    </argument>
    <argument>
      <name>clothes_washer_efficiency_type</name>
      <display_name>Clothes Washer: Efficiency Type</display_name>
      <description>The efficiency type of the clothes washer.</description>
      <type>Choice</type>
      <required>true</required>
      <model_dependent>false</model_dependent>
      <default_value>IntegratedModifiedEnergyFactor</default_value>
      <choices>
        <choice>
          <value>ModifiedEnergyFactor</value>
          <display_name>ModifiedEnergyFactor</display_name>
        </choice>
        <choice>
          <value>IntegratedModifiedEnergyFactor</value>
          <display_name>IntegratedModifiedEnergyFactor</display_name>
        </choice>
      </choices>
    </argument>
    <argument>
      <name>clothes_washer_efficiency</name>
      <display_name>Clothes Washer: Efficiency</display_name>
      <description>The efficiency of the clothes washer. If not provided, the OS-HPXML default (see &lt;a href='https://openstudio-hpxml.readthedocs.io/en/v1.8.1/workflow_inputs.html#hpxml-clothes-washer'&gt;HPXML Clothes Washer&lt;/a&gt;) is used.</description>
      <type>String</type>
      <units>ft^3/kWh-cyc</units>
      <required>false</required>
      <model_dependent>false</model_dependent>
    </argument>
    <argument>
      <name>clothes_washer_rated_annual_kwh</name>
      <display_name>Clothes Washer: Rated Annual Consumption</display_name>
      <description>The annual energy consumed by the clothes washer, as rated, obtained from the EnergyGuide label. This includes both the appliance electricity consumption and the energy required for water heating. If not provided, the OS-HPXML default (see &lt;a href='https://openstudio-hpxml.readthedocs.io/en/v1.8.1/workflow_inputs.html#hpxml-clothes-washer'&gt;HPXML Clothes Washer&lt;/a&gt;) is used.</description>
      <type>String</type>
      <units>kWh/yr</units>
      <required>false</required>
      <model_dependent>false</model_dependent>
    </argument>
    <argument>
      <name>clothes_washer_label_electric_rate</name>
      <display_name>Clothes Washer: Label Electric Rate</display_name>
      <description>The annual energy consumed by the clothes washer, as rated, obtained from the EnergyGuide label. This includes both the appliance electricity consumption and the energy required for water heating. If not provided, the OS-HPXML default (see &lt;a href='https://openstudio-hpxml.readthedocs.io/en/v1.8.1/workflow_inputs.html#hpxml-clothes-washer'&gt;HPXML Clothes Washer&lt;/a&gt;) is used.</description>
      <type>String</type>
      <units>$/kWh</units>
      <required>false</required>
      <model_dependent>false</model_dependent>
    </argument>
    <argument>
      <name>clothes_washer_label_gas_rate</name>
      <display_name>Clothes Washer: Label Gas Rate</display_name>
      <description>The annual energy consumed by the clothes washer, as rated, obtained from the EnergyGuide label. This includes both the appliance electricity consumption and the energy required for water heating. If not provided, the OS-HPXML default (see &lt;a href='https://openstudio-hpxml.readthedocs.io/en/v1.8.1/workflow_inputs.html#hpxml-clothes-washer'&gt;HPXML Clothes Washer&lt;/a&gt;) is used.</description>
      <type>String</type>
      <units>$/therm</units>
      <required>false</required>
      <model_dependent>false</model_dependent>
    </argument>
    <argument>
      <name>clothes_washer_label_annual_gas_cost</name>
      <display_name>Clothes Washer: Label Annual Cost with Gas DHW</display_name>
      <description>The annual cost of using the system under test conditions. Input is obtained from the EnergyGuide label. If not provided, the OS-HPXML default (see &lt;a href='https://openstudio-hpxml.readthedocs.io/en/v1.8.1/workflow_inputs.html#hpxml-clothes-washer'&gt;HPXML Clothes Washer&lt;/a&gt;) is used.</description>
      <type>String</type>
      <units>$</units>
      <required>false</required>
      <model_dependent>false</model_dependent>
    </argument>
    <argument>
      <name>clothes_washer_label_usage</name>
      <display_name>Clothes Washer: Label Usage</display_name>
      <description>The clothes washer loads per week. If not provided, the OS-HPXML default (see &lt;a href='https://openstudio-hpxml.readthedocs.io/en/v1.8.1/workflow_inputs.html#hpxml-clothes-washer'&gt;HPXML Clothes Washer&lt;/a&gt;) is used.</description>
      <type>String</type>
      <units>cyc/wk</units>
      <required>false</required>
      <model_dependent>false</model_dependent>
    </argument>
    <argument>
      <name>clothes_washer_capacity</name>
      <display_name>Clothes Washer: Drum Volume</display_name>
      <description>Volume of the washer drum. Obtained from the EnergyStar website or the manufacturer's literature. If not provided, the OS-HPXML default (see &lt;a href='https://openstudio-hpxml.readthedocs.io/en/v1.8.1/workflow_inputs.html#hpxml-clothes-washer'&gt;HPXML Clothes Washer&lt;/a&gt;) is used.</description>
      <type>String</type>
      <units>ft^3</units>
      <required>false</required>
      <model_dependent>false</model_dependent>
    </argument>
    <argument>
      <name>clothes_washer_usage_multiplier</name>
      <display_name>Clothes Washer: Usage Multiplier</display_name>
      <description>Multiplier on the clothes washer energy and hot water usage that can reflect, e.g., high/low usage occupants. If not provided, the OS-HPXML default (see &lt;a href='https://openstudio-hpxml.readthedocs.io/en/v1.8.1/workflow_inputs.html#hpxml-clothes-washer'&gt;HPXML Clothes Washer&lt;/a&gt;) is used.</description>
      <type>String</type>
      <units></units>
      <required>false</required>
      <model_dependent>false</model_dependent>
    </argument>
    <argument>
      <name>clothes_dryer_present</name>
      <display_name>Clothes Dryer: Present</display_name>
      <description>Whether there is a clothes dryer present.</description>
      <type>Boolean</type>
      <required>true</required>
      <model_dependent>false</model_dependent>
      <default_value>true</default_value>
      <choices>
        <choice>
          <value>true</value>
          <display_name>true</display_name>
        </choice>
        <choice>
          <value>false</value>
          <display_name>false</display_name>
        </choice>
      </choices>
    </argument>
    <argument>
      <name>clothes_dryer_location</name>
      <display_name>Clothes Dryer: Location</display_name>
      <description>The space type for the clothes dryer location. If not provided, the OS-HPXML default (see &lt;a href='https://openstudio-hpxml.readthedocs.io/en/v1.8.1/workflow_inputs.html#hpxml-clothes-dryer'&gt;HPXML Clothes Dryer&lt;/a&gt;) is used.</description>
      <type>Choice</type>
      <units></units>
      <required>false</required>
      <model_dependent>false</model_dependent>
      <choices>
        <choice>
          <value>auto</value>
          <display_name>auto</display_name>
        </choice>
        <choice>
          <value>conditioned space</value>
          <display_name>conditioned space</display_name>
        </choice>
        <choice>
          <value>basement - conditioned</value>
          <display_name>basement - conditioned</display_name>
        </choice>
        <choice>
          <value>basement - unconditioned</value>
          <display_name>basement - unconditioned</display_name>
        </choice>
        <choice>
          <value>garage</value>
          <display_name>garage</display_name>
        </choice>
        <choice>
          <value>other housing unit</value>
          <display_name>other housing unit</display_name>
        </choice>
        <choice>
          <value>other heated space</value>
          <display_name>other heated space</display_name>
        </choice>
        <choice>
          <value>other multifamily buffer space</value>
          <display_name>other multifamily buffer space</display_name>
        </choice>
        <choice>
          <value>other non-freezing space</value>
          <display_name>other non-freezing space</display_name>
        </choice>
      </choices>
    </argument>
    <argument>
      <name>clothes_dryer_fuel_type</name>
      <display_name>Clothes Dryer: Fuel Type</display_name>
      <description>Type of fuel used by the clothes dryer.</description>
      <type>Choice</type>
      <required>true</required>
      <model_dependent>false</model_dependent>
      <default_value>natural gas</default_value>
      <choices>
        <choice>
          <value>electricity</value>
          <display_name>electricity</display_name>
        </choice>
        <choice>
          <value>natural gas</value>
          <display_name>natural gas</display_name>
        </choice>
        <choice>
          <value>fuel oil</value>
          <display_name>fuel oil</display_name>
        </choice>
        <choice>
          <value>propane</value>
          <display_name>propane</display_name>
        </choice>
        <choice>
          <value>wood</value>
          <display_name>wood</display_name>
        </choice>
        <choice>
          <value>coal</value>
          <display_name>coal</display_name>
        </choice>
      </choices>
    </argument>
    <argument>
      <name>clothes_dryer_efficiency_type</name>
      <display_name>Clothes Dryer: Efficiency Type</display_name>
      <description>The efficiency type of the clothes dryer.</description>
      <type>Choice</type>
      <required>true</required>
      <model_dependent>false</model_dependent>
      <default_value>CombinedEnergyFactor</default_value>
      <choices>
        <choice>
          <value>EnergyFactor</value>
          <display_name>EnergyFactor</display_name>
        </choice>
        <choice>
          <value>CombinedEnergyFactor</value>
          <display_name>CombinedEnergyFactor</display_name>
        </choice>
      </choices>
    </argument>
    <argument>
      <name>clothes_dryer_efficiency</name>
      <display_name>Clothes Dryer: Efficiency</display_name>
      <description>The efficiency of the clothes dryer. If not provided, the OS-HPXML default (see &lt;a href='https://openstudio-hpxml.readthedocs.io/en/v1.8.1/workflow_inputs.html#hpxml-clothes-dryer'&gt;HPXML Clothes Dryer&lt;/a&gt;) is used.</description>
      <type>String</type>
      <units>lb/kWh</units>
      <required>false</required>
      <model_dependent>false</model_dependent>
    </argument>
    <argument>
      <name>clothes_dryer_vented_flow_rate</name>
      <display_name>Clothes Dryer: Vented Flow Rate</display_name>
      <description>The exhaust flow rate of the vented clothes dryer. If not provided, the OS-HPXML default (see &lt;a href='https://openstudio-hpxml.readthedocs.io/en/v1.8.1/workflow_inputs.html#hpxml-clothes-dryer'&gt;HPXML Clothes Dryer&lt;/a&gt;) is used.</description>
      <type>String</type>
      <units>CFM</units>
      <required>false</required>
      <model_dependent>false</model_dependent>
    </argument>
    <argument>
      <name>clothes_dryer_usage_multiplier</name>
      <display_name>Clothes Dryer: Usage Multiplier</display_name>
      <description>Multiplier on the clothes dryer energy usage that can reflect, e.g., high/low usage occupants. If not provided, the OS-HPXML default (see &lt;a href='https://openstudio-hpxml.readthedocs.io/en/v1.8.1/workflow_inputs.html#hpxml-clothes-dryer'&gt;HPXML Clothes Dryer&lt;/a&gt;) is used.</description>
      <type>String</type>
      <units></units>
      <required>false</required>
      <model_dependent>false</model_dependent>
    </argument>
    <argument>
      <name>dishwasher_present</name>
      <display_name>Dishwasher: Present</display_name>
      <description>Whether there is a dishwasher present.</description>
      <type>Boolean</type>
      <required>true</required>
      <model_dependent>false</model_dependent>
      <default_value>true</default_value>
      <choices>
        <choice>
          <value>true</value>
          <display_name>true</display_name>
        </choice>
        <choice>
          <value>false</value>
          <display_name>false</display_name>
        </choice>
      </choices>
    </argument>
    <argument>
      <name>dishwasher_location</name>
      <display_name>Dishwasher: Location</display_name>
      <description>The space type for the dishwasher location. If not provided, the OS-HPXML default (see &lt;a href='https://openstudio-hpxml.readthedocs.io/en/v1.8.1/workflow_inputs.html#hpxml-dishwasher'&gt;HPXML Dishwasher&lt;/a&gt;) is used.</description>
      <type>Choice</type>
      <units></units>
      <required>false</required>
      <model_dependent>false</model_dependent>
      <choices>
        <choice>
          <value>auto</value>
          <display_name>auto</display_name>
        </choice>
        <choice>
          <value>conditioned space</value>
          <display_name>conditioned space</display_name>
        </choice>
        <choice>
          <value>basement - conditioned</value>
          <display_name>basement - conditioned</display_name>
        </choice>
        <choice>
          <value>basement - unconditioned</value>
          <display_name>basement - unconditioned</display_name>
        </choice>
        <choice>
          <value>garage</value>
          <display_name>garage</display_name>
        </choice>
        <choice>
          <value>other housing unit</value>
          <display_name>other housing unit</display_name>
        </choice>
        <choice>
          <value>other heated space</value>
          <display_name>other heated space</display_name>
        </choice>
        <choice>
          <value>other multifamily buffer space</value>
          <display_name>other multifamily buffer space</display_name>
        </choice>
        <choice>
          <value>other non-freezing space</value>
          <display_name>other non-freezing space</display_name>
        </choice>
      </choices>
    </argument>
    <argument>
      <name>dishwasher_efficiency_type</name>
      <display_name>Dishwasher: Efficiency Type</display_name>
      <description>The efficiency type of dishwasher.</description>
      <type>Choice</type>
      <required>true</required>
      <model_dependent>false</model_dependent>
      <default_value>RatedAnnualkWh</default_value>
      <choices>
        <choice>
          <value>RatedAnnualkWh</value>
          <display_name>RatedAnnualkWh</display_name>
        </choice>
        <choice>
          <value>EnergyFactor</value>
          <display_name>EnergyFactor</display_name>
        </choice>
      </choices>
    </argument>
    <argument>
      <name>dishwasher_efficiency</name>
      <display_name>Dishwasher: Efficiency</display_name>
      <description>The efficiency of the dishwasher. If not provided, the OS-HPXML default (see &lt;a href='https://openstudio-hpxml.readthedocs.io/en/v1.8.1/workflow_inputs.html#hpxml-dishwasher'&gt;HPXML Dishwasher&lt;/a&gt;) is used.</description>
      <type>String</type>
      <units>RatedAnnualkWh or EnergyFactor</units>
      <required>false</required>
      <model_dependent>false</model_dependent>
    </argument>
    <argument>
      <name>dishwasher_label_electric_rate</name>
      <display_name>Dishwasher: Label Electric Rate</display_name>
      <description>The label electric rate of the dishwasher. If not provided, the OS-HPXML default (see &lt;a href='https://openstudio-hpxml.readthedocs.io/en/v1.8.1/workflow_inputs.html#hpxml-dishwasher'&gt;HPXML Dishwasher&lt;/a&gt;) is used.</description>
      <type>String</type>
      <units>$/kWh</units>
      <required>false</required>
      <model_dependent>false</model_dependent>
    </argument>
    <argument>
      <name>dishwasher_label_gas_rate</name>
      <display_name>Dishwasher: Label Gas Rate</display_name>
      <description>The label gas rate of the dishwasher. If not provided, the OS-HPXML default (see &lt;a href='https://openstudio-hpxml.readthedocs.io/en/v1.8.1/workflow_inputs.html#hpxml-dishwasher'&gt;HPXML Dishwasher&lt;/a&gt;) is used.</description>
      <type>String</type>
      <units>$/therm</units>
      <required>false</required>
      <model_dependent>false</model_dependent>
    </argument>
    <argument>
      <name>dishwasher_label_annual_gas_cost</name>
      <display_name>Dishwasher: Label Annual Gas Cost</display_name>
      <description>The label annual gas cost of the dishwasher. If not provided, the OS-HPXML default (see &lt;a href='https://openstudio-hpxml.readthedocs.io/en/v1.8.1/workflow_inputs.html#hpxml-dishwasher'&gt;HPXML Dishwasher&lt;/a&gt;) is used.</description>
      <type>String</type>
      <units>$</units>
      <required>false</required>
      <model_dependent>false</model_dependent>
    </argument>
    <argument>
      <name>dishwasher_label_usage</name>
      <display_name>Dishwasher: Label Usage</display_name>
      <description>The dishwasher loads per week. If not provided, the OS-HPXML default (see &lt;a href='https://openstudio-hpxml.readthedocs.io/en/v1.8.1/workflow_inputs.html#hpxml-dishwasher'&gt;HPXML Dishwasher&lt;/a&gt;) is used.</description>
      <type>String</type>
      <units>cyc/wk</units>
      <required>false</required>
      <model_dependent>false</model_dependent>
    </argument>
    <argument>
      <name>dishwasher_place_setting_capacity</name>
      <display_name>Dishwasher: Number of Place Settings</display_name>
      <description>The number of place settings for the unit. Data obtained from manufacturer's literature. If not provided, the OS-HPXML default (see &lt;a href='https://openstudio-hpxml.readthedocs.io/en/v1.8.1/workflow_inputs.html#hpxml-dishwasher'&gt;HPXML Dishwasher&lt;/a&gt;) is used.</description>
      <type>String</type>
      <units>#</units>
      <required>false</required>
      <model_dependent>false</model_dependent>
    </argument>
    <argument>
      <name>dishwasher_usage_multiplier</name>
      <display_name>Dishwasher: Usage Multiplier</display_name>
      <description>Multiplier on the dishwasher energy usage that can reflect, e.g., high/low usage occupants. If not provided, the OS-HPXML default (see &lt;a href='https://openstudio-hpxml.readthedocs.io/en/v1.8.1/workflow_inputs.html#hpxml-dishwasher'&gt;HPXML Dishwasher&lt;/a&gt;) is used.</description>
      <type>String</type>
      <units></units>
      <required>false</required>
      <model_dependent>false</model_dependent>
    </argument>
    <argument>
      <name>refrigerator_present</name>
      <display_name>Refrigerator: Present</display_name>
      <description>Whether there is a refrigerator present.</description>
      <type>Boolean</type>
      <required>true</required>
      <model_dependent>false</model_dependent>
      <default_value>true</default_value>
      <choices>
        <choice>
          <value>true</value>
          <display_name>true</display_name>
        </choice>
        <choice>
          <value>false</value>
          <display_name>false</display_name>
        </choice>
      </choices>
    </argument>
    <argument>
      <name>refrigerator_location</name>
      <display_name>Refrigerator: Location</display_name>
      <description>The space type for the refrigerator location. If not provided, the OS-HPXML default (see &lt;a href='https://openstudio-hpxml.readthedocs.io/en/v1.8.1/workflow_inputs.html#hpxml-refrigerators'&gt;HPXML Refrigerators&lt;/a&gt;) is used.</description>
      <type>Choice</type>
      <units></units>
      <required>false</required>
      <model_dependent>false</model_dependent>
      <choices>
        <choice>
          <value>auto</value>
          <display_name>auto</display_name>
        </choice>
        <choice>
          <value>conditioned space</value>
          <display_name>conditioned space</display_name>
        </choice>
        <choice>
          <value>basement - conditioned</value>
          <display_name>basement - conditioned</display_name>
        </choice>
        <choice>
          <value>basement - unconditioned</value>
          <display_name>basement - unconditioned</display_name>
        </choice>
        <choice>
          <value>garage</value>
          <display_name>garage</display_name>
        </choice>
        <choice>
          <value>other housing unit</value>
          <display_name>other housing unit</display_name>
        </choice>
        <choice>
          <value>other heated space</value>
          <display_name>other heated space</display_name>
        </choice>
        <choice>
          <value>other multifamily buffer space</value>
          <display_name>other multifamily buffer space</display_name>
        </choice>
        <choice>
          <value>other non-freezing space</value>
          <display_name>other non-freezing space</display_name>
        </choice>
      </choices>
    </argument>
    <argument>
      <name>refrigerator_rated_annual_kwh</name>
      <display_name>Refrigerator: Rated Annual Consumption</display_name>
      <description>The EnergyGuide rated annual energy consumption for a refrigerator. If not provided, the OS-HPXML default (see &lt;a href='https://openstudio-hpxml.readthedocs.io/en/v1.8.1/workflow_inputs.html#hpxml-refrigerators'&gt;HPXML Refrigerators&lt;/a&gt;) is used.</description>
      <type>String</type>
      <units>kWh/yr</units>
      <required>false</required>
      <model_dependent>false</model_dependent>
    </argument>
    <argument>
      <name>refrigerator_usage_multiplier</name>
      <display_name>Refrigerator: Usage Multiplier</display_name>
      <description>Multiplier on the refrigerator energy usage that can reflect, e.g., high/low usage occupants. If not provided, the OS-HPXML default (see &lt;a href='https://openstudio-hpxml.readthedocs.io/en/v1.8.1/workflow_inputs.html#hpxml-refrigerators'&gt;HPXML Refrigerators&lt;/a&gt;) is used.</description>
      <type>String</type>
      <units></units>
      <required>false</required>
      <model_dependent>false</model_dependent>
    </argument>
    <argument>
      <name>extra_refrigerator_present</name>
      <display_name>Extra Refrigerator: Present</display_name>
      <description>Whether there is an extra refrigerator present.</description>
      <type>Boolean</type>
      <required>true</required>
      <model_dependent>false</model_dependent>
      <default_value>false</default_value>
      <choices>
        <choice>
          <value>true</value>
          <display_name>true</display_name>
        </choice>
        <choice>
          <value>false</value>
          <display_name>false</display_name>
        </choice>
      </choices>
    </argument>
    <argument>
      <name>extra_refrigerator_location</name>
      <display_name>Extra Refrigerator: Location</display_name>
      <description>The space type for the extra refrigerator location. If not provided, the OS-HPXML default (see &lt;a href='https://openstudio-hpxml.readthedocs.io/en/v1.8.1/workflow_inputs.html#hpxml-refrigerators'&gt;HPXML Refrigerators&lt;/a&gt;) is used.</description>
      <type>Choice</type>
      <units></units>
      <required>false</required>
      <model_dependent>false</model_dependent>
      <choices>
        <choice>
          <value>auto</value>
          <display_name>auto</display_name>
        </choice>
        <choice>
          <value>conditioned space</value>
          <display_name>conditioned space</display_name>
        </choice>
        <choice>
          <value>basement - conditioned</value>
          <display_name>basement - conditioned</display_name>
        </choice>
        <choice>
          <value>basement - unconditioned</value>
          <display_name>basement - unconditioned</display_name>
        </choice>
        <choice>
          <value>garage</value>
          <display_name>garage</display_name>
        </choice>
        <choice>
          <value>other housing unit</value>
          <display_name>other housing unit</display_name>
        </choice>
        <choice>
          <value>other heated space</value>
          <display_name>other heated space</display_name>
        </choice>
        <choice>
          <value>other multifamily buffer space</value>
          <display_name>other multifamily buffer space</display_name>
        </choice>
        <choice>
          <value>other non-freezing space</value>
          <display_name>other non-freezing space</display_name>
        </choice>
      </choices>
    </argument>
    <argument>
      <name>extra_refrigerator_rated_annual_kwh</name>
      <display_name>Extra Refrigerator: Rated Annual Consumption</display_name>
      <description>The EnergyGuide rated annual energy consumption for an extra refrigerator. If not provided, the OS-HPXML default (see &lt;a href='https://openstudio-hpxml.readthedocs.io/en/v1.8.1/workflow_inputs.html#hpxml-refrigerators'&gt;HPXML Refrigerators&lt;/a&gt;) is used.</description>
      <type>String</type>
      <units>kWh/yr</units>
      <required>false</required>
      <model_dependent>false</model_dependent>
    </argument>
    <argument>
      <name>extra_refrigerator_usage_multiplier</name>
      <display_name>Extra Refrigerator: Usage Multiplier</display_name>
      <description>Multiplier on the extra refrigerator energy usage that can reflect, e.g., high/low usage occupants. If not provided, the OS-HPXML default (see &lt;a href='https://openstudio-hpxml.readthedocs.io/en/v1.8.1/workflow_inputs.html#hpxml-refrigerators'&gt;HPXML Refrigerators&lt;/a&gt;) is used.</description>
      <type>String</type>
      <units></units>
      <required>false</required>
      <model_dependent>false</model_dependent>
    </argument>
    <argument>
      <name>freezer_present</name>
      <display_name>Freezer: Present</display_name>
      <description>Whether there is a freezer present.</description>
      <type>Boolean</type>
      <required>true</required>
      <model_dependent>false</model_dependent>
      <default_value>false</default_value>
      <choices>
        <choice>
          <value>true</value>
          <display_name>true</display_name>
        </choice>
        <choice>
          <value>false</value>
          <display_name>false</display_name>
        </choice>
      </choices>
    </argument>
    <argument>
      <name>freezer_location</name>
      <display_name>Freezer: Location</display_name>
      <description>The space type for the freezer location. If not provided, the OS-HPXML default (see &lt;a href='https://openstudio-hpxml.readthedocs.io/en/v1.8.1/workflow_inputs.html#hpxml-freezers'&gt;HPXML Freezers&lt;/a&gt;) is used.</description>
      <type>Choice</type>
      <units></units>
      <required>false</required>
      <model_dependent>false</model_dependent>
      <choices>
        <choice>
          <value>auto</value>
          <display_name>auto</display_name>
        </choice>
        <choice>
          <value>conditioned space</value>
          <display_name>conditioned space</display_name>
        </choice>
        <choice>
          <value>basement - conditioned</value>
          <display_name>basement - conditioned</display_name>
        </choice>
        <choice>
          <value>basement - unconditioned</value>
          <display_name>basement - unconditioned</display_name>
        </choice>
        <choice>
          <value>garage</value>
          <display_name>garage</display_name>
        </choice>
        <choice>
          <value>other housing unit</value>
          <display_name>other housing unit</display_name>
        </choice>
        <choice>
          <value>other heated space</value>
          <display_name>other heated space</display_name>
        </choice>
        <choice>
          <value>other multifamily buffer space</value>
          <display_name>other multifamily buffer space</display_name>
        </choice>
        <choice>
          <value>other non-freezing space</value>
          <display_name>other non-freezing space</display_name>
        </choice>
      </choices>
    </argument>
    <argument>
      <name>freezer_rated_annual_kwh</name>
      <display_name>Freezer: Rated Annual Consumption</display_name>
      <description>The EnergyGuide rated annual energy consumption for a freezer. If not provided, the OS-HPXML default (see &lt;a href='https://openstudio-hpxml.readthedocs.io/en/v1.8.1/workflow_inputs.html#hpxml-freezers'&gt;HPXML Freezers&lt;/a&gt;) is used.</description>
      <type>String</type>
      <units>kWh/yr</units>
      <required>false</required>
      <model_dependent>false</model_dependent>
    </argument>
    <argument>
      <name>freezer_usage_multiplier</name>
      <display_name>Freezer: Usage Multiplier</display_name>
      <description>Multiplier on the freezer energy usage that can reflect, e.g., high/low usage occupants. If not provided, the OS-HPXML default (see &lt;a href='https://openstudio-hpxml.readthedocs.io/en/v1.8.1/workflow_inputs.html#hpxml-freezers'&gt;HPXML Freezers&lt;/a&gt;) is used.</description>
      <type>String</type>
      <units></units>
      <required>false</required>
      <model_dependent>false</model_dependent>
    </argument>
    <argument>
      <name>cooking_range_oven_present</name>
      <display_name>Cooking Range/Oven: Present</display_name>
      <description>Whether there is a cooking range/oven present.</description>
      <type>Boolean</type>
      <required>true</required>
      <model_dependent>false</model_dependent>
      <default_value>true</default_value>
      <choices>
        <choice>
          <value>true</value>
          <display_name>true</display_name>
        </choice>
        <choice>
          <value>false</value>
          <display_name>false</display_name>
        </choice>
      </choices>
    </argument>
    <argument>
      <name>cooking_range_oven_location</name>
      <display_name>Cooking Range/Oven: Location</display_name>
      <description>The space type for the cooking range/oven location. If not provided, the OS-HPXML default (see &lt;a href='https://openstudio-hpxml.readthedocs.io/en/v1.8.1/workflow_inputs.html#hpxml-cooking-range-oven'&gt;HPXML Cooking Range/Oven&lt;/a&gt;) is used.</description>
      <type>Choice</type>
      <units></units>
      <required>false</required>
      <model_dependent>false</model_dependent>
      <choices>
        <choice>
          <value>auto</value>
          <display_name>auto</display_name>
        </choice>
        <choice>
          <value>conditioned space</value>
          <display_name>conditioned space</display_name>
        </choice>
        <choice>
          <value>basement - conditioned</value>
          <display_name>basement - conditioned</display_name>
        </choice>
        <choice>
          <value>basement - unconditioned</value>
          <display_name>basement - unconditioned</display_name>
        </choice>
        <choice>
          <value>garage</value>
          <display_name>garage</display_name>
        </choice>
        <choice>
          <value>other housing unit</value>
          <display_name>other housing unit</display_name>
        </choice>
        <choice>
          <value>other heated space</value>
          <display_name>other heated space</display_name>
        </choice>
        <choice>
          <value>other multifamily buffer space</value>
          <display_name>other multifamily buffer space</display_name>
        </choice>
        <choice>
          <value>other non-freezing space</value>
          <display_name>other non-freezing space</display_name>
        </choice>
      </choices>
    </argument>
    <argument>
      <name>cooking_range_oven_fuel_type</name>
      <display_name>Cooking Range/Oven: Fuel Type</display_name>
      <description>Type of fuel used by the cooking range/oven.</description>
      <type>Choice</type>
      <required>true</required>
      <model_dependent>false</model_dependent>
      <default_value>natural gas</default_value>
      <choices>
        <choice>
          <value>electricity</value>
          <display_name>electricity</display_name>
        </choice>
        <choice>
          <value>natural gas</value>
          <display_name>natural gas</display_name>
        </choice>
        <choice>
          <value>fuel oil</value>
          <display_name>fuel oil</display_name>
        </choice>
        <choice>
          <value>propane</value>
          <display_name>propane</display_name>
        </choice>
        <choice>
          <value>wood</value>
          <display_name>wood</display_name>
        </choice>
        <choice>
          <value>coal</value>
          <display_name>coal</display_name>
        </choice>
      </choices>
    </argument>
    <argument>
      <name>cooking_range_oven_is_induction</name>
      <display_name>Cooking Range/Oven: Is Induction</display_name>
      <description>Whether the cooking range is induction. If not provided, the OS-HPXML default (see &lt;a href='https://openstudio-hpxml.readthedocs.io/en/v1.8.1/workflow_inputs.html#hpxml-cooking-range-oven'&gt;HPXML Cooking Range/Oven&lt;/a&gt;) is used.</description>
      <type>Choice</type>
      <units></units>
      <required>false</required>
      <model_dependent>false</model_dependent>
      <choices>
        <choice>
          <value>auto</value>
          <display_name>auto</display_name>
        </choice>
        <choice>
          <value>true</value>
          <display_name>true</display_name>
        </choice>
        <choice>
          <value>false</value>
          <display_name>false</display_name>
        </choice>
      </choices>
    </argument>
    <argument>
      <name>cooking_range_oven_is_convection</name>
      <display_name>Cooking Range/Oven: Is Convection</display_name>
      <description>Whether the oven is convection. If not provided, the OS-HPXML default (see &lt;a href='https://openstudio-hpxml.readthedocs.io/en/v1.8.1/workflow_inputs.html#hpxml-cooking-range-oven'&gt;HPXML Cooking Range/Oven&lt;/a&gt;) is used.</description>
      <type>Choice</type>
      <units></units>
      <required>false</required>
      <model_dependent>false</model_dependent>
      <choices>
        <choice>
          <value>auto</value>
          <display_name>auto</display_name>
        </choice>
        <choice>
          <value>true</value>
          <display_name>true</display_name>
        </choice>
        <choice>
          <value>false</value>
          <display_name>false</display_name>
        </choice>
      </choices>
    </argument>
    <argument>
      <name>cooking_range_oven_usage_multiplier</name>
      <display_name>Cooking Range/Oven: Usage Multiplier</display_name>
      <description>Multiplier on the cooking range/oven energy usage that can reflect, e.g., high/low usage occupants. If not provided, the OS-HPXML default (see &lt;a href='https://openstudio-hpxml.readthedocs.io/en/v1.8.1/workflow_inputs.html#hpxml-cooking-range-oven'&gt;HPXML Cooking Range/Oven&lt;/a&gt;) is used.</description>
      <type>String</type>
      <units></units>
      <required>false</required>
      <model_dependent>false</model_dependent>
    </argument>
    <argument>
      <name>ceiling_fan_present</name>
      <display_name>Ceiling Fan: Present</display_name>
      <description>Whether there are any ceiling fans.</description>
      <type>Boolean</type>
      <required>true</required>
      <model_dependent>false</model_dependent>
      <default_value>true</default_value>
      <choices>
        <choice>
          <value>true</value>
          <display_name>true</display_name>
        </choice>
        <choice>
          <value>false</value>
          <display_name>false</display_name>
        </choice>
      </choices>
    </argument>
    <argument>
      <name>ceiling_fan_label_energy_use</name>
      <display_name>Ceiling Fan: Label Energy Use</display_name>
      <description>The label average energy use of the ceiling fan(s). If neither Efficiency nor Label Energy Use provided, the OS-HPXML default (see &lt;a href='https://openstudio-hpxml.readthedocs.io/en/v1.8.1/workflow_inputs.html#hpxml-ceiling-fans'&gt;HPXML Ceiling Fans&lt;/a&gt;) is used.</description>
      <type>String</type>
      <units>W</units>
      <required>false</required>
      <model_dependent>false</model_dependent>
    </argument>
    <argument>
      <name>ceiling_fan_efficiency</name>
      <display_name>Ceiling Fan: Efficiency</display_name>
      <description>The efficiency rating of the ceiling fan(s) at medium speed. Only used if Label Energy Use not provided. If neither Efficiency nor Label Energy Use provided, the OS-HPXML default (see &lt;a href='https://openstudio-hpxml.readthedocs.io/en/v1.8.1/workflow_inputs.html#hpxml-ceiling-fans'&gt;HPXML Ceiling Fans&lt;/a&gt;) is used.</description>
      <type>String</type>
      <units>CFM/W</units>
      <required>false</required>
      <model_dependent>false</model_dependent>
    </argument>
    <argument>
      <name>ceiling_fan_quantity</name>
      <display_name>Ceiling Fan: Quantity</display_name>
      <description>Total number of ceiling fans. If not provided, the OS-HPXML default (see &lt;a href='https://openstudio-hpxml.readthedocs.io/en/v1.8.1/workflow_inputs.html#hpxml-ceiling-fans'&gt;HPXML Ceiling Fans&lt;/a&gt;) is used.</description>
      <type>String</type>
      <units>#</units>
      <required>false</required>
      <model_dependent>false</model_dependent>
    </argument>
    <argument>
      <name>ceiling_fan_cooling_setpoint_temp_offset</name>
      <display_name>Ceiling Fan: Cooling Setpoint Temperature Offset</display_name>
      <description>The cooling setpoint temperature offset during months when the ceiling fans are operating. Only applies if ceiling fan quantity is greater than zero. If not provided, the OS-HPXML default (see &lt;a href='https://openstudio-hpxml.readthedocs.io/en/v1.8.1/workflow_inputs.html#hpxml-ceiling-fans'&gt;HPXML Ceiling Fans&lt;/a&gt;) is used.</description>
      <type>String</type>
      <units>F</units>
      <required>false</required>
      <model_dependent>false</model_dependent>
    </argument>
    <argument>
      <name>misc_plug_loads_television_present</name>
      <display_name>Misc Plug Loads: Television Present</display_name>
      <description>Whether there are televisions.</description>
      <type>Boolean</type>
      <required>true</required>
      <model_dependent>false</model_dependent>
      <default_value>true</default_value>
      <choices>
        <choice>
          <value>true</value>
          <display_name>true</display_name>
        </choice>
        <choice>
          <value>false</value>
          <display_name>false</display_name>
        </choice>
      </choices>
    </argument>
    <argument>
      <name>misc_plug_loads_television_annual_kwh</name>
      <display_name>Misc Plug Loads: Television Annual kWh</display_name>
      <description>The annual energy consumption of the television plug loads. If not provided, the OS-HPXML default (see &lt;a href='https://openstudio-hpxml.readthedocs.io/en/v1.8.1/workflow_inputs.html#hpxml-plug-loads'&gt;HPXML Plug Loads&lt;/a&gt;) is used.</description>
      <type>String</type>
      <units>kWh/yr</units>
      <required>false</required>
      <model_dependent>false</model_dependent>
    </argument>
    <argument>
      <name>misc_plug_loads_television_usage_multiplier</name>
      <display_name>Misc Plug Loads: Television Usage Multiplier</display_name>
      <description>Multiplier on the television energy usage that can reflect, e.g., high/low usage occupants. If not provided, the OS-HPXML default (see &lt;a href='https://openstudio-hpxml.readthedocs.io/en/v1.8.1/workflow_inputs.html#hpxml-plug-loads'&gt;HPXML Plug Loads&lt;/a&gt;) is used.</description>
      <type>String</type>
      <units></units>
      <required>false</required>
      <model_dependent>false</model_dependent>
    </argument>
    <argument>
      <name>misc_plug_loads_other_annual_kwh</name>
      <display_name>Misc Plug Loads: Other Annual kWh</display_name>
      <description>The annual energy consumption of the other residual plug loads. If not provided, the OS-HPXML default (see &lt;a href='https://openstudio-hpxml.readthedocs.io/en/v1.8.1/workflow_inputs.html#hpxml-plug-loads'&gt;HPXML Plug Loads&lt;/a&gt;) is used.</description>
      <type>String</type>
      <units>kWh/yr</units>
      <required>false</required>
      <model_dependent>false</model_dependent>
    </argument>
    <argument>
      <name>misc_plug_loads_other_frac_sensible</name>
      <display_name>Misc Plug Loads: Other Sensible Fraction</display_name>
      <description>Fraction of other residual plug loads' internal gains that are sensible. If not provided, the OS-HPXML default (see &lt;a href='https://openstudio-hpxml.readthedocs.io/en/v1.8.1/workflow_inputs.html#hpxml-plug-loads'&gt;HPXML Plug Loads&lt;/a&gt;) is used.</description>
      <type>String</type>
      <units>Frac</units>
      <required>false</required>
      <model_dependent>false</model_dependent>
    </argument>
    <argument>
      <name>misc_plug_loads_other_frac_latent</name>
      <display_name>Misc Plug Loads: Other Latent Fraction</display_name>
      <description>Fraction of other residual plug loads' internal gains that are latent. If not provided, the OS-HPXML default (see &lt;a href='https://openstudio-hpxml.readthedocs.io/en/v1.8.1/workflow_inputs.html#hpxml-plug-loads'&gt;HPXML Plug Loads&lt;/a&gt;) is used.</description>
      <type>String</type>
      <units>Frac</units>
      <required>false</required>
      <model_dependent>false</model_dependent>
    </argument>
    <argument>
      <name>misc_plug_loads_other_usage_multiplier</name>
      <display_name>Misc Plug Loads: Other Usage Multiplier</display_name>
      <description>Multiplier on the other energy usage that can reflect, e.g., high/low usage occupants. If not provided, the OS-HPXML default (see &lt;a href='https://openstudio-hpxml.readthedocs.io/en/v1.8.1/workflow_inputs.html#hpxml-plug-loads'&gt;HPXML Plug Loads&lt;/a&gt;) is used.</description>
      <type>String</type>
      <units></units>
      <required>false</required>
      <model_dependent>false</model_dependent>
    </argument>
    <argument>
      <name>misc_plug_loads_well_pump_present</name>
      <display_name>Misc Plug Loads: Well Pump Present</display_name>
      <description>Whether there is a well pump.</description>
      <type>Boolean</type>
      <required>true</required>
      <model_dependent>false</model_dependent>
      <default_value>false</default_value>
      <choices>
        <choice>
          <value>true</value>
          <display_name>true</display_name>
        </choice>
        <choice>
          <value>false</value>
          <display_name>false</display_name>
        </choice>
      </choices>
    </argument>
    <argument>
      <name>misc_plug_loads_well_pump_annual_kwh</name>
      <display_name>Misc Plug Loads: Well Pump Annual kWh</display_name>
      <description>The annual energy consumption of the well pump plug loads. If not provided, the OS-HPXML default (see &lt;a href='https://openstudio-hpxml.readthedocs.io/en/v1.8.1/workflow_inputs.html#hpxml-plug-loads'&gt;HPXML Plug Loads&lt;/a&gt;) is used.</description>
      <type>String</type>
      <units>kWh/yr</units>
      <required>false</required>
      <model_dependent>false</model_dependent>
    </argument>
    <argument>
      <name>misc_plug_loads_well_pump_usage_multiplier</name>
      <display_name>Misc Plug Loads: Well Pump Usage Multiplier</display_name>
      <description>Multiplier on the well pump energy usage that can reflect, e.g., high/low usage occupants. If not provided, the OS-HPXML default (see &lt;a href='https://openstudio-hpxml.readthedocs.io/en/v1.8.1/workflow_inputs.html#hpxml-plug-loads'&gt;HPXML Plug Loads&lt;/a&gt;) is used.</description>
      <type>String</type>
      <units></units>
      <required>false</required>
      <model_dependent>false</model_dependent>
    </argument>
    <argument>
      <name>misc_plug_loads_vehicle_present</name>
      <display_name>Misc Plug Loads: Vehicle Present</display_name>
      <description>Whether there is an electric vehicle.</description>
      <type>Boolean</type>
      <required>true</required>
      <model_dependent>false</model_dependent>
      <default_value>false</default_value>
      <choices>
        <choice>
          <value>true</value>
          <display_name>true</display_name>
        </choice>
        <choice>
          <value>false</value>
          <display_name>false</display_name>
        </choice>
      </choices>
    </argument>
    <argument>
      <name>misc_plug_loads_vehicle_annual_kwh</name>
      <display_name>Misc Plug Loads: Vehicle Annual kWh</display_name>
      <description>The annual energy consumption of the electric vehicle plug loads. If not provided, the OS-HPXML default (see &lt;a href='https://openstudio-hpxml.readthedocs.io/en/v1.8.1/workflow_inputs.html#hpxml-plug-loads'&gt;HPXML Plug Loads&lt;/a&gt;) is used.</description>
      <type>String</type>
      <units>kWh/yr</units>
      <required>false</required>
      <model_dependent>false</model_dependent>
    </argument>
    <argument>
      <name>misc_plug_loads_vehicle_usage_multiplier</name>
      <display_name>Misc Plug Loads: Vehicle Usage Multiplier</display_name>
      <description>Multiplier on the electric vehicle energy usage that can reflect, e.g., high/low usage occupants. If not provided, the OS-HPXML default (see &lt;a href='https://openstudio-hpxml.readthedocs.io/en/v1.8.1/workflow_inputs.html#hpxml-plug-loads'&gt;HPXML Plug Loads&lt;/a&gt;) is used.</description>
      <type>String</type>
      <units></units>
      <required>false</required>
      <model_dependent>false</model_dependent>
    </argument>
    <argument>
      <name>misc_fuel_loads_grill_present</name>
      <display_name>Misc Fuel Loads: Grill Present</display_name>
      <description>Whether there is a fuel loads grill.</description>
      <type>Boolean</type>
      <required>true</required>
      <model_dependent>false</model_dependent>
      <default_value>false</default_value>
      <choices>
        <choice>
          <value>true</value>
          <display_name>true</display_name>
        </choice>
        <choice>
          <value>false</value>
          <display_name>false</display_name>
        </choice>
      </choices>
    </argument>
    <argument>
      <name>misc_fuel_loads_grill_fuel_type</name>
      <display_name>Misc Fuel Loads: Grill Fuel Type</display_name>
      <description>The fuel type of the fuel loads grill.</description>
      <type>Choice</type>
      <required>true</required>
      <model_dependent>false</model_dependent>
      <default_value>natural gas</default_value>
      <choices>
        <choice>
          <value>natural gas</value>
          <display_name>natural gas</display_name>
        </choice>
        <choice>
          <value>fuel oil</value>
          <display_name>fuel oil</display_name>
        </choice>
        <choice>
          <value>propane</value>
          <display_name>propane</display_name>
        </choice>
        <choice>
          <value>wood</value>
          <display_name>wood</display_name>
        </choice>
        <choice>
          <value>wood pellets</value>
          <display_name>wood pellets</display_name>
        </choice>
      </choices>
    </argument>
    <argument>
      <name>misc_fuel_loads_grill_annual_therm</name>
      <display_name>Misc Fuel Loads: Grill Annual therm</display_name>
      <description>The annual energy consumption of the fuel loads grill. If not provided, the OS-HPXML default (see &lt;a href='https://openstudio-hpxml.readthedocs.io/en/v1.8.1/workflow_inputs.html#hpxml-fuel-loads'&gt;HPXML Fuel Loads&lt;/a&gt;) is used.</description>
      <type>String</type>
      <units>therm/yr</units>
      <required>false</required>
      <model_dependent>false</model_dependent>
    </argument>
    <argument>
      <name>misc_fuel_loads_grill_usage_multiplier</name>
      <display_name>Misc Fuel Loads: Grill Usage Multiplier</display_name>
      <description>Multiplier on the fuel loads grill energy usage that can reflect, e.g., high/low usage occupants. If not provided, the OS-HPXML default (see &lt;a href='https://openstudio-hpxml.readthedocs.io/en/v1.8.1/workflow_inputs.html#hpxml-fuel-loads'&gt;HPXML Fuel Loads&lt;/a&gt;) is used.</description>
      <type>String</type>
      <units></units>
      <required>false</required>
      <model_dependent>false</model_dependent>
    </argument>
    <argument>
      <name>misc_fuel_loads_lighting_present</name>
      <display_name>Misc Fuel Loads: Lighting Present</display_name>
      <description>Whether there is fuel loads lighting.</description>
      <type>Boolean</type>
      <required>true</required>
      <model_dependent>false</model_dependent>
      <default_value>false</default_value>
      <choices>
        <choice>
          <value>true</value>
          <display_name>true</display_name>
        </choice>
        <choice>
          <value>false</value>
          <display_name>false</display_name>
        </choice>
      </choices>
    </argument>
    <argument>
      <name>misc_fuel_loads_lighting_fuel_type</name>
      <display_name>Misc Fuel Loads: Lighting Fuel Type</display_name>
      <description>The fuel type of the fuel loads lighting.</description>
      <type>Choice</type>
      <required>true</required>
      <model_dependent>false</model_dependent>
      <default_value>natural gas</default_value>
      <choices>
        <choice>
          <value>natural gas</value>
          <display_name>natural gas</display_name>
        </choice>
        <choice>
          <value>fuel oil</value>
          <display_name>fuel oil</display_name>
        </choice>
        <choice>
          <value>propane</value>
          <display_name>propane</display_name>
        </choice>
        <choice>
          <value>wood</value>
          <display_name>wood</display_name>
        </choice>
        <choice>
          <value>wood pellets</value>
          <display_name>wood pellets</display_name>
        </choice>
      </choices>
    </argument>
    <argument>
      <name>misc_fuel_loads_lighting_annual_therm</name>
      <display_name>Misc Fuel Loads: Lighting Annual therm</display_name>
      <description>The annual energy consumption of the fuel loads lighting. If not provided, the OS-HPXML default (see &lt;a href='https://openstudio-hpxml.readthedocs.io/en/v1.8.1/workflow_inputs.html#hpxml-fuel-loads'&gt;HPXML Fuel Loads&lt;/a&gt;)is used.</description>
      <type>String</type>
      <units>therm/yr</units>
      <required>false</required>
      <model_dependent>false</model_dependent>
    </argument>
    <argument>
      <name>misc_fuel_loads_lighting_usage_multiplier</name>
      <display_name>Misc Fuel Loads: Lighting Usage Multiplier</display_name>
      <description>Multiplier on the fuel loads lighting energy usage that can reflect, e.g., high/low usage occupants. If not provided, the OS-HPXML default (see &lt;a href='https://openstudio-hpxml.readthedocs.io/en/v1.8.1/workflow_inputs.html#hpxml-fuel-loads'&gt;HPXML Fuel Loads&lt;/a&gt;) is used.</description>
      <type>String</type>
      <units></units>
      <required>false</required>
      <model_dependent>false</model_dependent>
    </argument>
    <argument>
      <name>misc_fuel_loads_fireplace_present</name>
      <display_name>Misc Fuel Loads: Fireplace Present</display_name>
      <description>Whether there is fuel loads fireplace.</description>
      <type>Boolean</type>
      <required>true</required>
      <model_dependent>false</model_dependent>
      <default_value>false</default_value>
      <choices>
        <choice>
          <value>true</value>
          <display_name>true</display_name>
        </choice>
        <choice>
          <value>false</value>
          <display_name>false</display_name>
        </choice>
      </choices>
    </argument>
    <argument>
      <name>misc_fuel_loads_fireplace_fuel_type</name>
      <display_name>Misc Fuel Loads: Fireplace Fuel Type</display_name>
      <description>The fuel type of the fuel loads fireplace.</description>
      <type>Choice</type>
      <required>true</required>
      <model_dependent>false</model_dependent>
      <default_value>natural gas</default_value>
      <choices>
        <choice>
          <value>natural gas</value>
          <display_name>natural gas</display_name>
        </choice>
        <choice>
          <value>fuel oil</value>
          <display_name>fuel oil</display_name>
        </choice>
        <choice>
          <value>propane</value>
          <display_name>propane</display_name>
        </choice>
        <choice>
          <value>wood</value>
          <display_name>wood</display_name>
        </choice>
        <choice>
          <value>wood pellets</value>
          <display_name>wood pellets</display_name>
        </choice>
      </choices>
    </argument>
    <argument>
      <name>misc_fuel_loads_fireplace_annual_therm</name>
      <display_name>Misc Fuel Loads: Fireplace Annual therm</display_name>
      <description>The annual energy consumption of the fuel loads fireplace. If not provided, the OS-HPXML default (see &lt;a href='https://openstudio-hpxml.readthedocs.io/en/v1.8.1/workflow_inputs.html#hpxml-fuel-loads'&gt;HPXML Fuel Loads&lt;/a&gt;) is used.</description>
      <type>String</type>
      <units>therm/yr</units>
      <required>false</required>
      <model_dependent>false</model_dependent>
    </argument>
    <argument>
      <name>misc_fuel_loads_fireplace_frac_sensible</name>
      <display_name>Misc Fuel Loads: Fireplace Sensible Fraction</display_name>
      <description>Fraction of fireplace residual fuel loads' internal gains that are sensible. If not provided, the OS-HPXML default (see &lt;a href='https://openstudio-hpxml.readthedocs.io/en/v1.8.1/workflow_inputs.html#hpxml-fuel-loads'&gt;HPXML Fuel Loads&lt;/a&gt;) is used.</description>
      <type>String</type>
      <units>Frac</units>
      <required>false</required>
      <model_dependent>false</model_dependent>
    </argument>
    <argument>
      <name>misc_fuel_loads_fireplace_frac_latent</name>
      <display_name>Misc Fuel Loads: Fireplace Latent Fraction</display_name>
      <description>Fraction of fireplace residual fuel loads' internal gains that are latent. If not provided, the OS-HPXML default (see &lt;a href='https://openstudio-hpxml.readthedocs.io/en/v1.8.1/workflow_inputs.html#hpxml-fuel-loads'&gt;HPXML Fuel Loads&lt;/a&gt;) is used.</description>
      <type>String</type>
      <units>Frac</units>
      <required>false</required>
      <model_dependent>false</model_dependent>
    </argument>
    <argument>
      <name>misc_fuel_loads_fireplace_usage_multiplier</name>
      <display_name>Misc Fuel Loads: Fireplace Usage Multiplier</display_name>
      <description>Multiplier on the fuel loads fireplace energy usage that can reflect, e.g., high/low usage occupants. If not provided, the OS-HPXML default (see &lt;a href='https://openstudio-hpxml.readthedocs.io/en/v1.8.1/workflow_inputs.html#hpxml-fuel-loads'&gt;HPXML Fuel Loads&lt;/a&gt;) is used.</description>
      <type>String</type>
      <units></units>
      <required>false</required>
      <model_dependent>false</model_dependent>
    </argument>
    <argument>
      <name>pool_present</name>
      <display_name>Pool: Present</display_name>
      <description>Whether there is a pool.</description>
      <type>Boolean</type>
      <required>true</required>
      <model_dependent>false</model_dependent>
      <default_value>false</default_value>
      <choices>
        <choice>
          <value>true</value>
          <display_name>true</display_name>
        </choice>
        <choice>
          <value>false</value>
          <display_name>false</display_name>
        </choice>
      </choices>
    </argument>
    <argument>
      <name>pool_pump_annual_kwh</name>
      <display_name>Pool: Pump Annual kWh</display_name>
      <description>The annual energy consumption of the pool pump. If not provided, the OS-HPXML default (see &lt;a href='https://openstudio-hpxml.readthedocs.io/en/v1.8.1/workflow_inputs.html#pool-pump'&gt;Pool Pump&lt;/a&gt;) is used.</description>
      <type>String</type>
      <units>kWh/yr</units>
      <required>false</required>
      <model_dependent>false</model_dependent>
    </argument>
    <argument>
      <name>pool_pump_usage_multiplier</name>
      <display_name>Pool: Pump Usage Multiplier</display_name>
      <description>Multiplier on the pool pump energy usage that can reflect, e.g., high/low usage occupants. If not provided, the OS-HPXML default (see &lt;a href='https://openstudio-hpxml.readthedocs.io/en/v1.8.1/workflow_inputs.html#pool-pump'&gt;Pool Pump&lt;/a&gt;) is used.</description>
      <type>String</type>
      <units></units>
      <required>false</required>
      <model_dependent>false</model_dependent>
    </argument>
    <argument>
      <name>pool_heater_type</name>
      <display_name>Pool: Heater Type</display_name>
      <description>The type of pool heater. Use 'none' if there is no pool heater.</description>
      <type>Choice</type>
      <required>true</required>
      <model_dependent>false</model_dependent>
      <default_value>none</default_value>
      <choices>
        <choice>
          <value>none</value>
          <display_name>none</display_name>
        </choice>
        <choice>
          <value>electric resistance</value>
          <display_name>electric resistance</display_name>
        </choice>
        <choice>
          <value>gas fired</value>
          <display_name>gas fired</display_name>
        </choice>
        <choice>
          <value>heat pump</value>
          <display_name>heat pump</display_name>
        </choice>
      </choices>
    </argument>
    <argument>
      <name>pool_heater_annual_kwh</name>
      <display_name>Pool: Heater Annual kWh</display_name>
      <description>The annual energy consumption of the electric resistance pool heater. If not provided, the OS-HPXML default (see &lt;a href='https://openstudio-hpxml.readthedocs.io/en/v1.8.1/workflow_inputs.html#pool-heater'&gt;Pool Heater&lt;/a&gt;) is used.</description>
      <type>String</type>
      <units>kWh/yr</units>
      <required>false</required>
      <model_dependent>false</model_dependent>
    </argument>
    <argument>
      <name>pool_heater_annual_therm</name>
      <display_name>Pool: Heater Annual therm</display_name>
      <description>The annual energy consumption of the gas fired pool heater. If not provided, the OS-HPXML default (see &lt;a href='https://openstudio-hpxml.readthedocs.io/en/v1.8.1/workflow_inputs.html#pool-heater'&gt;Pool Heater&lt;/a&gt;) is used.</description>
      <type>String</type>
      <units>therm/yr</units>
      <required>false</required>
      <model_dependent>false</model_dependent>
    </argument>
    <argument>
      <name>pool_heater_usage_multiplier</name>
      <display_name>Pool: Heater Usage Multiplier</display_name>
      <description>Multiplier on the pool heater energy usage that can reflect, e.g., high/low usage occupants. If not provided, the OS-HPXML default (see &lt;a href='https://openstudio-hpxml.readthedocs.io/en/v1.8.1/workflow_inputs.html#pool-heater'&gt;Pool Heater&lt;/a&gt;) is used.</description>
      <type>String</type>
      <units></units>
      <required>false</required>
      <model_dependent>false</model_dependent>
    </argument>
    <argument>
      <name>permanent_spa_present</name>
      <display_name>Permanent Spa: Present</display_name>
      <description>Whether there is a permanent spa.</description>
      <type>Boolean</type>
      <required>true</required>
      <model_dependent>false</model_dependent>
      <default_value>false</default_value>
      <choices>
        <choice>
          <value>true</value>
          <display_name>true</display_name>
        </choice>
        <choice>
          <value>false</value>
          <display_name>false</display_name>
        </choice>
      </choices>
    </argument>
    <argument>
      <name>permanent_spa_pump_annual_kwh</name>
      <display_name>Permanent Spa: Pump Annual kWh</display_name>
      <description>The annual energy consumption of the permanent spa pump. If not provided, the OS-HPXML default (see &lt;a href='https://openstudio-hpxml.readthedocs.io/en/v1.8.1/workflow_inputs.html#permanent-spa-pump'&gt;Permanent Spa Pump&lt;/a&gt;) is used.</description>
      <type>String</type>
      <units>kWh/yr</units>
      <required>false</required>
      <model_dependent>false</model_dependent>
    </argument>
    <argument>
      <name>permanent_spa_pump_usage_multiplier</name>
      <display_name>Permanent Spa: Pump Usage Multiplier</display_name>
      <description>Multiplier on the permanent spa pump energy usage that can reflect, e.g., high/low usage occupants. If not provided, the OS-HPXML default (see &lt;a href='https://openstudio-hpxml.readthedocs.io/en/v1.8.1/workflow_inputs.html#permanent-spa-pump'&gt;Permanent Spa Pump&lt;/a&gt;) is used.</description>
      <type>String</type>
      <units></units>
      <required>false</required>
      <model_dependent>false</model_dependent>
    </argument>
    <argument>
      <name>permanent_spa_heater_type</name>
      <display_name>Permanent Spa: Heater Type</display_name>
      <description>The type of permanent spa heater. Use 'none' if there is no permanent spa heater.</description>
      <type>Choice</type>
      <required>true</required>
      <model_dependent>false</model_dependent>
      <default_value>none</default_value>
      <choices>
        <choice>
          <value>none</value>
          <display_name>none</display_name>
        </choice>
        <choice>
          <value>electric resistance</value>
          <display_name>electric resistance</display_name>
        </choice>
        <choice>
          <value>gas fired</value>
          <display_name>gas fired</display_name>
        </choice>
        <choice>
          <value>heat pump</value>
          <display_name>heat pump</display_name>
        </choice>
      </choices>
    </argument>
    <argument>
      <name>permanent_spa_heater_annual_kwh</name>
      <display_name>Permanent Spa: Heater Annual kWh</display_name>
      <description>The annual energy consumption of the electric resistance permanent spa heater. If not provided, the OS-HPXML default (see &lt;a href='https://openstudio-hpxml.readthedocs.io/en/v1.8.1/workflow_inputs.html#permanent-spa-heater'&gt;Permanent Spa Heater&lt;/a&gt;) is used.</description>
      <type>String</type>
      <units>kWh/yr</units>
      <required>false</required>
      <model_dependent>false</model_dependent>
    </argument>
    <argument>
      <name>permanent_spa_heater_annual_therm</name>
      <display_name>Permanent Spa: Heater Annual therm</display_name>
      <description>The annual energy consumption of the gas fired permanent spa heater. If not provided, the OS-HPXML default (see &lt;a href='https://openstudio-hpxml.readthedocs.io/en/v1.8.1/workflow_inputs.html#permanent-spa-heater'&gt;Permanent Spa Heater&lt;/a&gt;) is used.</description>
      <type>String</type>
      <units>therm/yr</units>
      <required>false</required>
      <model_dependent>false</model_dependent>
    </argument>
    <argument>
      <name>permanent_spa_heater_usage_multiplier</name>
      <display_name>Permanent Spa: Heater Usage Multiplier</display_name>
      <description>Multiplier on the permanent spa heater energy usage that can reflect, e.g., high/low usage occupants. If not provided, the OS-HPXML default (see &lt;a href='https://openstudio-hpxml.readthedocs.io/en/v1.8.1/workflow_inputs.html#permanent-spa-heater'&gt;Permanent Spa Heater&lt;/a&gt;) is used.</description>
      <type>String</type>
      <units></units>
      <required>false</required>
      <model_dependent>false</model_dependent>
    </argument>
    <argument>
      <name>geometry_unit_cfa_bin</name>
      <display_name>Geometry: Unit Conditioned Floor Area Bin</display_name>
      <description>E.g., '2000-2499'.</description>
      <type>String</type>
      <required>true</required>
      <model_dependent>false</model_dependent>
      <default_value>2000-2499</default_value>
    </argument>
    <argument>
      <name>geometry_unit_cfa</name>
      <display_name>Geometry: Unit Conditioned Floor Area</display_name>
      <description>E.g., '2000' or 'auto'.</description>
      <type>String</type>
      <units>sqft</units>
      <required>true</required>
      <model_dependent>false</model_dependent>
      <default_value>2000</default_value>
    </argument>
    <argument>
      <name>vintage</name>
      <display_name>Building Construction: Vintage</display_name>
      <description>The building vintage, used for informational purposes only.</description>
      <type>String</type>
      <required>false</required>
      <model_dependent>false</model_dependent>
    </argument>
    <argument>
      <name>exterior_finish_r</name>
      <display_name>Building Construction: Exterior Finish R-Value</display_name>
      <description>R-value of the exterior finish.</description>
      <type>Double</type>
      <units>h-ft^2-R/Btu</units>
      <required>true</required>
      <model_dependent>false</model_dependent>
      <default_value>0.6</default_value>
    </argument>
    <argument>
      <name>geometry_unit_level</name>
      <display_name>Geometry: Unit Level</display_name>
      <description>The level of the unit. This is required for apartment units.</description>
      <type>Choice</type>
      <required>false</required>
      <model_dependent>false</model_dependent>
      <choices>
        <choice>
          <value>Bottom</value>
          <display_name>Bottom</display_name>
        </choice>
        <choice>
          <value>Middle</value>
          <display_name>Middle</display_name>
        </choice>
        <choice>
          <value>Top</value>
          <display_name>Top</display_name>
        </choice>
      </choices>
    </argument>
    <argument>
      <name>geometry_unit_horizontal_location</name>
      <display_name>Geometry: Unit Horizontal Location</display_name>
      <description>The horizontal location of the unit when viewing the front of the building. This is required for single-family attached and apartment units.</description>
      <type>Choice</type>
      <required>false</required>
      <model_dependent>false</model_dependent>
      <choices>
        <choice>
          <value>None</value>
          <display_name>None</display_name>
        </choice>
        <choice>
          <value>Left</value>
          <display_name>Left</display_name>
        </choice>
        <choice>
          <value>Middle</value>
          <display_name>Middle</display_name>
        </choice>
        <choice>
          <value>Right</value>
          <display_name>Right</display_name>
        </choice>
      </choices>
    </argument>
    <argument>
      <name>geometry_num_floors_above_grade</name>
      <display_name>Geometry: Number of Floors Above Grade</display_name>
      <description>The number of floors above grade (in the unit if single-family detached or single-family attached, and in the building if apartment unit). Conditioned attics are included.</description>
      <type>Integer</type>
      <units>#</units>
      <required>true</required>
      <model_dependent>false</model_dependent>
      <default_value>2</default_value>
    </argument>
    <argument>
      <name>geometry_corridor_position</name>
      <display_name>Geometry: Corridor Position</display_name>
      <description>The position of the corridor. Only applies to single-family attached and apartment units. Exterior corridors are shaded, but not enclosed. Interior corridors are enclosed and conditioned.</description>
      <type>Choice</type>
      <required>true</required>
      <model_dependent>false</model_dependent>
      <choices>
        <choice>
          <value>Double-Loaded Interior</value>
          <display_name>Double-Loaded Interior</display_name>
        </choice>
        <choice>
          <value>Double Exterior</value>
          <display_name>Double Exterior</display_name>
        </choice>
        <choice>
          <value>Single Exterior (Front)</value>
          <display_name>Single Exterior (Front)</display_name>
        </choice>
        <choice>
          <value>None</value>
          <display_name>None</display_name>
        </choice>
      </choices>
    </argument>
    <argument>
      <name>geometry_corridor_width</name>
      <display_name>Geometry: Corridor Width</display_name>
      <description>The width of the corridor. Only applies to apartment units.</description>
      <type>Double</type>
      <units>ft</units>
      <required>true</required>
      <model_dependent>false</model_dependent>
      <default_value>10</default_value>
    </argument>
    <argument>
      <name>wall_continuous_exterior_r</name>
      <display_name>Wall: Continuous Exterior Insulation Nominal R-value</display_name>
      <description>Nominal R-value for the wall continuous exterior insulation.</description>
      <type>Double</type>
      <units>h-ft^2-R/Btu</units>
      <required>false</required>
      <model_dependent>false</model_dependent>
    </argument>
    <argument>
      <name>ceiling_insulation_r</name>
      <display_name>Ceiling: Insulation Nominal R-value</display_name>
      <description>Nominal R-value for the ceiling (attic floor).</description>
      <type>Double</type>
      <units>h-ft^2-R/Btu</units>
      <required>true</required>
      <model_dependent>false</model_dependent>
      <default_value>0</default_value>
    </argument>
    <argument>
      <name>rim_joist_continuous_exterior_r</name>
      <display_name>Rim Joist: Continuous Exterior Insulation Nominal R-value</display_name>
      <description>Nominal R-value for the rim joist continuous exterior insulation. Only applies to basements/crawlspaces.</description>
      <type>Double</type>
      <units>h-ft^2-R/Btu</units>
      <required>true</required>
      <model_dependent>false</model_dependent>
      <default_value>0</default_value>
    </argument>
    <argument>
      <name>rim_joist_continuous_interior_r</name>
      <display_name>Rim Joist: Continuous Interior Insulation Nominal R-value</display_name>
      <description>Nominal R-value for the rim joist continuous interior insulation that runs parallel to floor joists. Only applies to basements/crawlspaces.</description>
      <type>Double</type>
      <units>h-ft^2-R/Btu</units>
      <required>true</required>
      <model_dependent>false</model_dependent>
      <default_value>0</default_value>
    </argument>
    <argument>
      <name>rim_joist_assembly_interior_r</name>
      <display_name>Rim Joist: Interior Assembly R-value</display_name>
      <description>Assembly R-value for the rim joist assembly interior insulation that runs perpendicular to floor joists. Only applies to basements/crawlspaces.</description>
      <type>Double</type>
      <units>h-ft^2-R/Btu</units>
      <required>true</required>
      <model_dependent>false</model_dependent>
      <default_value>0</default_value>
    </argument>
    <argument>
      <name>air_leakage_percent_reduction</name>
      <display_name>Air Leakage: Value Reduction</display_name>
      <description>Reduction (%) on the air exchange rate value.</description>
      <type>Double</type>
      <required>false</required>
      <model_dependent>false</model_dependent>
    </argument>
    <argument>
      <name>misc_plug_loads_television_2_usage_multiplier</name>
      <display_name>Plug Loads: Television Usage Multiplier 2</display_name>
      <description>Additional multiplier on the television energy usage that can reflect, e.g., high/low usage occupants.</description>
      <type>Double</type>
      <required>true</required>
      <model_dependent>false</model_dependent>
      <default_value>1</default_value>
    </argument>
    <argument>
      <name>misc_plug_loads_other_2_usage_multiplier</name>
      <display_name>Plug Loads: Other Usage Multiplier 2</display_name>
      <description>Additional multiplier on the other energy usage that can reflect, e.g., high/low usage occupants.</description>
      <type>Double</type>
      <required>true</required>
      <model_dependent>false</model_dependent>
      <default_value>1</default_value>
    </argument>
    <argument>
      <name>misc_plug_loads_well_pump_2_usage_multiplier</name>
      <display_name>Plug Loads: Well Pump Usage Multiplier 2</display_name>
      <description>Additional multiplier on the well pump energy usage that can reflect, e.g., high/low usage occupants.</description>
      <type>Double</type>
      <required>true</required>
      <model_dependent>false</model_dependent>
      <default_value>0</default_value>
    </argument>
    <argument>
      <name>misc_plug_loads_vehicle_2_usage_multiplier</name>
      <display_name>Plug Loads: Vehicle Usage Multiplier 2</display_name>
      <description>Additional multiplier on the electric vehicle energy usage that can reflect, e.g., high/low usage occupants.</description>
      <type>Double</type>
      <required>true</required>
      <model_dependent>false</model_dependent>
      <default_value>0</default_value>
    </argument>
    <argument>
      <name>hvac_control_heating_weekday_setpoint_temp</name>
      <display_name>Heating Setpoint: Weekday Temperature</display_name>
      <description>Specify the weekday heating setpoint temperature.</description>
      <type>Double</type>
      <units>deg-F</units>
      <required>true</required>
      <model_dependent>false</model_dependent>
      <default_value>71</default_value>
    </argument>
    <argument>
      <name>hvac_control_heating_weekend_setpoint_temp</name>
      <display_name>Heating Setpoint: Weekend Temperature</display_name>
      <description>Specify the weekend heating setpoint temperature.</description>
      <type>Double</type>
      <units>deg-F</units>
      <required>true</required>
      <model_dependent>false</model_dependent>
      <default_value>71</default_value>
    </argument>
    <argument>
      <name>hvac_control_heating_weekday_setpoint_offset_magnitude</name>
      <display_name>Heating Setpoint: Weekday Offset Magnitude</display_name>
      <description>Specify the weekday heating offset magnitude.</description>
      <type>Double</type>
      <units>deg-F</units>
      <required>true</required>
      <model_dependent>false</model_dependent>
      <default_value>0</default_value>
    </argument>
    <argument>
      <name>hvac_control_heating_weekend_setpoint_offset_magnitude</name>
      <display_name>Heating Setpoint: Weekend Offset Magnitude</display_name>
      <description>Specify the weekend heating offset magnitude.</description>
      <type>Double</type>
      <units>deg-F</units>
      <required>true</required>
      <model_dependent>false</model_dependent>
      <default_value>0</default_value>
    </argument>
    <argument>
      <name>hvac_control_heating_weekday_setpoint_schedule</name>
      <display_name>Heating Setpoint: Weekday Schedule</display_name>
      <description>Specify the 24-hour comma-separated weekday heating schedule of 0s and 1s.</description>
      <type>String</type>
      <required>true</required>
      <model_dependent>false</model_dependent>
      <default_value>0, 0, 0, 0, 0, 0, 0, 0, 0, 0, 0, 0, 0, 0, 0, 0, 0, 0, 0, 0, 0, 0, 0, 0</default_value>
    </argument>
    <argument>
      <name>hvac_control_heating_weekend_setpoint_schedule</name>
      <display_name>Heating Setpoint: Weekend Schedule</display_name>
      <description>Specify the 24-hour comma-separated weekend heating schedule of 0s and 1s.</description>
      <type>String</type>
      <required>true</required>
      <model_dependent>false</model_dependent>
      <default_value>0, 0, 0, 0, 0, 0, 0, 0, 0, 0, 0, 0, 0, 0, 0, 0, 0, 0, 0, 0, 0, 0, 0, 0</default_value>
    </argument>
    <argument>
      <name>use_auto_heating_season</name>
      <display_name>Use Auto Heating Season</display_name>
      <description>Specifies whether to automatically define the heating season based on the weather file.</description>
      <type>Boolean</type>
      <required>true</required>
      <model_dependent>false</model_dependent>
      <default_value>false</default_value>
      <choices>
        <choice>
          <value>true</value>
          <display_name>true</display_name>
        </choice>
        <choice>
          <value>false</value>
          <display_name>false</display_name>
        </choice>
      </choices>
    </argument>
    <argument>
      <name>hvac_control_cooling_weekday_setpoint_temp</name>
      <display_name>Cooling Setpoint: Weekday Temperature</display_name>
      <description>Specify the weekday cooling setpoint temperature.</description>
      <type>Double</type>
      <units>deg-F</units>
      <required>true</required>
      <model_dependent>false</model_dependent>
      <default_value>76</default_value>
    </argument>
    <argument>
      <name>hvac_control_cooling_weekend_setpoint_temp</name>
      <display_name>Cooling Setpoint: Weekend Temperature</display_name>
      <description>Specify the weekend cooling setpoint temperature.</description>
      <type>Double</type>
      <units>deg-F</units>
      <required>true</required>
      <model_dependent>false</model_dependent>
      <default_value>76</default_value>
    </argument>
    <argument>
      <name>hvac_control_cooling_weekday_setpoint_offset_magnitude</name>
      <display_name>Cooling Setpoint: Weekday Offset Magnitude</display_name>
      <description>Specify the weekday cooling offset magnitude.</description>
      <type>Double</type>
      <units>deg-F</units>
      <required>true</required>
      <model_dependent>false</model_dependent>
      <default_value>0</default_value>
    </argument>
    <argument>
      <name>hvac_control_cooling_weekend_setpoint_offset_magnitude</name>
      <display_name>Cooling Setpoint: Weekend Offset Magnitude</display_name>
      <description>Specify the weekend cooling offset magnitude.</description>
      <type>Double</type>
      <units>deg-F</units>
      <required>true</required>
      <model_dependent>false</model_dependent>
      <default_value>0</default_value>
    </argument>
    <argument>
      <name>hvac_control_cooling_weekday_setpoint_schedule</name>
      <display_name>Cooling Setpoint: Weekday Schedule</display_name>
      <description>Specify the 24-hour comma-separated weekday cooling schedule of 0s and 1s.</description>
      <type>String</type>
      <required>true</required>
      <model_dependent>false</model_dependent>
      <default_value>0, 0, 0, 0, 0, 0, 0, 0, 0, 0, 0, 0, 0, 0, 0, 0, 0, 0, 0, 0, 0, 0, 0, 0</default_value>
    </argument>
    <argument>
      <name>hvac_control_cooling_weekend_setpoint_schedule</name>
      <display_name>Cooling Setpoint: Weekend Schedule</display_name>
      <description>Specify the 24-hour comma-separated weekend cooling schedule of 0s and 1s.</description>
      <type>String</type>
      <required>true</required>
      <model_dependent>false</model_dependent>
      <default_value>0, 0, 0, 0, 0, 0, 0, 0, 0, 0, 0, 0, 0, 0, 0, 0, 0, 0, 0, 0, 0, 0, 0, 0</default_value>
    </argument>
    <argument>
      <name>use_auto_cooling_season</name>
      <display_name>Use Auto Cooling Season</display_name>
      <description>Specifies whether to automatically define the cooling season based on the weather file.</description>
      <type>Boolean</type>
      <required>true</required>
      <model_dependent>false</model_dependent>
      <default_value>false</default_value>
      <choices>
        <choice>
          <value>true</value>
          <display_name>true</display_name>
        </choice>
        <choice>
          <value>false</value>
          <display_name>false</display_name>
        </choice>
      </choices>
    </argument>
    <argument>
      <name>heating_system_has_flue_or_chimney</name>
      <display_name>Heating System: Has Flue or Chimney</display_name>
      <description>Whether the heating system has a flue or chimney.</description>
      <type>String</type>
      <required>true</required>
      <model_dependent>false</model_dependent>
      <default_value>auto</default_value>
    </argument>
    <argument>
      <name>heating_system_2_has_flue_or_chimney</name>
      <display_name>Heating System 2: Has Flue or Chimney</display_name>
      <description>Whether the second heating system has a flue or chimney.</description>
      <type>String</type>
      <required>true</required>
      <model_dependent>false</model_dependent>
      <default_value>auto</default_value>
    </argument>
    <argument>
      <name>water_heater_has_flue_or_chimney</name>
      <display_name>Water Heater: Has Flue or Chimney</display_name>
      <description>Whether the water heater has a flue or chimney.</description>
      <type>String</type>
      <required>true</required>
      <model_dependent>false</model_dependent>
      <default_value>auto</default_value>
    </argument>
    <argument>
      <name>heating_system_rated_cfm_per_ton</name>
      <display_name>Heating System: Rated CFM Per Ton</display_name>
      <description>The rated cfm per ton of the heating system.</description>
      <type>Double</type>
      <units>cfm/ton</units>
      <required>false</required>
      <model_dependent>false</model_dependent>
    </argument>
    <argument>
      <name>heating_system_actual_cfm_per_ton</name>
      <display_name>Heating System: Actual CFM Per Ton</display_name>
      <description>The actual cfm per ton of the heating system.</description>
      <type>Double</type>
      <units>cfm/ton</units>
      <required>false</required>
      <model_dependent>false</model_dependent>
    </argument>
    <argument>
      <name>cooling_system_rated_cfm_per_ton</name>
      <display_name>Cooling System: Rated CFM Per Ton</display_name>
      <description>The rated cfm per ton of the cooling system.</description>
      <type>Double</type>
      <units>cfm/ton</units>
      <required>false</required>
      <model_dependent>false</model_dependent>
    </argument>
    <argument>
      <name>cooling_system_actual_cfm_per_ton</name>
      <display_name>Cooling System: Actual CFM Per Ton</display_name>
      <description>The actual cfm per ton of the cooling system.</description>
      <type>Double</type>
      <units>cfm/ton</units>
      <required>false</required>
      <model_dependent>false</model_dependent>
    </argument>
    <argument>
      <name>cooling_system_frac_manufacturer_charge</name>
      <display_name>Cooling System: Fraction of Manufacturer Recommended Charge</display_name>
      <description>The fraction of manufacturer recommended charge of the cooling system.</description>
      <type>Double</type>
      <units>Frac</units>
      <required>false</required>
      <model_dependent>false</model_dependent>
    </argument>
    <argument>
      <name>heat_pump_rated_cfm_per_ton</name>
      <display_name>Heat Pump: Rated CFM Per Ton</display_name>
      <description>The rated cfm per ton of the heat pump.</description>
      <type>Double</type>
      <units>cfm/ton</units>
      <required>false</required>
      <model_dependent>false</model_dependent>
    </argument>
    <argument>
      <name>heat_pump_actual_cfm_per_ton</name>
      <display_name>Heat Pump: Actual CFM Per Ton</display_name>
      <description>The actual cfm per ton of the heat pump.</description>
      <type>Double</type>
      <units>cfm/ton</units>
      <required>false</required>
      <model_dependent>false</model_dependent>
    </argument>
    <argument>
      <name>heat_pump_frac_manufacturer_charge</name>
      <display_name>Heat Pump: Fraction of Manufacturer Recommended Charge</display_name>
      <description>The fraction of manufacturer recommended charge of the heat pump.</description>
      <type>Double</type>
      <units>Frac</units>
      <required>false</required>
      <model_dependent>false</model_dependent>
    </argument>
    <argument>
      <name>heat_pump_backup_use_existing_system</name>
      <display_name>Heat Pump: Backup Use Existing System</display_name>
      <description>Whether the heat pump uses the existing system as backup.</description>
      <type>Boolean</type>
      <required>false</required>
      <model_dependent>false</model_dependent>
      <choices>
        <choice>
          <value>true</value>
          <display_name>true</display_name>
        </choice>
        <choice>
          <value>false</value>
          <display_name>false</display_name>
        </choice>
      </choices>
    </argument>
  </arguments>
  <outputs />
  <provenances />
  <tags>
    <tag>Whole Building.Space Types</tag>
  </tags>
  <attributes>
    <attribute>
      <name>Measure Type</name>
      <value>ModelMeasure</value>
      <datatype>string</datatype>
    </attribute>
  </attributes>
  <files>
    <file>
      <filename>README.md</filename>
      <filetype>md</filetype>
      <usage_type>readme</usage_type>
      <checksum>45A308F5</checksum>
    </file>
    <file>
      <filename>README.md.erb</filename>
      <filetype>erb</filetype>
      <usage_type>readmeerb</usage_type>
      <checksum>513F28E9</checksum>
    </file>
    <file>
      <version>
        <software_program>OpenStudio</software_program>
        <identifier>2.9.0</identifier>
        <min_compatible>2.9.0</min_compatible>
      </version>
      <filename>measure.rb</filename>
      <filetype>rb</filetype>
      <usage_type>script</usage_type>
<<<<<<< HEAD
      <checksum>D88BB672</checksum>
=======
      <checksum>32EB14D4</checksum>
>>>>>>> 7ff49106
    </file>
    <file>
      <filename>constants.rb</filename>
      <filetype>rb</filetype>
      <usage_type>resource</usage_type>
      <checksum>54E89042</checksum>
    </file>
    <file>
      <filename>resstock_arguments_test.rb</filename>
      <filetype>rb</filetype>
      <usage_type>test</usage_type>
      <checksum>7E6D3230</checksum>
    </file>
  </files>
</measure><|MERGE_RESOLUTION|>--- conflicted
+++ resolved
@@ -3,13 +3,8 @@
   <schema_version>3.1</schema_version>
   <name>res_stock_arguments</name>
   <uid>c984bb9e-4ac4-4930-a399-9d23f8f6936a</uid>
-<<<<<<< HEAD
-  <version_id>c2371b25-fbb7-489e-a543-ff1766ff8d8b</version_id>
-  <version_modified>2024-08-22T15:15:08Z</version_modified>
-=======
-  <version_id>96391061-ab5b-40a9-9c48-24e5c9b3dc5d</version_id>
-  <version_modified>2024-08-26T18:27:48Z</version_modified>
->>>>>>> 7ff49106
+  <version_id>ce28dee6-4b0b-42bd-a143-17b387e877d0</version_id>
+  <version_modified>2024-08-28T17:52:46Z</version_modified>
   <xml_checksum>2C38F48B</xml_checksum>
   <class_name>ResStockArguments</class_name>
   <display_name>ResStock Arguments</display_name>
@@ -7540,11 +7535,7 @@
       <filename>measure.rb</filename>
       <filetype>rb</filetype>
       <usage_type>script</usage_type>
-<<<<<<< HEAD
-      <checksum>D88BB672</checksum>
-=======
-      <checksum>32EB14D4</checksum>
->>>>>>> 7ff49106
+      <checksum>C70A37CD</checksum>
     </file>
     <file>
       <filename>constants.rb</filename>
