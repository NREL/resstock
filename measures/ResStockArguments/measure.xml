<?xml version="1.0"?>
<measure>
  <schema_version>3.1</schema_version>
  <name>res_stock_arguments</name>
  <uid>c984bb9e-4ac4-4930-a399-9d23f8f6936a</uid>
<<<<<<< HEAD
  <version_id>d5847187-e49d-49d8-8d9f-6b4443be468d</version_id>
  <version_modified>2024-09-04T14:50:53Z</version_modified>
=======
  <version_id>ad7a9142-bcf5-4759-a5a5-948feedf8275</version_id>
  <version_modified>2024-09-04T15:18:46Z</version_modified>
>>>>>>> 6e6c7932
  <xml_checksum>2C38F48B</xml_checksum>
  <class_name>ResStockArguments</class_name>
  <display_name>ResStock Arguments</display_name>
  <description>Measure that pre-processes the arguments passed to the BuildResidentialHPXML and BuildResidentialScheduleFile measures.</description>
  <modeler_description>Passes in all arguments from the options lookup, processes them, and then registers values to the runner to be used by other measures.</modeler_description>
  <arguments>
    <argument>
      <name>schedules_vacancy_periods</name>
      <display_name>Schedules: Vacancy Periods</display_name>
      <description>Specifies the vacancy periods. Enter a date like "Dec 15 - Jan 15". Optionally, can enter hour of the day like "Dec 15 2 - Jan 15 20" (start hour can be 0 through 23 and end hour can be 1 through 24). If multiple periods, use a comma-separated list.</description>
      <type>String</type>
      <units></units>
      <required>false</required>
      <model_dependent>false</model_dependent>
    </argument>
    <argument>
      <name>schedules_power_outage_periods</name>
      <display_name>Schedules: Power Outage Periods</display_name>
      <description>Specifies the power outage periods. Enter a date like "Dec 15 - Jan 15". Optionally, can enter hour of the day like "Dec 15 2 - Jan 15 20" (start hour can be 0 through 23 and end hour can be 1 through 24). If multiple periods, use a comma-separated list.</description>
      <type>String</type>
      <units></units>
      <required>false</required>
      <model_dependent>false</model_dependent>
    </argument>
    <argument>
      <name>schedules_power_outage_periods_window_natvent_availability</name>
      <display_name>Schedules: Power Outage Periods Window Natural Ventilation Availability</display_name>
      <description>The availability of the natural ventilation schedule during the power outage periods. Valid choices are 'regular schedule', 'always available', 'always unavailable'. If multiple periods, use a comma-separated list.</description>
      <type>String</type>
      <units></units>
      <required>false</required>
      <model_dependent>false</model_dependent>
    </argument>
    <argument>
      <name>simulation_control_daylight_saving_enabled</name>
      <display_name>Simulation Control: Daylight Saving Enabled</display_name>
      <description>Whether to use daylight saving. If not provided, the OS-HPXML default (see &lt;a href='https://openstudio-hpxml.readthedocs.io/en/v1.8.1/workflow_inputs.html#hpxml-building-site'&gt;HPXML Building Site&lt;/a&gt;) is used.</description>
      <type>Choice</type>
      <units></units>
      <required>false</required>
      <model_dependent>false</model_dependent>
      <choices>
        <choice>
          <value>auto</value>
          <display_name>auto</display_name>
        </choice>
        <choice>
          <value>true</value>
          <display_name>true</display_name>
        </choice>
        <choice>
          <value>false</value>
          <display_name>false</display_name>
        </choice>
      </choices>
    </argument>
    <argument>
      <name>site_type</name>
      <display_name>Site: Type</display_name>
      <description>The type of site. If not provided, the OS-HPXML default (see &lt;a href='https://openstudio-hpxml.readthedocs.io/en/v1.8.1/workflow_inputs.html#hpxml-site'&gt;HPXML Site&lt;/a&gt;) is used.</description>
      <type>Choice</type>
      <units></units>
      <required>false</required>
      <model_dependent>false</model_dependent>
      <choices>
        <choice>
          <value>auto</value>
          <display_name>auto</display_name>
        </choice>
        <choice>
          <value>suburban</value>
          <display_name>suburban</display_name>
        </choice>
        <choice>
          <value>urban</value>
          <display_name>urban</display_name>
        </choice>
        <choice>
          <value>rural</value>
          <display_name>rural</display_name>
        </choice>
      </choices>
    </argument>
    <argument>
      <name>site_shielding_of_home</name>
      <display_name>Site: Shielding of Home</display_name>
      <description>Presence of nearby buildings, trees, obstructions for infiltration model. If not provided, the OS-HPXML default (see &lt;a href='https://openstudio-hpxml.readthedocs.io/en/v1.8.1/workflow_inputs.html#hpxml-site'&gt;HPXML Site&lt;/a&gt;) is used.</description>
      <type>Choice</type>
      <units></units>
      <required>false</required>
      <model_dependent>false</model_dependent>
      <choices>
        <choice>
          <value>auto</value>
          <display_name>auto</display_name>
        </choice>
        <choice>
          <value>exposed</value>
          <display_name>exposed</display_name>
        </choice>
        <choice>
          <value>normal</value>
          <display_name>normal</display_name>
        </choice>
        <choice>
          <value>well-shielded</value>
          <display_name>well-shielded</display_name>
        </choice>
      </choices>
    </argument>
    <argument>
      <name>site_soil_and_moisture_type</name>
      <display_name>Site: Soil and Moisture Type</display_name>
      <description>Type of soil and moisture. This is used to inform ground conductivity and diffusivity. If not provided, the OS-HPXML default (see &lt;a href='https://openstudio-hpxml.readthedocs.io/en/v1.8.1/workflow_inputs.html#hpxml-site'&gt;HPXML Site&lt;/a&gt;) is used.</description>
      <type>Choice</type>
      <units></units>
      <required>false</required>
      <model_dependent>false</model_dependent>
      <choices>
        <choice>
          <value>auto</value>
          <display_name>auto</display_name>
        </choice>
        <choice>
          <value>clay, dry</value>
          <display_name>clay, dry</display_name>
        </choice>
        <choice>
          <value>clay, mixed</value>
          <display_name>clay, mixed</display_name>
        </choice>
        <choice>
          <value>clay, wet</value>
          <display_name>clay, wet</display_name>
        </choice>
        <choice>
          <value>gravel, dry</value>
          <display_name>gravel, dry</display_name>
        </choice>
        <choice>
          <value>gravel, mixed</value>
          <display_name>gravel, mixed</display_name>
        </choice>
        <choice>
          <value>gravel, wet</value>
          <display_name>gravel, wet</display_name>
        </choice>
        <choice>
          <value>loam, dry</value>
          <display_name>loam, dry</display_name>
        </choice>
        <choice>
          <value>loam, mixed</value>
          <display_name>loam, mixed</display_name>
        </choice>
        <choice>
          <value>loam, wet</value>
          <display_name>loam, wet</display_name>
        </choice>
        <choice>
          <value>sand, dry</value>
          <display_name>sand, dry</display_name>
        </choice>
        <choice>
          <value>sand, mixed</value>
          <display_name>sand, mixed</display_name>
        </choice>
        <choice>
          <value>sand, wet</value>
          <display_name>sand, wet</display_name>
        </choice>
        <choice>
          <value>silt, dry</value>
          <display_name>silt, dry</display_name>
        </choice>
        <choice>
          <value>silt, mixed</value>
          <display_name>silt, mixed</display_name>
        </choice>
        <choice>
          <value>silt, wet</value>
          <display_name>silt, wet</display_name>
        </choice>
        <choice>
          <value>unknown, dry</value>
          <display_name>unknown, dry</display_name>
        </choice>
        <choice>
          <value>unknown, mixed</value>
          <display_name>unknown, mixed</display_name>
        </choice>
        <choice>
          <value>unknown, wet</value>
          <display_name>unknown, wet</display_name>
        </choice>
      </choices>
    </argument>
    <argument>
      <name>site_ground_conductivity</name>
      <display_name>Site: Ground Conductivity</display_name>
      <description>Conductivity of the ground soil. If provided, overrides the previous site and moisture type input.</description>
      <type>String</type>
      <units>Btu/hr-ft-F</units>
      <required>false</required>
      <model_dependent>false</model_dependent>
    </argument>
    <argument>
      <name>site_ground_diffusivity</name>
      <display_name>Site: Ground Diffusivity</display_name>
      <description>Diffusivity of the ground soil. If provided, overrides the previous site and moisture type input.</description>
      <type>String</type>
      <units>ft^2/hr</units>
      <required>false</required>
      <model_dependent>false</model_dependent>
    </argument>
    <argument>
      <name>site_iecc_zone</name>
      <display_name>Site: IECC Zone</display_name>
      <description>IECC zone of the home address.</description>
      <type>Choice</type>
      <units></units>
      <required>false</required>
      <model_dependent>false</model_dependent>
      <choices>
        <choice>
          <value>auto</value>
          <display_name>auto</display_name>
        </choice>
        <choice>
          <value>1A</value>
          <display_name>1A</display_name>
        </choice>
        <choice>
          <value>1B</value>
          <display_name>1B</display_name>
        </choice>
        <choice>
          <value>1C</value>
          <display_name>1C</display_name>
        </choice>
        <choice>
          <value>2A</value>
          <display_name>2A</display_name>
        </choice>
        <choice>
          <value>2B</value>
          <display_name>2B</display_name>
        </choice>
        <choice>
          <value>2C</value>
          <display_name>2C</display_name>
        </choice>
        <choice>
          <value>3A</value>
          <display_name>3A</display_name>
        </choice>
        <choice>
          <value>3B</value>
          <display_name>3B</display_name>
        </choice>
        <choice>
          <value>3C</value>
          <display_name>3C</display_name>
        </choice>
        <choice>
          <value>4A</value>
          <display_name>4A</display_name>
        </choice>
        <choice>
          <value>4B</value>
          <display_name>4B</display_name>
        </choice>
        <choice>
          <value>4C</value>
          <display_name>4C</display_name>
        </choice>
        <choice>
          <value>5A</value>
          <display_name>5A</display_name>
        </choice>
        <choice>
          <value>5B</value>
          <display_name>5B</display_name>
        </choice>
        <choice>
          <value>5C</value>
          <display_name>5C</display_name>
        </choice>
        <choice>
          <value>6A</value>
          <display_name>6A</display_name>
        </choice>
        <choice>
          <value>6B</value>
          <display_name>6B</display_name>
        </choice>
        <choice>
          <value>6C</value>
          <display_name>6C</display_name>
        </choice>
        <choice>
          <value>7</value>
          <display_name>7</display_name>
        </choice>
        <choice>
          <value>8</value>
          <display_name>8</display_name>
        </choice>
      </choices>
    </argument>
    <argument>
      <name>site_city</name>
      <display_name>Site: City</display_name>
      <description>City/municipality of the home address.</description>
      <type>String</type>
      <units></units>
      <required>false</required>
      <model_dependent>false</model_dependent>
    </argument>
    <argument>
      <name>site_state_code</name>
      <display_name>Site: State Code</display_name>
      <description>State code of the home address. If not provided, the OS-HPXML default (see &lt;a href='https://openstudio-hpxml.readthedocs.io/en/v1.8.1/workflow_inputs.html#hpxml-site'&gt;HPXML Site&lt;/a&gt;) is used.</description>
      <type>Choice</type>
      <units></units>
      <required>false</required>
      <model_dependent>false</model_dependent>
      <choices>
        <choice>
          <value>auto</value>
          <display_name>auto</display_name>
        </choice>
        <choice>
          <value>AK</value>
          <display_name>AK</display_name>
        </choice>
        <choice>
          <value>AL</value>
          <display_name>AL</display_name>
        </choice>
        <choice>
          <value>AR</value>
          <display_name>AR</display_name>
        </choice>
        <choice>
          <value>AZ</value>
          <display_name>AZ</display_name>
        </choice>
        <choice>
          <value>CA</value>
          <display_name>CA</display_name>
        </choice>
        <choice>
          <value>CO</value>
          <display_name>CO</display_name>
        </choice>
        <choice>
          <value>CT</value>
          <display_name>CT</display_name>
        </choice>
        <choice>
          <value>DC</value>
          <display_name>DC</display_name>
        </choice>
        <choice>
          <value>DE</value>
          <display_name>DE</display_name>
        </choice>
        <choice>
          <value>FL</value>
          <display_name>FL</display_name>
        </choice>
        <choice>
          <value>GA</value>
          <display_name>GA</display_name>
        </choice>
        <choice>
          <value>HI</value>
          <display_name>HI</display_name>
        </choice>
        <choice>
          <value>IA</value>
          <display_name>IA</display_name>
        </choice>
        <choice>
          <value>ID</value>
          <display_name>ID</display_name>
        </choice>
        <choice>
          <value>IL</value>
          <display_name>IL</display_name>
        </choice>
        <choice>
          <value>IN</value>
          <display_name>IN</display_name>
        </choice>
        <choice>
          <value>KS</value>
          <display_name>KS</display_name>
        </choice>
        <choice>
          <value>KY</value>
          <display_name>KY</display_name>
        </choice>
        <choice>
          <value>LA</value>
          <display_name>LA</display_name>
        </choice>
        <choice>
          <value>MA</value>
          <display_name>MA</display_name>
        </choice>
        <choice>
          <value>MD</value>
          <display_name>MD</display_name>
        </choice>
        <choice>
          <value>ME</value>
          <display_name>ME</display_name>
        </choice>
        <choice>
          <value>MI</value>
          <display_name>MI</display_name>
        </choice>
        <choice>
          <value>MN</value>
          <display_name>MN</display_name>
        </choice>
        <choice>
          <value>MO</value>
          <display_name>MO</display_name>
        </choice>
        <choice>
          <value>MS</value>
          <display_name>MS</display_name>
        </choice>
        <choice>
          <value>MT</value>
          <display_name>MT</display_name>
        </choice>
        <choice>
          <value>NC</value>
          <display_name>NC</display_name>
        </choice>
        <choice>
          <value>ND</value>
          <display_name>ND</display_name>
        </choice>
        <choice>
          <value>NE</value>
          <display_name>NE</display_name>
        </choice>
        <choice>
          <value>NH</value>
          <display_name>NH</display_name>
        </choice>
        <choice>
          <value>NJ</value>
          <display_name>NJ</display_name>
        </choice>
        <choice>
          <value>NM</value>
          <display_name>NM</display_name>
        </choice>
        <choice>
          <value>NV</value>
          <display_name>NV</display_name>
        </choice>
        <choice>
          <value>NY</value>
          <display_name>NY</display_name>
        </choice>
        <choice>
          <value>OH</value>
          <display_name>OH</display_name>
        </choice>
        <choice>
          <value>OK</value>
          <display_name>OK</display_name>
        </choice>
        <choice>
          <value>OR</value>
          <display_name>OR</display_name>
        </choice>
        <choice>
          <value>PA</value>
          <display_name>PA</display_name>
        </choice>
        <choice>
          <value>RI</value>
          <display_name>RI</display_name>
        </choice>
        <choice>
          <value>SC</value>
          <display_name>SC</display_name>
        </choice>
        <choice>
          <value>SD</value>
          <display_name>SD</display_name>
        </choice>
        <choice>
          <value>TN</value>
          <display_name>TN</display_name>
        </choice>
        <choice>
          <value>TX</value>
          <display_name>TX</display_name>
        </choice>
        <choice>
          <value>UT</value>
          <display_name>UT</display_name>
        </choice>
        <choice>
          <value>VA</value>
          <display_name>VA</display_name>
        </choice>
        <choice>
          <value>VT</value>
          <display_name>VT</display_name>
        </choice>
        <choice>
          <value>WA</value>
          <display_name>WA</display_name>
        </choice>
        <choice>
          <value>WI</value>
          <display_name>WI</display_name>
        </choice>
        <choice>
          <value>WV</value>
          <display_name>WV</display_name>
        </choice>
        <choice>
          <value>WY</value>
          <display_name>WY</display_name>
        </choice>
      </choices>
    </argument>
    <argument>
      <name>site_zip_code</name>
      <display_name>Site: Zip Code</display_name>
      <description>Zip code of the home address.</description>
      <type>String</type>
      <units></units>
      <required>false</required>
      <model_dependent>false</model_dependent>
    </argument>
    <argument>
      <name>site_time_zone_utc_offset</name>
      <display_name>Site: Time Zone UTC Offset</display_name>
      <description>Time zone UTC offset of the home address. Must be between -12 and 14. If not provided, the OS-HPXML default (see &lt;a href='https://openstudio-hpxml.readthedocs.io/en/v1.8.1/workflow_inputs.html#hpxml-site'&gt;HPXML Site&lt;/a&gt;) is used.</description>
      <type>String</type>
      <units>hr</units>
      <required>false</required>
      <model_dependent>false</model_dependent>
    </argument>
    <argument>
      <name>site_elevation</name>
      <display_name>Site: Elevation</display_name>
      <description>Elevation of the home address. If not provided, the OS-HPXML default (see &lt;a href='https://openstudio-hpxml.readthedocs.io/en/v1.8.1/workflow_inputs.html#hpxml-site'&gt;HPXML Site&lt;/a&gt;) is used.</description>
      <type>String</type>
      <units>ft</units>
      <required>false</required>
      <model_dependent>false</model_dependent>
    </argument>
    <argument>
      <name>site_latitude</name>
      <display_name>Site: Latitude</display_name>
      <description>Latitude of the home address. Must be between -90 and 90. Use negative values for southern hemisphere. If not provided, the OS-HPXML default (see &lt;a href='https://openstudio-hpxml.readthedocs.io/en/v1.8.1/workflow_inputs.html#hpxml-site'&gt;HPXML Site&lt;/a&gt;) is used.</description>
      <type>String</type>
      <units>deg</units>
      <required>false</required>
      <model_dependent>false</model_dependent>
    </argument>
    <argument>
      <name>site_longitude</name>
      <display_name>Site: Longitude</display_name>
      <description>Longitude of the home address. Must be between -180 and 180. Use negative values for the western hemisphere. If not provided, the OS-HPXML default (see &lt;a href='https://openstudio-hpxml.readthedocs.io/en/v1.8.1/workflow_inputs.html#hpxml-site'&gt;HPXML Site&lt;/a&gt;) is used.</description>
      <type>String</type>
      <units>deg</units>
      <required>false</required>
      <model_dependent>false</model_dependent>
    </argument>
    <argument>
      <name>weather_station_epw_filepath</name>
      <display_name>Weather Station: EnergyPlus Weather (EPW) Filepath</display_name>
      <description>Path of the EPW file.</description>
      <type>String</type>
      <required>true</required>
      <model_dependent>false</model_dependent>
      <default_value>USA_CO_Denver.Intl.AP.725650_TMY3.epw</default_value>
    </argument>
    <argument>
      <name>year_built</name>
      <display_name>Building Construction: Year Built</display_name>
      <description>The year the building was built.</description>
      <type>String</type>
      <units></units>
      <required>false</required>
      <model_dependent>false</model_dependent>
    </argument>
    <argument>
      <name>geometry_unit_type</name>
      <display_name>Geometry: Unit Type</display_name>
      <description>The type of dwelling unit. Use single-family attached for a dwelling unit with 1 or more stories, attached units to one or both sides, and no units above/below. Use apartment unit for a dwelling unit with 1 story, attached units to one, two, or three sides, and units above and/or below.</description>
      <type>Choice</type>
      <required>true</required>
      <model_dependent>false</model_dependent>
      <default_value>single-family detached</default_value>
      <choices>
        <choice>
          <value>single-family detached</value>
          <display_name>single-family detached</display_name>
        </choice>
        <choice>
          <value>single-family attached</value>
          <display_name>single-family attached</display_name>
        </choice>
        <choice>
          <value>apartment unit</value>
          <display_name>apartment unit</display_name>
        </choice>
        <choice>
          <value>manufactured home</value>
          <display_name>manufactured home</display_name>
        </choice>
      </choices>
    </argument>
    <argument>
      <name>geometry_unit_aspect_ratio</name>
      <display_name>Geometry: Unit Aspect Ratio</display_name>
      <description>The ratio of front/back wall length to left/right wall length for the unit, excluding any protruding garage wall area.</description>
      <type>Double</type>
      <units>Frac</units>
      <required>true</required>
      <model_dependent>false</model_dependent>
      <default_value>2</default_value>
    </argument>
    <argument>
      <name>geometry_unit_orientation</name>
      <display_name>Geometry: Unit Orientation</display_name>
      <description>The unit's orientation is measured clockwise from north (e.g., North=0, East=90, South=180, West=270).</description>
      <type>Double</type>
      <units>degrees</units>
      <required>true</required>
      <model_dependent>false</model_dependent>
      <default_value>180</default_value>
    </argument>
    <argument>
      <name>geometry_unit_num_bedrooms</name>
      <display_name>Geometry: Unit Number of Bedrooms</display_name>
      <description>The number of bedrooms in the unit.</description>
      <type>Integer</type>
      <units>#</units>
      <required>true</required>
      <model_dependent>false</model_dependent>
      <default_value>3</default_value>
    </argument>
    <argument>
      <name>geometry_unit_num_bathrooms</name>
      <display_name>Geometry: Unit Number of Bathrooms</display_name>
      <description>The number of bathrooms in the unit. If not provided, the OS-HPXML default (see &lt;a href='https://openstudio-hpxml.readthedocs.io/en/v1.8.1/workflow_inputs.html#hpxml-building-construction'&gt;HPXML Building Construction&lt;/a&gt;) is used.</description>
      <type>String</type>
      <units>#</units>
      <required>false</required>
      <model_dependent>false</model_dependent>
    </argument>
    <argument>
      <name>geometry_unit_num_occupants</name>
      <display_name>Geometry: Unit Number of Occupants</display_name>
      <description>The number of occupants in the unit. If not provided, an *asset* calculation is performed assuming standard occupancy, in which various end use defaults (e.g., plug loads, appliances, and hot water usage) are calculated based on Number of Bedrooms and Conditioned Floor Area per ANSI/RESNET/ICC 301-2019. If provided, an *operational* calculation is instead performed in which the end use defaults are adjusted using the relationship between Number of Bedrooms and Number of Occupants from RECS 2015.</description>
      <type>String</type>
      <units>#</units>
      <required>false</required>
      <model_dependent>false</model_dependent>
    </argument>
    <argument>
      <name>geometry_building_num_units</name>
      <display_name>Geometry: Building Number of Units</display_name>
      <description>The number of units in the building. Required for single-family attached and apartment units.</description>
      <type>String</type>
      <units>#</units>
      <required>false</required>
      <model_dependent>false</model_dependent>
    </argument>
    <argument>
      <name>geometry_average_ceiling_height</name>
      <display_name>Geometry: Average Ceiling Height</display_name>
      <description>Average distance from the floor to the ceiling.</description>
      <type>Double</type>
      <units>ft</units>
      <required>true</required>
      <model_dependent>false</model_dependent>
      <default_value>8</default_value>
    </argument>
    <argument>
      <name>geometry_garage_width</name>
      <display_name>Geometry: Garage Width</display_name>
      <description>The width of the garage. Enter zero for no garage. Only applies to single-family detached units.</description>
      <type>Double</type>
      <units>ft</units>
      <required>true</required>
      <model_dependent>false</model_dependent>
      <default_value>0</default_value>
    </argument>
    <argument>
      <name>geometry_garage_depth</name>
      <display_name>Geometry: Garage Depth</display_name>
      <description>The depth of the garage. Only applies to single-family detached units.</description>
      <type>Double</type>
      <units>ft</units>
      <required>true</required>
      <model_dependent>false</model_dependent>
      <default_value>20</default_value>
    </argument>
    <argument>
      <name>geometry_garage_protrusion</name>
      <display_name>Geometry: Garage Protrusion</display_name>
      <description>The fraction of the garage that is protruding from the conditioned space. Only applies to single-family detached units.</description>
      <type>Double</type>
      <units>Frac</units>
      <required>true</required>
      <model_dependent>false</model_dependent>
      <default_value>0</default_value>
    </argument>
    <argument>
      <name>geometry_garage_position</name>
      <display_name>Geometry: Garage Position</display_name>
      <description>The position of the garage. Only applies to single-family detached units.</description>
      <type>Choice</type>
      <required>true</required>
      <model_dependent>false</model_dependent>
      <default_value>Right</default_value>
      <choices>
        <choice>
          <value>Right</value>
          <display_name>Right</display_name>
        </choice>
        <choice>
          <value>Left</value>
          <display_name>Left</display_name>
        </choice>
      </choices>
    </argument>
    <argument>
      <name>geometry_foundation_type</name>
      <display_name>Geometry: Foundation Type</display_name>
      <description>The foundation type of the building. Foundation types ConditionedBasement and ConditionedCrawlspace are not allowed for apartment units.</description>
      <type>Choice</type>
      <required>true</required>
      <model_dependent>false</model_dependent>
      <default_value>SlabOnGrade</default_value>
      <choices>
        <choice>
          <value>SlabOnGrade</value>
          <display_name>SlabOnGrade</display_name>
        </choice>
        <choice>
          <value>VentedCrawlspace</value>
          <display_name>VentedCrawlspace</display_name>
        </choice>
        <choice>
          <value>UnventedCrawlspace</value>
          <display_name>UnventedCrawlspace</display_name>
        </choice>
        <choice>
          <value>ConditionedCrawlspace</value>
          <display_name>ConditionedCrawlspace</display_name>
        </choice>
        <choice>
          <value>UnconditionedBasement</value>
          <display_name>UnconditionedBasement</display_name>
        </choice>
        <choice>
          <value>ConditionedBasement</value>
          <display_name>ConditionedBasement</display_name>
        </choice>
        <choice>
          <value>Ambient</value>
          <display_name>Ambient</display_name>
        </choice>
        <choice>
          <value>AboveApartment</value>
          <display_name>AboveApartment</display_name>
        </choice>
        <choice>
          <value>BellyAndWingWithSkirt</value>
          <display_name>BellyAndWingWithSkirt</display_name>
        </choice>
        <choice>
          <value>BellyAndWingNoSkirt</value>
          <display_name>BellyAndWingNoSkirt</display_name>
        </choice>
      </choices>
    </argument>
    <argument>
      <name>geometry_foundation_height</name>
      <display_name>Geometry: Foundation Height</display_name>
      <description>The height of the foundation (e.g., 3ft for crawlspace, 8ft for basement). Only applies to basements/crawlspaces.</description>
      <type>Double</type>
      <units>ft</units>
      <required>true</required>
      <model_dependent>false</model_dependent>
      <default_value>0</default_value>
    </argument>
    <argument>
      <name>geometry_foundation_height_above_grade</name>
      <display_name>Geometry: Foundation Height Above Grade</display_name>
      <description>The depth above grade of the foundation wall. Only applies to basements/crawlspaces.</description>
      <type>Double</type>
      <units>ft</units>
      <required>true</required>
      <model_dependent>false</model_dependent>
      <default_value>0</default_value>
    </argument>
    <argument>
      <name>geometry_rim_joist_height</name>
      <display_name>Geometry: Rim Joist Height</display_name>
      <description>The height of the rim joists. Only applies to basements/crawlspaces.</description>
      <type>String</type>
      <units>in</units>
      <required>false</required>
      <model_dependent>false</model_dependent>
    </argument>
    <argument>
      <name>geometry_attic_type</name>
      <display_name>Geometry: Attic Type</display_name>
      <description>The attic type of the building. Attic type ConditionedAttic is not allowed for apartment units.</description>
      <type>Choice</type>
      <required>true</required>
      <model_dependent>false</model_dependent>
      <default_value>VentedAttic</default_value>
      <choices>
        <choice>
          <value>FlatRoof</value>
          <display_name>FlatRoof</display_name>
        </choice>
        <choice>
          <value>VentedAttic</value>
          <display_name>VentedAttic</display_name>
        </choice>
        <choice>
          <value>UnventedAttic</value>
          <display_name>UnventedAttic</display_name>
        </choice>
        <choice>
          <value>ConditionedAttic</value>
          <display_name>ConditionedAttic</display_name>
        </choice>
        <choice>
          <value>BelowApartment</value>
          <display_name>BelowApartment</display_name>
        </choice>
      </choices>
    </argument>
    <argument>
      <name>geometry_roof_type</name>
      <display_name>Geometry: Roof Type</display_name>
      <description>The roof type of the building. Ignored if the building has a flat roof.</description>
      <type>Choice</type>
      <required>true</required>
      <model_dependent>false</model_dependent>
      <default_value>gable</default_value>
      <choices>
        <choice>
          <value>gable</value>
          <display_name>gable</display_name>
        </choice>
        <choice>
          <value>hip</value>
          <display_name>hip</display_name>
        </choice>
      </choices>
    </argument>
    <argument>
      <name>geometry_roof_pitch</name>
      <display_name>Geometry: Roof Pitch</display_name>
      <description>The roof pitch of the attic. Ignored if the building has a flat roof.</description>
      <type>Choice</type>
      <required>true</required>
      <model_dependent>false</model_dependent>
      <default_value>6:12</default_value>
      <choices>
        <choice>
          <value>1:12</value>
          <display_name>1:12</display_name>
        </choice>
        <choice>
          <value>2:12</value>
          <display_name>2:12</display_name>
        </choice>
        <choice>
          <value>3:12</value>
          <display_name>3:12</display_name>
        </choice>
        <choice>
          <value>4:12</value>
          <display_name>4:12</display_name>
        </choice>
        <choice>
          <value>5:12</value>
          <display_name>5:12</display_name>
        </choice>
        <choice>
          <value>6:12</value>
          <display_name>6:12</display_name>
        </choice>
        <choice>
          <value>7:12</value>
          <display_name>7:12</display_name>
        </choice>
        <choice>
          <value>8:12</value>
          <display_name>8:12</display_name>
        </choice>
        <choice>
          <value>9:12</value>
          <display_name>9:12</display_name>
        </choice>
        <choice>
          <value>10:12</value>
          <display_name>10:12</display_name>
        </choice>
        <choice>
          <value>11:12</value>
          <display_name>11:12</display_name>
        </choice>
        <choice>
          <value>12:12</value>
          <display_name>12:12</display_name>
        </choice>
      </choices>
    </argument>
    <argument>
      <name>geometry_eaves_depth</name>
      <display_name>Geometry: Eaves Depth</display_name>
      <description>The eaves depth of the roof.</description>
      <type>Double</type>
      <units>ft</units>
      <required>true</required>
      <model_dependent>false</model_dependent>
      <default_value>2</default_value>
    </argument>
    <argument>
      <name>neighbor_front_distance</name>
      <display_name>Neighbor: Front Distance</display_name>
      <description>The distance between the unit and the neighboring building to the front (not including eaves). A value of zero indicates no neighbors. Used for shading.</description>
      <type>Double</type>
      <units>ft</units>
      <required>true</required>
      <model_dependent>false</model_dependent>
      <default_value>0</default_value>
    </argument>
    <argument>
      <name>neighbor_back_distance</name>
      <display_name>Neighbor: Back Distance</display_name>
      <description>The distance between the unit and the neighboring building to the back (not including eaves). A value of zero indicates no neighbors. Used for shading.</description>
      <type>Double</type>
      <units>ft</units>
      <required>true</required>
      <model_dependent>false</model_dependent>
      <default_value>0</default_value>
    </argument>
    <argument>
      <name>neighbor_left_distance</name>
      <display_name>Neighbor: Left Distance</display_name>
      <description>The distance between the unit and the neighboring building to the left (not including eaves). A value of zero indicates no neighbors. Used for shading.</description>
      <type>Double</type>
      <units>ft</units>
      <required>true</required>
      <model_dependent>false</model_dependent>
      <default_value>10</default_value>
    </argument>
    <argument>
      <name>neighbor_right_distance</name>
      <display_name>Neighbor: Right Distance</display_name>
      <description>The distance between the unit and the neighboring building to the right (not including eaves). A value of zero indicates no neighbors. Used for shading.</description>
      <type>Double</type>
      <units>ft</units>
      <required>true</required>
      <model_dependent>false</model_dependent>
      <default_value>10</default_value>
    </argument>
    <argument>
      <name>neighbor_front_height</name>
      <display_name>Neighbor: Front Height</display_name>
      <description>The height of the neighboring building to the front. If not provided, the OS-HPXML default (see &lt;a href='https://openstudio-hpxml.readthedocs.io/en/v1.8.1/workflow_inputs.html#hpxml-neighbor-buildings'&gt;HPXML Neighbor Building&lt;/a&gt;) is used.</description>
      <type>String</type>
      <units>ft</units>
      <required>false</required>
      <model_dependent>false</model_dependent>
    </argument>
    <argument>
      <name>neighbor_back_height</name>
      <display_name>Neighbor: Back Height</display_name>
      <description>The height of the neighboring building to the back. If not provided, the OS-HPXML default (see &lt;a href='https://openstudio-hpxml.readthedocs.io/en/v1.8.1/workflow_inputs.html#hpxml-neighbor-buildings'&gt;HPXML Neighbor Building&lt;/a&gt;) is used.</description>
      <type>String</type>
      <units>ft</units>
      <required>false</required>
      <model_dependent>false</model_dependent>
    </argument>
    <argument>
      <name>neighbor_left_height</name>
      <display_name>Neighbor: Left Height</display_name>
      <description>The height of the neighboring building to the left. If not provided, the OS-HPXML default (see &lt;a href='https://openstudio-hpxml.readthedocs.io/en/v1.8.1/workflow_inputs.html#hpxml-neighbor-buildings'&gt;HPXML Neighbor Building&lt;/a&gt;) is used.</description>
      <type>String</type>
      <units>ft</units>
      <required>false</required>
      <model_dependent>false</model_dependent>
    </argument>
    <argument>
      <name>neighbor_right_height</name>
      <display_name>Neighbor: Right Height</display_name>
      <description>The height of the neighboring building to the right. If not provided, the OS-HPXML default (see &lt;a href='https://openstudio-hpxml.readthedocs.io/en/v1.8.1/workflow_inputs.html#hpxml-neighbor-buildings'&gt;HPXML Neighbor Building&lt;/a&gt;) is used.</description>
      <type>String</type>
      <units>ft</units>
      <required>false</required>
      <model_dependent>false</model_dependent>
    </argument>
    <argument>
      <name>floor_over_foundation_assembly_r</name>
      <display_name>Floor: Over Foundation Assembly R-value</display_name>
      <description>Assembly R-value for the floor over the foundation. Ignored if the building has a slab-on-grade foundation.</description>
      <type>Double</type>
      <units>h-ft^2-R/Btu</units>
      <required>true</required>
      <model_dependent>false</model_dependent>
      <default_value>28.1</default_value>
    </argument>
    <argument>
      <name>floor_over_garage_assembly_r</name>
      <display_name>Floor: Over Garage Assembly R-value</display_name>
      <description>Assembly R-value for the floor over the garage. Ignored unless the building has a garage under conditioned space.</description>
      <type>Double</type>
      <units>h-ft^2-R/Btu</units>
      <required>true</required>
      <model_dependent>false</model_dependent>
      <default_value>28.1</default_value>
    </argument>
    <argument>
      <name>floor_type</name>
      <display_name>Floor: Type</display_name>
      <description>The type of floors.</description>
      <type>Choice</type>
      <required>true</required>
      <model_dependent>false</model_dependent>
      <default_value>WoodFrame</default_value>
      <choices>
        <choice>
          <value>WoodFrame</value>
          <display_name>WoodFrame</display_name>
        </choice>
        <choice>
          <value>StructuralInsulatedPanel</value>
          <display_name>StructuralInsulatedPanel</display_name>
        </choice>
        <choice>
          <value>SolidConcrete</value>
          <display_name>SolidConcrete</display_name>
        </choice>
        <choice>
          <value>SteelFrame</value>
          <display_name>SteelFrame</display_name>
        </choice>
      </choices>
    </argument>
    <argument>
      <name>foundation_wall_type</name>
      <display_name>Foundation Wall: Type</display_name>
      <description>The material type of the foundation wall. If not provided, the OS-HPXML default (see &lt;a href='https://openstudio-hpxml.readthedocs.io/en/v1.8.1/workflow_inputs.html#hpxml-foundation-walls'&gt;HPXML Foundation Walls&lt;/a&gt;) is used.</description>
      <type>Choice</type>
      <units></units>
      <required>false</required>
      <model_dependent>false</model_dependent>
      <choices>
        <choice>
          <value>auto</value>
          <display_name>auto</display_name>
        </choice>
        <choice>
          <value>solid concrete</value>
          <display_name>solid concrete</display_name>
        </choice>
        <choice>
          <value>concrete block</value>
          <display_name>concrete block</display_name>
        </choice>
        <choice>
          <value>concrete block foam core</value>
          <display_name>concrete block foam core</display_name>
        </choice>
        <choice>
          <value>concrete block perlite core</value>
          <display_name>concrete block perlite core</display_name>
        </choice>
        <choice>
          <value>concrete block vermiculite core</value>
          <display_name>concrete block vermiculite core</display_name>
        </choice>
        <choice>
          <value>concrete block solid core</value>
          <display_name>concrete block solid core</display_name>
        </choice>
        <choice>
          <value>double brick</value>
          <display_name>double brick</display_name>
        </choice>
        <choice>
          <value>wood</value>
          <display_name>wood</display_name>
        </choice>
      </choices>
    </argument>
    <argument>
      <name>foundation_wall_thickness</name>
      <display_name>Foundation Wall: Thickness</display_name>
      <description>The thickness of the foundation wall. If not provided, the OS-HPXML default (see &lt;a href='https://openstudio-hpxml.readthedocs.io/en/v1.8.1/workflow_inputs.html#hpxml-foundation-walls'&gt;HPXML Foundation Walls&lt;/a&gt;) is used.</description>
      <type>String</type>
      <units>in</units>
      <required>false</required>
      <model_dependent>false</model_dependent>
    </argument>
    <argument>
      <name>foundation_wall_insulation_r</name>
      <display_name>Foundation Wall: Insulation Nominal R-value</display_name>
      <description>Nominal R-value for the foundation wall insulation. Only applies to basements/crawlspaces.</description>
      <type>Double</type>
      <units>h-ft^2-R/Btu</units>
      <required>true</required>
      <model_dependent>false</model_dependent>
      <default_value>0</default_value>
    </argument>
    <argument>
      <name>foundation_wall_insulation_location</name>
      <display_name>Foundation Wall: Insulation Location</display_name>
      <description>Whether the insulation is on the interior or exterior of the foundation wall. Only applies to basements/crawlspaces.</description>
      <type>Choice</type>
      <units>ft</units>
      <required>false</required>
      <model_dependent>false</model_dependent>
      <choices>
        <choice>
          <value>auto</value>
          <display_name>auto</display_name>
        </choice>
        <choice>
          <value>interior</value>
          <display_name>interior</display_name>
        </choice>
        <choice>
          <value>exterior</value>
          <display_name>exterior</display_name>
        </choice>
      </choices>
    </argument>
    <argument>
      <name>foundation_wall_insulation_distance_to_top</name>
      <display_name>Foundation Wall: Insulation Distance To Top</display_name>
      <description>The distance from the top of the foundation wall to the top of the foundation wall insulation. Only applies to basements/crawlspaces. If not provided, the OS-HPXML default (see &lt;a href='https://openstudio-hpxml.readthedocs.io/en/v1.8.1/workflow_inputs.html#hpxml-foundation-walls'&gt;HPXML Foundation Walls&lt;/a&gt;) is used.</description>
      <type>String</type>
      <units>ft</units>
      <required>false</required>
      <model_dependent>false</model_dependent>
    </argument>
    <argument>
      <name>foundation_wall_insulation_distance_to_bottom</name>
      <display_name>Foundation Wall: Insulation Distance To Bottom</display_name>
      <description>The distance from the top of the foundation wall to the bottom of the foundation wall insulation. Only applies to basements/crawlspaces. If not provided, the OS-HPXML default (see &lt;a href='https://openstudio-hpxml.readthedocs.io/en/v1.8.1/workflow_inputs.html#hpxml-foundation-walls'&gt;HPXML Foundation Walls&lt;/a&gt;) is used.</description>
      <type>String</type>
      <units>ft</units>
      <required>false</required>
      <model_dependent>false</model_dependent>
    </argument>
    <argument>
      <name>foundation_wall_assembly_r</name>
      <display_name>Foundation Wall: Assembly R-value</display_name>
      <description>Assembly R-value for the foundation walls. Only applies to basements/crawlspaces. If provided, overrides the previous foundation wall insulation inputs. If not provided, it is ignored.</description>
      <type>String</type>
      <units>h-ft^2-R/Btu</units>
      <required>false</required>
      <model_dependent>false</model_dependent>
    </argument>
    <argument>
      <name>rim_joist_assembly_r</name>
      <display_name>Rim Joist: Assembly R-value</display_name>
      <description>Assembly R-value for the rim joists. Only applies to basements/crawlspaces. Required if a rim joist height is provided.</description>
      <type>String</type>
      <units>h-ft^2-R/Btu</units>
      <required>false</required>
      <model_dependent>false</model_dependent>
    </argument>
    <argument>
      <name>slab_perimeter_insulation_r</name>
      <display_name>Slab: Perimeter Insulation Nominal R-value</display_name>
      <description>Nominal R-value of the vertical slab perimeter insulation. Applies to slab-on-grade foundations and basement/crawlspace floors.</description>
      <type>Double</type>
      <units>h-ft^2-R/Btu</units>
      <required>true</required>
      <model_dependent>false</model_dependent>
      <default_value>0</default_value>
    </argument>
    <argument>
      <name>slab_perimeter_insulation_depth</name>
      <display_name>Slab: Perimeter Insulation Depth</display_name>
      <description>Depth from grade to bottom of vertical slab perimeter insulation. Applies to slab-on-grade foundations and basement/crawlspace floors.</description>
      <type>Double</type>
      <units>ft</units>
      <required>true</required>
      <model_dependent>false</model_dependent>
      <default_value>0</default_value>
    </argument>
    <argument>
      <name>slab_exterior_horizontal_insulation_r</name>
      <display_name>Slab: Exterior Horizontal Insulation Nominal R-value</display_name>
      <description>Nominal R-value of the slab exterior horizontal insulation. Applies to slab-on-grade foundations and basement/crawlspace floors.</description>
      <type>String</type>
      <units>h-ft^2-R/Btu</units>
      <required>false</required>
      <model_dependent>false</model_dependent>
    </argument>
    <argument>
      <name>slab_exterior_horizontal_insulation_width</name>
      <display_name>Slab: Exterior Horizontal Insulation Width</display_name>
      <description>Width of the slab exterior horizontal insulation measured from the exterior surface of the vertical slab perimeter insulation. Applies to slab-on-grade foundations and basement/crawlspace floors.</description>
      <type>String</type>
      <units>ft</units>
      <required>false</required>
      <model_dependent>false</model_dependent>
    </argument>
    <argument>
      <name>slab_exterior_horizontal_insulation_depth_below_grade</name>
      <display_name>Slab: Exterior Horizontal Insulation Depth Below Grade</display_name>
      <description>Depth of the slab exterior horizontal insulation measured from the top surface of the slab exterior horizontal insulation. Applies to slab-on-grade foundations and basement/crawlspace floors.</description>
      <type>String</type>
      <units>ft</units>
      <required>false</required>
      <model_dependent>false</model_dependent>
    </argument>
    <argument>
      <name>slab_under_insulation_r</name>
      <display_name>Slab: Under Slab Insulation Nominal R-value</display_name>
      <description>Nominal R-value of the horizontal under slab insulation. Applies to slab-on-grade foundations and basement/crawlspace floors.</description>
      <type>Double</type>
      <units>h-ft^2-R/Btu</units>
      <required>true</required>
      <model_dependent>false</model_dependent>
      <default_value>0</default_value>
    </argument>
    <argument>
      <name>slab_under_insulation_width</name>
      <display_name>Slab: Under Slab Insulation Width</display_name>
      <description>Width from slab edge inward of horizontal under-slab insulation. Enter 999 to specify that the under slab insulation spans the entire slab. Applies to slab-on-grade foundations and basement/crawlspace floors.</description>
      <type>Double</type>
      <units>ft</units>
      <required>true</required>
      <model_dependent>false</model_dependent>
      <default_value>0</default_value>
    </argument>
    <argument>
      <name>slab_thickness</name>
      <display_name>Slab: Thickness</display_name>
      <description>The thickness of the slab. Zero can be entered if there is a dirt floor instead of a slab. If not provided, the OS-HPXML default (see &lt;a href='https://openstudio-hpxml.readthedocs.io/en/v1.8.1/workflow_inputs.html#hpxml-slabs'&gt;HPXML Slabs&lt;/a&gt;) is used.</description>
      <type>String</type>
      <units>in</units>
      <required>false</required>
      <model_dependent>false</model_dependent>
    </argument>
    <argument>
      <name>slab_carpet_fraction</name>
      <display_name>Slab: Carpet Fraction</display_name>
      <description>Fraction of the slab floor area that is carpeted. If not provided, the OS-HPXML default (see &lt;a href='https://openstudio-hpxml.readthedocs.io/en/v1.8.1/workflow_inputs.html#hpxml-slabs'&gt;HPXML Slabs&lt;/a&gt;) is used.</description>
      <type>String</type>
      <units>Frac</units>
      <required>false</required>
      <model_dependent>false</model_dependent>
    </argument>
    <argument>
      <name>slab_carpet_r</name>
      <display_name>Slab: Carpet R-value</display_name>
      <description>R-value of the slab carpet. If not provided, the OS-HPXML default (see &lt;a href='https://openstudio-hpxml.readthedocs.io/en/v1.8.1/workflow_inputs.html#hpxml-slabs'&gt;HPXML Slabs&lt;/a&gt;) is used.</description>
      <type>String</type>
      <units>h-ft^2-R/Btu</units>
      <required>false</required>
      <model_dependent>false</model_dependent>
    </argument>
    <argument>
      <name>ceiling_assembly_r</name>
      <display_name>Ceiling: Assembly R-value</display_name>
      <description>Assembly R-value for the ceiling (attic floor).</description>
      <type>Double</type>
      <units>h-ft^2-R/Btu</units>
      <required>true</required>
      <model_dependent>false</model_dependent>
      <default_value>31.6</default_value>
    </argument>
    <argument>
      <name>roof_material_type</name>
      <display_name>Roof: Material Type</display_name>
      <description>The material type of the roof. If not provided, the OS-HPXML default (see &lt;a href='https://openstudio-hpxml.readthedocs.io/en/v1.8.1/workflow_inputs.html#hpxml-roofs'&gt;HPXML Roofs&lt;/a&gt;) is used.</description>
      <type>Choice</type>
      <units></units>
      <required>false</required>
      <model_dependent>false</model_dependent>
      <choices>
        <choice>
          <value>auto</value>
          <display_name>auto</display_name>
        </choice>
        <choice>
          <value>asphalt or fiberglass shingles</value>
          <display_name>asphalt or fiberglass shingles</display_name>
        </choice>
        <choice>
          <value>concrete</value>
          <display_name>concrete</display_name>
        </choice>
        <choice>
          <value>cool roof</value>
          <display_name>cool roof</display_name>
        </choice>
        <choice>
          <value>slate or tile shingles</value>
          <display_name>slate or tile shingles</display_name>
        </choice>
        <choice>
          <value>expanded polystyrene sheathing</value>
          <display_name>expanded polystyrene sheathing</display_name>
        </choice>
        <choice>
          <value>metal surfacing</value>
          <display_name>metal surfacing</display_name>
        </choice>
        <choice>
          <value>plastic/rubber/synthetic sheeting</value>
          <display_name>plastic/rubber/synthetic sheeting</display_name>
        </choice>
        <choice>
          <value>shingles</value>
          <display_name>shingles</display_name>
        </choice>
        <choice>
          <value>wood shingles or shakes</value>
          <display_name>wood shingles or shakes</display_name>
        </choice>
      </choices>
    </argument>
    <argument>
      <name>roof_color</name>
      <display_name>Roof: Color</display_name>
      <description>The color of the roof. If not provided, the OS-HPXML default (see &lt;a href='https://openstudio-hpxml.readthedocs.io/en/v1.8.1/workflow_inputs.html#hpxml-roofs'&gt;HPXML Roofs&lt;/a&gt;) is used.</description>
      <type>Choice</type>
      <units></units>
      <required>false</required>
      <model_dependent>false</model_dependent>
      <choices>
        <choice>
          <value>auto</value>
          <display_name>auto</display_name>
        </choice>
        <choice>
          <value>dark</value>
          <display_name>dark</display_name>
        </choice>
        <choice>
          <value>light</value>
          <display_name>light</display_name>
        </choice>
        <choice>
          <value>medium</value>
          <display_name>medium</display_name>
        </choice>
        <choice>
          <value>medium dark</value>
          <display_name>medium dark</display_name>
        </choice>
        <choice>
          <value>reflective</value>
          <display_name>reflective</display_name>
        </choice>
      </choices>
    </argument>
    <argument>
      <name>roof_assembly_r</name>
      <display_name>Roof: Assembly R-value</display_name>
      <description>Assembly R-value of the roof.</description>
      <type>Double</type>
      <units>h-ft^2-R/Btu</units>
      <required>true</required>
      <model_dependent>false</model_dependent>
      <default_value>2.3</default_value>
    </argument>
    <argument>
      <name>radiant_barrier_attic_location</name>
      <display_name>Attic: Radiant Barrier Location</display_name>
      <description>The location of the radiant barrier in the attic.</description>
      <type>Choice</type>
      <units></units>
      <required>false</required>
      <model_dependent>false</model_dependent>
      <choices>
        <choice>
          <value>auto</value>
          <display_name>auto</display_name>
        </choice>
        <choice>
          <value>none</value>
          <display_name>none</display_name>
        </choice>
        <choice>
          <value>Attic roof only</value>
          <display_name>Attic roof only</display_name>
        </choice>
        <choice>
          <value>Attic roof and gable walls</value>
          <display_name>Attic roof and gable walls</display_name>
        </choice>
        <choice>
          <value>Attic floor</value>
          <display_name>Attic floor</display_name>
        </choice>
      </choices>
    </argument>
    <argument>
      <name>radiant_barrier_grade</name>
      <display_name>Attic: Radiant Barrier Grade</display_name>
      <description>The grade of the radiant barrier in the attic. If not provided, the OS-HPXML default (see &lt;a href='https://openstudio-hpxml.readthedocs.io/en/v1.8.1/workflow_inputs.html#hpxml-roofs'&gt;HPXML Roofs&lt;/a&gt;) is used.</description>
      <type>Choice</type>
      <units></units>
      <required>false</required>
      <model_dependent>false</model_dependent>
      <choices>
        <choice>
          <value>auto</value>
          <display_name>auto</display_name>
        </choice>
        <choice>
          <value>1</value>
          <display_name>1</display_name>
        </choice>
        <choice>
          <value>2</value>
          <display_name>2</display_name>
        </choice>
        <choice>
          <value>3</value>
          <display_name>3</display_name>
        </choice>
      </choices>
    </argument>
    <argument>
      <name>wall_type</name>
      <display_name>Wall: Type</display_name>
      <description>The type of walls.</description>
      <type>Choice</type>
      <required>true</required>
      <model_dependent>false</model_dependent>
      <default_value>WoodStud</default_value>
      <choices>
        <choice>
          <value>WoodStud</value>
          <display_name>WoodStud</display_name>
        </choice>
        <choice>
          <value>ConcreteMasonryUnit</value>
          <display_name>ConcreteMasonryUnit</display_name>
        </choice>
        <choice>
          <value>DoubleWoodStud</value>
          <display_name>DoubleWoodStud</display_name>
        </choice>
        <choice>
          <value>InsulatedConcreteForms</value>
          <display_name>InsulatedConcreteForms</display_name>
        </choice>
        <choice>
          <value>LogWall</value>
          <display_name>LogWall</display_name>
        </choice>
        <choice>
          <value>StructuralInsulatedPanel</value>
          <display_name>StructuralInsulatedPanel</display_name>
        </choice>
        <choice>
          <value>SolidConcrete</value>
          <display_name>SolidConcrete</display_name>
        </choice>
        <choice>
          <value>SteelFrame</value>
          <display_name>SteelFrame</display_name>
        </choice>
        <choice>
          <value>Stone</value>
          <display_name>Stone</display_name>
        </choice>
        <choice>
          <value>StrawBale</value>
          <display_name>StrawBale</display_name>
        </choice>
        <choice>
          <value>StructuralBrick</value>
          <display_name>StructuralBrick</display_name>
        </choice>
      </choices>
    </argument>
    <argument>
      <name>wall_siding_type</name>
      <display_name>Wall: Siding Type</display_name>
      <description>The siding type of the walls. Also applies to rim joists. If not provided, the OS-HPXML default (see &lt;a href='https://openstudio-hpxml.readthedocs.io/en/v1.8.1/workflow_inputs.html#hpxml-walls'&gt;HPXML Walls&lt;/a&gt;) is used.</description>
      <type>Choice</type>
      <units></units>
      <required>false</required>
      <model_dependent>false</model_dependent>
      <choices>
        <choice>
          <value>auto</value>
          <display_name>auto</display_name>
        </choice>
        <choice>
          <value>aluminum siding</value>
          <display_name>aluminum siding</display_name>
        </choice>
        <choice>
          <value>asbestos siding</value>
          <display_name>asbestos siding</display_name>
        </choice>
        <choice>
          <value>brick veneer</value>
          <display_name>brick veneer</display_name>
        </choice>
        <choice>
          <value>composite shingle siding</value>
          <display_name>composite shingle siding</display_name>
        </choice>
        <choice>
          <value>fiber cement siding</value>
          <display_name>fiber cement siding</display_name>
        </choice>
        <choice>
          <value>masonite siding</value>
          <display_name>masonite siding</display_name>
        </choice>
        <choice>
          <value>none</value>
          <display_name>none</display_name>
        </choice>
        <choice>
          <value>stucco</value>
          <display_name>stucco</display_name>
        </choice>
        <choice>
          <value>synthetic stucco</value>
          <display_name>synthetic stucco</display_name>
        </choice>
        <choice>
          <value>vinyl siding</value>
          <display_name>vinyl siding</display_name>
        </choice>
        <choice>
          <value>wood siding</value>
          <display_name>wood siding</display_name>
        </choice>
      </choices>
    </argument>
    <argument>
      <name>wall_color</name>
      <display_name>Wall: Color</display_name>
      <description>The color of the walls. Also applies to rim joists. If not provided, the OS-HPXML default (see &lt;a href='https://openstudio-hpxml.readthedocs.io/en/v1.8.1/workflow_inputs.html#hpxml-walls'&gt;HPXML Walls&lt;/a&gt;) is used.</description>
      <type>Choice</type>
      <units></units>
      <required>false</required>
      <model_dependent>false</model_dependent>
      <choices>
        <choice>
          <value>auto</value>
          <display_name>auto</display_name>
        </choice>
        <choice>
          <value>dark</value>
          <display_name>dark</display_name>
        </choice>
        <choice>
          <value>light</value>
          <display_name>light</display_name>
        </choice>
        <choice>
          <value>medium</value>
          <display_name>medium</display_name>
        </choice>
        <choice>
          <value>medium dark</value>
          <display_name>medium dark</display_name>
        </choice>
        <choice>
          <value>reflective</value>
          <display_name>reflective</display_name>
        </choice>
      </choices>
    </argument>
    <argument>
      <name>wall_assembly_r</name>
      <display_name>Wall: Assembly R-value</display_name>
      <description>Assembly R-value of the walls.</description>
      <type>Double</type>
      <units>h-ft^2-R/Btu</units>
      <required>true</required>
      <model_dependent>false</model_dependent>
      <default_value>11.9</default_value>
    </argument>
    <argument>
      <name>window_front_wwr</name>
      <display_name>Windows: Front Window-to-Wall Ratio</display_name>
      <description>The ratio of window area to wall area for the unit's front facade. Enter 0 if specifying Front Window Area instead. If the front wall is adiabatic, the value will be ignored.</description>
      <type>Double</type>
      <units>Frac</units>
      <required>true</required>
      <model_dependent>false</model_dependent>
      <default_value>0.18</default_value>
    </argument>
    <argument>
      <name>window_back_wwr</name>
      <display_name>Windows: Back Window-to-Wall Ratio</display_name>
      <description>The ratio of window area to wall area for the unit's back facade. Enter 0 if specifying Back Window Area instead. If the back wall is adiabatic, the value will be ignored.</description>
      <type>Double</type>
      <units>Frac</units>
      <required>true</required>
      <model_dependent>false</model_dependent>
      <default_value>0.18</default_value>
    </argument>
    <argument>
      <name>window_left_wwr</name>
      <display_name>Windows: Left Window-to-Wall Ratio</display_name>
      <description>The ratio of window area to wall area for the unit's left facade (when viewed from the front). Enter 0 if specifying Left Window Area instead. If the left wall is adiabatic, the value will be ignored.</description>
      <type>Double</type>
      <units>Frac</units>
      <required>true</required>
      <model_dependent>false</model_dependent>
      <default_value>0.18</default_value>
    </argument>
    <argument>
      <name>window_right_wwr</name>
      <display_name>Windows: Right Window-to-Wall Ratio</display_name>
      <description>The ratio of window area to wall area for the unit's right facade (when viewed from the front). Enter 0 if specifying Right Window Area instead. If the right wall is adiabatic, the value will be ignored.</description>
      <type>Double</type>
      <units>Frac</units>
      <required>true</required>
      <model_dependent>false</model_dependent>
      <default_value>0.18</default_value>
    </argument>
    <argument>
      <name>window_area_front</name>
      <display_name>Windows: Front Window Area</display_name>
      <description>The amount of window area on the unit's front facade. Enter 0 if specifying Front Window-to-Wall Ratio instead. If the front wall is adiabatic, the value will be ignored.</description>
      <type>Double</type>
      <units>ft^2</units>
      <required>true</required>
      <model_dependent>false</model_dependent>
      <default_value>0</default_value>
    </argument>
    <argument>
      <name>window_area_back</name>
      <display_name>Windows: Back Window Area</display_name>
      <description>The amount of window area on the unit's back facade. Enter 0 if specifying Back Window-to-Wall Ratio instead. If the back wall is adiabatic, the value will be ignored.</description>
      <type>Double</type>
      <units>ft^2</units>
      <required>true</required>
      <model_dependent>false</model_dependent>
      <default_value>0</default_value>
    </argument>
    <argument>
      <name>window_area_left</name>
      <display_name>Windows: Left Window Area</display_name>
      <description>The amount of window area on the unit's left facade (when viewed from the front). Enter 0 if specifying Left Window-to-Wall Ratio instead. If the left wall is adiabatic, the value will be ignored.</description>
      <type>Double</type>
      <units>ft^2</units>
      <required>true</required>
      <model_dependent>false</model_dependent>
      <default_value>0</default_value>
    </argument>
    <argument>
      <name>window_area_right</name>
      <display_name>Windows: Right Window Area</display_name>
      <description>The amount of window area on the unit's right facade (when viewed from the front). Enter 0 if specifying Right Window-to-Wall Ratio instead. If the right wall is adiabatic, the value will be ignored.</description>
      <type>Double</type>
      <units>ft^2</units>
      <required>true</required>
      <model_dependent>false</model_dependent>
      <default_value>0</default_value>
    </argument>
    <argument>
      <name>window_aspect_ratio</name>
      <display_name>Windows: Aspect Ratio</display_name>
      <description>Ratio of window height to width.</description>
      <type>Double</type>
      <units>Frac</units>
      <required>true</required>
      <model_dependent>false</model_dependent>
      <default_value>1.333</default_value>
    </argument>
    <argument>
      <name>window_fraction_operable</name>
      <display_name>Windows: Fraction Operable</display_name>
      <description>Fraction of windows that are operable. If not provided, the OS-HPXML default (see &lt;a href='https://openstudio-hpxml.readthedocs.io/en/v1.8.1/workflow_inputs.html#hpxml-windows'&gt;HPXML Windows&lt;/a&gt;) is used.</description>
      <type>String</type>
      <units>Frac</units>
      <required>false</required>
      <model_dependent>false</model_dependent>
    </argument>
    <argument>
      <name>window_natvent_availability</name>
      <display_name>Windows: Natural Ventilation Availability</display_name>
      <description>For operable windows, the number of days/week that windows can be opened by occupants for natural ventilation. If not provided, the OS-HPXML default (see &lt;a href='https://openstudio-hpxml.readthedocs.io/en/v1.8.1/workflow_inputs.html#hpxml-windows'&gt;HPXML Windows&lt;/a&gt;) is used.</description>
      <type>String</type>
      <units>Days/week</units>
      <required>false</required>
      <model_dependent>false</model_dependent>
    </argument>
    <argument>
      <name>window_ufactor</name>
      <display_name>Windows: U-Factor</display_name>
      <description>Full-assembly NFRC U-factor.</description>
      <type>Double</type>
      <units>Btu/hr-ft^2-R</units>
      <required>true</required>
      <model_dependent>false</model_dependent>
      <default_value>0.37</default_value>
    </argument>
    <argument>
      <name>window_shgc</name>
      <display_name>Windows: SHGC</display_name>
      <description>Full-assembly NFRC solar heat gain coefficient.</description>
      <type>Double</type>
      <required>true</required>
      <model_dependent>false</model_dependent>
      <default_value>0.3</default_value>
    </argument>
    <argument>
      <name>window_interior_shading_winter</name>
      <display_name>Windows: Winter Interior Shading</display_name>
      <description>Interior shading coefficient for the winter season. 1.0 indicates no reduction in solar gain, 0.85 indicates 15% reduction, etc. If not provided, the OS-HPXML default (see &lt;a href='https://openstudio-hpxml.readthedocs.io/en/v1.8.1/workflow_inputs.html#hpxml-windows'&gt;HPXML Windows&lt;/a&gt;) is used.</description>
      <type>String</type>
      <units>Frac</units>
      <required>false</required>
      <model_dependent>false</model_dependent>
    </argument>
    <argument>
      <name>window_interior_shading_summer</name>
      <display_name>Windows: Summer Interior Shading</display_name>
      <description>Interior shading coefficient for the summer season. 1.0 indicates no reduction in solar gain, 0.85 indicates 15% reduction, etc. If not provided, the OS-HPXML default (see &lt;a href='https://openstudio-hpxml.readthedocs.io/en/v1.8.1/workflow_inputs.html#hpxml-windows'&gt;HPXML Windows&lt;/a&gt;) is used.</description>
      <type>String</type>
      <units>Frac</units>
      <required>false</required>
      <model_dependent>false</model_dependent>
    </argument>
    <argument>
      <name>window_exterior_shading_winter</name>
      <display_name>Windows: Winter Exterior Shading</display_name>
      <description>Exterior shading coefficient for the winter season. 1.0 indicates no reduction in solar gain, 0.85 indicates 15% reduction, etc. If not provided, the OS-HPXML default (see &lt;a href='https://openstudio-hpxml.readthedocs.io/en/v1.8.1/workflow_inputs.html#hpxml-windows'&gt;HPXML Windows&lt;/a&gt;) is used.</description>
      <type>String</type>
      <units>Frac</units>
      <required>false</required>
      <model_dependent>false</model_dependent>
    </argument>
    <argument>
      <name>window_exterior_shading_summer</name>
      <display_name>Windows: Summer Exterior Shading</display_name>
      <description>Exterior shading coefficient for the summer season. 1.0 indicates no reduction in solar gain, 0.85 indicates 15% reduction, etc. If not provided, the OS-HPXML default (see &lt;a href='https://openstudio-hpxml.readthedocs.io/en/v1.8.1/workflow_inputs.html#hpxml-windows'&gt;HPXML Windows&lt;/a&gt;) is used.</description>
      <type>String</type>
      <units>Frac</units>
      <required>false</required>
      <model_dependent>false</model_dependent>
    </argument>
    <argument>
      <name>window_shading_summer_season</name>
      <display_name>Windows: Shading Summer Season</display_name>
      <description>Enter a date like 'May 1 - Sep 30'. Defines the summer season for purposes of shading coefficients; the rest of the year is assumed to be winter. If not provided, the OS-HPXML default (see &lt;a href='https://openstudio-hpxml.readthedocs.io/en/v1.8.1/workflow_inputs.html#hpxml-windows'&gt;HPXML Windows&lt;/a&gt;) is used.</description>
      <type>String</type>
      <units></units>
      <required>false</required>
      <model_dependent>false</model_dependent>
    </argument>
    <argument>
      <name>window_storm_type</name>
      <display_name>Windows: Storm Type</display_name>
      <description>The type of storm, if present. If not provided, assumes there is no storm.</description>
      <type>Choice</type>
      <units></units>
      <required>false</required>
      <model_dependent>false</model_dependent>
      <choices>
        <choice>
          <value>auto</value>
          <display_name>auto</display_name>
        </choice>
        <choice>
          <value>clear</value>
          <display_name>clear</display_name>
        </choice>
        <choice>
          <value>low-e</value>
          <display_name>low-e</display_name>
        </choice>
      </choices>
    </argument>
    <argument>
      <name>overhangs_front_depth</name>
      <display_name>Overhangs: Front Depth</display_name>
      <description>The depth of overhangs for windows for the front facade.</description>
      <type>Double</type>
      <units>ft</units>
      <required>true</required>
      <model_dependent>false</model_dependent>
      <default_value>0</default_value>
    </argument>
    <argument>
      <name>overhangs_front_distance_to_top_of_window</name>
      <display_name>Overhangs: Front Distance to Top of Window</display_name>
      <description>The overhangs distance to the top of window for the front facade.</description>
      <type>Double</type>
      <units>ft</units>
      <required>true</required>
      <model_dependent>false</model_dependent>
      <default_value>0</default_value>
    </argument>
    <argument>
      <name>overhangs_front_distance_to_bottom_of_window</name>
      <display_name>Overhangs: Front Distance to Bottom of Window</display_name>
      <description>The overhangs distance to the bottom of window for the front facade.</description>
      <type>Double</type>
      <units>ft</units>
      <required>true</required>
      <model_dependent>false</model_dependent>
      <default_value>4</default_value>
    </argument>
    <argument>
      <name>overhangs_back_depth</name>
      <display_name>Overhangs: Back Depth</display_name>
      <description>The depth of overhangs for windows for the back facade.</description>
      <type>Double</type>
      <units>ft</units>
      <required>true</required>
      <model_dependent>false</model_dependent>
      <default_value>0</default_value>
    </argument>
    <argument>
      <name>overhangs_back_distance_to_top_of_window</name>
      <display_name>Overhangs: Back Distance to Top of Window</display_name>
      <description>The overhangs distance to the top of window for the back facade.</description>
      <type>Double</type>
      <units>ft</units>
      <required>true</required>
      <model_dependent>false</model_dependent>
      <default_value>0</default_value>
    </argument>
    <argument>
      <name>overhangs_back_distance_to_bottom_of_window</name>
      <display_name>Overhangs: Back Distance to Bottom of Window</display_name>
      <description>The overhangs distance to the bottom of window for the back facade.</description>
      <type>Double</type>
      <units>ft</units>
      <required>true</required>
      <model_dependent>false</model_dependent>
      <default_value>4</default_value>
    </argument>
    <argument>
      <name>overhangs_left_depth</name>
      <display_name>Overhangs: Left Depth</display_name>
      <description>The depth of overhangs for windows for the left facade.</description>
      <type>Double</type>
      <units>ft</units>
      <required>true</required>
      <model_dependent>false</model_dependent>
      <default_value>0</default_value>
    </argument>
    <argument>
      <name>overhangs_left_distance_to_top_of_window</name>
      <display_name>Overhangs: Left Distance to Top of Window</display_name>
      <description>The overhangs distance to the top of window for the left facade.</description>
      <type>Double</type>
      <units>ft</units>
      <required>true</required>
      <model_dependent>false</model_dependent>
      <default_value>0</default_value>
    </argument>
    <argument>
      <name>overhangs_left_distance_to_bottom_of_window</name>
      <display_name>Overhangs: Left Distance to Bottom of Window</display_name>
      <description>The overhangs distance to the bottom of window for the left facade.</description>
      <type>Double</type>
      <units>ft</units>
      <required>true</required>
      <model_dependent>false</model_dependent>
      <default_value>4</default_value>
    </argument>
    <argument>
      <name>overhangs_right_depth</name>
      <display_name>Overhangs: Right Depth</display_name>
      <description>The depth of overhangs for windows for the right facade.</description>
      <type>Double</type>
      <units>ft</units>
      <required>true</required>
      <model_dependent>false</model_dependent>
      <default_value>0</default_value>
    </argument>
    <argument>
      <name>overhangs_right_distance_to_top_of_window</name>
      <display_name>Overhangs: Right Distance to Top of Window</display_name>
      <description>The overhangs distance to the top of window for the right facade.</description>
      <type>Double</type>
      <units>ft</units>
      <required>true</required>
      <model_dependent>false</model_dependent>
      <default_value>0</default_value>
    </argument>
    <argument>
      <name>overhangs_right_distance_to_bottom_of_window</name>
      <display_name>Overhangs: Right Distance to Bottom of Window</display_name>
      <description>The overhangs distance to the bottom of window for the right facade.</description>
      <type>Double</type>
      <units>ft</units>
      <required>true</required>
      <model_dependent>false</model_dependent>
      <default_value>4</default_value>
    </argument>
    <argument>
      <name>skylight_area_front</name>
      <display_name>Skylights: Front Roof Area</display_name>
      <description>The amount of skylight area on the unit's front conditioned roof facade.</description>
      <type>Double</type>
      <units>ft^2</units>
      <required>true</required>
      <model_dependent>false</model_dependent>
      <default_value>0</default_value>
    </argument>
    <argument>
      <name>skylight_area_back</name>
      <display_name>Skylights: Back Roof Area</display_name>
      <description>The amount of skylight area on the unit's back conditioned roof facade.</description>
      <type>Double</type>
      <units>ft^2</units>
      <required>true</required>
      <model_dependent>false</model_dependent>
      <default_value>0</default_value>
    </argument>
    <argument>
      <name>skylight_area_left</name>
      <display_name>Skylights: Left Roof Area</display_name>
      <description>The amount of skylight area on the unit's left conditioned roof facade (when viewed from the front).</description>
      <type>Double</type>
      <units>ft^2</units>
      <required>true</required>
      <model_dependent>false</model_dependent>
      <default_value>0</default_value>
    </argument>
    <argument>
      <name>skylight_area_right</name>
      <display_name>Skylights: Right Roof Area</display_name>
      <description>The amount of skylight area on the unit's right conditioned roof facade (when viewed from the front).</description>
      <type>Double</type>
      <units>ft^2</units>
      <required>true</required>
      <model_dependent>false</model_dependent>
      <default_value>0</default_value>
    </argument>
    <argument>
      <name>skylight_ufactor</name>
      <display_name>Skylights: U-Factor</display_name>
      <description>Full-assembly NFRC U-factor.</description>
      <type>Double</type>
      <units>Btu/hr-ft^2-R</units>
      <required>true</required>
      <model_dependent>false</model_dependent>
      <default_value>0.33</default_value>
    </argument>
    <argument>
      <name>skylight_shgc</name>
      <display_name>Skylights: SHGC</display_name>
      <description>Full-assembly NFRC solar heat gain coefficient.</description>
      <type>Double</type>
      <required>true</required>
      <model_dependent>false</model_dependent>
      <default_value>0.45</default_value>
    </argument>
    <argument>
      <name>skylight_storm_type</name>
      <display_name>Skylights: Storm Type</display_name>
      <description>The type of storm, if present. If not provided, assumes there is no storm.</description>
      <type>Choice</type>
      <units></units>
      <required>false</required>
      <model_dependent>false</model_dependent>
      <choices>
        <choice>
          <value>auto</value>
          <display_name>auto</display_name>
        </choice>
        <choice>
          <value>clear</value>
          <display_name>clear</display_name>
        </choice>
        <choice>
          <value>low-e</value>
          <display_name>low-e</display_name>
        </choice>
      </choices>
    </argument>
    <argument>
      <name>door_area</name>
      <display_name>Doors: Area</display_name>
      <description>The area of the opaque door(s).</description>
      <type>Double</type>
      <units>ft^2</units>
      <required>true</required>
      <model_dependent>false</model_dependent>
      <default_value>20</default_value>
    </argument>
    <argument>
      <name>door_rvalue</name>
      <display_name>Doors: R-value</display_name>
      <description>R-value of the opaque door(s).</description>
      <type>Double</type>
      <units>h-ft^2-R/Btu</units>
      <required>true</required>
      <model_dependent>false</model_dependent>
      <default_value>4.4</default_value>
    </argument>
    <argument>
      <name>air_leakage_leakiness_description</name>
      <display_name>Air Leakage: Leakiness Description</display_name>
      <description>Qualitative description of infiltration. If provided, the Year Built of the home is required. Either provide this input or provide a numeric air leakage value below.</description>
      <type>Choice</type>
      <units></units>
      <required>false</required>
      <model_dependent>false</model_dependent>
      <choices>
        <choice>
          <value>auto</value>
          <display_name>auto</display_name>
        </choice>
        <choice>
          <value>very tight</value>
          <display_name>very tight</display_name>
        </choice>
        <choice>
          <value>tight</value>
          <display_name>tight</display_name>
        </choice>
        <choice>
          <value>average</value>
          <display_name>average</display_name>
        </choice>
        <choice>
          <value>leaky</value>
          <display_name>leaky</display_name>
        </choice>
        <choice>
          <value>very leaky</value>
          <display_name>very leaky</display_name>
        </choice>
      </choices>
    </argument>
    <argument>
      <name>air_leakage_units</name>
      <display_name>Air Leakage: Units</display_name>
      <description>The unit of measure for the air leakage if providing a numeric air leakage value.</description>
      <type>Choice</type>
      <units></units>
      <required>false</required>
      <model_dependent>false</model_dependent>
      <choices>
        <choice>
          <value>auto</value>
          <display_name>auto</display_name>
        </choice>
        <choice>
          <value>ACH</value>
          <display_name>ACH</display_name>
        </choice>
        <choice>
          <value>CFM</value>
          <display_name>CFM</display_name>
        </choice>
        <choice>
          <value>ACHnatural</value>
          <display_name>ACHnatural</display_name>
        </choice>
        <choice>
          <value>CFMnatural</value>
          <display_name>CFMnatural</display_name>
        </choice>
        <choice>
          <value>EffectiveLeakageArea</value>
          <display_name>EffectiveLeakageArea</display_name>
        </choice>
      </choices>
    </argument>
    <argument>
      <name>air_leakage_house_pressure</name>
      <display_name>Air Leakage: House Pressure</display_name>
      <description>The house pressure relative to outside if providing a numeric air leakage value. Required when units are ACH or CFM.</description>
      <type>String</type>
      <units>Pa</units>
      <required>false</required>
      <model_dependent>false</model_dependent>
    </argument>
    <argument>
      <name>air_leakage_value</name>
      <display_name>Air Leakage: Value</display_name>
      <description>Numeric air leakage value. For 'EffectiveLeakageArea', provide value in sq. in. If provided, overrides Leakiness Description input.</description>
      <type>String</type>
      <units></units>
      <required>false</required>
      <model_dependent>false</model_dependent>
    </argument>
    <argument>
      <name>air_leakage_type</name>
      <display_name>Air Leakage: Type</display_name>
      <description>Type of air leakage if providing a numeric air leakage value. If 'unit total', represents the total infiltration to the unit as measured by a compartmentalization test, in which case the air leakage value will be adjusted by the ratio of exterior envelope surface area to total envelope surface area. Otherwise, if 'unit exterior only', represents the infiltration to the unit from outside only as measured by a guarded test. Required when unit type is single-family attached or apartment unit.</description>
      <type>Choice</type>
      <units></units>
      <required>false</required>
      <model_dependent>false</model_dependent>
      <choices>
        <choice>
          <value>auto</value>
          <display_name>auto</display_name>
        </choice>
        <choice>
          <value>unit total</value>
          <display_name>unit total</display_name>
        </choice>
        <choice>
          <value>unit exterior only</value>
          <display_name>unit exterior only</display_name>
        </choice>
      </choices>
    </argument>
    <argument>
      <name>heating_system_type</name>
      <display_name>Heating System: Type</display_name>
      <description>The type of heating system. Use 'none' if there is no heating system or if there is a heat pump serving a heating load.</description>
      <type>Choice</type>
      <required>true</required>
      <model_dependent>false</model_dependent>
      <default_value>Furnace</default_value>
      <choices>
        <choice>
          <value>none</value>
          <display_name>none</display_name>
        </choice>
        <choice>
          <value>Furnace</value>
          <display_name>Furnace</display_name>
        </choice>
        <choice>
          <value>WallFurnace</value>
          <display_name>WallFurnace</display_name>
        </choice>
        <choice>
          <value>FloorFurnace</value>
          <display_name>FloorFurnace</display_name>
        </choice>
        <choice>
          <value>Boiler</value>
          <display_name>Boiler</display_name>
        </choice>
        <choice>
          <value>ElectricResistance</value>
          <display_name>ElectricResistance</display_name>
        </choice>
        <choice>
          <value>Stove</value>
          <display_name>Stove</display_name>
        </choice>
        <choice>
          <value>SpaceHeater</value>
          <display_name>SpaceHeater</display_name>
        </choice>
        <choice>
          <value>Fireplace</value>
          <display_name>Fireplace</display_name>
        </choice>
        <choice>
          <value>Shared Boiler w/ Baseboard</value>
          <display_name>Shared Boiler w/ Baseboard</display_name>
        </choice>
        <choice>
          <value>Shared Boiler w/ Ductless Fan Coil</value>
          <display_name>Shared Boiler w/ Ductless Fan Coil</display_name>
        </choice>
      </choices>
    </argument>
    <argument>
      <name>heating_system_fuel</name>
      <display_name>Heating System: Fuel Type</display_name>
      <description>The fuel type of the heating system. Ignored for ElectricResistance.</description>
      <type>Choice</type>
      <required>true</required>
      <model_dependent>false</model_dependent>
      <default_value>natural gas</default_value>
      <choices>
        <choice>
          <value>electricity</value>
          <display_name>electricity</display_name>
        </choice>
        <choice>
          <value>natural gas</value>
          <display_name>natural gas</display_name>
        </choice>
        <choice>
          <value>fuel oil</value>
          <display_name>fuel oil</display_name>
        </choice>
        <choice>
          <value>propane</value>
          <display_name>propane</display_name>
        </choice>
        <choice>
          <value>wood</value>
          <display_name>wood</display_name>
        </choice>
        <choice>
          <value>wood pellets</value>
          <display_name>wood pellets</display_name>
        </choice>
        <choice>
          <value>coal</value>
          <display_name>coal</display_name>
        </choice>
      </choices>
    </argument>
    <argument>
      <name>heating_system_heating_efficiency</name>
      <display_name>Heating System: Rated AFUE or Percent</display_name>
      <description>The rated heating efficiency value of the heating system.</description>
      <type>Double</type>
      <units>Frac</units>
      <required>true</required>
      <model_dependent>false</model_dependent>
      <default_value>0.78</default_value>
    </argument>
    <argument>
      <name>heating_system_heating_capacity</name>
      <display_name>Heating System: Heating Capacity</display_name>
      <description>The output heating capacity of the heating system. If not provided, the OS-HPXML autosized default (see &lt;a href='https://openstudio-hpxml.readthedocs.io/en/v1.8.1/workflow_inputs.html#hpxml-heating-systems'&gt;HPXML Heating Systems&lt;/a&gt;) is used.</description>
      <type>String</type>
      <units>Btu/hr</units>
      <required>false</required>
      <model_dependent>false</model_dependent>
    </argument>
    <argument>
      <name>heating_system_heating_autosizing_factor</name>
      <display_name>Heating System: Heating Autosizing Factor</display_name>
      <description>The capacity scaling factor applied to the auto-sizing methodology. If not provided, 1.0 is used.</description>
      <type>String</type>
      <units></units>
      <required>false</required>
      <model_dependent>false</model_dependent>
    </argument>
    <argument>
      <name>heating_system_heating_autosizing_limit</name>
      <display_name>Heating System: Heating Autosizing Limit</display_name>
      <description>The maximum capacity limit applied to the auto-sizing methodology. If not provided, no limit is used.</description>
      <type>String</type>
      <units>Btu/hr</units>
      <required>false</required>
      <model_dependent>false</model_dependent>
    </argument>
    <argument>
      <name>heating_system_fraction_heat_load_served</name>
      <display_name>Heating System: Fraction Heat Load Served</display_name>
      <description>The heating load served by the heating system.</description>
      <type>Double</type>
      <units>Frac</units>
      <required>true</required>
      <model_dependent>false</model_dependent>
      <default_value>1</default_value>
    </argument>
    <argument>
      <name>heating_system_pilot_light</name>
      <display_name>Heating System: Pilot Light</display_name>
      <description>The fuel usage of the pilot light. Applies only to Furnace, WallFurnace, FloorFurnace, Stove, Boiler, and Fireplace with non-electric fuel type. If not provided, assumes no pilot light.</description>
      <type>String</type>
      <units>Btuh</units>
      <required>false</required>
      <model_dependent>false</model_dependent>
    </argument>
    <argument>
      <name>cooling_system_type</name>
      <display_name>Cooling System: Type</display_name>
      <description>The type of cooling system. Use 'none' if there is no cooling system or if there is a heat pump serving a cooling load.</description>
      <type>Choice</type>
      <required>true</required>
      <model_dependent>false</model_dependent>
      <default_value>central air conditioner</default_value>
      <choices>
        <choice>
          <value>none</value>
          <display_name>none</display_name>
        </choice>
        <choice>
          <value>central air conditioner</value>
          <display_name>central air conditioner</display_name>
        </choice>
        <choice>
          <value>room air conditioner</value>
          <display_name>room air conditioner</display_name>
        </choice>
        <choice>
          <value>evaporative cooler</value>
          <display_name>evaporative cooler</display_name>
        </choice>
        <choice>
          <value>mini-split</value>
          <display_name>mini-split</display_name>
        </choice>
        <choice>
          <value>packaged terminal air conditioner</value>
          <display_name>packaged terminal air conditioner</display_name>
        </choice>
      </choices>
    </argument>
    <argument>
      <name>cooling_system_cooling_efficiency_type</name>
      <display_name>Cooling System: Efficiency Type</display_name>
      <description>The efficiency type of the cooling system. System types central air conditioner and mini-split use SEER or SEER2. System types room air conditioner and packaged terminal air conditioner use EER or CEER. Ignored for system type evaporative cooler.</description>
      <type>Choice</type>
      <required>true</required>
      <model_dependent>false</model_dependent>
      <default_value>SEER</default_value>
      <choices>
        <choice>
          <value>SEER</value>
          <display_name>SEER</display_name>
        </choice>
        <choice>
          <value>SEER2</value>
          <display_name>SEER2</display_name>
        </choice>
        <choice>
          <value>EER</value>
          <display_name>EER</display_name>
        </choice>
        <choice>
          <value>CEER</value>
          <display_name>CEER</display_name>
        </choice>
      </choices>
    </argument>
    <argument>
      <name>cooling_system_cooling_efficiency</name>
      <display_name>Cooling System: Efficiency</display_name>
      <description>The rated efficiency value of the cooling system. Ignored for evaporative cooler.</description>
      <type>Double</type>
      <required>true</required>
      <model_dependent>false</model_dependent>
      <default_value>13</default_value>
    </argument>
    <argument>
      <name>cooling_system_cooling_compressor_type</name>
      <display_name>Cooling System: Cooling Compressor Type</display_name>
      <description>The compressor type of the cooling system. Only applies to central air conditioner and mini-split. If not provided, the OS-HPXML default (see &lt;a href='https://openstudio-hpxml.readthedocs.io/en/v1.8.1/workflow_inputs.html#central-air-conditioner'&gt;Central Air Conditioner&lt;/a&gt;, &lt;a href='https://openstudio-hpxml.readthedocs.io/en/v1.8.1/workflow_inputs.html#mini-split-air-conditioner'&gt;Mini-Split Air Conditioner&lt;/a&gt;) is used.</description>
      <type>Choice</type>
      <units></units>
      <required>false</required>
      <model_dependent>false</model_dependent>
      <choices>
        <choice>
          <value>auto</value>
          <display_name>auto</display_name>
        </choice>
        <choice>
          <value>single stage</value>
          <display_name>single stage</display_name>
        </choice>
        <choice>
          <value>two stage</value>
          <display_name>two stage</display_name>
        </choice>
        <choice>
          <value>variable speed</value>
          <display_name>variable speed</display_name>
        </choice>
      </choices>
    </argument>
    <argument>
      <name>cooling_system_cooling_sensible_heat_fraction</name>
      <display_name>Cooling System: Cooling Sensible Heat Fraction</display_name>
      <description>The sensible heat fraction of the cooling system. Ignored for evaporative cooler. If not provided, the OS-HPXML default (see &lt;a href='https://openstudio-hpxml.readthedocs.io/en/v1.8.1/workflow_inputs.html#central-air-conditioner'&gt;Central Air Conditioner&lt;/a&gt;, &lt;a href='https://openstudio-hpxml.readthedocs.io/en/v1.8.1/workflow_inputs.html#room-air-conditioner'&gt;Room Air Conditioner&lt;/a&gt;, &lt;a href='https://openstudio-hpxml.readthedocs.io/en/v1.8.1/workflow_inputs.html#packaged-terminal-air-conditioner'&gt;Packaged Terminal Air Conditioner&lt;/a&gt;, &lt;a href='https://openstudio-hpxml.readthedocs.io/en/v1.8.1/workflow_inputs.html#mini-split-air-conditioner'&gt;Mini-Split Air Conditioner&lt;/a&gt;) is used.</description>
      <type>String</type>
      <units>Frac</units>
      <required>false</required>
      <model_dependent>false</model_dependent>
    </argument>
    <argument>
      <name>cooling_system_cooling_capacity</name>
      <display_name>Cooling System: Cooling Capacity</display_name>
      <description>The output cooling capacity of the cooling system. If not provided, the OS-HPXML autosized default (see &lt;a href='https://openstudio-hpxml.readthedocs.io/en/v1.8.1/workflow_inputs.html#central-air-conditioner'&gt;Central Air Conditioner&lt;/a&gt;, &lt;a href='https://openstudio-hpxml.readthedocs.io/en/v1.8.1/workflow_inputs.html#room-air-conditioner'&gt;Room Air Conditioner&lt;/a&gt;, &lt;a href='https://openstudio-hpxml.readthedocs.io/en/v1.8.1/workflow_inputs.html#packaged-terminal-air-conditioner'&gt;Packaged Terminal Air Conditioner&lt;/a&gt;, &lt;a href='https://openstudio-hpxml.readthedocs.io/en/v1.8.1/workflow_inputs.html#evaporative-cooler'&gt;Evaporative Cooler&lt;/a&gt;, &lt;a href='https://openstudio-hpxml.readthedocs.io/en/v1.8.1/workflow_inputs.html#mini-split-air-conditioner'&gt;Mini-Split Air Conditioner&lt;/a&gt;) is used.</description>
      <type>String</type>
      <units>Btu/hr</units>
      <required>false</required>
      <model_dependent>false</model_dependent>
    </argument>
    <argument>
      <name>cooling_system_cooling_autosizing_factor</name>
      <display_name>Cooling System: Cooling Autosizing Factor</display_name>
      <description>The capacity scaling factor applied to the auto-sizing methodology. If not provided, 1.0 is used.</description>
      <type>String</type>
      <units></units>
      <required>false</required>
      <model_dependent>false</model_dependent>
    </argument>
    <argument>
      <name>cooling_system_cooling_autosizing_limit</name>
      <display_name>Cooling System: Cooling Autosizing Limit</display_name>
      <description>The maximum capacity limit applied to the auto-sizing methodology. If not provided, no limit is used.</description>
      <type>String</type>
      <units>Btu/hr</units>
      <required>false</required>
      <model_dependent>false</model_dependent>
    </argument>
    <argument>
      <name>cooling_system_fraction_cool_load_served</name>
      <display_name>Cooling System: Fraction Cool Load Served</display_name>
      <description>The cooling load served by the cooling system.</description>
      <type>Double</type>
      <units>Frac</units>
      <required>true</required>
      <model_dependent>false</model_dependent>
      <default_value>1</default_value>
    </argument>
    <argument>
      <name>cooling_system_is_ducted</name>
      <display_name>Cooling System: Is Ducted</display_name>
      <description>Whether the cooling system is ducted or not. Only used for mini-split and evaporative cooler. It's assumed that central air conditioner is ducted, and room air conditioner and packaged terminal air conditioner are not ducted.</description>
      <type>Choice</type>
      <units></units>
      <required>false</required>
      <model_dependent>false</model_dependent>
      <choices>
        <choice>
          <value>auto</value>
          <display_name>auto</display_name>
        </choice>
        <choice>
          <value>true</value>
          <display_name>true</display_name>
        </choice>
        <choice>
          <value>false</value>
          <display_name>false</display_name>
        </choice>
      </choices>
    </argument>
    <argument>
      <name>cooling_system_crankcase_heater_watts</name>
      <display_name>Cooling System: Crankcase Heater Power Watts</display_name>
      <description>Cooling system crankcase heater power consumption in Watts. Applies only to central air conditioner, room air conditioner, packaged terminal air conditioner and mini-split. If not provided, the OS-HPXML default (see &lt;a href='https://openstudio-hpxml.readthedocs.io/en/v1.8.1/workflow_inputs.html#central-air-conditioner'&gt;Central Air Conditioner&lt;/a&gt;, &lt;a href='https://openstudio-hpxml.readthedocs.io/en/v1.8.1/workflow_inputs.html#room-air-conditioner'&gt;Room Air Conditioner&lt;/a&gt;, &lt;a href='https://openstudio-hpxml.readthedocs.io/en/v1.8.1/workflow_inputs.html#packaged-terminal-air-conditioner'&gt;Packaged Terminal Air Conditioner&lt;/a&gt;, &lt;a href='https://openstudio-hpxml.readthedocs.io/en/v1.8.1/workflow_inputs.html#mini-split-air-conditioner'&gt;Mini-Split Air Conditioner&lt;/a&gt;) is used.</description>
      <type>String</type>
      <units>W</units>
      <required>false</required>
      <model_dependent>false</model_dependent>
    </argument>
    <argument>
      <name>cooling_system_integrated_heating_system_fuel</name>
      <display_name>Cooling System: Integrated Heating System Fuel Type</display_name>
      <description>The fuel type of the heating system integrated into cooling system. Only used for packaged terminal air conditioner and room air conditioner.</description>
      <type>Choice</type>
      <units></units>
      <required>false</required>
      <model_dependent>false</model_dependent>
      <choices>
        <choice>
          <value>auto</value>
          <display_name>auto</display_name>
        </choice>
        <choice>
          <value>electricity</value>
          <display_name>electricity</display_name>
        </choice>
        <choice>
          <value>natural gas</value>
          <display_name>natural gas</display_name>
        </choice>
        <choice>
          <value>fuel oil</value>
          <display_name>fuel oil</display_name>
        </choice>
        <choice>
          <value>propane</value>
          <display_name>propane</display_name>
        </choice>
        <choice>
          <value>wood</value>
          <display_name>wood</display_name>
        </choice>
        <choice>
          <value>wood pellets</value>
          <display_name>wood pellets</display_name>
        </choice>
        <choice>
          <value>coal</value>
          <display_name>coal</display_name>
        </choice>
      </choices>
    </argument>
    <argument>
      <name>cooling_system_integrated_heating_system_efficiency_percent</name>
      <display_name>Cooling System: Integrated Heating System Efficiency</display_name>
      <description>The rated heating efficiency value of the heating system integrated into cooling system. Only used for packaged terminal air conditioner and room air conditioner.</description>
      <type>String</type>
      <units>Frac</units>
      <required>false</required>
      <model_dependent>false</model_dependent>
    </argument>
    <argument>
      <name>cooling_system_integrated_heating_system_capacity</name>
      <display_name>Cooling System: Integrated Heating System Heating Capacity</display_name>
      <description>The output heating capacity of the heating system integrated into cooling system. If not provided, the OS-HPXML autosized default (see &lt;a href='https://openstudio-hpxml.readthedocs.io/en/v1.8.1/workflow_inputs.html#room-air-conditioner'&gt;Room Air Conditioner&lt;/a&gt;, &lt;a href='https://openstudio-hpxml.readthedocs.io/en/v1.8.1/workflow_inputs.html#packaged-terminal-air-conditioner'&gt;Packaged Terminal Air Conditioner&lt;/a&gt;) is used. Only used for room air conditioner and packaged terminal air conditioner.</description>
      <type>String</type>
      <units>Btu/hr</units>
      <required>false</required>
      <model_dependent>false</model_dependent>
    </argument>
    <argument>
      <name>cooling_system_integrated_heating_system_fraction_heat_load_served</name>
      <display_name>Cooling System: Integrated Heating System Fraction Heat Load Served</display_name>
      <description>The heating load served by the heating system integrated into cooling system. Only used for packaged terminal air conditioner and room air conditioner.</description>
      <type>String</type>
      <units>Frac</units>
      <required>false</required>
      <model_dependent>false</model_dependent>
    </argument>
    <argument>
      <name>heat_pump_type</name>
      <display_name>Heat Pump: Type</display_name>
      <description>The type of heat pump. Use 'none' if there is no heat pump.</description>
      <type>Choice</type>
      <required>true</required>
      <model_dependent>false</model_dependent>
      <default_value>none</default_value>
      <choices>
        <choice>
          <value>none</value>
          <display_name>none</display_name>
        </choice>
        <choice>
          <value>air-to-air</value>
          <display_name>air-to-air</display_name>
        </choice>
        <choice>
          <value>mini-split</value>
          <display_name>mini-split</display_name>
        </choice>
        <choice>
          <value>ground-to-air</value>
          <display_name>ground-to-air</display_name>
        </choice>
        <choice>
          <value>packaged terminal heat pump</value>
          <display_name>packaged terminal heat pump</display_name>
        </choice>
        <choice>
          <value>room air conditioner with reverse cycle</value>
          <display_name>room air conditioner with reverse cycle</display_name>
        </choice>
      </choices>
    </argument>
    <argument>
      <name>heat_pump_heating_efficiency_type</name>
      <display_name>Heat Pump: Heating Efficiency Type</display_name>
      <description>The heating efficiency type of heat pump. System types air-to-air and mini-split use HSPF or HSPF2. System types ground-to-air, packaged terminal heat pump and room air conditioner with reverse cycle use COP.</description>
      <type>Choice</type>
      <required>true</required>
      <model_dependent>false</model_dependent>
      <default_value>HSPF</default_value>
      <choices>
        <choice>
          <value>HSPF</value>
          <display_name>HSPF</display_name>
        </choice>
        <choice>
          <value>HSPF2</value>
          <display_name>HSPF2</display_name>
        </choice>
        <choice>
          <value>COP</value>
          <display_name>COP</display_name>
        </choice>
      </choices>
    </argument>
    <argument>
      <name>heat_pump_heating_efficiency</name>
      <display_name>Heat Pump: Heating Efficiency</display_name>
      <description>The rated heating efficiency value of the heat pump.</description>
      <type>Double</type>
      <required>true</required>
      <model_dependent>false</model_dependent>
      <default_value>7.7</default_value>
    </argument>
    <argument>
      <name>heat_pump_cooling_efficiency_type</name>
      <display_name>Heat Pump: Cooling Efficiency Type</display_name>
      <description>The cooling efficiency type of heat pump. System types air-to-air and mini-split use SEER or SEER2. System types ground-to-air, packaged terminal heat pump and room air conditioner with reverse cycle use EER.</description>
      <type>Choice</type>
      <required>true</required>
      <model_dependent>false</model_dependent>
      <default_value>SEER</default_value>
      <choices>
        <choice>
          <value>SEER</value>
          <display_name>SEER</display_name>
        </choice>
        <choice>
          <value>SEER2</value>
          <display_name>SEER2</display_name>
        </choice>
        <choice>
          <value>EER</value>
          <display_name>EER</display_name>
        </choice>
        <choice>
          <value>CEER</value>
          <display_name>CEER</display_name>
        </choice>
      </choices>
    </argument>
    <argument>
      <name>heat_pump_cooling_efficiency</name>
      <display_name>Heat Pump: Cooling Efficiency</display_name>
      <description>The rated cooling efficiency value of the heat pump.</description>
      <type>Double</type>
      <required>true</required>
      <model_dependent>false</model_dependent>
      <default_value>13</default_value>
    </argument>
    <argument>
      <name>heat_pump_cooling_compressor_type</name>
      <display_name>Heat Pump: Cooling Compressor Type</display_name>
      <description>The compressor type of the heat pump. Only applies to air-to-air and mini-split. If not provided, the OS-HPXML default (see &lt;a href='https://openstudio-hpxml.readthedocs.io/en/v1.8.1/workflow_inputs.html#air-to-air-heat-pump'&gt;Air-to-Air Heat Pump&lt;/a&gt;, &lt;a href='https://openstudio-hpxml.readthedocs.io/en/v1.8.1/workflow_inputs.html#mini-split-heat-pump'&gt;Mini-Split Heat Pump&lt;/a&gt;) is used.</description>
      <type>Choice</type>
      <units></units>
      <required>false</required>
      <model_dependent>false</model_dependent>
      <choices>
        <choice>
          <value>auto</value>
          <display_name>auto</display_name>
        </choice>
        <choice>
          <value>single stage</value>
          <display_name>single stage</display_name>
        </choice>
        <choice>
          <value>two stage</value>
          <display_name>two stage</display_name>
        </choice>
        <choice>
          <value>variable speed</value>
          <display_name>variable speed</display_name>
        </choice>
      </choices>
    </argument>
    <argument>
      <name>heat_pump_cooling_sensible_heat_fraction</name>
      <display_name>Heat Pump: Cooling Sensible Heat Fraction</display_name>
      <description>The sensible heat fraction of the heat pump. If not provided, the OS-HPXML default (see &lt;a href='https://openstudio-hpxml.readthedocs.io/en/v1.8.1/workflow_inputs.html#air-to-air-heat-pump'&gt;Air-to-Air Heat Pump&lt;/a&gt;, &lt;a href='https://openstudio-hpxml.readthedocs.io/en/v1.8.1/workflow_inputs.html#mini-split-heat-pump'&gt;Mini-Split Heat Pump&lt;/a&gt;, &lt;a href='https://openstudio-hpxml.readthedocs.io/en/v1.8.1/workflow_inputs.html#packaged-terminal-heat-pump'&gt;Packaged Terminal Heat Pump&lt;/a&gt;, &lt;a href='https://openstudio-hpxml.readthedocs.io/en/v1.8.1/workflow_inputs.html#room-air-conditioner-w-reverse-cycle'&gt;Room Air Conditioner w/ Reverse Cycle&lt;/a&gt;, &lt;a href='https://openstudio-hpxml.readthedocs.io/en/v1.8.1/workflow_inputs.html#ground-to-air-heat-pump'&gt;Ground-to-Air Heat Pump&lt;/a&gt;) is used.</description>
      <type>String</type>
      <units>Frac</units>
      <required>false</required>
      <model_dependent>false</model_dependent>
    </argument>
    <argument>
      <name>heat_pump_heating_capacity</name>
      <display_name>Heat Pump: Heating Capacity</display_name>
      <description>The output heating capacity of the heat pump. If not provided, the OS-HPXML autosized default (see &lt;a href='https://openstudio-hpxml.readthedocs.io/en/v1.8.1/workflow_inputs.html#air-to-air-heat-pump'&gt;Air-to-Air Heat Pump&lt;/a&gt;, &lt;a href='https://openstudio-hpxml.readthedocs.io/en/v1.8.1/workflow_inputs.html#mini-split-heat-pump'&gt;Mini-Split Heat Pump&lt;/a&gt;, &lt;a href='https://openstudio-hpxml.readthedocs.io/en/v1.8.1/workflow_inputs.html#packaged-terminal-heat-pump'&gt;Packaged Terminal Heat Pump&lt;/a&gt;, &lt;a href='https://openstudio-hpxml.readthedocs.io/en/v1.8.1/workflow_inputs.html#room-air-conditioner-w-reverse-cycle'&gt;Room Air Conditioner w/ Reverse Cycle&lt;/a&gt;, &lt;a href='https://openstudio-hpxml.readthedocs.io/en/v1.8.1/workflow_inputs.html#ground-to-air-heat-pump'&gt;Ground-to-Air Heat Pump&lt;/a&gt;) is used.</description>
      <type>String</type>
      <units>Btu/hr</units>
      <required>false</required>
      <model_dependent>false</model_dependent>
    </argument>
    <argument>
      <name>heat_pump_heating_autosizing_factor</name>
      <display_name>Heat Pump: Heating Autosizing Factor</display_name>
      <description>The capacity scaling factor applied to the auto-sizing methodology. If not provided, 1.0 is used.</description>
      <type>String</type>
      <units></units>
      <required>false</required>
      <model_dependent>false</model_dependent>
    </argument>
    <argument>
      <name>heat_pump_heating_autosizing_limit</name>
      <display_name>Heat Pump: Heating Autosizing Limit</display_name>
      <description>The maximum capacity limit applied to the auto-sizing methodology. If not provided, no limit is used.</description>
      <type>String</type>
      <units>Btu/hr</units>
      <required>false</required>
      <model_dependent>false</model_dependent>
    </argument>
    <argument>
      <name>heat_pump_heating_capacity_retention_fraction</name>
      <display_name>Heat Pump: Heating Capacity Retention Fraction</display_name>
      <description>The output heating capacity of the heat pump at a user-specified temperature (e.g., 17F or 5F) divided by the above nominal heating capacity. Applies to all heat pump types except ground-to-air. If not provided, the OS-HPXML default (see &lt;a href='https://openstudio-hpxml.readthedocs.io/en/v1.8.1/workflow_inputs.html#air-to-air-heat-pump'&gt;Air-to-Air Heat Pump&lt;/a&gt;, &lt;a href='https://openstudio-hpxml.readthedocs.io/en/v1.8.1/workflow_inputs.html#mini-split-heat-pump'&gt;Mini-Split Heat Pump&lt;/a&gt;, &lt;a href='https://openstudio-hpxml.readthedocs.io/en/v1.8.1/workflow_inputs.html#packaged-terminal-heat-pump'&gt;Packaged Terminal Heat Pump&lt;/a&gt;, &lt;a href='https://openstudio-hpxml.readthedocs.io/en/v1.8.1/workflow_inputs.html#room-air-conditioner-w-reverse-cycle'&gt;Room Air Conditioner w/ Reverse Cycle&lt;/a&gt;) is used.</description>
      <type>String</type>
      <units>Frac</units>
      <required>false</required>
      <model_dependent>false</model_dependent>
    </argument>
    <argument>
      <name>heat_pump_heating_capacity_retention_temp</name>
      <display_name>Heat Pump: Heating Capacity Retention Temperature</display_name>
      <description>The user-specified temperature (e.g., 17F or 5F) for the above heating capacity retention fraction. Applies to all heat pump types except ground-to-air. Required if the Heating Capacity Retention Fraction is provided.</description>
      <type>String</type>
      <units>F</units>
      <required>false</required>
      <model_dependent>false</model_dependent>
    </argument>
    <argument>
      <name>heat_pump_cooling_capacity</name>
      <display_name>Heat Pump: Cooling Capacity</display_name>
      <description>The output cooling capacity of the heat pump. If not provided, the OS-HPXML autosized default (see &lt;a href='https://openstudio-hpxml.readthedocs.io/en/v1.8.1/workflow_inputs.html#air-to-air-heat-pump'&gt;Air-to-Air Heat Pump&lt;/a&gt;, &lt;a href='https://openstudio-hpxml.readthedocs.io/en/v1.8.1/workflow_inputs.html#mini-split-heat-pump'&gt;Mini-Split Heat Pump&lt;/a&gt;, &lt;a href='https://openstudio-hpxml.readthedocs.io/en/v1.8.1/workflow_inputs.html#packaged-terminal-heat-pump'&gt;Packaged Terminal Heat Pump&lt;/a&gt;, &lt;a href='https://openstudio-hpxml.readthedocs.io/en/v1.8.1/workflow_inputs.html#room-air-conditioner-w-reverse-cycle'&gt;Room Air Conditioner w/ Reverse Cycle&lt;/a&gt;, &lt;a href='https://openstudio-hpxml.readthedocs.io/en/v1.8.1/workflow_inputs.html#ground-to-air-heat-pump'&gt;Ground-to-Air Heat Pump&lt;/a&gt;) is used.</description>
      <type>String</type>
      <units>Btu/hr</units>
      <required>false</required>
      <model_dependent>false</model_dependent>
    </argument>
    <argument>
      <name>heat_pump_cooling_autosizing_factor</name>
      <display_name>Heat Pump: Cooling Autosizing Factor</display_name>
      <description>The capacity scaling factor applied to the auto-sizing methodology. If not provided, 1.0 is used.</description>
      <type>String</type>
      <units></units>
      <required>false</required>
      <model_dependent>false</model_dependent>
    </argument>
    <argument>
      <name>heat_pump_cooling_autosizing_limit</name>
      <display_name>Heat Pump: Cooling Autosizing Limit</display_name>
      <description>The maximum capacity limit applied to the auto-sizing methodology. If not provided, no limit is used.</description>
      <type>String</type>
      <units>Btu/hr</units>
      <required>false</required>
      <model_dependent>false</model_dependent>
    </argument>
    <argument>
      <name>heat_pump_fraction_heat_load_served</name>
      <display_name>Heat Pump: Fraction Heat Load Served</display_name>
      <description>The heating load served by the heat pump.</description>
      <type>Double</type>
      <units>Frac</units>
      <required>true</required>
      <model_dependent>false</model_dependent>
      <default_value>1</default_value>
    </argument>
    <argument>
      <name>heat_pump_fraction_cool_load_served</name>
      <display_name>Heat Pump: Fraction Cool Load Served</display_name>
      <description>The cooling load served by the heat pump.</description>
      <type>Double</type>
      <units>Frac</units>
      <required>true</required>
      <model_dependent>false</model_dependent>
      <default_value>1</default_value>
    </argument>
    <argument>
      <name>heat_pump_compressor_lockout_temp</name>
      <display_name>Heat Pump: Compressor Lockout Temperature</display_name>
      <description>The temperature below which the heat pump compressor is disabled. If both this and Backup Heating Lockout Temperature are provided and use the same value, it essentially defines a switchover temperature (for, e.g., a dual-fuel heat pump). Applies to all heat pump types other than ground-to-air. If not provided, the OS-HPXML default (see &lt;a href='https://openstudio-hpxml.readthedocs.io/en/v1.8.1/workflow_inputs.html#air-to-air-heat-pump'&gt;Air-to-Air Heat Pump&lt;/a&gt;, &lt;a href='https://openstudio-hpxml.readthedocs.io/en/v1.8.1/workflow_inputs.html#mini-split-heat-pump'&gt;Mini-Split Heat Pump&lt;/a&gt;, &lt;a href='https://openstudio-hpxml.readthedocs.io/en/v1.8.1/workflow_inputs.html#packaged-terminal-heat-pump'&gt;Packaged Terminal Heat Pump&lt;/a&gt;, &lt;a href='https://openstudio-hpxml.readthedocs.io/en/v1.8.1/workflow_inputs.html#room-air-conditioner-w-reverse-cycle'&gt;Room Air Conditioner w/ Reverse Cycle&lt;/a&gt;) is used.</description>
      <type>String</type>
      <units>F</units>
      <required>false</required>
      <model_dependent>false</model_dependent>
    </argument>
    <argument>
      <name>heat_pump_backup_type</name>
      <display_name>Heat Pump: Backup Type</display_name>
      <description>The backup type of the heat pump. If 'integrated', represents e.g. built-in electric strip heat or dual-fuel integrated furnace. If 'separate', represents e.g. electric baseboard or boiler based on the Heating System 2 specified below. Use 'none' if there is no backup heating.</description>
      <type>Choice</type>
      <required>true</required>
      <model_dependent>false</model_dependent>
      <default_value>integrated</default_value>
      <choices>
        <choice>
          <value>none</value>
          <display_name>none</display_name>
        </choice>
        <choice>
          <value>integrated</value>
          <display_name>integrated</display_name>
        </choice>
        <choice>
          <value>separate</value>
          <display_name>separate</display_name>
        </choice>
      </choices>
    </argument>
    <argument>
      <name>heat_pump_backup_heating_autosizing_factor</name>
      <display_name>Heat Pump: Backup Heating Autosizing Factor</display_name>
      <description>The capacity scaling factor applied to the auto-sizing methodology if Backup Type is 'integrated'. If not provided, 1.0 is used. If Backup Type is 'separate', use Heating System 2: Heating Autosizing Factor.</description>
      <type>String</type>
      <units></units>
      <required>false</required>
      <model_dependent>false</model_dependent>
    </argument>
    <argument>
      <name>heat_pump_backup_heating_autosizing_limit</name>
      <display_name>Heat Pump: Backup Heating Autosizing Limit</display_name>
      <description>The maximum capacity limit applied to the auto-sizing methodology if Backup Type is 'integrated'. If not provided, no limit is used. If Backup Type is 'separate', use Heating System 2: Heating Autosizing Limit.</description>
      <type>String</type>
      <units>Btu/hr</units>
      <required>false</required>
      <model_dependent>false</model_dependent>
    </argument>
    <argument>
      <name>heat_pump_backup_fuel</name>
      <display_name>Heat Pump: Backup Fuel Type</display_name>
      <description>The backup fuel type of the heat pump. Only applies if Backup Type is 'integrated'.</description>
      <type>Choice</type>
      <required>true</required>
      <model_dependent>false</model_dependent>
      <default_value>electricity</default_value>
      <choices>
        <choice>
          <value>electricity</value>
          <display_name>electricity</display_name>
        </choice>
        <choice>
          <value>natural gas</value>
          <display_name>natural gas</display_name>
        </choice>
        <choice>
          <value>fuel oil</value>
          <display_name>fuel oil</display_name>
        </choice>
        <choice>
          <value>propane</value>
          <display_name>propane</display_name>
        </choice>
      </choices>
    </argument>
    <argument>
      <name>heat_pump_backup_heating_efficiency</name>
      <display_name>Heat Pump: Backup Rated Efficiency</display_name>
      <description>The backup rated efficiency value of the heat pump. Percent for electricity fuel type. AFUE otherwise. Only applies if Backup Type is 'integrated'.</description>
      <type>Double</type>
      <required>true</required>
      <model_dependent>false</model_dependent>
      <default_value>1</default_value>
    </argument>
    <argument>
      <name>heat_pump_backup_heating_capacity</name>
      <display_name>Heat Pump: Backup Heating Capacity</display_name>
      <description>The backup output heating capacity of the heat pump. If not provided, the OS-HPXML autosized default (see &lt;a href='https://openstudio-hpxml.readthedocs.io/en/v1.8.1/workflow_inputs.html#backup'&gt;Backup&lt;/a&gt;) is used. Only applies if Backup Type is 'integrated'.</description>
      <type>String</type>
      <units>Btu/hr</units>
      <required>false</required>
      <model_dependent>false</model_dependent>
    </argument>
    <argument>
      <name>heat_pump_backup_heating_lockout_temp</name>
      <display_name>Heat Pump: Backup Heating Lockout Temperature</display_name>
      <description>The temperature above which the heat pump backup system is disabled. If both this and Compressor Lockout Temperature are provided and use the same value, it essentially defines a switchover temperature (for, e.g., a dual-fuel heat pump). Applies for both Backup Type of 'integrated' and 'separate'. If not provided, the OS-HPXML default (see &lt;a href='https://openstudio-hpxml.readthedocs.io/en/v1.8.1/workflow_inputs.html#backup'&gt;Backup&lt;/a&gt;) is used.</description>
      <type>String</type>
      <units>F</units>
      <required>false</required>
      <model_dependent>false</model_dependent>
    </argument>
    <argument>
      <name>heat_pump_sizing_methodology</name>
      <display_name>Heat Pump: Sizing Methodology</display_name>
      <description>The auto-sizing methodology to use when the heat pump capacity is not provided. If not provided, the OS-HPXML default (see &lt;a href='https://openstudio-hpxml.readthedocs.io/en/v1.8.1/workflow_inputs.html#hpxml-hvac-sizing-control'&gt;HPXML HVAC Sizing Control&lt;/a&gt;) is used.</description>
      <type>Choice</type>
      <units></units>
      <required>false</required>
      <model_dependent>false</model_dependent>
      <choices>
        <choice>
          <value>auto</value>
          <display_name>auto</display_name>
        </choice>
        <choice>
          <value>ACCA</value>
          <display_name>ACCA</display_name>
        </choice>
        <choice>
          <value>HERS</value>
          <display_name>HERS</display_name>
        </choice>
        <choice>
          <value>MaxLoad</value>
          <display_name>MaxLoad</display_name>
        </choice>
      </choices>
    </argument>
    <argument>
      <name>heat_pump_backup_sizing_methodology</name>
      <display_name>Heat Pump: Backup Sizing Methodology</display_name>
      <description>The auto-sizing methodology to use when the heat pump backup capacity is not provided. If not provided, the OS-HPXML default (see &lt;a href='https://openstudio-hpxml.readthedocs.io/en/v1.8.1/workflow_inputs.html#hpxml-hvac-sizing-control'&gt;HPXML HVAC Sizing Control&lt;/a&gt;) is used.</description>
      <type>Choice</type>
      <units></units>
      <required>false</required>
      <model_dependent>false</model_dependent>
      <choices>
        <choice>
          <value>auto</value>
          <display_name>auto</display_name>
        </choice>
        <choice>
          <value>emergency</value>
          <display_name>emergency</display_name>
        </choice>
        <choice>
          <value>supplemental</value>
          <display_name>supplemental</display_name>
        </choice>
      </choices>
    </argument>
    <argument>
      <name>heat_pump_is_ducted</name>
      <display_name>Heat Pump: Is Ducted</display_name>
      <description>Whether the heat pump is ducted or not. Only used for mini-split. It's assumed that air-to-air and ground-to-air are ducted, and packaged terminal heat pump and room air conditioner with reverse cycle are not ducted. If not provided, assumes not ducted.</description>
      <type>Choice</type>
      <units></units>
      <required>false</required>
      <model_dependent>false</model_dependent>
      <choices>
        <choice>
          <value>auto</value>
          <display_name>auto</display_name>
        </choice>
        <choice>
          <value>true</value>
          <display_name>true</display_name>
        </choice>
        <choice>
          <value>false</value>
          <display_name>false</display_name>
        </choice>
      </choices>
    </argument>
    <argument>
      <name>heat_pump_crankcase_heater_watts</name>
      <display_name>Heat Pump: Crankcase Heater Power Watts</display_name>
      <description>Heat Pump crankcase heater power consumption in Watts. Applies only to air-to-air, mini-split, packaged terminal heat pump and room air conditioner with reverse cycle. If not provided, the OS-HPXML default (see &lt;a href='https://openstudio-hpxml.readthedocs.io/en/v1.8.1/workflow_inputs.html#air-to-air-heat-pump'&gt;Air-to-Air Heat Pump&lt;/a&gt;, &lt;a href='https://openstudio-hpxml.readthedocs.io/en/v1.8.1/workflow_inputs.html#mini-split-heat-pump'&gt;Mini-Split Heat Pump&lt;/a&gt;, &lt;a href='https://openstudio-hpxml.readthedocs.io/en/v1.8.1/workflow_inputs.html#packaged-terminal-heat-pump'&gt;Packaged Terminal Heat Pump&lt;/a&gt;, &lt;a href='https://openstudio-hpxml.readthedocs.io/en/v1.8.1/workflow_inputs.html#room-air-conditioner-w-reverse-cycle'&gt;Room Air Conditioner w/ Reverse Cycle&lt;/a&gt;) is used.</description>
      <type>String</type>
      <units>W</units>
      <required>false</required>
      <model_dependent>false</model_dependent>
    </argument>
    <argument>
      <name>hvac_perf_data_capacity_type</name>
      <display_name>HVAC Detailed Performance Data: Capacity Type</display_name>
      <description>Type of capacity values for detailed performance data if available. Applies only to variable-speed air-source HVAC systems (central air conditioners, mini-split air conditioners, air-to-air heat pumps, and mini-split heat pumps).</description>
      <type>Choice</type>
      <units>Absolute capacities</units>
      <required>false</required>
      <model_dependent>false</model_dependent>
      <choices>
        <choice>
          <value>auto</value>
          <display_name>auto</display_name>
        </choice>
        <choice>
          <value>Absolute capacities</value>
          <display_name>Absolute capacities</display_name>
        </choice>
        <choice>
          <value>Normalized capacity fractions</value>
          <display_name>Normalized capacity fractions</display_name>
        </choice>
      </choices>
    </argument>
    <argument>
      <name>hvac_perf_data_heating_outdoor_temperatures</name>
      <display_name>HVAC Detailed Performance Data: Heating Outdoor Temperatures</display_name>
      <description>Outdoor temperatures of heating detailed performance data if available. Applies only to variable-speed air-source HVAC systems (central air conditioners, mini-split air conditioners, air-to-air heat pumps, and mini-split heat pumps). One of the outdoor temperatures must be 47 F. At least two performance data points are required using a comma-separated list.</description>
      <type>String</type>
      <units>F</units>
      <required>false</required>
      <model_dependent>false</model_dependent>
    </argument>
    <argument>
      <name>hvac_perf_data_heating_min_speed_capacities</name>
      <display_name>HVAC Detailed Performance Data: Heating Minimum Speed Capacities</display_name>
      <description>Minimum speed capacities of heating detailed performance data if available. Applies only to variable-speed air-source HVAC systems (central air conditioners, mini-split air conditioners, air-to-air heat pumps, and mini-split heat pumps). At least two performance data points are required using a comma-separated list.</description>
      <type>String</type>
      <units>Btu/hr or Frac</units>
      <required>false</required>
      <model_dependent>false</model_dependent>
    </argument>
    <argument>
      <name>hvac_perf_data_heating_max_speed_capacities</name>
      <display_name>HVAC Detailed Performance Data: Heating Maximum Speed Capacities</display_name>
      <description>Maximum speed capacities of heating detailed performance data if available. Applies only to variable-speed air-source HVAC systems (central air conditioners, mini-split air conditioners, air-to-air heat pumps, and mini-split heat pumps). At least two performance data points are required using a comma-separated list.</description>
      <type>String</type>
      <units>Btu/hr or Frac</units>
      <required>false</required>
      <model_dependent>false</model_dependent>
    </argument>
    <argument>
      <name>hvac_perf_data_heating_min_speed_cops</name>
      <display_name>HVAC Detailed Performance Data: Heating Minimum Speed COPs</display_name>
      <description>Minimum speed efficiency COP values of heating detailed performance data if available. Applies only to variable-speed air-source HVAC systems (central air conditioners, mini-split air conditioners, air-to-air heat pumps, and mini-split heat pumps). At least two performance data points are required using a comma-separated list.</description>
      <type>String</type>
      <units>W/W</units>
      <required>false</required>
      <model_dependent>false</model_dependent>
    </argument>
    <argument>
      <name>hvac_perf_data_heating_max_speed_cops</name>
      <display_name>HVAC Detailed Performance Data: Heating Maximum Speed COPs</display_name>
      <description>Maximum speed efficiency COP values of heating detailed performance data if available. Applies only to variable-speed air-source HVAC systems (central air conditioners, mini-split air conditioners, air-to-air heat pumps, and mini-split heat pumps). At least two performance data points are required using a comma-separated list.</description>
      <type>String</type>
      <units>W/W</units>
      <required>false</required>
      <model_dependent>false</model_dependent>
    </argument>
    <argument>
      <name>hvac_perf_data_cooling_outdoor_temperatures</name>
      <display_name>HVAC Detailed Performance Data: Cooling Outdoor Temperatures</display_name>
      <description>Outdoor temperatures of cooling detailed performance data if available. Applies only to variable-speed air-source HVAC systems (central air conditioners, mini-split air conditioners, air-to-air heat pumps, and mini-split heat pumps). One of the outdoor temperatures must be 95 F. At least two performance data points are required using a comma-separated list.</description>
      <type>String</type>
      <units>F</units>
      <required>false</required>
      <model_dependent>false</model_dependent>
    </argument>
    <argument>
      <name>hvac_perf_data_cooling_min_speed_capacities</name>
      <display_name>HVAC Detailed Performance Data: Cooling Minimum Speed Capacities</display_name>
      <description>Minimum speed capacities of cooling detailed performance data if available. Applies only to variable-speed air-source HVAC systems (central air conditioners, mini-split air conditioners, air-to-air heat pumps, and mini-split heat pumps). At least two performance data points are required using a comma-separated list.</description>
      <type>String</type>
      <units>Btu/hr or Frac</units>
      <required>false</required>
      <model_dependent>false</model_dependent>
    </argument>
    <argument>
      <name>hvac_perf_data_cooling_max_speed_capacities</name>
      <display_name>HVAC Detailed Performance Data: Cooling Maximum Speed Capacities</display_name>
      <description>Maximum speed capacities of cooling detailed performance data if available. Applies only to variable-speed air-source HVAC systems (central air conditioners, mini-split air conditioners, air-to-air heat pumps, and mini-split heat pumps). At least two performance data points are required using a comma-separated list.</description>
      <type>String</type>
      <units>Btu/hr or Frac</units>
      <required>false</required>
      <model_dependent>false</model_dependent>
    </argument>
    <argument>
      <name>hvac_perf_data_cooling_min_speed_cops</name>
      <display_name>HVAC Detailed Performance Data: Cooling Minimum Speed COPs</display_name>
      <description>Minimum speed efficiency COP values of cooling detailed performance data if available. Applies only to variable-speed air-source HVAC systems (central air conditioners, mini-split air conditioners, air-to-air heat pumps, and mini-split heat pumps). At least two performance data points are required using a comma-separated list.</description>
      <type>String</type>
      <units>W/W</units>
      <required>false</required>
      <model_dependent>false</model_dependent>
    </argument>
    <argument>
      <name>hvac_perf_data_cooling_max_speed_cops</name>
      <display_name>HVAC Detailed Performance Data: Cooling Maximum Speed COPs</display_name>
      <description>Maximum speed efficiency COP values of cooling detailed performance data if available. Applies only to variable-speed air-source HVAC systems (central air conditioners, mini-split air conditioners, air-to-air heat pumps, and mini-split heat pumps). At least two performance data points are required using a comma-separated list.</description>
      <type>String</type>
      <units>W/W</units>
      <required>false</required>
      <model_dependent>false</model_dependent>
    </argument>
    <argument>
      <name>geothermal_loop_configuration</name>
      <display_name>Geothermal Loop: Configuration</display_name>
      <description>Configuration of the geothermal loop. Only applies to ground-to-air heat pump type. If not provided, the OS-HPXML default (see &lt;a href='https://openstudio-hpxml.readthedocs.io/en/v1.8.1/workflow_inputs.html#ground-to-air-heat-pump'&gt;Ground-to-Air Heat Pump&lt;/a&gt;) is used.</description>
      <type>Choice</type>
      <units></units>
      <required>false</required>
      <model_dependent>false</model_dependent>
      <choices>
        <choice>
          <value>auto</value>
          <display_name>auto</display_name>
        </choice>
        <choice>
          <value>none</value>
          <display_name>none</display_name>
        </choice>
        <choice>
          <value>vertical</value>
          <display_name>vertical</display_name>
        </choice>
      </choices>
    </argument>
    <argument>
      <name>geothermal_loop_borefield_configuration</name>
      <display_name>Geothermal Loop: Borefield Configuration</display_name>
      <description>Borefield configuration of the geothermal loop. Only applies to ground-to-air heat pump type. If not provided, the OS-HPXML default (see &lt;a href='https://openstudio-hpxml.readthedocs.io/en/v1.8.1/workflow_inputs.html#hpxml-geothermal-loops'&gt;HPXML Geothermal Loops&lt;/a&gt;) is used.</description>
      <type>Choice</type>
      <units></units>
      <required>false</required>
      <model_dependent>false</model_dependent>
      <choices>
        <choice>
          <value>auto</value>
          <display_name>auto</display_name>
        </choice>
        <choice>
          <value>Rectangle</value>
          <display_name>Rectangle</display_name>
        </choice>
        <choice>
          <value>Open Rectangle</value>
          <display_name>Open Rectangle</display_name>
        </choice>
        <choice>
          <value>C</value>
          <display_name>C</display_name>
        </choice>
        <choice>
          <value>L</value>
          <display_name>L</display_name>
        </choice>
        <choice>
          <value>U</value>
          <display_name>U</display_name>
        </choice>
        <choice>
          <value>Lopsided U</value>
          <display_name>Lopsided U</display_name>
        </choice>
      </choices>
    </argument>
    <argument>
      <name>geothermal_loop_loop_flow</name>
      <display_name>Geothermal Loop: Loop Flow</display_name>
      <description>Water flow rate through the geothermal loop. Only applies to ground-to-air heat pump type. If not provided, the OS-HPXML autosized default (see &lt;a href='https://openstudio-hpxml.readthedocs.io/en/v1.8.1/workflow_inputs.html#hpxml-geothermal-loops'&gt;HPXML Geothermal Loops&lt;/a&gt;) is used.</description>
      <type>String</type>
      <units>gpm</units>
      <required>false</required>
      <model_dependent>false</model_dependent>
    </argument>
    <argument>
      <name>geothermal_loop_boreholes_count</name>
      <display_name>Geothermal Loop: Boreholes Count</display_name>
      <description>Number of boreholes. Only applies to ground-to-air heat pump type. If not provided, the OS-HPXML autosized default (see &lt;a href='https://openstudio-hpxml.readthedocs.io/en/v1.8.1/workflow_inputs.html#hpxml-geothermal-loops'&gt;HPXML Geothermal Loops&lt;/a&gt;) is used.</description>
      <type>String</type>
      <units>#</units>
      <required>false</required>
      <model_dependent>false</model_dependent>
    </argument>
    <argument>
      <name>geothermal_loop_boreholes_length</name>
      <display_name>Geothermal Loop: Boreholes Length</display_name>
      <description>Average length of each borehole (vertical). Only applies to ground-to-air heat pump type. If not provided, the OS-HPXML autosized default (see &lt;a href='https://openstudio-hpxml.readthedocs.io/en/v1.8.1/workflow_inputs.html#hpxml-geothermal-loops'&gt;HPXML Geothermal Loops&lt;/a&gt;) is used.</description>
      <type>String</type>
      <units>ft</units>
      <required>false</required>
      <model_dependent>false</model_dependent>
    </argument>
    <argument>
      <name>geothermal_loop_boreholes_spacing</name>
      <display_name>Geothermal Loop: Boreholes Spacing</display_name>
      <description>Distance between bores. Only applies to ground-to-air heat pump type. If not provided, the OS-HPXML default (see &lt;a href='https://openstudio-hpxml.readthedocs.io/en/v1.8.1/workflow_inputs.html#hpxml-geothermal-loops'&gt;HPXML Geothermal Loops&lt;/a&gt;) is used.</description>
      <type>String</type>
      <units>ft</units>
      <required>false</required>
      <model_dependent>false</model_dependent>
    </argument>
    <argument>
      <name>geothermal_loop_boreholes_diameter</name>
      <display_name>Geothermal Loop: Boreholes Diameter</display_name>
      <description>Diameter of bores. Only applies to ground-to-air heat pump type. If not provided, the OS-HPXML default (see &lt;a href='https://openstudio-hpxml.readthedocs.io/en/v1.8.1/workflow_inputs.html#hpxml-geothermal-loops'&gt;HPXML Geothermal Loops&lt;/a&gt;) is used.</description>
      <type>String</type>
      <units>in</units>
      <required>false</required>
      <model_dependent>false</model_dependent>
    </argument>
    <argument>
      <name>geothermal_loop_grout_type</name>
      <display_name>Geothermal Loop: Grout Type</display_name>
      <description>Grout type of the geothermal loop. Only applies to ground-to-air heat pump type. If not provided, the OS-HPXML default (see &lt;a href='https://openstudio-hpxml.readthedocs.io/en/v1.8.1/workflow_inputs.html#hpxml-geothermal-loops'&gt;HPXML Geothermal Loops&lt;/a&gt;) is used.</description>
      <type>Choice</type>
      <units></units>
      <required>false</required>
      <model_dependent>false</model_dependent>
      <choices>
        <choice>
          <value>auto</value>
          <display_name>auto</display_name>
        </choice>
        <choice>
          <value>standard</value>
          <display_name>standard</display_name>
        </choice>
        <choice>
          <value>thermally enhanced</value>
          <display_name>thermally enhanced</display_name>
        </choice>
      </choices>
    </argument>
    <argument>
      <name>geothermal_loop_pipe_type</name>
      <display_name>Geothermal Loop: Pipe Type</display_name>
      <description>Pipe type of the geothermal loop. Only applies to ground-to-air heat pump type. If not provided, the OS-HPXML default (see &lt;a href='https://openstudio-hpxml.readthedocs.io/en/v1.8.1/workflow_inputs.html#hpxml-geothermal-loops'&gt;HPXML Geothermal Loops&lt;/a&gt;) is used.</description>
      <type>Choice</type>
      <units></units>
      <required>false</required>
      <model_dependent>false</model_dependent>
      <choices>
        <choice>
          <value>auto</value>
          <display_name>auto</display_name>
        </choice>
        <choice>
          <value>standard</value>
          <display_name>standard</display_name>
        </choice>
        <choice>
          <value>thermally enhanced</value>
          <display_name>thermally enhanced</display_name>
        </choice>
      </choices>
    </argument>
    <argument>
      <name>geothermal_loop_pipe_diameter</name>
      <display_name>Geothermal Loop: Pipe Diameter</display_name>
      <description>Pipe diameter of the geothermal loop. Only applies to ground-to-air heat pump type. If not provided, the OS-HPXML default (see &lt;a href='https://openstudio-hpxml.readthedocs.io/en/v1.8.1/workflow_inputs.html#hpxml-geothermal-loops'&gt;HPXML Geothermal Loops&lt;/a&gt;) is used.</description>
      <type>Choice</type>
      <units>in</units>
      <required>false</required>
      <model_dependent>false</model_dependent>
      <choices>
        <choice>
          <value>auto</value>
          <display_name>auto</display_name>
        </choice>
        <choice>
          <value>3/4" pipe</value>
          <display_name>3/4" pipe</display_name>
        </choice>
        <choice>
          <value>1" pipe</value>
          <display_name>1" pipe</display_name>
        </choice>
        <choice>
          <value>1-1/4" pipe</value>
          <display_name>1-1/4" pipe</display_name>
        </choice>
      </choices>
    </argument>
    <argument>
      <name>heating_system_2_type</name>
      <display_name>Heating System 2: Type</display_name>
      <description>The type of the second heating system. If a heat pump is specified and the backup type is 'separate', this heating system represents 'separate' backup heating. For ducted heat pumps where the backup heating system is a 'Furnace', the backup would typically be characterized as 'integrated' in that the furnace and heat pump share the same distribution system and blower fan; a 'Furnace' as 'separate' backup to a ducted heat pump is not supported.</description>
      <type>Choice</type>
      <required>true</required>
      <model_dependent>false</model_dependent>
      <default_value>none</default_value>
      <choices>
        <choice>
          <value>none</value>
          <display_name>none</display_name>
        </choice>
        <choice>
          <value>Furnace</value>
          <display_name>Furnace</display_name>
        </choice>
        <choice>
          <value>WallFurnace</value>
          <display_name>WallFurnace</display_name>
        </choice>
        <choice>
          <value>FloorFurnace</value>
          <display_name>FloorFurnace</display_name>
        </choice>
        <choice>
          <value>Boiler</value>
          <display_name>Boiler</display_name>
        </choice>
        <choice>
          <value>ElectricResistance</value>
          <display_name>ElectricResistance</display_name>
        </choice>
        <choice>
          <value>Stove</value>
          <display_name>Stove</display_name>
        </choice>
        <choice>
          <value>SpaceHeater</value>
          <display_name>SpaceHeater</display_name>
        </choice>
        <choice>
          <value>Fireplace</value>
          <display_name>Fireplace</display_name>
        </choice>
      </choices>
    </argument>
    <argument>
      <name>heating_system_2_fuel</name>
      <display_name>Heating System 2: Fuel Type</display_name>
      <description>The fuel type of the second heating system. Ignored for ElectricResistance.</description>
      <type>Choice</type>
      <required>true</required>
      <model_dependent>false</model_dependent>
      <default_value>electricity</default_value>
      <choices>
        <choice>
          <value>electricity</value>
          <display_name>electricity</display_name>
        </choice>
        <choice>
          <value>natural gas</value>
          <display_name>natural gas</display_name>
        </choice>
        <choice>
          <value>fuel oil</value>
          <display_name>fuel oil</display_name>
        </choice>
        <choice>
          <value>propane</value>
          <display_name>propane</display_name>
        </choice>
        <choice>
          <value>wood</value>
          <display_name>wood</display_name>
        </choice>
        <choice>
          <value>wood pellets</value>
          <display_name>wood pellets</display_name>
        </choice>
        <choice>
          <value>coal</value>
          <display_name>coal</display_name>
        </choice>
      </choices>
    </argument>
    <argument>
      <name>heating_system_2_heating_efficiency</name>
      <display_name>Heating System 2: Rated AFUE or Percent</display_name>
      <description>The rated heating efficiency value of the second heating system.</description>
      <type>Double</type>
      <units>Frac</units>
      <required>true</required>
      <model_dependent>false</model_dependent>
      <default_value>1</default_value>
    </argument>
    <argument>
      <name>heating_system_2_heating_capacity</name>
      <display_name>Heating System 2: Heating Capacity</display_name>
      <description>The output heating capacity of the second heating system. If not provided, the OS-HPXML autosized default (see &lt;a href='https://openstudio-hpxml.readthedocs.io/en/v1.8.1/workflow_inputs.html#hpxml-heating-systems'&gt;HPXML Heating Systems&lt;/a&gt;) is used.</description>
      <type>String</type>
      <units>Btu/hr</units>
      <required>false</required>
      <model_dependent>false</model_dependent>
    </argument>
    <argument>
      <name>heating_system_2_heating_autosizing_factor</name>
      <display_name>Heating System 2: Heating Autosizing Factor</display_name>
      <description>The capacity scaling factor applied to the auto-sizing methodology. If not provided, 1.0 is used.</description>
      <type>String</type>
      <units></units>
      <required>false</required>
      <model_dependent>false</model_dependent>
    </argument>
    <argument>
      <name>heating_system_2_heating_autosizing_limit</name>
      <display_name>Heating System 2: Heating Autosizing Limit</display_name>
      <description>The maximum capacity limit applied to the auto-sizing methodology. If not provided, no limit is used.</description>
      <type>String</type>
      <units>Btu/hr</units>
      <required>false</required>
      <model_dependent>false</model_dependent>
    </argument>
    <argument>
      <name>heating_system_2_fraction_heat_load_served</name>
      <display_name>Heating System 2: Fraction Heat Load Served</display_name>
      <description>The heat load served fraction of the second heating system. Ignored if this heating system serves as a backup system for a heat pump.</description>
      <type>Double</type>
      <units>Frac</units>
      <required>true</required>
      <model_dependent>false</model_dependent>
      <default_value>0.25</default_value>
    </argument>
    <argument>
      <name>hvac_control_heating_season_period</name>
      <display_name>HVAC Control: Heating Season Period</display_name>
      <description>Enter a date like 'Nov 1 - Jun 30'. If not provided, the OS-HPXML default (see &lt;a href='https://openstudio-hpxml.readthedocs.io/en/v1.8.1/workflow_inputs.html#hpxml-hvac-control'&gt;HPXML HVAC Control&lt;/a&gt;) is used. Can also provide 'BuildingAmerica' to use automatic seasons from the Building America House Simulation Protocols.</description>
      <type>String</type>
      <units></units>
      <required>false</required>
      <model_dependent>false</model_dependent>
    </argument>
    <argument>
      <name>hvac_control_cooling_season_period</name>
      <display_name>HVAC Control: Cooling Season Period</display_name>
      <description>Enter a date like 'Jun 1 - Oct 31'. If not provided, the OS-HPXML default (see &lt;a href='https://openstudio-hpxml.readthedocs.io/en/v1.8.1/workflow_inputs.html#hpxml-hvac-control'&gt;HPXML HVAC Control&lt;/a&gt;) is used. Can also provide 'BuildingAmerica' to use automatic seasons from the Building America House Simulation Protocols.</description>
      <type>String</type>
      <units></units>
      <required>false</required>
      <model_dependent>false</model_dependent>
    </argument>
    <argument>
      <name>hvac_blower_fan_watts_per_cfm</name>
      <display_name>HVAC Blower: Fan Efficiency</display_name>
      <description>The blower fan efficiency at maximum fan speed. Applies only to split (not packaged) systems (i.e., applies to ducted systems as well as ductless mini-split systems). If not provided, the OS-HPXML default (see &lt;a href='https://openstudio-hpxml.readthedocs.io/en/v1.8.1/workflow_inputs.html#hpxml-heating-systems'&gt;HPXML Heating Systems&lt;/a&gt;, &lt;a href='https://openstudio-hpxml.readthedocs.io/en/v1.8.1/workflow_inputs.html#hpxml-cooling-systems'&gt;HPXML Cooling Systems&lt;/a&gt;, &lt;a href='https://openstudio-hpxml.readthedocs.io/en/v1.8.1/workflow_inputs.html#hpxml-heat-pumps'&gt;HPXML Heat Pumps&lt;/a&gt;) is used.</description>
      <type>String</type>
      <units>W/CFM</units>
      <required>false</required>
      <model_dependent>false</model_dependent>
    </argument>
    <argument>
      <name>ducts_leakage_units</name>
      <display_name>Ducts: Leakage Units</display_name>
      <description>The leakage units of the ducts.</description>
      <type>Choice</type>
      <required>true</required>
      <model_dependent>false</model_dependent>
      <default_value>Percent</default_value>
      <choices>
        <choice>
          <value>CFM25</value>
          <display_name>CFM25</display_name>
        </choice>
        <choice>
          <value>CFM50</value>
          <display_name>CFM50</display_name>
        </choice>
        <choice>
          <value>Percent</value>
          <display_name>Percent</display_name>
        </choice>
      </choices>
    </argument>
    <argument>
      <name>ducts_supply_leakage_to_outside_value</name>
      <display_name>Ducts: Supply Leakage to Outside Value</display_name>
      <description>The leakage value to outside for the supply ducts.</description>
      <type>Double</type>
      <required>true</required>
      <model_dependent>false</model_dependent>
      <default_value>0.1</default_value>
    </argument>
    <argument>
      <name>ducts_supply_location</name>
      <display_name>Ducts: Supply Location</display_name>
      <description>The location of the supply ducts. If not provided, the OS-HPXML default (see &lt;a href='https://openstudio-hpxml.readthedocs.io/en/v1.8.1/workflow_inputs.html#air-distribution'&gt;Air Distribution&lt;/a&gt;) is used.</description>
      <type>Choice</type>
      <units></units>
      <required>false</required>
      <model_dependent>false</model_dependent>
      <choices>
        <choice>
          <value>auto</value>
          <display_name>auto</display_name>
        </choice>
        <choice>
          <value>conditioned space</value>
          <display_name>conditioned space</display_name>
        </choice>
        <choice>
          <value>basement - conditioned</value>
          <display_name>basement - conditioned</display_name>
        </choice>
        <choice>
          <value>basement - unconditioned</value>
          <display_name>basement - unconditioned</display_name>
        </choice>
        <choice>
          <value>crawlspace</value>
          <display_name>crawlspace</display_name>
        </choice>
        <choice>
          <value>crawlspace - vented</value>
          <display_name>crawlspace - vented</display_name>
        </choice>
        <choice>
          <value>crawlspace - unvented</value>
          <display_name>crawlspace - unvented</display_name>
        </choice>
        <choice>
          <value>crawlspace - conditioned</value>
          <display_name>crawlspace - conditioned</display_name>
        </choice>
        <choice>
          <value>attic</value>
          <display_name>attic</display_name>
        </choice>
        <choice>
          <value>attic - vented</value>
          <display_name>attic - vented</display_name>
        </choice>
        <choice>
          <value>attic - unvented</value>
          <display_name>attic - unvented</display_name>
        </choice>
        <choice>
          <value>garage</value>
          <display_name>garage</display_name>
        </choice>
        <choice>
          <value>exterior wall</value>
          <display_name>exterior wall</display_name>
        </choice>
        <choice>
          <value>under slab</value>
          <display_name>under slab</display_name>
        </choice>
        <choice>
          <value>roof deck</value>
          <display_name>roof deck</display_name>
        </choice>
        <choice>
          <value>outside</value>
          <display_name>outside</display_name>
        </choice>
        <choice>
          <value>other housing unit</value>
          <display_name>other housing unit</display_name>
        </choice>
        <choice>
          <value>other heated space</value>
          <display_name>other heated space</display_name>
        </choice>
        <choice>
          <value>other multifamily buffer space</value>
          <display_name>other multifamily buffer space</display_name>
        </choice>
        <choice>
          <value>other non-freezing space</value>
          <display_name>other non-freezing space</display_name>
        </choice>
        <choice>
          <value>manufactured home belly</value>
          <display_name>manufactured home belly</display_name>
        </choice>
      </choices>
    </argument>
    <argument>
      <name>ducts_supply_insulation_r</name>
      <display_name>Ducts: Supply Insulation R-Value</display_name>
      <description>The nominal insulation r-value of the supply ducts excluding air films. Use 0 for uninsulated ducts.</description>
      <type>Double</type>
      <units>h-ft^2-R/Btu</units>
      <required>true</required>
      <model_dependent>false</model_dependent>
      <default_value>0</default_value>
    </argument>
    <argument>
      <name>ducts_supply_buried_insulation_level</name>
      <display_name>Ducts: Supply Buried Insulation Level</display_name>
      <description>Whether the supply ducts are buried in, e.g., attic loose-fill insulation. Partially buried ducts have insulation that does not cover the top of the ducts. Fully buried ducts have insulation that just covers the top of the ducts. Deeply buried ducts have insulation that continues above the top of the ducts.</description>
      <type>Choice</type>
      <units></units>
      <required>false</required>
      <model_dependent>false</model_dependent>
      <choices>
        <choice>
          <value>auto</value>
          <display_name>auto</display_name>
        </choice>
        <choice>
          <value>not buried</value>
          <display_name>not buried</display_name>
        </choice>
        <choice>
          <value>partially buried</value>
          <display_name>partially buried</display_name>
        </choice>
        <choice>
          <value>fully buried</value>
          <display_name>fully buried</display_name>
        </choice>
        <choice>
          <value>deeply buried</value>
          <display_name>deeply buried</display_name>
        </choice>
      </choices>
    </argument>
    <argument>
      <name>ducts_supply_surface_area</name>
      <display_name>Ducts: Supply Surface Area</display_name>
      <description>The supply ducts surface area in the given location. If neither Surface Area nor Area Fraction provided, the OS-HPXML default (see &lt;a href='https://openstudio-hpxml.readthedocs.io/en/v1.8.1/workflow_inputs.html#air-distribution'&gt;Air Distribution&lt;/a&gt;) is used.</description>
      <type>String</type>
      <units>ft^2</units>
      <required>false</required>
      <model_dependent>false</model_dependent>
    </argument>
    <argument>
      <name>ducts_supply_surface_area_fraction</name>
      <display_name>Ducts: Supply Area Fraction</display_name>
      <description>The fraction of supply ducts surface area in the given location. Only used if Surface Area is not provided. If the fraction is less than 1, the remaining duct area is assumed to be in conditioned space. If neither Surface Area nor Area Fraction provided, the OS-HPXML default (see &lt;a href='https://openstudio-hpxml.readthedocs.io/en/v1.8.1/workflow_inputs.html#air-distribution'&gt;Air Distribution&lt;/a&gt;) is used.</description>
      <type>String</type>
      <units>frac</units>
      <required>false</required>
      <model_dependent>false</model_dependent>
    </argument>
    <argument>
      <name>ducts_supply_fraction_rectangular</name>
      <display_name>Ducts: Supply Fraction Rectangular</display_name>
      <description>The fraction of supply ducts that are rectangular (as opposed to round); this affects the duct effective R-value used for modeling. If not provided, the OS-HPXML default (see &lt;a href='https://openstudio-hpxml.readthedocs.io/en/v1.8.1/workflow_inputs.html#air-distribution'&gt;Air Distribution&lt;/a&gt;) is used.</description>
      <type>String</type>
      <units>frac</units>
      <required>false</required>
      <model_dependent>false</model_dependent>
    </argument>
    <argument>
      <name>ducts_return_leakage_to_outside_value</name>
      <display_name>Ducts: Return Leakage to Outside Value</display_name>
      <description>The leakage value to outside for the return ducts.</description>
      <type>Double</type>
      <required>true</required>
      <model_dependent>false</model_dependent>
      <default_value>0.1</default_value>
    </argument>
    <argument>
      <name>ducts_return_location</name>
      <display_name>Ducts: Return Location</display_name>
      <description>The location of the return ducts. If not provided, the OS-HPXML default (see &lt;a href='https://openstudio-hpxml.readthedocs.io/en/v1.8.1/workflow_inputs.html#air-distribution'&gt;Air Distribution&lt;/a&gt;) is used.</description>
      <type>Choice</type>
      <units></units>
      <required>false</required>
      <model_dependent>false</model_dependent>
      <choices>
        <choice>
          <value>auto</value>
          <display_name>auto</display_name>
        </choice>
        <choice>
          <value>conditioned space</value>
          <display_name>conditioned space</display_name>
        </choice>
        <choice>
          <value>basement - conditioned</value>
          <display_name>basement - conditioned</display_name>
        </choice>
        <choice>
          <value>basement - unconditioned</value>
          <display_name>basement - unconditioned</display_name>
        </choice>
        <choice>
          <value>crawlspace</value>
          <display_name>crawlspace</display_name>
        </choice>
        <choice>
          <value>crawlspace - vented</value>
          <display_name>crawlspace - vented</display_name>
        </choice>
        <choice>
          <value>crawlspace - unvented</value>
          <display_name>crawlspace - unvented</display_name>
        </choice>
        <choice>
          <value>crawlspace - conditioned</value>
          <display_name>crawlspace - conditioned</display_name>
        </choice>
        <choice>
          <value>attic</value>
          <display_name>attic</display_name>
        </choice>
        <choice>
          <value>attic - vented</value>
          <display_name>attic - vented</display_name>
        </choice>
        <choice>
          <value>attic - unvented</value>
          <display_name>attic - unvented</display_name>
        </choice>
        <choice>
          <value>garage</value>
          <display_name>garage</display_name>
        </choice>
        <choice>
          <value>exterior wall</value>
          <display_name>exterior wall</display_name>
        </choice>
        <choice>
          <value>under slab</value>
          <display_name>under slab</display_name>
        </choice>
        <choice>
          <value>roof deck</value>
          <display_name>roof deck</display_name>
        </choice>
        <choice>
          <value>outside</value>
          <display_name>outside</display_name>
        </choice>
        <choice>
          <value>other housing unit</value>
          <display_name>other housing unit</display_name>
        </choice>
        <choice>
          <value>other heated space</value>
          <display_name>other heated space</display_name>
        </choice>
        <choice>
          <value>other multifamily buffer space</value>
          <display_name>other multifamily buffer space</display_name>
        </choice>
        <choice>
          <value>other non-freezing space</value>
          <display_name>other non-freezing space</display_name>
        </choice>
        <choice>
          <value>manufactured home belly</value>
          <display_name>manufactured home belly</display_name>
        </choice>
      </choices>
    </argument>
    <argument>
      <name>ducts_return_insulation_r</name>
      <display_name>Ducts: Return Insulation R-Value</display_name>
      <description>The nominal insulation r-value of the return ducts excluding air films. Use 0 for uninsulated ducts.</description>
      <type>Double</type>
      <units>h-ft^2-R/Btu</units>
      <required>true</required>
      <model_dependent>false</model_dependent>
      <default_value>0</default_value>
    </argument>
    <argument>
      <name>ducts_return_buried_insulation_level</name>
      <display_name>Ducts: Return Buried Insulation Level</display_name>
      <description>Whether the return ducts are buried in, e.g., attic loose-fill insulation. Partially buried ducts have insulation that does not cover the top of the ducts. Fully buried ducts have insulation that just covers the top of the ducts. Deeply buried ducts have insulation that continues above the top of the ducts.</description>
      <type>Choice</type>
      <units></units>
      <required>false</required>
      <model_dependent>false</model_dependent>
      <choices>
        <choice>
          <value>auto</value>
          <display_name>auto</display_name>
        </choice>
        <choice>
          <value>not buried</value>
          <display_name>not buried</display_name>
        </choice>
        <choice>
          <value>partially buried</value>
          <display_name>partially buried</display_name>
        </choice>
        <choice>
          <value>fully buried</value>
          <display_name>fully buried</display_name>
        </choice>
        <choice>
          <value>deeply buried</value>
          <display_name>deeply buried</display_name>
        </choice>
      </choices>
    </argument>
    <argument>
      <name>ducts_return_surface_area</name>
      <display_name>Ducts: Return Surface Area</display_name>
      <description>The return ducts surface area in the given location. If neither Surface Area nor Area Fraction provided, the OS-HPXML default (see &lt;a href='https://openstudio-hpxml.readthedocs.io/en/v1.8.1/workflow_inputs.html#air-distribution'&gt;Air Distribution&lt;/a&gt;) is used.</description>
      <type>String</type>
      <units>ft^2</units>
      <required>false</required>
      <model_dependent>false</model_dependent>
    </argument>
    <argument>
      <name>ducts_return_surface_area_fraction</name>
      <display_name>Ducts: Return Area Fraction</display_name>
      <description>The fraction of return ducts surface area in the given location. Only used if Surface Area is not provided. If the fraction is less than 1, the remaining duct area is assumed to be in conditioned space. If neither Surface Area nor Area Fraction provided, the OS-HPXML default (see &lt;a href='https://openstudio-hpxml.readthedocs.io/en/v1.8.1/workflow_inputs.html#air-distribution'&gt;Air Distribution&lt;/a&gt;) is used.</description>
      <type>String</type>
      <units>frac</units>
      <required>false</required>
      <model_dependent>false</model_dependent>
    </argument>
    <argument>
      <name>ducts_number_of_return_registers</name>
      <display_name>Ducts: Number of Return Registers</display_name>
      <description>The number of return registers of the ducts. Only used to calculate default return duct surface area. If not provided, the OS-HPXML default (see &lt;a href='https://openstudio-hpxml.readthedocs.io/en/v1.8.1/workflow_inputs.html#air-distribution'&gt;Air Distribution&lt;/a&gt;) is used.</description>
      <type>String</type>
      <units>#</units>
      <required>false</required>
      <model_dependent>false</model_dependent>
    </argument>
    <argument>
      <name>ducts_return_fraction_rectangular</name>
      <display_name>Ducts: Return Fraction Rectangular</display_name>
      <description>The fraction of return ducts that are rectangular (as opposed to round); this affects the duct effective R-value used for modeling. If not provided, the OS-HPXML default (see &lt;a href='https://openstudio-hpxml.readthedocs.io/en/v1.8.1/workflow_inputs.html#air-distribution'&gt;Air Distribution&lt;/a&gt;) is used.</description>
      <type>String</type>
      <units>frac</units>
      <required>false</required>
      <model_dependent>false</model_dependent>
    </argument>
    <argument>
      <name>mech_vent_fan_type</name>
      <display_name>Mechanical Ventilation: Fan Type</display_name>
      <description>The type of the mechanical ventilation. Use 'none' if there is no mechanical ventilation system.</description>
      <type>Choice</type>
      <required>true</required>
      <model_dependent>false</model_dependent>
      <default_value>none</default_value>
      <choices>
        <choice>
          <value>none</value>
          <display_name>none</display_name>
        </choice>
        <choice>
          <value>exhaust only</value>
          <display_name>exhaust only</display_name>
        </choice>
        <choice>
          <value>supply only</value>
          <display_name>supply only</display_name>
        </choice>
        <choice>
          <value>energy recovery ventilator</value>
          <display_name>energy recovery ventilator</display_name>
        </choice>
        <choice>
          <value>heat recovery ventilator</value>
          <display_name>heat recovery ventilator</display_name>
        </choice>
        <choice>
          <value>balanced</value>
          <display_name>balanced</display_name>
        </choice>
        <choice>
          <value>central fan integrated supply</value>
          <display_name>central fan integrated supply</display_name>
        </choice>
      </choices>
    </argument>
    <argument>
      <name>mech_vent_flow_rate</name>
      <display_name>Mechanical Ventilation: Flow Rate</display_name>
      <description>The flow rate of the mechanical ventilation. If not provided, the OS-HPXML default (see &lt;a href='https://openstudio-hpxml.readthedocs.io/en/v1.8.1/workflow_inputs.html#hpxml-mechanical-ventilation-fans'&gt;HPXML Mechanical Ventilation Fans&lt;/a&gt;) is used.</description>
      <type>String</type>
      <units>CFM</units>
      <required>false</required>
      <model_dependent>false</model_dependent>
    </argument>
    <argument>
      <name>mech_vent_hours_in_operation</name>
      <display_name>Mechanical Ventilation: Hours In Operation</display_name>
      <description>The hours in operation of the mechanical ventilation. If not provided, the OS-HPXML default (see &lt;a href='https://openstudio-hpxml.readthedocs.io/en/v1.8.1/workflow_inputs.html#hpxml-mechanical-ventilation-fans'&gt;HPXML Mechanical Ventilation Fans&lt;/a&gt;) is used.</description>
      <type>String</type>
      <units>hrs/day</units>
      <required>false</required>
      <model_dependent>false</model_dependent>
    </argument>
    <argument>
      <name>mech_vent_recovery_efficiency_type</name>
      <display_name>Mechanical Ventilation: Total Recovery Efficiency Type</display_name>
      <description>The total recovery efficiency type of the mechanical ventilation.</description>
      <type>Choice</type>
      <required>true</required>
      <model_dependent>false</model_dependent>
      <default_value>Unadjusted</default_value>
      <choices>
        <choice>
          <value>Unadjusted</value>
          <display_name>Unadjusted</display_name>
        </choice>
        <choice>
          <value>Adjusted</value>
          <display_name>Adjusted</display_name>
        </choice>
      </choices>
    </argument>
    <argument>
      <name>mech_vent_total_recovery_efficiency</name>
      <display_name>Mechanical Ventilation: Total Recovery Efficiency</display_name>
      <description>The Unadjusted or Adjusted total recovery efficiency of the mechanical ventilation. Applies to energy recovery ventilator.</description>
      <type>Double</type>
      <units>Frac</units>
      <required>true</required>
      <model_dependent>false</model_dependent>
      <default_value>0.48</default_value>
    </argument>
    <argument>
      <name>mech_vent_sensible_recovery_efficiency</name>
      <display_name>Mechanical Ventilation: Sensible Recovery Efficiency</display_name>
      <description>The Unadjusted or Adjusted sensible recovery efficiency of the mechanical ventilation. Applies to energy recovery ventilator and heat recovery ventilator.</description>
      <type>Double</type>
      <units>Frac</units>
      <required>true</required>
      <model_dependent>false</model_dependent>
      <default_value>0.72</default_value>
    </argument>
    <argument>
      <name>mech_vent_fan_power</name>
      <display_name>Mechanical Ventilation: Fan Power</display_name>
      <description>The fan power of the mechanical ventilation. If not provided, the OS-HPXML default (see &lt;a href='https://openstudio-hpxml.readthedocs.io/en/v1.8.1/workflow_inputs.html#hpxml-mechanical-ventilation-fans'&gt;HPXML Mechanical Ventilation Fans&lt;/a&gt;) is used.</description>
      <type>String</type>
      <units>W</units>
      <required>false</required>
      <model_dependent>false</model_dependent>
    </argument>
    <argument>
      <name>mech_vent_num_units_served</name>
      <display_name>Mechanical Ventilation: Number of Units Served</display_name>
      <description>Number of dwelling units served by the mechanical ventilation system. Must be 1 if single-family detached. Used to apportion flow rate and fan power to the unit.</description>
      <type>Integer</type>
      <units>#</units>
      <required>true</required>
      <model_dependent>false</model_dependent>
      <default_value>1</default_value>
    </argument>
    <argument>
      <name>mech_vent_shared_frac_recirculation</name>
      <display_name>Shared Mechanical Ventilation: Fraction Recirculation</display_name>
      <description>Fraction of the total supply air that is recirculated, with the remainder assumed to be outdoor air. The value must be 0 for exhaust only systems. Required for a shared mechanical ventilation system.</description>
      <type>String</type>
      <units>Frac</units>
      <required>false</required>
      <model_dependent>false</model_dependent>
    </argument>
    <argument>
      <name>mech_vent_shared_preheating_fuel</name>
      <display_name>Shared Mechanical Ventilation: Preheating Fuel</display_name>
      <description>Fuel type of the preconditioning heating equipment. Only used for a shared mechanical ventilation system. If not provided, assumes no preheating.</description>
      <type>Choice</type>
      <units></units>
      <required>false</required>
      <model_dependent>false</model_dependent>
      <choices>
        <choice>
          <value>auto</value>
          <display_name>auto</display_name>
        </choice>
        <choice>
          <value>electricity</value>
          <display_name>electricity</display_name>
        </choice>
        <choice>
          <value>natural gas</value>
          <display_name>natural gas</display_name>
        </choice>
        <choice>
          <value>fuel oil</value>
          <display_name>fuel oil</display_name>
        </choice>
        <choice>
          <value>propane</value>
          <display_name>propane</display_name>
        </choice>
        <choice>
          <value>wood</value>
          <display_name>wood</display_name>
        </choice>
        <choice>
          <value>wood pellets</value>
          <display_name>wood pellets</display_name>
        </choice>
        <choice>
          <value>coal</value>
          <display_name>coal</display_name>
        </choice>
      </choices>
    </argument>
    <argument>
      <name>mech_vent_shared_preheating_efficiency</name>
      <display_name>Shared Mechanical Ventilation: Preheating Efficiency</display_name>
      <description>Efficiency of the preconditioning heating equipment. Only used for a shared mechanical ventilation system. If not provided, assumes no preheating.</description>
      <type>String</type>
      <units>COP</units>
      <required>false</required>
      <model_dependent>false</model_dependent>
    </argument>
    <argument>
      <name>mech_vent_shared_preheating_fraction_heat_load_served</name>
      <display_name>Shared Mechanical Ventilation: Preheating Fraction Ventilation Heat Load Served</display_name>
      <description>Fraction of heating load introduced by the shared ventilation system that is met by the preconditioning heating equipment. If not provided, assumes no preheating.</description>
      <type>String</type>
      <units>Frac</units>
      <required>false</required>
      <model_dependent>false</model_dependent>
    </argument>
    <argument>
      <name>mech_vent_shared_precooling_fuel</name>
      <display_name>Shared Mechanical Ventilation: Precooling Fuel</display_name>
      <description>Fuel type of the preconditioning cooling equipment. Only used for a shared mechanical ventilation system. If not provided, assumes no precooling.</description>
      <type>Choice</type>
      <units></units>
      <required>false</required>
      <model_dependent>false</model_dependent>
      <choices>
        <choice>
          <value>auto</value>
          <display_name>auto</display_name>
        </choice>
        <choice>
          <value>electricity</value>
          <display_name>electricity</display_name>
        </choice>
      </choices>
    </argument>
    <argument>
      <name>mech_vent_shared_precooling_efficiency</name>
      <display_name>Shared Mechanical Ventilation: Precooling Efficiency</display_name>
      <description>Efficiency of the preconditioning cooling equipment. Only used for a shared mechanical ventilation system. If not provided, assumes no precooling.</description>
      <type>String</type>
      <units>COP</units>
      <required>false</required>
      <model_dependent>false</model_dependent>
    </argument>
    <argument>
      <name>mech_vent_shared_precooling_fraction_cool_load_served</name>
      <display_name>Shared Mechanical Ventilation: Precooling Fraction Ventilation Cool Load Served</display_name>
      <description>Fraction of cooling load introduced by the shared ventilation system that is met by the preconditioning cooling equipment. If not provided, assumes no precooling.</description>
      <type>String</type>
      <units>Frac</units>
      <required>false</required>
      <model_dependent>false</model_dependent>
    </argument>
    <argument>
      <name>mech_vent_2_fan_type</name>
      <display_name>Mechanical Ventilation 2: Fan Type</display_name>
      <description>The type of the second mechanical ventilation. Use 'none' if there is no second mechanical ventilation system.</description>
      <type>Choice</type>
      <required>true</required>
      <model_dependent>false</model_dependent>
      <default_value>none</default_value>
      <choices>
        <choice>
          <value>none</value>
          <display_name>none</display_name>
        </choice>
        <choice>
          <value>exhaust only</value>
          <display_name>exhaust only</display_name>
        </choice>
        <choice>
          <value>supply only</value>
          <display_name>supply only</display_name>
        </choice>
        <choice>
          <value>energy recovery ventilator</value>
          <display_name>energy recovery ventilator</display_name>
        </choice>
        <choice>
          <value>heat recovery ventilator</value>
          <display_name>heat recovery ventilator</display_name>
        </choice>
        <choice>
          <value>balanced</value>
          <display_name>balanced</display_name>
        </choice>
      </choices>
    </argument>
    <argument>
      <name>mech_vent_2_flow_rate</name>
      <display_name>Mechanical Ventilation 2: Flow Rate</display_name>
      <description>The flow rate of the second mechanical ventilation.</description>
      <type>Double</type>
      <units>CFM</units>
      <required>true</required>
      <model_dependent>false</model_dependent>
      <default_value>110</default_value>
    </argument>
    <argument>
      <name>mech_vent_2_hours_in_operation</name>
      <display_name>Mechanical Ventilation 2: Hours In Operation</display_name>
      <description>The hours in operation of the second mechanical ventilation.</description>
      <type>Double</type>
      <units>hrs/day</units>
      <required>true</required>
      <model_dependent>false</model_dependent>
      <default_value>24</default_value>
    </argument>
    <argument>
      <name>mech_vent_2_recovery_efficiency_type</name>
      <display_name>Mechanical Ventilation 2: Total Recovery Efficiency Type</display_name>
      <description>The total recovery efficiency type of the second mechanical ventilation.</description>
      <type>Choice</type>
      <required>true</required>
      <model_dependent>false</model_dependent>
      <default_value>Unadjusted</default_value>
      <choices>
        <choice>
          <value>Unadjusted</value>
          <display_name>Unadjusted</display_name>
        </choice>
        <choice>
          <value>Adjusted</value>
          <display_name>Adjusted</display_name>
        </choice>
      </choices>
    </argument>
    <argument>
      <name>mech_vent_2_total_recovery_efficiency</name>
      <display_name>Mechanical Ventilation 2: Total Recovery Efficiency</display_name>
      <description>The Unadjusted or Adjusted total recovery efficiency of the second mechanical ventilation. Applies to energy recovery ventilator.</description>
      <type>Double</type>
      <units>Frac</units>
      <required>true</required>
      <model_dependent>false</model_dependent>
      <default_value>0.48</default_value>
    </argument>
    <argument>
      <name>mech_vent_2_sensible_recovery_efficiency</name>
      <display_name>Mechanical Ventilation 2: Sensible Recovery Efficiency</display_name>
      <description>The Unadjusted or Adjusted sensible recovery efficiency of the second mechanical ventilation. Applies to energy recovery ventilator and heat recovery ventilator.</description>
      <type>Double</type>
      <units>Frac</units>
      <required>true</required>
      <model_dependent>false</model_dependent>
      <default_value>0.72</default_value>
    </argument>
    <argument>
      <name>mech_vent_2_fan_power</name>
      <display_name>Mechanical Ventilation 2: Fan Power</display_name>
      <description>The fan power of the second mechanical ventilation.</description>
      <type>Double</type>
      <units>W</units>
      <required>true</required>
      <model_dependent>false</model_dependent>
      <default_value>30</default_value>
    </argument>
    <argument>
      <name>kitchen_fans_quantity</name>
      <display_name>Kitchen Fans: Quantity</display_name>
      <description>The quantity of the kitchen fans. If not provided, the OS-HPXML default (see &lt;a href='https://openstudio-hpxml.readthedocs.io/en/v1.8.1/workflow_inputs.html#hpxml-local-ventilation-fans'&gt;HPXML Local Ventilation Fans&lt;/a&gt;) is used.</description>
      <type>String</type>
      <units>#</units>
      <required>false</required>
      <model_dependent>false</model_dependent>
    </argument>
    <argument>
      <name>kitchen_fans_flow_rate</name>
      <display_name>Kitchen Fans: Flow Rate</display_name>
      <description>The flow rate of the kitchen fan. If not provided, the OS-HPXML default (see &lt;a href='https://openstudio-hpxml.readthedocs.io/en/v1.8.1/workflow_inputs.html#hpxml-local-ventilation-fans'&gt;HPXML Local Ventilation Fans&lt;/a&gt;) is used.</description>
      <type>String</type>
      <units>CFM</units>
      <required>false</required>
      <model_dependent>false</model_dependent>
    </argument>
    <argument>
      <name>kitchen_fans_hours_in_operation</name>
      <display_name>Kitchen Fans: Hours In Operation</display_name>
      <description>The hours in operation of the kitchen fan. If not provided, the OS-HPXML default (see &lt;a href='https://openstudio-hpxml.readthedocs.io/en/v1.8.1/workflow_inputs.html#hpxml-local-ventilation-fans'&gt;HPXML Local Ventilation Fans&lt;/a&gt;) is used.</description>
      <type>String</type>
      <units>hrs/day</units>
      <required>false</required>
      <model_dependent>false</model_dependent>
    </argument>
    <argument>
      <name>kitchen_fans_power</name>
      <display_name>Kitchen Fans: Fan Power</display_name>
      <description>The fan power of the kitchen fan. If not provided, the OS-HPXML default (see &lt;a href='https://openstudio-hpxml.readthedocs.io/en/v1.8.1/workflow_inputs.html#hpxml-local-ventilation-fans'&gt;HPXML Local Ventilation Fans&lt;/a&gt;) is used.</description>
      <type>String</type>
      <units>W</units>
      <required>false</required>
      <model_dependent>false</model_dependent>
    </argument>
    <argument>
      <name>kitchen_fans_start_hour</name>
      <display_name>Kitchen Fans: Start Hour</display_name>
      <description>The start hour of the kitchen fan. If not provided, the OS-HPXML default (see &lt;a href='https://openstudio-hpxml.readthedocs.io/en/v1.8.1/workflow_inputs.html#hpxml-local-ventilation-fans'&gt;HPXML Local Ventilation Fans&lt;/a&gt;) is used.</description>
      <type>String</type>
      <units>hr</units>
      <required>false</required>
      <model_dependent>false</model_dependent>
    </argument>
    <argument>
      <name>bathroom_fans_quantity</name>
      <display_name>Bathroom Fans: Quantity</display_name>
      <description>The quantity of the bathroom fans. If not provided, the OS-HPXML default (see &lt;a href='https://openstudio-hpxml.readthedocs.io/en/v1.8.1/workflow_inputs.html#hpxml-local-ventilation-fans'&gt;HPXML Local Ventilation Fans&lt;/a&gt;) is used.</description>
      <type>String</type>
      <units>#</units>
      <required>false</required>
      <model_dependent>false</model_dependent>
    </argument>
    <argument>
      <name>bathroom_fans_flow_rate</name>
      <display_name>Bathroom Fans: Flow Rate</display_name>
      <description>The flow rate of the bathroom fans. If not provided, the OS-HPXML default (see &lt;a href='https://openstudio-hpxml.readthedocs.io/en/v1.8.1/workflow_inputs.html#hpxml-local-ventilation-fans'&gt;HPXML Local Ventilation Fans&lt;/a&gt;) is used.</description>
      <type>String</type>
      <units>CFM</units>
      <required>false</required>
      <model_dependent>false</model_dependent>
    </argument>
    <argument>
      <name>bathroom_fans_hours_in_operation</name>
      <display_name>Bathroom Fans: Hours In Operation</display_name>
      <description>The hours in operation of the bathroom fans. If not provided, the OS-HPXML default (see &lt;a href='https://openstudio-hpxml.readthedocs.io/en/v1.8.1/workflow_inputs.html#hpxml-local-ventilation-fans'&gt;HPXML Local Ventilation Fans&lt;/a&gt;) is used.</description>
      <type>String</type>
      <units>hrs/day</units>
      <required>false</required>
      <model_dependent>false</model_dependent>
    </argument>
    <argument>
      <name>bathroom_fans_power</name>
      <display_name>Bathroom Fans: Fan Power</display_name>
      <description>The fan power of the bathroom fans. If not provided, the OS-HPXML default (see &lt;a href='https://openstudio-hpxml.readthedocs.io/en/v1.8.1/workflow_inputs.html#hpxml-local-ventilation-fans'&gt;HPXML Local Ventilation Fans&lt;/a&gt;) is used.</description>
      <type>String</type>
      <units>W</units>
      <required>false</required>
      <model_dependent>false</model_dependent>
    </argument>
    <argument>
      <name>bathroom_fans_start_hour</name>
      <display_name>Bathroom Fans: Start Hour</display_name>
      <description>The start hour of the bathroom fans. If not provided, the OS-HPXML default (see &lt;a href='https://openstudio-hpxml.readthedocs.io/en/v1.8.1/workflow_inputs.html#hpxml-local-ventilation-fans'&gt;HPXML Local Ventilation Fans&lt;/a&gt;) is used.</description>
      <type>String</type>
      <units>hr</units>
      <required>false</required>
      <model_dependent>false</model_dependent>
    </argument>
    <argument>
      <name>whole_house_fan_present</name>
      <display_name>Whole House Fan: Present</display_name>
      <description>Whether there is a whole house fan.</description>
      <type>Boolean</type>
      <required>true</required>
      <model_dependent>false</model_dependent>
      <default_value>false</default_value>
      <choices>
        <choice>
          <value>true</value>
          <display_name>true</display_name>
        </choice>
        <choice>
          <value>false</value>
          <display_name>false</display_name>
        </choice>
      </choices>
    </argument>
    <argument>
      <name>whole_house_fan_flow_rate</name>
      <display_name>Whole House Fan: Flow Rate</display_name>
      <description>The flow rate of the whole house fan. If not provided, the OS-HPXML default (see &lt;a href='https://openstudio-hpxml.readthedocs.io/en/v1.8.1/workflow_inputs.html#hpxml-whole-house-fans'&gt;HPXML Whole House Fans&lt;/a&gt;) is used.</description>
      <type>String</type>
      <units>CFM</units>
      <required>false</required>
      <model_dependent>false</model_dependent>
    </argument>
    <argument>
      <name>whole_house_fan_power</name>
      <display_name>Whole House Fan: Fan Power</display_name>
      <description>The fan power of the whole house fan. If not provided, the OS-HPXML default (see &lt;a href='https://openstudio-hpxml.readthedocs.io/en/v1.8.1/workflow_inputs.html#hpxml-whole-house-fans'&gt;HPXML Whole House Fans&lt;/a&gt;) is used.</description>
      <type>String</type>
      <units>W</units>
      <required>false</required>
      <model_dependent>false</model_dependent>
    </argument>
    <argument>
      <name>water_heater_type</name>
      <display_name>Water Heater: Type</display_name>
      <description>The type of water heater. Use 'none' if there is no water heater.</description>
      <type>Choice</type>
      <required>true</required>
      <model_dependent>false</model_dependent>
      <default_value>storage water heater</default_value>
      <choices>
        <choice>
          <value>none</value>
          <display_name>none</display_name>
        </choice>
        <choice>
          <value>storage water heater</value>
          <display_name>storage water heater</display_name>
        </choice>
        <choice>
          <value>instantaneous water heater</value>
          <display_name>instantaneous water heater</display_name>
        </choice>
        <choice>
          <value>heat pump water heater</value>
          <display_name>heat pump water heater</display_name>
        </choice>
        <choice>
          <value>space-heating boiler with storage tank</value>
          <display_name>space-heating boiler with storage tank</display_name>
        </choice>
        <choice>
          <value>space-heating boiler with tankless coil</value>
          <display_name>space-heating boiler with tankless coil</display_name>
        </choice>
      </choices>
    </argument>
    <argument>
      <name>water_heater_fuel_type</name>
      <display_name>Water Heater: Fuel Type</display_name>
      <description>The fuel type of water heater. Ignored for heat pump water heater.</description>
      <type>Choice</type>
      <required>true</required>
      <model_dependent>false</model_dependent>
      <default_value>natural gas</default_value>
      <choices>
        <choice>
          <value>electricity</value>
          <display_name>electricity</display_name>
        </choice>
        <choice>
          <value>natural gas</value>
          <display_name>natural gas</display_name>
        </choice>
        <choice>
          <value>fuel oil</value>
          <display_name>fuel oil</display_name>
        </choice>
        <choice>
          <value>propane</value>
          <display_name>propane</display_name>
        </choice>
        <choice>
          <value>wood</value>
          <display_name>wood</display_name>
        </choice>
        <choice>
          <value>coal</value>
          <display_name>coal</display_name>
        </choice>
      </choices>
    </argument>
    <argument>
      <name>water_heater_location</name>
      <display_name>Water Heater: Location</display_name>
      <description>The location of water heater. If not provided, the OS-HPXML default (see &lt;a href='https://openstudio-hpxml.readthedocs.io/en/v1.8.1/workflow_inputs.html#hpxml-water-heating-systems'&gt;HPXML Water Heating Systems&lt;/a&gt;) is used.</description>
      <type>Choice</type>
      <units></units>
      <required>false</required>
      <model_dependent>false</model_dependent>
      <choices>
        <choice>
          <value>auto</value>
          <display_name>auto</display_name>
        </choice>
        <choice>
          <value>conditioned space</value>
          <display_name>conditioned space</display_name>
        </choice>
        <choice>
          <value>basement - conditioned</value>
          <display_name>basement - conditioned</display_name>
        </choice>
        <choice>
          <value>basement - unconditioned</value>
          <display_name>basement - unconditioned</display_name>
        </choice>
        <choice>
          <value>garage</value>
          <display_name>garage</display_name>
        </choice>
        <choice>
          <value>attic</value>
          <display_name>attic</display_name>
        </choice>
        <choice>
          <value>attic - vented</value>
          <display_name>attic - vented</display_name>
        </choice>
        <choice>
          <value>attic - unvented</value>
          <display_name>attic - unvented</display_name>
        </choice>
        <choice>
          <value>crawlspace</value>
          <display_name>crawlspace</display_name>
        </choice>
        <choice>
          <value>crawlspace - vented</value>
          <display_name>crawlspace - vented</display_name>
        </choice>
        <choice>
          <value>crawlspace - unvented</value>
          <display_name>crawlspace - unvented</display_name>
        </choice>
        <choice>
          <value>crawlspace - conditioned</value>
          <display_name>crawlspace - conditioned</display_name>
        </choice>
        <choice>
          <value>other exterior</value>
          <display_name>other exterior</display_name>
        </choice>
        <choice>
          <value>other housing unit</value>
          <display_name>other housing unit</display_name>
        </choice>
        <choice>
          <value>other heated space</value>
          <display_name>other heated space</display_name>
        </choice>
        <choice>
          <value>other multifamily buffer space</value>
          <display_name>other multifamily buffer space</display_name>
        </choice>
        <choice>
          <value>other non-freezing space</value>
          <display_name>other non-freezing space</display_name>
        </choice>
      </choices>
    </argument>
    <argument>
      <name>water_heater_tank_volume</name>
      <display_name>Water Heater: Tank Volume</display_name>
      <description>Nominal volume of water heater tank. Only applies to storage water heater, heat pump water heater, and space-heating boiler with storage tank. If not provided, the OS-HPXML default (see &lt;a href='https://openstudio-hpxml.readthedocs.io/en/v1.8.1/workflow_inputs.html#conventional-storage'&gt;Conventional Storage&lt;/a&gt;, &lt;a href='https://openstudio-hpxml.readthedocs.io/en/v1.8.1/workflow_inputs.html#heat-pump'&gt;Heat Pump&lt;/a&gt;, &lt;a href='https://openstudio-hpxml.readthedocs.io/en/v1.8.1/workflow_inputs.html#combi-boiler-w-storage'&gt;Combi Boiler w/ Storage&lt;/a&gt;) is used.</description>
      <type>String</type>
      <units>gal</units>
      <required>false</required>
      <model_dependent>false</model_dependent>
    </argument>
    <argument>
      <name>water_heater_efficiency_type</name>
      <display_name>Water Heater: Efficiency Type</display_name>
      <description>The efficiency type of water heater. Does not apply to space-heating boilers.</description>
      <type>Choice</type>
      <required>true</required>
      <model_dependent>false</model_dependent>
      <default_value>EnergyFactor</default_value>
      <choices>
        <choice>
          <value>EnergyFactor</value>
          <display_name>EnergyFactor</display_name>
        </choice>
        <choice>
          <value>UniformEnergyFactor</value>
          <display_name>UniformEnergyFactor</display_name>
        </choice>
      </choices>
    </argument>
    <argument>
      <name>water_heater_efficiency</name>
      <display_name>Water Heater: Efficiency</display_name>
      <description>Rated Energy Factor or Uniform Energy Factor. Does not apply to space-heating boilers.</description>
      <type>Double</type>
      <required>true</required>
      <model_dependent>false</model_dependent>
      <default_value>0.67</default_value>
    </argument>
    <argument>
      <name>water_heater_usage_bin</name>
      <display_name>Water Heater: Usage Bin</display_name>
      <description>The usage of the water heater. Only applies if Efficiency Type is UniformEnergyFactor and Type is not instantaneous water heater. Does not apply to space-heating boilers. If not provided, the OS-HPXML default (see &lt;a href='https://openstudio-hpxml.readthedocs.io/en/v1.8.1/workflow_inputs.html#conventional-storage'&gt;Conventional Storage&lt;/a&gt;, &lt;a href='https://openstudio-hpxml.readthedocs.io/en/v1.8.1/workflow_inputs.html#heat-pump'&gt;Heat Pump&lt;/a&gt;) is used.</description>
      <type>Choice</type>
      <units></units>
      <required>false</required>
      <model_dependent>false</model_dependent>
      <choices>
        <choice>
          <value>auto</value>
          <display_name>auto</display_name>
        </choice>
        <choice>
          <value>very small</value>
          <display_name>very small</display_name>
        </choice>
        <choice>
          <value>low</value>
          <display_name>low</display_name>
        </choice>
        <choice>
          <value>medium</value>
          <display_name>medium</display_name>
        </choice>
        <choice>
          <value>high</value>
          <display_name>high</display_name>
        </choice>
      </choices>
    </argument>
    <argument>
      <name>water_heater_recovery_efficiency</name>
      <display_name>Water Heater: Recovery Efficiency</display_name>
      <description>Ratio of energy delivered to water heater to the energy content of the fuel consumed by the water heater. Only used for non-electric storage water heaters. If not provided, the OS-HPXML default (see &lt;a href='https://openstudio-hpxml.readthedocs.io/en/v1.8.1/workflow_inputs.html#conventional-storage'&gt;Conventional Storage&lt;/a&gt;) is used.</description>
      <type>String</type>
      <units>Frac</units>
      <required>false</required>
      <model_dependent>false</model_dependent>
    </argument>
    <argument>
      <name>water_heater_heating_capacity</name>
      <display_name>Water Heater: Heating Capacity</display_name>
      <description>Heating capacity. Only applies to storage water heater. If not provided, the OS-HPXML default (see &lt;a href='https://openstudio-hpxml.readthedocs.io/en/v1.8.1/workflow_inputs.html#conventional-storage'&gt;Conventional Storage&lt;/a&gt;) is used.</description>
      <type>String</type>
      <units>Btu/hr</units>
      <required>false</required>
      <model_dependent>false</model_dependent>
    </argument>
    <argument>
      <name>water_heater_standby_loss</name>
      <display_name>Water Heater: Standby Loss</display_name>
      <description>The standby loss of water heater. Only applies to space-heating boilers. If not provided, the OS-HPXML default (see &lt;a href='https://openstudio-hpxml.readthedocs.io/en/v1.8.1/workflow_inputs.html#combi-boiler-w-storage'&gt;Combi Boiler w/ Storage&lt;/a&gt;) is used.</description>
      <type>String</type>
      <units>F/hr</units>
      <required>false</required>
      <model_dependent>false</model_dependent>
    </argument>
    <argument>
      <name>water_heater_jacket_rvalue</name>
      <display_name>Water Heater: Jacket R-value</display_name>
      <description>The jacket R-value of water heater. Doesn't apply to instantaneous water heater or space-heating boiler with tankless coil. If not provided, defaults to no jacket insulation.</description>
      <type>String</type>
      <units>h-ft^2-R/Btu</units>
      <required>false</required>
      <model_dependent>false</model_dependent>
    </argument>
    <argument>
      <name>water_heater_setpoint_temperature</name>
      <display_name>Water Heater: Setpoint Temperature</display_name>
      <description>The setpoint temperature of water heater. If not provided, the OS-HPXML default (see &lt;a href='https://openstudio-hpxml.readthedocs.io/en/v1.8.1/workflow_inputs.html#hpxml-water-heating-systems'&gt;HPXML Water Heating Systems&lt;/a&gt;) is used.</description>
      <type>String</type>
      <units>F</units>
      <required>false</required>
      <model_dependent>false</model_dependent>
    </argument>
    <argument>
      <name>water_heater_num_bedrooms_served</name>
      <display_name>Water Heater: Number of Bedrooms Served</display_name>
      <description>Number of bedrooms served (directly or indirectly) by the water heater. Only needed if single-family attached or apartment unit and it is a shared water heater serving multiple dwelling units. Used to apportion water heater tank losses to the unit.</description>
      <type>String</type>
      <units>#</units>
      <required>false</required>
      <model_dependent>false</model_dependent>
    </argument>
    <argument>
      <name>water_heater_uses_desuperheater</name>
      <display_name>Water Heater: Uses Desuperheater</display_name>
      <description>Requires that the dwelling unit has a air-to-air, mini-split, or ground-to-air heat pump or a central air conditioner or mini-split air conditioner. If not provided, assumes no desuperheater.</description>
      <type>Choice</type>
      <units></units>
      <required>false</required>
      <model_dependent>false</model_dependent>
      <choices>
        <choice>
          <value>auto</value>
          <display_name>auto</display_name>
        </choice>
        <choice>
          <value>true</value>
          <display_name>true</display_name>
        </choice>
        <choice>
          <value>false</value>
          <display_name>false</display_name>
        </choice>
      </choices>
    </argument>
    <argument>
      <name>water_heater_tank_model_type</name>
      <display_name>Water Heater: Tank Type</display_name>
      <description>Type of tank model to use. The 'stratified' tank generally provide more accurate results, but may significantly increase run time. Applies only to storage water heater. If not provided, the OS-HPXML default (see &lt;a href='https://openstudio-hpxml.readthedocs.io/en/v1.8.1/workflow_inputs.html#conventional-storage'&gt;Conventional Storage&lt;/a&gt;) is used.</description>
      <type>Choice</type>
      <units></units>
      <required>false</required>
      <model_dependent>false</model_dependent>
      <choices>
        <choice>
          <value>auto</value>
          <display_name>auto</display_name>
        </choice>
        <choice>
          <value>mixed</value>
          <display_name>mixed</display_name>
        </choice>
        <choice>
          <value>stratified</value>
          <display_name>stratified</display_name>
        </choice>
      </choices>
    </argument>
    <argument>
      <name>water_heater_operating_mode</name>
      <display_name>Water Heater: Operating Mode</display_name>
      <description>The water heater operating mode. The 'heat pump only' option only uses the heat pump, while 'hybrid/auto' allows the backup electric resistance to come on in high demand situations. This is ignored if a scheduled operating mode type is selected. Applies only to heat pump water heater. If not provided, the OS-HPXML default (see &lt;a href='https://openstudio-hpxml.readthedocs.io/en/v1.8.1/workflow_inputs.html#heat-pump'&gt;Heat Pump&lt;/a&gt;) is used.</description>
      <type>Choice</type>
      <units></units>
      <required>false</required>
      <model_dependent>false</model_dependent>
      <choices>
        <choice>
          <value>auto</value>
          <display_name>auto</display_name>
        </choice>
        <choice>
          <value>hybrid/auto</value>
          <display_name>hybrid/auto</display_name>
        </choice>
        <choice>
          <value>heat pump only</value>
          <display_name>heat pump only</display_name>
        </choice>
      </choices>
    </argument>
    <argument>
      <name>hot_water_distribution_system_type</name>
      <display_name>Hot Water Distribution: System Type</display_name>
      <description>The type of the hot water distribution system.</description>
      <type>Choice</type>
      <required>true</required>
      <model_dependent>false</model_dependent>
      <default_value>Standard</default_value>
      <choices>
        <choice>
          <value>Standard</value>
          <display_name>Standard</display_name>
        </choice>
        <choice>
          <value>Recirculation</value>
          <display_name>Recirculation</display_name>
        </choice>
      </choices>
    </argument>
    <argument>
      <name>hot_water_distribution_standard_piping_length</name>
      <display_name>Hot Water Distribution: Standard Piping Length</display_name>
      <description>If the distribution system is Standard, the length of the piping. If not provided, the OS-HPXML default (see &lt;a href='https://openstudio-hpxml.readthedocs.io/en/v1.8.1/workflow_inputs.html#standard'&gt;Standard&lt;/a&gt;) is used.</description>
      <type>String</type>
      <units>ft</units>
      <required>false</required>
      <model_dependent>false</model_dependent>
    </argument>
    <argument>
      <name>hot_water_distribution_recirc_control_type</name>
      <display_name>Hot Water Distribution: Recirculation Control Type</display_name>
      <description>If the distribution system is Recirculation, the type of hot water recirculation control, if any.</description>
      <type>Choice</type>
      <units></units>
      <required>false</required>
      <model_dependent>false</model_dependent>
      <choices>
        <choice>
          <value>auto</value>
          <display_name>auto</display_name>
        </choice>
        <choice>
          <value>no control</value>
          <display_name>no control</display_name>
        </choice>
        <choice>
          <value>timer</value>
          <display_name>timer</display_name>
        </choice>
        <choice>
          <value>temperature</value>
          <display_name>temperature</display_name>
        </choice>
        <choice>
          <value>presence sensor demand control</value>
          <display_name>presence sensor demand control</display_name>
        </choice>
        <choice>
          <value>manual demand control</value>
          <display_name>manual demand control</display_name>
        </choice>
      </choices>
    </argument>
    <argument>
      <name>hot_water_distribution_recirc_piping_length</name>
      <display_name>Hot Water Distribution: Recirculation Piping Length</display_name>
      <description>If the distribution system is Recirculation, the length of the recirculation piping. If not provided, the OS-HPXML default (see &lt;a href='https://openstudio-hpxml.readthedocs.io/en/v1.8.1/workflow_inputs.html#recirculation-in-unit'&gt;Recirculation (In-Unit)&lt;/a&gt;) is used.</description>
      <type>String</type>
      <units>ft</units>
      <required>false</required>
      <model_dependent>false</model_dependent>
    </argument>
    <argument>
      <name>hot_water_distribution_recirc_branch_piping_length</name>
      <display_name>Hot Water Distribution: Recirculation Branch Piping Length</display_name>
      <description>If the distribution system is Recirculation, the length of the recirculation branch piping. If not provided, the OS-HPXML default (see &lt;a href='https://openstudio-hpxml.readthedocs.io/en/v1.8.1/workflow_inputs.html#recirculation-in-unit'&gt;Recirculation (In-Unit)&lt;/a&gt;) is used.</description>
      <type>String</type>
      <units>ft</units>
      <required>false</required>
      <model_dependent>false</model_dependent>
    </argument>
    <argument>
      <name>hot_water_distribution_recirc_pump_power</name>
      <display_name>Hot Water Distribution: Recirculation Pump Power</display_name>
      <description>If the distribution system is Recirculation, the recirculation pump power. If not provided, the OS-HPXML default (see &lt;a href='https://openstudio-hpxml.readthedocs.io/en/v1.8.1/workflow_inputs.html#recirculation-in-unit'&gt;Recirculation (In-Unit)&lt;/a&gt;) is used.</description>
      <type>String</type>
      <units>W</units>
      <required>false</required>
      <model_dependent>false</model_dependent>
    </argument>
    <argument>
      <name>hot_water_distribution_pipe_r</name>
      <display_name>Hot Water Distribution: Pipe Insulation Nominal R-Value</display_name>
      <description>Nominal R-value of the pipe insulation. If not provided, the OS-HPXML default (see &lt;a href='https://openstudio-hpxml.readthedocs.io/en/v1.8.1/workflow_inputs.html#hpxml-hot-water-distribution'&gt;HPXML Hot Water Distribution&lt;/a&gt;) is used.</description>
      <type>String</type>
      <units>h-ft^2-R/Btu</units>
      <required>false</required>
      <model_dependent>false</model_dependent>
    </argument>
    <argument>
      <name>dwhr_facilities_connected</name>
      <display_name>Drain Water Heat Recovery: Facilities Connected</display_name>
      <description>Which facilities are connected for the drain water heat recovery. Use 'none' if there is no drain water heat recovery system.</description>
      <type>Choice</type>
      <required>true</required>
      <model_dependent>false</model_dependent>
      <default_value>none</default_value>
      <choices>
        <choice>
          <value>none</value>
          <display_name>none</display_name>
        </choice>
        <choice>
          <value>one</value>
          <display_name>one</display_name>
        </choice>
        <choice>
          <value>all</value>
          <display_name>all</display_name>
        </choice>
      </choices>
    </argument>
    <argument>
      <name>dwhr_equal_flow</name>
      <display_name>Drain Water Heat Recovery: Equal Flow</display_name>
      <description>Whether the drain water heat recovery has equal flow.</description>
      <type>Choice</type>
      <units></units>
      <required>false</required>
      <model_dependent>false</model_dependent>
      <choices>
        <choice>
          <value>auto</value>
          <display_name>auto</display_name>
        </choice>
        <choice>
          <value>true</value>
          <display_name>true</display_name>
        </choice>
        <choice>
          <value>false</value>
          <display_name>false</display_name>
        </choice>
      </choices>
    </argument>
    <argument>
      <name>dwhr_efficiency</name>
      <display_name>Drain Water Heat Recovery: Efficiency</display_name>
      <description>The efficiency of the drain water heat recovery.</description>
      <type>String</type>
      <units>Frac</units>
      <required>false</required>
      <model_dependent>false</model_dependent>
    </argument>
    <argument>
      <name>water_fixtures_shower_low_flow</name>
      <display_name>Hot Water Fixtures: Is Shower Low Flow</display_name>
      <description>Whether the shower fixture is low flow.</description>
      <type>Boolean</type>
      <required>true</required>
      <model_dependent>false</model_dependent>
      <default_value>false</default_value>
      <choices>
        <choice>
          <value>true</value>
          <display_name>true</display_name>
        </choice>
        <choice>
          <value>false</value>
          <display_name>false</display_name>
        </choice>
      </choices>
    </argument>
    <argument>
      <name>water_fixtures_sink_low_flow</name>
      <display_name>Hot Water Fixtures: Is Sink Low Flow</display_name>
      <description>Whether the sink fixture is low flow.</description>
      <type>Boolean</type>
      <required>true</required>
      <model_dependent>false</model_dependent>
      <default_value>false</default_value>
      <choices>
        <choice>
          <value>true</value>
          <display_name>true</display_name>
        </choice>
        <choice>
          <value>false</value>
          <display_name>false</display_name>
        </choice>
      </choices>
    </argument>
    <argument>
      <name>water_fixtures_usage_multiplier</name>
      <display_name>Hot Water Fixtures: Usage Multiplier</display_name>
      <description>Multiplier on the hot water usage that can reflect, e.g., high/low usage occupants. If not provided, the OS-HPXML default (see &lt;a href='https://openstudio-hpxml.readthedocs.io/en/v1.8.1/workflow_inputs.html#hpxml-water-fixtures'&gt;HPXML Water Fixtures&lt;/a&gt;) is used.</description>
      <type>String</type>
      <units></units>
      <required>false</required>
      <model_dependent>false</model_dependent>
    </argument>
    <argument>
      <name>general_water_use_usage_multiplier</name>
      <display_name>General Water Use: Usage Multiplier</display_name>
      <description>Multiplier on internal gains from general water use (floor mopping, shower evaporation, water films on showers, tubs &amp; sinks surfaces, plant watering, etc.) that can reflect, e.g., high/low usage occupants. If not provided, the OS-HPXML default (see &lt;a href='https://openstudio-hpxml.readthedocs.io/en/v1.8.1/workflow_inputs.html#hpxml-building-occupancy'&gt;HPXML Building Occupancy&lt;/a&gt;) is used.</description>
      <type>String</type>
      <units></units>
      <required>false</required>
      <model_dependent>false</model_dependent>
    </argument>
    <argument>
      <name>solar_thermal_system_type</name>
      <display_name>Solar Thermal: System Type</display_name>
      <description>The type of solar thermal system. Use 'none' if there is no solar thermal system.</description>
      <type>Choice</type>
      <required>true</required>
      <model_dependent>false</model_dependent>
      <default_value>none</default_value>
      <choices>
        <choice>
          <value>none</value>
          <display_name>none</display_name>
        </choice>
        <choice>
          <value>hot water</value>
          <display_name>hot water</display_name>
        </choice>
      </choices>
    </argument>
    <argument>
      <name>solar_thermal_collector_area</name>
      <display_name>Solar Thermal: Collector Area</display_name>
      <description>The collector area of the solar thermal system.</description>
      <type>Double</type>
      <units>ft^2</units>
      <required>true</required>
      <model_dependent>false</model_dependent>
      <default_value>40</default_value>
    </argument>
    <argument>
      <name>solar_thermal_collector_loop_type</name>
      <display_name>Solar Thermal: Collector Loop Type</display_name>
      <description>The collector loop type of the solar thermal system.</description>
      <type>Choice</type>
      <required>true</required>
      <model_dependent>false</model_dependent>
      <default_value>liquid direct</default_value>
      <choices>
        <choice>
          <value>liquid direct</value>
          <display_name>liquid direct</display_name>
        </choice>
        <choice>
          <value>liquid indirect</value>
          <display_name>liquid indirect</display_name>
        </choice>
        <choice>
          <value>passive thermosyphon</value>
          <display_name>passive thermosyphon</display_name>
        </choice>
      </choices>
    </argument>
    <argument>
      <name>solar_thermal_collector_type</name>
      <display_name>Solar Thermal: Collector Type</display_name>
      <description>The collector type of the solar thermal system.</description>
      <type>Choice</type>
      <required>true</required>
      <model_dependent>false</model_dependent>
      <default_value>evacuated tube</default_value>
      <choices>
        <choice>
          <value>evacuated tube</value>
          <display_name>evacuated tube</display_name>
        </choice>
        <choice>
          <value>single glazing black</value>
          <display_name>single glazing black</display_name>
        </choice>
        <choice>
          <value>double glazing black</value>
          <display_name>double glazing black</display_name>
        </choice>
        <choice>
          <value>integrated collector storage</value>
          <display_name>integrated collector storage</display_name>
        </choice>
      </choices>
    </argument>
    <argument>
      <name>solar_thermal_collector_azimuth</name>
      <display_name>Solar Thermal: Collector Azimuth</display_name>
      <description>The collector azimuth of the solar thermal system. Azimuth is measured clockwise from north (e.g., North=0, East=90, South=180, West=270).</description>
      <type>Double</type>
      <units>degrees</units>
      <required>true</required>
      <model_dependent>false</model_dependent>
      <default_value>180</default_value>
    </argument>
    <argument>
      <name>solar_thermal_collector_tilt</name>
      <display_name>Solar Thermal: Collector Tilt</display_name>
      <description>The collector tilt of the solar thermal system. Can also enter, e.g., RoofPitch, RoofPitch+20, Latitude, Latitude-15, etc.</description>
      <type>String</type>
      <units>degrees</units>
      <required>true</required>
      <model_dependent>false</model_dependent>
      <default_value>RoofPitch</default_value>
    </argument>
    <argument>
      <name>solar_thermal_collector_rated_optical_efficiency</name>
      <display_name>Solar Thermal: Collector Rated Optical Efficiency</display_name>
      <description>The collector rated optical efficiency of the solar thermal system.</description>
      <type>Double</type>
      <units>Frac</units>
      <required>true</required>
      <model_dependent>false</model_dependent>
      <default_value>0.5</default_value>
    </argument>
    <argument>
      <name>solar_thermal_collector_rated_thermal_losses</name>
      <display_name>Solar Thermal: Collector Rated Thermal Losses</display_name>
      <description>The collector rated thermal losses of the solar thermal system.</description>
      <type>Double</type>
      <units>Btu/hr-ft^2-R</units>
      <required>true</required>
      <model_dependent>false</model_dependent>
      <default_value>0.2799</default_value>
    </argument>
    <argument>
      <name>solar_thermal_storage_volume</name>
      <display_name>Solar Thermal: Storage Volume</display_name>
      <description>The storage volume of the solar thermal system. If not provided, the OS-HPXML default (see &lt;a href='https://openstudio-hpxml.readthedocs.io/en/v1.8.1/workflow_inputs.html#detailed-inputs'&gt;Detailed Inputs&lt;/a&gt;) is used.</description>
      <type>String</type>
      <units>gal</units>
      <required>false</required>
      <model_dependent>false</model_dependent>
    </argument>
    <argument>
      <name>solar_thermal_solar_fraction</name>
      <display_name>Solar Thermal: Solar Fraction</display_name>
      <description>The solar fraction of the solar thermal system. If provided, overrides all other solar thermal inputs.</description>
      <type>Double</type>
      <units>Frac</units>
      <required>true</required>
      <model_dependent>false</model_dependent>
      <default_value>0</default_value>
    </argument>
    <argument>
      <name>pv_system_present</name>
      <display_name>PV System: Present</display_name>
      <description>Whether there is a PV system present.</description>
      <type>Boolean</type>
      <required>true</required>
      <model_dependent>false</model_dependent>
      <default_value>false</default_value>
      <choices>
        <choice>
          <value>true</value>
          <display_name>true</display_name>
        </choice>
        <choice>
          <value>false</value>
          <display_name>false</display_name>
        </choice>
      </choices>
    </argument>
    <argument>
      <name>pv_system_module_type</name>
      <display_name>PV System: Module Type</display_name>
      <description>Module type of the PV system. If not provided, the OS-HPXML default (see &lt;a href='https://openstudio-hpxml.readthedocs.io/en/v1.8.1/workflow_inputs.html#hpxml-photovoltaics'&gt;HPXML Photovoltaics&lt;/a&gt;) is used.</description>
      <type>Choice</type>
      <units></units>
      <required>false</required>
      <model_dependent>false</model_dependent>
      <choices>
        <choice>
          <value>auto</value>
          <display_name>auto</display_name>
        </choice>
        <choice>
          <value>standard</value>
          <display_name>standard</display_name>
        </choice>
        <choice>
          <value>premium</value>
          <display_name>premium</display_name>
        </choice>
        <choice>
          <value>thin film</value>
          <display_name>thin film</display_name>
        </choice>
      </choices>
    </argument>
    <argument>
      <name>pv_system_location</name>
      <display_name>PV System: Location</display_name>
      <description>Location of the PV system. If not provided, the OS-HPXML default (see &lt;a href='https://openstudio-hpxml.readthedocs.io/en/v1.8.1/workflow_inputs.html#hpxml-photovoltaics'&gt;HPXML Photovoltaics&lt;/a&gt;) is used.</description>
      <type>Choice</type>
      <units></units>
      <required>false</required>
      <model_dependent>false</model_dependent>
      <choices>
        <choice>
          <value>auto</value>
          <display_name>auto</display_name>
        </choice>
        <choice>
          <value>roof</value>
          <display_name>roof</display_name>
        </choice>
        <choice>
          <value>ground</value>
          <display_name>ground</display_name>
        </choice>
      </choices>
    </argument>
    <argument>
      <name>pv_system_tracking</name>
      <display_name>PV System: Tracking</display_name>
      <description>Type of tracking for the PV system. If not provided, the OS-HPXML default (see &lt;a href='https://openstudio-hpxml.readthedocs.io/en/v1.8.1/workflow_inputs.html#hpxml-photovoltaics'&gt;HPXML Photovoltaics&lt;/a&gt;) is used.</description>
      <type>Choice</type>
      <units></units>
      <required>false</required>
      <model_dependent>false</model_dependent>
      <choices>
        <choice>
          <value>auto</value>
          <display_name>auto</display_name>
        </choice>
        <choice>
          <value>fixed</value>
          <display_name>fixed</display_name>
        </choice>
        <choice>
          <value>1-axis</value>
          <display_name>1-axis</display_name>
        </choice>
        <choice>
          <value>1-axis backtracked</value>
          <display_name>1-axis backtracked</display_name>
        </choice>
        <choice>
          <value>2-axis</value>
          <display_name>2-axis</display_name>
        </choice>
      </choices>
    </argument>
    <argument>
      <name>pv_system_array_azimuth</name>
      <display_name>PV System: Array Azimuth</display_name>
      <description>Array azimuth of the PV system. Azimuth is measured clockwise from north (e.g., North=0, East=90, South=180, West=270).</description>
      <type>Double</type>
      <units>degrees</units>
      <required>true</required>
      <model_dependent>false</model_dependent>
      <default_value>180</default_value>
    </argument>
    <argument>
      <name>pv_system_array_tilt</name>
      <display_name>PV System: Array Tilt</display_name>
      <description>Array tilt of the PV system. Can also enter, e.g., RoofPitch, RoofPitch+20, Latitude, Latitude-15, etc.</description>
      <type>String</type>
      <units>degrees</units>
      <required>true</required>
      <model_dependent>false</model_dependent>
      <default_value>RoofPitch</default_value>
    </argument>
    <argument>
      <name>pv_system_max_power_output</name>
      <display_name>PV System: Maximum Power Output</display_name>
      <description>Maximum power output of the PV system. For a shared system, this is the total building maximum power output.</description>
      <type>Double</type>
      <units>W</units>
      <required>true</required>
      <model_dependent>false</model_dependent>
      <default_value>4000</default_value>
    </argument>
    <argument>
      <name>pv_system_inverter_efficiency</name>
      <display_name>PV System: Inverter Efficiency</display_name>
      <description>Inverter efficiency of the PV system. If there are two PV systems, this will apply to both. If not provided, the OS-HPXML default (see &lt;a href='https://openstudio-hpxml.readthedocs.io/en/v1.8.1/workflow_inputs.html#hpxml-photovoltaics'&gt;HPXML Photovoltaics&lt;/a&gt;) is used.</description>
      <type>String</type>
      <units>Frac</units>
      <required>false</required>
      <model_dependent>false</model_dependent>
    </argument>
    <argument>
      <name>pv_system_system_losses_fraction</name>
      <display_name>PV System: System Losses Fraction</display_name>
      <description>System losses fraction of the PV system. If there are two PV systems, this will apply to both. If not provided, the OS-HPXML default (see &lt;a href='https://openstudio-hpxml.readthedocs.io/en/v1.8.1/workflow_inputs.html#hpxml-photovoltaics'&gt;HPXML Photovoltaics&lt;/a&gt;) is used.</description>
      <type>String</type>
      <units>Frac</units>
      <required>false</required>
      <model_dependent>false</model_dependent>
    </argument>
    <argument>
      <name>pv_system_2_present</name>
      <display_name>PV System 2: Present</display_name>
      <description>Whether there is a second PV system present.</description>
      <type>Boolean</type>
      <required>true</required>
      <model_dependent>false</model_dependent>
      <default_value>false</default_value>
      <choices>
        <choice>
          <value>true</value>
          <display_name>true</display_name>
        </choice>
        <choice>
          <value>false</value>
          <display_name>false</display_name>
        </choice>
      </choices>
    </argument>
    <argument>
      <name>pv_system_2_module_type</name>
      <display_name>PV System 2: Module Type</display_name>
      <description>Module type of the second PV system. If not provided, the OS-HPXML default (see &lt;a href='https://openstudio-hpxml.readthedocs.io/en/v1.8.1/workflow_inputs.html#hpxml-photovoltaics'&gt;HPXML Photovoltaics&lt;/a&gt;) is used.</description>
      <type>Choice</type>
      <units></units>
      <required>false</required>
      <model_dependent>false</model_dependent>
      <choices>
        <choice>
          <value>auto</value>
          <display_name>auto</display_name>
        </choice>
        <choice>
          <value>standard</value>
          <display_name>standard</display_name>
        </choice>
        <choice>
          <value>premium</value>
          <display_name>premium</display_name>
        </choice>
        <choice>
          <value>thin film</value>
          <display_name>thin film</display_name>
        </choice>
      </choices>
    </argument>
    <argument>
      <name>pv_system_2_location</name>
      <display_name>PV System 2: Location</display_name>
      <description>Location of the second PV system. If not provided, the OS-HPXML default (see &lt;a href='https://openstudio-hpxml.readthedocs.io/en/v1.8.1/workflow_inputs.html#hpxml-photovoltaics'&gt;HPXML Photovoltaics&lt;/a&gt;) is used.</description>
      <type>Choice</type>
      <units></units>
      <required>false</required>
      <model_dependent>false</model_dependent>
      <choices>
        <choice>
          <value>auto</value>
          <display_name>auto</display_name>
        </choice>
        <choice>
          <value>roof</value>
          <display_name>roof</display_name>
        </choice>
        <choice>
          <value>ground</value>
          <display_name>ground</display_name>
        </choice>
      </choices>
    </argument>
    <argument>
      <name>pv_system_2_tracking</name>
      <display_name>PV System 2: Tracking</display_name>
      <description>Type of tracking for the second PV system. If not provided, the OS-HPXML default (see &lt;a href='https://openstudio-hpxml.readthedocs.io/en/v1.8.1/workflow_inputs.html#hpxml-photovoltaics'&gt;HPXML Photovoltaics&lt;/a&gt;) is used.</description>
      <type>Choice</type>
      <units></units>
      <required>false</required>
      <model_dependent>false</model_dependent>
      <choices>
        <choice>
          <value>auto</value>
          <display_name>auto</display_name>
        </choice>
        <choice>
          <value>fixed</value>
          <display_name>fixed</display_name>
        </choice>
        <choice>
          <value>1-axis</value>
          <display_name>1-axis</display_name>
        </choice>
        <choice>
          <value>1-axis backtracked</value>
          <display_name>1-axis backtracked</display_name>
        </choice>
        <choice>
          <value>2-axis</value>
          <display_name>2-axis</display_name>
        </choice>
      </choices>
    </argument>
    <argument>
      <name>pv_system_2_array_azimuth</name>
      <display_name>PV System 2: Array Azimuth</display_name>
      <description>Array azimuth of the second PV system. Azimuth is measured clockwise from north (e.g., North=0, East=90, South=180, West=270).</description>
      <type>Double</type>
      <units>degrees</units>
      <required>true</required>
      <model_dependent>false</model_dependent>
      <default_value>180</default_value>
    </argument>
    <argument>
      <name>pv_system_2_array_tilt</name>
      <display_name>PV System 2: Array Tilt</display_name>
      <description>Array tilt of the second PV system. Can also enter, e.g., RoofPitch, RoofPitch+20, Latitude, Latitude-15, etc.</description>
      <type>String</type>
      <units>degrees</units>
      <required>true</required>
      <model_dependent>false</model_dependent>
      <default_value>RoofPitch</default_value>
    </argument>
    <argument>
      <name>pv_system_2_max_power_output</name>
      <display_name>PV System 2: Maximum Power Output</display_name>
      <description>Maximum power output of the second PV system. For a shared system, this is the total building maximum power output.</description>
      <type>Double</type>
      <units>W</units>
      <required>true</required>
      <model_dependent>false</model_dependent>
      <default_value>4000</default_value>
    </argument>
    <argument>
      <name>battery_present</name>
      <display_name>Battery: Present</display_name>
      <description>Whether there is a lithium ion battery present.</description>
      <type>Boolean</type>
      <required>true</required>
      <model_dependent>false</model_dependent>
      <default_value>false</default_value>
      <choices>
        <choice>
          <value>true</value>
          <display_name>true</display_name>
        </choice>
        <choice>
          <value>false</value>
          <display_name>false</display_name>
        </choice>
      </choices>
    </argument>
    <argument>
      <name>battery_location</name>
      <display_name>Battery: Location</display_name>
      <description>The space type for the lithium ion battery location. If not provided, the OS-HPXML default (see &lt;a href='https://openstudio-hpxml.readthedocs.io/en/v1.8.1/workflow_inputs.html#hpxml-batteries'&gt;HPXML Batteries&lt;/a&gt;) is used.</description>
      <type>Choice</type>
      <units></units>
      <required>false</required>
      <model_dependent>false</model_dependent>
      <choices>
        <choice>
          <value>auto</value>
          <display_name>auto</display_name>
        </choice>
        <choice>
          <value>conditioned space</value>
          <display_name>conditioned space</display_name>
        </choice>
        <choice>
          <value>basement - conditioned</value>
          <display_name>basement - conditioned</display_name>
        </choice>
        <choice>
          <value>basement - unconditioned</value>
          <display_name>basement - unconditioned</display_name>
        </choice>
        <choice>
          <value>crawlspace</value>
          <display_name>crawlspace</display_name>
        </choice>
        <choice>
          <value>crawlspace - vented</value>
          <display_name>crawlspace - vented</display_name>
        </choice>
        <choice>
          <value>crawlspace - unvented</value>
          <display_name>crawlspace - unvented</display_name>
        </choice>
        <choice>
          <value>crawlspace - conditioned</value>
          <display_name>crawlspace - conditioned</display_name>
        </choice>
        <choice>
          <value>attic</value>
          <display_name>attic</display_name>
        </choice>
        <choice>
          <value>attic - vented</value>
          <display_name>attic - vented</display_name>
        </choice>
        <choice>
          <value>attic - unvented</value>
          <display_name>attic - unvented</display_name>
        </choice>
        <choice>
          <value>garage</value>
          <display_name>garage</display_name>
        </choice>
        <choice>
          <value>outside</value>
          <display_name>outside</display_name>
        </choice>
      </choices>
    </argument>
    <argument>
      <name>battery_power</name>
      <display_name>Battery: Rated Power Output</display_name>
      <description>The rated power output of the lithium ion battery. If not provided, the OS-HPXML default (see &lt;a href='https://openstudio-hpxml.readthedocs.io/en/v1.8.1/workflow_inputs.html#hpxml-batteries'&gt;HPXML Batteries&lt;/a&gt;) is used.</description>
      <type>String</type>
      <units>W</units>
      <required>false</required>
      <model_dependent>false</model_dependent>
    </argument>
    <argument>
      <name>battery_capacity</name>
      <display_name>Battery: Nominal Capacity</display_name>
      <description>The nominal capacity of the lithium ion battery. If not provided, the OS-HPXML default (see &lt;a href='https://openstudio-hpxml.readthedocs.io/en/v1.8.1/workflow_inputs.html#hpxml-batteries'&gt;HPXML Batteries&lt;/a&gt;) is used.</description>
      <type>String</type>
      <units>kWh</units>
      <required>false</required>
      <model_dependent>false</model_dependent>
    </argument>
    <argument>
      <name>battery_usable_capacity</name>
      <display_name>Battery: Usable Capacity</display_name>
      <description>The usable capacity of the lithium ion battery. If not provided, the OS-HPXML default (see &lt;a href='https://openstudio-hpxml.readthedocs.io/en/v1.8.1/workflow_inputs.html#hpxml-batteries'&gt;HPXML Batteries&lt;/a&gt;) is used.</description>
      <type>String</type>
      <units>kWh</units>
      <required>false</required>
      <model_dependent>false</model_dependent>
    </argument>
    <argument>
      <name>battery_round_trip_efficiency</name>
      <display_name>Battery: Round Trip Efficiency</display_name>
      <description>The round trip efficiency of the lithium ion battery. If not provided, the OS-HPXML default (see &lt;a href='https://openstudio-hpxml.readthedocs.io/en/v1.8.1/workflow_inputs.html#hpxml-batteries'&gt;HPXML Batteries&lt;/a&gt;) is used.</description>
      <type>String</type>
      <units>Frac</units>
      <required>false</required>
      <model_dependent>false</model_dependent>
    </argument>
    <argument>
      <name>lighting_present</name>
      <display_name>Lighting: Present</display_name>
      <description>Whether there is lighting energy use.</description>
      <type>Boolean</type>
      <required>true</required>
      <model_dependent>false</model_dependent>
      <default_value>true</default_value>
      <choices>
        <choice>
          <value>true</value>
          <display_name>true</display_name>
        </choice>
        <choice>
          <value>false</value>
          <display_name>false</display_name>
        </choice>
      </choices>
    </argument>
    <argument>
      <name>lighting_interior_fraction_cfl</name>
      <display_name>Lighting: Interior Fraction CFL</display_name>
      <description>Fraction of all lamps (interior) that are compact fluorescent. Lighting not specified as CFL, LFL, or LED is assumed to be incandescent.</description>
      <type>Double</type>
      <required>true</required>
      <model_dependent>false</model_dependent>
      <default_value>0.1</default_value>
    </argument>
    <argument>
      <name>lighting_interior_fraction_lfl</name>
      <display_name>Lighting: Interior Fraction LFL</display_name>
      <description>Fraction of all lamps (interior) that are linear fluorescent. Lighting not specified as CFL, LFL, or LED is assumed to be incandescent.</description>
      <type>Double</type>
      <required>true</required>
      <model_dependent>false</model_dependent>
      <default_value>0</default_value>
    </argument>
    <argument>
      <name>lighting_interior_fraction_led</name>
      <display_name>Lighting: Interior Fraction LED</display_name>
      <description>Fraction of all lamps (interior) that are light emitting diodes. Lighting not specified as CFL, LFL, or LED is assumed to be incandescent.</description>
      <type>Double</type>
      <required>true</required>
      <model_dependent>false</model_dependent>
      <default_value>0</default_value>
    </argument>
    <argument>
      <name>lighting_interior_usage_multiplier</name>
      <display_name>Lighting: Interior Usage Multiplier</display_name>
      <description>Multiplier on the lighting energy usage (interior) that can reflect, e.g., high/low usage occupants. If not provided, the OS-HPXML default (see &lt;a href='https://openstudio-hpxml.readthedocs.io/en/v1.8.1/workflow_inputs.html#hpxml-lighting'&gt;HPXML Lighting&lt;/a&gt;) is used.</description>
      <type>String</type>
      <units></units>
      <required>false</required>
      <model_dependent>false</model_dependent>
    </argument>
    <argument>
      <name>lighting_exterior_fraction_cfl</name>
      <display_name>Lighting: Exterior Fraction CFL</display_name>
      <description>Fraction of all lamps (exterior) that are compact fluorescent. Lighting not specified as CFL, LFL, or LED is assumed to be incandescent.</description>
      <type>Double</type>
      <required>true</required>
      <model_dependent>false</model_dependent>
      <default_value>0</default_value>
    </argument>
    <argument>
      <name>lighting_exterior_fraction_lfl</name>
      <display_name>Lighting: Exterior Fraction LFL</display_name>
      <description>Fraction of all lamps (exterior) that are linear fluorescent. Lighting not specified as CFL, LFL, or LED is assumed to be incandescent.</description>
      <type>Double</type>
      <required>true</required>
      <model_dependent>false</model_dependent>
      <default_value>0</default_value>
    </argument>
    <argument>
      <name>lighting_exterior_fraction_led</name>
      <display_name>Lighting: Exterior Fraction LED</display_name>
      <description>Fraction of all lamps (exterior) that are light emitting diodes. Lighting not specified as CFL, LFL, or LED is assumed to be incandescent.</description>
      <type>Double</type>
      <required>true</required>
      <model_dependent>false</model_dependent>
      <default_value>0</default_value>
    </argument>
    <argument>
      <name>lighting_exterior_usage_multiplier</name>
      <display_name>Lighting: Exterior Usage Multiplier</display_name>
      <description>Multiplier on the lighting energy usage (exterior) that can reflect, e.g., high/low usage occupants. If not provided, the OS-HPXML default (see &lt;a href='https://openstudio-hpxml.readthedocs.io/en/v1.8.1/workflow_inputs.html#hpxml-lighting'&gt;HPXML Lighting&lt;/a&gt;) is used.</description>
      <type>String</type>
      <units></units>
      <required>false</required>
      <model_dependent>false</model_dependent>
    </argument>
    <argument>
      <name>lighting_garage_fraction_cfl</name>
      <display_name>Lighting: Garage Fraction CFL</display_name>
      <description>Fraction of all lamps (garage) that are compact fluorescent. Lighting not specified as CFL, LFL, or LED is assumed to be incandescent.</description>
      <type>Double</type>
      <required>true</required>
      <model_dependent>false</model_dependent>
      <default_value>0</default_value>
    </argument>
    <argument>
      <name>lighting_garage_fraction_lfl</name>
      <display_name>Lighting: Garage Fraction LFL</display_name>
      <description>Fraction of all lamps (garage) that are linear fluorescent. Lighting not specified as CFL, LFL, or LED is assumed to be incandescent.</description>
      <type>Double</type>
      <required>true</required>
      <model_dependent>false</model_dependent>
      <default_value>0</default_value>
    </argument>
    <argument>
      <name>lighting_garage_fraction_led</name>
      <display_name>Lighting: Garage Fraction LED</display_name>
      <description>Fraction of all lamps (garage) that are light emitting diodes. Lighting not specified as CFL, LFL, or LED is assumed to be incandescent.</description>
      <type>Double</type>
      <required>true</required>
      <model_dependent>false</model_dependent>
      <default_value>0</default_value>
    </argument>
    <argument>
      <name>lighting_garage_usage_multiplier</name>
      <display_name>Lighting: Garage Usage Multiplier</display_name>
      <description>Multiplier on the lighting energy usage (garage) that can reflect, e.g., high/low usage occupants. If not provided, the OS-HPXML default (see &lt;a href='https://openstudio-hpxml.readthedocs.io/en/v1.8.1/workflow_inputs.html#hpxml-lighting'&gt;HPXML Lighting&lt;/a&gt;) is used.</description>
      <type>String</type>
      <units></units>
      <required>false</required>
      <model_dependent>false</model_dependent>
    </argument>
    <argument>
      <name>holiday_lighting_present</name>
      <display_name>Holiday Lighting: Present</display_name>
      <description>Whether there is holiday lighting.</description>
      <type>Boolean</type>
      <required>true</required>
      <model_dependent>false</model_dependent>
      <default_value>false</default_value>
      <choices>
        <choice>
          <value>true</value>
          <display_name>true</display_name>
        </choice>
        <choice>
          <value>false</value>
          <display_name>false</display_name>
        </choice>
      </choices>
    </argument>
    <argument>
      <name>holiday_lighting_daily_kwh</name>
      <display_name>Holiday Lighting: Daily Consumption</display_name>
      <description>The daily energy consumption for holiday lighting (exterior). If not provided, the OS-HPXML default (see &lt;a href='https://openstudio-hpxml.readthedocs.io/en/v1.8.1/workflow_inputs.html#hpxml-lighting'&gt;HPXML Lighting&lt;/a&gt;) is used.</description>
      <type>String</type>
      <units>kWh/day</units>
      <required>false</required>
      <model_dependent>false</model_dependent>
    </argument>
    <argument>
      <name>holiday_lighting_period</name>
      <display_name>Holiday Lighting: Period</display_name>
      <description>Enter a date like 'Nov 25 - Jan 5'. If not provided, the OS-HPXML default (see &lt;a href='https://openstudio-hpxml.readthedocs.io/en/v1.8.1/workflow_inputs.html#hpxml-lighting'&gt;HPXML Lighting&lt;/a&gt;) is used.</description>
      <type>String</type>
      <units></units>
      <required>false</required>
      <model_dependent>false</model_dependent>
    </argument>
    <argument>
      <name>dehumidifier_type</name>
      <display_name>Dehumidifier: Type</display_name>
      <description>The type of dehumidifier.</description>
      <type>Choice</type>
      <required>true</required>
      <model_dependent>false</model_dependent>
      <default_value>none</default_value>
      <choices>
        <choice>
          <value>none</value>
          <display_name>none</display_name>
        </choice>
        <choice>
          <value>portable</value>
          <display_name>portable</display_name>
        </choice>
        <choice>
          <value>whole-home</value>
          <display_name>whole-home</display_name>
        </choice>
      </choices>
    </argument>
    <argument>
      <name>dehumidifier_efficiency_type</name>
      <display_name>Dehumidifier: Efficiency Type</display_name>
      <description>The efficiency type of dehumidifier.</description>
      <type>Choice</type>
      <required>true</required>
      <model_dependent>false</model_dependent>
      <default_value>IntegratedEnergyFactor</default_value>
      <choices>
        <choice>
          <value>EnergyFactor</value>
          <display_name>EnergyFactor</display_name>
        </choice>
        <choice>
          <value>IntegratedEnergyFactor</value>
          <display_name>IntegratedEnergyFactor</display_name>
        </choice>
      </choices>
    </argument>
    <argument>
      <name>dehumidifier_efficiency</name>
      <display_name>Dehumidifier: Efficiency</display_name>
      <description>The efficiency of the dehumidifier.</description>
      <type>Double</type>
      <units>liters/kWh</units>
      <required>true</required>
      <model_dependent>false</model_dependent>
      <default_value>1.5</default_value>
    </argument>
    <argument>
      <name>dehumidifier_capacity</name>
      <display_name>Dehumidifier: Capacity</display_name>
      <description>The capacity (water removal rate) of the dehumidifier.</description>
      <type>Double</type>
      <units>pint/day</units>
      <required>true</required>
      <model_dependent>false</model_dependent>
      <default_value>40</default_value>
    </argument>
    <argument>
      <name>dehumidifier_rh_setpoint</name>
      <display_name>Dehumidifier: Relative Humidity Setpoint</display_name>
      <description>The relative humidity setpoint of the dehumidifier.</description>
      <type>Double</type>
      <units>Frac</units>
      <required>true</required>
      <model_dependent>false</model_dependent>
      <default_value>0.5</default_value>
    </argument>
    <argument>
      <name>dehumidifier_fraction_dehumidification_load_served</name>
      <display_name>Dehumidifier: Fraction Dehumidification Load Served</display_name>
      <description>The dehumidification load served fraction of the dehumidifier.</description>
      <type>Double</type>
      <units>Frac</units>
      <required>true</required>
      <model_dependent>false</model_dependent>
      <default_value>1</default_value>
    </argument>
    <argument>
      <name>clothes_washer_present</name>
      <display_name>Clothes Washer: Present</display_name>
      <description>Whether there is a clothes washer present.</description>
      <type>Boolean</type>
      <required>true</required>
      <model_dependent>false</model_dependent>
      <default_value>true</default_value>
      <choices>
        <choice>
          <value>true</value>
          <display_name>true</display_name>
        </choice>
        <choice>
          <value>false</value>
          <display_name>false</display_name>
        </choice>
      </choices>
    </argument>
    <argument>
      <name>clothes_washer_location</name>
      <display_name>Clothes Washer: Location</display_name>
      <description>The space type for the clothes washer location. If not provided, the OS-HPXML default (see &lt;a href='https://openstudio-hpxml.readthedocs.io/en/v1.8.1/workflow_inputs.html#hpxml-clothes-washer'&gt;HPXML Clothes Washer&lt;/a&gt;) is used.</description>
      <type>Choice</type>
      <units></units>
      <required>false</required>
      <model_dependent>false</model_dependent>
      <choices>
        <choice>
          <value>auto</value>
          <display_name>auto</display_name>
        </choice>
        <choice>
          <value>conditioned space</value>
          <display_name>conditioned space</display_name>
        </choice>
        <choice>
          <value>basement - conditioned</value>
          <display_name>basement - conditioned</display_name>
        </choice>
        <choice>
          <value>basement - unconditioned</value>
          <display_name>basement - unconditioned</display_name>
        </choice>
        <choice>
          <value>garage</value>
          <display_name>garage</display_name>
        </choice>
        <choice>
          <value>other housing unit</value>
          <display_name>other housing unit</display_name>
        </choice>
        <choice>
          <value>other heated space</value>
          <display_name>other heated space</display_name>
        </choice>
        <choice>
          <value>other multifamily buffer space</value>
          <display_name>other multifamily buffer space</display_name>
        </choice>
        <choice>
          <value>other non-freezing space</value>
          <display_name>other non-freezing space</display_name>
        </choice>
      </choices>
    </argument>
    <argument>
      <name>clothes_washer_efficiency_type</name>
      <display_name>Clothes Washer: Efficiency Type</display_name>
      <description>The efficiency type of the clothes washer.</description>
      <type>Choice</type>
      <required>true</required>
      <model_dependent>false</model_dependent>
      <default_value>IntegratedModifiedEnergyFactor</default_value>
      <choices>
        <choice>
          <value>ModifiedEnergyFactor</value>
          <display_name>ModifiedEnergyFactor</display_name>
        </choice>
        <choice>
          <value>IntegratedModifiedEnergyFactor</value>
          <display_name>IntegratedModifiedEnergyFactor</display_name>
        </choice>
      </choices>
    </argument>
    <argument>
      <name>clothes_washer_efficiency</name>
      <display_name>Clothes Washer: Efficiency</display_name>
      <description>The efficiency of the clothes washer. If not provided, the OS-HPXML default (see &lt;a href='https://openstudio-hpxml.readthedocs.io/en/v1.8.1/workflow_inputs.html#hpxml-clothes-washer'&gt;HPXML Clothes Washer&lt;/a&gt;) is used.</description>
      <type>String</type>
      <units>ft^3/kWh-cyc</units>
      <required>false</required>
      <model_dependent>false</model_dependent>
    </argument>
    <argument>
      <name>clothes_washer_rated_annual_kwh</name>
      <display_name>Clothes Washer: Rated Annual Consumption</display_name>
      <description>The annual energy consumed by the clothes washer, as rated, obtained from the EnergyGuide label. This includes both the appliance electricity consumption and the energy required for water heating. If not provided, the OS-HPXML default (see &lt;a href='https://openstudio-hpxml.readthedocs.io/en/v1.8.1/workflow_inputs.html#hpxml-clothes-washer'&gt;HPXML Clothes Washer&lt;/a&gt;) is used.</description>
      <type>String</type>
      <units>kWh/yr</units>
      <required>false</required>
      <model_dependent>false</model_dependent>
    </argument>
    <argument>
      <name>clothes_washer_label_electric_rate</name>
      <display_name>Clothes Washer: Label Electric Rate</display_name>
      <description>The annual energy consumed by the clothes washer, as rated, obtained from the EnergyGuide label. This includes both the appliance electricity consumption and the energy required for water heating. If not provided, the OS-HPXML default (see &lt;a href='https://openstudio-hpxml.readthedocs.io/en/v1.8.1/workflow_inputs.html#hpxml-clothes-washer'&gt;HPXML Clothes Washer&lt;/a&gt;) is used.</description>
      <type>String</type>
      <units>$/kWh</units>
      <required>false</required>
      <model_dependent>false</model_dependent>
    </argument>
    <argument>
      <name>clothes_washer_label_gas_rate</name>
      <display_name>Clothes Washer: Label Gas Rate</display_name>
      <description>The annual energy consumed by the clothes washer, as rated, obtained from the EnergyGuide label. This includes both the appliance electricity consumption and the energy required for water heating. If not provided, the OS-HPXML default (see &lt;a href='https://openstudio-hpxml.readthedocs.io/en/v1.8.1/workflow_inputs.html#hpxml-clothes-washer'&gt;HPXML Clothes Washer&lt;/a&gt;) is used.</description>
      <type>String</type>
      <units>$/therm</units>
      <required>false</required>
      <model_dependent>false</model_dependent>
    </argument>
    <argument>
      <name>clothes_washer_label_annual_gas_cost</name>
      <display_name>Clothes Washer: Label Annual Cost with Gas DHW</display_name>
      <description>The annual cost of using the system under test conditions. Input is obtained from the EnergyGuide label. If not provided, the OS-HPXML default (see &lt;a href='https://openstudio-hpxml.readthedocs.io/en/v1.8.1/workflow_inputs.html#hpxml-clothes-washer'&gt;HPXML Clothes Washer&lt;/a&gt;) is used.</description>
      <type>String</type>
      <units>$</units>
      <required>false</required>
      <model_dependent>false</model_dependent>
    </argument>
    <argument>
      <name>clothes_washer_label_usage</name>
      <display_name>Clothes Washer: Label Usage</display_name>
      <description>The clothes washer loads per week. If not provided, the OS-HPXML default (see &lt;a href='https://openstudio-hpxml.readthedocs.io/en/v1.8.1/workflow_inputs.html#hpxml-clothes-washer'&gt;HPXML Clothes Washer&lt;/a&gt;) is used.</description>
      <type>String</type>
      <units>cyc/wk</units>
      <required>false</required>
      <model_dependent>false</model_dependent>
    </argument>
    <argument>
      <name>clothes_washer_capacity</name>
      <display_name>Clothes Washer: Drum Volume</display_name>
      <description>Volume of the washer drum. Obtained from the EnergyStar website or the manufacturer's literature. If not provided, the OS-HPXML default (see &lt;a href='https://openstudio-hpxml.readthedocs.io/en/v1.8.1/workflow_inputs.html#hpxml-clothes-washer'&gt;HPXML Clothes Washer&lt;/a&gt;) is used.</description>
      <type>String</type>
      <units>ft^3</units>
      <required>false</required>
      <model_dependent>false</model_dependent>
    </argument>
    <argument>
      <name>clothes_washer_usage_multiplier</name>
      <display_name>Clothes Washer: Usage Multiplier</display_name>
      <description>Multiplier on the clothes washer energy and hot water usage that can reflect, e.g., high/low usage occupants. If not provided, the OS-HPXML default (see &lt;a href='https://openstudio-hpxml.readthedocs.io/en/v1.8.1/workflow_inputs.html#hpxml-clothes-washer'&gt;HPXML Clothes Washer&lt;/a&gt;) is used.</description>
      <type>String</type>
      <units></units>
      <required>false</required>
      <model_dependent>false</model_dependent>
    </argument>
    <argument>
      <name>clothes_dryer_present</name>
      <display_name>Clothes Dryer: Present</display_name>
      <description>Whether there is a clothes dryer present.</description>
      <type>Boolean</type>
      <required>true</required>
      <model_dependent>false</model_dependent>
      <default_value>true</default_value>
      <choices>
        <choice>
          <value>true</value>
          <display_name>true</display_name>
        </choice>
        <choice>
          <value>false</value>
          <display_name>false</display_name>
        </choice>
      </choices>
    </argument>
    <argument>
      <name>clothes_dryer_location</name>
      <display_name>Clothes Dryer: Location</display_name>
      <description>The space type for the clothes dryer location. If not provided, the OS-HPXML default (see &lt;a href='https://openstudio-hpxml.readthedocs.io/en/v1.8.1/workflow_inputs.html#hpxml-clothes-dryer'&gt;HPXML Clothes Dryer&lt;/a&gt;) is used.</description>
      <type>Choice</type>
      <units></units>
      <required>false</required>
      <model_dependent>false</model_dependent>
      <choices>
        <choice>
          <value>auto</value>
          <display_name>auto</display_name>
        </choice>
        <choice>
          <value>conditioned space</value>
          <display_name>conditioned space</display_name>
        </choice>
        <choice>
          <value>basement - conditioned</value>
          <display_name>basement - conditioned</display_name>
        </choice>
        <choice>
          <value>basement - unconditioned</value>
          <display_name>basement - unconditioned</display_name>
        </choice>
        <choice>
          <value>garage</value>
          <display_name>garage</display_name>
        </choice>
        <choice>
          <value>other housing unit</value>
          <display_name>other housing unit</display_name>
        </choice>
        <choice>
          <value>other heated space</value>
          <display_name>other heated space</display_name>
        </choice>
        <choice>
          <value>other multifamily buffer space</value>
          <display_name>other multifamily buffer space</display_name>
        </choice>
        <choice>
          <value>other non-freezing space</value>
          <display_name>other non-freezing space</display_name>
        </choice>
      </choices>
    </argument>
    <argument>
      <name>clothes_dryer_fuel_type</name>
      <display_name>Clothes Dryer: Fuel Type</display_name>
      <description>Type of fuel used by the clothes dryer.</description>
      <type>Choice</type>
      <required>true</required>
      <model_dependent>false</model_dependent>
      <default_value>natural gas</default_value>
      <choices>
        <choice>
          <value>electricity</value>
          <display_name>electricity</display_name>
        </choice>
        <choice>
          <value>natural gas</value>
          <display_name>natural gas</display_name>
        </choice>
        <choice>
          <value>fuel oil</value>
          <display_name>fuel oil</display_name>
        </choice>
        <choice>
          <value>propane</value>
          <display_name>propane</display_name>
        </choice>
        <choice>
          <value>wood</value>
          <display_name>wood</display_name>
        </choice>
        <choice>
          <value>coal</value>
          <display_name>coal</display_name>
        </choice>
      </choices>
    </argument>
    <argument>
      <name>clothes_dryer_efficiency_type</name>
      <display_name>Clothes Dryer: Efficiency Type</display_name>
      <description>The efficiency type of the clothes dryer.</description>
      <type>Choice</type>
      <required>true</required>
      <model_dependent>false</model_dependent>
      <default_value>CombinedEnergyFactor</default_value>
      <choices>
        <choice>
          <value>EnergyFactor</value>
          <display_name>EnergyFactor</display_name>
        </choice>
        <choice>
          <value>CombinedEnergyFactor</value>
          <display_name>CombinedEnergyFactor</display_name>
        </choice>
      </choices>
    </argument>
    <argument>
      <name>clothes_dryer_efficiency</name>
      <display_name>Clothes Dryer: Efficiency</display_name>
      <description>The efficiency of the clothes dryer. If not provided, the OS-HPXML default (see &lt;a href='https://openstudio-hpxml.readthedocs.io/en/v1.8.1/workflow_inputs.html#hpxml-clothes-dryer'&gt;HPXML Clothes Dryer&lt;/a&gt;) is used.</description>
      <type>String</type>
      <units>lb/kWh</units>
      <required>false</required>
      <model_dependent>false</model_dependent>
    </argument>
    <argument>
      <name>clothes_dryer_vented_flow_rate</name>
      <display_name>Clothes Dryer: Vented Flow Rate</display_name>
      <description>The exhaust flow rate of the vented clothes dryer. If not provided, the OS-HPXML default (see &lt;a href='https://openstudio-hpxml.readthedocs.io/en/v1.8.1/workflow_inputs.html#hpxml-clothes-dryer'&gt;HPXML Clothes Dryer&lt;/a&gt;) is used.</description>
      <type>String</type>
      <units>CFM</units>
      <required>false</required>
      <model_dependent>false</model_dependent>
    </argument>
    <argument>
      <name>clothes_dryer_usage_multiplier</name>
      <display_name>Clothes Dryer: Usage Multiplier</display_name>
      <description>Multiplier on the clothes dryer energy usage that can reflect, e.g., high/low usage occupants. If not provided, the OS-HPXML default (see &lt;a href='https://openstudio-hpxml.readthedocs.io/en/v1.8.1/workflow_inputs.html#hpxml-clothes-dryer'&gt;HPXML Clothes Dryer&lt;/a&gt;) is used.</description>
      <type>String</type>
      <units></units>
      <required>false</required>
      <model_dependent>false</model_dependent>
    </argument>
    <argument>
      <name>dishwasher_present</name>
      <display_name>Dishwasher: Present</display_name>
      <description>Whether there is a dishwasher present.</description>
      <type>Boolean</type>
      <required>true</required>
      <model_dependent>false</model_dependent>
      <default_value>true</default_value>
      <choices>
        <choice>
          <value>true</value>
          <display_name>true</display_name>
        </choice>
        <choice>
          <value>false</value>
          <display_name>false</display_name>
        </choice>
      </choices>
    </argument>
    <argument>
      <name>dishwasher_location</name>
      <display_name>Dishwasher: Location</display_name>
      <description>The space type for the dishwasher location. If not provided, the OS-HPXML default (see &lt;a href='https://openstudio-hpxml.readthedocs.io/en/v1.8.1/workflow_inputs.html#hpxml-dishwasher'&gt;HPXML Dishwasher&lt;/a&gt;) is used.</description>
      <type>Choice</type>
      <units></units>
      <required>false</required>
      <model_dependent>false</model_dependent>
      <choices>
        <choice>
          <value>auto</value>
          <display_name>auto</display_name>
        </choice>
        <choice>
          <value>conditioned space</value>
          <display_name>conditioned space</display_name>
        </choice>
        <choice>
          <value>basement - conditioned</value>
          <display_name>basement - conditioned</display_name>
        </choice>
        <choice>
          <value>basement - unconditioned</value>
          <display_name>basement - unconditioned</display_name>
        </choice>
        <choice>
          <value>garage</value>
          <display_name>garage</display_name>
        </choice>
        <choice>
          <value>other housing unit</value>
          <display_name>other housing unit</display_name>
        </choice>
        <choice>
          <value>other heated space</value>
          <display_name>other heated space</display_name>
        </choice>
        <choice>
          <value>other multifamily buffer space</value>
          <display_name>other multifamily buffer space</display_name>
        </choice>
        <choice>
          <value>other non-freezing space</value>
          <display_name>other non-freezing space</display_name>
        </choice>
      </choices>
    </argument>
    <argument>
      <name>dishwasher_efficiency_type</name>
      <display_name>Dishwasher: Efficiency Type</display_name>
      <description>The efficiency type of dishwasher.</description>
      <type>Choice</type>
      <required>true</required>
      <model_dependent>false</model_dependent>
      <default_value>RatedAnnualkWh</default_value>
      <choices>
        <choice>
          <value>RatedAnnualkWh</value>
          <display_name>RatedAnnualkWh</display_name>
        </choice>
        <choice>
          <value>EnergyFactor</value>
          <display_name>EnergyFactor</display_name>
        </choice>
      </choices>
    </argument>
    <argument>
      <name>dishwasher_efficiency</name>
      <display_name>Dishwasher: Efficiency</display_name>
      <description>The efficiency of the dishwasher. If not provided, the OS-HPXML default (see &lt;a href='https://openstudio-hpxml.readthedocs.io/en/v1.8.1/workflow_inputs.html#hpxml-dishwasher'&gt;HPXML Dishwasher&lt;/a&gt;) is used.</description>
      <type>String</type>
      <units>RatedAnnualkWh or EnergyFactor</units>
      <required>false</required>
      <model_dependent>false</model_dependent>
    </argument>
    <argument>
      <name>dishwasher_label_electric_rate</name>
      <display_name>Dishwasher: Label Electric Rate</display_name>
      <description>The label electric rate of the dishwasher. If not provided, the OS-HPXML default (see &lt;a href='https://openstudio-hpxml.readthedocs.io/en/v1.8.1/workflow_inputs.html#hpxml-dishwasher'&gt;HPXML Dishwasher&lt;/a&gt;) is used.</description>
      <type>String</type>
      <units>$/kWh</units>
      <required>false</required>
      <model_dependent>false</model_dependent>
    </argument>
    <argument>
      <name>dishwasher_label_gas_rate</name>
      <display_name>Dishwasher: Label Gas Rate</display_name>
      <description>The label gas rate of the dishwasher. If not provided, the OS-HPXML default (see &lt;a href='https://openstudio-hpxml.readthedocs.io/en/v1.8.1/workflow_inputs.html#hpxml-dishwasher'&gt;HPXML Dishwasher&lt;/a&gt;) is used.</description>
      <type>String</type>
      <units>$/therm</units>
      <required>false</required>
      <model_dependent>false</model_dependent>
    </argument>
    <argument>
      <name>dishwasher_label_annual_gas_cost</name>
      <display_name>Dishwasher: Label Annual Gas Cost</display_name>
      <description>The label annual gas cost of the dishwasher. If not provided, the OS-HPXML default (see &lt;a href='https://openstudio-hpxml.readthedocs.io/en/v1.8.1/workflow_inputs.html#hpxml-dishwasher'&gt;HPXML Dishwasher&lt;/a&gt;) is used.</description>
      <type>String</type>
      <units>$</units>
      <required>false</required>
      <model_dependent>false</model_dependent>
    </argument>
    <argument>
      <name>dishwasher_label_usage</name>
      <display_name>Dishwasher: Label Usage</display_name>
      <description>The dishwasher loads per week. If not provided, the OS-HPXML default (see &lt;a href='https://openstudio-hpxml.readthedocs.io/en/v1.8.1/workflow_inputs.html#hpxml-dishwasher'&gt;HPXML Dishwasher&lt;/a&gt;) is used.</description>
      <type>String</type>
      <units>cyc/wk</units>
      <required>false</required>
      <model_dependent>false</model_dependent>
    </argument>
    <argument>
      <name>dishwasher_place_setting_capacity</name>
      <display_name>Dishwasher: Number of Place Settings</display_name>
      <description>The number of place settings for the unit. Data obtained from manufacturer's literature. If not provided, the OS-HPXML default (see &lt;a href='https://openstudio-hpxml.readthedocs.io/en/v1.8.1/workflow_inputs.html#hpxml-dishwasher'&gt;HPXML Dishwasher&lt;/a&gt;) is used.</description>
      <type>String</type>
      <units>#</units>
      <required>false</required>
      <model_dependent>false</model_dependent>
    </argument>
    <argument>
      <name>dishwasher_usage_multiplier</name>
      <display_name>Dishwasher: Usage Multiplier</display_name>
      <description>Multiplier on the dishwasher energy usage that can reflect, e.g., high/low usage occupants. If not provided, the OS-HPXML default (see &lt;a href='https://openstudio-hpxml.readthedocs.io/en/v1.8.1/workflow_inputs.html#hpxml-dishwasher'&gt;HPXML Dishwasher&lt;/a&gt;) is used.</description>
      <type>String</type>
      <units></units>
      <required>false</required>
      <model_dependent>false</model_dependent>
    </argument>
    <argument>
      <name>refrigerator_present</name>
      <display_name>Refrigerator: Present</display_name>
      <description>Whether there is a refrigerator present.</description>
      <type>Boolean</type>
      <required>true</required>
      <model_dependent>false</model_dependent>
      <default_value>true</default_value>
      <choices>
        <choice>
          <value>true</value>
          <display_name>true</display_name>
        </choice>
        <choice>
          <value>false</value>
          <display_name>false</display_name>
        </choice>
      </choices>
    </argument>
    <argument>
      <name>refrigerator_location</name>
      <display_name>Refrigerator: Location</display_name>
      <description>The space type for the refrigerator location. If not provided, the OS-HPXML default (see &lt;a href='https://openstudio-hpxml.readthedocs.io/en/v1.8.1/workflow_inputs.html#hpxml-refrigerators'&gt;HPXML Refrigerators&lt;/a&gt;) is used.</description>
      <type>Choice</type>
      <units></units>
      <required>false</required>
      <model_dependent>false</model_dependent>
      <choices>
        <choice>
          <value>auto</value>
          <display_name>auto</display_name>
        </choice>
        <choice>
          <value>conditioned space</value>
          <display_name>conditioned space</display_name>
        </choice>
        <choice>
          <value>basement - conditioned</value>
          <display_name>basement - conditioned</display_name>
        </choice>
        <choice>
          <value>basement - unconditioned</value>
          <display_name>basement - unconditioned</display_name>
        </choice>
        <choice>
          <value>garage</value>
          <display_name>garage</display_name>
        </choice>
        <choice>
          <value>other housing unit</value>
          <display_name>other housing unit</display_name>
        </choice>
        <choice>
          <value>other heated space</value>
          <display_name>other heated space</display_name>
        </choice>
        <choice>
          <value>other multifamily buffer space</value>
          <display_name>other multifamily buffer space</display_name>
        </choice>
        <choice>
          <value>other non-freezing space</value>
          <display_name>other non-freezing space</display_name>
        </choice>
      </choices>
    </argument>
    <argument>
      <name>refrigerator_rated_annual_kwh</name>
      <display_name>Refrigerator: Rated Annual Consumption</display_name>
      <description>The EnergyGuide rated annual energy consumption for a refrigerator. If not provided, the OS-HPXML default (see &lt;a href='https://openstudio-hpxml.readthedocs.io/en/v1.8.1/workflow_inputs.html#hpxml-refrigerators'&gt;HPXML Refrigerators&lt;/a&gt;) is used.</description>
      <type>String</type>
      <units>kWh/yr</units>
      <required>false</required>
      <model_dependent>false</model_dependent>
    </argument>
    <argument>
      <name>refrigerator_usage_multiplier</name>
      <display_name>Refrigerator: Usage Multiplier</display_name>
      <description>Multiplier on the refrigerator energy usage that can reflect, e.g., high/low usage occupants. If not provided, the OS-HPXML default (see &lt;a href='https://openstudio-hpxml.readthedocs.io/en/v1.8.1/workflow_inputs.html#hpxml-refrigerators'&gt;HPXML Refrigerators&lt;/a&gt;) is used.</description>
      <type>String</type>
      <units></units>
      <required>false</required>
      <model_dependent>false</model_dependent>
    </argument>
    <argument>
      <name>extra_refrigerator_present</name>
      <display_name>Extra Refrigerator: Present</display_name>
      <description>Whether there is an extra refrigerator present.</description>
      <type>Boolean</type>
      <required>true</required>
      <model_dependent>false</model_dependent>
      <default_value>false</default_value>
      <choices>
        <choice>
          <value>true</value>
          <display_name>true</display_name>
        </choice>
        <choice>
          <value>false</value>
          <display_name>false</display_name>
        </choice>
      </choices>
    </argument>
    <argument>
      <name>extra_refrigerator_location</name>
      <display_name>Extra Refrigerator: Location</display_name>
      <description>The space type for the extra refrigerator location. If not provided, the OS-HPXML default (see &lt;a href='https://openstudio-hpxml.readthedocs.io/en/v1.8.1/workflow_inputs.html#hpxml-refrigerators'&gt;HPXML Refrigerators&lt;/a&gt;) is used.</description>
      <type>Choice</type>
      <units></units>
      <required>false</required>
      <model_dependent>false</model_dependent>
      <choices>
        <choice>
          <value>auto</value>
          <display_name>auto</display_name>
        </choice>
        <choice>
          <value>conditioned space</value>
          <display_name>conditioned space</display_name>
        </choice>
        <choice>
          <value>basement - conditioned</value>
          <display_name>basement - conditioned</display_name>
        </choice>
        <choice>
          <value>basement - unconditioned</value>
          <display_name>basement - unconditioned</display_name>
        </choice>
        <choice>
          <value>garage</value>
          <display_name>garage</display_name>
        </choice>
        <choice>
          <value>other housing unit</value>
          <display_name>other housing unit</display_name>
        </choice>
        <choice>
          <value>other heated space</value>
          <display_name>other heated space</display_name>
        </choice>
        <choice>
          <value>other multifamily buffer space</value>
          <display_name>other multifamily buffer space</display_name>
        </choice>
        <choice>
          <value>other non-freezing space</value>
          <display_name>other non-freezing space</display_name>
        </choice>
      </choices>
    </argument>
    <argument>
      <name>extra_refrigerator_rated_annual_kwh</name>
      <display_name>Extra Refrigerator: Rated Annual Consumption</display_name>
      <description>The EnergyGuide rated annual energy consumption for an extra refrigerator. If not provided, the OS-HPXML default (see &lt;a href='https://openstudio-hpxml.readthedocs.io/en/v1.8.1/workflow_inputs.html#hpxml-refrigerators'&gt;HPXML Refrigerators&lt;/a&gt;) is used.</description>
      <type>String</type>
      <units>kWh/yr</units>
      <required>false</required>
      <model_dependent>false</model_dependent>
    </argument>
    <argument>
      <name>extra_refrigerator_usage_multiplier</name>
      <display_name>Extra Refrigerator: Usage Multiplier</display_name>
      <description>Multiplier on the extra refrigerator energy usage that can reflect, e.g., high/low usage occupants. If not provided, the OS-HPXML default (see &lt;a href='https://openstudio-hpxml.readthedocs.io/en/v1.8.1/workflow_inputs.html#hpxml-refrigerators'&gt;HPXML Refrigerators&lt;/a&gt;) is used.</description>
      <type>String</type>
      <units></units>
      <required>false</required>
      <model_dependent>false</model_dependent>
    </argument>
    <argument>
      <name>freezer_present</name>
      <display_name>Freezer: Present</display_name>
      <description>Whether there is a freezer present.</description>
      <type>Boolean</type>
      <required>true</required>
      <model_dependent>false</model_dependent>
      <default_value>false</default_value>
      <choices>
        <choice>
          <value>true</value>
          <display_name>true</display_name>
        </choice>
        <choice>
          <value>false</value>
          <display_name>false</display_name>
        </choice>
      </choices>
    </argument>
    <argument>
      <name>freezer_location</name>
      <display_name>Freezer: Location</display_name>
      <description>The space type for the freezer location. If not provided, the OS-HPXML default (see &lt;a href='https://openstudio-hpxml.readthedocs.io/en/v1.8.1/workflow_inputs.html#hpxml-freezers'&gt;HPXML Freezers&lt;/a&gt;) is used.</description>
      <type>Choice</type>
      <units></units>
      <required>false</required>
      <model_dependent>false</model_dependent>
      <choices>
        <choice>
          <value>auto</value>
          <display_name>auto</display_name>
        </choice>
        <choice>
          <value>conditioned space</value>
          <display_name>conditioned space</display_name>
        </choice>
        <choice>
          <value>basement - conditioned</value>
          <display_name>basement - conditioned</display_name>
        </choice>
        <choice>
          <value>basement - unconditioned</value>
          <display_name>basement - unconditioned</display_name>
        </choice>
        <choice>
          <value>garage</value>
          <display_name>garage</display_name>
        </choice>
        <choice>
          <value>other housing unit</value>
          <display_name>other housing unit</display_name>
        </choice>
        <choice>
          <value>other heated space</value>
          <display_name>other heated space</display_name>
        </choice>
        <choice>
          <value>other multifamily buffer space</value>
          <display_name>other multifamily buffer space</display_name>
        </choice>
        <choice>
          <value>other non-freezing space</value>
          <display_name>other non-freezing space</display_name>
        </choice>
      </choices>
    </argument>
    <argument>
      <name>freezer_rated_annual_kwh</name>
      <display_name>Freezer: Rated Annual Consumption</display_name>
      <description>The EnergyGuide rated annual energy consumption for a freezer. If not provided, the OS-HPXML default (see &lt;a href='https://openstudio-hpxml.readthedocs.io/en/v1.8.1/workflow_inputs.html#hpxml-freezers'&gt;HPXML Freezers&lt;/a&gt;) is used.</description>
      <type>String</type>
      <units>kWh/yr</units>
      <required>false</required>
      <model_dependent>false</model_dependent>
    </argument>
    <argument>
      <name>freezer_usage_multiplier</name>
      <display_name>Freezer: Usage Multiplier</display_name>
      <description>Multiplier on the freezer energy usage that can reflect, e.g., high/low usage occupants. If not provided, the OS-HPXML default (see &lt;a href='https://openstudio-hpxml.readthedocs.io/en/v1.8.1/workflow_inputs.html#hpxml-freezers'&gt;HPXML Freezers&lt;/a&gt;) is used.</description>
      <type>String</type>
      <units></units>
      <required>false</required>
      <model_dependent>false</model_dependent>
    </argument>
    <argument>
      <name>cooking_range_oven_present</name>
      <display_name>Cooking Range/Oven: Present</display_name>
      <description>Whether there is a cooking range/oven present.</description>
      <type>Boolean</type>
      <required>true</required>
      <model_dependent>false</model_dependent>
      <default_value>true</default_value>
      <choices>
        <choice>
          <value>true</value>
          <display_name>true</display_name>
        </choice>
        <choice>
          <value>false</value>
          <display_name>false</display_name>
        </choice>
      </choices>
    </argument>
    <argument>
      <name>cooking_range_oven_location</name>
      <display_name>Cooking Range/Oven: Location</display_name>
      <description>The space type for the cooking range/oven location. If not provided, the OS-HPXML default (see &lt;a href='https://openstudio-hpxml.readthedocs.io/en/v1.8.1/workflow_inputs.html#hpxml-cooking-range-oven'&gt;HPXML Cooking Range/Oven&lt;/a&gt;) is used.</description>
      <type>Choice</type>
      <units></units>
      <required>false</required>
      <model_dependent>false</model_dependent>
      <choices>
        <choice>
          <value>auto</value>
          <display_name>auto</display_name>
        </choice>
        <choice>
          <value>conditioned space</value>
          <display_name>conditioned space</display_name>
        </choice>
        <choice>
          <value>basement - conditioned</value>
          <display_name>basement - conditioned</display_name>
        </choice>
        <choice>
          <value>basement - unconditioned</value>
          <display_name>basement - unconditioned</display_name>
        </choice>
        <choice>
          <value>garage</value>
          <display_name>garage</display_name>
        </choice>
        <choice>
          <value>other housing unit</value>
          <display_name>other housing unit</display_name>
        </choice>
        <choice>
          <value>other heated space</value>
          <display_name>other heated space</display_name>
        </choice>
        <choice>
          <value>other multifamily buffer space</value>
          <display_name>other multifamily buffer space</display_name>
        </choice>
        <choice>
          <value>other non-freezing space</value>
          <display_name>other non-freezing space</display_name>
        </choice>
      </choices>
    </argument>
    <argument>
      <name>cooking_range_oven_fuel_type</name>
      <display_name>Cooking Range/Oven: Fuel Type</display_name>
      <description>Type of fuel used by the cooking range/oven.</description>
      <type>Choice</type>
      <required>true</required>
      <model_dependent>false</model_dependent>
      <default_value>natural gas</default_value>
      <choices>
        <choice>
          <value>electricity</value>
          <display_name>electricity</display_name>
        </choice>
        <choice>
          <value>natural gas</value>
          <display_name>natural gas</display_name>
        </choice>
        <choice>
          <value>fuel oil</value>
          <display_name>fuel oil</display_name>
        </choice>
        <choice>
          <value>propane</value>
          <display_name>propane</display_name>
        </choice>
        <choice>
          <value>wood</value>
          <display_name>wood</display_name>
        </choice>
        <choice>
          <value>coal</value>
          <display_name>coal</display_name>
        </choice>
      </choices>
    </argument>
    <argument>
      <name>cooking_range_oven_is_induction</name>
      <display_name>Cooking Range/Oven: Is Induction</display_name>
      <description>Whether the cooking range is induction. If not provided, the OS-HPXML default (see &lt;a href='https://openstudio-hpxml.readthedocs.io/en/v1.8.1/workflow_inputs.html#hpxml-cooking-range-oven'&gt;HPXML Cooking Range/Oven&lt;/a&gt;) is used.</description>
      <type>Choice</type>
      <units></units>
      <required>false</required>
      <model_dependent>false</model_dependent>
      <choices>
        <choice>
          <value>auto</value>
          <display_name>auto</display_name>
        </choice>
        <choice>
          <value>true</value>
          <display_name>true</display_name>
        </choice>
        <choice>
          <value>false</value>
          <display_name>false</display_name>
        </choice>
      </choices>
    </argument>
    <argument>
      <name>cooking_range_oven_is_convection</name>
      <display_name>Cooking Range/Oven: Is Convection</display_name>
      <description>Whether the oven is convection. If not provided, the OS-HPXML default (see &lt;a href='https://openstudio-hpxml.readthedocs.io/en/v1.8.1/workflow_inputs.html#hpxml-cooking-range-oven'&gt;HPXML Cooking Range/Oven&lt;/a&gt;) is used.</description>
      <type>Choice</type>
      <units></units>
      <required>false</required>
      <model_dependent>false</model_dependent>
      <choices>
        <choice>
          <value>auto</value>
          <display_name>auto</display_name>
        </choice>
        <choice>
          <value>true</value>
          <display_name>true</display_name>
        </choice>
        <choice>
          <value>false</value>
          <display_name>false</display_name>
        </choice>
      </choices>
    </argument>
    <argument>
      <name>cooking_range_oven_usage_multiplier</name>
      <display_name>Cooking Range/Oven: Usage Multiplier</display_name>
      <description>Multiplier on the cooking range/oven energy usage that can reflect, e.g., high/low usage occupants. If not provided, the OS-HPXML default (see &lt;a href='https://openstudio-hpxml.readthedocs.io/en/v1.8.1/workflow_inputs.html#hpxml-cooking-range-oven'&gt;HPXML Cooking Range/Oven&lt;/a&gt;) is used.</description>
      <type>String</type>
      <units></units>
      <required>false</required>
      <model_dependent>false</model_dependent>
    </argument>
    <argument>
      <name>ceiling_fan_present</name>
      <display_name>Ceiling Fan: Present</display_name>
      <description>Whether there are any ceiling fans.</description>
      <type>Boolean</type>
      <required>true</required>
      <model_dependent>false</model_dependent>
      <default_value>true</default_value>
      <choices>
        <choice>
          <value>true</value>
          <display_name>true</display_name>
        </choice>
        <choice>
          <value>false</value>
          <display_name>false</display_name>
        </choice>
      </choices>
    </argument>
    <argument>
      <name>ceiling_fan_label_energy_use</name>
      <display_name>Ceiling Fan: Label Energy Use</display_name>
      <description>The label average energy use of the ceiling fan(s). If neither Efficiency nor Label Energy Use provided, the OS-HPXML default (see &lt;a href='https://openstudio-hpxml.readthedocs.io/en/v1.8.1/workflow_inputs.html#hpxml-ceiling-fans'&gt;HPXML Ceiling Fans&lt;/a&gt;) is used.</description>
      <type>String</type>
      <units>W</units>
      <required>false</required>
      <model_dependent>false</model_dependent>
    </argument>
    <argument>
      <name>ceiling_fan_efficiency</name>
      <display_name>Ceiling Fan: Efficiency</display_name>
      <description>The efficiency rating of the ceiling fan(s) at medium speed. Only used if Label Energy Use not provided. If neither Efficiency nor Label Energy Use provided, the OS-HPXML default (see &lt;a href='https://openstudio-hpxml.readthedocs.io/en/v1.8.1/workflow_inputs.html#hpxml-ceiling-fans'&gt;HPXML Ceiling Fans&lt;/a&gt;) is used.</description>
      <type>String</type>
      <units>CFM/W</units>
      <required>false</required>
      <model_dependent>false</model_dependent>
    </argument>
    <argument>
      <name>ceiling_fan_quantity</name>
      <display_name>Ceiling Fan: Quantity</display_name>
      <description>Total number of ceiling fans. If not provided, the OS-HPXML default (see &lt;a href='https://openstudio-hpxml.readthedocs.io/en/v1.8.1/workflow_inputs.html#hpxml-ceiling-fans'&gt;HPXML Ceiling Fans&lt;/a&gt;) is used.</description>
      <type>String</type>
      <units>#</units>
      <required>false</required>
      <model_dependent>false</model_dependent>
    </argument>
    <argument>
      <name>ceiling_fan_cooling_setpoint_temp_offset</name>
      <display_name>Ceiling Fan: Cooling Setpoint Temperature Offset</display_name>
      <description>The cooling setpoint temperature offset during months when the ceiling fans are operating. Only applies if ceiling fan quantity is greater than zero. If not provided, the OS-HPXML default (see &lt;a href='https://openstudio-hpxml.readthedocs.io/en/v1.8.1/workflow_inputs.html#hpxml-ceiling-fans'&gt;HPXML Ceiling Fans&lt;/a&gt;) is used.</description>
      <type>String</type>
      <units>F</units>
      <required>false</required>
      <model_dependent>false</model_dependent>
    </argument>
    <argument>
      <name>misc_plug_loads_television_present</name>
      <display_name>Misc Plug Loads: Television Present</display_name>
      <description>Whether there are televisions.</description>
      <type>Boolean</type>
      <required>true</required>
      <model_dependent>false</model_dependent>
      <default_value>true</default_value>
      <choices>
        <choice>
          <value>true</value>
          <display_name>true</display_name>
        </choice>
        <choice>
          <value>false</value>
          <display_name>false</display_name>
        </choice>
      </choices>
    </argument>
    <argument>
      <name>misc_plug_loads_television_annual_kwh</name>
      <display_name>Misc Plug Loads: Television Annual kWh</display_name>
      <description>The annual energy consumption of the television plug loads. If not provided, the OS-HPXML default (see &lt;a href='https://openstudio-hpxml.readthedocs.io/en/v1.8.1/workflow_inputs.html#hpxml-plug-loads'&gt;HPXML Plug Loads&lt;/a&gt;) is used.</description>
      <type>String</type>
      <units>kWh/yr</units>
      <required>false</required>
      <model_dependent>false</model_dependent>
    </argument>
    <argument>
      <name>misc_plug_loads_television_usage_multiplier</name>
      <display_name>Misc Plug Loads: Television Usage Multiplier</display_name>
      <description>Multiplier on the television energy usage that can reflect, e.g., high/low usage occupants. If not provided, the OS-HPXML default (see &lt;a href='https://openstudio-hpxml.readthedocs.io/en/v1.8.1/workflow_inputs.html#hpxml-plug-loads'&gt;HPXML Plug Loads&lt;/a&gt;) is used.</description>
      <type>String</type>
      <units></units>
      <required>false</required>
      <model_dependent>false</model_dependent>
    </argument>
    <argument>
      <name>misc_plug_loads_other_annual_kwh</name>
      <display_name>Misc Plug Loads: Other Annual kWh</display_name>
      <description>The annual energy consumption of the other residual plug loads. If not provided, the OS-HPXML default (see &lt;a href='https://openstudio-hpxml.readthedocs.io/en/v1.8.1/workflow_inputs.html#hpxml-plug-loads'&gt;HPXML Plug Loads&lt;/a&gt;) is used.</description>
      <type>String</type>
      <units>kWh/yr</units>
      <required>false</required>
      <model_dependent>false</model_dependent>
    </argument>
    <argument>
      <name>misc_plug_loads_other_frac_sensible</name>
      <display_name>Misc Plug Loads: Other Sensible Fraction</display_name>
      <description>Fraction of other residual plug loads' internal gains that are sensible. If not provided, the OS-HPXML default (see &lt;a href='https://openstudio-hpxml.readthedocs.io/en/v1.8.1/workflow_inputs.html#hpxml-plug-loads'&gt;HPXML Plug Loads&lt;/a&gt;) is used.</description>
      <type>String</type>
      <units>Frac</units>
      <required>false</required>
      <model_dependent>false</model_dependent>
    </argument>
    <argument>
      <name>misc_plug_loads_other_frac_latent</name>
      <display_name>Misc Plug Loads: Other Latent Fraction</display_name>
      <description>Fraction of other residual plug loads' internal gains that are latent. If not provided, the OS-HPXML default (see &lt;a href='https://openstudio-hpxml.readthedocs.io/en/v1.8.1/workflow_inputs.html#hpxml-plug-loads'&gt;HPXML Plug Loads&lt;/a&gt;) is used.</description>
      <type>String</type>
      <units>Frac</units>
      <required>false</required>
      <model_dependent>false</model_dependent>
    </argument>
    <argument>
      <name>misc_plug_loads_other_usage_multiplier</name>
      <display_name>Misc Plug Loads: Other Usage Multiplier</display_name>
      <description>Multiplier on the other energy usage that can reflect, e.g., high/low usage occupants. If not provided, the OS-HPXML default (see &lt;a href='https://openstudio-hpxml.readthedocs.io/en/v1.8.1/workflow_inputs.html#hpxml-plug-loads'&gt;HPXML Plug Loads&lt;/a&gt;) is used.</description>
      <type>String</type>
      <units></units>
      <required>false</required>
      <model_dependent>false</model_dependent>
    </argument>
    <argument>
      <name>misc_plug_loads_well_pump_present</name>
      <display_name>Misc Plug Loads: Well Pump Present</display_name>
      <description>Whether there is a well pump.</description>
      <type>Boolean</type>
      <required>true</required>
      <model_dependent>false</model_dependent>
      <default_value>false</default_value>
      <choices>
        <choice>
          <value>true</value>
          <display_name>true</display_name>
        </choice>
        <choice>
          <value>false</value>
          <display_name>false</display_name>
        </choice>
      </choices>
    </argument>
    <argument>
      <name>misc_plug_loads_well_pump_annual_kwh</name>
      <display_name>Misc Plug Loads: Well Pump Annual kWh</display_name>
      <description>The annual energy consumption of the well pump plug loads. If not provided, the OS-HPXML default (see &lt;a href='https://openstudio-hpxml.readthedocs.io/en/v1.8.1/workflow_inputs.html#hpxml-plug-loads'&gt;HPXML Plug Loads&lt;/a&gt;) is used.</description>
      <type>String</type>
      <units>kWh/yr</units>
      <required>false</required>
      <model_dependent>false</model_dependent>
    </argument>
    <argument>
      <name>misc_plug_loads_well_pump_usage_multiplier</name>
      <display_name>Misc Plug Loads: Well Pump Usage Multiplier</display_name>
      <description>Multiplier on the well pump energy usage that can reflect, e.g., high/low usage occupants. If not provided, the OS-HPXML default (see &lt;a href='https://openstudio-hpxml.readthedocs.io/en/v1.8.1/workflow_inputs.html#hpxml-plug-loads'&gt;HPXML Plug Loads&lt;/a&gt;) is used.</description>
      <type>String</type>
      <units></units>
      <required>false</required>
      <model_dependent>false</model_dependent>
    </argument>
    <argument>
      <name>misc_plug_loads_vehicle_present</name>
      <display_name>Misc Plug Loads: Vehicle Present</display_name>
      <description>Whether there is an electric vehicle.</description>
      <type>Boolean</type>
      <required>true</required>
      <model_dependent>false</model_dependent>
      <default_value>false</default_value>
      <choices>
        <choice>
          <value>true</value>
          <display_name>true</display_name>
        </choice>
        <choice>
          <value>false</value>
          <display_name>false</display_name>
        </choice>
      </choices>
    </argument>
    <argument>
      <name>misc_plug_loads_vehicle_annual_kwh</name>
      <display_name>Misc Plug Loads: Vehicle Annual kWh</display_name>
      <description>The annual energy consumption of the electric vehicle plug loads. If not provided, the OS-HPXML default (see &lt;a href='https://openstudio-hpxml.readthedocs.io/en/v1.8.1/workflow_inputs.html#hpxml-plug-loads'&gt;HPXML Plug Loads&lt;/a&gt;) is used.</description>
      <type>String</type>
      <units>kWh/yr</units>
      <required>false</required>
      <model_dependent>false</model_dependent>
    </argument>
    <argument>
      <name>misc_plug_loads_vehicle_usage_multiplier</name>
      <display_name>Misc Plug Loads: Vehicle Usage Multiplier</display_name>
      <description>Multiplier on the electric vehicle energy usage that can reflect, e.g., high/low usage occupants. If not provided, the OS-HPXML default (see &lt;a href='https://openstudio-hpxml.readthedocs.io/en/v1.8.1/workflow_inputs.html#hpxml-plug-loads'&gt;HPXML Plug Loads&lt;/a&gt;) is used.</description>
      <type>String</type>
      <units></units>
      <required>false</required>
      <model_dependent>false</model_dependent>
    </argument>
    <argument>
      <name>misc_fuel_loads_grill_present</name>
      <display_name>Misc Fuel Loads: Grill Present</display_name>
      <description>Whether there is a fuel loads grill.</description>
      <type>Boolean</type>
      <required>true</required>
      <model_dependent>false</model_dependent>
      <default_value>false</default_value>
      <choices>
        <choice>
          <value>true</value>
          <display_name>true</display_name>
        </choice>
        <choice>
          <value>false</value>
          <display_name>false</display_name>
        </choice>
      </choices>
    </argument>
    <argument>
      <name>misc_fuel_loads_grill_fuel_type</name>
      <display_name>Misc Fuel Loads: Grill Fuel Type</display_name>
      <description>The fuel type of the fuel loads grill.</description>
      <type>Choice</type>
      <required>true</required>
      <model_dependent>false</model_dependent>
      <default_value>natural gas</default_value>
      <choices>
        <choice>
          <value>natural gas</value>
          <display_name>natural gas</display_name>
        </choice>
        <choice>
          <value>fuel oil</value>
          <display_name>fuel oil</display_name>
        </choice>
        <choice>
          <value>propane</value>
          <display_name>propane</display_name>
        </choice>
        <choice>
          <value>wood</value>
          <display_name>wood</display_name>
        </choice>
        <choice>
          <value>wood pellets</value>
          <display_name>wood pellets</display_name>
        </choice>
      </choices>
    </argument>
    <argument>
      <name>misc_fuel_loads_grill_annual_therm</name>
      <display_name>Misc Fuel Loads: Grill Annual therm</display_name>
      <description>The annual energy consumption of the fuel loads grill. If not provided, the OS-HPXML default (see &lt;a href='https://openstudio-hpxml.readthedocs.io/en/v1.8.1/workflow_inputs.html#hpxml-fuel-loads'&gt;HPXML Fuel Loads&lt;/a&gt;) is used.</description>
      <type>String</type>
      <units>therm/yr</units>
      <required>false</required>
      <model_dependent>false</model_dependent>
    </argument>
    <argument>
      <name>misc_fuel_loads_grill_usage_multiplier</name>
      <display_name>Misc Fuel Loads: Grill Usage Multiplier</display_name>
      <description>Multiplier on the fuel loads grill energy usage that can reflect, e.g., high/low usage occupants. If not provided, the OS-HPXML default (see &lt;a href='https://openstudio-hpxml.readthedocs.io/en/v1.8.1/workflow_inputs.html#hpxml-fuel-loads'&gt;HPXML Fuel Loads&lt;/a&gt;) is used.</description>
      <type>String</type>
      <units></units>
      <required>false</required>
      <model_dependent>false</model_dependent>
    </argument>
    <argument>
      <name>misc_fuel_loads_lighting_present</name>
      <display_name>Misc Fuel Loads: Lighting Present</display_name>
      <description>Whether there is fuel loads lighting.</description>
      <type>Boolean</type>
      <required>true</required>
      <model_dependent>false</model_dependent>
      <default_value>false</default_value>
      <choices>
        <choice>
          <value>true</value>
          <display_name>true</display_name>
        </choice>
        <choice>
          <value>false</value>
          <display_name>false</display_name>
        </choice>
      </choices>
    </argument>
    <argument>
      <name>misc_fuel_loads_lighting_fuel_type</name>
      <display_name>Misc Fuel Loads: Lighting Fuel Type</display_name>
      <description>The fuel type of the fuel loads lighting.</description>
      <type>Choice</type>
      <required>true</required>
      <model_dependent>false</model_dependent>
      <default_value>natural gas</default_value>
      <choices>
        <choice>
          <value>natural gas</value>
          <display_name>natural gas</display_name>
        </choice>
        <choice>
          <value>fuel oil</value>
          <display_name>fuel oil</display_name>
        </choice>
        <choice>
          <value>propane</value>
          <display_name>propane</display_name>
        </choice>
        <choice>
          <value>wood</value>
          <display_name>wood</display_name>
        </choice>
        <choice>
          <value>wood pellets</value>
          <display_name>wood pellets</display_name>
        </choice>
      </choices>
    </argument>
    <argument>
      <name>misc_fuel_loads_lighting_annual_therm</name>
      <display_name>Misc Fuel Loads: Lighting Annual therm</display_name>
      <description>The annual energy consumption of the fuel loads lighting. If not provided, the OS-HPXML default (see &lt;a href='https://openstudio-hpxml.readthedocs.io/en/v1.8.1/workflow_inputs.html#hpxml-fuel-loads'&gt;HPXML Fuel Loads&lt;/a&gt;)is used.</description>
      <type>String</type>
      <units>therm/yr</units>
      <required>false</required>
      <model_dependent>false</model_dependent>
    </argument>
    <argument>
      <name>misc_fuel_loads_lighting_usage_multiplier</name>
      <display_name>Misc Fuel Loads: Lighting Usage Multiplier</display_name>
      <description>Multiplier on the fuel loads lighting energy usage that can reflect, e.g., high/low usage occupants. If not provided, the OS-HPXML default (see &lt;a href='https://openstudio-hpxml.readthedocs.io/en/v1.8.1/workflow_inputs.html#hpxml-fuel-loads'&gt;HPXML Fuel Loads&lt;/a&gt;) is used.</description>
      <type>String</type>
      <units></units>
      <required>false</required>
      <model_dependent>false</model_dependent>
    </argument>
    <argument>
      <name>misc_fuel_loads_fireplace_present</name>
      <display_name>Misc Fuel Loads: Fireplace Present</display_name>
      <description>Whether there is fuel loads fireplace.</description>
      <type>Boolean</type>
      <required>true</required>
      <model_dependent>false</model_dependent>
      <default_value>false</default_value>
      <choices>
        <choice>
          <value>true</value>
          <display_name>true</display_name>
        </choice>
        <choice>
          <value>false</value>
          <display_name>false</display_name>
        </choice>
      </choices>
    </argument>
    <argument>
      <name>misc_fuel_loads_fireplace_fuel_type</name>
      <display_name>Misc Fuel Loads: Fireplace Fuel Type</display_name>
      <description>The fuel type of the fuel loads fireplace.</description>
      <type>Choice</type>
      <required>true</required>
      <model_dependent>false</model_dependent>
      <default_value>natural gas</default_value>
      <choices>
        <choice>
          <value>natural gas</value>
          <display_name>natural gas</display_name>
        </choice>
        <choice>
          <value>fuel oil</value>
          <display_name>fuel oil</display_name>
        </choice>
        <choice>
          <value>propane</value>
          <display_name>propane</display_name>
        </choice>
        <choice>
          <value>wood</value>
          <display_name>wood</display_name>
        </choice>
        <choice>
          <value>wood pellets</value>
          <display_name>wood pellets</display_name>
        </choice>
      </choices>
    </argument>
    <argument>
      <name>misc_fuel_loads_fireplace_annual_therm</name>
      <display_name>Misc Fuel Loads: Fireplace Annual therm</display_name>
      <description>The annual energy consumption of the fuel loads fireplace. If not provided, the OS-HPXML default (see &lt;a href='https://openstudio-hpxml.readthedocs.io/en/v1.8.1/workflow_inputs.html#hpxml-fuel-loads'&gt;HPXML Fuel Loads&lt;/a&gt;) is used.</description>
      <type>String</type>
      <units>therm/yr</units>
      <required>false</required>
      <model_dependent>false</model_dependent>
    </argument>
    <argument>
      <name>misc_fuel_loads_fireplace_frac_sensible</name>
      <display_name>Misc Fuel Loads: Fireplace Sensible Fraction</display_name>
      <description>Fraction of fireplace residual fuel loads' internal gains that are sensible. If not provided, the OS-HPXML default (see &lt;a href='https://openstudio-hpxml.readthedocs.io/en/v1.8.1/workflow_inputs.html#hpxml-fuel-loads'&gt;HPXML Fuel Loads&lt;/a&gt;) is used.</description>
      <type>String</type>
      <units>Frac</units>
      <required>false</required>
      <model_dependent>false</model_dependent>
    </argument>
    <argument>
      <name>misc_fuel_loads_fireplace_frac_latent</name>
      <display_name>Misc Fuel Loads: Fireplace Latent Fraction</display_name>
      <description>Fraction of fireplace residual fuel loads' internal gains that are latent. If not provided, the OS-HPXML default (see &lt;a href='https://openstudio-hpxml.readthedocs.io/en/v1.8.1/workflow_inputs.html#hpxml-fuel-loads'&gt;HPXML Fuel Loads&lt;/a&gt;) is used.</description>
      <type>String</type>
      <units>Frac</units>
      <required>false</required>
      <model_dependent>false</model_dependent>
    </argument>
    <argument>
      <name>misc_fuel_loads_fireplace_usage_multiplier</name>
      <display_name>Misc Fuel Loads: Fireplace Usage Multiplier</display_name>
      <description>Multiplier on the fuel loads fireplace energy usage that can reflect, e.g., high/low usage occupants. If not provided, the OS-HPXML default (see &lt;a href='https://openstudio-hpxml.readthedocs.io/en/v1.8.1/workflow_inputs.html#hpxml-fuel-loads'&gt;HPXML Fuel Loads&lt;/a&gt;) is used.</description>
      <type>String</type>
      <units></units>
      <required>false</required>
      <model_dependent>false</model_dependent>
    </argument>
    <argument>
      <name>pool_present</name>
      <display_name>Pool: Present</display_name>
      <description>Whether there is a pool.</description>
      <type>Boolean</type>
      <required>true</required>
      <model_dependent>false</model_dependent>
      <default_value>false</default_value>
      <choices>
        <choice>
          <value>true</value>
          <display_name>true</display_name>
        </choice>
        <choice>
          <value>false</value>
          <display_name>false</display_name>
        </choice>
      </choices>
    </argument>
    <argument>
      <name>pool_pump_annual_kwh</name>
      <display_name>Pool: Pump Annual kWh</display_name>
      <description>The annual energy consumption of the pool pump. If not provided, the OS-HPXML default (see &lt;a href='https://openstudio-hpxml.readthedocs.io/en/v1.8.1/workflow_inputs.html#pool-pump'&gt;Pool Pump&lt;/a&gt;) is used.</description>
      <type>String</type>
      <units>kWh/yr</units>
      <required>false</required>
      <model_dependent>false</model_dependent>
    </argument>
    <argument>
      <name>pool_pump_usage_multiplier</name>
      <display_name>Pool: Pump Usage Multiplier</display_name>
      <description>Multiplier on the pool pump energy usage that can reflect, e.g., high/low usage occupants. If not provided, the OS-HPXML default (see &lt;a href='https://openstudio-hpxml.readthedocs.io/en/v1.8.1/workflow_inputs.html#pool-pump'&gt;Pool Pump&lt;/a&gt;) is used.</description>
      <type>String</type>
      <units></units>
      <required>false</required>
      <model_dependent>false</model_dependent>
    </argument>
    <argument>
      <name>pool_heater_type</name>
      <display_name>Pool: Heater Type</display_name>
      <description>The type of pool heater. Use 'none' if there is no pool heater.</description>
      <type>Choice</type>
      <required>true</required>
      <model_dependent>false</model_dependent>
      <default_value>none</default_value>
      <choices>
        <choice>
          <value>none</value>
          <display_name>none</display_name>
        </choice>
        <choice>
          <value>electric resistance</value>
          <display_name>electric resistance</display_name>
        </choice>
        <choice>
          <value>gas fired</value>
          <display_name>gas fired</display_name>
        </choice>
        <choice>
          <value>heat pump</value>
          <display_name>heat pump</display_name>
        </choice>
      </choices>
    </argument>
    <argument>
      <name>pool_heater_annual_kwh</name>
      <display_name>Pool: Heater Annual kWh</display_name>
      <description>The annual energy consumption of the electric resistance pool heater. If not provided, the OS-HPXML default (see &lt;a href='https://openstudio-hpxml.readthedocs.io/en/v1.8.1/workflow_inputs.html#pool-heater'&gt;Pool Heater&lt;/a&gt;) is used.</description>
      <type>String</type>
      <units>kWh/yr</units>
      <required>false</required>
      <model_dependent>false</model_dependent>
    </argument>
    <argument>
      <name>pool_heater_annual_therm</name>
      <display_name>Pool: Heater Annual therm</display_name>
      <description>The annual energy consumption of the gas fired pool heater. If not provided, the OS-HPXML default (see &lt;a href='https://openstudio-hpxml.readthedocs.io/en/v1.8.1/workflow_inputs.html#pool-heater'&gt;Pool Heater&lt;/a&gt;) is used.</description>
      <type>String</type>
      <units>therm/yr</units>
      <required>false</required>
      <model_dependent>false</model_dependent>
    </argument>
    <argument>
      <name>pool_heater_usage_multiplier</name>
      <display_name>Pool: Heater Usage Multiplier</display_name>
      <description>Multiplier on the pool heater energy usage that can reflect, e.g., high/low usage occupants. If not provided, the OS-HPXML default (see &lt;a href='https://openstudio-hpxml.readthedocs.io/en/v1.8.1/workflow_inputs.html#pool-heater'&gt;Pool Heater&lt;/a&gt;) is used.</description>
      <type>String</type>
      <units></units>
      <required>false</required>
      <model_dependent>false</model_dependent>
    </argument>
    <argument>
      <name>permanent_spa_present</name>
      <display_name>Permanent Spa: Present</display_name>
      <description>Whether there is a permanent spa.</description>
      <type>Boolean</type>
      <required>true</required>
      <model_dependent>false</model_dependent>
      <default_value>false</default_value>
      <choices>
        <choice>
          <value>true</value>
          <display_name>true</display_name>
        </choice>
        <choice>
          <value>false</value>
          <display_name>false</display_name>
        </choice>
      </choices>
    </argument>
    <argument>
      <name>permanent_spa_pump_annual_kwh</name>
      <display_name>Permanent Spa: Pump Annual kWh</display_name>
      <description>The annual energy consumption of the permanent spa pump. If not provided, the OS-HPXML default (see &lt;a href='https://openstudio-hpxml.readthedocs.io/en/v1.8.1/workflow_inputs.html#permanent-spa-pump'&gt;Permanent Spa Pump&lt;/a&gt;) is used.</description>
      <type>String</type>
      <units>kWh/yr</units>
      <required>false</required>
      <model_dependent>false</model_dependent>
    </argument>
    <argument>
      <name>permanent_spa_pump_usage_multiplier</name>
      <display_name>Permanent Spa: Pump Usage Multiplier</display_name>
      <description>Multiplier on the permanent spa pump energy usage that can reflect, e.g., high/low usage occupants. If not provided, the OS-HPXML default (see &lt;a href='https://openstudio-hpxml.readthedocs.io/en/v1.8.1/workflow_inputs.html#permanent-spa-pump'&gt;Permanent Spa Pump&lt;/a&gt;) is used.</description>
      <type>String</type>
      <units></units>
      <required>false</required>
      <model_dependent>false</model_dependent>
    </argument>
    <argument>
      <name>permanent_spa_heater_type</name>
      <display_name>Permanent Spa: Heater Type</display_name>
      <description>The type of permanent spa heater. Use 'none' if there is no permanent spa heater.</description>
      <type>Choice</type>
      <required>true</required>
      <model_dependent>false</model_dependent>
      <default_value>none</default_value>
      <choices>
        <choice>
          <value>none</value>
          <display_name>none</display_name>
        </choice>
        <choice>
          <value>electric resistance</value>
          <display_name>electric resistance</display_name>
        </choice>
        <choice>
          <value>gas fired</value>
          <display_name>gas fired</display_name>
        </choice>
        <choice>
          <value>heat pump</value>
          <display_name>heat pump</display_name>
        </choice>
      </choices>
    </argument>
    <argument>
      <name>permanent_spa_heater_annual_kwh</name>
      <display_name>Permanent Spa: Heater Annual kWh</display_name>
      <description>The annual energy consumption of the electric resistance permanent spa heater. If not provided, the OS-HPXML default (see &lt;a href='https://openstudio-hpxml.readthedocs.io/en/v1.8.1/workflow_inputs.html#permanent-spa-heater'&gt;Permanent Spa Heater&lt;/a&gt;) is used.</description>
      <type>String</type>
      <units>kWh/yr</units>
      <required>false</required>
      <model_dependent>false</model_dependent>
    </argument>
    <argument>
      <name>permanent_spa_heater_annual_therm</name>
      <display_name>Permanent Spa: Heater Annual therm</display_name>
      <description>The annual energy consumption of the gas fired permanent spa heater. If not provided, the OS-HPXML default (see &lt;a href='https://openstudio-hpxml.readthedocs.io/en/v1.8.1/workflow_inputs.html#permanent-spa-heater'&gt;Permanent Spa Heater&lt;/a&gt;) is used.</description>
      <type>String</type>
      <units>therm/yr</units>
      <required>false</required>
      <model_dependent>false</model_dependent>
    </argument>
    <argument>
      <name>permanent_spa_heater_usage_multiplier</name>
      <display_name>Permanent Spa: Heater Usage Multiplier</display_name>
      <description>Multiplier on the permanent spa heater energy usage that can reflect, e.g., high/low usage occupants. If not provided, the OS-HPXML default (see &lt;a href='https://openstudio-hpxml.readthedocs.io/en/v1.8.1/workflow_inputs.html#permanent-spa-heater'&gt;Permanent Spa Heater&lt;/a&gt;) is used.</description>
      <type>String</type>
      <units></units>
      <required>false</required>
      <model_dependent>false</model_dependent>
    </argument>
    <argument>
      <name>building_id</name>
      <display_name>Building Unit ID</display_name>
      <description>The building unit number (between 1 and the number of samples).</description>
      <type>Integer</type>
      <required>false</required>
      <model_dependent>false</model_dependent>
    </argument>
    <argument>
      <name>geometry_unit_cfa_bin</name>
      <display_name>Geometry: Unit Conditioned Floor Area Bin</display_name>
      <description>E.g., '2000-2499'.</description>
      <type>String</type>
      <required>true</required>
      <model_dependent>false</model_dependent>
      <default_value>2000-2499</default_value>
    </argument>
    <argument>
      <name>geometry_unit_cfa</name>
      <display_name>Geometry: Unit Conditioned Floor Area</display_name>
      <description>E.g., '2000' or 'auto'.</description>
      <type>String</type>
      <units>sqft</units>
      <required>true</required>
      <model_dependent>false</model_dependent>
      <default_value>2000</default_value>
    </argument>
    <argument>
      <name>vintage</name>
      <display_name>Building Construction: Vintage</display_name>
      <description>The building vintage, used for informational purposes only.</description>
      <type>String</type>
      <required>false</required>
      <model_dependent>false</model_dependent>
    </argument>
    <argument>
      <name>exterior_finish_r</name>
      <display_name>Building Construction: Exterior Finish R-Value</display_name>
      <description>R-value of the exterior finish.</description>
      <type>Double</type>
      <units>h-ft^2-R/Btu</units>
      <required>true</required>
      <model_dependent>false</model_dependent>
      <default_value>0.6</default_value>
    </argument>
    <argument>
      <name>geometry_unit_level</name>
      <display_name>Geometry: Unit Level</display_name>
      <description>The level of the unit. This is required for apartment units.</description>
      <type>Choice</type>
      <required>false</required>
      <model_dependent>false</model_dependent>
      <choices>
        <choice>
          <value>Bottom</value>
          <display_name>Bottom</display_name>
        </choice>
        <choice>
          <value>Middle</value>
          <display_name>Middle</display_name>
        </choice>
        <choice>
          <value>Top</value>
          <display_name>Top</display_name>
        </choice>
      </choices>
    </argument>
    <argument>
      <name>geometry_unit_horizontal_location</name>
      <display_name>Geometry: Unit Horizontal Location</display_name>
      <description>The horizontal location of the unit when viewing the front of the building. This is required for single-family attached and apartment units.</description>
      <type>Choice</type>
      <required>false</required>
      <model_dependent>false</model_dependent>
      <choices>
        <choice>
          <value>None</value>
          <display_name>None</display_name>
        </choice>
        <choice>
          <value>Left</value>
          <display_name>Left</display_name>
        </choice>
        <choice>
          <value>Middle</value>
          <display_name>Middle</display_name>
        </choice>
        <choice>
          <value>Right</value>
          <display_name>Right</display_name>
        </choice>
      </choices>
    </argument>
    <argument>
      <name>geometry_num_floors_above_grade</name>
      <display_name>Geometry: Number of Floors Above Grade</display_name>
      <description>The number of floors above grade (in the unit if single-family detached or single-family attached, and in the building if apartment unit). Conditioned attics are included.</description>
      <type>Integer</type>
      <units>#</units>
      <required>true</required>
      <model_dependent>false</model_dependent>
      <default_value>2</default_value>
    </argument>
    <argument>
      <name>geometry_corridor_position</name>
      <display_name>Geometry: Corridor Position</display_name>
      <description>The position of the corridor. Only applies to single-family attached and apartment units. Exterior corridors are shaded, but not enclosed. Interior corridors are enclosed and conditioned.</description>
      <type>Choice</type>
      <required>true</required>
      <model_dependent>false</model_dependent>
      <choices>
        <choice>
          <value>Double-Loaded Interior</value>
          <display_name>Double-Loaded Interior</display_name>
        </choice>
        <choice>
          <value>Double Exterior</value>
          <display_name>Double Exterior</display_name>
        </choice>
        <choice>
          <value>Single Exterior (Front)</value>
          <display_name>Single Exterior (Front)</display_name>
        </choice>
        <choice>
          <value>None</value>
          <display_name>None</display_name>
        </choice>
      </choices>
    </argument>
    <argument>
      <name>geometry_corridor_width</name>
      <display_name>Geometry: Corridor Width</display_name>
      <description>The width of the corridor. Only applies to apartment units.</description>
      <type>Double</type>
      <units>ft</units>
      <required>true</required>
      <model_dependent>false</model_dependent>
      <default_value>10</default_value>
    </argument>
    <argument>
      <name>wall_continuous_exterior_r</name>
      <display_name>Wall: Continuous Exterior Insulation Nominal R-value</display_name>
      <description>Nominal R-value for the wall continuous exterior insulation.</description>
      <type>Double</type>
      <units>h-ft^2-R/Btu</units>
      <required>false</required>
      <model_dependent>false</model_dependent>
    </argument>
    <argument>
      <name>ceiling_insulation_r</name>
      <display_name>Ceiling: Insulation Nominal R-value</display_name>
      <description>Nominal R-value for the ceiling (attic floor).</description>
      <type>Double</type>
      <units>h-ft^2-R/Btu</units>
      <required>true</required>
      <model_dependent>false</model_dependent>
      <default_value>0</default_value>
    </argument>
    <argument>
      <name>rim_joist_continuous_exterior_r</name>
      <display_name>Rim Joist: Continuous Exterior Insulation Nominal R-value</display_name>
      <description>Nominal R-value for the rim joist continuous exterior insulation. Only applies to basements/crawlspaces.</description>
      <type>Double</type>
      <units>h-ft^2-R/Btu</units>
      <required>true</required>
      <model_dependent>false</model_dependent>
      <default_value>0</default_value>
    </argument>
    <argument>
      <name>rim_joist_continuous_interior_r</name>
      <display_name>Rim Joist: Continuous Interior Insulation Nominal R-value</display_name>
      <description>Nominal R-value for the rim joist continuous interior insulation that runs parallel to floor joists. Only applies to basements/crawlspaces.</description>
      <type>Double</type>
      <units>h-ft^2-R/Btu</units>
      <required>true</required>
      <model_dependent>false</model_dependent>
      <default_value>0</default_value>
    </argument>
    <argument>
      <name>rim_joist_assembly_interior_r</name>
      <display_name>Rim Joist: Interior Assembly R-value</display_name>
      <description>Assembly R-value for the rim joist assembly interior insulation that runs perpendicular to floor joists. Only applies to basements/crawlspaces.</description>
      <type>Double</type>
      <units>h-ft^2-R/Btu</units>
      <required>true</required>
      <model_dependent>false</model_dependent>
      <default_value>0</default_value>
    </argument>
    <argument>
      <name>air_leakage_percent_reduction</name>
      <display_name>Air Leakage: Value Reduction</display_name>
      <description>Reduction (%) on the air exchange rate value.</description>
      <type>Double</type>
      <required>false</required>
      <model_dependent>false</model_dependent>
    </argument>
    <argument>
      <name>misc_plug_loads_television_2_usage_multiplier</name>
      <display_name>Plug Loads: Television Usage Multiplier 2</display_name>
      <description>Additional multiplier on the television energy usage that can reflect, e.g., high/low usage occupants.</description>
      <type>Double</type>
      <required>true</required>
      <model_dependent>false</model_dependent>
      <default_value>1</default_value>
    </argument>
    <argument>
      <name>misc_plug_loads_other_2_usage_multiplier</name>
      <display_name>Plug Loads: Other Usage Multiplier 2</display_name>
      <description>Additional multiplier on the other energy usage that can reflect, e.g., high/low usage occupants.</description>
      <type>Double</type>
      <required>true</required>
      <model_dependent>false</model_dependent>
      <default_value>1</default_value>
    </argument>
    <argument>
      <name>misc_plug_loads_well_pump_2_usage_multiplier</name>
      <display_name>Plug Loads: Well Pump Usage Multiplier 2</display_name>
      <description>Additional multiplier on the well pump energy usage that can reflect, e.g., high/low usage occupants.</description>
      <type>Double</type>
      <required>true</required>
      <model_dependent>false</model_dependent>
      <default_value>0</default_value>
    </argument>
    <argument>
      <name>misc_plug_loads_vehicle_2_usage_multiplier</name>
      <display_name>Plug Loads: Vehicle Usage Multiplier 2</display_name>
      <description>Additional multiplier on the electric vehicle energy usage that can reflect, e.g., high/low usage occupants.</description>
      <type>Double</type>
      <required>true</required>
      <model_dependent>false</model_dependent>
      <default_value>0</default_value>
    </argument>
    <argument>
      <name>hvac_control_heating_weekday_setpoint_temp</name>
      <display_name>Heating Setpoint: Weekday Temperature</display_name>
      <description>Specify the weekday heating setpoint temperature.</description>
      <type>Double</type>
      <units>deg-F</units>
      <required>true</required>
      <model_dependent>false</model_dependent>
      <default_value>71</default_value>
    </argument>
    <argument>
      <name>hvac_control_heating_weekend_setpoint_temp</name>
      <display_name>Heating Setpoint: Weekend Temperature</display_name>
      <description>Specify the weekend heating setpoint temperature.</description>
      <type>Double</type>
      <units>deg-F</units>
      <required>true</required>
      <model_dependent>false</model_dependent>
      <default_value>71</default_value>
    </argument>
    <argument>
      <name>hvac_control_heating_weekday_setpoint_offset_magnitude</name>
      <display_name>Heating Setpoint: Weekday Offset Magnitude</display_name>
      <description>Specify the weekday heating offset magnitude.</description>
      <type>Double</type>
      <units>deg-F</units>
      <required>true</required>
      <model_dependent>false</model_dependent>
      <default_value>0</default_value>
    </argument>
    <argument>
      <name>hvac_control_heating_weekend_setpoint_offset_magnitude</name>
      <display_name>Heating Setpoint: Weekend Offset Magnitude</display_name>
      <description>Specify the weekend heating offset magnitude.</description>
      <type>Double</type>
      <units>deg-F</units>
      <required>true</required>
      <model_dependent>false</model_dependent>
      <default_value>0</default_value>
    </argument>
    <argument>
      <name>hvac_control_heating_weekday_setpoint_schedule</name>
      <display_name>Heating Setpoint: Weekday Schedule</display_name>
      <description>Specify the 24-hour comma-separated weekday heating schedule of 0s and 1s.</description>
      <type>String</type>
      <required>true</required>
      <model_dependent>false</model_dependent>
      <default_value>0, 0, 0, 0, 0, 0, 0, 0, 0, 0, 0, 0, 0, 0, 0, 0, 0, 0, 0, 0, 0, 0, 0, 0</default_value>
    </argument>
    <argument>
      <name>hvac_control_heating_weekend_setpoint_schedule</name>
      <display_name>Heating Setpoint: Weekend Schedule</display_name>
      <description>Specify the 24-hour comma-separated weekend heating schedule of 0s and 1s.</description>
      <type>String</type>
      <required>true</required>
      <model_dependent>false</model_dependent>
      <default_value>0, 0, 0, 0, 0, 0, 0, 0, 0, 0, 0, 0, 0, 0, 0, 0, 0, 0, 0, 0, 0, 0, 0, 0</default_value>
    </argument>
    <argument>
      <name>use_auto_heating_season</name>
      <display_name>Use Auto Heating Season</display_name>
      <description>Specifies whether to automatically define the heating season based on the weather file.</description>
      <type>Boolean</type>
      <required>true</required>
      <model_dependent>false</model_dependent>
      <default_value>false</default_value>
      <choices>
        <choice>
          <value>true</value>
          <display_name>true</display_name>
        </choice>
        <choice>
          <value>false</value>
          <display_name>false</display_name>
        </choice>
      </choices>
    </argument>
    <argument>
      <name>hvac_control_cooling_weekday_setpoint_temp</name>
      <display_name>Cooling Setpoint: Weekday Temperature</display_name>
      <description>Specify the weekday cooling setpoint temperature.</description>
      <type>Double</type>
      <units>deg-F</units>
      <required>true</required>
      <model_dependent>false</model_dependent>
      <default_value>76</default_value>
    </argument>
    <argument>
      <name>hvac_control_cooling_weekend_setpoint_temp</name>
      <display_name>Cooling Setpoint: Weekend Temperature</display_name>
      <description>Specify the weekend cooling setpoint temperature.</description>
      <type>Double</type>
      <units>deg-F</units>
      <required>true</required>
      <model_dependent>false</model_dependent>
      <default_value>76</default_value>
    </argument>
    <argument>
      <name>hvac_control_cooling_weekday_setpoint_offset_magnitude</name>
      <display_name>Cooling Setpoint: Weekday Offset Magnitude</display_name>
      <description>Specify the weekday cooling offset magnitude.</description>
      <type>Double</type>
      <units>deg-F</units>
      <required>true</required>
      <model_dependent>false</model_dependent>
      <default_value>0</default_value>
    </argument>
    <argument>
      <name>hvac_control_cooling_weekend_setpoint_offset_magnitude</name>
      <display_name>Cooling Setpoint: Weekend Offset Magnitude</display_name>
      <description>Specify the weekend cooling offset magnitude.</description>
      <type>Double</type>
      <units>deg-F</units>
      <required>true</required>
      <model_dependent>false</model_dependent>
      <default_value>0</default_value>
    </argument>
    <argument>
      <name>hvac_control_cooling_weekday_setpoint_schedule</name>
      <display_name>Cooling Setpoint: Weekday Schedule</display_name>
      <description>Specify the 24-hour comma-separated weekday cooling schedule of 0s and 1s.</description>
      <type>String</type>
      <required>true</required>
      <model_dependent>false</model_dependent>
      <default_value>0, 0, 0, 0, 0, 0, 0, 0, 0, 0, 0, 0, 0, 0, 0, 0, 0, 0, 0, 0, 0, 0, 0, 0</default_value>
    </argument>
    <argument>
      <name>hvac_control_cooling_weekend_setpoint_schedule</name>
      <display_name>Cooling Setpoint: Weekend Schedule</display_name>
      <description>Specify the 24-hour comma-separated weekend cooling schedule of 0s and 1s.</description>
      <type>String</type>
      <required>true</required>
      <model_dependent>false</model_dependent>
      <default_value>0, 0, 0, 0, 0, 0, 0, 0, 0, 0, 0, 0, 0, 0, 0, 0, 0, 0, 0, 0, 0, 0, 0, 0</default_value>
    </argument>
    <argument>
      <name>use_auto_cooling_season</name>
      <display_name>Use Auto Cooling Season</display_name>
      <description>Specifies whether to automatically define the cooling season based on the weather file.</description>
      <type>Boolean</type>
      <required>true</required>
      <model_dependent>false</model_dependent>
      <default_value>false</default_value>
      <choices>
        <choice>
          <value>true</value>
          <display_name>true</display_name>
        </choice>
        <choice>
          <value>false</value>
          <display_name>false</display_name>
        </choice>
      </choices>
    </argument>
    <argument>
      <name>heating_system_has_flue_or_chimney</name>
      <display_name>Heating System: Has Flue or Chimney</display_name>
      <description>Whether the heating system has a flue or chimney.</description>
      <type>String</type>
      <required>true</required>
      <model_dependent>false</model_dependent>
      <default_value>auto</default_value>
    </argument>
    <argument>
      <name>heating_system_2_has_flue_or_chimney</name>
      <display_name>Heating System 2: Has Flue or Chimney</display_name>
      <description>Whether the second heating system has a flue or chimney.</description>
      <type>String</type>
      <required>true</required>
      <model_dependent>false</model_dependent>
      <default_value>auto</default_value>
    </argument>
    <argument>
      <name>water_heater_has_flue_or_chimney</name>
      <display_name>Water Heater: Has Flue or Chimney</display_name>
      <description>Whether the water heater has a flue or chimney.</description>
      <type>String</type>
      <required>true</required>
      <model_dependent>false</model_dependent>
      <default_value>auto</default_value>
    </argument>
    <argument>
      <name>heating_system_rated_cfm_per_ton</name>
      <display_name>Heating System: Rated CFM Per Ton</display_name>
      <description>The rated cfm per ton of the heating system.</description>
      <type>Double</type>
      <units>cfm/ton</units>
      <required>false</required>
      <model_dependent>false</model_dependent>
    </argument>
    <argument>
      <name>heating_system_actual_cfm_per_ton</name>
      <display_name>Heating System: Actual CFM Per Ton</display_name>
      <description>The actual cfm per ton of the heating system.</description>
      <type>Double</type>
      <units>cfm/ton</units>
      <required>false</required>
      <model_dependent>false</model_dependent>
    </argument>
    <argument>
      <name>cooling_system_rated_cfm_per_ton</name>
      <display_name>Cooling System: Rated CFM Per Ton</display_name>
      <description>The rated cfm per ton of the cooling system.</description>
      <type>Double</type>
      <units>cfm/ton</units>
      <required>false</required>
      <model_dependent>false</model_dependent>
    </argument>
    <argument>
      <name>cooling_system_actual_cfm_per_ton</name>
      <display_name>Cooling System: Actual CFM Per Ton</display_name>
      <description>The actual cfm per ton of the cooling system.</description>
      <type>Double</type>
      <units>cfm/ton</units>
      <required>false</required>
      <model_dependent>false</model_dependent>
    </argument>
    <argument>
      <name>cooling_system_frac_manufacturer_charge</name>
      <display_name>Cooling System: Fraction of Manufacturer Recommended Charge</display_name>
      <description>The fraction of manufacturer recommended charge of the cooling system.</description>
      <type>Double</type>
      <units>Frac</units>
      <required>false</required>
      <model_dependent>false</model_dependent>
    </argument>
    <argument>
      <name>heat_pump_rated_cfm_per_ton</name>
      <display_name>Heat Pump: Rated CFM Per Ton</display_name>
      <description>The rated cfm per ton of the heat pump.</description>
      <type>Double</type>
      <units>cfm/ton</units>
      <required>false</required>
      <model_dependent>false</model_dependent>
    </argument>
    <argument>
      <name>heat_pump_actual_cfm_per_ton</name>
      <display_name>Heat Pump: Actual CFM Per Ton</display_name>
      <description>The actual cfm per ton of the heat pump.</description>
      <type>Double</type>
      <units>cfm/ton</units>
      <required>false</required>
      <model_dependent>false</model_dependent>
    </argument>
    <argument>
      <name>heat_pump_frac_manufacturer_charge</name>
      <display_name>Heat Pump: Fraction of Manufacturer Recommended Charge</display_name>
      <description>The fraction of manufacturer recommended charge of the heat pump.</description>
      <type>Double</type>
      <units>Frac</units>
      <required>false</required>
      <model_dependent>false</model_dependent>
    </argument>
    <argument>
      <name>heat_pump_backup_use_existing_system</name>
      <display_name>Heat Pump: Backup Use Existing System</display_name>
      <description>Whether the heat pump uses the existing system as backup.</description>
      <type>Boolean</type>
      <required>false</required>
      <model_dependent>false</model_dependent>
      <choices>
        <choice>
          <value>true</value>
          <display_name>true</display_name>
        </choice>
        <choice>
          <value>false</value>
          <display_name>false</display_name>
        </choice>
      </choices>
    </argument>
  </arguments>
  <outputs />
  <provenances />
  <tags>
    <tag>Whole Building.Space Types</tag>
  </tags>
  <attributes>
    <attribute>
      <name>Measure Type</name>
      <value>ModelMeasure</value>
      <datatype>string</datatype>
    </attribute>
  </attributes>
  <files>
    <file>
      <filename>README.md</filename>
      <filetype>md</filetype>
      <usage_type>readme</usage_type>
<<<<<<< HEAD
      <checksum>43C94D26</checksum>
=======
      <checksum>3F5066AC</checksum>
>>>>>>> 6e6c7932
    </file>
    <file>
      <filename>README.md.erb</filename>
      <filetype>erb</filetype>
      <usage_type>readmeerb</usage_type>
      <checksum>513F28E9</checksum>
    </file>
    <file>
      <version>
        <software_program>OpenStudio</software_program>
        <identifier>2.9.0</identifier>
        <min_compatible>2.9.0</min_compatible>
      </version>
      <filename>measure.rb</filename>
      <filetype>rb</filetype>
      <usage_type>script</usage_type>
<<<<<<< HEAD
      <checksum>25590E02</checksum>
=======
      <checksum>4009EF25</checksum>
>>>>>>> 6e6c7932
    </file>
    <file>
      <filename>constants.rb</filename>
      <filetype>rb</filetype>
      <usage_type>resource</usage_type>
<<<<<<< HEAD
      <checksum>13BD8AFD</checksum>
=======
      <checksum>54E89042</checksum>
>>>>>>> 6e6c7932
    </file>
    <file>
      <filename>resstock_arguments_test.rb</filename>
      <filetype>rb</filetype>
      <usage_type>test</usage_type>
      <checksum>7E6D3230</checksum>
    </file>
  </files>
</measure><|MERGE_RESOLUTION|>--- conflicted
+++ resolved
@@ -3,13 +3,8 @@
   <schema_version>3.1</schema_version>
   <name>res_stock_arguments</name>
   <uid>c984bb9e-4ac4-4930-a399-9d23f8f6936a</uid>
-<<<<<<< HEAD
-  <version_id>d5847187-e49d-49d8-8d9f-6b4443be468d</version_id>
-  <version_modified>2024-09-04T14:50:53Z</version_modified>
-=======
-  <version_id>ad7a9142-bcf5-4759-a5a5-948feedf8275</version_id>
-  <version_modified>2024-09-04T15:18:46Z</version_modified>
->>>>>>> 6e6c7932
+  <version_id>8f83b7c8-7a2d-4284-abfd-4b7856585634</version_id>
+  <version_modified>2024-09-04T21:24:57Z</version_modified>
   <xml_checksum>2C38F48B</xml_checksum>
   <class_name>ResStockArguments</class_name>
   <display_name>ResStock Arguments</display_name>
@@ -7558,11 +7553,7 @@
       <filename>README.md</filename>
       <filetype>md</filetype>
       <usage_type>readme</usage_type>
-<<<<<<< HEAD
-      <checksum>43C94D26</checksum>
-=======
-      <checksum>3F5066AC</checksum>
->>>>>>> 6e6c7932
+      <checksum>BB9BAA56</checksum>
     </file>
     <file>
       <filename>README.md.erb</filename>
@@ -7579,21 +7570,13 @@
       <filename>measure.rb</filename>
       <filetype>rb</filetype>
       <usage_type>script</usage_type>
-<<<<<<< HEAD
-      <checksum>25590E02</checksum>
-=======
-      <checksum>4009EF25</checksum>
->>>>>>> 6e6c7932
+      <checksum>3196C31A</checksum>
     </file>
     <file>
       <filename>constants.rb</filename>
       <filetype>rb</filetype>
       <usage_type>resource</usage_type>
-<<<<<<< HEAD
-      <checksum>13BD8AFD</checksum>
-=======
-      <checksum>54E89042</checksum>
->>>>>>> 6e6c7932
+      <checksum>2132D4FB</checksum>
     </file>
     <file>
       <filename>resstock_arguments_test.rb</filename>
