--- conflicted
+++ resolved
@@ -3,13 +3,8 @@
   <schema_version>3.1</schema_version>
   <name>res_stock_arguments</name>
   <uid>c984bb9e-4ac4-4930-a399-9d23f8f6936a</uid>
-<<<<<<< HEAD
-  <version_id>63ed7182-bdc9-4c86-b91b-3a4ea75e35d4</version_id>
-  <version_modified>2024-01-24T02:32:13Z</version_modified>
-=======
-  <version_id>5d0f59e2-5f18-42a4-b48d-7f25484b8c6b</version_id>
-  <version_modified>2024-01-25T20:52:36Z</version_modified>
->>>>>>> d27cdc51
+  <version_id>ae4b2c19-5d5c-4fc7-9f70-ec6eff93245d</version_id>
+  <version_modified>2024-01-30T16:49:31Z</version_modified>
   <xml_checksum>2C38F48B</xml_checksum>
   <class_name>ResStockArguments</class_name>
   <display_name>ResStock Arguments</display_name>
@@ -7328,11 +7323,7 @@
       <filename>README.md</filename>
       <filetype>md</filetype>
       <usage_type>readme</usage_type>
-<<<<<<< HEAD
-      <checksum>F2F8C4C1</checksum>
-=======
-      <checksum>F06A22FF</checksum>
->>>>>>> d27cdc51
+      <checksum>C6ACB0D6</checksum>
     </file>
     <file>
       <filename>README.md.erb</filename>
