--- conflicted
+++ resolved
@@ -3,13 +3,8 @@
   <schema_version>3.1</schema_version>
   <name>res_stock_arguments</name>
   <uid>c984bb9e-4ac4-4930-a399-9d23f8f6936a</uid>
-<<<<<<< HEAD
-  <version_id>9ca74382-fdaa-49bf-a3bd-00a9e9de5ec4</version_id>
-  <version_modified>2024-07-23T15:32:16Z</version_modified>
-=======
-  <version_id>13eb1e73-e190-422f-b871-d681c4629b43</version_id>
-  <version_modified>2024-07-19T23:49:15Z</version_modified>
->>>>>>> cb335817
+  <version_id>e1d2e612-6c20-4d71-ac5e-726e37c22fce</version_id>
+  <version_modified>2024-07-25T21:06:25Z</version_modified>
   <xml_checksum>2C38F48B</xml_checksum>
   <class_name>ResStockArguments</class_name>
   <display_name>ResStock Arguments</display_name>
@@ -7549,11 +7544,7 @@
       <filename>README.md</filename>
       <filetype>md</filetype>
       <usage_type>readme</usage_type>
-<<<<<<< HEAD
-      <checksum>C17A65AA</checksum>
-=======
-      <checksum>1402050A</checksum>
->>>>>>> cb335817
+      <checksum>2E8F862B</checksum>
     </file>
     <file>
       <filename>README.md.erb</filename>
