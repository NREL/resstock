<?xml version="1.0"?>
<measure>
  <schema_version>3.0</schema_version>
  <name>res_stock_arguments</name>
  <uid>c984bb9e-4ac4-4930-a399-9d23f8f6936a</uid>
<<<<<<< HEAD
  <version_id>c2d1e292-9c75-4f8a-83c0-581564241813</version_id>
  <version_modified>20220224T011646Z</version_modified>
=======
  <version_id>52c33cc5-27ce-4804-aade-12e35b96fc22</version_id>
  <version_modified>20220217T224131Z</version_modified>
>>>>>>> 6d1932cf
  <xml_checksum>2C38F48B</xml_checksum>
  <class_name>ResStockArguments</class_name>
  <display_name>ResStock Arguments</display_name>
  <description>Measure that pre-processes the arguments passed to the BuildResidentialHPXML measure.</description>
  <modeler_description>Defines the set of arguments needed for ResStock that are not available in BuildResidentialHPXML.</modeler_description>
  <arguments>
    <argument>
      <name>simulation_control_timestep</name>
      <display_name>Simulation Control: Timestep</display_name>
      <description>Value must be a divisor of 60.</description>
      <type>Integer</type>
      <units>min</units>
      <required>false</required>
      <model_dependent>false</model_dependent>
    </argument>
    <argument>
      <name>simulation_control_run_period</name>
      <display_name>Simulation Control: Run Period</display_name>
      <description>Enter a date like "Jan 1 - Dec 31".</description>
      <type>String</type>
      <required>false</required>
      <model_dependent>false</model_dependent>
    </argument>
    <argument>
      <name>simulation_control_run_period_calendar_year</name>
      <display_name>Simulation Control: Run Period Calendar Year</display_name>
      <description>This numeric field should contain the calendar year that determines the start day of week. If you are running simulations using AMY weather files, the value entered for calendar year will not be used; it will be overridden by the actual year found in the AMY weather file.</description>
      <type>Integer</type>
      <units>year</units>
      <required>false</required>
      <model_dependent>false</model_dependent>
    </argument>
    <argument>
      <name>simulation_control_daylight_saving_enabled</name>
      <display_name>Simulation Control: Daylight Saving Enabled</display_name>
      <description>Whether to use daylight saving.</description>
      <type>Boolean</type>
      <required>false</required>
      <model_dependent>false</model_dependent>
      <choices>
        <choice>
          <value>true</value>
          <display_name>true</display_name>
        </choice>
        <choice>
          <value>false</value>
          <display_name>false</display_name>
        </choice>
      </choices>
    </argument>
    <argument>
      <name>simulation_control_daylight_saving_period</name>
      <display_name>Simulation Control: Daylight Saving Period</display_name>
      <description>Enter a date like "Mar 15 - Dec 15".</description>
      <type>String</type>
      <required>false</required>
      <model_dependent>false</model_dependent>
    </argument>
    <argument>
      <name>site_type</name>
      <display_name>Site: Type</display_name>
      <description>The type of site.</description>
      <type>Choice</type>
      <required>false</required>
      <model_dependent>false</model_dependent>
      <choices>
        <choice>
          <value>suburban</value>
          <display_name>suburban</display_name>
        </choice>
        <choice>
          <value>urban</value>
          <display_name>urban</display_name>
        </choice>
        <choice>
          <value>rural</value>
          <display_name>rural</display_name>
        </choice>
      </choices>
    </argument>
    <argument>
      <name>site_shielding_of_home</name>
      <display_name>Site: Shielding of Home</display_name>
      <description>Presence of nearby buildings, trees, obstructions for infiltration model.  A value of 'auto' will use 'normal'.</description>
      <type>Choice</type>
      <required>true</required>
      <model_dependent>false</model_dependent>
      <default_value>auto</default_value>
      <choices>
        <choice>
          <value>auto</value>
          <display_name>auto</display_name>
        </choice>
        <choice>
          <value>exposed</value>
          <display_name>exposed</display_name>
        </choice>
        <choice>
          <value>normal</value>
          <display_name>normal</display_name>
        </choice>
        <choice>
          <value>well-shielded</value>
          <display_name>well-shielded</display_name>
        </choice>
      </choices>
    </argument>
    <argument>
      <name>site_zip_code</name>
      <display_name>Site: Zip Code</display_name>
      <description>Zip code of the home address.</description>
      <type>String</type>
      <required>false</required>
      <model_dependent>false</model_dependent>
    </argument>
    <argument>
      <name>site_iecc_zone</name>
      <display_name>Site: IECC Zone</display_name>
      <description>IECC zone of the home address.</description>
      <type>Choice</type>
      <required>false</required>
      <model_dependent>false</model_dependent>
      <choices>
        <choice>
          <value>1A</value>
          <display_name>1A</display_name>
        </choice>
        <choice>
          <value>1B</value>
          <display_name>1B</display_name>
        </choice>
        <choice>
          <value>1C</value>
          <display_name>1C</display_name>
        </choice>
        <choice>
          <value>2A</value>
          <display_name>2A</display_name>
        </choice>
        <choice>
          <value>2B</value>
          <display_name>2B</display_name>
        </choice>
        <choice>
          <value>2C</value>
          <display_name>2C</display_name>
        </choice>
        <choice>
          <value>3A</value>
          <display_name>3A</display_name>
        </choice>
        <choice>
          <value>3B</value>
          <display_name>3B</display_name>
        </choice>
        <choice>
          <value>3C</value>
          <display_name>3C</display_name>
        </choice>
        <choice>
          <value>4A</value>
          <display_name>4A</display_name>
        </choice>
        <choice>
          <value>4B</value>
          <display_name>4B</display_name>
        </choice>
        <choice>
          <value>4C</value>
          <display_name>4C</display_name>
        </choice>
        <choice>
          <value>5A</value>
          <display_name>5A</display_name>
        </choice>
        <choice>
          <value>5B</value>
          <display_name>5B</display_name>
        </choice>
        <choice>
          <value>5C</value>
          <display_name>5C</display_name>
        </choice>
        <choice>
          <value>6A</value>
          <display_name>6A</display_name>
        </choice>
        <choice>
          <value>6B</value>
          <display_name>6B</display_name>
        </choice>
        <choice>
          <value>6C</value>
          <display_name>6C</display_name>
        </choice>
        <choice>
          <value>7</value>
          <display_name>7</display_name>
        </choice>
        <choice>
          <value>8</value>
          <display_name>8</display_name>
        </choice>
      </choices>
    </argument>
    <argument>
      <name>site_state_code</name>
      <display_name>Site: State Code</display_name>
      <description>State code of the home address.</description>
      <type>Choice</type>
      <required>false</required>
      <model_dependent>false</model_dependent>
      <choices>
        <choice>
          <value>AK</value>
          <display_name>AK</display_name>
        </choice>
        <choice>
          <value>AL</value>
          <display_name>AL</display_name>
        </choice>
        <choice>
          <value>AR</value>
          <display_name>AR</display_name>
        </choice>
        <choice>
          <value>AZ</value>
          <display_name>AZ</display_name>
        </choice>
        <choice>
          <value>CA</value>
          <display_name>CA</display_name>
        </choice>
        <choice>
          <value>CO</value>
          <display_name>CO</display_name>
        </choice>
        <choice>
          <value>CT</value>
          <display_name>CT</display_name>
        </choice>
        <choice>
          <value>DC</value>
          <display_name>DC</display_name>
        </choice>
        <choice>
          <value>DE</value>
          <display_name>DE</display_name>
        </choice>
        <choice>
          <value>FL</value>
          <display_name>FL</display_name>
        </choice>
        <choice>
          <value>GA</value>
          <display_name>GA</display_name>
        </choice>
        <choice>
          <value>HI</value>
          <display_name>HI</display_name>
        </choice>
        <choice>
          <value>IA</value>
          <display_name>IA</display_name>
        </choice>
        <choice>
          <value>ID</value>
          <display_name>ID</display_name>
        </choice>
        <choice>
          <value>IL</value>
          <display_name>IL</display_name>
        </choice>
        <choice>
          <value>IN</value>
          <display_name>IN</display_name>
        </choice>
        <choice>
          <value>KS</value>
          <display_name>KS</display_name>
        </choice>
        <choice>
          <value>KY</value>
          <display_name>KY</display_name>
        </choice>
        <choice>
          <value>LA</value>
          <display_name>LA</display_name>
        </choice>
        <choice>
          <value>MA</value>
          <display_name>MA</display_name>
        </choice>
        <choice>
          <value>MD</value>
          <display_name>MD</display_name>
        </choice>
        <choice>
          <value>ME</value>
          <display_name>ME</display_name>
        </choice>
        <choice>
          <value>MI</value>
          <display_name>MI</display_name>
        </choice>
        <choice>
          <value>MN</value>
          <display_name>MN</display_name>
        </choice>
        <choice>
          <value>MO</value>
          <display_name>MO</display_name>
        </choice>
        <choice>
          <value>MS</value>
          <display_name>MS</display_name>
        </choice>
        <choice>
          <value>MT</value>
          <display_name>MT</display_name>
        </choice>
        <choice>
          <value>NC</value>
          <display_name>NC</display_name>
        </choice>
        <choice>
          <value>ND</value>
          <display_name>ND</display_name>
        </choice>
        <choice>
          <value>NE</value>
          <display_name>NE</display_name>
        </choice>
        <choice>
          <value>NH</value>
          <display_name>NH</display_name>
        </choice>
        <choice>
          <value>NJ</value>
          <display_name>NJ</display_name>
        </choice>
        <choice>
          <value>NM</value>
          <display_name>NM</display_name>
        </choice>
        <choice>
          <value>NV</value>
          <display_name>NV</display_name>
        </choice>
        <choice>
          <value>NY</value>
          <display_name>NY</display_name>
        </choice>
        <choice>
          <value>OH</value>
          <display_name>OH</display_name>
        </choice>
        <choice>
          <value>OK</value>
          <display_name>OK</display_name>
        </choice>
        <choice>
          <value>OR</value>
          <display_name>OR</display_name>
        </choice>
        <choice>
          <value>PA</value>
          <display_name>PA</display_name>
        </choice>
        <choice>
          <value>RI</value>
          <display_name>RI</display_name>
        </choice>
        <choice>
          <value>SC</value>
          <display_name>SC</display_name>
        </choice>
        <choice>
          <value>SD</value>
          <display_name>SD</display_name>
        </choice>
        <choice>
          <value>TN</value>
          <display_name>TN</display_name>
        </choice>
        <choice>
          <value>TX</value>
          <display_name>TX</display_name>
        </choice>
        <choice>
          <value>UT</value>
          <display_name>UT</display_name>
        </choice>
        <choice>
          <value>VA</value>
          <display_name>VA</display_name>
        </choice>
        <choice>
          <value>VT</value>
          <display_name>VT</display_name>
        </choice>
        <choice>
          <value>WA</value>
          <display_name>WA</display_name>
        </choice>
        <choice>
          <value>WI</value>
          <display_name>WI</display_name>
        </choice>
        <choice>
          <value>WV</value>
          <display_name>WV</display_name>
        </choice>
        <choice>
          <value>WY</value>
          <display_name>WY</display_name>
        </choice>
      </choices>
    </argument>
    <argument>
      <name>site_time_zone_utc_offset</name>
      <display_name>Site: Time Zone UTC Offset</display_name>
      <description>Time zone UTC offset of the home address. Must be between -12 and 14.</description>
      <type>Double</type>
      <units>hr</units>
      <required>false</required>
      <model_dependent>false</model_dependent>
    </argument>
    <argument>
      <name>weather_station_epw_filepath</name>
      <display_name>Weather Station: EnergyPlus Weather (EPW) Filepath</display_name>
      <description>Path of the EPW file.</description>
      <type>String</type>
      <required>true</required>
      <model_dependent>false</model_dependent>
      <default_value>USA_CO_Denver.Intl.AP.725650_TMY3.epw</default_value>
    </argument>
    <argument>
      <name>year_built</name>
      <display_name>Building Construction: Year Built</display_name>
      <description>The year the building was built</description>
      <type>Integer</type>
      <required>false</required>
      <model_dependent>false</model_dependent>
    </argument>
    <argument>
      <name>geometry_unit_type</name>
      <display_name>Geometry: Unit Type</display_name>
      <description>The type of dwelling unit. Use single-family attached for a dwelling unit with 1 or more stories, attached units to one or both sides, and no units above/below. Use apartment unit for a dwelling unit with 1 story, attached units to one, two, or three sides, and units above and/or below.</description>
      <type>Choice</type>
      <required>true</required>
      <model_dependent>false</model_dependent>
      <default_value>single-family detached</default_value>
      <choices>
        <choice>
          <value>single-family detached</value>
          <display_name>single-family detached</display_name>
        </choice>
        <choice>
          <value>single-family attached</value>
          <display_name>single-family attached</display_name>
        </choice>
        <choice>
          <value>apartment unit</value>
          <display_name>apartment unit</display_name>
        </choice>
      </choices>
    </argument>
    <argument>
      <name>geometry_unit_aspect_ratio</name>
      <display_name>Geometry: Unit Aspect Ratio</display_name>
      <description>The ratio of front/back wall length to left/right wall length for the unit, excluding any protruding garage wall area.</description>
      <type>Double</type>
      <units>FB/LR</units>
      <required>true</required>
      <model_dependent>false</model_dependent>
      <default_value>2</default_value>
    </argument>
    <argument>
      <name>geometry_unit_orientation</name>
      <display_name>Geometry: Unit Orientation</display_name>
      <description>The unit's orientation is measured clockwise from north (e.g., North=0, East=90, South=180, West=270).</description>
      <type>Double</type>
      <units>degrees</units>
      <required>true</required>
      <model_dependent>false</model_dependent>
      <default_value>180</default_value>
    </argument>
    <argument>
      <name>geometry_unit_num_bedrooms</name>
      <display_name>Geometry: Unit Number of Bedrooms</display_name>
      <description>The number of bedrooms in the unit. Used to determine the energy usage of appliances and plug loads, hot water usage, etc.</description>
      <type>Integer</type>
      <units>#</units>
      <required>true</required>
      <model_dependent>false</model_dependent>
      <default_value>3</default_value>
    </argument>
    <argument>
      <name>geometry_unit_num_bathrooms</name>
      <display_name>Geometry: Unit Number of Bathrooms</display_name>
      <description>The number of bathrooms in the unit.  A value of 'auto' will default the value based on the number of bedrooms.</description>
      <type>String</type>
      <units>#</units>
      <required>true</required>
      <model_dependent>false</model_dependent>
      <default_value>auto</default_value>
    </argument>
    <argument>
      <name>geometry_unit_num_occupants</name>
      <display_name>Geometry: Unit Number of Occupants</display_name>
      <description>The number of occupants in the unit. A value of 'auto' will default the value based on the number of bedrooms. Used to specify the internal gains from people only.</description>
      <type>String</type>
      <units>#</units>
      <required>true</required>
      <model_dependent>false</model_dependent>
      <default_value>auto</default_value>
    </argument>
    <argument>
      <name>geometry_building_num_units</name>
      <display_name>Geometry: Building Number of Units</display_name>
      <description>The number of units in the building. This is required for single-family attached and apartment units.</description>
      <type>Integer</type>
      <units>#</units>
      <required>false</required>
      <model_dependent>false</model_dependent>
    </argument>
    <argument>
      <name>geometry_average_ceiling_height</name>
      <display_name>Geometry: Average Ceiling Height</display_name>
      <description>Average distance from the floor to the ceiling.</description>
      <type>Double</type>
      <units>ft</units>
      <required>true</required>
      <model_dependent>false</model_dependent>
      <default_value>8</default_value>
    </argument>
    <argument>
      <name>geometry_garage_width</name>
      <display_name>Geometry: Garage Width</display_name>
      <description>The width of the garage. Enter zero for no garage. Only applies to single-family detached units.</description>
      <type>Double</type>
      <units>ft</units>
      <required>true</required>
      <model_dependent>false</model_dependent>
      <default_value>0</default_value>
    </argument>
    <argument>
      <name>geometry_garage_depth</name>
      <display_name>Geometry: Garage Depth</display_name>
      <description>The depth of the garage. Only applies to single-family detached units.</description>
      <type>Double</type>
      <units>ft</units>
      <required>true</required>
      <model_dependent>false</model_dependent>
      <default_value>20</default_value>
    </argument>
    <argument>
      <name>geometry_garage_protrusion</name>
      <display_name>Geometry: Garage Protrusion</display_name>
      <description>The fraction of the garage that is protruding from the living space. Only applies to single-family detached units.</description>
      <type>Double</type>
      <units>frac</units>
      <required>true</required>
      <model_dependent>false</model_dependent>
      <default_value>0</default_value>
    </argument>
    <argument>
      <name>geometry_garage_position</name>
      <display_name>Geometry: Garage Position</display_name>
      <description>The position of the garage. Only applies to single-family detached units.</description>
      <type>Choice</type>
      <required>true</required>
      <model_dependent>false</model_dependent>
      <default_value>Right</default_value>
      <choices>
        <choice>
          <value>Right</value>
          <display_name>Right</display_name>
        </choice>
        <choice>
          <value>Left</value>
          <display_name>Left</display_name>
        </choice>
      </choices>
    </argument>
    <argument>
      <name>geometry_foundation_type</name>
      <display_name>Geometry: Foundation Type</display_name>
      <description>The foundation type of the building. Foundation types ConditionedBasement and ConditionedCrawlspace are not allowed for apartment units.</description>
      <type>Choice</type>
      <required>true</required>
      <model_dependent>false</model_dependent>
      <default_value>SlabOnGrade</default_value>
      <choices>
        <choice>
          <value>SlabOnGrade</value>
          <display_name>SlabOnGrade</display_name>
        </choice>
        <choice>
          <value>VentedCrawlspace</value>
          <display_name>VentedCrawlspace</display_name>
        </choice>
        <choice>
          <value>UnventedCrawlspace</value>
          <display_name>UnventedCrawlspace</display_name>
        </choice>
        <choice>
          <value>ConditionedCrawlspace</value>
          <display_name>ConditionedCrawlspace</display_name>
        </choice>
        <choice>
          <value>UnconditionedBasement</value>
          <display_name>UnconditionedBasement</display_name>
        </choice>
        <choice>
          <value>ConditionedBasement</value>
          <display_name>ConditionedBasement</display_name>
        </choice>
        <choice>
          <value>Ambient</value>
          <display_name>Ambient</display_name>
        </choice>
        <choice>
          <value>AboveApartment</value>
          <display_name>AboveApartment</display_name>
        </choice>
      </choices>
    </argument>
    <argument>
      <name>geometry_foundation_height</name>
      <display_name>Geometry: Foundation Height</display_name>
      <description>The height of the foundation (e.g., 3ft for crawlspace, 8ft for basement). Only applies to basements/crawlspaces.</description>
      <type>Double</type>
      <units>ft</units>
      <required>true</required>
      <model_dependent>false</model_dependent>
      <default_value>0</default_value>
    </argument>
    <argument>
      <name>geometry_foundation_height_above_grade</name>
      <display_name>Geometry: Foundation Height Above Grade</display_name>
      <description>The depth above grade of the foundation wall. Only applies to basements/crawlspaces.</description>
      <type>Double</type>
      <units>ft</units>
      <required>true</required>
      <model_dependent>false</model_dependent>
      <default_value>0</default_value>
    </argument>
    <argument>
      <name>geometry_rim_joist_height</name>
      <display_name>Geometry: Rim Joist Height</display_name>
      <description>The height of the rim joists. Only applies to basements/crawlspaces.</description>
      <type>Double</type>
      <units>in</units>
      <required>false</required>
      <model_dependent>false</model_dependent>
    </argument>
    <argument>
      <name>geometry_attic_type</name>
      <display_name>Geometry: Attic Type</display_name>
      <description>The attic type of the building. Attic type ConditionedAttic is not allowed for apartment units.</description>
      <type>Choice</type>
      <required>true</required>
      <model_dependent>false</model_dependent>
      <default_value>VentedAttic</default_value>
      <choices>
        <choice>
          <value>FlatRoof</value>
          <display_name>FlatRoof</display_name>
        </choice>
        <choice>
          <value>VentedAttic</value>
          <display_name>VentedAttic</display_name>
        </choice>
        <choice>
          <value>UnventedAttic</value>
          <display_name>UnventedAttic</display_name>
        </choice>
        <choice>
          <value>ConditionedAttic</value>
          <display_name>ConditionedAttic</display_name>
        </choice>
        <choice>
          <value>BelowApartment</value>
          <display_name>BelowApartment</display_name>
        </choice>
      </choices>
    </argument>
    <argument>
      <name>geometry_roof_type</name>
      <display_name>Geometry: Roof Type</display_name>
      <description>The roof type of the building. Ignored if the building has a flat roof.</description>
      <type>Choice</type>
      <required>true</required>
      <model_dependent>false</model_dependent>
      <default_value>gable</default_value>
      <choices>
        <choice>
          <value>gable</value>
          <display_name>gable</display_name>
        </choice>
        <choice>
          <value>hip</value>
          <display_name>hip</display_name>
        </choice>
      </choices>
    </argument>
    <argument>
      <name>geometry_roof_pitch</name>
      <display_name>Geometry: Roof Pitch</display_name>
      <description>The roof pitch of the attic. Ignored if the building has a flat roof.</description>
      <type>Choice</type>
      <required>true</required>
      <model_dependent>false</model_dependent>
      <default_value>6:12</default_value>
      <choices>
        <choice>
          <value>1:12</value>
          <display_name>1:12</display_name>
        </choice>
        <choice>
          <value>2:12</value>
          <display_name>2:12</display_name>
        </choice>
        <choice>
          <value>3:12</value>
          <display_name>3:12</display_name>
        </choice>
        <choice>
          <value>4:12</value>
          <display_name>4:12</display_name>
        </choice>
        <choice>
          <value>5:12</value>
          <display_name>5:12</display_name>
        </choice>
        <choice>
          <value>6:12</value>
          <display_name>6:12</display_name>
        </choice>
        <choice>
          <value>7:12</value>
          <display_name>7:12</display_name>
        </choice>
        <choice>
          <value>8:12</value>
          <display_name>8:12</display_name>
        </choice>
        <choice>
          <value>9:12</value>
          <display_name>9:12</display_name>
        </choice>
        <choice>
          <value>10:12</value>
          <display_name>10:12</display_name>
        </choice>
        <choice>
          <value>11:12</value>
          <display_name>11:12</display_name>
        </choice>
        <choice>
          <value>12:12</value>
          <display_name>12:12</display_name>
        </choice>
      </choices>
    </argument>
    <argument>
      <name>geometry_eaves_depth</name>
      <display_name>Geometry: Eaves Depth</display_name>
      <description>The eaves depth of the roof.</description>
      <type>Double</type>
      <units>ft</units>
      <required>true</required>
      <model_dependent>false</model_dependent>
      <default_value>2</default_value>
    </argument>
    <argument>
      <name>neighbor_front_distance</name>
      <display_name>Neighbor: Front Distance</display_name>
      <description>The distance between the unit and the neighboring building to the front (not including eaves). A value of zero indicates no neighbors. Used for shading.</description>
      <type>Double</type>
      <units>ft</units>
      <required>true</required>
      <model_dependent>false</model_dependent>
      <default_value>0</default_value>
    </argument>
    <argument>
      <name>neighbor_back_distance</name>
      <display_name>Neighbor: Back Distance</display_name>
      <description>The distance between the unit and the neighboring building to the back (not including eaves). A value of zero indicates no neighbors. Used for shading.</description>
      <type>Double</type>
      <units>ft</units>
      <required>true</required>
      <model_dependent>false</model_dependent>
      <default_value>0</default_value>
    </argument>
    <argument>
      <name>neighbor_left_distance</name>
      <display_name>Neighbor: Left Distance</display_name>
      <description>The distance between the unit and the neighboring building to the left (not including eaves). A value of zero indicates no neighbors. Used for shading.</description>
      <type>Double</type>
      <units>ft</units>
      <required>true</required>
      <model_dependent>false</model_dependent>
      <default_value>10</default_value>
    </argument>
    <argument>
      <name>neighbor_right_distance</name>
      <display_name>Neighbor: Right Distance</display_name>
      <description>The distance between the unit and the neighboring building to the right (not including eaves). A value of zero indicates no neighbors. Used for shading.</description>
      <type>Double</type>
      <units>ft</units>
      <required>true</required>
      <model_dependent>false</model_dependent>
      <default_value>10</default_value>
    </argument>
    <argument>
      <name>neighbor_front_height</name>
      <display_name>Neighbor: Front Height</display_name>
      <description>The height of the neighboring building to the front. A value of 'auto' will use the same height as this building.</description>
      <type>String</type>
      <units>ft</units>
      <required>true</required>
      <model_dependent>false</model_dependent>
      <default_value>auto</default_value>
    </argument>
    <argument>
      <name>neighbor_back_height</name>
      <display_name>Neighbor: Back Height</display_name>
      <description>The height of the neighboring building to the back. A value of 'auto' will use the same height as this building.</description>
      <type>String</type>
      <units>ft</units>
      <required>true</required>
      <model_dependent>false</model_dependent>
      <default_value>auto</default_value>
    </argument>
    <argument>
      <name>neighbor_left_height</name>
      <display_name>Neighbor: Left Height</display_name>
      <description>The height of the neighboring building to the left. A value of 'auto' will use the same height as this building.</description>
      <type>String</type>
      <units>ft</units>
      <required>true</required>
      <model_dependent>false</model_dependent>
      <default_value>auto</default_value>
    </argument>
    <argument>
      <name>neighbor_right_height</name>
      <display_name>Neighbor: Right Height</display_name>
      <description>The height of the neighboring building to the right. A value of 'auto' will use the same height as this building.</description>
      <type>String</type>
      <units>ft</units>
      <required>true</required>
      <model_dependent>false</model_dependent>
      <default_value>auto</default_value>
    </argument>
    <argument>
      <name>floor_over_foundation_assembly_r</name>
      <display_name>Floor: Over Foundation Assembly R-value</display_name>
      <description>Assembly R-value for the floor over the foundation. Ignored if the building has a slab-on-grade foundation.</description>
      <type>Double</type>
      <units>h-ft^2-R/Btu</units>
      <required>true</required>
      <model_dependent>false</model_dependent>
      <default_value>28.1</default_value>
    </argument>
    <argument>
      <name>floor_over_garage_assembly_r</name>
      <display_name>Floor: Over Garage Assembly R-value</display_name>
      <description>Assembly R-value for the floor over the garage. Ignored unless the building has a garage under conditioned space.</description>
      <type>Double</type>
      <units>h-ft^2-R/Btu</units>
      <required>true</required>
      <model_dependent>false</model_dependent>
      <default_value>28.1</default_value>
    </argument>
    <argument>
      <name>foundation_wall_type</name>
      <display_name>Foundation Wall: Type</display_name>
      <description>The material type of the foundation wall.</description>
      <type>String</type>
      <required>true</required>
      <model_dependent>false</model_dependent>
      <default_value>auto</default_value>
    </argument>
    <argument>
      <name>foundation_wall_thickness</name>
      <display_name>Foundation Wall: Thickness</display_name>
      <description>The thickness of the foundation wall.</description>
      <type>String</type>
      <required>true</required>
      <model_dependent>false</model_dependent>
      <default_value>auto</default_value>
    </argument>
    <argument>
      <name>foundation_wall_insulation_r</name>
      <display_name>Foundation Wall: Insulation Nominal R-value</display_name>
      <description>Nominal R-value for the foundation wall insulation. Only applies to basements/crawlspaces.</description>
      <type>Double</type>
      <units>h-ft^2-R/Btu</units>
      <required>true</required>
      <model_dependent>false</model_dependent>
      <default_value>0</default_value>
    </argument>
    <argument>
      <name>foundation_wall_insulation_location</name>
      <display_name>Foundation Wall: Insulation Location</display_name>
      <description>Whether the insulation is on the interior or exterior of the foundation wall. Only applies to basements/crawlspaces.</description>
      <type>Choice</type>
      <units>ft</units>
      <required>false</required>
      <model_dependent>false</model_dependent>
      <default_value>exterior</default_value>
      <choices>
        <choice>
          <value>interior</value>
          <display_name>interior</display_name>
        </choice>
        <choice>
          <value>exterior</value>
          <display_name>exterior</display_name>
        </choice>
      </choices>
    </argument>
    <argument>
      <name>foundation_wall_insulation_distance_to_top</name>
      <display_name>Foundation Wall: Insulation Distance To Top</display_name>
      <description>The distance from the top of the foundation wall to the top of the foundation wall insulation. Only applies to basements/crawlspaces. A value of 'auto' will use zero.</description>
      <type>String</type>
      <units>ft</units>
      <required>true</required>
      <model_dependent>false</model_dependent>
      <default_value>auto</default_value>
    </argument>
    <argument>
      <name>foundation_wall_insulation_distance_to_bottom</name>
      <display_name>Foundation Wall: Insulation Distance To Bottom</display_name>
      <description>The distance from the top of the foundation wall to the bottom of the foundation wall insulation. Only applies to basements/crawlspaces. A value of 'auto' will use the height of the foundation wall.</description>
      <type>String</type>
      <units>ft</units>
      <required>true</required>
      <model_dependent>false</model_dependent>
      <default_value>auto</default_value>
    </argument>
    <argument>
      <name>foundation_wall_assembly_r</name>
      <display_name>Foundation Wall: Assembly R-value</display_name>
      <description>Assembly R-value for the foundation walls. Only applies to basements/crawlspaces. If provided, overrides the previous foundation wall insulation inputs.</description>
      <type>Double</type>
      <units>h-ft^2-R/Btu</units>
      <required>false</required>
      <model_dependent>false</model_dependent>
    </argument>
    <argument>
      <name>rim_joist_assembly_r</name>
      <display_name>Rim Joist: Assembly R-value</display_name>
      <description>Assembly R-value for the rim joists. Only applies to basements/crawlspaces.</description>
      <type>Double</type>
      <units>h-ft^2-R/Btu</units>
      <required>false</required>
      <model_dependent>false</model_dependent>
    </argument>
    <argument>
      <name>slab_perimeter_insulation_r</name>
      <display_name>Slab: Perimeter Insulation Nominal R-value</display_name>
      <description>Nominal R-value of the vertical slab perimeter insulation. Applies to slab-on-grade foundations and basement/crawlspace floors.</description>
      <type>Double</type>
      <units>h-ft^2-R/Btu</units>
      <required>true</required>
      <model_dependent>false</model_dependent>
      <default_value>0</default_value>
    </argument>
    <argument>
      <name>slab_perimeter_depth</name>
      <display_name>Slab: Perimeter Insulation Depth</display_name>
      <description>Depth from grade to bottom of vertical slab perimeter insulation. Applies to slab-on-grade foundations and basement/crawlspace floors.</description>
      <type>Double</type>
      <units>ft</units>
      <required>true</required>
      <model_dependent>false</model_dependent>
      <default_value>0</default_value>
    </argument>
    <argument>
      <name>slab_under_insulation_r</name>
      <display_name>Slab: Under Slab Insulation Nominal R-value</display_name>
      <description>Nominal R-value of the horizontal under slab insulation. Applies to slab-on-grade foundations and basement/crawlspace floors.</description>
      <type>Double</type>
      <units>h-ft^2-R/Btu</units>
      <required>true</required>
      <model_dependent>false</model_dependent>
      <default_value>0</default_value>
    </argument>
    <argument>
      <name>slab_under_width</name>
      <display_name>Slab: Under Slab Insulation Width</display_name>
      <description>Width from slab edge inward of horizontal under-slab insulation. Enter 999 to specify that the under slab insulation spans the entire slab. Applies to slab-on-grade foundations and basement/crawlspace floors.</description>
      <type>Double</type>
      <units>ft</units>
      <required>true</required>
      <model_dependent>false</model_dependent>
      <default_value>0</default_value>
    </argument>
    <argument>
      <name>slab_thickness</name>
      <display_name>Slab: Thickness</display_name>
      <description>The thickness of the slab. Zero can be entered if there is a dirt floor instead of a slab.</description>
      <type>String</type>
      <required>true</required>
      <model_dependent>false</model_dependent>
      <default_value>auto</default_value>
    </argument>
    <argument>
      <name>slab_carpet_fraction</name>
      <display_name>Slab: Carpet Fraction</display_name>
      <description>Fraction of the slab floor area that is carpeted.</description>
      <type>String</type>
      <units>Frac</units>
      <required>true</required>
      <model_dependent>false</model_dependent>
      <default_value>auto</default_value>
    </argument>
    <argument>
      <name>slab_carpet_r</name>
      <display_name>Slab: Carpet R-value</display_name>
      <description>R-value of the slab carpet.</description>
      <type>String</type>
      <units>h-ft^2-R/Btu</units>
      <required>true</required>
      <model_dependent>false</model_dependent>
      <default_value>auto</default_value>
    </argument>
    <argument>
      <name>ceiling_assembly_r</name>
      <display_name>Ceiling: Assembly R-value</display_name>
      <description>Assembly R-value for the ceiling (attic floor).</description>
      <type>Double</type>
      <units>h-ft^2-R/Btu</units>
      <required>true</required>
      <model_dependent>false</model_dependent>
      <default_value>31.6</default_value>
    </argument>
    <argument>
      <name>roof_material_type</name>
      <display_name>Roof: Material Type</display_name>
      <description>The material type of the roof.</description>
      <type>Choice</type>
      <required>false</required>
      <model_dependent>false</model_dependent>
      <choices>
        <choice>
          <value>asphalt or fiberglass shingles</value>
          <display_name>asphalt or fiberglass shingles</display_name>
        </choice>
        <choice>
          <value>concrete</value>
          <display_name>concrete</display_name>
        </choice>
        <choice>
          <value>cool roof</value>
          <display_name>cool roof</display_name>
        </choice>
        <choice>
          <value>slate or tile shingles</value>
          <display_name>slate or tile shingles</display_name>
        </choice>
        <choice>
          <value>expanded polystyrene sheathing</value>
          <display_name>expanded polystyrene sheathing</display_name>
        </choice>
        <choice>
          <value>metal surfacing</value>
          <display_name>metal surfacing</display_name>
        </choice>
        <choice>
          <value>plastic/rubber/synthetic sheeting</value>
          <display_name>plastic/rubber/synthetic sheeting</display_name>
        </choice>
        <choice>
          <value>shingles</value>
          <display_name>shingles</display_name>
        </choice>
        <choice>
          <value>wood shingles or shakes</value>
          <display_name>wood shingles or shakes</display_name>
        </choice>
      </choices>
    </argument>
    <argument>
      <name>roof_color</name>
      <display_name>Roof: Color</display_name>
      <description>The color of the roof.</description>
      <type>Choice</type>
      <required>true</required>
      <model_dependent>false</model_dependent>
      <default_value>medium</default_value>
      <choices>
        <choice>
          <value>dark</value>
          <display_name>dark</display_name>
        </choice>
        <choice>
          <value>light</value>
          <display_name>light</display_name>
        </choice>
        <choice>
          <value>medium</value>
          <display_name>medium</display_name>
        </choice>
        <choice>
          <value>medium dark</value>
          <display_name>medium dark</display_name>
        </choice>
        <choice>
          <value>reflective</value>
          <display_name>reflective</display_name>
        </choice>
      </choices>
    </argument>
    <argument>
      <name>roof_assembly_r</name>
      <display_name>Roof: Assembly R-value</display_name>
      <description>Assembly R-value of the roof.</description>
      <type>Double</type>
      <units>h-ft^2-R/Btu</units>
      <required>true</required>
      <model_dependent>false</model_dependent>
      <default_value>2.3</default_value>
    </argument>
    <argument>
      <name>roof_radiant_barrier</name>
      <display_name>Roof: Has Radiant Barrier</display_name>
      <description>Presence of a radiant barrier in the attic.</description>
      <type>Boolean</type>
      <required>true</required>
      <model_dependent>false</model_dependent>
      <default_value>false</default_value>
      <choices>
        <choice>
          <value>true</value>
          <display_name>true</display_name>
        </choice>
        <choice>
          <value>false</value>
          <display_name>false</display_name>
        </choice>
      </choices>
    </argument>
    <argument>
      <name>roof_radiant_barrier_grade</name>
      <display_name>Roof: Radiant Barrier Grade</display_name>
      <description>The grade of the radiant barrier, if it exists.</description>
      <type>Choice</type>
      <required>true</required>
      <model_dependent>false</model_dependent>
      <default_value>1</default_value>
      <choices>
        <choice>
          <value>1</value>
          <display_name>1</display_name>
        </choice>
        <choice>
          <value>2</value>
          <display_name>2</display_name>
        </choice>
        <choice>
          <value>3</value>
          <display_name>3</display_name>
        </choice>
      </choices>
    </argument>
    <argument>
      <name>wall_type</name>
      <display_name>Wall: Type</display_name>
      <description>The type of walls.</description>
      <type>Choice</type>
      <required>true</required>
      <model_dependent>false</model_dependent>
      <default_value>WoodStud</default_value>
      <choices>
        <choice>
          <value>WoodStud</value>
          <display_name>WoodStud</display_name>
        </choice>
        <choice>
          <value>ConcreteMasonryUnit</value>
          <display_name>ConcreteMasonryUnit</display_name>
        </choice>
        <choice>
          <value>DoubleWoodStud</value>
          <display_name>DoubleWoodStud</display_name>
        </choice>
        <choice>
          <value>InsulatedConcreteForms</value>
          <display_name>InsulatedConcreteForms</display_name>
        </choice>
        <choice>
          <value>LogWall</value>
          <display_name>LogWall</display_name>
        </choice>
        <choice>
          <value>StructurallyInsulatedPanel</value>
          <display_name>StructurallyInsulatedPanel</display_name>
        </choice>
        <choice>
          <value>SolidConcrete</value>
          <display_name>SolidConcrete</display_name>
        </choice>
        <choice>
          <value>SteelFrame</value>
          <display_name>SteelFrame</display_name>
        </choice>
        <choice>
          <value>Stone</value>
          <display_name>Stone</display_name>
        </choice>
        <choice>
          <value>StrawBale</value>
          <display_name>StrawBale</display_name>
        </choice>
        <choice>
          <value>StructuralBrick</value>
          <display_name>StructuralBrick</display_name>
        </choice>
      </choices>
    </argument>
    <argument>
      <name>wall_siding_type</name>
      <display_name>Wall: Siding Type</display_name>
      <description>The siding type of the walls. Also applies to rim joists.</description>
      <type>Choice</type>
      <required>false</required>
      <model_dependent>false</model_dependent>
      <choices>
        <choice>
          <value>aluminum siding</value>
          <display_name>aluminum siding</display_name>
        </choice>
        <choice>
          <value>asbestos siding</value>
          <display_name>asbestos siding</display_name>
        </choice>
        <choice>
          <value>brick veneer</value>
          <display_name>brick veneer</display_name>
        </choice>
        <choice>
          <value>composite shingle siding</value>
          <display_name>composite shingle siding</display_name>
        </choice>
        <choice>
          <value>fiber cement siding</value>
          <display_name>fiber cement siding</display_name>
        </choice>
        <choice>
          <value>masonite siding</value>
          <display_name>masonite siding</display_name>
        </choice>
        <choice>
          <value>none</value>
          <display_name>none</display_name>
        </choice>
        <choice>
          <value>stucco</value>
          <display_name>stucco</display_name>
        </choice>
        <choice>
          <value>synthetic stucco</value>
          <display_name>synthetic stucco</display_name>
        </choice>
        <choice>
          <value>vinyl siding</value>
          <display_name>vinyl siding</display_name>
        </choice>
        <choice>
          <value>wood siding</value>
          <display_name>wood siding</display_name>
        </choice>
      </choices>
    </argument>
    <argument>
      <name>wall_color</name>
      <display_name>Wall: Color</display_name>
      <description>The color of the walls. Also applies to rim joists.</description>
      <type>Choice</type>
      <required>true</required>
      <model_dependent>false</model_dependent>
      <default_value>medium</default_value>
      <choices>
        <choice>
          <value>dark</value>
          <display_name>dark</display_name>
        </choice>
        <choice>
          <value>light</value>
          <display_name>light</display_name>
        </choice>
        <choice>
          <value>medium</value>
          <display_name>medium</display_name>
        </choice>
        <choice>
          <value>medium dark</value>
          <display_name>medium dark</display_name>
        </choice>
        <choice>
          <value>reflective</value>
          <display_name>reflective</display_name>
        </choice>
      </choices>
    </argument>
    <argument>
      <name>wall_assembly_r</name>
      <display_name>Wall: Assembly R-value</display_name>
      <description>Assembly R-value of the walls.</description>
      <type>Double</type>
      <units>h-ft^2-R/Btu</units>
      <required>true</required>
      <model_dependent>false</model_dependent>
      <default_value>11.9</default_value>
    </argument>
    <argument>
      <name>window_front_wwr</name>
      <display_name>Windows: Front Window-to-Wall Ratio</display_name>
      <description>The ratio of window area to wall area for the unit's front facade. Enter 0 if specifying Front Window Area instead.</description>
      <type>Double</type>
      <required>true</required>
      <model_dependent>false</model_dependent>
      <default_value>0.18</default_value>
    </argument>
    <argument>
      <name>window_back_wwr</name>
      <display_name>Windows: Back Window-to-Wall Ratio</display_name>
      <description>The ratio of window area to wall area for the unit's back facade. Enter 0 if specifying Back Window Area instead.</description>
      <type>Double</type>
      <required>true</required>
      <model_dependent>false</model_dependent>
      <default_value>0.18</default_value>
    </argument>
    <argument>
      <name>window_left_wwr</name>
      <display_name>Windows: Left Window-to-Wall Ratio</display_name>
      <description>The ratio of window area to wall area for the unit's left facade (when viewed from the front). Enter 0 if specifying Left Window Area instead.</description>
      <type>Double</type>
      <required>true</required>
      <model_dependent>false</model_dependent>
      <default_value>0.18</default_value>
    </argument>
    <argument>
      <name>window_right_wwr</name>
      <display_name>Windows: Right Window-to-Wall Ratio</display_name>
      <description>The ratio of window area to wall area for the unit's right facade (when viewed from the front). Enter 0 if specifying Right Window Area instead.</description>
      <type>Double</type>
      <required>true</required>
      <model_dependent>false</model_dependent>
      <default_value>0.18</default_value>
    </argument>
    <argument>
      <name>window_area_front</name>
      <display_name>Windows: Front Window Area</display_name>
      <description>The amount of window area on the unit's front facade. Enter 0 if specifying Front Window-to-Wall Ratio instead.</description>
      <type>Double</type>
      <required>true</required>
      <model_dependent>false</model_dependent>
      <default_value>0</default_value>
    </argument>
    <argument>
      <name>window_area_back</name>
      <display_name>Windows: Back Window Area</display_name>
      <description>The amount of window area on the unit's back facade. Enter 0 if specifying Back Window-to-Wall Ratio instead.</description>
      <type>Double</type>
      <required>true</required>
      <model_dependent>false</model_dependent>
      <default_value>0</default_value>
    </argument>
    <argument>
      <name>window_area_left</name>
      <display_name>Windows: Left Window Area</display_name>
      <description>The amount of window area on the unit's left facade (when viewed from the front). Enter 0 if specifying Left Window-to-Wall Ratio instead.</description>
      <type>Double</type>
      <required>true</required>
      <model_dependent>false</model_dependent>
      <default_value>0</default_value>
    </argument>
    <argument>
      <name>window_area_right</name>
      <display_name>Windows: Right Window Area</display_name>
      <description>The amount of window area on the unit's right facade (when viewed from the front). Enter 0 if specifying Right Window-to-Wall Ratio instead.</description>
      <type>Double</type>
      <required>true</required>
      <model_dependent>false</model_dependent>
      <default_value>0</default_value>
    </argument>
    <argument>
      <name>window_aspect_ratio</name>
      <display_name>Windows: Aspect Ratio</display_name>
      <description>Ratio of window height to width.</description>
      <type>Double</type>
      <required>true</required>
      <model_dependent>false</model_dependent>
      <default_value>1.333</default_value>
    </argument>
    <argument>
      <name>window_fraction_operable</name>
      <display_name>Windows: Fraction Operable</display_name>
      <description>Fraction of windows that are operable.</description>
      <type>Double</type>
      <required>false</required>
      <model_dependent>false</model_dependent>
    </argument>
    <argument>
      <name>window_ufactor</name>
      <display_name>Windows: U-Factor</display_name>
      <description>Full-assembly NFRC U-factor.</description>
      <type>Double</type>
      <units>Btu/hr-ft^2-R</units>
      <required>true</required>
      <model_dependent>false</model_dependent>
      <default_value>0.37</default_value>
    </argument>
    <argument>
      <name>window_shgc</name>
      <display_name>Windows: SHGC</display_name>
      <description>Full-assembly NFRC solar heat gain coefficient.</description>
      <type>Double</type>
      <required>true</required>
      <model_dependent>false</model_dependent>
      <default_value>0.3</default_value>
    </argument>
    <argument>
      <name>window_interior_shading_winter</name>
      <display_name>Windows: Winter Interior Shading</display_name>
      <description>Interior shading multiplier for the heating season. 1.0 indicates no reduction in solar gain, 0.85 indicates 15% reduction, etc.</description>
      <type>Double</type>
      <required>false</required>
      <model_dependent>false</model_dependent>
    </argument>
    <argument>
      <name>window_interior_shading_summer</name>
      <display_name>Windows: Summer Interior Shading</display_name>
      <description>Interior shading multiplier for the cooling season. 1.0 indicates no reduction in solar gain, 0.85 indicates 15% reduction, etc.</description>
      <type>Double</type>
      <required>false</required>
      <model_dependent>false</model_dependent>
    </argument>
    <argument>
      <name>window_exterior_shading_winter</name>
      <display_name>Windows: Winter Exterior Shading</display_name>
      <description>Exterior shading multiplier for the heating season. 1.0 indicates no reduction in solar gain, 0.85 indicates 15% reduction, etc.</description>
      <type>Double</type>
      <required>false</required>
      <model_dependent>false</model_dependent>
    </argument>
    <argument>
      <name>window_exterior_shading_summer</name>
      <display_name>Windows: Summer Exterior Shading</display_name>
      <description>Exterior shading multiplier for the cooling season. 1.0 indicates no reduction in solar gain, 0.85 indicates 15% reduction, etc.</description>
      <type>Double</type>
      <required>false</required>
      <model_dependent>false</model_dependent>
    </argument>
    <argument>
      <name>overhangs_front_depth</name>
      <display_name>Overhangs: Front Depth</display_name>
      <description>The depth of overhangs for windows for the front facade.</description>
      <type>Double</type>
      <required>true</required>
      <model_dependent>false</model_dependent>
      <default_value>0</default_value>
    </argument>
    <argument>
      <name>overhangs_front_distance_to_top_of_window</name>
      <display_name>Overhangs: Front Distance to Top of Window</display_name>
      <description>The overhangs distance to the top of window for the front facade.</description>
      <type>Double</type>
      <required>true</required>
      <model_dependent>false</model_dependent>
      <default_value>0</default_value>
    </argument>
    <argument>
      <name>overhangs_front_distance_to_bottom_of_window</name>
      <display_name>Overhangs: Front Distance to Bottom of Window</display_name>
      <description>The overhangs distance to the bottom of window for the front facade.</description>
      <type>Double</type>
      <required>true</required>
      <model_dependent>false</model_dependent>
      <default_value>4</default_value>
    </argument>
    <argument>
      <name>overhangs_back_depth</name>
      <display_name>Overhangs: Back Depth</display_name>
      <description>The depth of overhangs for windows for the back facade.</description>
      <type>Double</type>
      <required>true</required>
      <model_dependent>false</model_dependent>
      <default_value>0</default_value>
    </argument>
    <argument>
      <name>overhangs_back_distance_to_top_of_window</name>
      <display_name>Overhangs: Back Distance to Top of Window</display_name>
      <description>The overhangs distance to the top of window for the back facade.</description>
      <type>Double</type>
      <required>true</required>
      <model_dependent>false</model_dependent>
      <default_value>0</default_value>
    </argument>
    <argument>
      <name>overhangs_back_distance_to_bottom_of_window</name>
      <display_name>Overhangs: Back Distance to Bottom of Window</display_name>
      <description>The overhangs distance to the bottom of window for the back facade.</description>
      <type>Double</type>
      <required>true</required>
      <model_dependent>false</model_dependent>
      <default_value>4</default_value>
    </argument>
    <argument>
      <name>overhangs_left_depth</name>
      <display_name>Overhangs: Left Depth</display_name>
      <description>The depth of overhangs for windows for the left facade.</description>
      <type>Double</type>
      <required>true</required>
      <model_dependent>false</model_dependent>
      <default_value>0</default_value>
    </argument>
    <argument>
      <name>overhangs_left_distance_to_top_of_window</name>
      <display_name>Overhangs: Left Distance to Top of Window</display_name>
      <description>The overhangs distance to the top of window for the left facade.</description>
      <type>Double</type>
      <required>true</required>
      <model_dependent>false</model_dependent>
      <default_value>0</default_value>
    </argument>
    <argument>
      <name>overhangs_left_distance_to_bottom_of_window</name>
      <display_name>Overhangs: Left Distance to Bottom of Window</display_name>
      <description>The overhangs distance to the bottom of window for the left facade.</description>
      <type>Double</type>
      <required>true</required>
      <model_dependent>false</model_dependent>
      <default_value>4</default_value>
    </argument>
    <argument>
      <name>overhangs_right_depth</name>
      <display_name>Overhangs: Right Depth</display_name>
      <description>The depth of overhangs for windows for the right facade.</description>
      <type>Double</type>
      <required>true</required>
      <model_dependent>false</model_dependent>
      <default_value>0</default_value>
    </argument>
    <argument>
      <name>overhangs_right_distance_to_top_of_window</name>
      <display_name>Overhangs: Right Distance to Top of Window</display_name>
      <description>The overhangs distance to the top of window for the right facade.</description>
      <type>Double</type>
      <required>true</required>
      <model_dependent>false</model_dependent>
      <default_value>0</default_value>
    </argument>
    <argument>
      <name>overhangs_right_distance_to_bottom_of_window</name>
      <display_name>Overhangs: Right Distance to Bottom of Window</display_name>
      <description>The overhangs distance to the bottom of window for the right facade.</description>
      <type>Double</type>
      <required>true</required>
      <model_dependent>false</model_dependent>
      <default_value>4</default_value>
    </argument>
    <argument>
      <name>skylight_area_front</name>
      <display_name>Skylights: Front Roof Area</display_name>
      <description>The amount of skylight area on the unit's front conditioned roof facade.</description>
      <type>Double</type>
      <required>true</required>
      <model_dependent>false</model_dependent>
      <default_value>0</default_value>
    </argument>
    <argument>
      <name>skylight_area_back</name>
      <display_name>Skylights: Back Roof Area</display_name>
      <description>The amount of skylight area on the unit's back conditioned roof facade.</description>
      <type>Double</type>
      <required>true</required>
      <model_dependent>false</model_dependent>
      <default_value>0</default_value>
    </argument>
    <argument>
      <name>skylight_area_left</name>
      <display_name>Skylights: Left Roof Area</display_name>
      <description>The amount of skylight area on the unit's left conditioned roof facade (when viewed from the front).</description>
      <type>Double</type>
      <required>true</required>
      <model_dependent>false</model_dependent>
      <default_value>0</default_value>
    </argument>
    <argument>
      <name>skylight_area_right</name>
      <display_name>Skylights: Right Roof Area</display_name>
      <description>The amount of skylight area on the unit's right conditioned roof facade (when viewed from the front).</description>
      <type>Double</type>
      <required>true</required>
      <model_dependent>false</model_dependent>
      <default_value>0</default_value>
    </argument>
    <argument>
      <name>skylight_ufactor</name>
      <display_name>Skylights: U-Factor</display_name>
      <description>Full-assembly NFRC U-factor.</description>
      <type>Double</type>
      <units>Btu/hr-ft^2-R</units>
      <required>true</required>
      <model_dependent>false</model_dependent>
      <default_value>0.33</default_value>
    </argument>
    <argument>
      <name>skylight_shgc</name>
      <display_name>Skylights: SHGC</display_name>
      <description>Full-assembly NFRC solar heat gain coefficient.</description>
      <type>Double</type>
      <required>true</required>
      <model_dependent>false</model_dependent>
      <default_value>0.45</default_value>
    </argument>
    <argument>
      <name>door_area</name>
      <display_name>Doors: Area</display_name>
      <description>The area of the opaque door(s).</description>
      <type>Double</type>
      <units>ft^2</units>
      <required>true</required>
      <model_dependent>false</model_dependent>
      <default_value>20</default_value>
    </argument>
    <argument>
      <name>door_rvalue</name>
      <display_name>Doors: R-value</display_name>
      <description>R-value of the opaque door(s).</description>
      <type>Double</type>
      <units>h-ft^2-R/Btu</units>
      <required>true</required>
      <model_dependent>false</model_dependent>
      <default_value>4.4</default_value>
    </argument>
    <argument>
      <name>air_leakage_units</name>
      <display_name>Air Leakage: Units</display_name>
      <description>The unit of measure for the air leakage.</description>
      <type>Choice</type>
      <required>true</required>
      <model_dependent>false</model_dependent>
      <default_value>ACH</default_value>
      <choices>
        <choice>
          <value>ACH</value>
          <display_name>ACH</display_name>
        </choice>
        <choice>
          <value>CFM</value>
          <display_name>CFM</display_name>
        </choice>
        <choice>
          <value>ACHnatural</value>
          <display_name>ACHnatural</display_name>
        </choice>
      </choices>
    </argument>
    <argument>
      <name>air_leakage_house_pressure</name>
      <display_name>Air Leakage: House Pressure</display_name>
      <description>The house pressure relative to outside. Required when units are ACH or CFM.</description>
      <type>Double</type>
      <units>Pa</units>
      <required>true</required>
      <model_dependent>false</model_dependent>
      <default_value>50</default_value>
    </argument>
    <argument>
      <name>air_leakage_value</name>
      <display_name>Air Leakage: Value</display_name>
      <description>Air exchange rate value.</description>
      <type>Double</type>
      <required>true</required>
      <model_dependent>false</model_dependent>
      <default_value>3</default_value>
    </argument>
    <argument>
      <name>heating_system_type</name>
      <display_name>Heating System: Type</display_name>
      <description>The type of heating system. Use 'none' if there is no heating system.</description>
      <type>Choice</type>
      <required>true</required>
      <model_dependent>false</model_dependent>
      <default_value>Furnace</default_value>
      <choices>
        <choice>
          <value>none</value>
          <display_name>none</display_name>
        </choice>
        <choice>
          <value>Furnace</value>
          <display_name>Furnace</display_name>
        </choice>
        <choice>
          <value>WallFurnace</value>
          <display_name>WallFurnace</display_name>
        </choice>
        <choice>
          <value>FloorFurnace</value>
          <display_name>FloorFurnace</display_name>
        </choice>
        <choice>
          <value>Boiler</value>
          <display_name>Boiler</display_name>
        </choice>
        <choice>
          <value>ElectricResistance</value>
          <display_name>ElectricResistance</display_name>
        </choice>
        <choice>
          <value>Stove</value>
          <display_name>Stove</display_name>
        </choice>
        <choice>
          <value>PortableHeater</value>
          <display_name>PortableHeater</display_name>
        </choice>
        <choice>
          <value>Fireplace</value>
          <display_name>Fireplace</display_name>
        </choice>
        <choice>
          <value>FixedHeater</value>
          <display_name>FixedHeater</display_name>
        </choice>
        <choice>
          <value>PackagedTerminalAirConditionerHeating</value>
          <display_name>PackagedTerminalAirConditionerHeating</display_name>
        </choice>
        <choice>
          <value>Shared Boiler w/ Baseboard</value>
          <display_name>Shared Boiler w/ Baseboard</display_name>
        </choice>
        <choice>
          <value>Shared Boiler w/ Ductless Fan Coil</value>
          <display_name>Shared Boiler w/ Ductless Fan Coil</display_name>
        </choice>
      </choices>
    </argument>
    <argument>
      <name>heating_system_fuel</name>
      <display_name>Heating System: Fuel Type</display_name>
      <description>The fuel type of the heating system. Ignored for ElectricResistance and PackagedTerminalAirConditionerHeating.</description>
      <type>Choice</type>
      <required>true</required>
      <model_dependent>false</model_dependent>
      <default_value>natural gas</default_value>
      <choices>
        <choice>
          <value>electricity</value>
          <display_name>electricity</display_name>
        </choice>
        <choice>
          <value>natural gas</value>
          <display_name>natural gas</display_name>
        </choice>
        <choice>
          <value>fuel oil</value>
          <display_name>fuel oil</display_name>
        </choice>
        <choice>
          <value>propane</value>
          <display_name>propane</display_name>
        </choice>
        <choice>
          <value>wood</value>
          <display_name>wood</display_name>
        </choice>
        <choice>
          <value>wood pellets</value>
          <display_name>wood pellets</display_name>
        </choice>
        <choice>
          <value>coal</value>
          <display_name>coal</display_name>
        </choice>
      </choices>
    </argument>
    <argument>
      <name>heating_system_heating_efficiency</name>
      <display_name>Heating System: Rated AFUE or Percent</display_name>
      <description>The rated heating efficiency value of the heating system.</description>
      <type>Double</type>
      <units>Frac</units>
      <required>true</required>
      <model_dependent>false</model_dependent>
      <default_value>0.78</default_value>
    </argument>
    <argument>
      <name>heating_system_heating_capacity</name>
      <display_name>Heating System: Heating Capacity</display_name>
      <description>The output heating capacity of the heating system. Enter 'auto' to size the capacity based on ACCA Manual J/S.</description>
      <type>String</type>
      <units>Btu/hr</units>
      <required>true</required>
      <model_dependent>false</model_dependent>
      <default_value>auto</default_value>
    </argument>
    <argument>
      <name>heating_system_fraction_heat_load_served</name>
      <display_name>Heating System: Fraction Heat Load Served</display_name>
      <description>The heating load served by the heating system.</description>
      <type>Double</type>
      <units>Frac</units>
      <required>true</required>
      <model_dependent>false</model_dependent>
      <default_value>1</default_value>
    </argument>
    <argument>
      <name>cooling_system_type</name>
      <display_name>Cooling System: Type</display_name>
      <description>The type of cooling system. Use 'none' if there is no cooling system.</description>
      <type>Choice</type>
      <required>true</required>
      <model_dependent>false</model_dependent>
      <default_value>central air conditioner</default_value>
      <choices>
        <choice>
          <value>none</value>
          <display_name>none</display_name>
        </choice>
        <choice>
          <value>central air conditioner</value>
          <display_name>central air conditioner</display_name>
        </choice>
        <choice>
          <value>room air conditioner</value>
          <display_name>room air conditioner</display_name>
        </choice>
        <choice>
          <value>evaporative cooler</value>
          <display_name>evaporative cooler</display_name>
        </choice>
        <choice>
          <value>mini-split</value>
          <display_name>mini-split</display_name>
        </choice>
        <choice>
          <value>packaged terminal air conditioner</value>
          <display_name>packaged terminal air conditioner</display_name>
        </choice>
      </choices>
    </argument>
    <argument>
      <name>cooling_system_cooling_efficiency_type</name>
      <display_name>Cooling System: Efficiency Type</display_name>
      <description>The efficiency type of the cooling system. System types central air conditioner and mini-split use SEER. System types room air conditioner and packaged terminal air conditioner use EER or CEER. Ignored for system type evaporative cooler.</description>
      <type>Choice</type>
      <required>true</required>
      <model_dependent>false</model_dependent>
      <default_value>SEER</default_value>
      <choices>
        <choice>
          <value>SEER</value>
          <display_name>SEER</display_name>
        </choice>
        <choice>
          <value>EER</value>
          <display_name>EER</display_name>
        </choice>
        <choice>
          <value>CEER</value>
          <display_name>CEER</display_name>
        </choice>
      </choices>
    </argument>
    <argument>
      <name>cooling_system_cooling_efficiency</name>
      <display_name>Cooling System: Efficiency</display_name>
      <description>The rated efficiency value of the cooling system. Ignored for evaporative cooler.</description>
      <type>Double</type>
      <units>SEER or EER or CEER</units>
      <required>true</required>
      <model_dependent>false</model_dependent>
      <default_value>13</default_value>
    </argument>
    <argument>
      <name>cooling_system_cooling_compressor_type</name>
      <display_name>Cooling System: Cooling Compressor Type</display_name>
      <description>The compressor type of the cooling system. Only applies to central air conditioner.</description>
      <type>Choice</type>
      <required>false</required>
      <model_dependent>false</model_dependent>
      <choices>
        <choice>
          <value>single stage</value>
          <display_name>single stage</display_name>
        </choice>
        <choice>
          <value>two stage</value>
          <display_name>two stage</display_name>
        </choice>
        <choice>
          <value>variable speed</value>
          <display_name>variable speed</display_name>
        </choice>
      </choices>
    </argument>
    <argument>
      <name>cooling_system_cooling_sensible_heat_fraction</name>
      <display_name>Cooling System: Cooling Sensible Heat Fraction</display_name>
      <description>The sensible heat fraction of the cooling system. Ignored for evaporative cooler.</description>
      <type>Double</type>
      <units>Frac</units>
      <required>false</required>
      <model_dependent>false</model_dependent>
    </argument>
    <argument>
      <name>cooling_system_cooling_capacity</name>
      <display_name>Cooling System: Cooling Capacity</display_name>
      <description>The output cooling capacity of the cooling system. Enter 'auto' to size the capacity based on ACCA Manual J/S.</description>
      <type>String</type>
      <units>tons</units>
      <required>true</required>
      <model_dependent>false</model_dependent>
      <default_value>auto</default_value>
    </argument>
    <argument>
      <name>cooling_system_fraction_cool_load_served</name>
      <display_name>Cooling System: Fraction Cool Load Served</display_name>
      <description>The cooling load served by the cooling system.</description>
      <type>Double</type>
      <units>Frac</units>
      <required>true</required>
      <model_dependent>false</model_dependent>
      <default_value>1</default_value>
    </argument>
    <argument>
      <name>cooling_system_is_ducted</name>
      <display_name>Cooling System: Is Ducted</display_name>
      <description>Whether the cooling system is ducted or not. Only used for mini-split and evaporative cooler. It's assumed that central air conditioner is ducted, and room air conditioner and packaged terminal air conditioner are not ducted.</description>
      <type>Boolean</type>
      <required>true</required>
      <model_dependent>false</model_dependent>
      <default_value>false</default_value>
      <choices>
        <choice>
          <value>true</value>
          <display_name>true</display_name>
        </choice>
        <choice>
          <value>false</value>
          <display_name>false</display_name>
        </choice>
      </choices>
    </argument>
    <argument>
      <name>heat_pump_type</name>
      <display_name>Heat Pump: Type</display_name>
      <description>The type of heat pump. Use 'none' if there is no heat pump.</description>
      <type>Choice</type>
      <required>true</required>
      <model_dependent>false</model_dependent>
      <default_value>none</default_value>
      <choices>
        <choice>
          <value>none</value>
          <display_name>none</display_name>
        </choice>
        <choice>
          <value>air-to-air</value>
          <display_name>air-to-air</display_name>
        </choice>
        <choice>
          <value>mini-split</value>
          <display_name>mini-split</display_name>
        </choice>
        <choice>
          <value>ground-to-air</value>
          <display_name>ground-to-air</display_name>
        </choice>
        <choice>
          <value>packaged terminal heat pump</value>
          <display_name>packaged terminal heat pump</display_name>
        </choice>
      </choices>
    </argument>
    <argument>
      <name>heat_pump_heating_efficiency_type</name>
      <display_name>Heat Pump: Heating Efficiency Type</display_name>
      <description>The heating efficiency type of heat pump. System types air-to-air and mini-split use HSPF. System types ground-to-air and packaged terminal heat pump use COP.</description>
      <type>Choice</type>
      <required>true</required>
      <model_dependent>false</model_dependent>
      <default_value>HSPF</default_value>
      <choices>
        <choice>
          <value>HSPF</value>
          <display_name>HSPF</display_name>
        </choice>
        <choice>
          <value>COP</value>
          <display_name>COP</display_name>
        </choice>
      </choices>
    </argument>
    <argument>
      <name>heat_pump_heating_efficiency</name>
      <display_name>Heat Pump: Heating Efficiency</display_name>
      <description>The rated heating efficiency value of the heat pump.</description>
      <type>Double</type>
      <units>HSPF or COP</units>
      <required>true</required>
      <model_dependent>false</model_dependent>
      <default_value>7.7</default_value>
    </argument>
    <argument>
      <name>heat_pump_cooling_efficiency_type</name>
      <display_name>Heat Pump: Cooling Efficiency Type</display_name>
      <description>The cooling efficiency type of heat pump. System types air-to-air and mini-split use SEER. System types ground-to-air and packaged terminal heat pump use EER.</description>
      <type>Choice</type>
      <required>true</required>
      <model_dependent>false</model_dependent>
      <default_value>SEER</default_value>
      <choices>
        <choice>
          <value>SEER</value>
          <display_name>SEER</display_name>
        </choice>
        <choice>
          <value>EER</value>
          <display_name>EER</display_name>
        </choice>
        <choice>
          <value>CEER</value>
          <display_name>CEER</display_name>
        </choice>
      </choices>
    </argument>
    <argument>
      <name>heat_pump_cooling_efficiency</name>
      <display_name>Heat Pump: Cooling Efficiency</display_name>
      <description>The rated cooling efficiency value of the heat pump.</description>
      <type>Double</type>
      <units>SEER or EER</units>
      <required>true</required>
      <model_dependent>false</model_dependent>
      <default_value>13</default_value>
    </argument>
    <argument>
      <name>heat_pump_cooling_compressor_type</name>
      <display_name>Heat Pump: Cooling Compressor Type</display_name>
      <description>The compressor type of the heat pump. Only applies to air-to-air.</description>
      <type>Choice</type>
      <required>false</required>
      <model_dependent>false</model_dependent>
      <choices>
        <choice>
          <value>single stage</value>
          <display_name>single stage</display_name>
        </choice>
        <choice>
          <value>two stage</value>
          <display_name>two stage</display_name>
        </choice>
        <choice>
          <value>variable speed</value>
          <display_name>variable speed</display_name>
        </choice>
      </choices>
    </argument>
    <argument>
      <name>heat_pump_cooling_sensible_heat_fraction</name>
      <display_name>Heat Pump: Cooling Sensible Heat Fraction</display_name>
      <description>The sensible heat fraction of the heat pump.</description>
      <type>Double</type>
      <units>Frac</units>
      <required>false</required>
      <model_dependent>false</model_dependent>
    </argument>
    <argument>
      <name>heat_pump_heating_capacity</name>
      <display_name>Heat Pump: Heating Capacity</display_name>
      <description>The output heating capacity of the heat pump. Enter 'auto' to size the capacity based on ACCA Manual J/S (i.e., based on cooling design loads with some oversizing allowances for heating design loads). Enter 'auto using max load' to size the capacity based on the maximum of heating/cooling design loads.</description>
      <type>String</type>
      <units>Btu/hr</units>
      <required>true</required>
      <model_dependent>false</model_dependent>
      <default_value>auto</default_value>
    </argument>
    <argument>
      <name>heat_pump_heating_capacity_17_f</name>
      <display_name>Heat Pump: Heating Capacity 17F</display_name>
      <description>The output heating capacity of the heat pump at 17F. Only applies to air-to-air and mini-split.</description>
      <type>String</type>
      <units>Btu/hr</units>
      <required>true</required>
      <model_dependent>false</model_dependent>
      <default_value>auto</default_value>
    </argument>
    <argument>
      <name>heat_pump_cooling_capacity</name>
      <display_name>Heat Pump: Cooling Capacity</display_name>
      <description>The output cooling capacity of the heat pump. Enter 'auto' to size the capacity based on ACCA Manual J/S.</description>
      <type>String</type>
      <units>Btu/hr</units>
      <required>true</required>
      <model_dependent>false</model_dependent>
      <default_value>auto</default_value>
    </argument>
    <argument>
      <name>heat_pump_fraction_heat_load_served</name>
      <display_name>Heat Pump: Fraction Heat Load Served</display_name>
      <description>The heating load served by the heat pump.</description>
      <type>Double</type>
      <units>Frac</units>
      <required>true</required>
      <model_dependent>false</model_dependent>
      <default_value>1</default_value>
    </argument>
    <argument>
      <name>heat_pump_fraction_cool_load_served</name>
      <display_name>Heat Pump: Fraction Cool Load Served</display_name>
      <description>The cooling load served by the heat pump.</description>
      <type>Double</type>
      <units>Frac</units>
      <required>true</required>
      <model_dependent>false</model_dependent>
      <default_value>1</default_value>
    </argument>
    <argument>
      <name>heat_pump_backup_type</name>
      <display_name>Heat Pump: Backup Type</display_name>
      <description>The backup type of the heat pump. If 'integrated', represents e.g. built-in electric strip heat or dual-fuel integrated furnace. If 'separate', represents e.g. electric baseboard or boiler based on the Heating System 2 specified below. Use 'none' if there is no backup heating.</description>
      <type>Choice</type>
      <required>true</required>
      <model_dependent>false</model_dependent>
      <default_value>integrated</default_value>
      <choices>
        <choice>
          <value>none</value>
          <display_name>none</display_name>
        </choice>
        <choice>
          <value>integrated</value>
          <display_name>integrated</display_name>
        </choice>
        <choice>
          <value>separate</value>
          <display_name>separate</display_name>
        </choice>
      </choices>
    </argument>
    <argument>
      <name>heat_pump_backup_fuel</name>
      <display_name>Heat Pump: Backup Fuel Type</display_name>
      <description>The backup fuel type of the heat pump. Only applies if Backup Type is 'integrated'.</description>
      <type>Choice</type>
      <required>true</required>
      <model_dependent>false</model_dependent>
      <default_value>electricity</default_value>
      <choices>
        <choice>
          <value>electricity</value>
          <display_name>electricity</display_name>
        </choice>
        <choice>
          <value>natural gas</value>
          <display_name>natural gas</display_name>
        </choice>
        <choice>
          <value>fuel oil</value>
          <display_name>fuel oil</display_name>
        </choice>
        <choice>
          <value>propane</value>
          <display_name>propane</display_name>
        </choice>
      </choices>
    </argument>
    <argument>
      <name>heat_pump_backup_heating_efficiency</name>
      <display_name>Heat Pump: Backup Rated Efficiency</display_name>
      <description>The backup rated efficiency value of the heat pump. Percent for electricity fuel type. AFUE otherwise. Only applies if Backup Type is 'integrated'.</description>
      <type>Double</type>
      <required>true</required>
      <model_dependent>false</model_dependent>
      <default_value>1</default_value>
    </argument>
    <argument>
      <name>heat_pump_backup_heating_capacity</name>
      <display_name>Heat Pump: Backup Heating Capacity</display_name>
      <description>The backup output heating capacity of the heat pump. Enter 'auto' to size the capacity based on ACCA Manual J/S. Only applies if Backup Type is 'integrated'.</description>
      <type>String</type>
      <units>Btu/hr</units>
      <required>true</required>
      <model_dependent>false</model_dependent>
      <default_value>auto</default_value>
    </argument>
    <argument>
      <name>heat_pump_backup_heating_switchover_temp</name>
      <display_name>Heat Pump: Backup Heating Switchover Temperature</display_name>
      <description>The temperature at which the heat pump stops operating and the backup heating system starts running. Only applies to air-to-air and mini-split. If not provided, backup heating will operate as needed when heat pump capacity is insufficient. Applies if Backup Type is either 'integrated' or 'separate'.</description>
      <type>Double</type>
      <units>deg-F</units>
      <required>false</required>
      <model_dependent>false</model_dependent>
    </argument>
    <argument>
      <name>heat_pump_is_ducted</name>
      <display_name>Heat Pump: Is Ducted</display_name>
      <description>Whether the heat pump is ducted or not. Only used for mini-split. It's assumed that air-to-air and ground-to-air are ducted.</description>
      <type>Boolean</type>
      <required>false</required>
      <model_dependent>false</model_dependent>
      <choices>
        <choice>
          <value>true</value>
          <display_name>true</display_name>
        </choice>
        <choice>
          <value>false</value>
          <display_name>false</display_name>
        </choice>
      </choices>
    </argument>
    <argument>
      <name>heating_system_2_type</name>
      <display_name>Heating System 2: Type</display_name>
      <description>The type of the second heating system.</description>
      <type>Choice</type>
      <required>true</required>
      <model_dependent>false</model_dependent>
      <default_value>none</default_value>
      <choices>
        <choice>
          <value>none</value>
          <display_name>none</display_name>
        </choice>
        <choice>
          <value>WallFurnace</value>
          <display_name>WallFurnace</display_name>
        </choice>
        <choice>
          <value>FloorFurnace</value>
          <display_name>FloorFurnace</display_name>
        </choice>
        <choice>
          <value>Boiler</value>
          <display_name>Boiler</display_name>
        </choice>
        <choice>
          <value>ElectricResistance</value>
          <display_name>ElectricResistance</display_name>
        </choice>
        <choice>
          <value>Stove</value>
          <display_name>Stove</display_name>
        </choice>
        <choice>
          <value>PortableHeater</value>
          <display_name>PortableHeater</display_name>
        </choice>
        <choice>
          <value>Fireplace</value>
          <display_name>Fireplace</display_name>
        </choice>
      </choices>
    </argument>
    <argument>
      <name>heating_system_2_fuel</name>
      <display_name>Heating System 2: Fuel Type</display_name>
      <description>The fuel type of the second heating system. Ignored for ElectricResistance.</description>
      <type>Choice</type>
      <required>true</required>
      <model_dependent>false</model_dependent>
      <default_value>electricity</default_value>
      <choices>
        <choice>
          <value>electricity</value>
          <display_name>electricity</display_name>
        </choice>
        <choice>
          <value>natural gas</value>
          <display_name>natural gas</display_name>
        </choice>
        <choice>
          <value>fuel oil</value>
          <display_name>fuel oil</display_name>
        </choice>
        <choice>
          <value>propane</value>
          <display_name>propane</display_name>
        </choice>
        <choice>
          <value>wood</value>
          <display_name>wood</display_name>
        </choice>
        <choice>
          <value>wood pellets</value>
          <display_name>wood pellets</display_name>
        </choice>
        <choice>
          <value>coal</value>
          <display_name>coal</display_name>
        </choice>
      </choices>
    </argument>
    <argument>
      <name>heating_system_2_heating_efficiency</name>
      <display_name>Heating System 2: Rated AFUE or Percent</display_name>
      <description>The rated heating efficiency value of the second heating system.</description>
      <type>Double</type>
      <units>Frac</units>
      <required>true</required>
      <model_dependent>false</model_dependent>
      <default_value>1</default_value>
    </argument>
    <argument>
      <name>heating_system_2_heating_capacity</name>
      <display_name>Heating System 2: Heating Capacity</display_name>
      <description>The output heating capacity of the second heating system. Enter 'auto' to size the capacity based on ACCA Manual J/S.</description>
      <type>String</type>
      <units>Btu/hr</units>
      <required>true</required>
      <model_dependent>false</model_dependent>
      <default_value>auto</default_value>
    </argument>
    <argument>
      <name>heating_system_2_fraction_heat_load_served</name>
      <display_name>Heating System 2: Fraction Heat Load Served</display_name>
      <description>The heat load served fraction of the second heating system. Ignored if this heating system serves as a backup system for a heat pump.</description>
      <type>Double</type>
      <units>Frac</units>
      <required>true</required>
      <model_dependent>false</model_dependent>
      <default_value>0.25</default_value>
    </argument>
    <argument>
      <name>hvac_control_heating_season_period</name>
      <display_name>HVAC Control: Heating Season Period</display_name>
      <description>Enter a date like "Nov 1 - Jun 30".</description>
      <type>String</type>
      <required>false</required>
      <model_dependent>false</model_dependent>
    </argument>
    <argument>
      <name>hvac_control_cooling_season_period</name>
      <display_name>HVAC Control: Cooling Season Period</display_name>
      <description>Enter a date like "Jun 1 - Oct 31".</description>
      <type>String</type>
      <required>false</required>
      <model_dependent>false</model_dependent>
    </argument>
    <argument>
      <name>ducts_leakage_units</name>
      <display_name>Ducts: Leakage Units</display_name>
      <description>The leakage units of the ducts.</description>
      <type>Choice</type>
      <required>true</required>
      <model_dependent>false</model_dependent>
      <default_value>Percent</default_value>
      <choices>
        <choice>
          <value>CFM25</value>
          <display_name>CFM25</display_name>
        </choice>
        <choice>
          <value>CFM50</value>
          <display_name>CFM50</display_name>
        </choice>
        <choice>
          <value>Percent</value>
          <display_name>Percent</display_name>
        </choice>
      </choices>
    </argument>
    <argument>
      <name>ducts_supply_leakage_to_outside_value</name>
      <display_name>Ducts: Supply Leakage to Outside Value</display_name>
      <description>The leakage value to outside for the supply ducts.</description>
      <type>Double</type>
      <required>true</required>
      <model_dependent>false</model_dependent>
      <default_value>0.1</default_value>
    </argument>
    <argument>
      <name>ducts_return_leakage_to_outside_value</name>
      <display_name>Ducts: Return Leakage to Outside Value</display_name>
      <description>The leakage value to outside for the return ducts.</description>
      <type>Double</type>
      <required>true</required>
      <model_dependent>false</model_dependent>
      <default_value>0.1</default_value>
    </argument>
    <argument>
      <name>ducts_supply_location</name>
      <display_name>Ducts: Supply Location</display_name>
      <description>The location of the supply ducts.</description>
      <type>Choice</type>
      <required>true</required>
      <model_dependent>false</model_dependent>
      <default_value>auto</default_value>
      <choices>
        <choice>
          <value>auto</value>
          <display_name>auto</display_name>
        </choice>
        <choice>
          <value>living space</value>
          <display_name>living space</display_name>
        </choice>
        <choice>
          <value>basement - conditioned</value>
          <display_name>basement - conditioned</display_name>
        </choice>
        <choice>
          <value>basement - unconditioned</value>
          <display_name>basement - unconditioned</display_name>
        </choice>
        <choice>
          <value>crawlspace - vented</value>
          <display_name>crawlspace - vented</display_name>
        </choice>
        <choice>
          <value>crawlspace - unvented</value>
          <display_name>crawlspace - unvented</display_name>
        </choice>
        <choice>
          <value>crawlspace - conditioned</value>
          <display_name>crawlspace - conditioned</display_name>
        </choice>
        <choice>
          <value>attic - vented</value>
          <display_name>attic - vented</display_name>
        </choice>
        <choice>
          <value>attic - unvented</value>
          <display_name>attic - unvented</display_name>
        </choice>
        <choice>
          <value>garage</value>
          <display_name>garage</display_name>
        </choice>
        <choice>
          <value>exterior wall</value>
          <display_name>exterior wall</display_name>
        </choice>
        <choice>
          <value>under slab</value>
          <display_name>under slab</display_name>
        </choice>
        <choice>
          <value>roof deck</value>
          <display_name>roof deck</display_name>
        </choice>
        <choice>
          <value>outside</value>
          <display_name>outside</display_name>
        </choice>
        <choice>
          <value>other housing unit</value>
          <display_name>other housing unit</display_name>
        </choice>
        <choice>
          <value>other heated space</value>
          <display_name>other heated space</display_name>
        </choice>
        <choice>
          <value>other multifamily buffer space</value>
          <display_name>other multifamily buffer space</display_name>
        </choice>
        <choice>
          <value>other non-freezing space</value>
          <display_name>other non-freezing space</display_name>
        </choice>
      </choices>
    </argument>
    <argument>
      <name>ducts_supply_insulation_r</name>
      <display_name>Ducts: Supply Insulation R-Value</display_name>
      <description>The insulation r-value of the supply ducts excluding air films.</description>
      <type>Double</type>
      <units>h-ft^2-R/Btu</units>
      <required>true</required>
      <model_dependent>false</model_dependent>
      <default_value>0</default_value>
    </argument>
    <argument>
      <name>ducts_supply_surface_area</name>
      <display_name>Ducts: Supply Surface Area</display_name>
      <description>The surface area of the supply ducts.</description>
      <type>String</type>
      <units>ft^2</units>
      <required>true</required>
      <model_dependent>false</model_dependent>
      <default_value>auto</default_value>
    </argument>
    <argument>
      <name>ducts_return_location</name>
      <display_name>Ducts: Return Location</display_name>
      <description>The location of the return ducts.</description>
      <type>Choice</type>
      <required>true</required>
      <model_dependent>false</model_dependent>
      <default_value>auto</default_value>
      <choices>
        <choice>
          <value>auto</value>
          <display_name>auto</display_name>
        </choice>
        <choice>
          <value>living space</value>
          <display_name>living space</display_name>
        </choice>
        <choice>
          <value>basement - conditioned</value>
          <display_name>basement - conditioned</display_name>
        </choice>
        <choice>
          <value>basement - unconditioned</value>
          <display_name>basement - unconditioned</display_name>
        </choice>
        <choice>
          <value>crawlspace - vented</value>
          <display_name>crawlspace - vented</display_name>
        </choice>
        <choice>
          <value>crawlspace - unvented</value>
          <display_name>crawlspace - unvented</display_name>
        </choice>
        <choice>
          <value>crawlspace - conditioned</value>
          <display_name>crawlspace - conditioned</display_name>
        </choice>
        <choice>
          <value>attic - vented</value>
          <display_name>attic - vented</display_name>
        </choice>
        <choice>
          <value>attic - unvented</value>
          <display_name>attic - unvented</display_name>
        </choice>
        <choice>
          <value>garage</value>
          <display_name>garage</display_name>
        </choice>
        <choice>
          <value>exterior wall</value>
          <display_name>exterior wall</display_name>
        </choice>
        <choice>
          <value>under slab</value>
          <display_name>under slab</display_name>
        </choice>
        <choice>
          <value>roof deck</value>
          <display_name>roof deck</display_name>
        </choice>
        <choice>
          <value>outside</value>
          <display_name>outside</display_name>
        </choice>
        <choice>
          <value>other housing unit</value>
          <display_name>other housing unit</display_name>
        </choice>
        <choice>
          <value>other heated space</value>
          <display_name>other heated space</display_name>
        </choice>
        <choice>
          <value>other multifamily buffer space</value>
          <display_name>other multifamily buffer space</display_name>
        </choice>
        <choice>
          <value>other non-freezing space</value>
          <display_name>other non-freezing space</display_name>
        </choice>
      </choices>
    </argument>
    <argument>
      <name>ducts_return_insulation_r</name>
      <display_name>Ducts: Return Insulation R-Value</display_name>
      <description>The insulation r-value of the return ducts excluding air films.</description>
      <type>Double</type>
      <units>h-ft^2-R/Btu</units>
      <required>true</required>
      <model_dependent>false</model_dependent>
      <default_value>0</default_value>
    </argument>
    <argument>
      <name>ducts_return_surface_area</name>
      <display_name>Ducts: Return Surface Area</display_name>
      <description>The surface area of the return ducts.</description>
      <type>String</type>
      <units>ft^2</units>
      <required>true</required>
      <model_dependent>false</model_dependent>
      <default_value>auto</default_value>
    </argument>
    <argument>
      <name>ducts_number_of_return_registers</name>
      <display_name>Ducts: Number of Return Registers</display_name>
      <description>The number of return registers of the ducts. Only used if duct surface areas are set to auto.</description>
      <type>String</type>
      <units>#</units>
      <required>false</required>
      <model_dependent>false</model_dependent>
      <default_value>auto</default_value>
    </argument>
    <argument>
      <name>mech_vent_fan_type</name>
      <display_name>Mechanical Ventilation: Fan Type</display_name>
      <description>The type of the mechanical ventilation. Use 'none' if there is no mechanical ventilation system.</description>
      <type>Choice</type>
      <required>true</required>
      <model_dependent>false</model_dependent>
      <default_value>none</default_value>
      <choices>
        <choice>
          <value>none</value>
          <display_name>none</display_name>
        </choice>
        <choice>
          <value>exhaust only</value>
          <display_name>exhaust only</display_name>
        </choice>
        <choice>
          <value>supply only</value>
          <display_name>supply only</display_name>
        </choice>
        <choice>
          <value>energy recovery ventilator</value>
          <display_name>energy recovery ventilator</display_name>
        </choice>
        <choice>
          <value>heat recovery ventilator</value>
          <display_name>heat recovery ventilator</display_name>
        </choice>
        <choice>
          <value>balanced</value>
          <display_name>balanced</display_name>
        </choice>
        <choice>
          <value>central fan integrated supply</value>
          <display_name>central fan integrated supply</display_name>
        </choice>
      </choices>
    </argument>
    <argument>
      <name>mech_vent_flow_rate</name>
      <display_name>Mechanical Ventilation: Flow Rate</display_name>
      <description>The flow rate of the mechanical ventilation.</description>
      <type>String</type>
      <units>CFM</units>
      <required>true</required>
      <model_dependent>false</model_dependent>
      <default_value>auto</default_value>
    </argument>
    <argument>
      <name>mech_vent_hours_in_operation</name>
      <display_name>Mechanical Ventilation: Hours In Operation</display_name>
      <description>The hours in operation of the mechanical ventilation.</description>
      <type>String</type>
      <units>hrs/day</units>
      <required>true</required>
      <model_dependent>false</model_dependent>
      <default_value>auto</default_value>
    </argument>
    <argument>
      <name>mech_vent_recovery_efficiency_type</name>
      <display_name>Mechanical Ventilation: Total Recovery Efficiency Type</display_name>
      <description>The total recovery efficiency type of the mechanical ventilation.</description>
      <type>Choice</type>
      <required>true</required>
      <model_dependent>false</model_dependent>
      <default_value>Unadjusted</default_value>
      <choices>
        <choice>
          <value>Unadjusted</value>
          <display_name>Unadjusted</display_name>
        </choice>
        <choice>
          <value>Adjusted</value>
          <display_name>Adjusted</display_name>
        </choice>
      </choices>
    </argument>
    <argument>
      <name>mech_vent_total_recovery_efficiency</name>
      <display_name>Mechanical Ventilation: Total Recovery Efficiency</display_name>
      <description>The Unadjusted or Adjusted total recovery efficiency of the mechanical ventilation. Applies to energy recovery ventilator.</description>
      <type>Double</type>
      <units>Frac</units>
      <required>true</required>
      <model_dependent>false</model_dependent>
      <default_value>0.48</default_value>
    </argument>
    <argument>
      <name>mech_vent_sensible_recovery_efficiency</name>
      <display_name>Mechanical Ventilation: Sensible Recovery Efficiency</display_name>
      <description>The Unadjusted or Adjusted sensible recovery efficiency of the mechanical ventilation. Applies to energy recovery ventilator and heat recovery ventilator.</description>
      <type>Double</type>
      <units>Frac</units>
      <required>true</required>
      <model_dependent>false</model_dependent>
      <default_value>0.72</default_value>
    </argument>
    <argument>
      <name>mech_vent_fan_power</name>
      <display_name>Mechanical Ventilation: Fan Power</display_name>
      <description>The fan power of the mechanical ventilation.</description>
      <type>String</type>
      <units>W</units>
      <required>true</required>
      <model_dependent>false</model_dependent>
      <default_value>auto</default_value>
    </argument>
    <argument>
      <name>mech_vent_num_units_served</name>
      <display_name>Mechanical Ventilation: Number of Units Served</display_name>
      <description>Number of dwelling units served by the mechanical ventilation system. Must be 1 if single-family detached. Used to apportion flow rate and fan power to the unit.</description>
      <type>Integer</type>
      <units>#</units>
      <required>true</required>
      <model_dependent>false</model_dependent>
      <default_value>1</default_value>
    </argument>
    <argument>
      <name>mech_vent_shared_frac_recirculation</name>
      <display_name>Shared Mechanical Ventilation: Fraction Recirculation</display_name>
      <description>Fraction of the total supply air that is recirculated, with the remainder assumed to be outdoor air. The value must be 0 for exhaust only systems. This is required for a shared mechanical ventilation system.</description>
      <type>Double</type>
      <units>Frac</units>
      <required>false</required>
      <model_dependent>false</model_dependent>
    </argument>
    <argument>
      <name>mech_vent_shared_preheating_fuel</name>
      <display_name>Shared Mechanical Ventilation: Preheating Fuel</display_name>
      <description>Fuel type of the preconditioning heating equipment. Only used for a shared mechanical ventilation system.</description>
      <type>Choice</type>
      <required>false</required>
      <model_dependent>false</model_dependent>
      <choices>
        <choice>
          <value>electricity</value>
          <display_name>electricity</display_name>
        </choice>
        <choice>
          <value>natural gas</value>
          <display_name>natural gas</display_name>
        </choice>
        <choice>
          <value>fuel oil</value>
          <display_name>fuel oil</display_name>
        </choice>
        <choice>
          <value>propane</value>
          <display_name>propane</display_name>
        </choice>
        <choice>
          <value>wood</value>
          <display_name>wood</display_name>
        </choice>
        <choice>
          <value>wood pellets</value>
          <display_name>wood pellets</display_name>
        </choice>
        <choice>
          <value>coal</value>
          <display_name>coal</display_name>
        </choice>
      </choices>
    </argument>
    <argument>
      <name>mech_vent_shared_preheating_efficiency</name>
      <display_name>Shared Mechanical Ventilation: Preheating Efficiency</display_name>
      <description>Efficiency of the preconditioning heating equipment. Only used for a shared mechanical ventilation system.</description>
      <type>Double</type>
      <units>COP</units>
      <required>false</required>
      <model_dependent>false</model_dependent>
    </argument>
    <argument>
      <name>mech_vent_shared_preheating_fraction_heat_load_served</name>
      <display_name>Shared Mechanical Ventilation: Preheating Fraction Ventilation Heat Load Served</display_name>
      <description>Fraction of heating load introduced by the shared ventilation system that is met by the preconditioning heating equipment.</description>
      <type>Double</type>
      <units>Frac</units>
      <required>false</required>
      <model_dependent>false</model_dependent>
    </argument>
    <argument>
      <name>mech_vent_shared_precooling_fuel</name>
      <display_name>Shared Mechanical Ventilation: Precooling Fuel</display_name>
      <description>Fuel type of the preconditioning cooling equipment. Only used for a shared mechanical ventilation system.</description>
      <type>Choice</type>
      <required>false</required>
      <model_dependent>false</model_dependent>
      <choices>
        <choice>
          <value>electricity</value>
          <display_name>electricity</display_name>
        </choice>
      </choices>
    </argument>
    <argument>
      <name>mech_vent_shared_precooling_efficiency</name>
      <display_name>Shared Mechanical Ventilation: Precooling Efficiency</display_name>
      <description>Efficiency of the preconditioning cooling equipment. Only used for a shared mechanical ventilation system.</description>
      <type>Double</type>
      <units>COP</units>
      <required>false</required>
      <model_dependent>false</model_dependent>
    </argument>
    <argument>
      <name>mech_vent_shared_precooling_fraction_cool_load_served</name>
      <display_name>Shared Mechanical Ventilation: Precooling Fraction Ventilation Cool Load Served</display_name>
      <description>Fraction of cooling load introduced by the shared ventilation system that is met by the preconditioning cooling equipment.</description>
      <type>Double</type>
      <units>Frac</units>
      <required>false</required>
      <model_dependent>false</model_dependent>
    </argument>
    <argument>
      <name>mech_vent_2_fan_type</name>
      <display_name>Mechanical Ventilation 2: Fan Type</display_name>
      <description>The type of the second mechanical ventilation. Use 'none' if there is no second mechanical ventilation system.</description>
      <type>Choice</type>
      <required>true</required>
      <model_dependent>false</model_dependent>
      <default_value>none</default_value>
      <choices>
        <choice>
          <value>none</value>
          <display_name>none</display_name>
        </choice>
        <choice>
          <value>exhaust only</value>
          <display_name>exhaust only</display_name>
        </choice>
        <choice>
          <value>supply only</value>
          <display_name>supply only</display_name>
        </choice>
        <choice>
          <value>energy recovery ventilator</value>
          <display_name>energy recovery ventilator</display_name>
        </choice>
        <choice>
          <value>heat recovery ventilator</value>
          <display_name>heat recovery ventilator</display_name>
        </choice>
        <choice>
          <value>balanced</value>
          <display_name>balanced</display_name>
        </choice>
      </choices>
    </argument>
    <argument>
      <name>mech_vent_2_flow_rate</name>
      <display_name>Mechanical Ventilation 2: Flow Rate</display_name>
      <description>The flow rate of the second mechanical ventilation.</description>
      <type>Double</type>
      <units>CFM</units>
      <required>true</required>
      <model_dependent>false</model_dependent>
      <default_value>110</default_value>
    </argument>
    <argument>
      <name>mech_vent_2_hours_in_operation</name>
      <display_name>Mechanical Ventilation 2: Hours In Operation</display_name>
      <description>The hours in operation of the second mechanical ventilation.</description>
      <type>Double</type>
      <units>hrs/day</units>
      <required>true</required>
      <model_dependent>false</model_dependent>
      <default_value>24</default_value>
    </argument>
    <argument>
      <name>mech_vent_2_recovery_efficiency_type</name>
      <display_name>Mechanical Ventilation 2: Total Recovery Efficiency Type</display_name>
      <description>The total recovery efficiency type of the second mechanical ventilation.</description>
      <type>Choice</type>
      <required>true</required>
      <model_dependent>false</model_dependent>
      <default_value>Unadjusted</default_value>
      <choices>
        <choice>
          <value>Unadjusted</value>
          <display_name>Unadjusted</display_name>
        </choice>
        <choice>
          <value>Adjusted</value>
          <display_name>Adjusted</display_name>
        </choice>
      </choices>
    </argument>
    <argument>
      <name>mech_vent_2_total_recovery_efficiency</name>
      <display_name>Mechanical Ventilation 2: Total Recovery Efficiency</display_name>
      <description>The Unadjusted or Adjusted total recovery efficiency of the second mechanical ventilation. Applies to energy recovery ventilator.</description>
      <type>Double</type>
      <units>Frac</units>
      <required>true</required>
      <model_dependent>false</model_dependent>
      <default_value>0.48</default_value>
    </argument>
    <argument>
      <name>mech_vent_2_sensible_recovery_efficiency</name>
      <display_name>Mechanical Ventilation 2: Sensible Recovery Efficiency</display_name>
      <description>The Unadjusted or Adjusted sensible recovery efficiency of the second mechanical ventilation. Applies to energy recovery ventilator and heat recovery ventilator.</description>
      <type>Double</type>
      <units>Frac</units>
      <required>true</required>
      <model_dependent>false</model_dependent>
      <default_value>0.72</default_value>
    </argument>
    <argument>
      <name>mech_vent_2_fan_power</name>
      <display_name>Mechanical Ventilation 2: Fan Power</display_name>
      <description>The fan power of the second mechanical ventilation.</description>
      <type>Double</type>
      <units>W</units>
      <required>true</required>
      <model_dependent>false</model_dependent>
      <default_value>30</default_value>
    </argument>
    <argument>
      <name>kitchen_fans_quantity</name>
      <display_name>Kitchen Fans: Quantity</display_name>
      <description>The quantity of the kitchen fans.</description>
      <type>String</type>
      <units>#</units>
      <required>true</required>
      <model_dependent>false</model_dependent>
      <default_value>auto</default_value>
    </argument>
    <argument>
      <name>kitchen_fans_flow_rate</name>
      <display_name>Kitchen Fans: Flow Rate</display_name>
      <description>The flow rate of the kitchen fan.</description>
      <type>String</type>
      <units>CFM</units>
      <required>false</required>
      <model_dependent>false</model_dependent>
      <default_value>auto</default_value>
    </argument>
    <argument>
      <name>kitchen_fans_hours_in_operation</name>
      <display_name>Kitchen Fans: Hours In Operation</display_name>
      <description>The hours in operation of the kitchen fan.</description>
      <type>String</type>
      <units>hrs/day</units>
      <required>false</required>
      <model_dependent>false</model_dependent>
      <default_value>auto</default_value>
    </argument>
    <argument>
      <name>kitchen_fans_power</name>
      <display_name>Kitchen Fans: Fan Power</display_name>
      <description>The fan power of the kitchen fan.</description>
      <type>String</type>
      <units>W</units>
      <required>false</required>
      <model_dependent>false</model_dependent>
      <default_value>auto</default_value>
    </argument>
    <argument>
      <name>kitchen_fans_start_hour</name>
      <display_name>Kitchen Fans: Start Hour</display_name>
      <description>The start hour of the kitchen fan.</description>
      <type>String</type>
      <units>hr</units>
      <required>false</required>
      <model_dependent>false</model_dependent>
      <default_value>auto</default_value>
    </argument>
    <argument>
      <name>bathroom_fans_quantity</name>
      <display_name>Bathroom Fans: Quantity</display_name>
      <description>The quantity of the bathroom fans.</description>
      <type>String</type>
      <units>#</units>
      <required>true</required>
      <model_dependent>false</model_dependent>
      <default_value>auto</default_value>
    </argument>
    <argument>
      <name>bathroom_fans_flow_rate</name>
      <display_name>Bathroom Fans: Flow Rate</display_name>
      <description>The flow rate of the bathroom fans.</description>
      <type>String</type>
      <units>CFM</units>
      <required>false</required>
      <model_dependent>false</model_dependent>
      <default_value>auto</default_value>
    </argument>
    <argument>
      <name>bathroom_fans_hours_in_operation</name>
      <display_name>Bathroom Fans: Hours In Operation</display_name>
      <description>The hours in operation of the bathroom fans.</description>
      <type>String</type>
      <units>hrs/day</units>
      <required>false</required>
      <model_dependent>false</model_dependent>
      <default_value>auto</default_value>
    </argument>
    <argument>
      <name>bathroom_fans_power</name>
      <display_name>Bathroom Fans: Fan Power</display_name>
      <description>The fan power of the bathroom fans.</description>
      <type>String</type>
      <units>W</units>
      <required>false</required>
      <model_dependent>false</model_dependent>
      <default_value>auto</default_value>
    </argument>
    <argument>
      <name>bathroom_fans_start_hour</name>
      <display_name>Bathroom Fans: Start Hour</display_name>
      <description>The start hour of the bathroom fans.</description>
      <type>String</type>
      <units>hr</units>
      <required>false</required>
      <model_dependent>false</model_dependent>
      <default_value>auto</default_value>
    </argument>
    <argument>
      <name>whole_house_fan_present</name>
      <display_name>Whole House Fan: Present</display_name>
      <description>Whether there is a whole house fan.</description>
      <type>Boolean</type>
      <required>true</required>
      <model_dependent>false</model_dependent>
      <default_value>false</default_value>
      <choices>
        <choice>
          <value>true</value>
          <display_name>true</display_name>
        </choice>
        <choice>
          <value>false</value>
          <display_name>false</display_name>
        </choice>
      </choices>
    </argument>
    <argument>
      <name>whole_house_fan_flow_rate</name>
      <display_name>Whole House Fan: Flow Rate</display_name>
      <description>The flow rate of the whole house fan.</description>
      <type>String</type>
      <units>CFM</units>
      <required>false</required>
      <model_dependent>false</model_dependent>
      <default_value>auto</default_value>
    </argument>
    <argument>
      <name>whole_house_fan_power</name>
      <display_name>Whole House Fan: Fan Power</display_name>
      <description>The fan power of the whole house fan.</description>
      <type>String</type>
      <units>W</units>
      <required>false</required>
      <model_dependent>false</model_dependent>
      <default_value>auto</default_value>
    </argument>
    <argument>
      <name>water_heater_type</name>
      <display_name>Water Heater: Type</display_name>
      <description>The type of water heater. Use 'none' if there is no water heater.</description>
      <type>Choice</type>
      <required>true</required>
      <model_dependent>false</model_dependent>
      <default_value>storage water heater</default_value>
      <choices>
        <choice>
          <value>none</value>
          <display_name>none</display_name>
        </choice>
        <choice>
          <value>storage water heater</value>
          <display_name>storage water heater</display_name>
        </choice>
        <choice>
          <value>instantaneous water heater</value>
          <display_name>instantaneous water heater</display_name>
        </choice>
        <choice>
          <value>heat pump water heater</value>
          <display_name>heat pump water heater</display_name>
        </choice>
        <choice>
          <value>space-heating boiler with storage tank</value>
          <display_name>space-heating boiler with storage tank</display_name>
        </choice>
        <choice>
          <value>space-heating boiler with tankless coil</value>
          <display_name>space-heating boiler with tankless coil</display_name>
        </choice>
      </choices>
    </argument>
    <argument>
      <name>water_heater_fuel_type</name>
      <display_name>Water Heater: Fuel Type</display_name>
      <description>The fuel type of water heater. Ignored for heat pump water heater.</description>
      <type>Choice</type>
      <required>true</required>
      <model_dependent>false</model_dependent>
      <default_value>natural gas</default_value>
      <choices>
        <choice>
          <value>electricity</value>
          <display_name>electricity</display_name>
        </choice>
        <choice>
          <value>natural gas</value>
          <display_name>natural gas</display_name>
        </choice>
        <choice>
          <value>fuel oil</value>
          <display_name>fuel oil</display_name>
        </choice>
        <choice>
          <value>propane</value>
          <display_name>propane</display_name>
        </choice>
        <choice>
          <value>wood</value>
          <display_name>wood</display_name>
        </choice>
        <choice>
          <value>coal</value>
          <display_name>coal</display_name>
        </choice>
      </choices>
    </argument>
    <argument>
      <name>water_heater_location</name>
      <display_name>Water Heater: Location</display_name>
      <description>The location of water heater.</description>
      <type>Choice</type>
      <required>true</required>
      <model_dependent>false</model_dependent>
      <default_value>auto</default_value>
      <choices>
        <choice>
          <value>auto</value>
          <display_name>auto</display_name>
        </choice>
        <choice>
          <value>living space</value>
          <display_name>living space</display_name>
        </choice>
        <choice>
          <value>basement - conditioned</value>
          <display_name>basement - conditioned</display_name>
        </choice>
        <choice>
          <value>basement - unconditioned</value>
          <display_name>basement - unconditioned</display_name>
        </choice>
        <choice>
          <value>garage</value>
          <display_name>garage</display_name>
        </choice>
        <choice>
          <value>attic - vented</value>
          <display_name>attic - vented</display_name>
        </choice>
        <choice>
          <value>attic - unvented</value>
          <display_name>attic - unvented</display_name>
        </choice>
        <choice>
          <value>crawlspace - vented</value>
          <display_name>crawlspace - vented</display_name>
        </choice>
        <choice>
          <value>crawlspace - unvented</value>
          <display_name>crawlspace - unvented</display_name>
        </choice>
        <choice>
          <value>crawlspace - conditioned</value>
          <display_name>crawlspace - conditioned</display_name>
        </choice>
        <choice>
          <value>other exterior</value>
          <display_name>other exterior</display_name>
        </choice>
        <choice>
          <value>other housing unit</value>
          <display_name>other housing unit</display_name>
        </choice>
        <choice>
          <value>other heated space</value>
          <display_name>other heated space</display_name>
        </choice>
        <choice>
          <value>other multifamily buffer space</value>
          <display_name>other multifamily buffer space</display_name>
        </choice>
        <choice>
          <value>other non-freezing space</value>
          <display_name>other non-freezing space</display_name>
        </choice>
      </choices>
    </argument>
    <argument>
      <name>water_heater_tank_volume</name>
      <display_name>Water Heater: Tank Volume</display_name>
      <description>Nominal volume of water heater tank. Set to 'auto' to have volume autosized. Only applies to storage water heater, heat pump water heater, and space-heating boiler with storage tank.</description>
      <type>String</type>
      <units>gal</units>
      <required>true</required>
      <model_dependent>false</model_dependent>
      <default_value>auto</default_value>
    </argument>
    <argument>
      <name>water_heater_efficiency_type</name>
      <display_name>Water Heater: Efficiency Type</display_name>
      <description>The efficiency type of water heater. Does not apply to space-heating boilers.</description>
      <type>Choice</type>
      <required>true</required>
      <model_dependent>false</model_dependent>
      <default_value>EnergyFactor</default_value>
      <choices>
        <choice>
          <value>EnergyFactor</value>
          <display_name>EnergyFactor</display_name>
        </choice>
        <choice>
          <value>UniformEnergyFactor</value>
          <display_name>UniformEnergyFactor</display_name>
        </choice>
      </choices>
    </argument>
    <argument>
      <name>water_heater_efficiency</name>
      <display_name>Water Heater: Efficiency</display_name>
      <description>Rated Energy Factor or Uniform Energy Factor. Does not apply to space-heating boilers.</description>
      <type>Double</type>
      <required>true</required>
      <model_dependent>false</model_dependent>
      <default_value>0.67</default_value>
    </argument>
    <argument>
      <name>water_heater_usage_bin</name>
      <display_name>Water Heater: Usage Bin</display_name>
      <description>The usage of the water heater. Required if Efficiency Type is UniformEnergyFactor and Type is not instantaneous water heater. Does not apply to space-heating boilers.</description>
      <type>Choice</type>
      <required>false</required>
      <model_dependent>false</model_dependent>
      <choices>
        <choice>
          <value>very small</value>
          <display_name>very small</display_name>
        </choice>
        <choice>
          <value>low</value>
          <display_name>low</display_name>
        </choice>
        <choice>
          <value>medium</value>
          <display_name>medium</display_name>
        </choice>
        <choice>
          <value>high</value>
          <display_name>high</display_name>
        </choice>
      </choices>
    </argument>
    <argument>
      <name>water_heater_recovery_efficiency</name>
      <display_name>Water Heater: Recovery Efficiency</display_name>
      <description>Ratio of energy delivered to water heater to the energy content of the fuel consumed by the water heater. Only used for non-electric storage water heaters.</description>
      <type>String</type>
      <units>Frac</units>
      <required>true</required>
      <model_dependent>false</model_dependent>
      <default_value>auto</default_value>
    </argument>
    <argument>
      <name>water_heater_heating_capacity</name>
      <display_name>Water Heater: Heating Capacity</display_name>
      <description>Heating capacity. Set to 'auto' to have heating capacity defaulted. Only applies to storage water heater.</description>
      <type>String</type>
      <units>Btu/hr</units>
      <required>true</required>
      <model_dependent>false</model_dependent>
      <default_value>auto</default_value>
    </argument>
    <argument>
      <name>water_heater_standby_loss</name>
      <display_name>Water Heater: Standby Loss</display_name>
      <description>The standby loss of water heater. Only applies to space-heating boilers.</description>
      <type>Double</type>
      <units>deg-F/hr</units>
      <required>false</required>
      <model_dependent>false</model_dependent>
    </argument>
    <argument>
      <name>water_heater_jacket_rvalue</name>
      <display_name>Water Heater: Jacket R-value</display_name>
      <description>The jacket R-value of water heater. Doesn't apply to instantaneous water heater or space-heating boiler with tankless coil.</description>
      <type>Double</type>
      <units>h-ft^2-R/Btu</units>
      <required>false</required>
      <model_dependent>false</model_dependent>
    </argument>
    <argument>
      <name>water_heater_setpoint_temperature</name>
      <display_name>Water Heater: Setpoint Temperature</display_name>
      <description>The setpoint temperature of water heater.</description>
      <type>String</type>
      <units>deg-F</units>
      <required>true</required>
      <model_dependent>false</model_dependent>
      <default_value>auto</default_value>
    </argument>
    <argument>
      <name>water_heater_num_units_served</name>
      <display_name>Water Heater: Number of Units Served</display_name>
      <description>Number of dwelling units served (directly or indirectly) by the water heater. Must be 1 if single-family detached. Used to apportion water heater tank losses to the unit.</description>
      <type>Integer</type>
      <units>#</units>
      <required>true</required>
      <model_dependent>false</model_dependent>
      <default_value>1</default_value>
    </argument>
    <argument>
      <name>water_heater_uses_desuperheater</name>
      <display_name>Water Heater: Uses Desuperheater</display_name>
      <description>Requires that the dwelling unit has a air-to-air, mini-split, or ground-to-air heat pump or a central air conditioner or mini-split air conditioner.</description>
      <type>Boolean</type>
      <required>false</required>
      <model_dependent>false</model_dependent>
      <choices>
        <choice>
          <value>true</value>
          <display_name>true</display_name>
        </choice>
        <choice>
          <value>false</value>
          <display_name>false</display_name>
        </choice>
      </choices>
    </argument>
    <argument>
      <name>hot_water_distribution_system_type</name>
      <display_name>Hot Water Distribution: System Type</display_name>
      <description>The type of the hot water distribution system.</description>
      <type>Choice</type>
      <required>true</required>
      <model_dependent>false</model_dependent>
      <default_value>Standard</default_value>
      <choices>
        <choice>
          <value>Standard</value>
          <display_name>Standard</display_name>
        </choice>
        <choice>
          <value>Recirculation</value>
          <display_name>Recirculation</display_name>
        </choice>
      </choices>
    </argument>
    <argument>
      <name>hot_water_distribution_standard_piping_length</name>
      <display_name>Hot Water Distribution: Standard Piping Length</display_name>
      <description>If the distribution system is Standard, the length of the piping. A value of 'auto' will use a default.</description>
      <type>String</type>
      <units>ft</units>
      <required>true</required>
      <model_dependent>false</model_dependent>
      <default_value>auto</default_value>
    </argument>
    <argument>
      <name>hot_water_distribution_recirc_control_type</name>
      <display_name>Hot Water Distribution: Recirculation Control Type</display_name>
      <description>If the distribution system is Recirculation, the type of hot water recirculation control, if any.</description>
      <type>Choice</type>
      <required>true</required>
      <model_dependent>false</model_dependent>
      <default_value>no control</default_value>
      <choices>
        <choice>
          <value>no control</value>
          <display_name>no control</display_name>
        </choice>
        <choice>
          <value>timer</value>
          <display_name>timer</display_name>
        </choice>
        <choice>
          <value>temperature</value>
          <display_name>temperature</display_name>
        </choice>
        <choice>
          <value>presence sensor demand control</value>
          <display_name>presence sensor demand control</display_name>
        </choice>
        <choice>
          <value>manual demand control</value>
          <display_name>manual demand control</display_name>
        </choice>
      </choices>
    </argument>
    <argument>
      <name>hot_water_distribution_recirc_piping_length</name>
      <display_name>Hot Water Distribution: Recirculation Piping Length</display_name>
      <description>If the distribution system is Recirculation, the length of the recirculation piping.</description>
      <type>String</type>
      <units>ft</units>
      <required>true</required>
      <model_dependent>false</model_dependent>
      <default_value>auto</default_value>
    </argument>
    <argument>
      <name>hot_water_distribution_recirc_branch_piping_length</name>
      <display_name>Hot Water Distribution: Recirculation Branch Piping Length</display_name>
      <description>If the distribution system is Recirculation, the length of the recirculation branch piping.</description>
      <type>String</type>
      <units>ft</units>
      <required>true</required>
      <model_dependent>false</model_dependent>
      <default_value>auto</default_value>
    </argument>
    <argument>
      <name>hot_water_distribution_recirc_pump_power</name>
      <display_name>Hot Water Distribution: Recirculation Pump Power</display_name>
      <description>If the distribution system is Recirculation, the recirculation pump power.</description>
      <type>String</type>
      <units>W</units>
      <required>true</required>
      <model_dependent>false</model_dependent>
      <default_value>auto</default_value>
    </argument>
    <argument>
      <name>hot_water_distribution_pipe_r</name>
      <display_name>Hot Water Distribution: Pipe Insulation Nominal R-Value</display_name>
      <description>Nominal R-value of the pipe insulation.</description>
      <type>String</type>
      <units>h-ft^2-R/Btu</units>
      <required>true</required>
      <model_dependent>false</model_dependent>
      <default_value>auto</default_value>
    </argument>
    <argument>
      <name>dwhr_facilities_connected</name>
      <display_name>Drain Water Heat Recovery: Facilities Connected</display_name>
      <description>Which facilities are connected for the drain water heat recovery. Use 'none' if there is no drain water heat recovery system.</description>
      <type>Choice</type>
      <required>true</required>
      <model_dependent>false</model_dependent>
      <default_value>none</default_value>
      <choices>
        <choice>
          <value>none</value>
          <display_name>none</display_name>
        </choice>
        <choice>
          <value>one</value>
          <display_name>one</display_name>
        </choice>
        <choice>
          <value>all</value>
          <display_name>all</display_name>
        </choice>
      </choices>
    </argument>
    <argument>
      <name>dwhr_equal_flow</name>
      <display_name>Drain Water Heat Recovery: Equal Flow</display_name>
      <description>Whether the drain water heat recovery has equal flow.</description>
      <type>Boolean</type>
      <required>true</required>
      <model_dependent>false</model_dependent>
      <default_value>true</default_value>
      <choices>
        <choice>
          <value>true</value>
          <display_name>true</display_name>
        </choice>
        <choice>
          <value>false</value>
          <display_name>false</display_name>
        </choice>
      </choices>
    </argument>
    <argument>
      <name>dwhr_efficiency</name>
      <display_name>Drain Water Heat Recovery: Efficiency</display_name>
      <description>The efficiency of the drain water heat recovery.</description>
      <type>Double</type>
      <units>Frac</units>
      <required>true</required>
      <model_dependent>false</model_dependent>
      <default_value>0.55</default_value>
    </argument>
    <argument>
      <name>water_fixtures_shower_low_flow</name>
      <display_name>Hot Water Fixtures: Is Shower Low Flow</display_name>
      <description>Whether the shower fixture is low flow.</description>
      <type>Boolean</type>
      <required>true</required>
      <model_dependent>false</model_dependent>
      <default_value>false</default_value>
      <choices>
        <choice>
          <value>true</value>
          <display_name>true</display_name>
        </choice>
        <choice>
          <value>false</value>
          <display_name>false</display_name>
        </choice>
      </choices>
    </argument>
    <argument>
      <name>water_fixtures_sink_low_flow</name>
      <display_name>Hot Water Fixtures: Is Sink Low Flow</display_name>
      <description>Whether the sink fixture is low flow.</description>
      <type>Boolean</type>
      <required>true</required>
      <model_dependent>false</model_dependent>
      <default_value>false</default_value>
      <choices>
        <choice>
          <value>true</value>
          <display_name>true</display_name>
        </choice>
        <choice>
          <value>false</value>
          <display_name>false</display_name>
        </choice>
      </choices>
    </argument>
    <argument>
      <name>water_fixtures_usage_multiplier</name>
      <display_name>Hot Water Fixtures: Usage Multiplier</display_name>
      <description>Multiplier on the hot water usage that can reflect, e.g., high/low usage occupants.</description>
      <type>Double</type>
      <required>true</required>
      <model_dependent>false</model_dependent>
      <default_value>1</default_value>
    </argument>
    <argument>
      <name>solar_thermal_system_type</name>
      <display_name>Solar Thermal: System Type</display_name>
      <description>The type of solar thermal system. Use 'none' if there is no solar thermal system.</description>
      <type>Choice</type>
      <required>true</required>
      <model_dependent>false</model_dependent>
      <default_value>none</default_value>
      <choices>
        <choice>
          <value>none</value>
          <display_name>none</display_name>
        </choice>
        <choice>
          <value>hot water</value>
          <display_name>hot water</display_name>
        </choice>
      </choices>
    </argument>
    <argument>
      <name>solar_thermal_collector_area</name>
      <display_name>Solar Thermal: Collector Area</display_name>
      <description>The collector area of the solar thermal system.</description>
      <type>Double</type>
      <units>ft^2</units>
      <required>true</required>
      <model_dependent>false</model_dependent>
      <default_value>40</default_value>
    </argument>
    <argument>
      <name>solar_thermal_collector_loop_type</name>
      <display_name>Solar Thermal: Collector Loop Type</display_name>
      <description>The collector loop type of the solar thermal system.</description>
      <type>Choice</type>
      <required>true</required>
      <model_dependent>false</model_dependent>
      <default_value>liquid direct</default_value>
      <choices>
        <choice>
          <value>liquid direct</value>
          <display_name>liquid direct</display_name>
        </choice>
        <choice>
          <value>liquid indirect</value>
          <display_name>liquid indirect</display_name>
        </choice>
        <choice>
          <value>passive thermosyphon</value>
          <display_name>passive thermosyphon</display_name>
        </choice>
      </choices>
    </argument>
    <argument>
      <name>solar_thermal_collector_type</name>
      <display_name>Solar Thermal: Collector Type</display_name>
      <description>The collector type of the solar thermal system.</description>
      <type>Choice</type>
      <required>true</required>
      <model_dependent>false</model_dependent>
      <default_value>evacuated tube</default_value>
      <choices>
        <choice>
          <value>evacuated tube</value>
          <display_name>evacuated tube</display_name>
        </choice>
        <choice>
          <value>single glazing black</value>
          <display_name>single glazing black</display_name>
        </choice>
        <choice>
          <value>double glazing black</value>
          <display_name>double glazing black</display_name>
        </choice>
        <choice>
          <value>integrated collector storage</value>
          <display_name>integrated collector storage</display_name>
        </choice>
      </choices>
    </argument>
    <argument>
      <name>solar_thermal_collector_azimuth</name>
      <display_name>Solar Thermal: Collector Azimuth</display_name>
      <description>The collector azimuth of the solar thermal system. Azimuth is measured clockwise from north (e.g., North=0, East=90, South=180, West=270).</description>
      <type>Double</type>
      <units>degrees</units>
      <required>true</required>
      <model_dependent>false</model_dependent>
      <default_value>180</default_value>
    </argument>
    <argument>
      <name>solar_thermal_collector_tilt</name>
      <display_name>Solar Thermal: Collector Tilt</display_name>
      <description>The collector tilt of the solar thermal system. Can also enter, e.g., RoofPitch, RoofPitch+20, Latitude, Latitude-15, etc.</description>
      <type>String</type>
      <units>degrees</units>
      <required>true</required>
      <model_dependent>false</model_dependent>
      <default_value>RoofPitch</default_value>
    </argument>
    <argument>
      <name>solar_thermal_collector_rated_optical_efficiency</name>
      <display_name>Solar Thermal: Collector Rated Optical Efficiency</display_name>
      <description>The collector rated optical efficiency of the solar thermal system.</description>
      <type>Double</type>
      <units>Frac</units>
      <required>true</required>
      <model_dependent>false</model_dependent>
      <default_value>0.5</default_value>
    </argument>
    <argument>
      <name>solar_thermal_collector_rated_thermal_losses</name>
      <display_name>Solar Thermal: Collector Rated Thermal Losses</display_name>
      <description>The collector rated thermal losses of the solar thermal system.</description>
      <type>Double</type>
      <units>Frac</units>
      <required>true</required>
      <model_dependent>false</model_dependent>
      <default_value>0.2799</default_value>
    </argument>
    <argument>
      <name>solar_thermal_storage_volume</name>
      <display_name>Solar Thermal: Storage Volume</display_name>
      <description>The storage volume of the solar thermal system.</description>
      <type>String</type>
      <units>Frac</units>
      <required>true</required>
      <model_dependent>false</model_dependent>
      <default_value>auto</default_value>
    </argument>
    <argument>
      <name>solar_thermal_solar_fraction</name>
      <display_name>Solar Thermal: Solar Fraction</display_name>
      <description>The solar fraction of the solar thermal system. If provided, overrides all other solar thermal inputs.</description>
      <type>Double</type>
      <units>Frac</units>
      <required>true</required>
      <model_dependent>false</model_dependent>
      <default_value>0</default_value>
    </argument>
    <argument>
      <name>pv_system_module_type</name>
      <display_name>PV System: Module Type</display_name>
      <description>Module type of the PV system. Use 'none' if there is no PV system.</description>
      <type>Choice</type>
      <required>true</required>
      <model_dependent>false</model_dependent>
      <default_value>none</default_value>
      <choices>
        <choice>
          <value>none</value>
          <display_name>none</display_name>
        </choice>
        <choice>
          <value>auto</value>
          <display_name>auto</display_name>
        </choice>
        <choice>
          <value>standard</value>
          <display_name>standard</display_name>
        </choice>
        <choice>
          <value>premium</value>
          <display_name>premium</display_name>
        </choice>
        <choice>
          <value>thin film</value>
          <display_name>thin film</display_name>
        </choice>
      </choices>
    </argument>
    <argument>
      <name>pv_system_location</name>
      <display_name>PV System: Location</display_name>
      <description>Location of the PV system.</description>
      <type>Choice</type>
      <required>true</required>
      <model_dependent>false</model_dependent>
      <default_value>auto</default_value>
      <choices>
        <choice>
          <value>auto</value>
          <display_name>auto</display_name>
        </choice>
        <choice>
          <value>roof</value>
          <display_name>roof</display_name>
        </choice>
        <choice>
          <value>ground</value>
          <display_name>ground</display_name>
        </choice>
      </choices>
    </argument>
    <argument>
      <name>pv_system_tracking</name>
      <display_name>PV System: Tracking</display_name>
      <description>Tracking of the PV system.</description>
      <type>Choice</type>
      <required>true</required>
      <model_dependent>false</model_dependent>
      <default_value>auto</default_value>
      <choices>
        <choice>
          <value>auto</value>
          <display_name>auto</display_name>
        </choice>
        <choice>
          <value>fixed</value>
          <display_name>fixed</display_name>
        </choice>
        <choice>
          <value>1-axis</value>
          <display_name>1-axis</display_name>
        </choice>
        <choice>
          <value>1-axis backtracked</value>
          <display_name>1-axis backtracked</display_name>
        </choice>
        <choice>
          <value>2-axis</value>
          <display_name>2-axis</display_name>
        </choice>
      </choices>
    </argument>
    <argument>
      <name>pv_system_array_azimuth</name>
      <display_name>PV System: Array Azimuth</display_name>
      <description>Array azimuth of the PV system. Azimuth is measured clockwise from north (e.g., North=0, East=90, South=180, West=270).</description>
      <type>Double</type>
      <units>degrees</units>
      <required>true</required>
      <model_dependent>false</model_dependent>
      <default_value>180</default_value>
    </argument>
    <argument>
      <name>pv_system_array_tilt</name>
      <display_name>PV System: Array Tilt</display_name>
      <description>Array tilt of the PV system. Can also enter, e.g., RoofPitch, RoofPitch+20, Latitude, Latitude-15, etc.</description>
      <type>String</type>
      <units>degrees</units>
      <required>true</required>
      <model_dependent>false</model_dependent>
      <default_value>RoofPitch</default_value>
    </argument>
    <argument>
      <name>pv_system_max_power_output</name>
      <display_name>PV System: Maximum Power Output</display_name>
      <description>Maximum power output of the PV system. For a shared system, this is the total building maximum power output.</description>
      <type>Double</type>
      <units>W</units>
      <required>true</required>
      <model_dependent>false</model_dependent>
      <default_value>4000</default_value>
    </argument>
    <argument>
      <name>pv_system_inverter_efficiency</name>
      <display_name>PV System: Inverter Efficiency</display_name>
      <description>Inverter efficiency of the PV system. If there are two PV systems, this will apply to both.</description>
      <type>Double</type>
      <units>Frac</units>
      <required>false</required>
      <model_dependent>false</model_dependent>
    </argument>
    <argument>
      <name>pv_system_system_losses_fraction</name>
      <display_name>PV System: System Losses Fraction</display_name>
      <description>System losses fraction of the PV system. If there are two PV systems, this will apply to both.</description>
      <type>Double</type>
      <units>Frac</units>
      <required>false</required>
      <model_dependent>false</model_dependent>
    </argument>
    <argument>
      <name>pv_system_2_module_type</name>
      <display_name>PV System 2: Module Type</display_name>
      <description>Module type of the second PV system. Use 'none' if there is no PV system 2.</description>
      <type>Choice</type>
      <required>true</required>
      <model_dependent>false</model_dependent>
      <default_value>none</default_value>
      <choices>
        <choice>
          <value>none</value>
          <display_name>none</display_name>
        </choice>
        <choice>
          <value>auto</value>
          <display_name>auto</display_name>
        </choice>
        <choice>
          <value>standard</value>
          <display_name>standard</display_name>
        </choice>
        <choice>
          <value>premium</value>
          <display_name>premium</display_name>
        </choice>
        <choice>
          <value>thin film</value>
          <display_name>thin film</display_name>
        </choice>
      </choices>
    </argument>
    <argument>
      <name>pv_system_2_location</name>
      <display_name>PV System 2: Location</display_name>
      <description>Location of the second PV system.</description>
      <type>Choice</type>
      <required>true</required>
      <model_dependent>false</model_dependent>
      <default_value>auto</default_value>
      <choices>
        <choice>
          <value>auto</value>
          <display_name>auto</display_name>
        </choice>
        <choice>
          <value>roof</value>
          <display_name>roof</display_name>
        </choice>
        <choice>
          <value>ground</value>
          <display_name>ground</display_name>
        </choice>
      </choices>
    </argument>
    <argument>
      <name>pv_system_2_tracking</name>
      <display_name>PV System 2: Tracking</display_name>
      <description>Tracking of the second PV system.</description>
      <type>Choice</type>
      <required>true</required>
      <model_dependent>false</model_dependent>
      <default_value>auto</default_value>
      <choices>
        <choice>
          <value>auto</value>
          <display_name>auto</display_name>
        </choice>
        <choice>
          <value>fixed</value>
          <display_name>fixed</display_name>
        </choice>
        <choice>
          <value>1-axis</value>
          <display_name>1-axis</display_name>
        </choice>
        <choice>
          <value>1-axis backtracked</value>
          <display_name>1-axis backtracked</display_name>
        </choice>
        <choice>
          <value>2-axis</value>
          <display_name>2-axis</display_name>
        </choice>
      </choices>
    </argument>
    <argument>
      <name>pv_system_2_array_azimuth</name>
      <display_name>PV System 2: Array Azimuth</display_name>
      <description>Array azimuth of the second PV system. Azimuth is measured clockwise from north (e.g., North=0, East=90, South=180, West=270).</description>
      <type>Double</type>
      <units>degrees</units>
      <required>true</required>
      <model_dependent>false</model_dependent>
      <default_value>180</default_value>
    </argument>
    <argument>
      <name>pv_system_2_array_tilt</name>
      <display_name>PV System 2: Array Tilt</display_name>
      <description>Array tilt of the second PV system. Can also enter, e.g., RoofPitch, RoofPitch+20, Latitude, Latitude-15, etc.</description>
      <type>String</type>
      <units>degrees</units>
      <required>true</required>
      <model_dependent>false</model_dependent>
      <default_value>RoofPitch</default_value>
    </argument>
    <argument>
      <name>pv_system_2_max_power_output</name>
      <display_name>PV System 2: Maximum Power Output</display_name>
      <description>Maximum power output of the second PV system. For a shared system, this is the total building maximum power output.</description>
      <type>Double</type>
      <units>W</units>
      <required>true</required>
      <model_dependent>false</model_dependent>
      <default_value>4000</default_value>
    </argument>
    <argument>
      <name>battery_location</name>
      <display_name>Battery: Location</display_name>
      <description>The space type for the lithium ion battery location.</description>
      <type>Choice</type>
      <required>true</required>
      <model_dependent>false</model_dependent>
      <default_value>none</default_value>
      <choices>
        <choice>
          <value>auto</value>
          <display_name>auto</display_name>
        </choice>
        <choice>
          <value>none</value>
          <display_name>none</display_name>
        </choice>
        <choice>
          <value>living space</value>
          <display_name>living space</display_name>
        </choice>
        <choice>
          <value>basement - conditioned</value>
          <display_name>basement - conditioned</display_name>
        </choice>
        <choice>
          <value>basement - unconditioned</value>
          <display_name>basement - unconditioned</display_name>
        </choice>
        <choice>
          <value>crawlspace - vented</value>
          <display_name>crawlspace - vented</display_name>
        </choice>
        <choice>
          <value>crawlspace - unvented</value>
          <display_name>crawlspace - unvented</display_name>
        </choice>
        <choice>
          <value>crawlspace - conditioned</value>
          <display_name>crawlspace - conditioned</display_name>
        </choice>
        <choice>
          <value>attic - vented</value>
          <display_name>attic - vented</display_name>
        </choice>
        <choice>
          <value>attic - unvented</value>
          <display_name>attic - unvented</display_name>
        </choice>
        <choice>
          <value>garage</value>
          <display_name>garage</display_name>
        </choice>
        <choice>
          <value>outside</value>
          <display_name>outside</display_name>
        </choice>
      </choices>
    </argument>
    <argument>
      <name>battery_power</name>
      <display_name>Battery: Rated Power Output</display_name>
      <description>The rated power output of the lithium ion battery.</description>
      <type>String</type>
      <units>W</units>
      <required>true</required>
      <model_dependent>false</model_dependent>
      <default_value>auto</default_value>
    </argument>
    <argument>
      <name>battery_capacity</name>
      <display_name>Battery: Nominal Capacity</display_name>
      <description>The nominal capacity of the lithium ion battery.</description>
      <type>String</type>
      <units>kWh</units>
      <required>true</required>
      <model_dependent>false</model_dependent>
      <default_value>auto</default_value>
    </argument>
    <argument>
      <name>lighting_present</name>
      <display_name>Lighting: Present</display_name>
      <description>Whether there is lighting energy use.</description>
      <type>Boolean</type>
      <required>false</required>
      <model_dependent>false</model_dependent>
      <default_value>true</default_value>
      <choices>
        <choice>
          <value>true</value>
          <display_name>true</display_name>
        </choice>
        <choice>
          <value>false</value>
          <display_name>false</display_name>
        </choice>
      </choices>
    </argument>
    <argument>
      <name>lighting_interior_fraction_cfl</name>
      <display_name>Lighting: Interior Fraction CFL</display_name>
      <description>Fraction of all lamps (interior) that are compact fluorescent. Lighting not specified as CFL, LFL, or LED is assumed to be incandescent.</description>
      <type>Double</type>
      <required>true</required>
      <model_dependent>false</model_dependent>
      <default_value>0.1</default_value>
    </argument>
    <argument>
      <name>lighting_interior_fraction_lfl</name>
      <display_name>Lighting: Interior Fraction LFL</display_name>
      <description>Fraction of all lamps (interior) that are linear fluorescent. Lighting not specified as CFL, LFL, or LED is assumed to be incandescent.</description>
      <type>Double</type>
      <required>true</required>
      <model_dependent>false</model_dependent>
      <default_value>0</default_value>
    </argument>
    <argument>
      <name>lighting_interior_fraction_led</name>
      <display_name>Lighting: Interior Fraction LED</display_name>
      <description>Fraction of all lamps (interior) that are light emitting diodes. Lighting not specified as CFL, LFL, or LED is assumed to be incandescent.</description>
      <type>Double</type>
      <required>true</required>
      <model_dependent>false</model_dependent>
      <default_value>0</default_value>
    </argument>
    <argument>
      <name>lighting_interior_usage_multiplier</name>
      <display_name>Lighting: Interior Usage Multiplier</display_name>
      <description>Multiplier on the lighting energy usage (interior) that can reflect, e.g., high/low usage occupants.</description>
      <type>Double</type>
      <required>true</required>
      <model_dependent>false</model_dependent>
      <default_value>1</default_value>
    </argument>
    <argument>
      <name>lighting_exterior_fraction_cfl</name>
      <display_name>Lighting: Exterior Fraction CFL</display_name>
      <description>Fraction of all lamps (exterior) that are compact fluorescent. Lighting not specified as CFL, LFL, or LED is assumed to be incandescent.</description>
      <type>Double</type>
      <required>true</required>
      <model_dependent>false</model_dependent>
      <default_value>0</default_value>
    </argument>
    <argument>
      <name>lighting_exterior_fraction_lfl</name>
      <display_name>Lighting: Exterior Fraction LFL</display_name>
      <description>Fraction of all lamps (exterior) that are linear fluorescent. Lighting not specified as CFL, LFL, or LED is assumed to be incandescent.</description>
      <type>Double</type>
      <required>true</required>
      <model_dependent>false</model_dependent>
      <default_value>0</default_value>
    </argument>
    <argument>
      <name>lighting_exterior_fraction_led</name>
      <display_name>Lighting: Exterior Fraction LED</display_name>
      <description>Fraction of all lamps (exterior) that are light emitting diodes. Lighting not specified as CFL, LFL, or LED is assumed to be incandescent.</description>
      <type>Double</type>
      <required>true</required>
      <model_dependent>false</model_dependent>
      <default_value>0</default_value>
    </argument>
    <argument>
      <name>lighting_exterior_usage_multiplier</name>
      <display_name>Lighting: Exterior Usage Multiplier</display_name>
      <description>Multiplier on the lighting energy usage (exterior) that can reflect, e.g., high/low usage occupants.</description>
      <type>Double</type>
      <required>true</required>
      <model_dependent>false</model_dependent>
      <default_value>1</default_value>
    </argument>
    <argument>
      <name>lighting_garage_fraction_cfl</name>
      <display_name>Lighting: Garage Fraction CFL</display_name>
      <description>Fraction of all lamps (garage) that are compact fluorescent. Lighting not specified as CFL, LFL, or LED is assumed to be incandescent.</description>
      <type>Double</type>
      <required>true</required>
      <model_dependent>false</model_dependent>
      <default_value>0</default_value>
    </argument>
    <argument>
      <name>lighting_garage_fraction_lfl</name>
      <display_name>Lighting: Garage Fraction LFL</display_name>
      <description>Fraction of all lamps (garage) that are linear fluorescent. Lighting not specified as CFL, LFL, or LED is assumed to be incandescent.</description>
      <type>Double</type>
      <required>true</required>
      <model_dependent>false</model_dependent>
      <default_value>0</default_value>
    </argument>
    <argument>
      <name>lighting_garage_fraction_led</name>
      <display_name>Lighting: Garage Fraction LED</display_name>
      <description>Fraction of all lamps (garage) that are light emitting diodes. Lighting not specified as CFL, LFL, or LED is assumed to be incandescent.</description>
      <type>Double</type>
      <required>true</required>
      <model_dependent>false</model_dependent>
      <default_value>0</default_value>
    </argument>
    <argument>
      <name>lighting_garage_usage_multiplier</name>
      <display_name>Lighting: Garage Usage Multiplier</display_name>
      <description>Multiplier on the lighting energy usage (garage) that can reflect, e.g., high/low usage occupants.</description>
      <type>Double</type>
      <required>true</required>
      <model_dependent>false</model_dependent>
      <default_value>1</default_value>
    </argument>
    <argument>
      <name>holiday_lighting_present</name>
      <display_name>Holiday Lighting: Present</display_name>
      <description>Whether there is holiday lighting.</description>
      <type>Boolean</type>
      <required>true</required>
      <model_dependent>false</model_dependent>
      <default_value>false</default_value>
      <choices>
        <choice>
          <value>true</value>
          <display_name>true</display_name>
        </choice>
        <choice>
          <value>false</value>
          <display_name>false</display_name>
        </choice>
      </choices>
    </argument>
    <argument>
      <name>holiday_lighting_daily_kwh</name>
      <display_name>Holiday Lighting: Daily Consumption</display_name>
      <description>The daily energy consumption for holiday lighting (exterior).</description>
      <type>String</type>
      <units>kWh/day</units>
      <required>true</required>
      <model_dependent>false</model_dependent>
      <default_value>auto</default_value>
    </argument>
    <argument>
      <name>holiday_lighting_period</name>
      <display_name>Holiday Lighting: Period</display_name>
      <description>Enter a date like "Nov 25 - Jan 5".</description>
      <type>String</type>
      <required>false</required>
      <model_dependent>false</model_dependent>
    </argument>
    <argument>
      <name>dehumidifier_type</name>
      <display_name>Dehumidifier: Type</display_name>
      <description>The type of dehumidifier.</description>
      <type>Choice</type>
      <required>true</required>
      <model_dependent>false</model_dependent>
      <default_value>none</default_value>
      <choices>
        <choice>
          <value>none</value>
          <display_name>none</display_name>
        </choice>
        <choice>
          <value>portable</value>
          <display_name>portable</display_name>
        </choice>
        <choice>
          <value>whole-home</value>
          <display_name>whole-home</display_name>
        </choice>
      </choices>
    </argument>
    <argument>
      <name>dehumidifier_efficiency_type</name>
      <display_name>Dehumidifier: Efficiency Type</display_name>
      <description>The efficiency type of dehumidifier.</description>
      <type>Choice</type>
      <required>true</required>
      <model_dependent>false</model_dependent>
      <default_value>IntegratedEnergyFactor</default_value>
      <choices>
        <choice>
          <value>EnergyFactor</value>
          <display_name>EnergyFactor</display_name>
        </choice>
        <choice>
          <value>IntegratedEnergyFactor</value>
          <display_name>IntegratedEnergyFactor</display_name>
        </choice>
      </choices>
    </argument>
    <argument>
      <name>dehumidifier_efficiency</name>
      <display_name>Dehumidifier: Efficiency</display_name>
      <description>The efficiency of the dehumidifier.</description>
      <type>Double</type>
      <units>liters/kWh</units>
      <required>true</required>
      <model_dependent>false</model_dependent>
      <default_value>1.5</default_value>
    </argument>
    <argument>
      <name>dehumidifier_capacity</name>
      <display_name>Dehumidifier: Capacity</display_name>
      <description>The capacity (water removal rate) of the dehumidifier.</description>
      <type>Double</type>
      <units>pint/day</units>
      <required>true</required>
      <model_dependent>false</model_dependent>
      <default_value>40</default_value>
    </argument>
    <argument>
      <name>dehumidifier_rh_setpoint</name>
      <display_name>Dehumidifier: Relative Humidity Setpoint</display_name>
      <description>The relative humidity setpoint of the dehumidifier.</description>
      <type>Double</type>
      <units>Frac</units>
      <required>true</required>
      <model_dependent>false</model_dependent>
      <default_value>0.5</default_value>
    </argument>
    <argument>
      <name>dehumidifier_fraction_dehumidification_load_served</name>
      <display_name>Dehumidifier: Fraction Dehumidification Load Served</display_name>
      <description>The dehumidification load served fraction of the dehumidifier.</description>
      <type>Double</type>
      <units>Frac</units>
      <required>true</required>
      <model_dependent>false</model_dependent>
      <default_value>1</default_value>
    </argument>
    <argument>
      <name>clothes_washer_location</name>
      <display_name>Clothes Washer: Location</display_name>
      <description>The space type for the clothes washer location.</description>
      <type>Choice</type>
      <required>true</required>
      <model_dependent>false</model_dependent>
      <default_value>auto</default_value>
      <choices>
        <choice>
          <value>auto</value>
          <display_name>auto</display_name>
        </choice>
        <choice>
          <value>none</value>
          <display_name>none</display_name>
        </choice>
        <choice>
          <value>living space</value>
          <display_name>living space</display_name>
        </choice>
        <choice>
          <value>basement - conditioned</value>
          <display_name>basement - conditioned</display_name>
        </choice>
        <choice>
          <value>basement - unconditioned</value>
          <display_name>basement - unconditioned</display_name>
        </choice>
        <choice>
          <value>garage</value>
          <display_name>garage</display_name>
        </choice>
        <choice>
          <value>other housing unit</value>
          <display_name>other housing unit</display_name>
        </choice>
        <choice>
          <value>other heated space</value>
          <display_name>other heated space</display_name>
        </choice>
        <choice>
          <value>other multifamily buffer space</value>
          <display_name>other multifamily buffer space</display_name>
        </choice>
        <choice>
          <value>other non-freezing space</value>
          <display_name>other non-freezing space</display_name>
        </choice>
      </choices>
    </argument>
    <argument>
      <name>clothes_washer_efficiency_type</name>
      <display_name>Clothes Washer: Efficiency Type</display_name>
      <description>The efficiency type of the clothes washer.</description>
      <type>Choice</type>
      <required>true</required>
      <model_dependent>false</model_dependent>
      <default_value>IntegratedModifiedEnergyFactor</default_value>
      <choices>
        <choice>
          <value>ModifiedEnergyFactor</value>
          <display_name>ModifiedEnergyFactor</display_name>
        </choice>
        <choice>
          <value>IntegratedModifiedEnergyFactor</value>
          <display_name>IntegratedModifiedEnergyFactor</display_name>
        </choice>
      </choices>
    </argument>
    <argument>
      <name>clothes_washer_efficiency</name>
      <display_name>Clothes Washer: Efficiency</display_name>
      <description>The efficiency of the clothes washer.</description>
      <type>String</type>
      <units>ft^3/kWh-cyc</units>
      <required>true</required>
      <model_dependent>false</model_dependent>
      <default_value>auto</default_value>
    </argument>
    <argument>
      <name>clothes_washer_rated_annual_kwh</name>
      <display_name>Clothes Washer: Rated Annual Consumption</display_name>
      <description>The annual energy consumed by the clothes washer, as rated, obtained from the EnergyGuide label. This includes both the appliance electricity consumption and the energy required for water heating.</description>
      <type>String</type>
      <units>kWh/yr</units>
      <required>true</required>
      <model_dependent>false</model_dependent>
      <default_value>auto</default_value>
    </argument>
    <argument>
      <name>clothes_washer_label_electric_rate</name>
      <display_name>Clothes Washer: Label Electric Rate</display_name>
      <description>The annual energy consumed by the clothes washer, as rated, obtained from the EnergyGuide label. This includes both the appliance electricity consumption and the energy required for water heating.</description>
      <type>String</type>
      <units>$/kWh</units>
      <required>true</required>
      <model_dependent>false</model_dependent>
      <default_value>auto</default_value>
    </argument>
    <argument>
      <name>clothes_washer_label_gas_rate</name>
      <display_name>Clothes Washer: Label Gas Rate</display_name>
      <description>The annual energy consumed by the clothes washer, as rated, obtained from the EnergyGuide label. This includes both the appliance electricity consumption and the energy required for water heating.</description>
      <type>String</type>
      <units>$/therm</units>
      <required>true</required>
      <model_dependent>false</model_dependent>
      <default_value>auto</default_value>
    </argument>
    <argument>
      <name>clothes_washer_label_annual_gas_cost</name>
      <display_name>Clothes Washer: Label Annual Cost with Gas DHW</display_name>
      <description>The annual cost of using the system under test conditions. Input is obtained from the EnergyGuide label.</description>
      <type>String</type>
      <units>$</units>
      <required>true</required>
      <model_dependent>false</model_dependent>
      <default_value>auto</default_value>
    </argument>
    <argument>
      <name>clothes_washer_label_usage</name>
      <display_name>Clothes Washer: Label Usage</display_name>
      <description>The clothes washer loads per week.</description>
      <type>String</type>
      <units>cyc/wk</units>
      <required>true</required>
      <model_dependent>false</model_dependent>
      <default_value>auto</default_value>
    </argument>
    <argument>
      <name>clothes_washer_capacity</name>
      <display_name>Clothes Washer: Drum Volume</display_name>
      <description>Volume of the washer drum. Obtained from the EnergyStar website or the manufacturer's literature.</description>
      <type>String</type>
      <units>ft^3</units>
      <required>true</required>
      <model_dependent>false</model_dependent>
      <default_value>auto</default_value>
    </argument>
    <argument>
      <name>clothes_washer_usage_multiplier</name>
      <display_name>Clothes Washer: Usage Multiplier</display_name>
      <description>Multiplier on the clothes washer energy and hot water usage that can reflect, e.g., high/low usage occupants.</description>
      <type>Double</type>
      <required>true</required>
      <model_dependent>false</model_dependent>
      <default_value>1</default_value>
    </argument>
    <argument>
      <name>clothes_dryer_location</name>
      <display_name>Clothes Dryer: Location</display_name>
      <description>The space type for the clothes dryer location.</description>
      <type>Choice</type>
      <required>true</required>
      <model_dependent>false</model_dependent>
      <default_value>auto</default_value>
      <choices>
        <choice>
          <value>auto</value>
          <display_name>auto</display_name>
        </choice>
        <choice>
          <value>none</value>
          <display_name>none</display_name>
        </choice>
        <choice>
          <value>living space</value>
          <display_name>living space</display_name>
        </choice>
        <choice>
          <value>basement - conditioned</value>
          <display_name>basement - conditioned</display_name>
        </choice>
        <choice>
          <value>basement - unconditioned</value>
          <display_name>basement - unconditioned</display_name>
        </choice>
        <choice>
          <value>garage</value>
          <display_name>garage</display_name>
        </choice>
        <choice>
          <value>other housing unit</value>
          <display_name>other housing unit</display_name>
        </choice>
        <choice>
          <value>other heated space</value>
          <display_name>other heated space</display_name>
        </choice>
        <choice>
          <value>other multifamily buffer space</value>
          <display_name>other multifamily buffer space</display_name>
        </choice>
        <choice>
          <value>other non-freezing space</value>
          <display_name>other non-freezing space</display_name>
        </choice>
      </choices>
    </argument>
    <argument>
      <name>clothes_dryer_fuel_type</name>
      <display_name>Clothes Dryer: Fuel Type</display_name>
      <description>Type of fuel used by the clothes dryer.</description>
      <type>Choice</type>
      <required>true</required>
      <model_dependent>false</model_dependent>
      <default_value>natural gas</default_value>
      <choices>
        <choice>
          <value>electricity</value>
          <display_name>electricity</display_name>
        </choice>
        <choice>
          <value>natural gas</value>
          <display_name>natural gas</display_name>
        </choice>
        <choice>
          <value>fuel oil</value>
          <display_name>fuel oil</display_name>
        </choice>
        <choice>
          <value>propane</value>
          <display_name>propane</display_name>
        </choice>
        <choice>
          <value>wood</value>
          <display_name>wood</display_name>
        </choice>
        <choice>
          <value>coal</value>
          <display_name>coal</display_name>
        </choice>
      </choices>
    </argument>
    <argument>
      <name>clothes_dryer_efficiency_type</name>
      <display_name>Clothes Dryer: Efficiency Type</display_name>
      <description>The efficiency type of the clothes dryer.</description>
      <type>Choice</type>
      <required>true</required>
      <model_dependent>false</model_dependent>
      <default_value>CombinedEnergyFactor</default_value>
      <choices>
        <choice>
          <value>EnergyFactor</value>
          <display_name>EnergyFactor</display_name>
        </choice>
        <choice>
          <value>CombinedEnergyFactor</value>
          <display_name>CombinedEnergyFactor</display_name>
        </choice>
      </choices>
    </argument>
    <argument>
      <name>clothes_dryer_efficiency</name>
      <display_name>Clothes Dryer: Efficiency</display_name>
      <description>The efficiency of the clothes dryer.</description>
      <type>String</type>
      <units>lb/kWh</units>
      <required>true</required>
      <model_dependent>false</model_dependent>
      <default_value>auto</default_value>
    </argument>
    <argument>
      <name>clothes_dryer_vented_flow_rate</name>
      <display_name>Clothes Dryer: Vented Flow Rate</display_name>
      <description>The exhaust flow rate of the vented clothes dryer.</description>
      <type>String</type>
      <units>CFM</units>
      <required>true</required>
      <model_dependent>false</model_dependent>
      <default_value>auto</default_value>
    </argument>
    <argument>
      <name>clothes_dryer_usage_multiplier</name>
      <display_name>Clothes Dryer: Usage Multiplier</display_name>
      <description>Multiplier on the clothes dryer energy usage that can reflect, e.g., high/low usage occupants.</description>
      <type>Double</type>
      <required>true</required>
      <model_dependent>false</model_dependent>
      <default_value>1</default_value>
    </argument>
    <argument>
      <name>dishwasher_location</name>
      <display_name>Dishwasher: Location</display_name>
      <description>The space type for the dishwasher location.</description>
      <type>Choice</type>
      <required>true</required>
      <model_dependent>false</model_dependent>
      <default_value>auto</default_value>
      <choices>
        <choice>
          <value>auto</value>
          <display_name>auto</display_name>
        </choice>
        <choice>
          <value>none</value>
          <display_name>none</display_name>
        </choice>
        <choice>
          <value>living space</value>
          <display_name>living space</display_name>
        </choice>
        <choice>
          <value>basement - conditioned</value>
          <display_name>basement - conditioned</display_name>
        </choice>
        <choice>
          <value>basement - unconditioned</value>
          <display_name>basement - unconditioned</display_name>
        </choice>
        <choice>
          <value>garage</value>
          <display_name>garage</display_name>
        </choice>
        <choice>
          <value>other housing unit</value>
          <display_name>other housing unit</display_name>
        </choice>
        <choice>
          <value>other heated space</value>
          <display_name>other heated space</display_name>
        </choice>
        <choice>
          <value>other multifamily buffer space</value>
          <display_name>other multifamily buffer space</display_name>
        </choice>
        <choice>
          <value>other non-freezing space</value>
          <display_name>other non-freezing space</display_name>
        </choice>
      </choices>
    </argument>
    <argument>
      <name>dishwasher_efficiency_type</name>
      <display_name>Dishwasher: Efficiency Type</display_name>
      <description>The efficiency type of dishwasher.</description>
      <type>Choice</type>
      <required>true</required>
      <model_dependent>false</model_dependent>
      <default_value>RatedAnnualkWh</default_value>
      <choices>
        <choice>
          <value>RatedAnnualkWh</value>
          <display_name>RatedAnnualkWh</display_name>
        </choice>
        <choice>
          <value>EnergyFactor</value>
          <display_name>EnergyFactor</display_name>
        </choice>
      </choices>
    </argument>
    <argument>
      <name>dishwasher_efficiency</name>
      <display_name>Dishwasher: Efficiency</display_name>
      <description>The efficiency of the dishwasher.</description>
      <type>String</type>
      <units>RatedAnnualkWh or EnergyFactor</units>
      <required>true</required>
      <model_dependent>false</model_dependent>
      <default_value>auto</default_value>
    </argument>
    <argument>
      <name>dishwasher_label_electric_rate</name>
      <display_name>Dishwasher: Label Electric Rate</display_name>
      <description>The label electric rate of the dishwasher.</description>
      <type>String</type>
      <units>$/kWh</units>
      <required>true</required>
      <model_dependent>false</model_dependent>
      <default_value>auto</default_value>
    </argument>
    <argument>
      <name>dishwasher_label_gas_rate</name>
      <display_name>Dishwasher: Label Gas Rate</display_name>
      <description>The label gas rate of the dishwasher.</description>
      <type>String</type>
      <units>$/therm</units>
      <required>true</required>
      <model_dependent>false</model_dependent>
      <default_value>auto</default_value>
    </argument>
    <argument>
      <name>dishwasher_label_annual_gas_cost</name>
      <display_name>Dishwasher: Label Annual Gas Cost</display_name>
      <description>The label annual gas cost of the dishwasher.</description>
      <type>String</type>
      <units>$</units>
      <required>true</required>
      <model_dependent>false</model_dependent>
      <default_value>auto</default_value>
    </argument>
    <argument>
      <name>dishwasher_label_usage</name>
      <display_name>Dishwasher: Label Usage</display_name>
      <description>The dishwasher loads per week.</description>
      <type>String</type>
      <units>cyc/wk</units>
      <required>true</required>
      <model_dependent>false</model_dependent>
      <default_value>auto</default_value>
    </argument>
    <argument>
      <name>dishwasher_place_setting_capacity</name>
      <display_name>Dishwasher: Number of Place Settings</display_name>
      <description>The number of place settings for the unit. Data obtained from manufacturer's literature.</description>
      <type>String</type>
      <units>#</units>
      <required>true</required>
      <model_dependent>false</model_dependent>
      <default_value>auto</default_value>
    </argument>
    <argument>
      <name>dishwasher_usage_multiplier</name>
      <display_name>Dishwasher: Usage Multiplier</display_name>
      <description>Multiplier on the dishwasher energy usage that can reflect, e.g., high/low usage occupants.</description>
      <type>Double</type>
      <required>true</required>
      <model_dependent>false</model_dependent>
      <default_value>1</default_value>
    </argument>
    <argument>
      <name>refrigerator_location</name>
      <display_name>Refrigerator: Location</display_name>
      <description>The space type for the refrigerator location.</description>
      <type>Choice</type>
      <required>true</required>
      <model_dependent>false</model_dependent>
      <default_value>auto</default_value>
      <choices>
        <choice>
          <value>auto</value>
          <display_name>auto</display_name>
        </choice>
        <choice>
          <value>none</value>
          <display_name>none</display_name>
        </choice>
        <choice>
          <value>living space</value>
          <display_name>living space</display_name>
        </choice>
        <choice>
          <value>basement - conditioned</value>
          <display_name>basement - conditioned</display_name>
        </choice>
        <choice>
          <value>basement - unconditioned</value>
          <display_name>basement - unconditioned</display_name>
        </choice>
        <choice>
          <value>garage</value>
          <display_name>garage</display_name>
        </choice>
        <choice>
          <value>other housing unit</value>
          <display_name>other housing unit</display_name>
        </choice>
        <choice>
          <value>other heated space</value>
          <display_name>other heated space</display_name>
        </choice>
        <choice>
          <value>other multifamily buffer space</value>
          <display_name>other multifamily buffer space</display_name>
        </choice>
        <choice>
          <value>other non-freezing space</value>
          <display_name>other non-freezing space</display_name>
        </choice>
      </choices>
    </argument>
    <argument>
      <name>refrigerator_rated_annual_kwh</name>
      <display_name>Refrigerator: Rated Annual Consumption</display_name>
      <description>The EnergyGuide rated annual energy consumption for a refrigerator.</description>
      <type>String</type>
      <units>kWh/yr</units>
      <required>true</required>
      <model_dependent>false</model_dependent>
      <default_value>auto</default_value>
    </argument>
    <argument>
      <name>refrigerator_usage_multiplier</name>
      <display_name>Refrigerator: Usage Multiplier</display_name>
      <description>Multiplier on the refrigerator energy usage that can reflect, e.g., high/low usage occupants.</description>
      <type>Double</type>
      <required>true</required>
      <model_dependent>false</model_dependent>
      <default_value>1</default_value>
    </argument>
    <argument>
      <name>extra_refrigerator_location</name>
      <display_name>Extra Refrigerator: Location</display_name>
      <description>The space type for the extra refrigerator location.</description>
      <type>Choice</type>
      <required>true</required>
      <model_dependent>false</model_dependent>
      <default_value>none</default_value>
      <choices>
        <choice>
          <value>auto</value>
          <display_name>auto</display_name>
        </choice>
        <choice>
          <value>none</value>
          <display_name>none</display_name>
        </choice>
        <choice>
          <value>living space</value>
          <display_name>living space</display_name>
        </choice>
        <choice>
          <value>basement - conditioned</value>
          <display_name>basement - conditioned</display_name>
        </choice>
        <choice>
          <value>basement - unconditioned</value>
          <display_name>basement - unconditioned</display_name>
        </choice>
        <choice>
          <value>garage</value>
          <display_name>garage</display_name>
        </choice>
        <choice>
          <value>other housing unit</value>
          <display_name>other housing unit</display_name>
        </choice>
        <choice>
          <value>other heated space</value>
          <display_name>other heated space</display_name>
        </choice>
        <choice>
          <value>other multifamily buffer space</value>
          <display_name>other multifamily buffer space</display_name>
        </choice>
        <choice>
          <value>other non-freezing space</value>
          <display_name>other non-freezing space</display_name>
        </choice>
      </choices>
    </argument>
    <argument>
      <name>extra_refrigerator_rated_annual_kwh</name>
      <display_name>Extra Refrigerator: Rated Annual Consumption</display_name>
      <description>The EnergyGuide rated annual energy consumption for an extra rrefrigerator.</description>
      <type>String</type>
      <units>kWh/yr</units>
      <required>true</required>
      <model_dependent>false</model_dependent>
      <default_value>auto</default_value>
    </argument>
    <argument>
      <name>extra_refrigerator_usage_multiplier</name>
      <display_name>Extra Refrigerator: Usage Multiplier</display_name>
      <description>Multiplier on the extra refrigerator energy usage that can reflect, e.g., high/low usage occupants.</description>
      <type>Double</type>
      <required>true</required>
      <model_dependent>false</model_dependent>
      <default_value>1</default_value>
    </argument>
    <argument>
      <name>freezer_location</name>
      <display_name>Freezer: Location</display_name>
      <description>The space type for the freezer location.</description>
      <type>Choice</type>
      <required>true</required>
      <model_dependent>false</model_dependent>
      <default_value>none</default_value>
      <choices>
        <choice>
          <value>auto</value>
          <display_name>auto</display_name>
        </choice>
        <choice>
          <value>none</value>
          <display_name>none</display_name>
        </choice>
        <choice>
          <value>living space</value>
          <display_name>living space</display_name>
        </choice>
        <choice>
          <value>basement - conditioned</value>
          <display_name>basement - conditioned</display_name>
        </choice>
        <choice>
          <value>basement - unconditioned</value>
          <display_name>basement - unconditioned</display_name>
        </choice>
        <choice>
          <value>garage</value>
          <display_name>garage</display_name>
        </choice>
        <choice>
          <value>other housing unit</value>
          <display_name>other housing unit</display_name>
        </choice>
        <choice>
          <value>other heated space</value>
          <display_name>other heated space</display_name>
        </choice>
        <choice>
          <value>other multifamily buffer space</value>
          <display_name>other multifamily buffer space</display_name>
        </choice>
        <choice>
          <value>other non-freezing space</value>
          <display_name>other non-freezing space</display_name>
        </choice>
      </choices>
    </argument>
    <argument>
      <name>freezer_rated_annual_kwh</name>
      <display_name>Freezer: Rated Annual Consumption</display_name>
      <description>The EnergyGuide rated annual energy consumption for a freezer.</description>
      <type>String</type>
      <units>kWh/yr</units>
      <required>true</required>
      <model_dependent>false</model_dependent>
      <default_value>auto</default_value>
    </argument>
    <argument>
      <name>freezer_usage_multiplier</name>
      <display_name>Freezer: Usage Multiplier</display_name>
      <description>Multiplier on the freezer energy usage that can reflect, e.g., high/low usage occupants.</description>
      <type>Double</type>
      <required>true</required>
      <model_dependent>false</model_dependent>
      <default_value>1</default_value>
    </argument>
    <argument>
      <name>cooking_range_oven_location</name>
      <display_name>Cooking Range/Oven: Location</display_name>
      <description>The space type for the cooking range/oven location.</description>
      <type>Choice</type>
      <required>true</required>
      <model_dependent>false</model_dependent>
      <default_value>auto</default_value>
      <choices>
        <choice>
          <value>auto</value>
          <display_name>auto</display_name>
        </choice>
        <choice>
          <value>none</value>
          <display_name>none</display_name>
        </choice>
        <choice>
          <value>living space</value>
          <display_name>living space</display_name>
        </choice>
        <choice>
          <value>basement - conditioned</value>
          <display_name>basement - conditioned</display_name>
        </choice>
        <choice>
          <value>basement - unconditioned</value>
          <display_name>basement - unconditioned</display_name>
        </choice>
        <choice>
          <value>garage</value>
          <display_name>garage</display_name>
        </choice>
        <choice>
          <value>other housing unit</value>
          <display_name>other housing unit</display_name>
        </choice>
        <choice>
          <value>other heated space</value>
          <display_name>other heated space</display_name>
        </choice>
        <choice>
          <value>other multifamily buffer space</value>
          <display_name>other multifamily buffer space</display_name>
        </choice>
        <choice>
          <value>other non-freezing space</value>
          <display_name>other non-freezing space</display_name>
        </choice>
      </choices>
    </argument>
    <argument>
      <name>cooking_range_oven_fuel_type</name>
      <display_name>Cooking Range/Oven: Fuel Type</display_name>
      <description>Type of fuel used by the cooking range/oven.</description>
      <type>Choice</type>
      <required>true</required>
      <model_dependent>false</model_dependent>
      <default_value>natural gas</default_value>
      <choices>
        <choice>
          <value>electricity</value>
          <display_name>electricity</display_name>
        </choice>
        <choice>
          <value>natural gas</value>
          <display_name>natural gas</display_name>
        </choice>
        <choice>
          <value>fuel oil</value>
          <display_name>fuel oil</display_name>
        </choice>
        <choice>
          <value>propane</value>
          <display_name>propane</display_name>
        </choice>
        <choice>
          <value>wood</value>
          <display_name>wood</display_name>
        </choice>
        <choice>
          <value>coal</value>
          <display_name>coal</display_name>
        </choice>
      </choices>
    </argument>
    <argument>
      <name>cooking_range_oven_is_induction</name>
      <display_name>Cooking Range/Oven: Is Induction</display_name>
      <description>Whether the cooking range is induction.</description>
      <type>Boolean</type>
      <required>false</required>
      <model_dependent>false</model_dependent>
      <choices>
        <choice>
          <value>true</value>
          <display_name>true</display_name>
        </choice>
        <choice>
          <value>false</value>
          <display_name>false</display_name>
        </choice>
      </choices>
    </argument>
    <argument>
      <name>cooking_range_oven_is_convection</name>
      <display_name>Cooking Range/Oven: Is Convection</display_name>
      <description>Whether the oven is convection.</description>
      <type>Boolean</type>
      <required>false</required>
      <model_dependent>false</model_dependent>
      <choices>
        <choice>
          <value>true</value>
          <display_name>true</display_name>
        </choice>
        <choice>
          <value>false</value>
          <display_name>false</display_name>
        </choice>
      </choices>
    </argument>
    <argument>
      <name>cooking_range_oven_usage_multiplier</name>
      <display_name>Cooking Range/Oven: Usage Multiplier</display_name>
      <description>Multiplier on the cooking range/oven energy usage that can reflect, e.g., high/low usage occupants.</description>
      <type>Double</type>
      <required>true</required>
      <model_dependent>false</model_dependent>
      <default_value>1</default_value>
    </argument>
    <argument>
      <name>ceiling_fan_present</name>
      <display_name>Ceiling Fan: Present</display_name>
      <description>Whether there is are any ceiling fans.</description>
      <type>Boolean</type>
      <required>true</required>
      <model_dependent>false</model_dependent>
      <default_value>true</default_value>
      <choices>
        <choice>
          <value>true</value>
          <display_name>true</display_name>
        </choice>
        <choice>
          <value>false</value>
          <display_name>false</display_name>
        </choice>
      </choices>
    </argument>
    <argument>
      <name>ceiling_fan_efficiency</name>
      <display_name>Ceiling Fan: Efficiency</display_name>
      <description>The efficiency rating of the ceiling fan(s) at medium speed.</description>
      <type>String</type>
      <units>CFM/W</units>
      <required>true</required>
      <model_dependent>false</model_dependent>
      <default_value>auto</default_value>
    </argument>
    <argument>
      <name>ceiling_fan_quantity</name>
      <display_name>Ceiling Fan: Quantity</display_name>
      <description>Total number of ceiling fans.</description>
      <type>String</type>
      <units>#</units>
      <required>true</required>
      <model_dependent>false</model_dependent>
      <default_value>auto</default_value>
    </argument>
    <argument>
      <name>ceiling_fan_cooling_setpoint_temp_offset</name>
      <display_name>Ceiling Fan: Cooling Setpoint Temperature Offset</display_name>
      <description>The setpoint temperature offset during cooling season for the ceiling fan(s). Only applies if ceiling fan quantity is greater than zero.</description>
      <type>Double</type>
      <units>deg-F</units>
      <required>true</required>
      <model_dependent>false</model_dependent>
      <default_value>0</default_value>
    </argument>
    <argument>
      <name>misc_plug_loads_television_present</name>
      <display_name>Misc Plug Loads: Television Present</display_name>
      <description>Whether there are televisions.</description>
      <type>Boolean</type>
      <required>true</required>
      <model_dependent>false</model_dependent>
      <default_value>true</default_value>
      <choices>
        <choice>
          <value>true</value>
          <display_name>true</display_name>
        </choice>
        <choice>
          <value>false</value>
          <display_name>false</display_name>
        </choice>
      </choices>
    </argument>
    <argument>
      <name>misc_plug_loads_other_annual_kwh</name>
      <display_name>Misc Plug Loads: Other Annual kWh</display_name>
      <description>The annual energy consumption of the other residual plug loads.</description>
      <type>String</type>
      <units>kWh/yr</units>
      <required>true</required>
      <model_dependent>false</model_dependent>
      <default_value>auto</default_value>
    </argument>
    <argument>
      <name>misc_plug_loads_other_frac_sensible</name>
      <display_name>Misc Plug Loads: Other Sensible Fraction</display_name>
      <description>Fraction of other residual plug loads' internal gains that are sensible.</description>
      <type>String</type>
      <units>Frac</units>
      <required>true</required>
      <model_dependent>false</model_dependent>
      <default_value>auto</default_value>
    </argument>
    <argument>
      <name>misc_plug_loads_other_frac_latent</name>
      <display_name>Misc Plug Loads: Other Latent Fraction</display_name>
      <description>Fraction of other residual plug loads' internal gains that are latent.</description>
      <type>String</type>
      <units>Frac</units>
      <required>true</required>
      <model_dependent>false</model_dependent>
      <default_value>auto</default_value>
    </argument>
    <argument>
      <name>misc_plug_loads_other_usage_multiplier</name>
      <display_name>Misc Plug Loads: Other Usage Multiplier</display_name>
      <description>Multiplier on the other energy usage that can reflect, e.g., high/low usage occupants.</description>
      <type>Double</type>
      <required>true</required>
      <model_dependent>false</model_dependent>
      <default_value>1</default_value>
    </argument>
    <argument>
      <name>misc_plug_loads_well_pump_present</name>
      <display_name>Misc Plug Loads: Well Pump Present</display_name>
      <description>Whether there is a well pump.</description>
      <type>Boolean</type>
      <required>true</required>
      <model_dependent>false</model_dependent>
      <default_value>false</default_value>
      <choices>
        <choice>
          <value>true</value>
          <display_name>true</display_name>
        </choice>
        <choice>
          <value>false</value>
          <display_name>false</display_name>
        </choice>
      </choices>
    </argument>
    <argument>
      <name>misc_plug_loads_well_pump_annual_kwh</name>
      <display_name>Misc Plug Loads: Well Pump Annual kWh</display_name>
      <description>The annual energy consumption of the well pump plug loads.</description>
      <type>String</type>
      <units>kWh/yr</units>
      <required>true</required>
      <model_dependent>false</model_dependent>
      <default_value>auto</default_value>
    </argument>
    <argument>
      <name>misc_plug_loads_well_pump_usage_multiplier</name>
      <display_name>Misc Plug Loads: Well Pump Usage Multiplier</display_name>
      <description>Multiplier on the well pump energy usage that can reflect, e.g., high/low usage occupants.</description>
      <type>Double</type>
      <required>true</required>
      <model_dependent>false</model_dependent>
      <default_value>1</default_value>
    </argument>
    <argument>
      <name>misc_plug_loads_vehicle_present</name>
      <display_name>Misc Plug Loads: Vehicle Present</display_name>
      <description>Whether there is an electric vehicle.</description>
      <type>Boolean</type>
      <required>true</required>
      <model_dependent>false</model_dependent>
      <default_value>false</default_value>
      <choices>
        <choice>
          <value>true</value>
          <display_name>true</display_name>
        </choice>
        <choice>
          <value>false</value>
          <display_name>false</display_name>
        </choice>
      </choices>
    </argument>
    <argument>
      <name>misc_plug_loads_vehicle_annual_kwh</name>
      <display_name>Misc Plug Loads: Vehicle Annual kWh</display_name>
      <description>The annual energy consumption of the electric vehicle plug loads.</description>
      <type>String</type>
      <units>kWh/yr</units>
      <required>true</required>
      <model_dependent>false</model_dependent>
      <default_value>auto</default_value>
    </argument>
    <argument>
      <name>misc_plug_loads_vehicle_usage_multiplier</name>
      <display_name>Misc Plug Loads: Vehicle Usage Multiplier</display_name>
      <description>Multiplier on the electric vehicle energy usage that can reflect, e.g., high/low usage occupants.</description>
      <type>Double</type>
      <required>true</required>
      <model_dependent>false</model_dependent>
      <default_value>1</default_value>
    </argument>
    <argument>
      <name>misc_fuel_loads_grill_present</name>
      <display_name>Misc Fuel Loads: Grill Present</display_name>
      <description>Whether there is a fuel loads grill.</description>
      <type>Boolean</type>
      <required>true</required>
      <model_dependent>false</model_dependent>
      <default_value>false</default_value>
      <choices>
        <choice>
          <value>true</value>
          <display_name>true</display_name>
        </choice>
        <choice>
          <value>false</value>
          <display_name>false</display_name>
        </choice>
      </choices>
    </argument>
    <argument>
      <name>misc_fuel_loads_grill_fuel_type</name>
      <display_name>Misc Fuel Loads: Grill Fuel Type</display_name>
      <description>The fuel type of the fuel loads grill.</description>
      <type>Choice</type>
      <required>true</required>
      <model_dependent>false</model_dependent>
      <default_value>natural gas</default_value>
      <choices>
        <choice>
          <value>natural gas</value>
          <display_name>natural gas</display_name>
        </choice>
        <choice>
          <value>fuel oil</value>
          <display_name>fuel oil</display_name>
        </choice>
        <choice>
          <value>propane</value>
          <display_name>propane</display_name>
        </choice>
        <choice>
          <value>wood</value>
          <display_name>wood</display_name>
        </choice>
        <choice>
          <value>wood pellets</value>
          <display_name>wood pellets</display_name>
        </choice>
      </choices>
    </argument>
    <argument>
      <name>misc_fuel_loads_grill_annual_therm</name>
      <display_name>Misc Fuel Loads: Grill Annual therm</display_name>
      <description>The annual energy consumption of the fuel loads grill.</description>
      <type>String</type>
      <units>therm/yr</units>
      <required>true</required>
      <model_dependent>false</model_dependent>
      <default_value>auto</default_value>
    </argument>
    <argument>
      <name>misc_fuel_loads_grill_usage_multiplier</name>
      <display_name>Misc Fuel Loads: Grill Usage Multiplier</display_name>
      <description>Multiplier on the fuel loads grill energy usage that can reflect, e.g., high/low usage occupants.</description>
      <type>Double</type>
      <required>true</required>
      <model_dependent>false</model_dependent>
      <default_value>0</default_value>
    </argument>
    <argument>
      <name>misc_fuel_loads_lighting_present</name>
      <display_name>Misc Fuel Loads: Lighting Present</display_name>
      <description>Whether there is fuel loads lighting.</description>
      <type>Boolean</type>
      <required>true</required>
      <model_dependent>false</model_dependent>
      <default_value>false</default_value>
      <choices>
        <choice>
          <value>true</value>
          <display_name>true</display_name>
        </choice>
        <choice>
          <value>false</value>
          <display_name>false</display_name>
        </choice>
      </choices>
    </argument>
    <argument>
      <name>misc_fuel_loads_lighting_fuel_type</name>
      <display_name>Misc Fuel Loads: Lighting Fuel Type</display_name>
      <description>The fuel type of the fuel loads lighting.</description>
      <type>Choice</type>
      <required>true</required>
      <model_dependent>false</model_dependent>
      <default_value>natural gas</default_value>
      <choices>
        <choice>
          <value>natural gas</value>
          <display_name>natural gas</display_name>
        </choice>
        <choice>
          <value>fuel oil</value>
          <display_name>fuel oil</display_name>
        </choice>
        <choice>
          <value>propane</value>
          <display_name>propane</display_name>
        </choice>
        <choice>
          <value>wood</value>
          <display_name>wood</display_name>
        </choice>
        <choice>
          <value>wood pellets</value>
          <display_name>wood pellets</display_name>
        </choice>
      </choices>
    </argument>
    <argument>
      <name>misc_fuel_loads_lighting_annual_therm</name>
      <display_name>Misc Fuel Loads: Lighting Annual therm</display_name>
      <description>The annual energy consumption of the fuel loads lighting.</description>
      <type>String</type>
      <units>therm/yr</units>
      <required>true</required>
      <model_dependent>false</model_dependent>
      <default_value>auto</default_value>
    </argument>
    <argument>
      <name>misc_fuel_loads_lighting_usage_multiplier</name>
      <display_name>Misc Fuel Loads: Lighting Usage Multiplier</display_name>
      <description>Multiplier on the fuel loads lighting energy usage that can reflect, e.g., high/low usage occupants.</description>
      <type>Double</type>
      <required>true</required>
      <model_dependent>false</model_dependent>
      <default_value>0</default_value>
    </argument>
    <argument>
      <name>misc_fuel_loads_fireplace_present</name>
      <display_name>Misc Fuel Loads: Fireplace Present</display_name>
      <description>Whether there is fuel loads fireplace.</description>
      <type>Boolean</type>
      <required>true</required>
      <model_dependent>false</model_dependent>
      <default_value>false</default_value>
      <choices>
        <choice>
          <value>true</value>
          <display_name>true</display_name>
        </choice>
        <choice>
          <value>false</value>
          <display_name>false</display_name>
        </choice>
      </choices>
    </argument>
    <argument>
      <name>misc_fuel_loads_fireplace_fuel_type</name>
      <display_name>Misc Fuel Loads: Fireplace Fuel Type</display_name>
      <description>The fuel type of the fuel loads fireplace.</description>
      <type>Choice</type>
      <required>true</required>
      <model_dependent>false</model_dependent>
      <default_value>natural gas</default_value>
      <choices>
        <choice>
          <value>natural gas</value>
          <display_name>natural gas</display_name>
        </choice>
        <choice>
          <value>fuel oil</value>
          <display_name>fuel oil</display_name>
        </choice>
        <choice>
          <value>propane</value>
          <display_name>propane</display_name>
        </choice>
        <choice>
          <value>wood</value>
          <display_name>wood</display_name>
        </choice>
        <choice>
          <value>wood pellets</value>
          <display_name>wood pellets</display_name>
        </choice>
      </choices>
    </argument>
    <argument>
      <name>misc_fuel_loads_fireplace_annual_therm</name>
      <display_name>Misc Fuel Loads: Fireplace Annual therm</display_name>
      <description>The annual energy consumption of the fuel loads fireplace.</description>
      <type>String</type>
      <units>therm/yr</units>
      <required>true</required>
      <model_dependent>false</model_dependent>
      <default_value>auto</default_value>
    </argument>
    <argument>
      <name>misc_fuel_loads_fireplace_frac_sensible</name>
      <display_name>Misc Fuel Loads: Fireplace Sensible Fraction</display_name>
      <description>Fraction of fireplace residual fuel loads' internal gains that are sensible.</description>
      <type>String</type>
      <units>Frac</units>
      <required>true</required>
      <model_dependent>false</model_dependent>
      <default_value>auto</default_value>
    </argument>
    <argument>
      <name>misc_fuel_loads_fireplace_frac_latent</name>
      <display_name>Misc Fuel Loads: Fireplace Latent Fraction</display_name>
      <description>Fraction of fireplace residual fuel loads' internal gains that are latent.</description>
      <type>String</type>
      <units>Frac</units>
      <required>true</required>
      <model_dependent>false</model_dependent>
      <default_value>auto</default_value>
    </argument>
    <argument>
      <name>misc_fuel_loads_fireplace_usage_multiplier</name>
      <display_name>Misc Fuel Loads: Fireplace Usage Multiplier</display_name>
      <description>Multiplier on the fuel loads fireplace energy usage that can reflect, e.g., high/low usage occupants.</description>
      <type>Double</type>
      <required>true</required>
      <model_dependent>false</model_dependent>
      <default_value>0</default_value>
    </argument>
    <argument>
      <name>pool_present</name>
      <display_name>Pool: Present</display_name>
      <description>Whether there is a pool.</description>
      <type>Boolean</type>
      <required>true</required>
      <model_dependent>false</model_dependent>
      <default_value>false</default_value>
      <choices>
        <choice>
          <value>true</value>
          <display_name>true</display_name>
        </choice>
        <choice>
          <value>false</value>
          <display_name>false</display_name>
        </choice>
      </choices>
    </argument>
    <argument>
      <name>pool_pump_annual_kwh</name>
      <display_name>Pool: Pump Annual kWh</display_name>
      <description>The annual energy consumption of the pool pump.</description>
      <type>String</type>
      <units>kWh/yr</units>
      <required>true</required>
      <model_dependent>false</model_dependent>
      <default_value>auto</default_value>
    </argument>
    <argument>
      <name>pool_pump_usage_multiplier</name>
      <display_name>Pool: Pump Usage Multiplier</display_name>
      <description>Multiplier on the pool pump energy usage that can reflect, e.g., high/low usage occupants.</description>
      <type>Double</type>
      <required>true</required>
      <model_dependent>false</model_dependent>
      <default_value>1</default_value>
    </argument>
    <argument>
      <name>pool_heater_type</name>
      <display_name>Pool: Heater Type</display_name>
      <description>The type of pool heater. Use 'none' if there is no pool heater.</description>
      <type>Choice</type>
      <required>true</required>
      <model_dependent>false</model_dependent>
      <default_value>none</default_value>
      <choices>
        <choice>
          <value>none</value>
          <display_name>none</display_name>
        </choice>
        <choice>
          <value>electric resistance</value>
          <display_name>electric resistance</display_name>
        </choice>
        <choice>
          <value>gas fired</value>
          <display_name>gas fired</display_name>
        </choice>
        <choice>
          <value>heat pump</value>
          <display_name>heat pump</display_name>
        </choice>
      </choices>
    </argument>
    <argument>
      <name>pool_heater_annual_kwh</name>
      <display_name>Pool: Heater Annual kWh</display_name>
      <description>The annual energy consumption of the electric resistance pool heater.</description>
      <type>String</type>
      <units>kWh/yr</units>
      <required>true</required>
      <model_dependent>false</model_dependent>
      <default_value>auto</default_value>
    </argument>
    <argument>
      <name>pool_heater_annual_therm</name>
      <display_name>Pool: Heater Annual therm</display_name>
      <description>The annual energy consumption of the gas fired pool heater.</description>
      <type>String</type>
      <units>therm/yr</units>
      <required>true</required>
      <model_dependent>false</model_dependent>
      <default_value>auto</default_value>
    </argument>
    <argument>
      <name>pool_heater_usage_multiplier</name>
      <display_name>Pool: Heater Usage Multiplier</display_name>
      <description>Multiplier on the pool heater energy usage that can reflect, e.g., high/low usage occupants.</description>
      <type>Double</type>
      <required>true</required>
      <model_dependent>false</model_dependent>
      <default_value>1</default_value>
    </argument>
    <argument>
      <name>hot_tub_present</name>
      <display_name>Hot Tub: Present</display_name>
      <description>Whether there is a hot tub.</description>
      <type>Boolean</type>
      <required>true</required>
      <model_dependent>false</model_dependent>
      <default_value>false</default_value>
      <choices>
        <choice>
          <value>true</value>
          <display_name>true</display_name>
        </choice>
        <choice>
          <value>false</value>
          <display_name>false</display_name>
        </choice>
      </choices>
    </argument>
    <argument>
      <name>hot_tub_pump_annual_kwh</name>
      <display_name>Hot Tub: Pump Annual kWh</display_name>
      <description>The annual energy consumption of the hot tub pump.</description>
      <type>String</type>
      <units>kWh/yr</units>
      <required>true</required>
      <model_dependent>false</model_dependent>
      <default_value>auto</default_value>
    </argument>
    <argument>
      <name>hot_tub_pump_usage_multiplier</name>
      <display_name>Hot Tub: Pump Usage Multiplier</display_name>
      <description>Multiplier on the hot tub pump energy usage that can reflect, e.g., high/low usage occupants.</description>
      <type>Double</type>
      <required>true</required>
      <model_dependent>false</model_dependent>
      <default_value>1</default_value>
    </argument>
    <argument>
      <name>hot_tub_heater_type</name>
      <display_name>Hot Tub: Heater Type</display_name>
      <description>The type of hot tub heater. Use 'none' if there is no hot tub heater.</description>
      <type>Choice</type>
      <required>true</required>
      <model_dependent>false</model_dependent>
      <default_value>none</default_value>
      <choices>
        <choice>
          <value>none</value>
          <display_name>none</display_name>
        </choice>
        <choice>
          <value>electric resistance</value>
          <display_name>electric resistance</display_name>
        </choice>
        <choice>
          <value>gas fired</value>
          <display_name>gas fired</display_name>
        </choice>
        <choice>
          <value>heat pump</value>
          <display_name>heat pump</display_name>
        </choice>
      </choices>
    </argument>
    <argument>
      <name>hot_tub_heater_annual_kwh</name>
      <display_name>Hot Tub: Heater Annual kWh</display_name>
      <description>The annual energy consumption of the electric resistance hot tub heater.</description>
      <type>String</type>
      <units>kWh/yr</units>
      <required>true</required>
      <model_dependent>false</model_dependent>
      <default_value>auto</default_value>
    </argument>
    <argument>
      <name>hot_tub_heater_annual_therm</name>
      <display_name>Hot Tub: Heater Annual therm</display_name>
      <description>The annual energy consumption of the gas fired hot tub heater.</description>
      <type>String</type>
      <units>therm/yr</units>
      <required>true</required>
      <model_dependent>false</model_dependent>
      <default_value>auto</default_value>
    </argument>
    <argument>
      <name>hot_tub_heater_usage_multiplier</name>
      <display_name>Hot Tub: Heater Usage Multiplier</display_name>
      <description>Multiplier on the hot tub heater energy usage that can reflect, e.g., high/low usage occupants.</description>
      <type>Double</type>
      <required>true</required>
      <model_dependent>false</model_dependent>
      <default_value>1</default_value>
    </argument>
    <argument>
      <name>emissions_scenario_names</name>
      <display_name>Emissions: Scenario Names</display_name>
      <description>Names of emissions scenarios. If multiple scenarios, use a comma-separated list.</description>
      <type>String</type>
      <required>false</required>
      <model_dependent>false</model_dependent>
    </argument>
    <argument>
      <name>emissions_types</name>
      <display_name>Emissions: Types</display_name>
      <description>Types of emissions (e.g., CO2, NOx, etc.). If multiple scenarios, use a comma-separated list.</description>
      <type>String</type>
      <required>false</required>
      <model_dependent>false</model_dependent>
    </argument>
    <argument>
      <name>emissions_electricity_units</name>
      <display_name>Emissions: Electricity Units</display_name>
      <description>Electricity emissions factors units. If multiple scenarios, use a comma-separated list. Only lb/MWh and kg/MWh are allowed.</description>
      <type>String</type>
      <required>false</required>
      <model_dependent>false</model_dependent>
    </argument>
    <argument>
      <name>emissions_electricity_values_or_filepaths</name>
      <display_name>Emissions: Electricity Values or File Paths</display_name>
      <description>Electricity emissions factors values, specified as either an annual factor or an absolute/relative path to a file with hourly factors. If multiple scenarios, use a comma-separated list.</description>
      <type>String</type>
      <required>false</required>
      <model_dependent>false</model_dependent>
    </argument>
    <argument>
      <name>emissions_electricity_number_of_header_rows</name>
      <display_name>Emissions: Electricity Files Number of Header Rows</display_name>
      <description>The number of header rows in the electricity emissions factor file. Only applies when an electricity filepath is used. If multiple scenarios, use a comma-separated list.</description>
      <type>String</type>
      <required>false</required>
      <model_dependent>false</model_dependent>
    </argument>
    <argument>
      <name>emissions_electricity_column_numbers</name>
      <display_name>Emissions: Electricity Files Column Numbers</display_name>
      <description>The column number in the electricity emissions factor file. Only applies when an electricity filepath is used. If multiple scenarios, use a comma-separated list.</description>
      <type>String</type>
      <required>false</required>
      <model_dependent>false</model_dependent>
    </argument>
    <argument>
      <name>emissions_fossil_fuel_units</name>
      <display_name>Emissions: Fossil Fuel Units</display_name>
      <description>Fossil fuel emissions factors units. If multiple scenarios, use a comma-separated list. Only lb/MBtu and kg/MBtu are allowed.</description>
      <type>String</type>
      <required>false</required>
      <model_dependent>false</model_dependent>
    </argument>
    <argument>
      <name>emissions_natural_gas_values</name>
      <display_name>Emissions: Natural Gas Values</display_name>
      <description>Natural gas emissions factors values, specified as an annual factor. If multiple scenarios, use a comma-separated list.</description>
      <type>String</type>
      <required>false</required>
      <model_dependent>false</model_dependent>
    </argument>
    <argument>
      <name>emissions_propane_values</name>
      <display_name>Emissions: Propane Values</display_name>
      <description>Propane emissions factors values, specified as an annual factor. If multiple scenarios, use a comma-separated list.</description>
      <type>String</type>
      <required>false</required>
      <model_dependent>false</model_dependent>
    </argument>
    <argument>
      <name>emissions_fuel_oil_values</name>
      <display_name>Emissions: Fuel Oil Values</display_name>
      <description>Fuel oil emissions factors values, specified as an annual factor. If multiple scenarios, use a comma-separated list.</description>
      <type>String</type>
      <required>false</required>
      <model_dependent>false</model_dependent>
    </argument>
    <argument>
      <name>emissions_coal_values</name>
      <display_name>Emissions: Coal Values</display_name>
      <description>Coal emissions factors values, specified as an annual factor. If multiple scenarios, use a comma-separated list.</description>
      <type>String</type>
      <required>false</required>
      <model_dependent>false</model_dependent>
    </argument>
    <argument>
      <name>emissions_wood_values</name>
      <display_name>Emissions: Wood Values</display_name>
      <description>Wood emissions factors values, specified as an annual factor. If multiple scenarios, use a comma-separated list.</description>
      <type>String</type>
      <required>false</required>
      <model_dependent>false</model_dependent>
    </argument>
    <argument>
      <name>emissions_wood_pellets_values</name>
      <display_name>Emissions: Wood Pellets Values</display_name>
      <description>Wood pellets emissions factors values, specified as an annual factor. If multiple scenarios, use a comma-separated list.</description>
      <type>String</type>
      <required>false</required>
      <model_dependent>false</model_dependent>
    </argument>
    <argument>
      <name>apply_defaults</name>
      <display_name>Apply Default Values?</display_name>
      <description>If true, applies OS-HPXML default values to the HPXML output file.</description>
      <type>Boolean</type>
      <required>false</required>
      <model_dependent>false</model_dependent>
      <default_value>false</default_value>
      <choices>
        <choice>
          <value>true</value>
          <display_name>true</display_name>
        </choice>
        <choice>
          <value>false</value>
          <display_name>false</display_name>
        </choice>
      </choices>
    </argument>
    <argument>
      <name>apply_validation</name>
      <display_name>Apply Validation?</display_name>
      <description>If true, validates the HPXML output file. Set to false for faster performance. Note that validation is not needed if the HPXML file will be validated downstream (e.g., via the HPXMLtoOpenStudio measure).</description>
      <type>Boolean</type>
      <required>false</required>
      <model_dependent>false</model_dependent>
      <default_value>false</default_value>
      <choices>
        <choice>
          <value>true</value>
          <display_name>true</display_name>
        </choice>
        <choice>
          <value>false</value>
          <display_name>false</display_name>
        </choice>
      </choices>
    </argument>
    <argument>
      <name>schedules_type</name>
      <display_name>Schedules: Type</display_name>
      <description>The type of occupant-related schedules to use.</description>
      <type>Choice</type>
      <required>true</required>
      <model_dependent>false</model_dependent>
      <default_value>smooth</default_value>
      <choices>
        <choice>
          <value>smooth</value>
          <display_name>smooth</display_name>
        </choice>
        <choice>
          <value>stochastic</value>
          <display_name>stochastic</display_name>
        </choice>
      </choices>
    </argument>
    <argument>
      <name>schedules_vacancy_period</name>
      <display_name>Schedules: Vacancy Period</display_name>
      <description>Specifies the vacancy period. Enter a date like "Dec 15 - Jan 15".</description>
      <type>String</type>
      <required>false</required>
      <model_dependent>false</model_dependent>
    </argument>
    <argument>
      <name>schedules_random_seed</name>
      <display_name>Schedules: Random Seed</display_name>
      <description>This numeric field is the seed for the random number generator. Only applies if the schedules type is 'stochastic'.</description>
      <type>Integer</type>
      <units>#</units>
      <required>false</required>
      <model_dependent>false</model_dependent>
    </argument>
    <argument>
      <name>geometry_unit_cfa_bin</name>
      <display_name>Geometry: Unit Conditioned Floor Area Bin</display_name>
      <description>E.g., '2000-2499'</description>
      <type>String</type>
      <required>true</required>
      <model_dependent>false</model_dependent>
      <default_value>2000-2499</default_value>
    </argument>
    <argument>
      <name>geometry_unit_cfa</name>
      <display_name>Geometry: Unit Conditioned Floor Area</display_name>
      <description>E.g., '2000' or 'auto'</description>
      <type>String</type>
      <units>sqft</units>
      <required>true</required>
      <model_dependent>false</model_dependent>
      <default_value>2000</default_value>
    </argument>
    <argument>
      <name>vintage</name>
      <display_name>Building Construction: Vintage</display_name>
      <description>The building vintage, used for informational purposes only</description>
      <type>String</type>
      <required>false</required>
      <model_dependent>false</model_dependent>
    </argument>
    <argument>
      <name>exterior_finish_r</name>
      <display_name>Building Construction: Exterior Finish R-Value</display_name>
      <description>R-value of the exterior finish</description>
      <type>Double</type>
      <units>h-ft^2-R/Btu</units>
      <required>true</required>
      <model_dependent>false</model_dependent>
      <default_value>0.6</default_value>
    </argument>
    <argument>
      <name>geometry_unit_level</name>
      <display_name>Geometry: Unit Level</display_name>
      <description>The level of the unit. This is required for apartment units.</description>
      <type>Choice</type>
      <required>false</required>
      <model_dependent>false</model_dependent>
      <choices>
        <choice>
          <value>Bottom</value>
          <display_name>Bottom</display_name>
        </choice>
        <choice>
          <value>Middle</value>
          <display_name>Middle</display_name>
        </choice>
        <choice>
          <value>Top</value>
          <display_name>Top</display_name>
        </choice>
      </choices>
    </argument>
    <argument>
      <name>geometry_unit_horizontal_location</name>
      <display_name>Geometry: Unit Horizontal Location</display_name>
      <description>The horizontal location of the unit when viewing the front of the building. This is required for single-family attached and apartment units.</description>
      <type>Choice</type>
      <required>false</required>
      <model_dependent>false</model_dependent>
      <choices>
        <choice>
          <value>None</value>
          <display_name>None</display_name>
        </choice>
        <choice>
          <value>Left</value>
          <display_name>Left</display_name>
        </choice>
        <choice>
          <value>Middle</value>
          <display_name>Middle</display_name>
        </choice>
        <choice>
          <value>Right</value>
          <display_name>Right</display_name>
        </choice>
      </choices>
    </argument>
    <argument>
      <name>geometry_num_floors_above_grade</name>
      <display_name>Geometry: Number of Floors Above Grade</display_name>
      <description>The number of floors above grade (in the unit if single-family detached or single-family attached, and in the building if apartment unit). Conditioned attics are included.</description>
      <type>Integer</type>
      <units>#</units>
      <required>true</required>
      <model_dependent>false</model_dependent>
      <default_value>2</default_value>
    </argument>
    <argument>
      <name>geometry_corridor_position</name>
      <display_name>Geometry: Corridor Position</display_name>
      <description>The position of the corridor. Only applies to single-family attached and apartment units. Exterior corridors are shaded, but not enclosed. Interior corridors are enclosed and conditioned.</description>
      <type>Choice</type>
      <required>true</required>
      <model_dependent>false</model_dependent>
      <choices>
        <choice>
          <value>Double-Loaded Interior</value>
          <display_name>Double-Loaded Interior</display_name>
        </choice>
        <choice>
          <value>Double Exterior</value>
          <display_name>Double Exterior</display_name>
        </choice>
        <choice>
          <value>Single Exterior (Front)</value>
          <display_name>Single Exterior (Front)</display_name>
        </choice>
        <choice>
          <value>None</value>
          <display_name>None</display_name>
        </choice>
      </choices>
    </argument>
    <argument>
      <name>geometry_corridor_width</name>
      <display_name>Geometry: Corridor Width</display_name>
      <description>The width of the corridor. Only applies to apartment units.</description>
      <type>Double</type>
      <units>ft</units>
      <required>true</required>
      <model_dependent>false</model_dependent>
      <default_value>10</default_value>
    </argument>
    <argument>
      <name>rim_joist_continuous_exterior_r</name>
      <display_name>Rim Joist: Continuous Exterior Insulation Nominal R-value</display_name>
      <description>Nominal R-value for the rim joist continuous exterior insulation. Only applies to basements/crawlspaces.</description>
      <type>Double</type>
      <units>h-ft^2-R/Btu</units>
      <required>true</required>
      <model_dependent>false</model_dependent>
      <default_value>0</default_value>
    </argument>
    <argument>
      <name>rim_joist_continuous_interior_r</name>
      <display_name>Rim Joist: Continuous Interior Insulation Nominal R-value</display_name>
      <description>Nominal R-value for the rim joist continuous interior insulation that runs parallel to floor joists. Only applies to basements/crawlspaces.</description>
      <type>Double</type>
      <units>h-ft^2-R/Btu</units>
      <required>true</required>
      <model_dependent>false</model_dependent>
      <default_value>0</default_value>
    </argument>
    <argument>
      <name>rim_joist_assembly_interior_r</name>
      <display_name>Rim Joist: Interior Assembly R-value</display_name>
      <description>Assembly R-value for the rim joist assembly interior insulation that runs perpendicular to floor joists. Only applies to basements/crawlspaces.</description>
      <type>Double</type>
      <units>h-ft^2-R/Btu</units>
      <required>true</required>
      <model_dependent>false</model_dependent>
      <default_value>0</default_value>
    </argument>
    <argument>
      <name>air_leakage_value_reduction</name>
      <display_name>Air Leakage: Value Reduction</display_name>
      <description>Reduction (%) on the air exchange rate value.</description>
      <type>Double</type>
      <required>false</required>
      <model_dependent>false</model_dependent>
    </argument>
    <argument>
      <name>misc_plug_loads_other_2_usage_multiplier</name>
      <display_name>Plug Loads: Other Usage Multiplier 2</display_name>
      <description>Additional multiplier on the other energy usage that can reflect, e.g., high/low usage occupants.</description>
      <type>Double</type>
      <required>true</required>
      <model_dependent>false</model_dependent>
      <default_value>1</default_value>
    </argument>
    <argument>
      <name>misc_plug_loads_well_pump_2_usage_multiplier</name>
      <display_name>Plug Loads: Well Pump Usage Multiplier 2</display_name>
      <description>Additional multiplier on the well pump energy usage that can reflect, e.g., high/low usage occupants.</description>
      <type>Double</type>
      <required>true</required>
      <model_dependent>false</model_dependent>
      <default_value>0</default_value>
    </argument>
    <argument>
      <name>misc_plug_loads_vehicle_2_usage_multiplier</name>
      <display_name>Plug Loads: Vehicle Usage Multiplier 2</display_name>
      <description>Additional multiplier on the electric vehicle energy usage that can reflect, e.g., high/low usage occupants.</description>
      <type>Double</type>
      <required>true</required>
      <model_dependent>false</model_dependent>
      <default_value>0</default_value>
    </argument>
    <argument>
      <name>hvac_control_heating_weekday_setpoint_temp</name>
      <display_name>Heating Setpoint: Weekday Temperature</display_name>
      <description>Specify the weekday heating setpoint temperature.</description>
      <type>Double</type>
      <units>deg-F</units>
      <required>true</required>
      <model_dependent>false</model_dependent>
      <default_value>71</default_value>
    </argument>
    <argument>
      <name>hvac_control_heating_weekend_setpoint_temp</name>
      <display_name>Heating Setpoint: Weekend Temperature</display_name>
      <description>Specify the weekend heating setpoint temperature.</description>
      <type>Double</type>
      <units>deg-F</units>
      <required>true</required>
      <model_dependent>false</model_dependent>
      <default_value>71</default_value>
    </argument>
    <argument>
      <name>hvac_control_heating_weekday_setpoint_offset_magnitude</name>
      <display_name>Heating Setpoint: Weekday Offset Magnitude</display_name>
      <description>Specify the weekday heating offset magnitude.</description>
      <type>Double</type>
      <units>deg-F</units>
      <required>true</required>
      <model_dependent>false</model_dependent>
      <default_value>0</default_value>
    </argument>
    <argument>
      <name>hvac_control_heating_weekend_setpoint_offset_magnitude</name>
      <display_name>Heating Setpoint: Weekend Offset Magnitude</display_name>
      <description>Specify the weekend heating offset magnitude.</description>
      <type>Double</type>
      <units>deg-F</units>
      <required>true</required>
      <model_dependent>false</model_dependent>
      <default_value>0</default_value>
    </argument>
    <argument>
      <name>hvac_control_heating_weekday_setpoint_schedule</name>
      <display_name>Heating Setpoint: Weekday Schedule</display_name>
      <description>Specify the 24-hour comma-separated weekday heating schedule of 0s and 1s.</description>
      <type>String</type>
      <required>true</required>
      <model_dependent>false</model_dependent>
      <default_value>0, 0, 0, 0, 0, 0, 0, 0, 0, 0, 0, 0, 0, 0, 0, 0, 0, 0, 0, 0, 0, 0, 0, 0</default_value>
    </argument>
    <argument>
      <name>hvac_control_heating_weekend_setpoint_schedule</name>
      <display_name>Heating Setpoint: Weekend Schedule</display_name>
      <description>Specify the 24-hour comma-separated weekend heating schedule of 0s and 1s.</description>
      <type>String</type>
      <required>true</required>
      <model_dependent>false</model_dependent>
      <default_value>0, 0, 0, 0, 0, 0, 0, 0, 0, 0, 0, 0, 0, 0, 0, 0, 0, 0, 0, 0, 0, 0, 0, 0</default_value>
    </argument>
    <argument>
      <name>use_auto_heating_season</name>
      <display_name>Use Auto Heating Season</display_name>
      <description>Specifies whether to automatically define the heating season based on the weather file.</description>
      <type>Boolean</type>
      <required>true</required>
      <model_dependent>false</model_dependent>
      <default_value>false</default_value>
      <choices>
        <choice>
          <value>true</value>
          <display_name>true</display_name>
        </choice>
        <choice>
          <value>false</value>
          <display_name>false</display_name>
        </choice>
      </choices>
    </argument>
    <argument>
      <name>hvac_control_cooling_weekday_setpoint_temp</name>
      <display_name>Cooling Setpoint: Weekday Temperature</display_name>
      <description>Specify the weekday cooling setpoint temperature.</description>
      <type>Double</type>
      <units>deg-F</units>
      <required>true</required>
      <model_dependent>false</model_dependent>
      <default_value>76</default_value>
    </argument>
    <argument>
      <name>hvac_control_cooling_weekend_setpoint_temp</name>
      <display_name>Cooling Setpoint: Weekend Temperature</display_name>
      <description>Specify the weekend cooling setpoint temperature.</description>
      <type>Double</type>
      <units>deg-F</units>
      <required>true</required>
      <model_dependent>false</model_dependent>
      <default_value>76</default_value>
    </argument>
    <argument>
      <name>hvac_control_cooling_weekday_setpoint_offset_magnitude</name>
      <display_name>Cooling Setpoint: Weekday Offset Magnitude</display_name>
      <description>Specify the weekday cooling offset magnitude.</description>
      <type>Double</type>
      <units>deg-F</units>
      <required>true</required>
      <model_dependent>false</model_dependent>
      <default_value>0</default_value>
    </argument>
    <argument>
      <name>hvac_control_cooling_weekend_setpoint_offset_magnitude</name>
      <display_name>Cooling Setpoint: Weekend Offset Magnitude</display_name>
      <description>Specify the weekend cooling offset magnitude.</description>
      <type>Double</type>
      <units>deg-F</units>
      <required>true</required>
      <model_dependent>false</model_dependent>
      <default_value>0</default_value>
    </argument>
    <argument>
      <name>hvac_control_cooling_weekday_setpoint_schedule</name>
      <display_name>Cooling Setpoint: Weekday Schedule</display_name>
      <description>Specify the 24-hour comma-separated weekday cooling schedule of 0s and 1s.</description>
      <type>String</type>
      <required>true</required>
      <model_dependent>false</model_dependent>
      <default_value>0, 0, 0, 0, 0, 0, 0, 0, 0, 0, 0, 0, 0, 0, 0, 0, 0, 0, 0, 0, 0, 0, 0, 0</default_value>
    </argument>
    <argument>
      <name>hvac_control_cooling_weekend_setpoint_schedule</name>
      <display_name>Cooling Setpoint: Weekend Schedule</display_name>
      <description>Specify the 24-hour comma-separated weekend cooling schedule of 0s and 1s.</description>
      <type>String</type>
      <required>true</required>
      <model_dependent>false</model_dependent>
      <default_value>0, 0, 0, 0, 0, 0, 0, 0, 0, 0, 0, 0, 0, 0, 0, 0, 0, 0, 0, 0, 0, 0, 0, 0</default_value>
    </argument>
    <argument>
      <name>use_auto_cooling_season</name>
      <display_name>Use Auto Cooling Season</display_name>
      <description>Specifies whether to automatically define the cooling season based on the weather file.</description>
      <type>Boolean</type>
      <required>true</required>
      <model_dependent>false</model_dependent>
      <default_value>false</default_value>
      <choices>
        <choice>
          <value>true</value>
          <display_name>true</display_name>
        </choice>
        <choice>
          <value>false</value>
          <display_name>false</display_name>
        </choice>
      </choices>
    </argument>
    <argument>
      <name>heating_system_has_flue_or_chimney</name>
      <display_name>Heating System: Has Flue or Chimney</display_name>
      <description>Whether the heating system has a flue or chimney.</description>
      <type>String</type>
      <required>true</required>
      <model_dependent>false</model_dependent>
      <default_value>auto</default_value>
    </argument>
    <argument>
      <name>heating_system_2_has_flue_or_chimney</name>
      <display_name>Heating System 2: Has Flue or Chimney</display_name>
      <description>Whether the second heating system has a flue or chimney.</description>
      <type>String</type>
      <required>true</required>
      <model_dependent>false</model_dependent>
      <default_value>auto</default_value>
    </argument>
    <argument>
      <name>water_heater_has_flue_or_chimney</name>
      <display_name>Water Heater: Has Flue or Chimney</display_name>
      <description>Whether the water heater has a flue or chimney.</description>
      <type>String</type>
      <required>true</required>
      <model_dependent>false</model_dependent>
      <default_value>auto</default_value>
    </argument>
    <argument>
      <name>heating_system_rated_cfm_per_ton</name>
      <display_name>Heating System: Rated CFM Per Ton</display_name>
      <type>Double</type>
      <units>cfm/ton</units>
      <required>false</required>
      <model_dependent>false</model_dependent>
    </argument>
    <argument>
      <name>heating_system_actual_cfm_per_ton</name>
      <display_name>Heating System: Actual CFM Per Ton</display_name>
      <type>Double</type>
      <units>cfm/ton</units>
      <required>false</required>
      <model_dependent>false</model_dependent>
    </argument>
    <argument>
      <name>cooling_system_rated_cfm_per_ton</name>
      <display_name>Cooling System: Rated CFM Per Ton</display_name>
      <type>Double</type>
      <units>cfm/ton</units>
      <required>false</required>
      <model_dependent>false</model_dependent>
    </argument>
    <argument>
      <name>cooling_system_actual_cfm_per_ton</name>
      <display_name>Cooling System: Actual CFM Per Ton</display_name>
      <type>Double</type>
      <units>cfm/ton</units>
      <required>false</required>
      <model_dependent>false</model_dependent>
    </argument>
    <argument>
      <name>cooling_system_frac_manufacturer_charge</name>
      <display_name>Cooling System: Fraction of Manufacturer Recommended Charge</display_name>
      <type>Double</type>
      <units>Frac</units>
      <required>false</required>
      <model_dependent>false</model_dependent>
    </argument>
    <argument>
      <name>heat_pump_rated_cfm_per_ton</name>
      <display_name>Heat Pump: Rated CFM Per Ton</display_name>
      <type>Double</type>
      <units>cfm/ton</units>
      <required>false</required>
      <model_dependent>false</model_dependent>
    </argument>
    <argument>
      <name>heat_pump_actual_cfm_per_ton</name>
      <display_name>Heat Pump: Actual CFM Per Ton</display_name>
      <type>Double</type>
      <units>cfm/ton</units>
      <required>false</required>
      <model_dependent>false</model_dependent>
    </argument>
    <argument>
      <name>heat_pump_frac_manufacturer_charge</name>
      <display_name>Heat Pump: Fraction of Manufacturer Recommended Charge</display_name>
      <type>Double</type>
      <units>Frac</units>
      <required>false</required>
      <model_dependent>false</model_dependent>
    </argument>
  </arguments>
  <outputs />
  <provenances />
  <tags>
    <tag>Whole Building.Space Types</tag>
  </tags>
  <attributes>
    <attribute>
      <name>Measure Type</name>
      <value>ModelMeasure</value>
      <datatype>string</datatype>
    </attribute>
  </attributes>
  <files>
    <file>
      <filename>constants.rb</filename>
      <filetype>rb</filetype>
      <usage_type>resource</usage_type>
      <checksum>5473255A</checksum>
    </file>
    <file>
      <version>
        <software_program>OpenStudio</software_program>
        <identifier>2.9.0</identifier>
        <min_compatible>2.9.0</min_compatible>
      </version>
      <filename>measure.rb</filename>
      <filetype>rb</filetype>
      <usage_type>script</usage_type>
<<<<<<< HEAD
      <checksum>2160D71E</checksum>
=======
      <checksum>5A9B7223</checksum>
>>>>>>> 6d1932cf
    </file>
  </files>
</measure><|MERGE_RESOLUTION|>--- conflicted
+++ resolved
@@ -3,13 +3,8 @@
   <schema_version>3.0</schema_version>
   <name>res_stock_arguments</name>
   <uid>c984bb9e-4ac4-4930-a399-9d23f8f6936a</uid>
-<<<<<<< HEAD
-  <version_id>c2d1e292-9c75-4f8a-83c0-581564241813</version_id>
-  <version_modified>20220224T011646Z</version_modified>
-=======
-  <version_id>52c33cc5-27ce-4804-aade-12e35b96fc22</version_id>
-  <version_modified>20220217T224131Z</version_modified>
->>>>>>> 6d1932cf
+  <version_id>1113ce04-dc2c-40f4-b577-e75e233ab75d</version_id>
+  <version_modified>20220226T154229Z</version_modified>
   <xml_checksum>2C38F48B</xml_checksum>
   <class_name>ResStockArguments</class_name>
   <display_name>ResStock Arguments</display_name>
@@ -6280,11 +6275,7 @@
       <filename>measure.rb</filename>
       <filetype>rb</filetype>
       <usage_type>script</usage_type>
-<<<<<<< HEAD
-      <checksum>2160D71E</checksum>
-=======
-      <checksum>5A9B7223</checksum>
->>>>>>> 6d1932cf
+      <checksum>0182D768</checksum>
     </file>
   </files>
 </measure>