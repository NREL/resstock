--- conflicted
+++ resolved
@@ -3,13 +3,8 @@
   <schema_version>3.1</schema_version>
   <name>res_stock_arguments</name>
   <uid>c984bb9e-4ac4-4930-a399-9d23f8f6936a</uid>
-<<<<<<< HEAD
-  <version_id>bd9b6a2d-e55c-422e-827b-252ffce90321</version_id>
-  <version_modified>2024-08-27T19:24:45Z</version_modified>
-=======
-  <version_id>907f45ab-45ad-4c4c-840e-596b3fe06b2a</version_id>
-  <version_modified>2024-08-27T21:36:29Z</version_modified>
->>>>>>> 235e778f
+  <version_id>d5847187-e49d-49d8-8d9f-6b4443be468d</version_id>
+  <version_modified>2024-09-04T14:50:53Z</version_modified>
   <xml_checksum>2C38F48B</xml_checksum>
   <class_name>ResStockArguments</class_name>
   <display_name>ResStock Arguments</display_name>
@@ -7548,11 +7543,7 @@
       <filename>measure.rb</filename>
       <filetype>rb</filetype>
       <usage_type>script</usage_type>
-<<<<<<< HEAD
-      <checksum>73F3CAFA</checksum>
-=======
-      <checksum>0BB8A5E4</checksum>
->>>>>>> 235e778f
+      <checksum>25590E02</checksum>
     </file>
     <file>
       <filename>constants.rb</filename>
