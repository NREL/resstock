<?xml version="1.0"?>
<measure>
  <schema_version>3.0</schema_version>
  <name>res_stock_arguments</name>
  <uid>c984bb9e-4ac4-4930-a399-9d23f8f6936a</uid>
<<<<<<< HEAD
  <version_id>4be5fde1-db7d-4d59-b454-9e7f423e4214</version_id>
  <version_modified>20220425T173912Z</version_modified>
=======
  <version_id>d70cdee6-117b-4b01-9fe5-3094e7ac2c26</version_id>
  <version_modified>20220506T210134Z</version_modified>
>>>>>>> 937a2052
  <xml_checksum>2C38F48B</xml_checksum>
  <class_name>ResStockArguments</class_name>
  <display_name>ResStock Arguments</display_name>
  <description>Measure that pre-processes the arguments passed to the BuildResidentialHPXML and BuildResidentialScheduleFile measures.</description>
  <modeler_description>Passes in all arguments from the options lookup, processes them, and then registers values to the runner to be used by other measures.</modeler_description>
  <arguments>
    <argument>
      <name>schedules_filepaths</name>
      <display_name>Schedules: CSV File Paths</display_name>
      <description>Absolute/relative paths of csv files containing user-specified detailed schedules. If multiple files, use a comma-separated list.</description>
      <type>String</type>
      <required>false</required>
      <model_dependent>false</model_dependent>
    </argument>
    <argument>
      <name>simulation_control_timestep</name>
      <display_name>Simulation Control: Timestep</display_name>
      <description>Value must be a divisor of 60.</description>
      <type>Integer</type>
      <units>min</units>
      <required>false</required>
      <model_dependent>false</model_dependent>
    </argument>
    <argument>
      <name>simulation_control_run_period</name>
      <display_name>Simulation Control: Run Period</display_name>
      <description>Enter a date like "Jan 1 - Dec 31".</description>
      <type>String</type>
      <required>false</required>
      <model_dependent>false</model_dependent>
    </argument>
    <argument>
      <name>simulation_control_run_period_calendar_year</name>
      <display_name>Simulation Control: Run Period Calendar Year</display_name>
      <description>This numeric field should contain the calendar year that determines the start day of week. If you are running simulations using AMY weather files, the value entered for calendar year will not be used; it will be overridden by the actual year found in the AMY weather file.</description>
      <type>Integer</type>
      <units>year</units>
      <required>false</required>
      <model_dependent>false</model_dependent>
    </argument>
    <argument>
      <name>simulation_control_daylight_saving_enabled</name>
      <display_name>Simulation Control: Daylight Saving Enabled</display_name>
      <description>Whether to use daylight saving.</description>
      <type>Boolean</type>
      <required>false</required>
      <model_dependent>false</model_dependent>
      <choices>
        <choice>
          <value>true</value>
          <display_name>true</display_name>
        </choice>
        <choice>
          <value>false</value>
          <display_name>false</display_name>
        </choice>
      </choices>
    </argument>
    <argument>
      <name>simulation_control_daylight_saving_period</name>
      <display_name>Simulation Control: Daylight Saving Period</display_name>
      <description>Enter a date like "Mar 15 - Dec 15".</description>
      <type>String</type>
      <required>false</required>
      <model_dependent>false</model_dependent>
    </argument>
    <argument>
      <name>site_type</name>
      <display_name>Site: Type</display_name>
      <description>The type of site.</description>
      <type>Choice</type>
      <required>false</required>
      <model_dependent>false</model_dependent>
      <choices>
        <choice>
          <value>suburban</value>
          <display_name>suburban</display_name>
        </choice>
        <choice>
          <value>urban</value>
          <display_name>urban</display_name>
        </choice>
        <choice>
          <value>rural</value>
          <display_name>rural</display_name>
        </choice>
      </choices>
    </argument>
    <argument>
      <name>site_shielding_of_home</name>
      <display_name>Site: Shielding of Home</display_name>
      <description>Presence of nearby buildings, trees, obstructions for infiltration model.  A value of 'auto' will use 'normal'.</description>
      <type>Choice</type>
      <required>true</required>
      <model_dependent>false</model_dependent>
      <default_value>auto</default_value>
      <choices>
        <choice>
          <value>auto</value>
          <display_name>auto</display_name>
        </choice>
        <choice>
          <value>exposed</value>
          <display_name>exposed</display_name>
        </choice>
        <choice>
          <value>normal</value>
          <display_name>normal</display_name>
        </choice>
        <choice>
          <value>well-shielded</value>
          <display_name>well-shielded</display_name>
        </choice>
      </choices>
    </argument>
    <argument>
      <name>site_zip_code</name>
      <display_name>Site: Zip Code</display_name>
      <description>Zip code of the home address.</description>
      <type>String</type>
      <required>false</required>
      <model_dependent>false</model_dependent>
    </argument>
    <argument>
      <name>site_iecc_zone</name>
      <display_name>Site: IECC Zone</display_name>
      <description>IECC zone of the home address.</description>
      <type>Choice</type>
      <required>false</required>
      <model_dependent>false</model_dependent>
      <choices>
        <choice>
          <value>1A</value>
          <display_name>1A</display_name>
        </choice>
        <choice>
          <value>1B</value>
          <display_name>1B</display_name>
        </choice>
        <choice>
          <value>1C</value>
          <display_name>1C</display_name>
        </choice>
        <choice>
          <value>2A</value>
          <display_name>2A</display_name>
        </choice>
        <choice>
          <value>2B</value>
          <display_name>2B</display_name>
        </choice>
        <choice>
          <value>2C</value>
          <display_name>2C</display_name>
        </choice>
        <choice>
          <value>3A</value>
          <display_name>3A</display_name>
        </choice>
        <choice>
          <value>3B</value>
          <display_name>3B</display_name>
        </choice>
        <choice>
          <value>3C</value>
          <display_name>3C</display_name>
        </choice>
        <choice>
          <value>4A</value>
          <display_name>4A</display_name>
        </choice>
        <choice>
          <value>4B</value>
          <display_name>4B</display_name>
        </choice>
        <choice>
          <value>4C</value>
          <display_name>4C</display_name>
        </choice>
        <choice>
          <value>5A</value>
          <display_name>5A</display_name>
        </choice>
        <choice>
          <value>5B</value>
          <display_name>5B</display_name>
        </choice>
        <choice>
          <value>5C</value>
          <display_name>5C</display_name>
        </choice>
        <choice>
          <value>6A</value>
          <display_name>6A</display_name>
        </choice>
        <choice>
          <value>6B</value>
          <display_name>6B</display_name>
        </choice>
        <choice>
          <value>6C</value>
          <display_name>6C</display_name>
        </choice>
        <choice>
          <value>7</value>
          <display_name>7</display_name>
        </choice>
        <choice>
          <value>8</value>
          <display_name>8</display_name>
        </choice>
      </choices>
    </argument>
    <argument>
      <name>site_state_code</name>
      <display_name>Site: State Code</display_name>
      <description>State code of the home address.</description>
      <type>Choice</type>
      <required>false</required>
      <model_dependent>false</model_dependent>
      <choices>
        <choice>
          <value>AK</value>
          <display_name>AK</display_name>
        </choice>
        <choice>
          <value>AL</value>
          <display_name>AL</display_name>
        </choice>
        <choice>
          <value>AR</value>
          <display_name>AR</display_name>
        </choice>
        <choice>
          <value>AZ</value>
          <display_name>AZ</display_name>
        </choice>
        <choice>
          <value>CA</value>
          <display_name>CA</display_name>
        </choice>
        <choice>
          <value>CO</value>
          <display_name>CO</display_name>
        </choice>
        <choice>
          <value>CT</value>
          <display_name>CT</display_name>
        </choice>
        <choice>
          <value>DC</value>
          <display_name>DC</display_name>
        </choice>
        <choice>
          <value>DE</value>
          <display_name>DE</display_name>
        </choice>
        <choice>
          <value>FL</value>
          <display_name>FL</display_name>
        </choice>
        <choice>
          <value>GA</value>
          <display_name>GA</display_name>
        </choice>
        <choice>
          <value>HI</value>
          <display_name>HI</display_name>
        </choice>
        <choice>
          <value>IA</value>
          <display_name>IA</display_name>
        </choice>
        <choice>
          <value>ID</value>
          <display_name>ID</display_name>
        </choice>
        <choice>
          <value>IL</value>
          <display_name>IL</display_name>
        </choice>
        <choice>
          <value>IN</value>
          <display_name>IN</display_name>
        </choice>
        <choice>
          <value>KS</value>
          <display_name>KS</display_name>
        </choice>
        <choice>
          <value>KY</value>
          <display_name>KY</display_name>
        </choice>
        <choice>
          <value>LA</value>
          <display_name>LA</display_name>
        </choice>
        <choice>
          <value>MA</value>
          <display_name>MA</display_name>
        </choice>
        <choice>
          <value>MD</value>
          <display_name>MD</display_name>
        </choice>
        <choice>
          <value>ME</value>
          <display_name>ME</display_name>
        </choice>
        <choice>
          <value>MI</value>
          <display_name>MI</display_name>
        </choice>
        <choice>
          <value>MN</value>
          <display_name>MN</display_name>
        </choice>
        <choice>
          <value>MO</value>
          <display_name>MO</display_name>
        </choice>
        <choice>
          <value>MS</value>
          <display_name>MS</display_name>
        </choice>
        <choice>
          <value>MT</value>
          <display_name>MT</display_name>
        </choice>
        <choice>
          <value>NC</value>
          <display_name>NC</display_name>
        </choice>
        <choice>
          <value>ND</value>
          <display_name>ND</display_name>
        </choice>
        <choice>
          <value>NE</value>
          <display_name>NE</display_name>
        </choice>
        <choice>
          <value>NH</value>
          <display_name>NH</display_name>
        </choice>
        <choice>
          <value>NJ</value>
          <display_name>NJ</display_name>
        </choice>
        <choice>
          <value>NM</value>
          <display_name>NM</display_name>
        </choice>
        <choice>
          <value>NV</value>
          <display_name>NV</display_name>
        </choice>
        <choice>
          <value>NY</value>
          <display_name>NY</display_name>
        </choice>
        <choice>
          <value>OH</value>
          <display_name>OH</display_name>
        </choice>
        <choice>
          <value>OK</value>
          <display_name>OK</display_name>
        </choice>
        <choice>
          <value>OR</value>
          <display_name>OR</display_name>
        </choice>
        <choice>
          <value>PA</value>
          <display_name>PA</display_name>
        </choice>
        <choice>
          <value>RI</value>
          <display_name>RI</display_name>
        </choice>
        <choice>
          <value>SC</value>
          <display_name>SC</display_name>
        </choice>
        <choice>
          <value>SD</value>
          <display_name>SD</display_name>
        </choice>
        <choice>
          <value>TN</value>
          <display_name>TN</display_name>
        </choice>
        <choice>
          <value>TX</value>
          <display_name>TX</display_name>
        </choice>
        <choice>
          <value>UT</value>
          <display_name>UT</display_name>
        </choice>
        <choice>
          <value>VA</value>
          <display_name>VA</display_name>
        </choice>
        <choice>
          <value>VT</value>
          <display_name>VT</display_name>
        </choice>
        <choice>
          <value>WA</value>
          <display_name>WA</display_name>
        </choice>
        <choice>
          <value>WI</value>
          <display_name>WI</display_name>
        </choice>
        <choice>
          <value>WV</value>
          <display_name>WV</display_name>
        </choice>
        <choice>
          <value>WY</value>
          <display_name>WY</display_name>
        </choice>
      </choices>
    </argument>
    <argument>
      <name>site_time_zone_utc_offset</name>
      <display_name>Site: Time Zone UTC Offset</display_name>
      <description>Time zone UTC offset of the home address. Must be between -12 and 14.</description>
      <type>Double</type>
      <units>hr</units>
      <required>false</required>
      <model_dependent>false</model_dependent>
    </argument>
    <argument>
      <name>weather_station_epw_filepath</name>
      <display_name>Weather Station: EnergyPlus Weather (EPW) Filepath</display_name>
      <description>Path of the EPW file.</description>
      <type>String</type>
      <required>true</required>
      <model_dependent>false</model_dependent>
      <default_value>USA_CO_Denver.Intl.AP.725650_TMY3.epw</default_value>
    </argument>
    <argument>
      <name>year_built</name>
      <display_name>Building Construction: Year Built</display_name>
      <description>The year the building was built</description>
      <type>Integer</type>
      <required>false</required>
      <model_dependent>false</model_dependent>
    </argument>
    <argument>
      <name>geometry_unit_type</name>
      <display_name>Geometry: Unit Type</display_name>
      <description>The type of dwelling unit. Use single-family attached for a dwelling unit with 1 or more stories, attached units to one or both sides, and no units above/below. Use apartment unit for a dwelling unit with 1 story, attached units to one, two, or three sides, and units above and/or below.</description>
      <type>Choice</type>
      <required>true</required>
      <model_dependent>false</model_dependent>
      <default_value>single-family detached</default_value>
      <choices>
        <choice>
          <value>single-family detached</value>
          <display_name>single-family detached</display_name>
        </choice>
        <choice>
          <value>single-family attached</value>
          <display_name>single-family attached</display_name>
        </choice>
        <choice>
          <value>apartment unit</value>
          <display_name>apartment unit</display_name>
        </choice>
      </choices>
    </argument>
    <argument>
      <name>geometry_unit_aspect_ratio</name>
      <display_name>Geometry: Unit Aspect Ratio</display_name>
      <description>The ratio of front/back wall length to left/right wall length for the unit, excluding any protruding garage wall area.</description>
      <type>Double</type>
      <units>Frac</units>
      <required>true</required>
      <model_dependent>false</model_dependent>
      <default_value>2</default_value>
    </argument>
    <argument>
      <name>geometry_unit_orientation</name>
      <display_name>Geometry: Unit Orientation</display_name>
      <description>The unit's orientation is measured clockwise from north (e.g., North=0, East=90, South=180, West=270).</description>
      <type>Double</type>
      <units>degrees</units>
      <required>true</required>
      <model_dependent>false</model_dependent>
      <default_value>180</default_value>
    </argument>
    <argument>
      <name>geometry_unit_num_bedrooms</name>
      <display_name>Geometry: Unit Number of Bedrooms</display_name>
      <description>The number of bedrooms in the unit. Used to determine the energy usage of appliances and plug loads, hot water usage, etc.</description>
      <type>Integer</type>
      <units>#</units>
      <required>true</required>
      <model_dependent>false</model_dependent>
      <default_value>3</default_value>
    </argument>
    <argument>
      <name>geometry_unit_num_bathrooms</name>
      <display_name>Geometry: Unit Number of Bathrooms</display_name>
      <description>The number of bathrooms in the unit.  A value of 'auto' will default the value based on the number of bedrooms.</description>
      <type>String</type>
      <units>#</units>
      <required>true</required>
      <model_dependent>false</model_dependent>
      <default_value>auto</default_value>
    </argument>
    <argument>
      <name>geometry_unit_num_occupants</name>
      <display_name>Geometry: Unit Number of Occupants</display_name>
      <description>The number of occupants in the unit. A value of 'auto' will default the value based on the number of bedrooms. Used to specify the internal gains from people only.</description>
      <type>String</type>
      <units>#</units>
      <required>true</required>
      <model_dependent>false</model_dependent>
      <default_value>auto</default_value>
    </argument>
    <argument>
      <name>geometry_building_num_units</name>
      <display_name>Geometry: Building Number of Units</display_name>
      <description>The number of units in the building. This is required for single-family attached and apartment units.</description>
      <type>Integer</type>
      <units>#</units>
      <required>false</required>
      <model_dependent>false</model_dependent>
    </argument>
    <argument>
      <name>geometry_average_ceiling_height</name>
      <display_name>Geometry: Average Ceiling Height</display_name>
      <description>Average distance from the floor to the ceiling.</description>
      <type>Double</type>
      <units>ft</units>
      <required>true</required>
      <model_dependent>false</model_dependent>
      <default_value>8</default_value>
    </argument>
    <argument>
      <name>geometry_garage_width</name>
      <display_name>Geometry: Garage Width</display_name>
      <description>The width of the garage. Enter zero for no garage. Only applies to single-family detached units.</description>
      <type>Double</type>
      <units>ft</units>
      <required>true</required>
      <model_dependent>false</model_dependent>
      <default_value>0</default_value>
    </argument>
    <argument>
      <name>geometry_garage_depth</name>
      <display_name>Geometry: Garage Depth</display_name>
      <description>The depth of the garage. Only applies to single-family detached units.</description>
      <type>Double</type>
      <units>ft</units>
      <required>true</required>
      <model_dependent>false</model_dependent>
      <default_value>20</default_value>
    </argument>
    <argument>
      <name>geometry_garage_protrusion</name>
      <display_name>Geometry: Garage Protrusion</display_name>
      <description>The fraction of the garage that is protruding from the living space. Only applies to single-family detached units.</description>
      <type>Double</type>
      <units>Frac</units>
      <required>true</required>
      <model_dependent>false</model_dependent>
      <default_value>0</default_value>
    </argument>
    <argument>
      <name>geometry_garage_position</name>
      <display_name>Geometry: Garage Position</display_name>
      <description>The position of the garage. Only applies to single-family detached units.</description>
      <type>Choice</type>
      <required>true</required>
      <model_dependent>false</model_dependent>
      <default_value>Right</default_value>
      <choices>
        <choice>
          <value>Right</value>
          <display_name>Right</display_name>
        </choice>
        <choice>
          <value>Left</value>
          <display_name>Left</display_name>
        </choice>
      </choices>
    </argument>
    <argument>
      <name>geometry_foundation_type</name>
      <display_name>Geometry: Foundation Type</display_name>
      <description>The foundation type of the building. Foundation types ConditionedBasement and ConditionedCrawlspace are not allowed for apartment units.</description>
      <type>Choice</type>
      <required>true</required>
      <model_dependent>false</model_dependent>
      <default_value>SlabOnGrade</default_value>
      <choices>
        <choice>
          <value>SlabOnGrade</value>
          <display_name>SlabOnGrade</display_name>
        </choice>
        <choice>
          <value>VentedCrawlspace</value>
          <display_name>VentedCrawlspace</display_name>
        </choice>
        <choice>
          <value>UnventedCrawlspace</value>
          <display_name>UnventedCrawlspace</display_name>
        </choice>
        <choice>
          <value>ConditionedCrawlspace</value>
          <display_name>ConditionedCrawlspace</display_name>
        </choice>
        <choice>
          <value>UnconditionedBasement</value>
          <display_name>UnconditionedBasement</display_name>
        </choice>
        <choice>
          <value>ConditionedBasement</value>
          <display_name>ConditionedBasement</display_name>
        </choice>
        <choice>
          <value>Ambient</value>
          <display_name>Ambient</display_name>
        </choice>
        <choice>
          <value>AboveApartment</value>
          <display_name>AboveApartment</display_name>
        </choice>
      </choices>
    </argument>
    <argument>
      <name>geometry_foundation_height</name>
      <display_name>Geometry: Foundation Height</display_name>
      <description>The height of the foundation (e.g., 3ft for crawlspace, 8ft for basement). Only applies to basements/crawlspaces.</description>
      <type>Double</type>
      <units>ft</units>
      <required>true</required>
      <model_dependent>false</model_dependent>
      <default_value>0</default_value>
    </argument>
    <argument>
      <name>geometry_foundation_height_above_grade</name>
      <display_name>Geometry: Foundation Height Above Grade</display_name>
      <description>The depth above grade of the foundation wall. Only applies to basements/crawlspaces.</description>
      <type>Double</type>
      <units>ft</units>
      <required>true</required>
      <model_dependent>false</model_dependent>
      <default_value>0</default_value>
    </argument>
    <argument>
      <name>geometry_rim_joist_height</name>
      <display_name>Geometry: Rim Joist Height</display_name>
      <description>The height of the rim joists. Only applies to basements/crawlspaces.</description>
      <type>Double</type>
      <units>in</units>
      <required>false</required>
      <model_dependent>false</model_dependent>
    </argument>
    <argument>
      <name>geometry_attic_type</name>
      <display_name>Geometry: Attic Type</display_name>
      <description>The attic type of the building. Attic type ConditionedAttic is not allowed for apartment units.</description>
      <type>Choice</type>
      <required>true</required>
      <model_dependent>false</model_dependent>
      <default_value>VentedAttic</default_value>
      <choices>
        <choice>
          <value>FlatRoof</value>
          <display_name>FlatRoof</display_name>
        </choice>
        <choice>
          <value>VentedAttic</value>
          <display_name>VentedAttic</display_name>
        </choice>
        <choice>
          <value>UnventedAttic</value>
          <display_name>UnventedAttic</display_name>
        </choice>
        <choice>
          <value>ConditionedAttic</value>
          <display_name>ConditionedAttic</display_name>
        </choice>
        <choice>
          <value>BelowApartment</value>
          <display_name>BelowApartment</display_name>
        </choice>
      </choices>
    </argument>
    <argument>
      <name>geometry_roof_type</name>
      <display_name>Geometry: Roof Type</display_name>
      <description>The roof type of the building. Ignored if the building has a flat roof.</description>
      <type>Choice</type>
      <required>true</required>
      <model_dependent>false</model_dependent>
      <default_value>gable</default_value>
      <choices>
        <choice>
          <value>gable</value>
          <display_name>gable</display_name>
        </choice>
        <choice>
          <value>hip</value>
          <display_name>hip</display_name>
        </choice>
      </choices>
    </argument>
    <argument>
      <name>geometry_roof_pitch</name>
      <display_name>Geometry: Roof Pitch</display_name>
      <description>The roof pitch of the attic. Ignored if the building has a flat roof.</description>
      <type>Choice</type>
      <required>true</required>
      <model_dependent>false</model_dependent>
      <default_value>6:12</default_value>
      <choices>
        <choice>
          <value>1:12</value>
          <display_name>1:12</display_name>
        </choice>
        <choice>
          <value>2:12</value>
          <display_name>2:12</display_name>
        </choice>
        <choice>
          <value>3:12</value>
          <display_name>3:12</display_name>
        </choice>
        <choice>
          <value>4:12</value>
          <display_name>4:12</display_name>
        </choice>
        <choice>
          <value>5:12</value>
          <display_name>5:12</display_name>
        </choice>
        <choice>
          <value>6:12</value>
          <display_name>6:12</display_name>
        </choice>
        <choice>
          <value>7:12</value>
          <display_name>7:12</display_name>
        </choice>
        <choice>
          <value>8:12</value>
          <display_name>8:12</display_name>
        </choice>
        <choice>
          <value>9:12</value>
          <display_name>9:12</display_name>
        </choice>
        <choice>
          <value>10:12</value>
          <display_name>10:12</display_name>
        </choice>
        <choice>
          <value>11:12</value>
          <display_name>11:12</display_name>
        </choice>
        <choice>
          <value>12:12</value>
          <display_name>12:12</display_name>
        </choice>
      </choices>
    </argument>
    <argument>
      <name>geometry_eaves_depth</name>
      <display_name>Geometry: Eaves Depth</display_name>
      <description>The eaves depth of the roof.</description>
      <type>Double</type>
      <units>ft</units>
      <required>true</required>
      <model_dependent>false</model_dependent>
      <default_value>2</default_value>
    </argument>
    <argument>
      <name>neighbor_front_distance</name>
      <display_name>Neighbor: Front Distance</display_name>
      <description>The distance between the unit and the neighboring building to the front (not including eaves). A value of zero indicates no neighbors. Used for shading.</description>
      <type>Double</type>
      <units>ft</units>
      <required>true</required>
      <model_dependent>false</model_dependent>
      <default_value>0</default_value>
    </argument>
    <argument>
      <name>neighbor_back_distance</name>
      <display_name>Neighbor: Back Distance</display_name>
      <description>The distance between the unit and the neighboring building to the back (not including eaves). A value of zero indicates no neighbors. Used for shading.</description>
      <type>Double</type>
      <units>ft</units>
      <required>true</required>
      <model_dependent>false</model_dependent>
      <default_value>0</default_value>
    </argument>
    <argument>
      <name>neighbor_left_distance</name>
      <display_name>Neighbor: Left Distance</display_name>
      <description>The distance between the unit and the neighboring building to the left (not including eaves). A value of zero indicates no neighbors. Used for shading.</description>
      <type>Double</type>
      <units>ft</units>
      <required>true</required>
      <model_dependent>false</model_dependent>
      <default_value>10</default_value>
    </argument>
    <argument>
      <name>neighbor_right_distance</name>
      <display_name>Neighbor: Right Distance</display_name>
      <description>The distance between the unit and the neighboring building to the right (not including eaves). A value of zero indicates no neighbors. Used for shading.</description>
      <type>Double</type>
      <units>ft</units>
      <required>true</required>
      <model_dependent>false</model_dependent>
      <default_value>10</default_value>
    </argument>
    <argument>
      <name>neighbor_front_height</name>
      <display_name>Neighbor: Front Height</display_name>
      <description>The height of the neighboring building to the front. A value of 'auto' will use the same height as this building.</description>
      <type>String</type>
      <units>ft</units>
      <required>true</required>
      <model_dependent>false</model_dependent>
      <default_value>auto</default_value>
    </argument>
    <argument>
      <name>neighbor_back_height</name>
      <display_name>Neighbor: Back Height</display_name>
      <description>The height of the neighboring building to the back. A value of 'auto' will use the same height as this building.</description>
      <type>String</type>
      <units>ft</units>
      <required>true</required>
      <model_dependent>false</model_dependent>
      <default_value>auto</default_value>
    </argument>
    <argument>
      <name>neighbor_left_height</name>
      <display_name>Neighbor: Left Height</display_name>
      <description>The height of the neighboring building to the left. A value of 'auto' will use the same height as this building.</description>
      <type>String</type>
      <units>ft</units>
      <required>true</required>
      <model_dependent>false</model_dependent>
      <default_value>auto</default_value>
    </argument>
    <argument>
      <name>neighbor_right_height</name>
      <display_name>Neighbor: Right Height</display_name>
      <description>The height of the neighboring building to the right. A value of 'auto' will use the same height as this building.</description>
      <type>String</type>
      <units>ft</units>
      <required>true</required>
      <model_dependent>false</model_dependent>
      <default_value>auto</default_value>
    </argument>
    <argument>
      <name>floor_over_foundation_assembly_r</name>
      <display_name>Floor: Over Foundation Assembly R-value</display_name>
      <description>Assembly R-value for the floor over the foundation. Ignored if the building has a slab-on-grade foundation.</description>
      <type>Double</type>
      <units>h-ft^2-R/Btu</units>
      <required>true</required>
      <model_dependent>false</model_dependent>
      <default_value>28.1</default_value>
    </argument>
    <argument>
      <name>floor_over_garage_assembly_r</name>
      <display_name>Floor: Over Garage Assembly R-value</display_name>
      <description>Assembly R-value for the floor over the garage. Ignored unless the building has a garage under conditioned space.</description>
      <type>Double</type>
      <units>h-ft^2-R/Btu</units>
      <required>true</required>
      <model_dependent>false</model_dependent>
      <default_value>28.1</default_value>
    </argument>
    <argument>
      <name>foundation_wall_type</name>
      <display_name>Foundation Wall: Type</display_name>
      <description>The material type of the foundation wall.</description>
      <type>String</type>
      <required>true</required>
      <model_dependent>false</model_dependent>
      <default_value>auto</default_value>
    </argument>
    <argument>
      <name>foundation_wall_thickness</name>
      <display_name>Foundation Wall: Thickness</display_name>
      <description>The thickness of the foundation wall.</description>
      <type>String</type>
      <units>in</units>
      <required>true</required>
      <model_dependent>false</model_dependent>
      <default_value>auto</default_value>
    </argument>
    <argument>
      <name>foundation_wall_insulation_r</name>
      <display_name>Foundation Wall: Insulation Nominal R-value</display_name>
      <description>Nominal R-value for the foundation wall insulation. Only applies to basements/crawlspaces.</description>
      <type>Double</type>
      <units>h-ft^2-R/Btu</units>
      <required>true</required>
      <model_dependent>false</model_dependent>
      <default_value>0</default_value>
    </argument>
    <argument>
      <name>foundation_wall_insulation_location</name>
      <display_name>Foundation Wall: Insulation Location</display_name>
      <description>Whether the insulation is on the interior or exterior of the foundation wall. Only applies to basements/crawlspaces.</description>
      <type>Choice</type>
      <units>ft</units>
      <required>false</required>
      <model_dependent>false</model_dependent>
      <default_value>exterior</default_value>
      <choices>
        <choice>
          <value>interior</value>
          <display_name>interior</display_name>
        </choice>
        <choice>
          <value>exterior</value>
          <display_name>exterior</display_name>
        </choice>
      </choices>
    </argument>
    <argument>
      <name>foundation_wall_insulation_distance_to_top</name>
      <display_name>Foundation Wall: Insulation Distance To Top</display_name>
      <description>The distance from the top of the foundation wall to the top of the foundation wall insulation. Only applies to basements/crawlspaces. A value of 'auto' will use zero.</description>
      <type>String</type>
      <units>ft</units>
      <required>true</required>
      <model_dependent>false</model_dependent>
      <default_value>auto</default_value>
    </argument>
    <argument>
      <name>foundation_wall_insulation_distance_to_bottom</name>
      <display_name>Foundation Wall: Insulation Distance To Bottom</display_name>
      <description>The distance from the top of the foundation wall to the bottom of the foundation wall insulation. Only applies to basements/crawlspaces. A value of 'auto' will use the height of the foundation wall.</description>
      <type>String</type>
      <units>ft</units>
      <required>true</required>
      <model_dependent>false</model_dependent>
      <default_value>auto</default_value>
    </argument>
    <argument>
      <name>foundation_wall_assembly_r</name>
      <display_name>Foundation Wall: Assembly R-value</display_name>
      <description>Assembly R-value for the foundation walls. Only applies to basements/crawlspaces. If provided, overrides the previous foundation wall insulation inputs.</description>
      <type>Double</type>
      <units>h-ft^2-R/Btu</units>
      <required>false</required>
      <model_dependent>false</model_dependent>
    </argument>
    <argument>
      <name>rim_joist_assembly_r</name>
      <display_name>Rim Joist: Assembly R-value</display_name>
      <description>Assembly R-value for the rim joists. Only applies to basements/crawlspaces.</description>
      <type>Double</type>
      <units>h-ft^2-R/Btu</units>
      <required>false</required>
      <model_dependent>false</model_dependent>
    </argument>
    <argument>
      <name>slab_perimeter_insulation_r</name>
      <display_name>Slab: Perimeter Insulation Nominal R-value</display_name>
      <description>Nominal R-value of the vertical slab perimeter insulation. Applies to slab-on-grade foundations and basement/crawlspace floors.</description>
      <type>Double</type>
      <units>h-ft^2-R/Btu</units>
      <required>true</required>
      <model_dependent>false</model_dependent>
      <default_value>0</default_value>
    </argument>
    <argument>
      <name>slab_perimeter_depth</name>
      <display_name>Slab: Perimeter Insulation Depth</display_name>
      <description>Depth from grade to bottom of vertical slab perimeter insulation. Applies to slab-on-grade foundations and basement/crawlspace floors.</description>
      <type>Double</type>
      <units>ft</units>
      <required>true</required>
      <model_dependent>false</model_dependent>
      <default_value>0</default_value>
    </argument>
    <argument>
      <name>slab_under_insulation_r</name>
      <display_name>Slab: Under Slab Insulation Nominal R-value</display_name>
      <description>Nominal R-value of the horizontal under slab insulation. Applies to slab-on-grade foundations and basement/crawlspace floors.</description>
      <type>Double</type>
      <units>h-ft^2-R/Btu</units>
      <required>true</required>
      <model_dependent>false</model_dependent>
      <default_value>0</default_value>
    </argument>
    <argument>
      <name>slab_under_width</name>
      <display_name>Slab: Under Slab Insulation Width</display_name>
      <description>Width from slab edge inward of horizontal under-slab insulation. Enter 999 to specify that the under slab insulation spans the entire slab. Applies to slab-on-grade foundations and basement/crawlspace floors.</description>
      <type>Double</type>
      <units>ft</units>
      <required>true</required>
      <model_dependent>false</model_dependent>
      <default_value>0</default_value>
    </argument>
    <argument>
      <name>slab_thickness</name>
      <display_name>Slab: Thickness</display_name>
      <description>The thickness of the slab. Zero can be entered if there is a dirt floor instead of a slab.</description>
      <type>String</type>
      <units>in</units>
      <required>true</required>
      <model_dependent>false</model_dependent>
      <default_value>auto</default_value>
    </argument>
    <argument>
      <name>slab_carpet_fraction</name>
      <display_name>Slab: Carpet Fraction</display_name>
      <description>Fraction of the slab floor area that is carpeted.</description>
      <type>String</type>
      <units>Frac</units>
      <required>true</required>
      <model_dependent>false</model_dependent>
      <default_value>auto</default_value>
    </argument>
    <argument>
      <name>slab_carpet_r</name>
      <display_name>Slab: Carpet R-value</display_name>
      <description>R-value of the slab carpet.</description>
      <type>String</type>
      <units>h-ft^2-R/Btu</units>
      <required>true</required>
      <model_dependent>false</model_dependent>
      <default_value>auto</default_value>
    </argument>
    <argument>
      <name>ceiling_assembly_r</name>
      <display_name>Ceiling: Assembly R-value</display_name>
      <description>Assembly R-value for the ceiling (attic floor).</description>
      <type>Double</type>
      <units>h-ft^2-R/Btu</units>
      <required>true</required>
      <model_dependent>false</model_dependent>
      <default_value>31.6</default_value>
    </argument>
    <argument>
      <name>roof_material_type</name>
      <display_name>Roof: Material Type</display_name>
      <description>The material type of the roof.</description>
      <type>Choice</type>
      <required>false</required>
      <model_dependent>false</model_dependent>
      <choices>
        <choice>
          <value>asphalt or fiberglass shingles</value>
          <display_name>asphalt or fiberglass shingles</display_name>
        </choice>
        <choice>
          <value>concrete</value>
          <display_name>concrete</display_name>
        </choice>
        <choice>
          <value>cool roof</value>
          <display_name>cool roof</display_name>
        </choice>
        <choice>
          <value>slate or tile shingles</value>
          <display_name>slate or tile shingles</display_name>
        </choice>
        <choice>
          <value>expanded polystyrene sheathing</value>
          <display_name>expanded polystyrene sheathing</display_name>
        </choice>
        <choice>
          <value>metal surfacing</value>
          <display_name>metal surfacing</display_name>
        </choice>
        <choice>
          <value>plastic/rubber/synthetic sheeting</value>
          <display_name>plastic/rubber/synthetic sheeting</display_name>
        </choice>
        <choice>
          <value>shingles</value>
          <display_name>shingles</display_name>
        </choice>
        <choice>
          <value>wood shingles or shakes</value>
          <display_name>wood shingles or shakes</display_name>
        </choice>
      </choices>
    </argument>
    <argument>
      <name>roof_color</name>
      <display_name>Roof: Color</display_name>
      <description>The color of the roof.</description>
      <type>Choice</type>
      <required>true</required>
      <model_dependent>false</model_dependent>
      <default_value>medium</default_value>
      <choices>
        <choice>
          <value>dark</value>
          <display_name>dark</display_name>
        </choice>
        <choice>
          <value>light</value>
          <display_name>light</display_name>
        </choice>
        <choice>
          <value>medium</value>
          <display_name>medium</display_name>
        </choice>
        <choice>
          <value>medium dark</value>
          <display_name>medium dark</display_name>
        </choice>
        <choice>
          <value>reflective</value>
          <display_name>reflective</display_name>
        </choice>
      </choices>
    </argument>
    <argument>
      <name>roof_assembly_r</name>
      <display_name>Roof: Assembly R-value</display_name>
      <description>Assembly R-value of the roof.</description>
      <type>Double</type>
      <units>h-ft^2-R/Btu</units>
      <required>true</required>
      <model_dependent>false</model_dependent>
      <default_value>2.3</default_value>
    </argument>
    <argument>
      <name>roof_radiant_barrier</name>
      <display_name>Roof: Has Radiant Barrier</display_name>
      <description>Presence of a radiant barrier in the attic.</description>
      <type>Boolean</type>
      <required>true</required>
      <model_dependent>false</model_dependent>
      <default_value>false</default_value>
      <choices>
        <choice>
          <value>true</value>
          <display_name>true</display_name>
        </choice>
        <choice>
          <value>false</value>
          <display_name>false</display_name>
        </choice>
      </choices>
    </argument>
    <argument>
      <name>roof_radiant_barrier_grade</name>
      <display_name>Roof: Radiant Barrier Grade</display_name>
      <description>The grade of the radiant barrier, if it exists.</description>
      <type>Choice</type>
      <required>true</required>
      <model_dependent>false</model_dependent>
      <default_value>1</default_value>
      <choices>
        <choice>
          <value>1</value>
          <display_name>1</display_name>
        </choice>
        <choice>
          <value>2</value>
          <display_name>2</display_name>
        </choice>
        <choice>
          <value>3</value>
          <display_name>3</display_name>
        </choice>
      </choices>
    </argument>
    <argument>
      <name>wall_type</name>
      <display_name>Wall: Type</display_name>
      <description>The type of walls.</description>
      <type>Choice</type>
      <required>true</required>
      <model_dependent>false</model_dependent>
      <default_value>WoodStud</default_value>
      <choices>
        <choice>
          <value>WoodStud</value>
          <display_name>WoodStud</display_name>
        </choice>
        <choice>
          <value>ConcreteMasonryUnit</value>
          <display_name>ConcreteMasonryUnit</display_name>
        </choice>
        <choice>
          <value>DoubleWoodStud</value>
          <display_name>DoubleWoodStud</display_name>
        </choice>
        <choice>
          <value>InsulatedConcreteForms</value>
          <display_name>InsulatedConcreteForms</display_name>
        </choice>
        <choice>
          <value>LogWall</value>
          <display_name>LogWall</display_name>
        </choice>
        <choice>
          <value>StructurallyInsulatedPanel</value>
          <display_name>StructurallyInsulatedPanel</display_name>
        </choice>
        <choice>
          <value>SolidConcrete</value>
          <display_name>SolidConcrete</display_name>
        </choice>
        <choice>
          <value>SteelFrame</value>
          <display_name>SteelFrame</display_name>
        </choice>
        <choice>
          <value>Stone</value>
          <display_name>Stone</display_name>
        </choice>
        <choice>
          <value>StrawBale</value>
          <display_name>StrawBale</display_name>
        </choice>
        <choice>
          <value>StructuralBrick</value>
          <display_name>StructuralBrick</display_name>
        </choice>
      </choices>
    </argument>
    <argument>
      <name>wall_siding_type</name>
      <display_name>Wall: Siding Type</display_name>
      <description>The siding type of the walls. Also applies to rim joists.</description>
      <type>Choice</type>
      <required>false</required>
      <model_dependent>false</model_dependent>
      <choices>
        <choice>
          <value>aluminum siding</value>
          <display_name>aluminum siding</display_name>
        </choice>
        <choice>
          <value>asbestos siding</value>
          <display_name>asbestos siding</display_name>
        </choice>
        <choice>
          <value>brick veneer</value>
          <display_name>brick veneer</display_name>
        </choice>
        <choice>
          <value>composite shingle siding</value>
          <display_name>composite shingle siding</display_name>
        </choice>
        <choice>
          <value>fiber cement siding</value>
          <display_name>fiber cement siding</display_name>
        </choice>
        <choice>
          <value>masonite siding</value>
          <display_name>masonite siding</display_name>
        </choice>
        <choice>
          <value>none</value>
          <display_name>none</display_name>
        </choice>
        <choice>
          <value>stucco</value>
          <display_name>stucco</display_name>
        </choice>
        <choice>
          <value>synthetic stucco</value>
          <display_name>synthetic stucco</display_name>
        </choice>
        <choice>
          <value>vinyl siding</value>
          <display_name>vinyl siding</display_name>
        </choice>
        <choice>
          <value>wood siding</value>
          <display_name>wood siding</display_name>
        </choice>
      </choices>
    </argument>
    <argument>
      <name>wall_color</name>
      <display_name>Wall: Color</display_name>
      <description>The color of the walls. Also applies to rim joists.</description>
      <type>Choice</type>
      <required>true</required>
      <model_dependent>false</model_dependent>
      <default_value>medium</default_value>
      <choices>
        <choice>
          <value>dark</value>
          <display_name>dark</display_name>
        </choice>
        <choice>
          <value>light</value>
          <display_name>light</display_name>
        </choice>
        <choice>
          <value>medium</value>
          <display_name>medium</display_name>
        </choice>
        <choice>
          <value>medium dark</value>
          <display_name>medium dark</display_name>
        </choice>
        <choice>
          <value>reflective</value>
          <display_name>reflective</display_name>
        </choice>
      </choices>
    </argument>
    <argument>
      <name>wall_assembly_r</name>
      <display_name>Wall: Assembly R-value</display_name>
      <description>Assembly R-value of the walls.</description>
      <type>Double</type>
      <units>h-ft^2-R/Btu</units>
      <required>true</required>
      <model_dependent>false</model_dependent>
      <default_value>11.9</default_value>
    </argument>
    <argument>
      <name>window_front_wwr</name>
      <display_name>Windows: Front Window-to-Wall Ratio</display_name>
      <description>The ratio of window area to wall area for the unit's front facade. Enter 0 if specifying Front Window Area instead.</description>
      <type>Double</type>
      <units>Frac</units>
      <required>true</required>
      <model_dependent>false</model_dependent>
      <default_value>0.18</default_value>
    </argument>
    <argument>
      <name>window_back_wwr</name>
      <display_name>Windows: Back Window-to-Wall Ratio</display_name>
      <description>The ratio of window area to wall area for the unit's back facade. Enter 0 if specifying Back Window Area instead.</description>
      <type>Double</type>
      <units>Frac</units>
      <required>true</required>
      <model_dependent>false</model_dependent>
      <default_value>0.18</default_value>
    </argument>
    <argument>
      <name>window_left_wwr</name>
      <display_name>Windows: Left Window-to-Wall Ratio</display_name>
      <description>The ratio of window area to wall area for the unit's left facade (when viewed from the front). Enter 0 if specifying Left Window Area instead.</description>
      <type>Double</type>
      <units>Frac</units>
      <required>true</required>
      <model_dependent>false</model_dependent>
      <default_value>0.18</default_value>
    </argument>
    <argument>
      <name>window_right_wwr</name>
      <display_name>Windows: Right Window-to-Wall Ratio</display_name>
      <description>The ratio of window area to wall area for the unit's right facade (when viewed from the front). Enter 0 if specifying Right Window Area instead.</description>
      <type>Double</type>
      <units>Frac</units>
      <required>true</required>
      <model_dependent>false</model_dependent>
      <default_value>0.18</default_value>
    </argument>
    <argument>
      <name>window_area_front</name>
      <display_name>Windows: Front Window Area</display_name>
      <description>The amount of window area on the unit's front facade. Enter 0 if specifying Front Window-to-Wall Ratio instead.</description>
      <type>Double</type>
      <units>ft^2</units>
      <required>true</required>
      <model_dependent>false</model_dependent>
      <default_value>0</default_value>
    </argument>
    <argument>
      <name>window_area_back</name>
      <display_name>Windows: Back Window Area</display_name>
      <description>The amount of window area on the unit's back facade. Enter 0 if specifying Back Window-to-Wall Ratio instead.</description>
      <type>Double</type>
      <units>ft^2</units>
      <required>true</required>
      <model_dependent>false</model_dependent>
      <default_value>0</default_value>
    </argument>
    <argument>
      <name>window_area_left</name>
      <display_name>Windows: Left Window Area</display_name>
      <description>The amount of window area on the unit's left facade (when viewed from the front). Enter 0 if specifying Left Window-to-Wall Ratio instead.</description>
      <type>Double</type>
      <units>ft^2</units>
      <required>true</required>
      <model_dependent>false</model_dependent>
      <default_value>0</default_value>
    </argument>
    <argument>
      <name>window_area_right</name>
      <display_name>Windows: Right Window Area</display_name>
      <description>The amount of window area on the unit's right facade (when viewed from the front). Enter 0 if specifying Right Window-to-Wall Ratio instead.</description>
      <type>Double</type>
      <units>ft^2</units>
      <required>true</required>
      <model_dependent>false</model_dependent>
      <default_value>0</default_value>
    </argument>
    <argument>
      <name>window_aspect_ratio</name>
      <display_name>Windows: Aspect Ratio</display_name>
      <description>Ratio of window height to width.</description>
      <type>Double</type>
      <units>Frac</units>
      <required>true</required>
      <model_dependent>false</model_dependent>
      <default_value>1.333</default_value>
    </argument>
    <argument>
      <name>window_fraction_operable</name>
      <display_name>Windows: Fraction Operable</display_name>
      <description>Fraction of windows that are operable.</description>
      <type>Double</type>
      <units>Frac</units>
      <required>false</required>
      <model_dependent>false</model_dependent>
    </argument>
    <argument>
      <name>window_ufactor</name>
      <display_name>Windows: U-Factor</display_name>
      <description>Full-assembly NFRC U-factor.</description>
      <type>Double</type>
      <units>Btu/hr-ft^2-R</units>
      <required>true</required>
      <model_dependent>false</model_dependent>
      <default_value>0.37</default_value>
    </argument>
    <argument>
      <name>window_shgc</name>
      <display_name>Windows: SHGC</display_name>
      <description>Full-assembly NFRC solar heat gain coefficient.</description>
      <type>Double</type>
      <required>true</required>
      <model_dependent>false</model_dependent>
      <default_value>0.3</default_value>
    </argument>
    <argument>
      <name>window_interior_shading_winter</name>
      <display_name>Windows: Winter Interior Shading</display_name>
      <description>Interior shading multiplier for the heating season. 1.0 indicates no reduction in solar gain, 0.85 indicates 15% reduction, etc.</description>
      <type>Double</type>
      <units>Frac</units>
      <required>false</required>
      <model_dependent>false</model_dependent>
    </argument>
    <argument>
      <name>window_interior_shading_summer</name>
      <display_name>Windows: Summer Interior Shading</display_name>
      <description>Interior shading multiplier for the cooling season. 1.0 indicates no reduction in solar gain, 0.85 indicates 15% reduction, etc.</description>
      <type>Double</type>
      <units>Frac</units>
      <required>false</required>
      <model_dependent>false</model_dependent>
    </argument>
    <argument>
      <name>window_exterior_shading_winter</name>
      <display_name>Windows: Winter Exterior Shading</display_name>
      <description>Exterior shading multiplier for the heating season. 1.0 indicates no reduction in solar gain, 0.85 indicates 15% reduction, etc.</description>
      <type>Double</type>
      <units>Frac</units>
      <required>false</required>
      <model_dependent>false</model_dependent>
    </argument>
    <argument>
      <name>window_exterior_shading_summer</name>
      <display_name>Windows: Summer Exterior Shading</display_name>
      <description>Exterior shading multiplier for the cooling season. 1.0 indicates no reduction in solar gain, 0.85 indicates 15% reduction, etc.</description>
      <type>Double</type>
      <units>Frac</units>
      <required>false</required>
      <model_dependent>false</model_dependent>
    </argument>
    <argument>
      <name>window_storm_type</name>
      <display_name>Windows: Storm Type</display_name>
      <description>The type of storm, if present.</description>
      <type>Choice</type>
      <required>false</required>
      <model_dependent>false</model_dependent>
      <choices>
        <choice>
          <value>clear</value>
          <display_name>clear</display_name>
        </choice>
        <choice>
          <value>low-e</value>
          <display_name>low-e</display_name>
        </choice>
      </choices>
    </argument>
    <argument>
      <name>overhangs_front_depth</name>
      <display_name>Overhangs: Front Depth</display_name>
      <description>The depth of overhangs for windows for the front facade.</description>
      <type>Double</type>
      <units>ft</units>
      <required>true</required>
      <model_dependent>false</model_dependent>
      <default_value>0</default_value>
    </argument>
    <argument>
      <name>overhangs_front_distance_to_top_of_window</name>
      <display_name>Overhangs: Front Distance to Top of Window</display_name>
      <description>The overhangs distance to the top of window for the front facade.</description>
      <type>Double</type>
      <units>ft</units>
      <required>true</required>
      <model_dependent>false</model_dependent>
      <default_value>0</default_value>
    </argument>
    <argument>
      <name>overhangs_front_distance_to_bottom_of_window</name>
      <display_name>Overhangs: Front Distance to Bottom of Window</display_name>
      <description>The overhangs distance to the bottom of window for the front facade.</description>
      <type>Double</type>
      <units>ft</units>
      <required>true</required>
      <model_dependent>false</model_dependent>
      <default_value>4</default_value>
    </argument>
    <argument>
      <name>overhangs_back_depth</name>
      <display_name>Overhangs: Back Depth</display_name>
      <description>The depth of overhangs for windows for the back facade.</description>
      <type>Double</type>
      <units>ft</units>
      <required>true</required>
      <model_dependent>false</model_dependent>
      <default_value>0</default_value>
    </argument>
    <argument>
      <name>overhangs_back_distance_to_top_of_window</name>
      <display_name>Overhangs: Back Distance to Top of Window</display_name>
      <description>The overhangs distance to the top of window for the back facade.</description>
      <type>Double</type>
      <units>ft</units>
      <required>true</required>
      <model_dependent>false</model_dependent>
      <default_value>0</default_value>
    </argument>
    <argument>
      <name>overhangs_back_distance_to_bottom_of_window</name>
      <display_name>Overhangs: Back Distance to Bottom of Window</display_name>
      <description>The overhangs distance to the bottom of window for the back facade.</description>
      <type>Double</type>
      <units>ft</units>
      <required>true</required>
      <model_dependent>false</model_dependent>
      <default_value>4</default_value>
    </argument>
    <argument>
      <name>overhangs_left_depth</name>
      <display_name>Overhangs: Left Depth</display_name>
      <description>The depth of overhangs for windows for the left facade.</description>
      <type>Double</type>
      <units>ft</units>
      <required>true</required>
      <model_dependent>false</model_dependent>
      <default_value>0</default_value>
    </argument>
    <argument>
      <name>overhangs_left_distance_to_top_of_window</name>
      <display_name>Overhangs: Left Distance to Top of Window</display_name>
      <description>The overhangs distance to the top of window for the left facade.</description>
      <type>Double</type>
      <units>ft</units>
      <required>true</required>
      <model_dependent>false</model_dependent>
      <default_value>0</default_value>
    </argument>
    <argument>
      <name>overhangs_left_distance_to_bottom_of_window</name>
      <display_name>Overhangs: Left Distance to Bottom of Window</display_name>
      <description>The overhangs distance to the bottom of window for the left facade.</description>
      <type>Double</type>
      <units>ft</units>
      <required>true</required>
      <model_dependent>false</model_dependent>
      <default_value>4</default_value>
    </argument>
    <argument>
      <name>overhangs_right_depth</name>
      <display_name>Overhangs: Right Depth</display_name>
      <description>The depth of overhangs for windows for the right facade.</description>
      <type>Double</type>
      <units>ft</units>
      <required>true</required>
      <model_dependent>false</model_dependent>
      <default_value>0</default_value>
    </argument>
    <argument>
      <name>overhangs_right_distance_to_top_of_window</name>
      <display_name>Overhangs: Right Distance to Top of Window</display_name>
      <description>The overhangs distance to the top of window for the right facade.</description>
      <type>Double</type>
      <units>ft</units>
      <required>true</required>
      <model_dependent>false</model_dependent>
      <default_value>0</default_value>
    </argument>
    <argument>
      <name>overhangs_right_distance_to_bottom_of_window</name>
      <display_name>Overhangs: Right Distance to Bottom of Window</display_name>
      <description>The overhangs distance to the bottom of window for the right facade.</description>
      <type>Double</type>
      <units>ft</units>
      <required>true</required>
      <model_dependent>false</model_dependent>
      <default_value>4</default_value>
    </argument>
    <argument>
      <name>skylight_area_front</name>
      <display_name>Skylights: Front Roof Area</display_name>
      <description>The amount of skylight area on the unit's front conditioned roof facade.</description>
      <type>Double</type>
      <units>ft^2</units>
      <required>true</required>
      <model_dependent>false</model_dependent>
      <default_value>0</default_value>
    </argument>
    <argument>
      <name>skylight_area_back</name>
      <display_name>Skylights: Back Roof Area</display_name>
      <description>The amount of skylight area on the unit's back conditioned roof facade.</description>
      <type>Double</type>
      <units>ft^2</units>
      <required>true</required>
      <model_dependent>false</model_dependent>
      <default_value>0</default_value>
    </argument>
    <argument>
      <name>skylight_area_left</name>
      <display_name>Skylights: Left Roof Area</display_name>
      <description>The amount of skylight area on the unit's left conditioned roof facade (when viewed from the front).</description>
      <type>Double</type>
      <units>ft^2</units>
      <required>true</required>
      <model_dependent>false</model_dependent>
      <default_value>0</default_value>
    </argument>
    <argument>
      <name>skylight_area_right</name>
      <display_name>Skylights: Right Roof Area</display_name>
      <description>The amount of skylight area on the unit's right conditioned roof facade (when viewed from the front).</description>
      <type>Double</type>
      <units>ft^2</units>
      <required>true</required>
      <model_dependent>false</model_dependent>
      <default_value>0</default_value>
    </argument>
    <argument>
      <name>skylight_ufactor</name>
      <display_name>Skylights: U-Factor</display_name>
      <description>Full-assembly NFRC U-factor.</description>
      <type>Double</type>
      <units>Btu/hr-ft^2-R</units>
      <required>true</required>
      <model_dependent>false</model_dependent>
      <default_value>0.33</default_value>
    </argument>
    <argument>
      <name>skylight_shgc</name>
      <display_name>Skylights: SHGC</display_name>
      <description>Full-assembly NFRC solar heat gain coefficient.</description>
      <type>Double</type>
      <required>true</required>
      <model_dependent>false</model_dependent>
      <default_value>0.45</default_value>
    </argument>
    <argument>
      <name>skylight_storm_type</name>
      <display_name>Skylights: Storm Type</display_name>
      <description>The type of storm, if present.</description>
      <type>Choice</type>
      <required>false</required>
      <model_dependent>false</model_dependent>
      <choices>
        <choice>
          <value>clear</value>
          <display_name>clear</display_name>
        </choice>
        <choice>
          <value>low-e</value>
          <display_name>low-e</display_name>
        </choice>
      </choices>
    </argument>
    <argument>
      <name>door_area</name>
      <display_name>Doors: Area</display_name>
      <description>The area of the opaque door(s).</description>
      <type>Double</type>
      <units>ft^2</units>
      <required>true</required>
      <model_dependent>false</model_dependent>
      <default_value>20</default_value>
    </argument>
    <argument>
      <name>door_rvalue</name>
      <display_name>Doors: R-value</display_name>
      <description>R-value of the opaque door(s).</description>
      <type>Double</type>
      <units>h-ft^2-R/Btu</units>
      <required>true</required>
      <model_dependent>false</model_dependent>
      <default_value>4.4</default_value>
    </argument>
    <argument>
      <name>air_leakage_units</name>
      <display_name>Air Leakage: Units</display_name>
      <description>The unit of measure for the air leakage.</description>
      <type>Choice</type>
      <required>true</required>
      <model_dependent>false</model_dependent>
      <default_value>ACH</default_value>
      <choices>
        <choice>
          <value>ACH</value>
          <display_name>ACH</display_name>
        </choice>
        <choice>
          <value>CFM</value>
          <display_name>CFM</display_name>
        </choice>
        <choice>
          <value>ACHnatural</value>
          <display_name>ACHnatural</display_name>
        </choice>
      </choices>
    </argument>
    <argument>
      <name>air_leakage_house_pressure</name>
      <display_name>Air Leakage: House Pressure</display_name>
      <description>The house pressure relative to outside. Required when units are ACH or CFM.</description>
      <type>Double</type>
      <units>Pa</units>
      <required>true</required>
      <model_dependent>false</model_dependent>
      <default_value>50</default_value>
    </argument>
    <argument>
      <name>air_leakage_value</name>
      <display_name>Air Leakage: Value</display_name>
      <description>Air exchange rate value.</description>
      <type>Double</type>
      <required>true</required>
      <model_dependent>false</model_dependent>
      <default_value>3</default_value>
    </argument>
    <argument>
      <name>heating_system_type</name>
      <display_name>Heating System: Type</display_name>
      <description>The type of heating system. Use 'none' if there is no heating system.</description>
      <type>Choice</type>
      <required>true</required>
      <model_dependent>false</model_dependent>
      <default_value>Furnace</default_value>
      <choices>
        <choice>
          <value>none</value>
          <display_name>none</display_name>
        </choice>
        <choice>
          <value>Furnace</value>
          <display_name>Furnace</display_name>
        </choice>
        <choice>
          <value>WallFurnace</value>
          <display_name>WallFurnace</display_name>
        </choice>
        <choice>
          <value>FloorFurnace</value>
          <display_name>FloorFurnace</display_name>
        </choice>
        <choice>
          <value>Boiler</value>
          <display_name>Boiler</display_name>
        </choice>
        <choice>
          <value>ElectricResistance</value>
          <display_name>ElectricResistance</display_name>
        </choice>
        <choice>
          <value>Stove</value>
          <display_name>Stove</display_name>
        </choice>
        <choice>
          <value>PortableHeater</value>
          <display_name>PortableHeater</display_name>
        </choice>
        <choice>
          <value>Fireplace</value>
          <display_name>Fireplace</display_name>
        </choice>
        <choice>
          <value>FixedHeater</value>
          <display_name>FixedHeater</display_name>
        </choice>
        <choice>
          <value>PackagedTerminalAirConditionerHeating</value>
          <display_name>PackagedTerminalAirConditionerHeating</display_name>
        </choice>
        <choice>
          <value>Shared Boiler w/ Baseboard</value>
          <display_name>Shared Boiler w/ Baseboard</display_name>
        </choice>
        <choice>
          <value>Shared Boiler w/ Ductless Fan Coil</value>
          <display_name>Shared Boiler w/ Ductless Fan Coil</display_name>
        </choice>
      </choices>
    </argument>
    <argument>
      <name>heating_system_fuel</name>
      <display_name>Heating System: Fuel Type</display_name>
      <description>The fuel type of the heating system. Ignored for ElectricResistance and PackagedTerminalAirConditionerHeating.</description>
      <type>Choice</type>
      <required>true</required>
      <model_dependent>false</model_dependent>
      <default_value>natural gas</default_value>
      <choices>
        <choice>
          <value>electricity</value>
          <display_name>electricity</display_name>
        </choice>
        <choice>
          <value>natural gas</value>
          <display_name>natural gas</display_name>
        </choice>
        <choice>
          <value>fuel oil</value>
          <display_name>fuel oil</display_name>
        </choice>
        <choice>
          <value>propane</value>
          <display_name>propane</display_name>
        </choice>
        <choice>
          <value>wood</value>
          <display_name>wood</display_name>
        </choice>
        <choice>
          <value>wood pellets</value>
          <display_name>wood pellets</display_name>
        </choice>
        <choice>
          <value>coal</value>
          <display_name>coal</display_name>
        </choice>
      </choices>
    </argument>
    <argument>
      <name>heating_system_heating_efficiency</name>
      <display_name>Heating System: Rated AFUE or Percent</display_name>
      <description>The rated heating efficiency value of the heating system.</description>
      <type>Double</type>
      <units>Frac</units>
      <required>true</required>
      <model_dependent>false</model_dependent>
      <default_value>0.78</default_value>
    </argument>
    <argument>
      <name>heating_system_heating_capacity</name>
      <display_name>Heating System: Heating Capacity</display_name>
      <description>The output heating capacity of the heating system. Enter 'auto' to size the capacity based on ACCA Manual J/S.</description>
      <type>String</type>
      <units>Btu/hr</units>
      <required>true</required>
      <model_dependent>false</model_dependent>
      <default_value>auto</default_value>
    </argument>
    <argument>
      <name>heating_system_fraction_heat_load_served</name>
      <display_name>Heating System: Fraction Heat Load Served</display_name>
      <description>The heating load served by the heating system.</description>
      <type>Double</type>
      <units>Frac</units>
      <required>true</required>
      <model_dependent>false</model_dependent>
      <default_value>1</default_value>
    </argument>
    <argument>
      <name>cooling_system_type</name>
      <display_name>Cooling System: Type</display_name>
      <description>The type of cooling system. Use 'none' if there is no cooling system.</description>
      <type>Choice</type>
      <required>true</required>
      <model_dependent>false</model_dependent>
      <default_value>central air conditioner</default_value>
      <choices>
        <choice>
          <value>none</value>
          <display_name>none</display_name>
        </choice>
        <choice>
          <value>central air conditioner</value>
          <display_name>central air conditioner</display_name>
        </choice>
        <choice>
          <value>room air conditioner</value>
          <display_name>room air conditioner</display_name>
        </choice>
        <choice>
          <value>evaporative cooler</value>
          <display_name>evaporative cooler</display_name>
        </choice>
        <choice>
          <value>mini-split</value>
          <display_name>mini-split</display_name>
        </choice>
        <choice>
          <value>packaged terminal air conditioner</value>
          <display_name>packaged terminal air conditioner</display_name>
        </choice>
      </choices>
    </argument>
    <argument>
      <name>cooling_system_cooling_efficiency_type</name>
      <display_name>Cooling System: Efficiency Type</display_name>
      <description>The efficiency type of the cooling system. System types central air conditioner and mini-split use SEER. System types room air conditioner and packaged terminal air conditioner use EER or CEER. Ignored for system type evaporative cooler.</description>
      <type>Choice</type>
      <required>true</required>
      <model_dependent>false</model_dependent>
      <default_value>SEER</default_value>
      <choices>
        <choice>
          <value>SEER</value>
          <display_name>SEER</display_name>
        </choice>
        <choice>
          <value>EER</value>
          <display_name>EER</display_name>
        </choice>
        <choice>
          <value>CEER</value>
          <display_name>CEER</display_name>
        </choice>
      </choices>
    </argument>
    <argument>
      <name>cooling_system_cooling_efficiency</name>
      <display_name>Cooling System: Efficiency</display_name>
      <description>The rated efficiency value of the cooling system. Ignored for evaporative cooler.</description>
      <type>Double</type>
      <units>SEER or EER or CEER</units>
      <required>true</required>
      <model_dependent>false</model_dependent>
      <default_value>13</default_value>
    </argument>
    <argument>
      <name>cooling_system_cooling_compressor_type</name>
      <display_name>Cooling System: Cooling Compressor Type</display_name>
      <description>The compressor type of the cooling system. Only applies to central air conditioner.</description>
      <type>Choice</type>
      <required>false</required>
      <model_dependent>false</model_dependent>
      <choices>
        <choice>
          <value>single stage</value>
          <display_name>single stage</display_name>
        </choice>
        <choice>
          <value>two stage</value>
          <display_name>two stage</display_name>
        </choice>
        <choice>
          <value>variable speed</value>
          <display_name>variable speed</display_name>
        </choice>
      </choices>
    </argument>
    <argument>
      <name>cooling_system_cooling_sensible_heat_fraction</name>
      <display_name>Cooling System: Cooling Sensible Heat Fraction</display_name>
      <description>The sensible heat fraction of the cooling system. Ignored for evaporative cooler.</description>
      <type>Double</type>
      <units>Frac</units>
      <required>false</required>
      <model_dependent>false</model_dependent>
    </argument>
    <argument>
      <name>cooling_system_cooling_capacity</name>
      <display_name>Cooling System: Cooling Capacity</display_name>
      <description>The output cooling capacity of the cooling system. Enter 'auto' to size the capacity based on ACCA Manual J/S.</description>
      <type>String</type>
      <units>Btu/hr</units>
      <required>true</required>
      <model_dependent>false</model_dependent>
      <default_value>auto</default_value>
    </argument>
    <argument>
      <name>cooling_system_fraction_cool_load_served</name>
      <display_name>Cooling System: Fraction Cool Load Served</display_name>
      <description>The cooling load served by the cooling system.</description>
      <type>Double</type>
      <units>Frac</units>
      <required>true</required>
      <model_dependent>false</model_dependent>
      <default_value>1</default_value>
    </argument>
    <argument>
      <name>cooling_system_is_ducted</name>
      <display_name>Cooling System: Is Ducted</display_name>
      <description>Whether the cooling system is ducted or not. Only used for mini-split and evaporative cooler. It's assumed that central air conditioner is ducted, and room air conditioner and packaged terminal air conditioner are not ducted.</description>
      <type>Boolean</type>
      <required>true</required>
      <model_dependent>false</model_dependent>
      <default_value>false</default_value>
      <choices>
        <choice>
          <value>true</value>
          <display_name>true</display_name>
        </choice>
        <choice>
          <value>false</value>
          <display_name>false</display_name>
        </choice>
      </choices>
    </argument>
    <argument>
      <name>heat_pump_type</name>
      <display_name>Heat Pump: Type</display_name>
      <description>The type of heat pump. Use 'none' if there is no heat pump.</description>
      <type>Choice</type>
      <required>true</required>
      <model_dependent>false</model_dependent>
      <default_value>none</default_value>
      <choices>
        <choice>
          <value>none</value>
          <display_name>none</display_name>
        </choice>
        <choice>
          <value>air-to-air</value>
          <display_name>air-to-air</display_name>
        </choice>
        <choice>
          <value>mini-split</value>
          <display_name>mini-split</display_name>
        </choice>
        <choice>
          <value>ground-to-air</value>
          <display_name>ground-to-air</display_name>
        </choice>
        <choice>
          <value>packaged terminal heat pump</value>
          <display_name>packaged terminal heat pump</display_name>
        </choice>
      </choices>
    </argument>
    <argument>
      <name>heat_pump_heating_efficiency_type</name>
      <display_name>Heat Pump: Heating Efficiency Type</display_name>
      <description>The heating efficiency type of heat pump. System types air-to-air and mini-split use HSPF. System types ground-to-air and packaged terminal heat pump use COP.</description>
      <type>Choice</type>
      <required>true</required>
      <model_dependent>false</model_dependent>
      <default_value>HSPF</default_value>
      <choices>
        <choice>
          <value>HSPF</value>
          <display_name>HSPF</display_name>
        </choice>
        <choice>
          <value>COP</value>
          <display_name>COP</display_name>
        </choice>
      </choices>
    </argument>
    <argument>
      <name>heat_pump_heating_efficiency</name>
      <display_name>Heat Pump: Heating Efficiency</display_name>
      <description>The rated heating efficiency value of the heat pump.</description>
      <type>Double</type>
      <units>HSPF or COP</units>
      <required>true</required>
      <model_dependent>false</model_dependent>
      <default_value>7.7</default_value>
    </argument>
    <argument>
      <name>heat_pump_cooling_efficiency_type</name>
      <display_name>Heat Pump: Cooling Efficiency Type</display_name>
      <description>The cooling efficiency type of heat pump. System types air-to-air and mini-split use SEER. System types ground-to-air and packaged terminal heat pump use EER.</description>
      <type>Choice</type>
      <required>true</required>
      <model_dependent>false</model_dependent>
      <default_value>SEER</default_value>
      <choices>
        <choice>
          <value>SEER</value>
          <display_name>SEER</display_name>
        </choice>
        <choice>
          <value>EER</value>
          <display_name>EER</display_name>
        </choice>
        <choice>
          <value>CEER</value>
          <display_name>CEER</display_name>
        </choice>
      </choices>
    </argument>
    <argument>
      <name>heat_pump_cooling_efficiency</name>
      <display_name>Heat Pump: Cooling Efficiency</display_name>
      <description>The rated cooling efficiency value of the heat pump.</description>
      <type>Double</type>
      <units>SEER or EER</units>
      <required>true</required>
      <model_dependent>false</model_dependent>
      <default_value>13</default_value>
    </argument>
    <argument>
      <name>heat_pump_cooling_compressor_type</name>
      <display_name>Heat Pump: Cooling Compressor Type</display_name>
      <description>The compressor type of the heat pump. Only applies to air-to-air.</description>
      <type>Choice</type>
      <required>false</required>
      <model_dependent>false</model_dependent>
      <choices>
        <choice>
          <value>single stage</value>
          <display_name>single stage</display_name>
        </choice>
        <choice>
          <value>two stage</value>
          <display_name>two stage</display_name>
        </choice>
        <choice>
          <value>variable speed</value>
          <display_name>variable speed</display_name>
        </choice>
      </choices>
    </argument>
    <argument>
      <name>heat_pump_cooling_sensible_heat_fraction</name>
      <display_name>Heat Pump: Cooling Sensible Heat Fraction</display_name>
      <description>The sensible heat fraction of the heat pump.</description>
      <type>Double</type>
      <units>Frac</units>
      <required>false</required>
      <model_dependent>false</model_dependent>
    </argument>
    <argument>
      <name>heat_pump_heating_capacity</name>
      <display_name>Heat Pump: Heating Capacity</display_name>
      <description>The output heating capacity of the heat pump. Enter 'auto' to size the capacity based on ACCA Manual J/S (i.e., based on cooling design loads with some oversizing allowances for heating design loads). Enter 'auto using max load' to size the capacity based on the maximum of heating/cooling design loads, taking into account the heat pump's heating capacity retention at cold temperature. Enter 'auto using HERS' to size the capacity equal to the maximum of heating/cooling design loads.</description>
      <type>String</type>
      <units>Btu/hr</units>
      <required>true</required>
      <model_dependent>false</model_dependent>
      <default_value>auto</default_value>
    </argument>
    <argument>
      <name>heat_pump_heating_capacity_17_f</name>
      <display_name>Heat Pump: Heating Capacity 17F</display_name>
      <description>The output heating capacity of the heat pump at 17F. Only applies to air-to-air and mini-split.</description>
      <type>String</type>
      <units>Btu/hr</units>
      <required>true</required>
      <model_dependent>false</model_dependent>
      <default_value>auto</default_value>
    </argument>
    <argument>
      <name>heat_pump_cooling_capacity</name>
      <display_name>Heat Pump: Cooling Capacity</display_name>
      <description>The output cooling capacity of the heat pump. Enter 'auto' to size the capacity based on ACCA Manual J/S.</description>
      <type>String</type>
      <units>Btu/hr</units>
      <required>true</required>
      <model_dependent>false</model_dependent>
      <default_value>auto</default_value>
    </argument>
    <argument>
      <name>heat_pump_fraction_heat_load_served</name>
      <display_name>Heat Pump: Fraction Heat Load Served</display_name>
      <description>The heating load served by the heat pump.</description>
      <type>Double</type>
      <units>Frac</units>
      <required>true</required>
      <model_dependent>false</model_dependent>
      <default_value>1</default_value>
    </argument>
    <argument>
      <name>heat_pump_fraction_cool_load_served</name>
      <display_name>Heat Pump: Fraction Cool Load Served</display_name>
      <description>The cooling load served by the heat pump.</description>
      <type>Double</type>
      <units>Frac</units>
      <required>true</required>
      <model_dependent>false</model_dependent>
      <default_value>1</default_value>
    </argument>
    <argument>
      <name>heat_pump_backup_type</name>
      <display_name>Heat Pump: Backup Type</display_name>
      <description>The backup type of the heat pump. If 'integrated', represents e.g. built-in electric strip heat or dual-fuel integrated furnace. If 'separate', represents e.g. electric baseboard or boiler based on the Heating System 2 specified below. Use 'none' if there is no backup heating.</description>
      <type>Choice</type>
      <required>true</required>
      <model_dependent>false</model_dependent>
      <default_value>integrated</default_value>
      <choices>
        <choice>
          <value>none</value>
          <display_name>none</display_name>
        </choice>
        <choice>
          <value>integrated</value>
          <display_name>integrated</display_name>
        </choice>
        <choice>
          <value>separate</value>
          <display_name>separate</display_name>
        </choice>
      </choices>
    </argument>
    <argument>
      <name>heat_pump_backup_fuel</name>
      <display_name>Heat Pump: Backup Fuel Type</display_name>
      <description>The backup fuel type of the heat pump. Only applies if Backup Type is 'integrated'.</description>
      <type>Choice</type>
      <required>true</required>
      <model_dependent>false</model_dependent>
      <default_value>electricity</default_value>
      <choices>
        <choice>
          <value>electricity</value>
          <display_name>electricity</display_name>
        </choice>
        <choice>
          <value>natural gas</value>
          <display_name>natural gas</display_name>
        </choice>
        <choice>
          <value>fuel oil</value>
          <display_name>fuel oil</display_name>
        </choice>
        <choice>
          <value>propane</value>
          <display_name>propane</display_name>
        </choice>
      </choices>
    </argument>
    <argument>
      <name>heat_pump_backup_heating_efficiency</name>
      <display_name>Heat Pump: Backup Rated Efficiency</display_name>
      <description>The backup rated efficiency value of the heat pump. Percent for electricity fuel type. AFUE otherwise. Only applies if Backup Type is 'integrated'.</description>
      <type>Double</type>
      <required>true</required>
      <model_dependent>false</model_dependent>
      <default_value>1</default_value>
    </argument>
    <argument>
      <name>heat_pump_backup_heating_capacity</name>
      <display_name>Heat Pump: Backup Heating Capacity</display_name>
      <description>The backup output heating capacity of the heat pump. Enter 'auto' to size the capacity based on ACCA Manual J/S. Only applies if Backup Type is 'integrated'.</description>
      <type>String</type>
      <units>Btu/hr</units>
      <required>true</required>
      <model_dependent>false</model_dependent>
      <default_value>auto</default_value>
    </argument>
    <argument>
      <name>heat_pump_backup_heating_switchover_temp</name>
      <display_name>Heat Pump: Backup Heating Switchover Temperature</display_name>
      <description>The temperature at which the heat pump stops operating and the backup heating system starts running. Only applies to air-to-air and mini-split. If not provided, backup heating will operate as needed when heat pump capacity is insufficient. Applies if Backup Type is either 'integrated' or 'separate'.</description>
      <type>Double</type>
      <units>deg-F</units>
      <required>false</required>
      <model_dependent>false</model_dependent>
    </argument>
    <argument>
      <name>heat_pump_is_ducted</name>
      <display_name>Heat Pump: Is Ducted</display_name>
      <description>Whether the heat pump is ducted or not. Only used for mini-split. It's assumed that air-to-air and ground-to-air are ducted.</description>
      <type>Boolean</type>
      <required>false</required>
      <model_dependent>false</model_dependent>
      <choices>
        <choice>
          <value>true</value>
          <display_name>true</display_name>
        </choice>
        <choice>
          <value>false</value>
          <display_name>false</display_name>
        </choice>
      </choices>
    </argument>
    <argument>
      <name>heat_pump_capacity_retention_fraction</name>
      <display_name>Heat Pump: Capacity Retention Fraction</display_name>
      <description>Only used for mini-split.</description>
      <type>Double</type>
      <units>Frac</units>
      <required>false</required>
      <model_dependent>false</model_dependent>
    </argument>
    <argument>
      <name>heat_pump_capacity_retention_temp</name>
      <display_name>Heat Pump: Capacity Retention Temperature</display_name>
      <description>Only used for mini-split.</description>
      <type>Double</type>
      <units>deg-F</units>
      <required>false</required>
      <model_dependent>false</model_dependent>
    </argument>
    <argument>
      <name>heating_system_2_type</name>
      <display_name>Heating System 2: Type</display_name>
      <description>The type of the second heating system.</description>
      <type>Choice</type>
      <required>true</required>
      <model_dependent>false</model_dependent>
      <default_value>none</default_value>
      <choices>
        <choice>
          <value>none</value>
          <display_name>none</display_name>
        </choice>
        <choice>
          <value>WallFurnace</value>
          <display_name>WallFurnace</display_name>
        </choice>
        <choice>
          <value>FloorFurnace</value>
          <display_name>FloorFurnace</display_name>
        </choice>
        <choice>
          <value>Boiler</value>
          <display_name>Boiler</display_name>
        </choice>
        <choice>
          <value>ElectricResistance</value>
          <display_name>ElectricResistance</display_name>
        </choice>
        <choice>
          <value>Stove</value>
          <display_name>Stove</display_name>
        </choice>
        <choice>
          <value>PortableHeater</value>
          <display_name>PortableHeater</display_name>
        </choice>
        <choice>
          <value>Fireplace</value>
          <display_name>Fireplace</display_name>
        </choice>
      </choices>
    </argument>
    <argument>
      <name>heating_system_2_fuel</name>
      <display_name>Heating System 2: Fuel Type</display_name>
      <description>The fuel type of the second heating system. Ignored for ElectricResistance.</description>
      <type>Choice</type>
      <required>true</required>
      <model_dependent>false</model_dependent>
      <default_value>electricity</default_value>
      <choices>
        <choice>
          <value>electricity</value>
          <display_name>electricity</display_name>
        </choice>
        <choice>
          <value>natural gas</value>
          <display_name>natural gas</display_name>
        </choice>
        <choice>
          <value>fuel oil</value>
          <display_name>fuel oil</display_name>
        </choice>
        <choice>
          <value>propane</value>
          <display_name>propane</display_name>
        </choice>
        <choice>
          <value>wood</value>
          <display_name>wood</display_name>
        </choice>
        <choice>
          <value>wood pellets</value>
          <display_name>wood pellets</display_name>
        </choice>
        <choice>
          <value>coal</value>
          <display_name>coal</display_name>
        </choice>
      </choices>
    </argument>
    <argument>
      <name>heating_system_2_heating_efficiency</name>
      <display_name>Heating System 2: Rated AFUE or Percent</display_name>
      <description>The rated heating efficiency value of the second heating system.</description>
      <type>Double</type>
      <units>Frac</units>
      <required>true</required>
      <model_dependent>false</model_dependent>
      <default_value>1</default_value>
    </argument>
    <argument>
      <name>heating_system_2_heating_capacity</name>
      <display_name>Heating System 2: Heating Capacity</display_name>
      <description>The output heating capacity of the second heating system. Enter 'auto' to size the capacity based on ACCA Manual J/S.</description>
      <type>String</type>
      <units>Btu/hr</units>
      <required>true</required>
      <model_dependent>false</model_dependent>
      <default_value>auto</default_value>
    </argument>
    <argument>
      <name>heating_system_2_fraction_heat_load_served</name>
      <display_name>Heating System 2: Fraction Heat Load Served</display_name>
      <description>The heat load served fraction of the second heating system. Ignored if this heating system serves as a backup system for a heat pump.</description>
      <type>Double</type>
      <units>Frac</units>
      <required>true</required>
      <model_dependent>false</model_dependent>
      <default_value>0.25</default_value>
    </argument>
    <argument>
      <name>hvac_control_heating_season_period</name>
      <display_name>HVAC Control: Heating Season Period</display_name>
      <description>Enter a date like "Nov 1 - Jun 30".</description>
      <type>String</type>
      <required>false</required>
      <model_dependent>false</model_dependent>
    </argument>
    <argument>
      <name>hvac_control_cooling_season_period</name>
      <display_name>HVAC Control: Cooling Season Period</display_name>
      <description>Enter a date like "Jun 1 - Oct 31".</description>
      <type>String</type>
      <required>false</required>
      <model_dependent>false</model_dependent>
    </argument>
    <argument>
      <name>ducts_leakage_units</name>
      <display_name>Ducts: Leakage Units</display_name>
      <description>The leakage units of the ducts.</description>
      <type>Choice</type>
      <required>true</required>
      <model_dependent>false</model_dependent>
      <default_value>Percent</default_value>
      <choices>
        <choice>
          <value>CFM25</value>
          <display_name>CFM25</display_name>
        </choice>
        <choice>
          <value>CFM50</value>
          <display_name>CFM50</display_name>
        </choice>
        <choice>
          <value>Percent</value>
          <display_name>Percent</display_name>
        </choice>
      </choices>
    </argument>
    <argument>
      <name>ducts_supply_leakage_to_outside_value</name>
      <display_name>Ducts: Supply Leakage to Outside Value</display_name>
      <description>The leakage value to outside for the supply ducts.</description>
      <type>Double</type>
      <required>true</required>
      <model_dependent>false</model_dependent>
      <default_value>0.1</default_value>
    </argument>
    <argument>
      <name>ducts_return_leakage_to_outside_value</name>
      <display_name>Ducts: Return Leakage to Outside Value</display_name>
      <description>The leakage value to outside for the return ducts.</description>
      <type>Double</type>
      <required>true</required>
      <model_dependent>false</model_dependent>
      <default_value>0.1</default_value>
    </argument>
    <argument>
      <name>ducts_supply_location</name>
      <display_name>Ducts: Supply Location</display_name>
      <description>The location of the supply ducts.</description>
      <type>Choice</type>
      <required>true</required>
      <model_dependent>false</model_dependent>
      <default_value>auto</default_value>
      <choices>
        <choice>
          <value>auto</value>
          <display_name>auto</display_name>
        </choice>
        <choice>
          <value>living space</value>
          <display_name>living space</display_name>
        </choice>
        <choice>
          <value>basement - conditioned</value>
          <display_name>basement - conditioned</display_name>
        </choice>
        <choice>
          <value>basement - unconditioned</value>
          <display_name>basement - unconditioned</display_name>
        </choice>
        <choice>
          <value>crawlspace - vented</value>
          <display_name>crawlspace - vented</display_name>
        </choice>
        <choice>
          <value>crawlspace - unvented</value>
          <display_name>crawlspace - unvented</display_name>
        </choice>
        <choice>
          <value>crawlspace - conditioned</value>
          <display_name>crawlspace - conditioned</display_name>
        </choice>
        <choice>
          <value>attic - vented</value>
          <display_name>attic - vented</display_name>
        </choice>
        <choice>
          <value>attic - unvented</value>
          <display_name>attic - unvented</display_name>
        </choice>
        <choice>
          <value>garage</value>
          <display_name>garage</display_name>
        </choice>
        <choice>
          <value>exterior wall</value>
          <display_name>exterior wall</display_name>
        </choice>
        <choice>
          <value>under slab</value>
          <display_name>under slab</display_name>
        </choice>
        <choice>
          <value>roof deck</value>
          <display_name>roof deck</display_name>
        </choice>
        <choice>
          <value>outside</value>
          <display_name>outside</display_name>
        </choice>
        <choice>
          <value>other housing unit</value>
          <display_name>other housing unit</display_name>
        </choice>
        <choice>
          <value>other heated space</value>
          <display_name>other heated space</display_name>
        </choice>
        <choice>
          <value>other multifamily buffer space</value>
          <display_name>other multifamily buffer space</display_name>
        </choice>
        <choice>
          <value>other non-freezing space</value>
          <display_name>other non-freezing space</display_name>
        </choice>
      </choices>
    </argument>
    <argument>
      <name>ducts_supply_insulation_r</name>
      <display_name>Ducts: Supply Insulation R-Value</display_name>
      <description>The insulation r-value of the supply ducts excluding air films.</description>
      <type>Double</type>
      <units>h-ft^2-R/Btu</units>
      <required>true</required>
      <model_dependent>false</model_dependent>
      <default_value>0</default_value>
    </argument>
    <argument>
      <name>ducts_supply_surface_area</name>
      <display_name>Ducts: Supply Surface Area</display_name>
      <description>The surface area of the supply ducts.</description>
      <type>String</type>
      <units>ft^2</units>
      <required>true</required>
      <model_dependent>false</model_dependent>
      <default_value>auto</default_value>
    </argument>
    <argument>
      <name>ducts_return_location</name>
      <display_name>Ducts: Return Location</display_name>
      <description>The location of the return ducts.</description>
      <type>Choice</type>
      <required>true</required>
      <model_dependent>false</model_dependent>
      <default_value>auto</default_value>
      <choices>
        <choice>
          <value>auto</value>
          <display_name>auto</display_name>
        </choice>
        <choice>
          <value>living space</value>
          <display_name>living space</display_name>
        </choice>
        <choice>
          <value>basement - conditioned</value>
          <display_name>basement - conditioned</display_name>
        </choice>
        <choice>
          <value>basement - unconditioned</value>
          <display_name>basement - unconditioned</display_name>
        </choice>
        <choice>
          <value>crawlspace - vented</value>
          <display_name>crawlspace - vented</display_name>
        </choice>
        <choice>
          <value>crawlspace - unvented</value>
          <display_name>crawlspace - unvented</display_name>
        </choice>
        <choice>
          <value>crawlspace - conditioned</value>
          <display_name>crawlspace - conditioned</display_name>
        </choice>
        <choice>
          <value>attic - vented</value>
          <display_name>attic - vented</display_name>
        </choice>
        <choice>
          <value>attic - unvented</value>
          <display_name>attic - unvented</display_name>
        </choice>
        <choice>
          <value>garage</value>
          <display_name>garage</display_name>
        </choice>
        <choice>
          <value>exterior wall</value>
          <display_name>exterior wall</display_name>
        </choice>
        <choice>
          <value>under slab</value>
          <display_name>under slab</display_name>
        </choice>
        <choice>
          <value>roof deck</value>
          <display_name>roof deck</display_name>
        </choice>
        <choice>
          <value>outside</value>
          <display_name>outside</display_name>
        </choice>
        <choice>
          <value>other housing unit</value>
          <display_name>other housing unit</display_name>
        </choice>
        <choice>
          <value>other heated space</value>
          <display_name>other heated space</display_name>
        </choice>
        <choice>
          <value>other multifamily buffer space</value>
          <display_name>other multifamily buffer space</display_name>
        </choice>
        <choice>
          <value>other non-freezing space</value>
          <display_name>other non-freezing space</display_name>
        </choice>
      </choices>
    </argument>
    <argument>
      <name>ducts_return_insulation_r</name>
      <display_name>Ducts: Return Insulation R-Value</display_name>
      <description>The insulation r-value of the return ducts excluding air films.</description>
      <type>Double</type>
      <units>h-ft^2-R/Btu</units>
      <required>true</required>
      <model_dependent>false</model_dependent>
      <default_value>0</default_value>
    </argument>
    <argument>
      <name>ducts_return_surface_area</name>
      <display_name>Ducts: Return Surface Area</display_name>
      <description>The surface area of the return ducts.</description>
      <type>String</type>
      <units>ft^2</units>
      <required>true</required>
      <model_dependent>false</model_dependent>
      <default_value>auto</default_value>
    </argument>
    <argument>
      <name>ducts_number_of_return_registers</name>
      <display_name>Ducts: Number of Return Registers</display_name>
      <description>The number of return registers of the ducts. Only used if duct surface areas are set to auto.</description>
      <type>String</type>
      <units>#</units>
      <required>false</required>
      <model_dependent>false</model_dependent>
      <default_value>auto</default_value>
    </argument>
    <argument>
      <name>mech_vent_fan_type</name>
      <display_name>Mechanical Ventilation: Fan Type</display_name>
      <description>The type of the mechanical ventilation. Use 'none' if there is no mechanical ventilation system.</description>
      <type>Choice</type>
      <required>true</required>
      <model_dependent>false</model_dependent>
      <default_value>none</default_value>
      <choices>
        <choice>
          <value>none</value>
          <display_name>none</display_name>
        </choice>
        <choice>
          <value>exhaust only</value>
          <display_name>exhaust only</display_name>
        </choice>
        <choice>
          <value>supply only</value>
          <display_name>supply only</display_name>
        </choice>
        <choice>
          <value>energy recovery ventilator</value>
          <display_name>energy recovery ventilator</display_name>
        </choice>
        <choice>
          <value>heat recovery ventilator</value>
          <display_name>heat recovery ventilator</display_name>
        </choice>
        <choice>
          <value>balanced</value>
          <display_name>balanced</display_name>
        </choice>
        <choice>
          <value>central fan integrated supply</value>
          <display_name>central fan integrated supply</display_name>
        </choice>
      </choices>
    </argument>
    <argument>
      <name>mech_vent_flow_rate</name>
      <display_name>Mechanical Ventilation: Flow Rate</display_name>
      <description>The flow rate of the mechanical ventilation.</description>
      <type>String</type>
      <units>CFM</units>
      <required>true</required>
      <model_dependent>false</model_dependent>
      <default_value>auto</default_value>
    </argument>
    <argument>
      <name>mech_vent_hours_in_operation</name>
      <display_name>Mechanical Ventilation: Hours In Operation</display_name>
      <description>The hours in operation of the mechanical ventilation.</description>
      <type>String</type>
      <units>hrs/day</units>
      <required>true</required>
      <model_dependent>false</model_dependent>
      <default_value>auto</default_value>
    </argument>
    <argument>
      <name>mech_vent_recovery_efficiency_type</name>
      <display_name>Mechanical Ventilation: Total Recovery Efficiency Type</display_name>
      <description>The total recovery efficiency type of the mechanical ventilation.</description>
      <type>Choice</type>
      <required>true</required>
      <model_dependent>false</model_dependent>
      <default_value>Unadjusted</default_value>
      <choices>
        <choice>
          <value>Unadjusted</value>
          <display_name>Unadjusted</display_name>
        </choice>
        <choice>
          <value>Adjusted</value>
          <display_name>Adjusted</display_name>
        </choice>
      </choices>
    </argument>
    <argument>
      <name>mech_vent_total_recovery_efficiency</name>
      <display_name>Mechanical Ventilation: Total Recovery Efficiency</display_name>
      <description>The Unadjusted or Adjusted total recovery efficiency of the mechanical ventilation. Applies to energy recovery ventilator.</description>
      <type>Double</type>
      <units>Frac</units>
      <required>true</required>
      <model_dependent>false</model_dependent>
      <default_value>0.48</default_value>
    </argument>
    <argument>
      <name>mech_vent_sensible_recovery_efficiency</name>
      <display_name>Mechanical Ventilation: Sensible Recovery Efficiency</display_name>
      <description>The Unadjusted or Adjusted sensible recovery efficiency of the mechanical ventilation. Applies to energy recovery ventilator and heat recovery ventilator.</description>
      <type>Double</type>
      <units>Frac</units>
      <required>true</required>
      <model_dependent>false</model_dependent>
      <default_value>0.72</default_value>
    </argument>
    <argument>
      <name>mech_vent_fan_power</name>
      <display_name>Mechanical Ventilation: Fan Power</display_name>
      <description>The fan power of the mechanical ventilation.</description>
      <type>String</type>
      <units>W</units>
      <required>true</required>
      <model_dependent>false</model_dependent>
      <default_value>auto</default_value>
    </argument>
    <argument>
      <name>mech_vent_num_units_served</name>
      <display_name>Mechanical Ventilation: Number of Units Served</display_name>
      <description>Number of dwelling units served by the mechanical ventilation system. Must be 1 if single-family detached. Used to apportion flow rate and fan power to the unit.</description>
      <type>Integer</type>
      <units>#</units>
      <required>true</required>
      <model_dependent>false</model_dependent>
      <default_value>1</default_value>
    </argument>
    <argument>
      <name>mech_vent_shared_frac_recirculation</name>
      <display_name>Shared Mechanical Ventilation: Fraction Recirculation</display_name>
      <description>Fraction of the total supply air that is recirculated, with the remainder assumed to be outdoor air. The value must be 0 for exhaust only systems. This is required for a shared mechanical ventilation system.</description>
      <type>Double</type>
      <units>Frac</units>
      <required>false</required>
      <model_dependent>false</model_dependent>
    </argument>
    <argument>
      <name>mech_vent_shared_preheating_fuel</name>
      <display_name>Shared Mechanical Ventilation: Preheating Fuel</display_name>
      <description>Fuel type of the preconditioning heating equipment. Only used for a shared mechanical ventilation system.</description>
      <type>Choice</type>
      <required>false</required>
      <model_dependent>false</model_dependent>
      <choices>
        <choice>
          <value>electricity</value>
          <display_name>electricity</display_name>
        </choice>
        <choice>
          <value>natural gas</value>
          <display_name>natural gas</display_name>
        </choice>
        <choice>
          <value>fuel oil</value>
          <display_name>fuel oil</display_name>
        </choice>
        <choice>
          <value>propane</value>
          <display_name>propane</display_name>
        </choice>
        <choice>
          <value>wood</value>
          <display_name>wood</display_name>
        </choice>
        <choice>
          <value>wood pellets</value>
          <display_name>wood pellets</display_name>
        </choice>
        <choice>
          <value>coal</value>
          <display_name>coal</display_name>
        </choice>
      </choices>
    </argument>
    <argument>
      <name>mech_vent_shared_preheating_efficiency</name>
      <display_name>Shared Mechanical Ventilation: Preheating Efficiency</display_name>
      <description>Efficiency of the preconditioning heating equipment. Only used for a shared mechanical ventilation system.</description>
      <type>Double</type>
      <units>COP</units>
      <required>false</required>
      <model_dependent>false</model_dependent>
    </argument>
    <argument>
      <name>mech_vent_shared_preheating_fraction_heat_load_served</name>
      <display_name>Shared Mechanical Ventilation: Preheating Fraction Ventilation Heat Load Served</display_name>
      <description>Fraction of heating load introduced by the shared ventilation system that is met by the preconditioning heating equipment.</description>
      <type>Double</type>
      <units>Frac</units>
      <required>false</required>
      <model_dependent>false</model_dependent>
    </argument>
    <argument>
      <name>mech_vent_shared_precooling_fuel</name>
      <display_name>Shared Mechanical Ventilation: Precooling Fuel</display_name>
      <description>Fuel type of the preconditioning cooling equipment. Only used for a shared mechanical ventilation system.</description>
      <type>Choice</type>
      <required>false</required>
      <model_dependent>false</model_dependent>
      <choices>
        <choice>
          <value>electricity</value>
          <display_name>electricity</display_name>
        </choice>
      </choices>
    </argument>
    <argument>
      <name>mech_vent_shared_precooling_efficiency</name>
      <display_name>Shared Mechanical Ventilation: Precooling Efficiency</display_name>
      <description>Efficiency of the preconditioning cooling equipment. Only used for a shared mechanical ventilation system.</description>
      <type>Double</type>
      <units>COP</units>
      <required>false</required>
      <model_dependent>false</model_dependent>
    </argument>
    <argument>
      <name>mech_vent_shared_precooling_fraction_cool_load_served</name>
      <display_name>Shared Mechanical Ventilation: Precooling Fraction Ventilation Cool Load Served</display_name>
      <description>Fraction of cooling load introduced by the shared ventilation system that is met by the preconditioning cooling equipment.</description>
      <type>Double</type>
      <units>Frac</units>
      <required>false</required>
      <model_dependent>false</model_dependent>
    </argument>
    <argument>
      <name>mech_vent_2_fan_type</name>
      <display_name>Mechanical Ventilation 2: Fan Type</display_name>
      <description>The type of the second mechanical ventilation. Use 'none' if there is no second mechanical ventilation system.</description>
      <type>Choice</type>
      <required>true</required>
      <model_dependent>false</model_dependent>
      <default_value>none</default_value>
      <choices>
        <choice>
          <value>none</value>
          <display_name>none</display_name>
        </choice>
        <choice>
          <value>exhaust only</value>
          <display_name>exhaust only</display_name>
        </choice>
        <choice>
          <value>supply only</value>
          <display_name>supply only</display_name>
        </choice>
        <choice>
          <value>energy recovery ventilator</value>
          <display_name>energy recovery ventilator</display_name>
        </choice>
        <choice>
          <value>heat recovery ventilator</value>
          <display_name>heat recovery ventilator</display_name>
        </choice>
        <choice>
          <value>balanced</value>
          <display_name>balanced</display_name>
        </choice>
      </choices>
    </argument>
    <argument>
      <name>mech_vent_2_flow_rate</name>
      <display_name>Mechanical Ventilation 2: Flow Rate</display_name>
      <description>The flow rate of the second mechanical ventilation.</description>
      <type>Double</type>
      <units>CFM</units>
      <required>true</required>
      <model_dependent>false</model_dependent>
      <default_value>110</default_value>
    </argument>
    <argument>
      <name>mech_vent_2_hours_in_operation</name>
      <display_name>Mechanical Ventilation 2: Hours In Operation</display_name>
      <description>The hours in operation of the second mechanical ventilation.</description>
      <type>Double</type>
      <units>hrs/day</units>
      <required>true</required>
      <model_dependent>false</model_dependent>
      <default_value>24</default_value>
    </argument>
    <argument>
      <name>mech_vent_2_recovery_efficiency_type</name>
      <display_name>Mechanical Ventilation 2: Total Recovery Efficiency Type</display_name>
      <description>The total recovery efficiency type of the second mechanical ventilation.</description>
      <type>Choice</type>
      <required>true</required>
      <model_dependent>false</model_dependent>
      <default_value>Unadjusted</default_value>
      <choices>
        <choice>
          <value>Unadjusted</value>
          <display_name>Unadjusted</display_name>
        </choice>
        <choice>
          <value>Adjusted</value>
          <display_name>Adjusted</display_name>
        </choice>
      </choices>
    </argument>
    <argument>
      <name>mech_vent_2_total_recovery_efficiency</name>
      <display_name>Mechanical Ventilation 2: Total Recovery Efficiency</display_name>
      <description>The Unadjusted or Adjusted total recovery efficiency of the second mechanical ventilation. Applies to energy recovery ventilator.</description>
      <type>Double</type>
      <units>Frac</units>
      <required>true</required>
      <model_dependent>false</model_dependent>
      <default_value>0.48</default_value>
    </argument>
    <argument>
      <name>mech_vent_2_sensible_recovery_efficiency</name>
      <display_name>Mechanical Ventilation 2: Sensible Recovery Efficiency</display_name>
      <description>The Unadjusted or Adjusted sensible recovery efficiency of the second mechanical ventilation. Applies to energy recovery ventilator and heat recovery ventilator.</description>
      <type>Double</type>
      <units>Frac</units>
      <required>true</required>
      <model_dependent>false</model_dependent>
      <default_value>0.72</default_value>
    </argument>
    <argument>
      <name>mech_vent_2_fan_power</name>
      <display_name>Mechanical Ventilation 2: Fan Power</display_name>
      <description>The fan power of the second mechanical ventilation.</description>
      <type>Double</type>
      <units>W</units>
      <required>true</required>
      <model_dependent>false</model_dependent>
      <default_value>30</default_value>
    </argument>
    <argument>
      <name>kitchen_fans_quantity</name>
      <display_name>Kitchen Fans: Quantity</display_name>
      <description>The quantity of the kitchen fans.</description>
      <type>String</type>
      <units>#</units>
      <required>true</required>
      <model_dependent>false</model_dependent>
      <default_value>auto</default_value>
    </argument>
    <argument>
      <name>kitchen_fans_flow_rate</name>
      <display_name>Kitchen Fans: Flow Rate</display_name>
      <description>The flow rate of the kitchen fan.</description>
      <type>String</type>
      <units>CFM</units>
      <required>false</required>
      <model_dependent>false</model_dependent>
      <default_value>auto</default_value>
    </argument>
    <argument>
      <name>kitchen_fans_hours_in_operation</name>
      <display_name>Kitchen Fans: Hours In Operation</display_name>
      <description>The hours in operation of the kitchen fan.</description>
      <type>String</type>
      <units>hrs/day</units>
      <required>false</required>
      <model_dependent>false</model_dependent>
      <default_value>auto</default_value>
    </argument>
    <argument>
      <name>kitchen_fans_power</name>
      <display_name>Kitchen Fans: Fan Power</display_name>
      <description>The fan power of the kitchen fan.</description>
      <type>String</type>
      <units>W</units>
      <required>false</required>
      <model_dependent>false</model_dependent>
      <default_value>auto</default_value>
    </argument>
    <argument>
      <name>kitchen_fans_start_hour</name>
      <display_name>Kitchen Fans: Start Hour</display_name>
      <description>The start hour of the kitchen fan.</description>
      <type>String</type>
      <units>hr</units>
      <required>false</required>
      <model_dependent>false</model_dependent>
      <default_value>auto</default_value>
    </argument>
    <argument>
      <name>bathroom_fans_quantity</name>
      <display_name>Bathroom Fans: Quantity</display_name>
      <description>The quantity of the bathroom fans.</description>
      <type>String</type>
      <units>#</units>
      <required>true</required>
      <model_dependent>false</model_dependent>
      <default_value>auto</default_value>
    </argument>
    <argument>
      <name>bathroom_fans_flow_rate</name>
      <display_name>Bathroom Fans: Flow Rate</display_name>
      <description>The flow rate of the bathroom fans.</description>
      <type>String</type>
      <units>CFM</units>
      <required>false</required>
      <model_dependent>false</model_dependent>
      <default_value>auto</default_value>
    </argument>
    <argument>
      <name>bathroom_fans_hours_in_operation</name>
      <display_name>Bathroom Fans: Hours In Operation</display_name>
      <description>The hours in operation of the bathroom fans.</description>
      <type>String</type>
      <units>hrs/day</units>
      <required>false</required>
      <model_dependent>false</model_dependent>
      <default_value>auto</default_value>
    </argument>
    <argument>
      <name>bathroom_fans_power</name>
      <display_name>Bathroom Fans: Fan Power</display_name>
      <description>The fan power of the bathroom fans.</description>
      <type>String</type>
      <units>W</units>
      <required>false</required>
      <model_dependent>false</model_dependent>
      <default_value>auto</default_value>
    </argument>
    <argument>
      <name>bathroom_fans_start_hour</name>
      <display_name>Bathroom Fans: Start Hour</display_name>
      <description>The start hour of the bathroom fans.</description>
      <type>String</type>
      <units>hr</units>
      <required>false</required>
      <model_dependent>false</model_dependent>
      <default_value>auto</default_value>
    </argument>
    <argument>
      <name>whole_house_fan_present</name>
      <display_name>Whole House Fan: Present</display_name>
      <description>Whether there is a whole house fan.</description>
      <type>Boolean</type>
      <required>true</required>
      <model_dependent>false</model_dependent>
      <default_value>false</default_value>
      <choices>
        <choice>
          <value>true</value>
          <display_name>true</display_name>
        </choice>
        <choice>
          <value>false</value>
          <display_name>false</display_name>
        </choice>
      </choices>
    </argument>
    <argument>
      <name>whole_house_fan_flow_rate</name>
      <display_name>Whole House Fan: Flow Rate</display_name>
      <description>The flow rate of the whole house fan.</description>
      <type>String</type>
      <units>CFM</units>
      <required>false</required>
      <model_dependent>false</model_dependent>
      <default_value>auto</default_value>
    </argument>
    <argument>
      <name>whole_house_fan_power</name>
      <display_name>Whole House Fan: Fan Power</display_name>
      <description>The fan power of the whole house fan.</description>
      <type>String</type>
      <units>W</units>
      <required>false</required>
      <model_dependent>false</model_dependent>
      <default_value>auto</default_value>
    </argument>
    <argument>
      <name>water_heater_type</name>
      <display_name>Water Heater: Type</display_name>
      <description>The type of water heater. Use 'none' if there is no water heater.</description>
      <type>Choice</type>
      <required>true</required>
      <model_dependent>false</model_dependent>
      <default_value>storage water heater</default_value>
      <choices>
        <choice>
          <value>none</value>
          <display_name>none</display_name>
        </choice>
        <choice>
          <value>storage water heater</value>
          <display_name>storage water heater</display_name>
        </choice>
        <choice>
          <value>instantaneous water heater</value>
          <display_name>instantaneous water heater</display_name>
        </choice>
        <choice>
          <value>heat pump water heater</value>
          <display_name>heat pump water heater</display_name>
        </choice>
        <choice>
          <value>space-heating boiler with storage tank</value>
          <display_name>space-heating boiler with storage tank</display_name>
        </choice>
        <choice>
          <value>space-heating boiler with tankless coil</value>
          <display_name>space-heating boiler with tankless coil</display_name>
        </choice>
      </choices>
    </argument>
    <argument>
      <name>water_heater_fuel_type</name>
      <display_name>Water Heater: Fuel Type</display_name>
      <description>The fuel type of water heater. Ignored for heat pump water heater.</description>
      <type>Choice</type>
      <required>true</required>
      <model_dependent>false</model_dependent>
      <default_value>natural gas</default_value>
      <choices>
        <choice>
          <value>electricity</value>
          <display_name>electricity</display_name>
        </choice>
        <choice>
          <value>natural gas</value>
          <display_name>natural gas</display_name>
        </choice>
        <choice>
          <value>fuel oil</value>
          <display_name>fuel oil</display_name>
        </choice>
        <choice>
          <value>propane</value>
          <display_name>propane</display_name>
        </choice>
        <choice>
          <value>wood</value>
          <display_name>wood</display_name>
        </choice>
        <choice>
          <value>coal</value>
          <display_name>coal</display_name>
        </choice>
      </choices>
    </argument>
    <argument>
      <name>water_heater_location</name>
      <display_name>Water Heater: Location</display_name>
      <description>The location of water heater.</description>
      <type>Choice</type>
      <required>true</required>
      <model_dependent>false</model_dependent>
      <default_value>auto</default_value>
      <choices>
        <choice>
          <value>auto</value>
          <display_name>auto</display_name>
        </choice>
        <choice>
          <value>living space</value>
          <display_name>living space</display_name>
        </choice>
        <choice>
          <value>basement - conditioned</value>
          <display_name>basement - conditioned</display_name>
        </choice>
        <choice>
          <value>basement - unconditioned</value>
          <display_name>basement - unconditioned</display_name>
        </choice>
        <choice>
          <value>garage</value>
          <display_name>garage</display_name>
        </choice>
        <choice>
          <value>attic - vented</value>
          <display_name>attic - vented</display_name>
        </choice>
        <choice>
          <value>attic - unvented</value>
          <display_name>attic - unvented</display_name>
        </choice>
        <choice>
          <value>crawlspace - vented</value>
          <display_name>crawlspace - vented</display_name>
        </choice>
        <choice>
          <value>crawlspace - unvented</value>
          <display_name>crawlspace - unvented</display_name>
        </choice>
        <choice>
          <value>crawlspace - conditioned</value>
          <display_name>crawlspace - conditioned</display_name>
        </choice>
        <choice>
          <value>other exterior</value>
          <display_name>other exterior</display_name>
        </choice>
        <choice>
          <value>other housing unit</value>
          <display_name>other housing unit</display_name>
        </choice>
        <choice>
          <value>other heated space</value>
          <display_name>other heated space</display_name>
        </choice>
        <choice>
          <value>other multifamily buffer space</value>
          <display_name>other multifamily buffer space</display_name>
        </choice>
        <choice>
          <value>other non-freezing space</value>
          <display_name>other non-freezing space</display_name>
        </choice>
      </choices>
    </argument>
    <argument>
      <name>water_heater_tank_volume</name>
      <display_name>Water Heater: Tank Volume</display_name>
      <description>Nominal volume of water heater tank. Set to 'auto' to have volume autosized. Only applies to storage water heater, heat pump water heater, and space-heating boiler with storage tank.</description>
      <type>String</type>
      <units>gal</units>
      <required>true</required>
      <model_dependent>false</model_dependent>
      <default_value>auto</default_value>
    </argument>
    <argument>
      <name>water_heater_efficiency_type</name>
      <display_name>Water Heater: Efficiency Type</display_name>
      <description>The efficiency type of water heater. Does not apply to space-heating boilers.</description>
      <type>Choice</type>
      <required>true</required>
      <model_dependent>false</model_dependent>
      <default_value>EnergyFactor</default_value>
      <choices>
        <choice>
          <value>EnergyFactor</value>
          <display_name>EnergyFactor</display_name>
        </choice>
        <choice>
          <value>UniformEnergyFactor</value>
          <display_name>UniformEnergyFactor</display_name>
        </choice>
      </choices>
    </argument>
    <argument>
      <name>water_heater_efficiency</name>
      <display_name>Water Heater: Efficiency</display_name>
      <description>Rated Energy Factor or Uniform Energy Factor. Does not apply to space-heating boilers.</description>
      <type>Double</type>
      <required>true</required>
      <model_dependent>false</model_dependent>
      <default_value>0.67</default_value>
    </argument>
    <argument>
      <name>water_heater_usage_bin</name>
      <display_name>Water Heater: Usage Bin</display_name>
      <description>The usage of the water heater. Required if Efficiency Type is UniformEnergyFactor and Type is not instantaneous water heater. Does not apply to space-heating boilers.</description>
      <type>Choice</type>
      <required>false</required>
      <model_dependent>false</model_dependent>
      <choices>
        <choice>
          <value>very small</value>
          <display_name>very small</display_name>
        </choice>
        <choice>
          <value>low</value>
          <display_name>low</display_name>
        </choice>
        <choice>
          <value>medium</value>
          <display_name>medium</display_name>
        </choice>
        <choice>
          <value>high</value>
          <display_name>high</display_name>
        </choice>
      </choices>
    </argument>
    <argument>
      <name>water_heater_recovery_efficiency</name>
      <display_name>Water Heater: Recovery Efficiency</display_name>
      <description>Ratio of energy delivered to water heater to the energy content of the fuel consumed by the water heater. Only used for non-electric storage water heaters.</description>
      <type>String</type>
      <units>Frac</units>
      <required>true</required>
      <model_dependent>false</model_dependent>
      <default_value>auto</default_value>
    </argument>
    <argument>
      <name>water_heater_heating_capacity</name>
      <display_name>Water Heater: Heating Capacity</display_name>
      <description>Heating capacity. Set to 'auto' to have heating capacity defaulted. Only applies to storage water heater.</description>
      <type>String</type>
      <units>Btu/hr</units>
      <required>true</required>
      <model_dependent>false</model_dependent>
      <default_value>auto</default_value>
    </argument>
    <argument>
      <name>water_heater_standby_loss</name>
      <display_name>Water Heater: Standby Loss</display_name>
      <description>The standby loss of water heater. Only applies to space-heating boilers.</description>
      <type>Double</type>
      <units>deg-F/hr</units>
      <required>false</required>
      <model_dependent>false</model_dependent>
    </argument>
    <argument>
      <name>water_heater_jacket_rvalue</name>
      <display_name>Water Heater: Jacket R-value</display_name>
      <description>The jacket R-value of water heater. Doesn't apply to instantaneous water heater or space-heating boiler with tankless coil.</description>
      <type>Double</type>
      <units>h-ft^2-R/Btu</units>
      <required>false</required>
      <model_dependent>false</model_dependent>
    </argument>
    <argument>
      <name>water_heater_setpoint_temperature</name>
      <display_name>Water Heater: Setpoint Temperature</display_name>
      <description>The setpoint temperature of water heater.</description>
      <type>String</type>
      <units>deg-F</units>
      <required>true</required>
      <model_dependent>false</model_dependent>
      <default_value>auto</default_value>
    </argument>
    <argument>
      <name>water_heater_num_units_served</name>
      <display_name>Water Heater: Number of Units Served</display_name>
      <description>Number of dwelling units served (directly or indirectly) by the water heater. Must be 1 if single-family detached. Used to apportion water heater tank losses to the unit.</description>
      <type>Integer</type>
      <units>#</units>
      <required>true</required>
      <model_dependent>false</model_dependent>
      <default_value>1</default_value>
    </argument>
    <argument>
      <name>water_heater_uses_desuperheater</name>
      <display_name>Water Heater: Uses Desuperheater</display_name>
      <description>Requires that the dwelling unit has a air-to-air, mini-split, or ground-to-air heat pump or a central air conditioner or mini-split air conditioner.</description>
      <type>Boolean</type>
      <required>false</required>
      <model_dependent>false</model_dependent>
      <choices>
        <choice>
          <value>true</value>
          <display_name>true</display_name>
        </choice>
        <choice>
          <value>false</value>
          <display_name>false</display_name>
        </choice>
      </choices>
    </argument>
    <argument>
      <name>hot_water_distribution_system_type</name>
      <display_name>Hot Water Distribution: System Type</display_name>
      <description>The type of the hot water distribution system.</description>
      <type>Choice</type>
      <required>true</required>
      <model_dependent>false</model_dependent>
      <default_value>Standard</default_value>
      <choices>
        <choice>
          <value>Standard</value>
          <display_name>Standard</display_name>
        </choice>
        <choice>
          <value>Recirculation</value>
          <display_name>Recirculation</display_name>
        </choice>
      </choices>
    </argument>
    <argument>
      <name>hot_water_distribution_standard_piping_length</name>
      <display_name>Hot Water Distribution: Standard Piping Length</display_name>
      <description>If the distribution system is Standard, the length of the piping. A value of 'auto' will use a default.</description>
      <type>String</type>
      <units>ft</units>
      <required>true</required>
      <model_dependent>false</model_dependent>
      <default_value>auto</default_value>
    </argument>
    <argument>
      <name>hot_water_distribution_recirc_control_type</name>
      <display_name>Hot Water Distribution: Recirculation Control Type</display_name>
      <description>If the distribution system is Recirculation, the type of hot water recirculation control, if any.</description>
      <type>Choice</type>
      <required>true</required>
      <model_dependent>false</model_dependent>
      <default_value>no control</default_value>
      <choices>
        <choice>
          <value>no control</value>
          <display_name>no control</display_name>
        </choice>
        <choice>
          <value>timer</value>
          <display_name>timer</display_name>
        </choice>
        <choice>
          <value>temperature</value>
          <display_name>temperature</display_name>
        </choice>
        <choice>
          <value>presence sensor demand control</value>
          <display_name>presence sensor demand control</display_name>
        </choice>
        <choice>
          <value>manual demand control</value>
          <display_name>manual demand control</display_name>
        </choice>
      </choices>
    </argument>
    <argument>
      <name>hot_water_distribution_recirc_piping_length</name>
      <display_name>Hot Water Distribution: Recirculation Piping Length</display_name>
      <description>If the distribution system is Recirculation, the length of the recirculation piping.</description>
      <type>String</type>
      <units>ft</units>
      <required>true</required>
      <model_dependent>false</model_dependent>
      <default_value>auto</default_value>
    </argument>
    <argument>
      <name>hot_water_distribution_recirc_branch_piping_length</name>
      <display_name>Hot Water Distribution: Recirculation Branch Piping Length</display_name>
      <description>If the distribution system is Recirculation, the length of the recirculation branch piping.</description>
      <type>String</type>
      <units>ft</units>
      <required>true</required>
      <model_dependent>false</model_dependent>
      <default_value>auto</default_value>
    </argument>
    <argument>
      <name>hot_water_distribution_recirc_pump_power</name>
      <display_name>Hot Water Distribution: Recirculation Pump Power</display_name>
      <description>If the distribution system is Recirculation, the recirculation pump power.</description>
      <type>String</type>
      <units>W</units>
      <required>true</required>
      <model_dependent>false</model_dependent>
      <default_value>auto</default_value>
    </argument>
    <argument>
      <name>hot_water_distribution_pipe_r</name>
      <display_name>Hot Water Distribution: Pipe Insulation Nominal R-Value</display_name>
      <description>Nominal R-value of the pipe insulation.</description>
      <type>String</type>
      <units>h-ft^2-R/Btu</units>
      <required>true</required>
      <model_dependent>false</model_dependent>
      <default_value>auto</default_value>
    </argument>
    <argument>
      <name>dwhr_facilities_connected</name>
      <display_name>Drain Water Heat Recovery: Facilities Connected</display_name>
      <description>Which facilities are connected for the drain water heat recovery. Use 'none' if there is no drain water heat recovery system.</description>
      <type>Choice</type>
      <required>true</required>
      <model_dependent>false</model_dependent>
      <default_value>none</default_value>
      <choices>
        <choice>
          <value>none</value>
          <display_name>none</display_name>
        </choice>
        <choice>
          <value>one</value>
          <display_name>one</display_name>
        </choice>
        <choice>
          <value>all</value>
          <display_name>all</display_name>
        </choice>
      </choices>
    </argument>
    <argument>
      <name>dwhr_equal_flow</name>
      <display_name>Drain Water Heat Recovery: Equal Flow</display_name>
      <description>Whether the drain water heat recovery has equal flow.</description>
      <type>Boolean</type>
      <required>true</required>
      <model_dependent>false</model_dependent>
      <default_value>true</default_value>
      <choices>
        <choice>
          <value>true</value>
          <display_name>true</display_name>
        </choice>
        <choice>
          <value>false</value>
          <display_name>false</display_name>
        </choice>
      </choices>
    </argument>
    <argument>
      <name>dwhr_efficiency</name>
      <display_name>Drain Water Heat Recovery: Efficiency</display_name>
      <description>The efficiency of the drain water heat recovery.</description>
      <type>Double</type>
      <units>Frac</units>
      <required>true</required>
      <model_dependent>false</model_dependent>
      <default_value>0.55</default_value>
    </argument>
    <argument>
      <name>water_fixtures_shower_low_flow</name>
      <display_name>Hot Water Fixtures: Is Shower Low Flow</display_name>
      <description>Whether the shower fixture is low flow.</description>
      <type>Boolean</type>
      <required>true</required>
      <model_dependent>false</model_dependent>
      <default_value>false</default_value>
      <choices>
        <choice>
          <value>true</value>
          <display_name>true</display_name>
        </choice>
        <choice>
          <value>false</value>
          <display_name>false</display_name>
        </choice>
      </choices>
    </argument>
    <argument>
      <name>water_fixtures_sink_low_flow</name>
      <display_name>Hot Water Fixtures: Is Sink Low Flow</display_name>
      <description>Whether the sink fixture is low flow.</description>
      <type>Boolean</type>
      <required>true</required>
      <model_dependent>false</model_dependent>
      <default_value>false</default_value>
      <choices>
        <choice>
          <value>true</value>
          <display_name>true</display_name>
        </choice>
        <choice>
          <value>false</value>
          <display_name>false</display_name>
        </choice>
      </choices>
    </argument>
    <argument>
      <name>water_fixtures_usage_multiplier</name>
      <display_name>Hot Water Fixtures: Usage Multiplier</display_name>
      <description>Multiplier on the hot water usage that can reflect, e.g., high/low usage occupants.</description>
      <type>Double</type>
      <required>true</required>
      <model_dependent>false</model_dependent>
      <default_value>1</default_value>
    </argument>
    <argument>
      <name>solar_thermal_system_type</name>
      <display_name>Solar Thermal: System Type</display_name>
      <description>The type of solar thermal system. Use 'none' if there is no solar thermal system.</description>
      <type>Choice</type>
      <required>true</required>
      <model_dependent>false</model_dependent>
      <default_value>none</default_value>
      <choices>
        <choice>
          <value>none</value>
          <display_name>none</display_name>
        </choice>
        <choice>
          <value>hot water</value>
          <display_name>hot water</display_name>
        </choice>
      </choices>
    </argument>
    <argument>
      <name>solar_thermal_collector_area</name>
      <display_name>Solar Thermal: Collector Area</display_name>
      <description>The collector area of the solar thermal system.</description>
      <type>Double</type>
      <units>ft^2</units>
      <required>true</required>
      <model_dependent>false</model_dependent>
      <default_value>40</default_value>
    </argument>
    <argument>
      <name>solar_thermal_collector_loop_type</name>
      <display_name>Solar Thermal: Collector Loop Type</display_name>
      <description>The collector loop type of the solar thermal system.</description>
      <type>Choice</type>
      <required>true</required>
      <model_dependent>false</model_dependent>
      <default_value>liquid direct</default_value>
      <choices>
        <choice>
          <value>liquid direct</value>
          <display_name>liquid direct</display_name>
        </choice>
        <choice>
          <value>liquid indirect</value>
          <display_name>liquid indirect</display_name>
        </choice>
        <choice>
          <value>passive thermosyphon</value>
          <display_name>passive thermosyphon</display_name>
        </choice>
      </choices>
    </argument>
    <argument>
      <name>solar_thermal_collector_type</name>
      <display_name>Solar Thermal: Collector Type</display_name>
      <description>The collector type of the solar thermal system.</description>
      <type>Choice</type>
      <required>true</required>
      <model_dependent>false</model_dependent>
      <default_value>evacuated tube</default_value>
      <choices>
        <choice>
          <value>evacuated tube</value>
          <display_name>evacuated tube</display_name>
        </choice>
        <choice>
          <value>single glazing black</value>
          <display_name>single glazing black</display_name>
        </choice>
        <choice>
          <value>double glazing black</value>
          <display_name>double glazing black</display_name>
        </choice>
        <choice>
          <value>integrated collector storage</value>
          <display_name>integrated collector storage</display_name>
        </choice>
      </choices>
    </argument>
    <argument>
      <name>solar_thermal_collector_azimuth</name>
      <display_name>Solar Thermal: Collector Azimuth</display_name>
      <description>The collector azimuth of the solar thermal system. Azimuth is measured clockwise from north (e.g., North=0, East=90, South=180, West=270).</description>
      <type>Double</type>
      <units>degrees</units>
      <required>true</required>
      <model_dependent>false</model_dependent>
      <default_value>180</default_value>
    </argument>
    <argument>
      <name>solar_thermal_collector_tilt</name>
      <display_name>Solar Thermal: Collector Tilt</display_name>
      <description>The collector tilt of the solar thermal system. Can also enter, e.g., RoofPitch, RoofPitch+20, Latitude, Latitude-15, etc.</description>
      <type>String</type>
      <units>degrees</units>
      <required>true</required>
      <model_dependent>false</model_dependent>
      <default_value>RoofPitch</default_value>
    </argument>
    <argument>
      <name>solar_thermal_collector_rated_optical_efficiency</name>
      <display_name>Solar Thermal: Collector Rated Optical Efficiency</display_name>
      <description>The collector rated optical efficiency of the solar thermal system.</description>
      <type>Double</type>
      <units>Frac</units>
      <required>true</required>
      <model_dependent>false</model_dependent>
      <default_value>0.5</default_value>
    </argument>
    <argument>
      <name>solar_thermal_collector_rated_thermal_losses</name>
      <display_name>Solar Thermal: Collector Rated Thermal Losses</display_name>
      <description>The collector rated thermal losses of the solar thermal system.</description>
      <type>Double</type>
      <units>Frac</units>
      <required>true</required>
      <model_dependent>false</model_dependent>
      <default_value>0.2799</default_value>
    </argument>
    <argument>
      <name>solar_thermal_storage_volume</name>
      <display_name>Solar Thermal: Storage Volume</display_name>
      <description>The storage volume of the solar thermal system.</description>
      <type>String</type>
      <units>Frac</units>
      <required>true</required>
      <model_dependent>false</model_dependent>
      <default_value>auto</default_value>
    </argument>
    <argument>
      <name>solar_thermal_solar_fraction</name>
      <display_name>Solar Thermal: Solar Fraction</display_name>
      <description>The solar fraction of the solar thermal system. If provided, overrides all other solar thermal inputs.</description>
      <type>Double</type>
      <units>Frac</units>
      <required>true</required>
      <model_dependent>false</model_dependent>
      <default_value>0</default_value>
    </argument>
    <argument>
      <name>pv_system_module_type</name>
      <display_name>PV System: Module Type</display_name>
      <description>Module type of the PV system. Use 'none' if there is no PV system.</description>
      <type>Choice</type>
      <required>true</required>
      <model_dependent>false</model_dependent>
      <default_value>none</default_value>
      <choices>
        <choice>
          <value>none</value>
          <display_name>none</display_name>
        </choice>
        <choice>
          <value>auto</value>
          <display_name>auto</display_name>
        </choice>
        <choice>
          <value>standard</value>
          <display_name>standard</display_name>
        </choice>
        <choice>
          <value>premium</value>
          <display_name>premium</display_name>
        </choice>
        <choice>
          <value>thin film</value>
          <display_name>thin film</display_name>
        </choice>
      </choices>
    </argument>
    <argument>
      <name>pv_system_location</name>
      <display_name>PV System: Location</display_name>
      <description>Location of the PV system.</description>
      <type>Choice</type>
      <required>true</required>
      <model_dependent>false</model_dependent>
      <default_value>auto</default_value>
      <choices>
        <choice>
          <value>auto</value>
          <display_name>auto</display_name>
        </choice>
        <choice>
          <value>roof</value>
          <display_name>roof</display_name>
        </choice>
        <choice>
          <value>ground</value>
          <display_name>ground</display_name>
        </choice>
      </choices>
    </argument>
    <argument>
      <name>pv_system_tracking</name>
      <display_name>PV System: Tracking</display_name>
      <description>Tracking of the PV system.</description>
      <type>Choice</type>
      <required>true</required>
      <model_dependent>false</model_dependent>
      <default_value>auto</default_value>
      <choices>
        <choice>
          <value>auto</value>
          <display_name>auto</display_name>
        </choice>
        <choice>
          <value>fixed</value>
          <display_name>fixed</display_name>
        </choice>
        <choice>
          <value>1-axis</value>
          <display_name>1-axis</display_name>
        </choice>
        <choice>
          <value>1-axis backtracked</value>
          <display_name>1-axis backtracked</display_name>
        </choice>
        <choice>
          <value>2-axis</value>
          <display_name>2-axis</display_name>
        </choice>
      </choices>
    </argument>
    <argument>
      <name>pv_system_array_azimuth</name>
      <display_name>PV System: Array Azimuth</display_name>
      <description>Array azimuth of the PV system. Azimuth is measured clockwise from north (e.g., North=0, East=90, South=180, West=270).</description>
      <type>Double</type>
      <units>degrees</units>
      <required>true</required>
      <model_dependent>false</model_dependent>
      <default_value>180</default_value>
    </argument>
    <argument>
      <name>pv_system_array_tilt</name>
      <display_name>PV System: Array Tilt</display_name>
      <description>Array tilt of the PV system. Can also enter, e.g., RoofPitch, RoofPitch+20, Latitude, Latitude-15, etc.</description>
      <type>String</type>
      <units>degrees</units>
      <required>true</required>
      <model_dependent>false</model_dependent>
      <default_value>RoofPitch</default_value>
    </argument>
    <argument>
      <name>pv_system_max_power_output</name>
      <display_name>PV System: Maximum Power Output</display_name>
      <description>Maximum power output of the PV system. For a shared system, this is the total building maximum power output.</description>
      <type>Double</type>
      <units>W</units>
      <required>true</required>
      <model_dependent>false</model_dependent>
      <default_value>4000</default_value>
    </argument>
    <argument>
      <name>pv_system_inverter_efficiency</name>
      <display_name>PV System: Inverter Efficiency</display_name>
      <description>Inverter efficiency of the PV system. If there are two PV systems, this will apply to both.</description>
      <type>Double</type>
      <units>Frac</units>
      <required>false</required>
      <model_dependent>false</model_dependent>
    </argument>
    <argument>
      <name>pv_system_system_losses_fraction</name>
      <display_name>PV System: System Losses Fraction</display_name>
      <description>System losses fraction of the PV system. If there are two PV systems, this will apply to both.</description>
      <type>Double</type>
      <units>Frac</units>
      <required>false</required>
      <model_dependent>false</model_dependent>
    </argument>
    <argument>
      <name>pv_system_2_module_type</name>
      <display_name>PV System 2: Module Type</display_name>
      <description>Module type of the second PV system. Use 'none' if there is no PV system 2.</description>
      <type>Choice</type>
      <required>true</required>
      <model_dependent>false</model_dependent>
      <default_value>none</default_value>
      <choices>
        <choice>
          <value>none</value>
          <display_name>none</display_name>
        </choice>
        <choice>
          <value>auto</value>
          <display_name>auto</display_name>
        </choice>
        <choice>
          <value>standard</value>
          <display_name>standard</display_name>
        </choice>
        <choice>
          <value>premium</value>
          <display_name>premium</display_name>
        </choice>
        <choice>
          <value>thin film</value>
          <display_name>thin film</display_name>
        </choice>
      </choices>
    </argument>
    <argument>
      <name>pv_system_2_location</name>
      <display_name>PV System 2: Location</display_name>
      <description>Location of the second PV system.</description>
      <type>Choice</type>
      <required>true</required>
      <model_dependent>false</model_dependent>
      <default_value>auto</default_value>
      <choices>
        <choice>
          <value>auto</value>
          <display_name>auto</display_name>
        </choice>
        <choice>
          <value>roof</value>
          <display_name>roof</display_name>
        </choice>
        <choice>
          <value>ground</value>
          <display_name>ground</display_name>
        </choice>
      </choices>
    </argument>
    <argument>
      <name>pv_system_2_tracking</name>
      <display_name>PV System 2: Tracking</display_name>
      <description>Tracking of the second PV system.</description>
      <type>Choice</type>
      <required>true</required>
      <model_dependent>false</model_dependent>
      <default_value>auto</default_value>
      <choices>
        <choice>
          <value>auto</value>
          <display_name>auto</display_name>
        </choice>
        <choice>
          <value>fixed</value>
          <display_name>fixed</display_name>
        </choice>
        <choice>
          <value>1-axis</value>
          <display_name>1-axis</display_name>
        </choice>
        <choice>
          <value>1-axis backtracked</value>
          <display_name>1-axis backtracked</display_name>
        </choice>
        <choice>
          <value>2-axis</value>
          <display_name>2-axis</display_name>
        </choice>
      </choices>
    </argument>
    <argument>
      <name>pv_system_2_array_azimuth</name>
      <display_name>PV System 2: Array Azimuth</display_name>
      <description>Array azimuth of the second PV system. Azimuth is measured clockwise from north (e.g., North=0, East=90, South=180, West=270).</description>
      <type>Double</type>
      <units>degrees</units>
      <required>true</required>
      <model_dependent>false</model_dependent>
      <default_value>180</default_value>
    </argument>
    <argument>
      <name>pv_system_2_array_tilt</name>
      <display_name>PV System 2: Array Tilt</display_name>
      <description>Array tilt of the second PV system. Can also enter, e.g., RoofPitch, RoofPitch+20, Latitude, Latitude-15, etc.</description>
      <type>String</type>
      <units>degrees</units>
      <required>true</required>
      <model_dependent>false</model_dependent>
      <default_value>RoofPitch</default_value>
    </argument>
    <argument>
      <name>pv_system_2_max_power_output</name>
      <display_name>PV System 2: Maximum Power Output</display_name>
      <description>Maximum power output of the second PV system. For a shared system, this is the total building maximum power output.</description>
      <type>Double</type>
      <units>W</units>
      <required>true</required>
      <model_dependent>false</model_dependent>
      <default_value>4000</default_value>
    </argument>
    <argument>
      <name>battery_location</name>
      <display_name>Battery: Location</display_name>
      <description>The space type for the lithium ion battery location.</description>
      <type>Choice</type>
      <required>true</required>
      <model_dependent>false</model_dependent>
      <default_value>none</default_value>
      <choices>
        <choice>
          <value>auto</value>
          <display_name>auto</display_name>
        </choice>
        <choice>
          <value>none</value>
          <display_name>none</display_name>
        </choice>
        <choice>
          <value>living space</value>
          <display_name>living space</display_name>
        </choice>
        <choice>
          <value>basement - conditioned</value>
          <display_name>basement - conditioned</display_name>
        </choice>
        <choice>
          <value>basement - unconditioned</value>
          <display_name>basement - unconditioned</display_name>
        </choice>
        <choice>
          <value>crawlspace - vented</value>
          <display_name>crawlspace - vented</display_name>
        </choice>
        <choice>
          <value>crawlspace - unvented</value>
          <display_name>crawlspace - unvented</display_name>
        </choice>
        <choice>
          <value>crawlspace - conditioned</value>
          <display_name>crawlspace - conditioned</display_name>
        </choice>
        <choice>
          <value>attic - vented</value>
          <display_name>attic - vented</display_name>
        </choice>
        <choice>
          <value>attic - unvented</value>
          <display_name>attic - unvented</display_name>
        </choice>
        <choice>
          <value>garage</value>
          <display_name>garage</display_name>
        </choice>
        <choice>
          <value>outside</value>
          <display_name>outside</display_name>
        </choice>
      </choices>
    </argument>
    <argument>
      <name>battery_power</name>
      <display_name>Battery: Rated Power Output</display_name>
      <description>The rated power output of the lithium ion battery.</description>
      <type>String</type>
      <units>W</units>
      <required>true</required>
      <model_dependent>false</model_dependent>
      <default_value>auto</default_value>
    </argument>
    <argument>
      <name>battery_capacity</name>
      <display_name>Battery: Nominal Capacity</display_name>
      <description>The nominal capacity of the lithium ion battery.</description>
      <type>String</type>
      <units>kWh</units>
      <required>true</required>
      <model_dependent>false</model_dependent>
      <default_value>auto</default_value>
    </argument>
    <argument>
      <name>battery_usable_capacity</name>
      <display_name>Battery: Usable Capacity</display_name>
      <description>The usable capacity of the lithium ion battery.</description>
      <type>String</type>
      <units>kWh</units>
      <required>true</required>
      <model_dependent>false</model_dependent>
      <default_value>auto</default_value>
    </argument>
    <argument>
      <name>lighting_present</name>
      <display_name>Lighting: Present</display_name>
      <description>Whether there is lighting energy use.</description>
      <type>Boolean</type>
      <required>false</required>
      <model_dependent>false</model_dependent>
      <default_value>true</default_value>
      <choices>
        <choice>
          <value>true</value>
          <display_name>true</display_name>
        </choice>
        <choice>
          <value>false</value>
          <display_name>false</display_name>
        </choice>
      </choices>
    </argument>
    <argument>
      <name>lighting_interior_fraction_cfl</name>
      <display_name>Lighting: Interior Fraction CFL</display_name>
      <description>Fraction of all lamps (interior) that are compact fluorescent. Lighting not specified as CFL, LFL, or LED is assumed to be incandescent.</description>
      <type>Double</type>
      <required>true</required>
      <model_dependent>false</model_dependent>
      <default_value>0.1</default_value>
    </argument>
    <argument>
      <name>lighting_interior_fraction_lfl</name>
      <display_name>Lighting: Interior Fraction LFL</display_name>
      <description>Fraction of all lamps (interior) that are linear fluorescent. Lighting not specified as CFL, LFL, or LED is assumed to be incandescent.</description>
      <type>Double</type>
      <required>true</required>
      <model_dependent>false</model_dependent>
      <default_value>0</default_value>
    </argument>
    <argument>
      <name>lighting_interior_fraction_led</name>
      <display_name>Lighting: Interior Fraction LED</display_name>
      <description>Fraction of all lamps (interior) that are light emitting diodes. Lighting not specified as CFL, LFL, or LED is assumed to be incandescent.</description>
      <type>Double</type>
      <required>true</required>
      <model_dependent>false</model_dependent>
      <default_value>0</default_value>
    </argument>
    <argument>
      <name>lighting_interior_usage_multiplier</name>
      <display_name>Lighting: Interior Usage Multiplier</display_name>
      <description>Multiplier on the lighting energy usage (interior) that can reflect, e.g., high/low usage occupants.</description>
      <type>Double</type>
      <required>true</required>
      <model_dependent>false</model_dependent>
      <default_value>1</default_value>
    </argument>
    <argument>
      <name>lighting_exterior_fraction_cfl</name>
      <display_name>Lighting: Exterior Fraction CFL</display_name>
      <description>Fraction of all lamps (exterior) that are compact fluorescent. Lighting not specified as CFL, LFL, or LED is assumed to be incandescent.</description>
      <type>Double</type>
      <required>true</required>
      <model_dependent>false</model_dependent>
      <default_value>0</default_value>
    </argument>
    <argument>
      <name>lighting_exterior_fraction_lfl</name>
      <display_name>Lighting: Exterior Fraction LFL</display_name>
      <description>Fraction of all lamps (exterior) that are linear fluorescent. Lighting not specified as CFL, LFL, or LED is assumed to be incandescent.</description>
      <type>Double</type>
      <required>true</required>
      <model_dependent>false</model_dependent>
      <default_value>0</default_value>
    </argument>
    <argument>
      <name>lighting_exterior_fraction_led</name>
      <display_name>Lighting: Exterior Fraction LED</display_name>
      <description>Fraction of all lamps (exterior) that are light emitting diodes. Lighting not specified as CFL, LFL, or LED is assumed to be incandescent.</description>
      <type>Double</type>
      <required>true</required>
      <model_dependent>false</model_dependent>
      <default_value>0</default_value>
    </argument>
    <argument>
      <name>lighting_exterior_usage_multiplier</name>
      <display_name>Lighting: Exterior Usage Multiplier</display_name>
      <description>Multiplier on the lighting energy usage (exterior) that can reflect, e.g., high/low usage occupants.</description>
      <type>Double</type>
      <required>true</required>
      <model_dependent>false</model_dependent>
      <default_value>1</default_value>
    </argument>
    <argument>
      <name>lighting_garage_fraction_cfl</name>
      <display_name>Lighting: Garage Fraction CFL</display_name>
      <description>Fraction of all lamps (garage) that are compact fluorescent. Lighting not specified as CFL, LFL, or LED is assumed to be incandescent.</description>
      <type>Double</type>
      <required>true</required>
      <model_dependent>false</model_dependent>
      <default_value>0</default_value>
    </argument>
    <argument>
      <name>lighting_garage_fraction_lfl</name>
      <display_name>Lighting: Garage Fraction LFL</display_name>
      <description>Fraction of all lamps (garage) that are linear fluorescent. Lighting not specified as CFL, LFL, or LED is assumed to be incandescent.</description>
      <type>Double</type>
      <required>true</required>
      <model_dependent>false</model_dependent>
      <default_value>0</default_value>
    </argument>
    <argument>
      <name>lighting_garage_fraction_led</name>
      <display_name>Lighting: Garage Fraction LED</display_name>
      <description>Fraction of all lamps (garage) that are light emitting diodes. Lighting not specified as CFL, LFL, or LED is assumed to be incandescent.</description>
      <type>Double</type>
      <required>true</required>
      <model_dependent>false</model_dependent>
      <default_value>0</default_value>
    </argument>
    <argument>
      <name>lighting_garage_usage_multiplier</name>
      <display_name>Lighting: Garage Usage Multiplier</display_name>
      <description>Multiplier on the lighting energy usage (garage) that can reflect, e.g., high/low usage occupants.</description>
      <type>Double</type>
      <required>true</required>
      <model_dependent>false</model_dependent>
      <default_value>1</default_value>
    </argument>
    <argument>
      <name>holiday_lighting_present</name>
      <display_name>Holiday Lighting: Present</display_name>
      <description>Whether there is holiday lighting.</description>
      <type>Boolean</type>
      <required>true</required>
      <model_dependent>false</model_dependent>
      <default_value>false</default_value>
      <choices>
        <choice>
          <value>true</value>
          <display_name>true</display_name>
        </choice>
        <choice>
          <value>false</value>
          <display_name>false</display_name>
        </choice>
      </choices>
    </argument>
    <argument>
      <name>holiday_lighting_daily_kwh</name>
      <display_name>Holiday Lighting: Daily Consumption</display_name>
      <description>The daily energy consumption for holiday lighting (exterior).</description>
      <type>String</type>
      <units>kWh/day</units>
      <required>true</required>
      <model_dependent>false</model_dependent>
      <default_value>auto</default_value>
    </argument>
    <argument>
      <name>holiday_lighting_period</name>
      <display_name>Holiday Lighting: Period</display_name>
      <description>Enter a date like "Nov 25 - Jan 5".</description>
      <type>String</type>
      <required>false</required>
      <model_dependent>false</model_dependent>
    </argument>
    <argument>
      <name>dehumidifier_type</name>
      <display_name>Dehumidifier: Type</display_name>
      <description>The type of dehumidifier.</description>
      <type>Choice</type>
      <required>true</required>
      <model_dependent>false</model_dependent>
      <default_value>none</default_value>
      <choices>
        <choice>
          <value>none</value>
          <display_name>none</display_name>
        </choice>
        <choice>
          <value>portable</value>
          <display_name>portable</display_name>
        </choice>
        <choice>
          <value>whole-home</value>
          <display_name>whole-home</display_name>
        </choice>
      </choices>
    </argument>
    <argument>
      <name>dehumidifier_efficiency_type</name>
      <display_name>Dehumidifier: Efficiency Type</display_name>
      <description>The efficiency type of dehumidifier.</description>
      <type>Choice</type>
      <required>true</required>
      <model_dependent>false</model_dependent>
      <default_value>IntegratedEnergyFactor</default_value>
      <choices>
        <choice>
          <value>EnergyFactor</value>
          <display_name>EnergyFactor</display_name>
        </choice>
        <choice>
          <value>IntegratedEnergyFactor</value>
          <display_name>IntegratedEnergyFactor</display_name>
        </choice>
      </choices>
    </argument>
    <argument>
      <name>dehumidifier_efficiency</name>
      <display_name>Dehumidifier: Efficiency</display_name>
      <description>The efficiency of the dehumidifier.</description>
      <type>Double</type>
      <units>liters/kWh</units>
      <required>true</required>
      <model_dependent>false</model_dependent>
      <default_value>1.5</default_value>
    </argument>
    <argument>
      <name>dehumidifier_capacity</name>
      <display_name>Dehumidifier: Capacity</display_name>
      <description>The capacity (water removal rate) of the dehumidifier.</description>
      <type>Double</type>
      <units>pint/day</units>
      <required>true</required>
      <model_dependent>false</model_dependent>
      <default_value>40</default_value>
    </argument>
    <argument>
      <name>dehumidifier_rh_setpoint</name>
      <display_name>Dehumidifier: Relative Humidity Setpoint</display_name>
      <description>The relative humidity setpoint of the dehumidifier.</description>
      <type>Double</type>
      <units>Frac</units>
      <required>true</required>
      <model_dependent>false</model_dependent>
      <default_value>0.5</default_value>
    </argument>
    <argument>
      <name>dehumidifier_fraction_dehumidification_load_served</name>
      <display_name>Dehumidifier: Fraction Dehumidification Load Served</display_name>
      <description>The dehumidification load served fraction of the dehumidifier.</description>
      <type>Double</type>
      <units>Frac</units>
      <required>true</required>
      <model_dependent>false</model_dependent>
      <default_value>1</default_value>
    </argument>
    <argument>
      <name>clothes_washer_location</name>
      <display_name>Clothes Washer: Location</display_name>
      <description>The space type for the clothes washer location.</description>
      <type>Choice</type>
      <required>true</required>
      <model_dependent>false</model_dependent>
      <default_value>auto</default_value>
      <choices>
        <choice>
          <value>auto</value>
          <display_name>auto</display_name>
        </choice>
        <choice>
          <value>none</value>
          <display_name>none</display_name>
        </choice>
        <choice>
          <value>living space</value>
          <display_name>living space</display_name>
        </choice>
        <choice>
          <value>basement - conditioned</value>
          <display_name>basement - conditioned</display_name>
        </choice>
        <choice>
          <value>basement - unconditioned</value>
          <display_name>basement - unconditioned</display_name>
        </choice>
        <choice>
          <value>garage</value>
          <display_name>garage</display_name>
        </choice>
        <choice>
          <value>other housing unit</value>
          <display_name>other housing unit</display_name>
        </choice>
        <choice>
          <value>other heated space</value>
          <display_name>other heated space</display_name>
        </choice>
        <choice>
          <value>other multifamily buffer space</value>
          <display_name>other multifamily buffer space</display_name>
        </choice>
        <choice>
          <value>other non-freezing space</value>
          <display_name>other non-freezing space</display_name>
        </choice>
      </choices>
    </argument>
    <argument>
      <name>clothes_washer_efficiency_type</name>
      <display_name>Clothes Washer: Efficiency Type</display_name>
      <description>The efficiency type of the clothes washer.</description>
      <type>Choice</type>
      <required>true</required>
      <model_dependent>false</model_dependent>
      <default_value>IntegratedModifiedEnergyFactor</default_value>
      <choices>
        <choice>
          <value>ModifiedEnergyFactor</value>
          <display_name>ModifiedEnergyFactor</display_name>
        </choice>
        <choice>
          <value>IntegratedModifiedEnergyFactor</value>
          <display_name>IntegratedModifiedEnergyFactor</display_name>
        </choice>
      </choices>
    </argument>
    <argument>
      <name>clothes_washer_efficiency</name>
      <display_name>Clothes Washer: Efficiency</display_name>
      <description>The efficiency of the clothes washer.</description>
      <type>String</type>
      <units>ft^3/kWh-cyc</units>
      <required>true</required>
      <model_dependent>false</model_dependent>
      <default_value>auto</default_value>
    </argument>
    <argument>
      <name>clothes_washer_rated_annual_kwh</name>
      <display_name>Clothes Washer: Rated Annual Consumption</display_name>
      <description>The annual energy consumed by the clothes washer, as rated, obtained from the EnergyGuide label. This includes both the appliance electricity consumption and the energy required for water heating.</description>
      <type>String</type>
      <units>kWh/yr</units>
      <required>true</required>
      <model_dependent>false</model_dependent>
      <default_value>auto</default_value>
    </argument>
    <argument>
      <name>clothes_washer_label_electric_rate</name>
      <display_name>Clothes Washer: Label Electric Rate</display_name>
      <description>The annual energy consumed by the clothes washer, as rated, obtained from the EnergyGuide label. This includes both the appliance electricity consumption and the energy required for water heating.</description>
      <type>String</type>
      <units>$/kWh</units>
      <required>true</required>
      <model_dependent>false</model_dependent>
      <default_value>auto</default_value>
    </argument>
    <argument>
      <name>clothes_washer_label_gas_rate</name>
      <display_name>Clothes Washer: Label Gas Rate</display_name>
      <description>The annual energy consumed by the clothes washer, as rated, obtained from the EnergyGuide label. This includes both the appliance electricity consumption and the energy required for water heating.</description>
      <type>String</type>
      <units>$/therm</units>
      <required>true</required>
      <model_dependent>false</model_dependent>
      <default_value>auto</default_value>
    </argument>
    <argument>
      <name>clothes_washer_label_annual_gas_cost</name>
      <display_name>Clothes Washer: Label Annual Cost with Gas DHW</display_name>
      <description>The annual cost of using the system under test conditions. Input is obtained from the EnergyGuide label.</description>
      <type>String</type>
      <units>$</units>
      <required>true</required>
      <model_dependent>false</model_dependent>
      <default_value>auto</default_value>
    </argument>
    <argument>
      <name>clothes_washer_label_usage</name>
      <display_name>Clothes Washer: Label Usage</display_name>
      <description>The clothes washer loads per week.</description>
      <type>String</type>
      <units>cyc/wk</units>
      <required>true</required>
      <model_dependent>false</model_dependent>
      <default_value>auto</default_value>
    </argument>
    <argument>
      <name>clothes_washer_capacity</name>
      <display_name>Clothes Washer: Drum Volume</display_name>
      <description>Volume of the washer drum. Obtained from the EnergyStar website or the manufacturer's literature.</description>
      <type>String</type>
      <units>ft^3</units>
      <required>true</required>
      <model_dependent>false</model_dependent>
      <default_value>auto</default_value>
    </argument>
    <argument>
      <name>clothes_washer_usage_multiplier</name>
      <display_name>Clothes Washer: Usage Multiplier</display_name>
      <description>Multiplier on the clothes washer energy and hot water usage that can reflect, e.g., high/low usage occupants.</description>
      <type>Double</type>
      <required>true</required>
      <model_dependent>false</model_dependent>
      <default_value>1</default_value>
    </argument>
    <argument>
      <name>clothes_dryer_location</name>
      <display_name>Clothes Dryer: Location</display_name>
      <description>The space type for the clothes dryer location.</description>
      <type>Choice</type>
      <required>true</required>
      <model_dependent>false</model_dependent>
      <default_value>auto</default_value>
      <choices>
        <choice>
          <value>auto</value>
          <display_name>auto</display_name>
        </choice>
        <choice>
          <value>none</value>
          <display_name>none</display_name>
        </choice>
        <choice>
          <value>living space</value>
          <display_name>living space</display_name>
        </choice>
        <choice>
          <value>basement - conditioned</value>
          <display_name>basement - conditioned</display_name>
        </choice>
        <choice>
          <value>basement - unconditioned</value>
          <display_name>basement - unconditioned</display_name>
        </choice>
        <choice>
          <value>garage</value>
          <display_name>garage</display_name>
        </choice>
        <choice>
          <value>other housing unit</value>
          <display_name>other housing unit</display_name>
        </choice>
        <choice>
          <value>other heated space</value>
          <display_name>other heated space</display_name>
        </choice>
        <choice>
          <value>other multifamily buffer space</value>
          <display_name>other multifamily buffer space</display_name>
        </choice>
        <choice>
          <value>other non-freezing space</value>
          <display_name>other non-freezing space</display_name>
        </choice>
      </choices>
    </argument>
    <argument>
      <name>clothes_dryer_fuel_type</name>
      <display_name>Clothes Dryer: Fuel Type</display_name>
      <description>Type of fuel used by the clothes dryer.</description>
      <type>Choice</type>
      <required>true</required>
      <model_dependent>false</model_dependent>
      <default_value>natural gas</default_value>
      <choices>
        <choice>
          <value>electricity</value>
          <display_name>electricity</display_name>
        </choice>
        <choice>
          <value>natural gas</value>
          <display_name>natural gas</display_name>
        </choice>
        <choice>
          <value>fuel oil</value>
          <display_name>fuel oil</display_name>
        </choice>
        <choice>
          <value>propane</value>
          <display_name>propane</display_name>
        </choice>
        <choice>
          <value>wood</value>
          <display_name>wood</display_name>
        </choice>
        <choice>
          <value>coal</value>
          <display_name>coal</display_name>
        </choice>
      </choices>
    </argument>
    <argument>
      <name>clothes_dryer_efficiency_type</name>
      <display_name>Clothes Dryer: Efficiency Type</display_name>
      <description>The efficiency type of the clothes dryer.</description>
      <type>Choice</type>
      <required>true</required>
      <model_dependent>false</model_dependent>
      <default_value>CombinedEnergyFactor</default_value>
      <choices>
        <choice>
          <value>EnergyFactor</value>
          <display_name>EnergyFactor</display_name>
        </choice>
        <choice>
          <value>CombinedEnergyFactor</value>
          <display_name>CombinedEnergyFactor</display_name>
        </choice>
      </choices>
    </argument>
    <argument>
      <name>clothes_dryer_efficiency</name>
      <display_name>Clothes Dryer: Efficiency</display_name>
      <description>The efficiency of the clothes dryer.</description>
      <type>String</type>
      <units>lb/kWh</units>
      <required>true</required>
      <model_dependent>false</model_dependent>
      <default_value>auto</default_value>
    </argument>
    <argument>
      <name>clothes_dryer_vented_flow_rate</name>
      <display_name>Clothes Dryer: Vented Flow Rate</display_name>
      <description>The exhaust flow rate of the vented clothes dryer.</description>
      <type>String</type>
      <units>CFM</units>
      <required>true</required>
      <model_dependent>false</model_dependent>
      <default_value>auto</default_value>
    </argument>
    <argument>
      <name>clothes_dryer_usage_multiplier</name>
      <display_name>Clothes Dryer: Usage Multiplier</display_name>
      <description>Multiplier on the clothes dryer energy usage that can reflect, e.g., high/low usage occupants.</description>
      <type>Double</type>
      <required>true</required>
      <model_dependent>false</model_dependent>
      <default_value>1</default_value>
    </argument>
    <argument>
      <name>dishwasher_location</name>
      <display_name>Dishwasher: Location</display_name>
      <description>The space type for the dishwasher location.</description>
      <type>Choice</type>
      <required>true</required>
      <model_dependent>false</model_dependent>
      <default_value>auto</default_value>
      <choices>
        <choice>
          <value>auto</value>
          <display_name>auto</display_name>
        </choice>
        <choice>
          <value>none</value>
          <display_name>none</display_name>
        </choice>
        <choice>
          <value>living space</value>
          <display_name>living space</display_name>
        </choice>
        <choice>
          <value>basement - conditioned</value>
          <display_name>basement - conditioned</display_name>
        </choice>
        <choice>
          <value>basement - unconditioned</value>
          <display_name>basement - unconditioned</display_name>
        </choice>
        <choice>
          <value>garage</value>
          <display_name>garage</display_name>
        </choice>
        <choice>
          <value>other housing unit</value>
          <display_name>other housing unit</display_name>
        </choice>
        <choice>
          <value>other heated space</value>
          <display_name>other heated space</display_name>
        </choice>
        <choice>
          <value>other multifamily buffer space</value>
          <display_name>other multifamily buffer space</display_name>
        </choice>
        <choice>
          <value>other non-freezing space</value>
          <display_name>other non-freezing space</display_name>
        </choice>
      </choices>
    </argument>
    <argument>
      <name>dishwasher_efficiency_type</name>
      <display_name>Dishwasher: Efficiency Type</display_name>
      <description>The efficiency type of dishwasher.</description>
      <type>Choice</type>
      <required>true</required>
      <model_dependent>false</model_dependent>
      <default_value>RatedAnnualkWh</default_value>
      <choices>
        <choice>
          <value>RatedAnnualkWh</value>
          <display_name>RatedAnnualkWh</display_name>
        </choice>
        <choice>
          <value>EnergyFactor</value>
          <display_name>EnergyFactor</display_name>
        </choice>
      </choices>
    </argument>
    <argument>
      <name>dishwasher_efficiency</name>
      <display_name>Dishwasher: Efficiency</display_name>
      <description>The efficiency of the dishwasher.</description>
      <type>String</type>
      <units>RatedAnnualkWh or EnergyFactor</units>
      <required>true</required>
      <model_dependent>false</model_dependent>
      <default_value>auto</default_value>
    </argument>
    <argument>
      <name>dishwasher_label_electric_rate</name>
      <display_name>Dishwasher: Label Electric Rate</display_name>
      <description>The label electric rate of the dishwasher.</description>
      <type>String</type>
      <units>$/kWh</units>
      <required>true</required>
      <model_dependent>false</model_dependent>
      <default_value>auto</default_value>
    </argument>
    <argument>
      <name>dishwasher_label_gas_rate</name>
      <display_name>Dishwasher: Label Gas Rate</display_name>
      <description>The label gas rate of the dishwasher.</description>
      <type>String</type>
      <units>$/therm</units>
      <required>true</required>
      <model_dependent>false</model_dependent>
      <default_value>auto</default_value>
    </argument>
    <argument>
      <name>dishwasher_label_annual_gas_cost</name>
      <display_name>Dishwasher: Label Annual Gas Cost</display_name>
      <description>The label annual gas cost of the dishwasher.</description>
      <type>String</type>
      <units>$</units>
      <required>true</required>
      <model_dependent>false</model_dependent>
      <default_value>auto</default_value>
    </argument>
    <argument>
      <name>dishwasher_label_usage</name>
      <display_name>Dishwasher: Label Usage</display_name>
      <description>The dishwasher loads per week.</description>
      <type>String</type>
      <units>cyc/wk</units>
      <required>true</required>
      <model_dependent>false</model_dependent>
      <default_value>auto</default_value>
    </argument>
    <argument>
      <name>dishwasher_place_setting_capacity</name>
      <display_name>Dishwasher: Number of Place Settings</display_name>
      <description>The number of place settings for the unit. Data obtained from manufacturer's literature.</description>
      <type>String</type>
      <units>#</units>
      <required>true</required>
      <model_dependent>false</model_dependent>
      <default_value>auto</default_value>
    </argument>
    <argument>
      <name>dishwasher_usage_multiplier</name>
      <display_name>Dishwasher: Usage Multiplier</display_name>
      <description>Multiplier on the dishwasher energy usage that can reflect, e.g., high/low usage occupants.</description>
      <type>Double</type>
      <required>true</required>
      <model_dependent>false</model_dependent>
      <default_value>1</default_value>
    </argument>
    <argument>
      <name>refrigerator_location</name>
      <display_name>Refrigerator: Location</display_name>
      <description>The space type for the refrigerator location.</description>
      <type>Choice</type>
      <required>true</required>
      <model_dependent>false</model_dependent>
      <default_value>auto</default_value>
      <choices>
        <choice>
          <value>auto</value>
          <display_name>auto</display_name>
        </choice>
        <choice>
          <value>none</value>
          <display_name>none</display_name>
        </choice>
        <choice>
          <value>living space</value>
          <display_name>living space</display_name>
        </choice>
        <choice>
          <value>basement - conditioned</value>
          <display_name>basement - conditioned</display_name>
        </choice>
        <choice>
          <value>basement - unconditioned</value>
          <display_name>basement - unconditioned</display_name>
        </choice>
        <choice>
          <value>garage</value>
          <display_name>garage</display_name>
        </choice>
        <choice>
          <value>other housing unit</value>
          <display_name>other housing unit</display_name>
        </choice>
        <choice>
          <value>other heated space</value>
          <display_name>other heated space</display_name>
        </choice>
        <choice>
          <value>other multifamily buffer space</value>
          <display_name>other multifamily buffer space</display_name>
        </choice>
        <choice>
          <value>other non-freezing space</value>
          <display_name>other non-freezing space</display_name>
        </choice>
      </choices>
    </argument>
    <argument>
      <name>refrigerator_rated_annual_kwh</name>
      <display_name>Refrigerator: Rated Annual Consumption</display_name>
      <description>The EnergyGuide rated annual energy consumption for a refrigerator.</description>
      <type>String</type>
      <units>kWh/yr</units>
      <required>true</required>
      <model_dependent>false</model_dependent>
      <default_value>auto</default_value>
    </argument>
    <argument>
      <name>refrigerator_usage_multiplier</name>
      <display_name>Refrigerator: Usage Multiplier</display_name>
      <description>Multiplier on the refrigerator energy usage that can reflect, e.g., high/low usage occupants.</description>
      <type>Double</type>
      <required>true</required>
      <model_dependent>false</model_dependent>
      <default_value>1</default_value>
    </argument>
    <argument>
      <name>extra_refrigerator_location</name>
      <display_name>Extra Refrigerator: Location</display_name>
      <description>The space type for the extra refrigerator location.</description>
      <type>Choice</type>
      <required>true</required>
      <model_dependent>false</model_dependent>
      <default_value>none</default_value>
      <choices>
        <choice>
          <value>auto</value>
          <display_name>auto</display_name>
        </choice>
        <choice>
          <value>none</value>
          <display_name>none</display_name>
        </choice>
        <choice>
          <value>living space</value>
          <display_name>living space</display_name>
        </choice>
        <choice>
          <value>basement - conditioned</value>
          <display_name>basement - conditioned</display_name>
        </choice>
        <choice>
          <value>basement - unconditioned</value>
          <display_name>basement - unconditioned</display_name>
        </choice>
        <choice>
          <value>garage</value>
          <display_name>garage</display_name>
        </choice>
        <choice>
          <value>other housing unit</value>
          <display_name>other housing unit</display_name>
        </choice>
        <choice>
          <value>other heated space</value>
          <display_name>other heated space</display_name>
        </choice>
        <choice>
          <value>other multifamily buffer space</value>
          <display_name>other multifamily buffer space</display_name>
        </choice>
        <choice>
          <value>other non-freezing space</value>
          <display_name>other non-freezing space</display_name>
        </choice>
      </choices>
    </argument>
    <argument>
      <name>extra_refrigerator_rated_annual_kwh</name>
      <display_name>Extra Refrigerator: Rated Annual Consumption</display_name>
      <description>The EnergyGuide rated annual energy consumption for an extra rrefrigerator.</description>
      <type>String</type>
      <units>kWh/yr</units>
      <required>true</required>
      <model_dependent>false</model_dependent>
      <default_value>auto</default_value>
    </argument>
    <argument>
      <name>extra_refrigerator_usage_multiplier</name>
      <display_name>Extra Refrigerator: Usage Multiplier</display_name>
      <description>Multiplier on the extra refrigerator energy usage that can reflect, e.g., high/low usage occupants.</description>
      <type>Double</type>
      <required>true</required>
      <model_dependent>false</model_dependent>
      <default_value>1</default_value>
    </argument>
    <argument>
      <name>freezer_location</name>
      <display_name>Freezer: Location</display_name>
      <description>The space type for the freezer location.</description>
      <type>Choice</type>
      <required>true</required>
      <model_dependent>false</model_dependent>
      <default_value>none</default_value>
      <choices>
        <choice>
          <value>auto</value>
          <display_name>auto</display_name>
        </choice>
        <choice>
          <value>none</value>
          <display_name>none</display_name>
        </choice>
        <choice>
          <value>living space</value>
          <display_name>living space</display_name>
        </choice>
        <choice>
          <value>basement - conditioned</value>
          <display_name>basement - conditioned</display_name>
        </choice>
        <choice>
          <value>basement - unconditioned</value>
          <display_name>basement - unconditioned</display_name>
        </choice>
        <choice>
          <value>garage</value>
          <display_name>garage</display_name>
        </choice>
        <choice>
          <value>other housing unit</value>
          <display_name>other housing unit</display_name>
        </choice>
        <choice>
          <value>other heated space</value>
          <display_name>other heated space</display_name>
        </choice>
        <choice>
          <value>other multifamily buffer space</value>
          <display_name>other multifamily buffer space</display_name>
        </choice>
        <choice>
          <value>other non-freezing space</value>
          <display_name>other non-freezing space</display_name>
        </choice>
      </choices>
    </argument>
    <argument>
      <name>freezer_rated_annual_kwh</name>
      <display_name>Freezer: Rated Annual Consumption</display_name>
      <description>The EnergyGuide rated annual energy consumption for a freezer.</description>
      <type>String</type>
      <units>kWh/yr</units>
      <required>true</required>
      <model_dependent>false</model_dependent>
      <default_value>auto</default_value>
    </argument>
    <argument>
      <name>freezer_usage_multiplier</name>
      <display_name>Freezer: Usage Multiplier</display_name>
      <description>Multiplier on the freezer energy usage that can reflect, e.g., high/low usage occupants.</description>
      <type>Double</type>
      <required>true</required>
      <model_dependent>false</model_dependent>
      <default_value>1</default_value>
    </argument>
    <argument>
      <name>cooking_range_oven_location</name>
      <display_name>Cooking Range/Oven: Location</display_name>
      <description>The space type for the cooking range/oven location.</description>
      <type>Choice</type>
      <required>true</required>
      <model_dependent>false</model_dependent>
      <default_value>auto</default_value>
      <choices>
        <choice>
          <value>auto</value>
          <display_name>auto</display_name>
        </choice>
        <choice>
          <value>none</value>
          <display_name>none</display_name>
        </choice>
        <choice>
          <value>living space</value>
          <display_name>living space</display_name>
        </choice>
        <choice>
          <value>basement - conditioned</value>
          <display_name>basement - conditioned</display_name>
        </choice>
        <choice>
          <value>basement - unconditioned</value>
          <display_name>basement - unconditioned</display_name>
        </choice>
        <choice>
          <value>garage</value>
          <display_name>garage</display_name>
        </choice>
        <choice>
          <value>other housing unit</value>
          <display_name>other housing unit</display_name>
        </choice>
        <choice>
          <value>other heated space</value>
          <display_name>other heated space</display_name>
        </choice>
        <choice>
          <value>other multifamily buffer space</value>
          <display_name>other multifamily buffer space</display_name>
        </choice>
        <choice>
          <value>other non-freezing space</value>
          <display_name>other non-freezing space</display_name>
        </choice>
      </choices>
    </argument>
    <argument>
      <name>cooking_range_oven_fuel_type</name>
      <display_name>Cooking Range/Oven: Fuel Type</display_name>
      <description>Type of fuel used by the cooking range/oven.</description>
      <type>Choice</type>
      <required>true</required>
      <model_dependent>false</model_dependent>
      <default_value>natural gas</default_value>
      <choices>
        <choice>
          <value>electricity</value>
          <display_name>electricity</display_name>
        </choice>
        <choice>
          <value>natural gas</value>
          <display_name>natural gas</display_name>
        </choice>
        <choice>
          <value>fuel oil</value>
          <display_name>fuel oil</display_name>
        </choice>
        <choice>
          <value>propane</value>
          <display_name>propane</display_name>
        </choice>
        <choice>
          <value>wood</value>
          <display_name>wood</display_name>
        </choice>
        <choice>
          <value>coal</value>
          <display_name>coal</display_name>
        </choice>
      </choices>
    </argument>
    <argument>
      <name>cooking_range_oven_is_induction</name>
      <display_name>Cooking Range/Oven: Is Induction</display_name>
      <description>Whether the cooking range is induction.</description>
      <type>Boolean</type>
      <required>false</required>
      <model_dependent>false</model_dependent>
      <choices>
        <choice>
          <value>true</value>
          <display_name>true</display_name>
        </choice>
        <choice>
          <value>false</value>
          <display_name>false</display_name>
        </choice>
      </choices>
    </argument>
    <argument>
      <name>cooking_range_oven_is_convection</name>
      <display_name>Cooking Range/Oven: Is Convection</display_name>
      <description>Whether the oven is convection.</description>
      <type>Boolean</type>
      <required>false</required>
      <model_dependent>false</model_dependent>
      <choices>
        <choice>
          <value>true</value>
          <display_name>true</display_name>
        </choice>
        <choice>
          <value>false</value>
          <display_name>false</display_name>
        </choice>
      </choices>
    </argument>
    <argument>
      <name>cooking_range_oven_usage_multiplier</name>
      <display_name>Cooking Range/Oven: Usage Multiplier</display_name>
      <description>Multiplier on the cooking range/oven energy usage that can reflect, e.g., high/low usage occupants.</description>
      <type>Double</type>
      <required>true</required>
      <model_dependent>false</model_dependent>
      <default_value>1</default_value>
    </argument>
    <argument>
      <name>ceiling_fan_present</name>
      <display_name>Ceiling Fan: Present</display_name>
      <description>Whether there is are any ceiling fans.</description>
      <type>Boolean</type>
      <required>true</required>
      <model_dependent>false</model_dependent>
      <default_value>true</default_value>
      <choices>
        <choice>
          <value>true</value>
          <display_name>true</display_name>
        </choice>
        <choice>
          <value>false</value>
          <display_name>false</display_name>
        </choice>
      </choices>
    </argument>
    <argument>
      <name>ceiling_fan_efficiency</name>
      <display_name>Ceiling Fan: Efficiency</display_name>
      <description>The efficiency rating of the ceiling fan(s) at medium speed.</description>
      <type>String</type>
      <units>CFM/W</units>
      <required>true</required>
      <model_dependent>false</model_dependent>
      <default_value>auto</default_value>
    </argument>
    <argument>
      <name>ceiling_fan_quantity</name>
      <display_name>Ceiling Fan: Quantity</display_name>
      <description>Total number of ceiling fans.</description>
      <type>String</type>
      <units>#</units>
      <required>true</required>
      <model_dependent>false</model_dependent>
      <default_value>auto</default_value>
    </argument>
    <argument>
      <name>ceiling_fan_cooling_setpoint_temp_offset</name>
      <display_name>Ceiling Fan: Cooling Setpoint Temperature Offset</display_name>
      <description>The setpoint temperature offset during cooling season for the ceiling fan(s). Only applies if ceiling fan quantity is greater than zero.</description>
      <type>Double</type>
      <units>deg-F</units>
      <required>true</required>
      <model_dependent>false</model_dependent>
      <default_value>0</default_value>
    </argument>
    <argument>
      <name>misc_plug_loads_television_present</name>
      <display_name>Misc Plug Loads: Television Present</display_name>
      <description>Whether there are televisions.</description>
      <type>Boolean</type>
      <required>true</required>
      <model_dependent>false</model_dependent>
      <default_value>true</default_value>
      <choices>
        <choice>
          <value>true</value>
          <display_name>true</display_name>
        </choice>
        <choice>
          <value>false</value>
          <display_name>false</display_name>
        </choice>
      </choices>
    </argument>
    <argument>
      <name>misc_plug_loads_other_annual_kwh</name>
      <display_name>Misc Plug Loads: Other Annual kWh</display_name>
      <description>The annual energy consumption of the other residual plug loads.</description>
      <type>String</type>
      <units>kWh/yr</units>
      <required>true</required>
      <model_dependent>false</model_dependent>
      <default_value>auto</default_value>
    </argument>
    <argument>
      <name>misc_plug_loads_other_frac_sensible</name>
      <display_name>Misc Plug Loads: Other Sensible Fraction</display_name>
      <description>Fraction of other residual plug loads' internal gains that are sensible.</description>
      <type>String</type>
      <units>Frac</units>
      <required>true</required>
      <model_dependent>false</model_dependent>
      <default_value>auto</default_value>
    </argument>
    <argument>
      <name>misc_plug_loads_other_frac_latent</name>
      <display_name>Misc Plug Loads: Other Latent Fraction</display_name>
      <description>Fraction of other residual plug loads' internal gains that are latent.</description>
      <type>String</type>
      <units>Frac</units>
      <required>true</required>
      <model_dependent>false</model_dependent>
      <default_value>auto</default_value>
    </argument>
    <argument>
      <name>misc_plug_loads_other_usage_multiplier</name>
      <display_name>Misc Plug Loads: Other Usage Multiplier</display_name>
      <description>Multiplier on the other energy usage that can reflect, e.g., high/low usage occupants.</description>
      <type>Double</type>
      <required>true</required>
      <model_dependent>false</model_dependent>
      <default_value>1</default_value>
    </argument>
    <argument>
      <name>misc_plug_loads_well_pump_present</name>
      <display_name>Misc Plug Loads: Well Pump Present</display_name>
      <description>Whether there is a well pump.</description>
      <type>Boolean</type>
      <required>true</required>
      <model_dependent>false</model_dependent>
      <default_value>false</default_value>
      <choices>
        <choice>
          <value>true</value>
          <display_name>true</display_name>
        </choice>
        <choice>
          <value>false</value>
          <display_name>false</display_name>
        </choice>
      </choices>
    </argument>
    <argument>
      <name>misc_plug_loads_well_pump_annual_kwh</name>
      <display_name>Misc Plug Loads: Well Pump Annual kWh</display_name>
      <description>The annual energy consumption of the well pump plug loads.</description>
      <type>String</type>
      <units>kWh/yr</units>
      <required>true</required>
      <model_dependent>false</model_dependent>
      <default_value>auto</default_value>
    </argument>
    <argument>
      <name>misc_plug_loads_well_pump_usage_multiplier</name>
      <display_name>Misc Plug Loads: Well Pump Usage Multiplier</display_name>
      <description>Multiplier on the well pump energy usage that can reflect, e.g., high/low usage occupants.</description>
      <type>Double</type>
      <required>true</required>
      <model_dependent>false</model_dependent>
      <default_value>1</default_value>
    </argument>
    <argument>
      <name>misc_plug_loads_vehicle_present</name>
      <display_name>Misc Plug Loads: Vehicle Present</display_name>
      <description>Whether there is an electric vehicle.</description>
      <type>Boolean</type>
      <required>true</required>
      <model_dependent>false</model_dependent>
      <default_value>false</default_value>
      <choices>
        <choice>
          <value>true</value>
          <display_name>true</display_name>
        </choice>
        <choice>
          <value>false</value>
          <display_name>false</display_name>
        </choice>
      </choices>
    </argument>
    <argument>
      <name>misc_plug_loads_vehicle_annual_kwh</name>
      <display_name>Misc Plug Loads: Vehicle Annual kWh</display_name>
      <description>The annual energy consumption of the electric vehicle plug loads.</description>
      <type>String</type>
      <units>kWh/yr</units>
      <required>true</required>
      <model_dependent>false</model_dependent>
      <default_value>auto</default_value>
    </argument>
    <argument>
      <name>misc_plug_loads_vehicle_usage_multiplier</name>
      <display_name>Misc Plug Loads: Vehicle Usage Multiplier</display_name>
      <description>Multiplier on the electric vehicle energy usage that can reflect, e.g., high/low usage occupants.</description>
      <type>Double</type>
      <required>true</required>
      <model_dependent>false</model_dependent>
      <default_value>1</default_value>
    </argument>
    <argument>
      <name>misc_fuel_loads_grill_present</name>
      <display_name>Misc Fuel Loads: Grill Present</display_name>
      <description>Whether there is a fuel loads grill.</description>
      <type>Boolean</type>
      <required>true</required>
      <model_dependent>false</model_dependent>
      <default_value>false</default_value>
      <choices>
        <choice>
          <value>true</value>
          <display_name>true</display_name>
        </choice>
        <choice>
          <value>false</value>
          <display_name>false</display_name>
        </choice>
      </choices>
    </argument>
    <argument>
      <name>misc_fuel_loads_grill_fuel_type</name>
      <display_name>Misc Fuel Loads: Grill Fuel Type</display_name>
      <description>The fuel type of the fuel loads grill.</description>
      <type>Choice</type>
      <required>true</required>
      <model_dependent>false</model_dependent>
      <default_value>natural gas</default_value>
      <choices>
        <choice>
          <value>natural gas</value>
          <display_name>natural gas</display_name>
        </choice>
        <choice>
          <value>fuel oil</value>
          <display_name>fuel oil</display_name>
        </choice>
        <choice>
          <value>propane</value>
          <display_name>propane</display_name>
        </choice>
        <choice>
          <value>wood</value>
          <display_name>wood</display_name>
        </choice>
        <choice>
          <value>wood pellets</value>
          <display_name>wood pellets</display_name>
        </choice>
      </choices>
    </argument>
    <argument>
      <name>misc_fuel_loads_grill_annual_therm</name>
      <display_name>Misc Fuel Loads: Grill Annual therm</display_name>
      <description>The annual energy consumption of the fuel loads grill.</description>
      <type>String</type>
      <units>therm/yr</units>
      <required>true</required>
      <model_dependent>false</model_dependent>
      <default_value>auto</default_value>
    </argument>
    <argument>
      <name>misc_fuel_loads_grill_usage_multiplier</name>
      <display_name>Misc Fuel Loads: Grill Usage Multiplier</display_name>
      <description>Multiplier on the fuel loads grill energy usage that can reflect, e.g., high/low usage occupants.</description>
      <type>Double</type>
      <required>true</required>
      <model_dependent>false</model_dependent>
      <default_value>0</default_value>
    </argument>
    <argument>
      <name>misc_fuel_loads_lighting_present</name>
      <display_name>Misc Fuel Loads: Lighting Present</display_name>
      <description>Whether there is fuel loads lighting.</description>
      <type>Boolean</type>
      <required>true</required>
      <model_dependent>false</model_dependent>
      <default_value>false</default_value>
      <choices>
        <choice>
          <value>true</value>
          <display_name>true</display_name>
        </choice>
        <choice>
          <value>false</value>
          <display_name>false</display_name>
        </choice>
      </choices>
    </argument>
    <argument>
      <name>misc_fuel_loads_lighting_fuel_type</name>
      <display_name>Misc Fuel Loads: Lighting Fuel Type</display_name>
      <description>The fuel type of the fuel loads lighting.</description>
      <type>Choice</type>
      <required>true</required>
      <model_dependent>false</model_dependent>
      <default_value>natural gas</default_value>
      <choices>
        <choice>
          <value>natural gas</value>
          <display_name>natural gas</display_name>
        </choice>
        <choice>
          <value>fuel oil</value>
          <display_name>fuel oil</display_name>
        </choice>
        <choice>
          <value>propane</value>
          <display_name>propane</display_name>
        </choice>
        <choice>
          <value>wood</value>
          <display_name>wood</display_name>
        </choice>
        <choice>
          <value>wood pellets</value>
          <display_name>wood pellets</display_name>
        </choice>
      </choices>
    </argument>
    <argument>
      <name>misc_fuel_loads_lighting_annual_therm</name>
      <display_name>Misc Fuel Loads: Lighting Annual therm</display_name>
      <description>The annual energy consumption of the fuel loads lighting.</description>
      <type>String</type>
      <units>therm/yr</units>
      <required>true</required>
      <model_dependent>false</model_dependent>
      <default_value>auto</default_value>
    </argument>
    <argument>
      <name>misc_fuel_loads_lighting_usage_multiplier</name>
      <display_name>Misc Fuel Loads: Lighting Usage Multiplier</display_name>
      <description>Multiplier on the fuel loads lighting energy usage that can reflect, e.g., high/low usage occupants.</description>
      <type>Double</type>
      <required>true</required>
      <model_dependent>false</model_dependent>
      <default_value>0</default_value>
    </argument>
    <argument>
      <name>misc_fuel_loads_fireplace_present</name>
      <display_name>Misc Fuel Loads: Fireplace Present</display_name>
      <description>Whether there is fuel loads fireplace.</description>
      <type>Boolean</type>
      <required>true</required>
      <model_dependent>false</model_dependent>
      <default_value>false</default_value>
      <choices>
        <choice>
          <value>true</value>
          <display_name>true</display_name>
        </choice>
        <choice>
          <value>false</value>
          <display_name>false</display_name>
        </choice>
      </choices>
    </argument>
    <argument>
      <name>misc_fuel_loads_fireplace_fuel_type</name>
      <display_name>Misc Fuel Loads: Fireplace Fuel Type</display_name>
      <description>The fuel type of the fuel loads fireplace.</description>
      <type>Choice</type>
      <required>true</required>
      <model_dependent>false</model_dependent>
      <default_value>natural gas</default_value>
      <choices>
        <choice>
          <value>natural gas</value>
          <display_name>natural gas</display_name>
        </choice>
        <choice>
          <value>fuel oil</value>
          <display_name>fuel oil</display_name>
        </choice>
        <choice>
          <value>propane</value>
          <display_name>propane</display_name>
        </choice>
        <choice>
          <value>wood</value>
          <display_name>wood</display_name>
        </choice>
        <choice>
          <value>wood pellets</value>
          <display_name>wood pellets</display_name>
        </choice>
      </choices>
    </argument>
    <argument>
      <name>misc_fuel_loads_fireplace_annual_therm</name>
      <display_name>Misc Fuel Loads: Fireplace Annual therm</display_name>
      <description>The annual energy consumption of the fuel loads fireplace.</description>
      <type>String</type>
      <units>therm/yr</units>
      <required>true</required>
      <model_dependent>false</model_dependent>
      <default_value>auto</default_value>
    </argument>
    <argument>
      <name>misc_fuel_loads_fireplace_frac_sensible</name>
      <display_name>Misc Fuel Loads: Fireplace Sensible Fraction</display_name>
      <description>Fraction of fireplace residual fuel loads' internal gains that are sensible.</description>
      <type>String</type>
      <units>Frac</units>
      <required>true</required>
      <model_dependent>false</model_dependent>
      <default_value>auto</default_value>
    </argument>
    <argument>
      <name>misc_fuel_loads_fireplace_frac_latent</name>
      <display_name>Misc Fuel Loads: Fireplace Latent Fraction</display_name>
      <description>Fraction of fireplace residual fuel loads' internal gains that are latent.</description>
      <type>String</type>
      <units>Frac</units>
      <required>true</required>
      <model_dependent>false</model_dependent>
      <default_value>auto</default_value>
    </argument>
    <argument>
      <name>misc_fuel_loads_fireplace_usage_multiplier</name>
      <display_name>Misc Fuel Loads: Fireplace Usage Multiplier</display_name>
      <description>Multiplier on the fuel loads fireplace energy usage that can reflect, e.g., high/low usage occupants.</description>
      <type>Double</type>
      <required>true</required>
      <model_dependent>false</model_dependent>
      <default_value>0</default_value>
    </argument>
    <argument>
      <name>pool_present</name>
      <display_name>Pool: Present</display_name>
      <description>Whether there is a pool.</description>
      <type>Boolean</type>
      <required>true</required>
      <model_dependent>false</model_dependent>
      <default_value>false</default_value>
      <choices>
        <choice>
          <value>true</value>
          <display_name>true</display_name>
        </choice>
        <choice>
          <value>false</value>
          <display_name>false</display_name>
        </choice>
      </choices>
    </argument>
    <argument>
      <name>pool_pump_annual_kwh</name>
      <display_name>Pool: Pump Annual kWh</display_name>
      <description>The annual energy consumption of the pool pump.</description>
      <type>String</type>
      <units>kWh/yr</units>
      <required>true</required>
      <model_dependent>false</model_dependent>
      <default_value>auto</default_value>
    </argument>
    <argument>
      <name>pool_pump_usage_multiplier</name>
      <display_name>Pool: Pump Usage Multiplier</display_name>
      <description>Multiplier on the pool pump energy usage that can reflect, e.g., high/low usage occupants.</description>
      <type>Double</type>
      <required>true</required>
      <model_dependent>false</model_dependent>
      <default_value>1</default_value>
    </argument>
    <argument>
      <name>pool_heater_type</name>
      <display_name>Pool: Heater Type</display_name>
      <description>The type of pool heater. Use 'none' if there is no pool heater.</description>
      <type>Choice</type>
      <required>true</required>
      <model_dependent>false</model_dependent>
      <default_value>none</default_value>
      <choices>
        <choice>
          <value>none</value>
          <display_name>none</display_name>
        </choice>
        <choice>
          <value>electric resistance</value>
          <display_name>electric resistance</display_name>
        </choice>
        <choice>
          <value>gas fired</value>
          <display_name>gas fired</display_name>
        </choice>
        <choice>
          <value>heat pump</value>
          <display_name>heat pump</display_name>
        </choice>
      </choices>
    </argument>
    <argument>
      <name>pool_heater_annual_kwh</name>
      <display_name>Pool: Heater Annual kWh</display_name>
      <description>The annual energy consumption of the electric resistance pool heater.</description>
      <type>String</type>
      <units>kWh/yr</units>
      <required>true</required>
      <model_dependent>false</model_dependent>
      <default_value>auto</default_value>
    </argument>
    <argument>
      <name>pool_heater_annual_therm</name>
      <display_name>Pool: Heater Annual therm</display_name>
      <description>The annual energy consumption of the gas fired pool heater.</description>
      <type>String</type>
      <units>therm/yr</units>
      <required>true</required>
      <model_dependent>false</model_dependent>
      <default_value>auto</default_value>
    </argument>
    <argument>
      <name>pool_heater_usage_multiplier</name>
      <display_name>Pool: Heater Usage Multiplier</display_name>
      <description>Multiplier on the pool heater energy usage that can reflect, e.g., high/low usage occupants.</description>
      <type>Double</type>
      <required>true</required>
      <model_dependent>false</model_dependent>
      <default_value>1</default_value>
    </argument>
    <argument>
      <name>hot_tub_present</name>
      <display_name>Hot Tub: Present</display_name>
      <description>Whether there is a hot tub.</description>
      <type>Boolean</type>
      <required>true</required>
      <model_dependent>false</model_dependent>
      <default_value>false</default_value>
      <choices>
        <choice>
          <value>true</value>
          <display_name>true</display_name>
        </choice>
        <choice>
          <value>false</value>
          <display_name>false</display_name>
        </choice>
      </choices>
    </argument>
    <argument>
      <name>hot_tub_pump_annual_kwh</name>
      <display_name>Hot Tub: Pump Annual kWh</display_name>
      <description>The annual energy consumption of the hot tub pump.</description>
      <type>String</type>
      <units>kWh/yr</units>
      <required>true</required>
      <model_dependent>false</model_dependent>
      <default_value>auto</default_value>
    </argument>
    <argument>
      <name>hot_tub_pump_usage_multiplier</name>
      <display_name>Hot Tub: Pump Usage Multiplier</display_name>
      <description>Multiplier on the hot tub pump energy usage that can reflect, e.g., high/low usage occupants.</description>
      <type>Double</type>
      <required>true</required>
      <model_dependent>false</model_dependent>
      <default_value>1</default_value>
    </argument>
    <argument>
      <name>hot_tub_heater_type</name>
      <display_name>Hot Tub: Heater Type</display_name>
      <description>The type of hot tub heater. Use 'none' if there is no hot tub heater.</description>
      <type>Choice</type>
      <required>true</required>
      <model_dependent>false</model_dependent>
      <default_value>none</default_value>
      <choices>
        <choice>
          <value>none</value>
          <display_name>none</display_name>
        </choice>
        <choice>
          <value>electric resistance</value>
          <display_name>electric resistance</display_name>
        </choice>
        <choice>
          <value>gas fired</value>
          <display_name>gas fired</display_name>
        </choice>
        <choice>
          <value>heat pump</value>
          <display_name>heat pump</display_name>
        </choice>
      </choices>
    </argument>
    <argument>
      <name>hot_tub_heater_annual_kwh</name>
      <display_name>Hot Tub: Heater Annual kWh</display_name>
      <description>The annual energy consumption of the electric resistance hot tub heater.</description>
      <type>String</type>
      <units>kWh/yr</units>
      <required>true</required>
      <model_dependent>false</model_dependent>
      <default_value>auto</default_value>
    </argument>
    <argument>
      <name>hot_tub_heater_annual_therm</name>
      <display_name>Hot Tub: Heater Annual therm</display_name>
      <description>The annual energy consumption of the gas fired hot tub heater.</description>
      <type>String</type>
      <units>therm/yr</units>
      <required>true</required>
      <model_dependent>false</model_dependent>
      <default_value>auto</default_value>
    </argument>
    <argument>
      <name>hot_tub_heater_usage_multiplier</name>
      <display_name>Hot Tub: Heater Usage Multiplier</display_name>
      <description>Multiplier on the hot tub heater energy usage that can reflect, e.g., high/low usage occupants.</description>
      <type>Double</type>
      <required>true</required>
      <model_dependent>false</model_dependent>
      <default_value>1</default_value>
    </argument>
    <argument>
      <name>emissions_scenario_names</name>
      <display_name>Emissions: Scenario Names</display_name>
      <description>Names of emissions scenarios. If multiple scenarios, use a comma-separated list.</description>
      <type>String</type>
      <required>false</required>
      <model_dependent>false</model_dependent>
    </argument>
    <argument>
      <name>emissions_types</name>
      <display_name>Emissions: Types</display_name>
      <description>Types of emissions (e.g., CO2e, NOx, etc.). If multiple scenarios, use a comma-separated list.</description>
      <type>String</type>
      <required>false</required>
      <model_dependent>false</model_dependent>
    </argument>
    <argument>
      <name>emissions_electricity_units</name>
      <display_name>Emissions: Electricity Units</display_name>
      <description>Electricity emissions factors units. If multiple scenarios, use a comma-separated list. Only lb/MWh and kg/MWh are allowed.</description>
      <type>String</type>
      <required>false</required>
      <model_dependent>false</model_dependent>
    </argument>
    <argument>
      <name>emissions_electricity_values_or_filepaths</name>
      <display_name>Emissions: Electricity Values or File Paths</display_name>
      <description>Electricity emissions factors values, specified as either an annual factor or an absolute/relative path to a file with hourly factors. If multiple scenarios, use a comma-separated list.</description>
      <type>String</type>
      <required>false</required>
      <model_dependent>false</model_dependent>
    </argument>
    <argument>
      <name>emissions_electricity_number_of_header_rows</name>
      <display_name>Emissions: Electricity Files Number of Header Rows</display_name>
      <description>The number of header rows in the electricity emissions factor file. Only applies when an electricity filepath is used. If multiple scenarios, use a comma-separated list.</description>
      <type>String</type>
      <required>false</required>
      <model_dependent>false</model_dependent>
    </argument>
    <argument>
      <name>emissions_electricity_column_numbers</name>
      <display_name>Emissions: Electricity Files Column Numbers</display_name>
      <description>The column number in the electricity emissions factor file. Only applies when an electricity filepath is used. If multiple scenarios, use a comma-separated list.</description>
      <type>String</type>
      <required>false</required>
      <model_dependent>false</model_dependent>
    </argument>
    <argument>
      <name>emissions_fossil_fuel_units</name>
      <display_name>Emissions: Fossil Fuel Units</display_name>
      <description>Fossil fuel emissions factors units. If multiple scenarios, use a comma-separated list. Only lb/MBtu and kg/MBtu are allowed.</description>
      <type>String</type>
      <required>false</required>
      <model_dependent>false</model_dependent>
    </argument>
    <argument>
      <name>emissions_natural_gas_values</name>
      <display_name>Emissions: Natural Gas Values</display_name>
      <description>Natural gas emissions factors values, specified as an annual factor. If multiple scenarios, use a comma-separated list.</description>
      <type>String</type>
      <required>false</required>
      <model_dependent>false</model_dependent>
    </argument>
    <argument>
      <name>emissions_propane_values</name>
      <display_name>Emissions: Propane Values</display_name>
      <description>Propane emissions factors values, specified as an annual factor. If multiple scenarios, use a comma-separated list.</description>
      <type>String</type>
      <required>false</required>
      <model_dependent>false</model_dependent>
    </argument>
    <argument>
      <name>emissions_fuel_oil_values</name>
      <display_name>Emissions: Fuel Oil Values</display_name>
      <description>Fuel oil emissions factors values, specified as an annual factor. If multiple scenarios, use a comma-separated list.</description>
      <type>String</type>
      <required>false</required>
      <model_dependent>false</model_dependent>
    </argument>
    <argument>
      <name>emissions_coal_values</name>
      <display_name>Emissions: Coal Values</display_name>
      <description>Coal emissions factors values, specified as an annual factor. If multiple scenarios, use a comma-separated list.</description>
      <type>String</type>
      <required>false</required>
      <model_dependent>false</model_dependent>
    </argument>
    <argument>
      <name>emissions_wood_values</name>
      <display_name>Emissions: Wood Values</display_name>
      <description>Wood emissions factors values, specified as an annual factor. If multiple scenarios, use a comma-separated list.</description>
      <type>String</type>
      <required>false</required>
      <model_dependent>false</model_dependent>
    </argument>
    <argument>
      <name>emissions_wood_pellets_values</name>
      <display_name>Emissions: Wood Pellets Values</display_name>
      <description>Wood pellets emissions factors values, specified as an annual factor. If multiple scenarios, use a comma-separated list.</description>
      <type>String</type>
      <required>false</required>
      <model_dependent>false</model_dependent>
    </argument>
    <argument>
      <name>additional_properties</name>
      <display_name>Additional Properties</display_name>
      <description>Additional properties specified as key-value pairs (i.e., key=value). If multiple additional properties, use a |-separated list. For example, 'LowIncome=false|Remodeled|Description=2-story home in Denver'. These properties will be stored in the HPXML file under /HPXML/SoftwareInfo/extension/AdditionalProperties.</description>
      <type>String</type>
      <required>false</required>
      <model_dependent>false</model_dependent>
    </argument>
    <argument>
      <name>apply_defaults</name>
      <display_name>Apply Default Values?</display_name>
      <description>If true, applies OS-HPXML default values to the HPXML output file.</description>
      <type>Boolean</type>
      <required>false</required>
      <model_dependent>false</model_dependent>
      <default_value>false</default_value>
      <choices>
        <choice>
          <value>true</value>
          <display_name>true</display_name>
        </choice>
        <choice>
          <value>false</value>
          <display_name>false</display_name>
        </choice>
      </choices>
    </argument>
    <argument>
      <name>apply_validation</name>
      <display_name>Apply Validation?</display_name>
      <description>If true, validates the HPXML output file. Set to false for faster performance. Note that validation is not needed if the HPXML file will be validated downstream (e.g., via the HPXMLtoOpenStudio measure).</description>
      <type>Boolean</type>
      <required>false</required>
      <model_dependent>false</model_dependent>
      <default_value>false</default_value>
      <choices>
        <choice>
          <value>true</value>
          <display_name>true</display_name>
        </choice>
        <choice>
          <value>false</value>
          <display_name>false</display_name>
        </choice>
      </choices>
    </argument>
    <argument>
      <name>schedules_type</name>
      <display_name>Schedules: Type</display_name>
      <description>The type of occupant-related schedules to use.</description>
      <type>Choice</type>
      <required>true</required>
      <model_dependent>false</model_dependent>
      <default_value>smooth</default_value>
      <choices>
        <choice>
          <value>smooth</value>
          <display_name>smooth</display_name>
        </choice>
        <choice>
          <value>stochastic</value>
          <display_name>stochastic</display_name>
        </choice>
      </choices>
    </argument>
    <argument>
      <name>schedules_vacancy_period</name>
      <display_name>Schedules: Vacancy Period</display_name>
      <description>Specifies the vacancy period. Enter a date like "Dec 15 - Jan 15".</description>
      <type>String</type>
      <required>false</required>
      <model_dependent>false</model_dependent>
    </argument>
    <argument>
      <name>schedules_random_seed</name>
      <display_name>Schedules: Random Seed</display_name>
      <description>This numeric field is the seed for the random number generator. Only applies if the schedules type is 'stochastic'.</description>
      <type>Integer</type>
      <units>#</units>
      <required>false</required>
      <model_dependent>false</model_dependent>
    </argument>
    <argument>
      <name>geometry_unit_cfa_bin</name>
      <display_name>Geometry: Unit Conditioned Floor Area Bin</display_name>
      <description>E.g., '2000-2499'.</description>
      <type>String</type>
      <required>true</required>
      <model_dependent>false</model_dependent>
      <default_value>2000-2499</default_value>
    </argument>
    <argument>
      <name>geometry_unit_cfa</name>
      <display_name>Geometry: Unit Conditioned Floor Area</display_name>
      <description>E.g., '2000' or 'auto'.</description>
      <type>String</type>
      <units>sqft</units>
      <required>true</required>
      <model_dependent>false</model_dependent>
      <default_value>2000</default_value>
    </argument>
    <argument>
      <name>vintage</name>
      <display_name>Building Construction: Vintage</display_name>
      <description>The building vintage, used for informational purposes only.</description>
      <type>String</type>
      <required>false</required>
      <model_dependent>false</model_dependent>
    </argument>
    <argument>
      <name>exterior_finish_r</name>
      <display_name>Building Construction: Exterior Finish R-Value</display_name>
      <description>R-value of the exterior finish.</description>
      <type>Double</type>
      <units>h-ft^2-R/Btu</units>
      <required>true</required>
      <model_dependent>false</model_dependent>
      <default_value>0.6</default_value>
    </argument>
    <argument>
      <name>geometry_unit_level</name>
      <display_name>Geometry: Unit Level</display_name>
      <description>The level of the unit. This is required for apartment units.</description>
      <type>Choice</type>
      <required>false</required>
      <model_dependent>false</model_dependent>
      <choices>
        <choice>
          <value>Bottom</value>
          <display_name>Bottom</display_name>
        </choice>
        <choice>
          <value>Middle</value>
          <display_name>Middle</display_name>
        </choice>
        <choice>
          <value>Top</value>
          <display_name>Top</display_name>
        </choice>
      </choices>
    </argument>
    <argument>
      <name>geometry_unit_horizontal_location</name>
      <display_name>Geometry: Unit Horizontal Location</display_name>
      <description>The horizontal location of the unit when viewing the front of the building. This is required for single-family attached and apartment units.</description>
      <type>Choice</type>
      <required>false</required>
      <model_dependent>false</model_dependent>
      <choices>
        <choice>
          <value>None</value>
          <display_name>None</display_name>
        </choice>
        <choice>
          <value>Left</value>
          <display_name>Left</display_name>
        </choice>
        <choice>
          <value>Middle</value>
          <display_name>Middle</display_name>
        </choice>
        <choice>
          <value>Right</value>
          <display_name>Right</display_name>
        </choice>
      </choices>
    </argument>
    <argument>
      <name>geometry_num_floors_above_grade</name>
      <display_name>Geometry: Number of Floors Above Grade</display_name>
      <description>The number of floors above grade (in the unit if single-family detached or single-family attached, and in the building if apartment unit). Conditioned attics are included.</description>
      <type>Integer</type>
      <units>#</units>
      <required>true</required>
      <model_dependent>false</model_dependent>
      <default_value>2</default_value>
    </argument>
    <argument>
      <name>geometry_corridor_position</name>
      <display_name>Geometry: Corridor Position</display_name>
      <description>The position of the corridor. Only applies to single-family attached and apartment units. Exterior corridors are shaded, but not enclosed. Interior corridors are enclosed and conditioned.</description>
      <type>Choice</type>
      <required>true</required>
      <model_dependent>false</model_dependent>
      <choices>
        <choice>
          <value>Double-Loaded Interior</value>
          <display_name>Double-Loaded Interior</display_name>
        </choice>
        <choice>
          <value>Double Exterior</value>
          <display_name>Double Exterior</display_name>
        </choice>
        <choice>
          <value>Single Exterior (Front)</value>
          <display_name>Single Exterior (Front)</display_name>
        </choice>
        <choice>
          <value>None</value>
          <display_name>None</display_name>
        </choice>
      </choices>
    </argument>
    <argument>
      <name>geometry_corridor_width</name>
      <display_name>Geometry: Corridor Width</display_name>
      <description>The width of the corridor. Only applies to apartment units.</description>
      <type>Double</type>
      <units>ft</units>
      <required>true</required>
      <model_dependent>false</model_dependent>
      <default_value>10</default_value>
    </argument>
    <argument>
      <name>wall_continuous_exterior_r</name>
      <display_name>Wall: Continuous Exterior Insulation Nominal R-value</display_name>
      <description>Nominal R-value for the wall continuous exterior insulation.</description>
      <type>Double</type>
      <units>h-ft^2-R/Btu</units>
      <required>false</required>
      <model_dependent>false</model_dependent>
    </argument>
    <argument>
      <name>ceiling_insulation_r</name>
      <display_name>Ceiling: Insulation Nominal R-value</display_name>
      <description>Nominal R-value for the ceiling (attic floor).</description>
      <type>Double</type>
      <units>h-ft^2-R/Btu</units>
      <required>true</required>
      <model_dependent>false</model_dependent>
      <default_value>0</default_value>
    </argument>
    <argument>
      <name>rim_joist_continuous_exterior_r</name>
      <display_name>Rim Joist: Continuous Exterior Insulation Nominal R-value</display_name>
      <description>Nominal R-value for the rim joist continuous exterior insulation. Only applies to basements/crawlspaces.</description>
      <type>Double</type>
      <units>h-ft^2-R/Btu</units>
      <required>true</required>
      <model_dependent>false</model_dependent>
      <default_value>0</default_value>
    </argument>
    <argument>
      <name>rim_joist_continuous_interior_r</name>
      <display_name>Rim Joist: Continuous Interior Insulation Nominal R-value</display_name>
      <description>Nominal R-value for the rim joist continuous interior insulation that runs parallel to floor joists. Only applies to basements/crawlspaces.</description>
      <type>Double</type>
      <units>h-ft^2-R/Btu</units>
      <required>true</required>
      <model_dependent>false</model_dependent>
      <default_value>0</default_value>
    </argument>
    <argument>
      <name>rim_joist_assembly_interior_r</name>
      <display_name>Rim Joist: Interior Assembly R-value</display_name>
      <description>Assembly R-value for the rim joist assembly interior insulation that runs perpendicular to floor joists. Only applies to basements/crawlspaces.</description>
      <type>Double</type>
      <units>h-ft^2-R/Btu</units>
      <required>true</required>
      <model_dependent>false</model_dependent>
      <default_value>0</default_value>
    </argument>
    <argument>
      <name>air_leakage_percent_reduction</name>
      <display_name>Air Leakage: Value Reduction</display_name>
      <description>Reduction (%) on the air exchange rate value.</description>
      <type>Double</type>
      <required>false</required>
      <model_dependent>false</model_dependent>
    </argument>
    <argument>
      <name>misc_plug_loads_other_2_usage_multiplier</name>
      <display_name>Plug Loads: Other Usage Multiplier 2</display_name>
      <description>Additional multiplier on the other energy usage that can reflect, e.g., high/low usage occupants.</description>
      <type>Double</type>
      <required>true</required>
      <model_dependent>false</model_dependent>
      <default_value>1</default_value>
    </argument>
    <argument>
      <name>misc_plug_loads_well_pump_2_usage_multiplier</name>
      <display_name>Plug Loads: Well Pump Usage Multiplier 2</display_name>
      <description>Additional multiplier on the well pump energy usage that can reflect, e.g., high/low usage occupants.</description>
      <type>Double</type>
      <required>true</required>
      <model_dependent>false</model_dependent>
      <default_value>0</default_value>
    </argument>
    <argument>
      <name>misc_plug_loads_vehicle_2_usage_multiplier</name>
      <display_name>Plug Loads: Vehicle Usage Multiplier 2</display_name>
      <description>Additional multiplier on the electric vehicle energy usage that can reflect, e.g., high/low usage occupants.</description>
      <type>Double</type>
      <required>true</required>
      <model_dependent>false</model_dependent>
      <default_value>0</default_value>
    </argument>
    <argument>
      <name>hvac_control_heating_weekday_setpoint_temp</name>
      <display_name>Heating Setpoint: Weekday Temperature</display_name>
      <description>Specify the weekday heating setpoint temperature.</description>
      <type>Double</type>
      <units>deg-F</units>
      <required>true</required>
      <model_dependent>false</model_dependent>
      <default_value>71</default_value>
    </argument>
    <argument>
      <name>hvac_control_heating_weekend_setpoint_temp</name>
      <display_name>Heating Setpoint: Weekend Temperature</display_name>
      <description>Specify the weekend heating setpoint temperature.</description>
      <type>Double</type>
      <units>deg-F</units>
      <required>true</required>
      <model_dependent>false</model_dependent>
      <default_value>71</default_value>
    </argument>
    <argument>
      <name>hvac_control_heating_weekday_setpoint_offset_magnitude</name>
      <display_name>Heating Setpoint: Weekday Offset Magnitude</display_name>
      <description>Specify the weekday heating offset magnitude.</description>
      <type>Double</type>
      <units>deg-F</units>
      <required>true</required>
      <model_dependent>false</model_dependent>
      <default_value>0</default_value>
    </argument>
    <argument>
      <name>hvac_control_heating_weekend_setpoint_offset_magnitude</name>
      <display_name>Heating Setpoint: Weekend Offset Magnitude</display_name>
      <description>Specify the weekend heating offset magnitude.</description>
      <type>Double</type>
      <units>deg-F</units>
      <required>true</required>
      <model_dependent>false</model_dependent>
      <default_value>0</default_value>
    </argument>
    <argument>
      <name>hvac_control_heating_weekday_setpoint_schedule</name>
      <display_name>Heating Setpoint: Weekday Schedule</display_name>
      <description>Specify the 24-hour comma-separated weekday heating schedule of 0s and 1s.</description>
      <type>String</type>
      <required>true</required>
      <model_dependent>false</model_dependent>
      <default_value>0, 0, 0, 0, 0, 0, 0, 0, 0, 0, 0, 0, 0, 0, 0, 0, 0, 0, 0, 0, 0, 0, 0, 0</default_value>
    </argument>
    <argument>
      <name>hvac_control_heating_weekend_setpoint_schedule</name>
      <display_name>Heating Setpoint: Weekend Schedule</display_name>
      <description>Specify the 24-hour comma-separated weekend heating schedule of 0s and 1s.</description>
      <type>String</type>
      <required>true</required>
      <model_dependent>false</model_dependent>
      <default_value>0, 0, 0, 0, 0, 0, 0, 0, 0, 0, 0, 0, 0, 0, 0, 0, 0, 0, 0, 0, 0, 0, 0, 0</default_value>
    </argument>
    <argument>
      <name>use_auto_heating_season</name>
      <display_name>Use Auto Heating Season</display_name>
      <description>Specifies whether to automatically define the heating season based on the weather file.</description>
      <type>Boolean</type>
      <required>true</required>
      <model_dependent>false</model_dependent>
      <default_value>false</default_value>
      <choices>
        <choice>
          <value>true</value>
          <display_name>true</display_name>
        </choice>
        <choice>
          <value>false</value>
          <display_name>false</display_name>
        </choice>
      </choices>
    </argument>
    <argument>
      <name>hvac_control_cooling_weekday_setpoint_temp</name>
      <display_name>Cooling Setpoint: Weekday Temperature</display_name>
      <description>Specify the weekday cooling setpoint temperature.</description>
      <type>Double</type>
      <units>deg-F</units>
      <required>true</required>
      <model_dependent>false</model_dependent>
      <default_value>76</default_value>
    </argument>
    <argument>
      <name>hvac_control_cooling_weekend_setpoint_temp</name>
      <display_name>Cooling Setpoint: Weekend Temperature</display_name>
      <description>Specify the weekend cooling setpoint temperature.</description>
      <type>Double</type>
      <units>deg-F</units>
      <required>true</required>
      <model_dependent>false</model_dependent>
      <default_value>76</default_value>
    </argument>
    <argument>
      <name>hvac_control_cooling_weekday_setpoint_offset_magnitude</name>
      <display_name>Cooling Setpoint: Weekday Offset Magnitude</display_name>
      <description>Specify the weekday cooling offset magnitude.</description>
      <type>Double</type>
      <units>deg-F</units>
      <required>true</required>
      <model_dependent>false</model_dependent>
      <default_value>0</default_value>
    </argument>
    <argument>
      <name>hvac_control_cooling_weekend_setpoint_offset_magnitude</name>
      <display_name>Cooling Setpoint: Weekend Offset Magnitude</display_name>
      <description>Specify the weekend cooling offset magnitude.</description>
      <type>Double</type>
      <units>deg-F</units>
      <required>true</required>
      <model_dependent>false</model_dependent>
      <default_value>0</default_value>
    </argument>
    <argument>
      <name>hvac_control_cooling_weekday_setpoint_schedule</name>
      <display_name>Cooling Setpoint: Weekday Schedule</display_name>
      <description>Specify the 24-hour comma-separated weekday cooling schedule of 0s and 1s.</description>
      <type>String</type>
      <required>true</required>
      <model_dependent>false</model_dependent>
      <default_value>0, 0, 0, 0, 0, 0, 0, 0, 0, 0, 0, 0, 0, 0, 0, 0, 0, 0, 0, 0, 0, 0, 0, 0</default_value>
    </argument>
    <argument>
      <name>hvac_control_cooling_weekend_setpoint_schedule</name>
      <display_name>Cooling Setpoint: Weekend Schedule</display_name>
      <description>Specify the 24-hour comma-separated weekend cooling schedule of 0s and 1s.</description>
      <type>String</type>
      <required>true</required>
      <model_dependent>false</model_dependent>
      <default_value>0, 0, 0, 0, 0, 0, 0, 0, 0, 0, 0, 0, 0, 0, 0, 0, 0, 0, 0, 0, 0, 0, 0, 0</default_value>
    </argument>
    <argument>
      <name>use_auto_cooling_season</name>
      <display_name>Use Auto Cooling Season</display_name>
      <description>Specifies whether to automatically define the cooling season based on the weather file.</description>
      <type>Boolean</type>
      <required>true</required>
      <model_dependent>false</model_dependent>
      <default_value>false</default_value>
      <choices>
        <choice>
          <value>true</value>
          <display_name>true</display_name>
        </choice>
        <choice>
          <value>false</value>
          <display_name>false</display_name>
        </choice>
      </choices>
    </argument>
    <argument>
      <name>heating_system_has_flue_or_chimney</name>
      <display_name>Heating System: Has Flue or Chimney</display_name>
      <description>Whether the heating system has a flue or chimney.</description>
      <type>String</type>
      <required>true</required>
      <model_dependent>false</model_dependent>
      <default_value>auto</default_value>
    </argument>
    <argument>
      <name>heating_system_2_has_flue_or_chimney</name>
      <display_name>Heating System 2: Has Flue or Chimney</display_name>
      <description>Whether the second heating system has a flue or chimney.</description>
      <type>String</type>
      <required>true</required>
      <model_dependent>false</model_dependent>
      <default_value>auto</default_value>
    </argument>
    <argument>
      <name>water_heater_has_flue_or_chimney</name>
      <display_name>Water Heater: Has Flue or Chimney</display_name>
      <description>Whether the water heater has a flue or chimney.</description>
      <type>String</type>
      <required>true</required>
      <model_dependent>false</model_dependent>
      <default_value>auto</default_value>
    </argument>
    <argument>
      <name>heating_system_rated_cfm_per_ton</name>
      <display_name>Heating System: Rated CFM Per Ton</display_name>
      <type>Double</type>
      <units>cfm/ton</units>
      <required>false</required>
      <model_dependent>false</model_dependent>
    </argument>
    <argument>
      <name>heating_system_actual_cfm_per_ton</name>
      <display_name>Heating System: Actual CFM Per Ton</display_name>
      <type>Double</type>
      <units>cfm/ton</units>
      <required>false</required>
      <model_dependent>false</model_dependent>
    </argument>
    <argument>
      <name>cooling_system_rated_cfm_per_ton</name>
      <display_name>Cooling System: Rated CFM Per Ton</display_name>
      <type>Double</type>
      <units>cfm/ton</units>
      <required>false</required>
      <model_dependent>false</model_dependent>
    </argument>
    <argument>
      <name>cooling_system_actual_cfm_per_ton</name>
      <display_name>Cooling System: Actual CFM Per Ton</display_name>
      <type>Double</type>
      <units>cfm/ton</units>
      <required>false</required>
      <model_dependent>false</model_dependent>
    </argument>
    <argument>
      <name>cooling_system_frac_manufacturer_charge</name>
      <display_name>Cooling System: Fraction of Manufacturer Recommended Charge</display_name>
      <type>Double</type>
      <units>Frac</units>
      <required>false</required>
      <model_dependent>false</model_dependent>
    </argument>
    <argument>
      <name>heat_pump_rated_cfm_per_ton</name>
      <display_name>Heat Pump: Rated CFM Per Ton</display_name>
      <type>Double</type>
      <units>cfm/ton</units>
      <required>false</required>
      <model_dependent>false</model_dependent>
    </argument>
    <argument>
      <name>heat_pump_actual_cfm_per_ton</name>
      <display_name>Heat Pump: Actual CFM Per Ton</display_name>
      <type>Double</type>
      <units>cfm/ton</units>
      <required>false</required>
      <model_dependent>false</model_dependent>
    </argument>
    <argument>
      <name>heat_pump_frac_manufacturer_charge</name>
      <display_name>Heat Pump: Fraction of Manufacturer Recommended Charge</display_name>
      <type>Double</type>
      <units>Frac</units>
      <required>false</required>
      <model_dependent>false</model_dependent>
    </argument>
  </arguments>
  <outputs />
  <provenances />
  <tags>
    <tag>Whole Building.Space Types</tag>
  </tags>
  <attributes>
    <attribute>
      <name>Measure Type</name>
      <value>ModelMeasure</value>
      <datatype>string</datatype>
    </attribute>
  </attributes>
  <files>
    <file>
      <filename>constants.rb</filename>
      <filetype>rb</filetype>
      <usage_type>resource</usage_type>
<<<<<<< HEAD
      <checksum>F58E7325</checksum>
=======
      <checksum>110F7CE0</checksum>
>>>>>>> 937a2052
    </file>
    <file>
      <version>
        <software_program>OpenStudio</software_program>
        <identifier>2.9.0</identifier>
        <min_compatible>2.9.0</min_compatible>
      </version>
      <filename>measure.rb</filename>
      <filetype>rb</filetype>
      <usage_type>script</usage_type>
<<<<<<< HEAD
      <checksum>16CD18F2</checksum>
=======
      <checksum>FA673D58</checksum>
>>>>>>> 937a2052
    </file>
  </files>
</measure><|MERGE_RESOLUTION|>--- conflicted
+++ resolved
@@ -3,13 +3,8 @@
   <schema_version>3.0</schema_version>
   <name>res_stock_arguments</name>
   <uid>c984bb9e-4ac4-4930-a399-9d23f8f6936a</uid>
-<<<<<<< HEAD
-  <version_id>4be5fde1-db7d-4d59-b454-9e7f423e4214</version_id>
-  <version_modified>20220425T173912Z</version_modified>
-=======
-  <version_id>d70cdee6-117b-4b01-9fe5-3094e7ac2c26</version_id>
-  <version_modified>20220506T210134Z</version_modified>
->>>>>>> 937a2052
+  <version_id>3d7d4438-5d6f-4dca-b8da-198ca5e1c67a</version_id>
+  <version_modified>20220510T204123Z</version_modified>
   <xml_checksum>2C38F48B</xml_checksum>
   <class_name>ResStockArguments</class_name>
   <display_name>ResStock Arguments</display_name>
@@ -6400,11 +6395,7 @@
       <filename>constants.rb</filename>
       <filetype>rb</filetype>
       <usage_type>resource</usage_type>
-<<<<<<< HEAD
-      <checksum>F58E7325</checksum>
-=======
-      <checksum>110F7CE0</checksum>
->>>>>>> 937a2052
+      <checksum>2C0658DC</checksum>
     </file>
     <file>
       <version>
@@ -6415,11 +6406,7 @@
       <filename>measure.rb</filename>
       <filetype>rb</filetype>
       <usage_type>script</usage_type>
-<<<<<<< HEAD
-      <checksum>16CD18F2</checksum>
-=======
-      <checksum>FA673D58</checksum>
->>>>>>> 937a2052
+      <checksum>75545B59</checksum>
     </file>
   </files>
 </measure>