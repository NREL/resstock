--- conflicted
+++ resolved
@@ -3,13 +3,8 @@
   <schema_version>3.1</schema_version>
   <name>res_stock_arguments</name>
   <uid>c984bb9e-4ac4-4930-a399-9d23f8f6936a</uid>
-<<<<<<< HEAD
-  <version_id>6ca2cfab-6cdb-4d1f-9d98-2e963ce175fd</version_id>
-  <version_modified>2024-04-18T23:02:31Z</version_modified>
-=======
-  <version_id>15ab8fb6-1490-468f-a197-e02045a587a7</version_id>
-  <version_modified>2024-04-30T01:13:55Z</version_modified>
->>>>>>> 8fa3d387
+  <version_id>ab7bba08-c253-49a0-b4dc-5a8603274d5f</version_id>
+  <version_modified>2024-04-30T21:00:40Z</version_modified>
   <xml_checksum>2C38F48B</xml_checksum>
   <class_name>ResStockArguments</class_name>
   <display_name>ResStock Arguments</display_name>
@@ -7476,11 +7471,7 @@
       <filename>README.md</filename>
       <filetype>md</filetype>
       <usage_type>readme</usage_type>
-<<<<<<< HEAD
-      <checksum>0755A12D</checksum>
-=======
-      <checksum>2CDED687</checksum>
->>>>>>> 8fa3d387
+      <checksum>25C94E9B</checksum>
     </file>
     <file>
       <filename>README.md.erb</filename>
@@ -7503,7 +7494,7 @@
       <filename>constants.rb</filename>
       <filetype>rb</filetype>
       <usage_type>resource</usage_type>
-      <checksum>80ED3E35</checksum>
+      <checksum>A587EDCE</checksum>
     </file>
     <file>
       <filename>resstock_arguments_test.rb</filename>
