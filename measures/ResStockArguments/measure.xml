--- conflicted
+++ resolved
@@ -3,13 +3,8 @@
   <schema_version>3.1</schema_version>
   <name>res_stock_arguments</name>
   <uid>c984bb9e-4ac4-4930-a399-9d23f8f6936a</uid>
-<<<<<<< HEAD
-  <version_id>78016cf9-c300-4434-bc1a-18ed8780c16b</version_id>
-  <version_modified>2024-05-23T16:14:53Z</version_modified>
-=======
-  <version_id>891ce6d7-b576-4c6b-8fa6-d9fb91317bf8</version_id>
-  <version_modified>2024-05-30T15:24:27Z</version_modified>
->>>>>>> d35e659e
+  <version_id>20f490f6-5bee-4ee9-bcc7-2c65f7106d43</version_id>
+  <version_modified>2024-05-30T22:49:38Z</version_modified>
   <xml_checksum>2C38F48B</xml_checksum>
   <class_name>ResStockArguments</class_name>
   <display_name>ResStock Arguments</display_name>
@@ -7503,11 +7498,7 @@
       <filename>README.md</filename>
       <filetype>md</filetype>
       <usage_type>readme</usage_type>
-<<<<<<< HEAD
-      <checksum>1F435E75</checksum>
-=======
-      <checksum>0A72BF45</checksum>
->>>>>>> d35e659e
+      <checksum>EFEC51C4</checksum>
     </file>
     <file>
       <filename>README.md.erb</filename>
@@ -7524,11 +7515,7 @@
       <filename>measure.rb</filename>
       <filetype>rb</filetype>
       <usage_type>script</usage_type>
-<<<<<<< HEAD
-      <checksum>D8AEFF5F</checksum>
-=======
-      <checksum>336A3DB8</checksum>
->>>>>>> d35e659e
+      <checksum>A7D44E71</checksum>
     </file>
     <file>
       <filename>constants.rb</filename>
