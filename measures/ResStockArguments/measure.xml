<?xml version="1.0"?>
<measure>
  <schema_version>3.1</schema_version>
  <name>res_stock_arguments</name>
  <uid>c984bb9e-4ac4-4930-a399-9d23f8f6936a</uid>
<<<<<<< HEAD
  <version_id>29f14b5b-0002-4afd-bb66-2d2669c683c4</version_id>
  <version_modified>2024-05-02T21:45:42Z</version_modified>
=======
  <version_id>7e136786-2548-464c-bf20-785e2399ec39</version_id>
  <version_modified>2024-05-07T21:12:18Z</version_modified>
>>>>>>> ccd98718
  <xml_checksum>2C38F48B</xml_checksum>
  <class_name>ResStockArguments</class_name>
  <display_name>ResStock Arguments</display_name>
  <description>Measure that pre-processes the arguments passed to the BuildResidentialHPXML and BuildResidentialScheduleFile measures.</description>
  <modeler_description>Passes in all arguments from the options lookup, processes them, and then registers values to the runner to be used by other measures.</modeler_description>
  <arguments>
    <argument>
      <name>schedules_vacancy_periods</name>
      <display_name>Schedules: Vacancy Periods</display_name>
      <description>Specifies the vacancy periods. Enter a date like "Dec 15 - Jan 15". Optionally, can enter hour of the day like "Dec 15 2 - Jan 15 20" (start hour can be 0 through 23 and end hour can be 1 through 24). If multiple periods, use a comma-separated list.</description>
      <type>String</type>
      <units></units>
      <required>false</required>
      <model_dependent>false</model_dependent>
    </argument>
    <argument>
      <name>schedules_power_outage_periods</name>
      <display_name>Schedules: Power Outage Periods</display_name>
      <description>Specifies the power outage periods. Enter a date like "Dec 15 - Jan 15". Optionally, can enter hour of the day like "Dec 15 2 - Jan 15 20" (start hour can be 0 through 23 and end hour can be 1 through 24). If multiple periods, use a comma-separated list.</description>
      <type>String</type>
      <units></units>
      <required>false</required>
      <model_dependent>false</model_dependent>
    </argument>
    <argument>
      <name>schedules_power_outage_periods_window_natvent_availability</name>
      <display_name>Schedules: Power Outage Periods Window Natural Ventilation Availability</display_name>
      <description>The availability of the natural ventilation schedule during the power outage periods. Valid choices are 'regular schedule', 'always available', 'always unavailable'. If multiple periods, use a comma-separated list.</description>
      <type>String</type>
      <units></units>
      <required>false</required>
      <model_dependent>false</model_dependent>
    </argument>
    <argument>
      <name>simulation_control_daylight_saving_enabled</name>
      <display_name>Simulation Control: Daylight Saving Enabled</display_name>
      <description>Whether to use daylight saving. If not provided, the OS-HPXML default (see &lt;a href='https://openstudio-hpxml.readthedocs.io/en/v1.7.0/workflow_inputs.html#hpxml-building-site'&gt;HPXML Building Site&lt;/a&gt;) is used.</description>
      <type>Choice</type>
      <units></units>
      <required>false</required>
      <model_dependent>false</model_dependent>
      <choices>
        <choice>
          <value>auto</value>
          <display_name>auto</display_name>
        </choice>
        <choice>
          <value>true</value>
          <display_name>true</display_name>
        </choice>
        <choice>
          <value>false</value>
          <display_name>false</display_name>
        </choice>
      </choices>
    </argument>
    <argument>
      <name>site_type</name>
      <display_name>Site: Type</display_name>
      <description>The type of site. If not provided, the OS-HPXML default (see &lt;a href='https://openstudio-hpxml.readthedocs.io/en/v1.7.0/workflow_inputs.html#hpxml-site'&gt;HPXML Site&lt;/a&gt;) is used.</description>
      <type>Choice</type>
      <units></units>
      <required>false</required>
      <model_dependent>false</model_dependent>
      <choices>
        <choice>
          <value>auto</value>
          <display_name>auto</display_name>
        </choice>
        <choice>
          <value>suburban</value>
          <display_name>suburban</display_name>
        </choice>
        <choice>
          <value>urban</value>
          <display_name>urban</display_name>
        </choice>
        <choice>
          <value>rural</value>
          <display_name>rural</display_name>
        </choice>
      </choices>
    </argument>
    <argument>
      <name>site_shielding_of_home</name>
      <display_name>Site: Shielding of Home</display_name>
      <description>Presence of nearby buildings, trees, obstructions for infiltration model. If not provided, the OS-HPXML default (see &lt;a href='https://openstudio-hpxml.readthedocs.io/en/v1.7.0/workflow_inputs.html#hpxml-site'&gt;HPXML Site&lt;/a&gt;) is used.</description>
      <type>Choice</type>
      <units></units>
      <required>false</required>
      <model_dependent>false</model_dependent>
      <choices>
        <choice>
          <value>auto</value>
          <display_name>auto</display_name>
        </choice>
        <choice>
          <value>exposed</value>
          <display_name>exposed</display_name>
        </choice>
        <choice>
          <value>normal</value>
          <display_name>normal</display_name>
        </choice>
        <choice>
          <value>well-shielded</value>
          <display_name>well-shielded</display_name>
        </choice>
      </choices>
    </argument>
    <argument>
      <name>site_soil_and_moisture_type</name>
      <display_name>Site: Soil and Moisture Type</display_name>
      <description>Type of soil and moisture. This is used to inform ground conductivity and diffusivity. If not provided, the OS-HPXML default (see &lt;a href='https://openstudio-hpxml.readthedocs.io/en/v1.7.0/workflow_inputs.html#hpxml-site'&gt;HPXML Site&lt;/a&gt;) is used.</description>
      <type>Choice</type>
      <units></units>
      <required>false</required>
      <model_dependent>false</model_dependent>
      <choices>
        <choice>
          <value>auto</value>
          <display_name>auto</display_name>
        </choice>
        <choice>
          <value>clay, dry</value>
          <display_name>clay, dry</display_name>
        </choice>
        <choice>
          <value>clay, mixed</value>
          <display_name>clay, mixed</display_name>
        </choice>
        <choice>
          <value>clay, wet</value>
          <display_name>clay, wet</display_name>
        </choice>
        <choice>
          <value>gravel, dry</value>
          <display_name>gravel, dry</display_name>
        </choice>
        <choice>
          <value>gravel, mixed</value>
          <display_name>gravel, mixed</display_name>
        </choice>
        <choice>
          <value>gravel, wet</value>
          <display_name>gravel, wet</display_name>
        </choice>
        <choice>
          <value>loam, dry</value>
          <display_name>loam, dry</display_name>
        </choice>
        <choice>
          <value>loam, mixed</value>
          <display_name>loam, mixed</display_name>
        </choice>
        <choice>
          <value>loam, wet</value>
          <display_name>loam, wet</display_name>
        </choice>
        <choice>
          <value>sand, dry</value>
          <display_name>sand, dry</display_name>
        </choice>
        <choice>
          <value>sand, mixed</value>
          <display_name>sand, mixed</display_name>
        </choice>
        <choice>
          <value>sand, wet</value>
          <display_name>sand, wet</display_name>
        </choice>
        <choice>
          <value>silt, dry</value>
          <display_name>silt, dry</display_name>
        </choice>
        <choice>
          <value>silt, mixed</value>
          <display_name>silt, mixed</display_name>
        </choice>
        <choice>
          <value>silt, wet</value>
          <display_name>silt, wet</display_name>
        </choice>
        <choice>
          <value>unknown, dry</value>
          <display_name>unknown, dry</display_name>
        </choice>
        <choice>
          <value>unknown, mixed</value>
          <display_name>unknown, mixed</display_name>
        </choice>
        <choice>
          <value>unknown, wet</value>
          <display_name>unknown, wet</display_name>
        </choice>
      </choices>
    </argument>
    <argument>
      <name>site_ground_conductivity</name>
      <display_name>Site: Ground Conductivity</display_name>
      <description>Conductivity of the ground soil. If provided, overrides the previous site and moisture type input.</description>
      <type>String</type>
      <units>Btu/hr-ft-F</units>
      <required>false</required>
      <model_dependent>false</model_dependent>
    </argument>
    <argument>
      <name>site_ground_diffusivity</name>
      <display_name>Site: Ground Diffusivity</display_name>
      <description>Diffusivity of the ground soil. If provided, overrides the previous site and moisture type input.</description>
      <type>String</type>
      <units>ft^2/hr</units>
      <required>false</required>
      <model_dependent>false</model_dependent>
    </argument>
    <argument>
      <name>site_iecc_zone</name>
      <display_name>Site: IECC Zone</display_name>
      <description>IECC zone of the home address.</description>
      <type>Choice</type>
      <units></units>
      <required>false</required>
      <model_dependent>false</model_dependent>
      <choices>
        <choice>
          <value>auto</value>
          <display_name>auto</display_name>
        </choice>
        <choice>
          <value>1A</value>
          <display_name>1A</display_name>
        </choice>
        <choice>
          <value>1B</value>
          <display_name>1B</display_name>
        </choice>
        <choice>
          <value>1C</value>
          <display_name>1C</display_name>
        </choice>
        <choice>
          <value>2A</value>
          <display_name>2A</display_name>
        </choice>
        <choice>
          <value>2B</value>
          <display_name>2B</display_name>
        </choice>
        <choice>
          <value>2C</value>
          <display_name>2C</display_name>
        </choice>
        <choice>
          <value>3A</value>
          <display_name>3A</display_name>
        </choice>
        <choice>
          <value>3B</value>
          <display_name>3B</display_name>
        </choice>
        <choice>
          <value>3C</value>
          <display_name>3C</display_name>
        </choice>
        <choice>
          <value>4A</value>
          <display_name>4A</display_name>
        </choice>
        <choice>
          <value>4B</value>
          <display_name>4B</display_name>
        </choice>
        <choice>
          <value>4C</value>
          <display_name>4C</display_name>
        </choice>
        <choice>
          <value>5A</value>
          <display_name>5A</display_name>
        </choice>
        <choice>
          <value>5B</value>
          <display_name>5B</display_name>
        </choice>
        <choice>
          <value>5C</value>
          <display_name>5C</display_name>
        </choice>
        <choice>
          <value>6A</value>
          <display_name>6A</display_name>
        </choice>
        <choice>
          <value>6B</value>
          <display_name>6B</display_name>
        </choice>
        <choice>
          <value>6C</value>
          <display_name>6C</display_name>
        </choice>
        <choice>
          <value>7</value>
          <display_name>7</display_name>
        </choice>
        <choice>
          <value>8</value>
          <display_name>8</display_name>
        </choice>
      </choices>
    </argument>
    <argument>
      <name>site_city</name>
      <display_name>Site: City</display_name>
      <description>City/municipality of the home address.</description>
      <type>String</type>
      <units></units>
      <required>false</required>
      <model_dependent>false</model_dependent>
    </argument>
    <argument>
      <name>site_state_code</name>
      <display_name>Site: State Code</display_name>
      <description>State code of the home address. If not provided, the OS-HPXML default (see &lt;a href='https://openstudio-hpxml.readthedocs.io/en/v1.7.0/workflow_inputs.html#hpxml-site'&gt;HPXML Site&lt;/a&gt;) is used.</description>
      <type>Choice</type>
      <units></units>
      <required>false</required>
      <model_dependent>false</model_dependent>
      <choices>
        <choice>
          <value>auto</value>
          <display_name>auto</display_name>
        </choice>
        <choice>
          <value>AK</value>
          <display_name>AK</display_name>
        </choice>
        <choice>
          <value>AL</value>
          <display_name>AL</display_name>
        </choice>
        <choice>
          <value>AR</value>
          <display_name>AR</display_name>
        </choice>
        <choice>
          <value>AZ</value>
          <display_name>AZ</display_name>
        </choice>
        <choice>
          <value>CA</value>
          <display_name>CA</display_name>
        </choice>
        <choice>
          <value>CO</value>
          <display_name>CO</display_name>
        </choice>
        <choice>
          <value>CT</value>
          <display_name>CT</display_name>
        </choice>
        <choice>
          <value>DC</value>
          <display_name>DC</display_name>
        </choice>
        <choice>
          <value>DE</value>
          <display_name>DE</display_name>
        </choice>
        <choice>
          <value>FL</value>
          <display_name>FL</display_name>
        </choice>
        <choice>
          <value>GA</value>
          <display_name>GA</display_name>
        </choice>
        <choice>
          <value>HI</value>
          <display_name>HI</display_name>
        </choice>
        <choice>
          <value>IA</value>
          <display_name>IA</display_name>
        </choice>
        <choice>
          <value>ID</value>
          <display_name>ID</display_name>
        </choice>
        <choice>
          <value>IL</value>
          <display_name>IL</display_name>
        </choice>
        <choice>
          <value>IN</value>
          <display_name>IN</display_name>
        </choice>
        <choice>
          <value>KS</value>
          <display_name>KS</display_name>
        </choice>
        <choice>
          <value>KY</value>
          <display_name>KY</display_name>
        </choice>
        <choice>
          <value>LA</value>
          <display_name>LA</display_name>
        </choice>
        <choice>
          <value>MA</value>
          <display_name>MA</display_name>
        </choice>
        <choice>
          <value>MD</value>
          <display_name>MD</display_name>
        </choice>
        <choice>
          <value>ME</value>
          <display_name>ME</display_name>
        </choice>
        <choice>
          <value>MI</value>
          <display_name>MI</display_name>
        </choice>
        <choice>
          <value>MN</value>
          <display_name>MN</display_name>
        </choice>
        <choice>
          <value>MO</value>
          <display_name>MO</display_name>
        </choice>
        <choice>
          <value>MS</value>
          <display_name>MS</display_name>
        </choice>
        <choice>
          <value>MT</value>
          <display_name>MT</display_name>
        </choice>
        <choice>
          <value>NC</value>
          <display_name>NC</display_name>
        </choice>
        <choice>
          <value>ND</value>
          <display_name>ND</display_name>
        </choice>
        <choice>
          <value>NE</value>
          <display_name>NE</display_name>
        </choice>
        <choice>
          <value>NH</value>
          <display_name>NH</display_name>
        </choice>
        <choice>
          <value>NJ</value>
          <display_name>NJ</display_name>
        </choice>
        <choice>
          <value>NM</value>
          <display_name>NM</display_name>
        </choice>
        <choice>
          <value>NV</value>
          <display_name>NV</display_name>
        </choice>
        <choice>
          <value>NY</value>
          <display_name>NY</display_name>
        </choice>
        <choice>
          <value>OH</value>
          <display_name>OH</display_name>
        </choice>
        <choice>
          <value>OK</value>
          <display_name>OK</display_name>
        </choice>
        <choice>
          <value>OR</value>
          <display_name>OR</display_name>
        </choice>
        <choice>
          <value>PA</value>
          <display_name>PA</display_name>
        </choice>
        <choice>
          <value>RI</value>
          <display_name>RI</display_name>
        </choice>
        <choice>
          <value>SC</value>
          <display_name>SC</display_name>
        </choice>
        <choice>
          <value>SD</value>
          <display_name>SD</display_name>
        </choice>
        <choice>
          <value>TN</value>
          <display_name>TN</display_name>
        </choice>
        <choice>
          <value>TX</value>
          <display_name>TX</display_name>
        </choice>
        <choice>
          <value>UT</value>
          <display_name>UT</display_name>
        </choice>
        <choice>
          <value>VA</value>
          <display_name>VA</display_name>
        </choice>
        <choice>
          <value>VT</value>
          <display_name>VT</display_name>
        </choice>
        <choice>
          <value>WA</value>
          <display_name>WA</display_name>
        </choice>
        <choice>
          <value>WI</value>
          <display_name>WI</display_name>
        </choice>
        <choice>
          <value>WV</value>
          <display_name>WV</display_name>
        </choice>
        <choice>
          <value>WY</value>
          <display_name>WY</display_name>
        </choice>
      </choices>
    </argument>
    <argument>
      <name>site_zip_code</name>
      <display_name>Site: Zip Code</display_name>
      <description>Zip code of the home address.</description>
      <type>String</type>
      <units></units>
      <required>false</required>
      <model_dependent>false</model_dependent>
    </argument>
    <argument>
      <name>site_time_zone_utc_offset</name>
      <display_name>Site: Time Zone UTC Offset</display_name>
      <description>Time zone UTC offset of the home address. Must be between -12 and 14. If not provided, the OS-HPXML default (see &lt;a href='https://openstudio-hpxml.readthedocs.io/en/v1.7.0/workflow_inputs.html#hpxml-site'&gt;HPXML Site&lt;/a&gt;) is used.</description>
      <type>String</type>
      <units>hr</units>
      <required>false</required>
      <model_dependent>false</model_dependent>
    </argument>
    <argument>
      <name>site_elevation</name>
      <display_name>Site: Elevation</display_name>
      <description>Elevation of the home address. If not provided, the OS-HPXML default (see &lt;a href='https://openstudio-hpxml.readthedocs.io/en/v1.7.0/workflow_inputs.html#hpxml-site'&gt;HPXML Site&lt;/a&gt;) is used.</description>
      <type>String</type>
      <units>ft</units>
      <required>false</required>
      <model_dependent>false</model_dependent>
    </argument>
    <argument>
      <name>site_latitude</name>
      <display_name>Site: Latitude</display_name>
      <description>Latitude of the home address. Must be between -90 and 90. Use negative values for southern hemisphere. If not provided, the OS-HPXML default (see &lt;a href='https://openstudio-hpxml.readthedocs.io/en/v1.7.0/workflow_inputs.html#hpxml-site'&gt;HPXML Site&lt;/a&gt;) is used.</description>
      <type>String</type>
      <units>deg</units>
      <required>false</required>
      <model_dependent>false</model_dependent>
    </argument>
    <argument>
      <name>site_longitude</name>
      <display_name>Site: Longitude</display_name>
      <description>Longitude of the home address. Must be between -180 and 180. Use negative values for the western hemisphere. If not provided, the OS-HPXML default (see &lt;a href='https://openstudio-hpxml.readthedocs.io/en/v1.7.0/workflow_inputs.html#hpxml-site'&gt;HPXML Site&lt;/a&gt;) is used.</description>
      <type>String</type>
      <units>deg</units>
      <required>false</required>
      <model_dependent>false</model_dependent>
    </argument>
    <argument>
      <name>weather_station_epw_filepath</name>
      <display_name>Weather Station: EnergyPlus Weather (EPW) Filepath</display_name>
      <description>Path of the EPW file.</description>
      <type>String</type>
      <required>true</required>
      <model_dependent>false</model_dependent>
      <default_value>USA_CO_Denver.Intl.AP.725650_TMY3.epw</default_value>
    </argument>
    <argument>
      <name>year_built</name>
      <display_name>Building Construction: Year Built</display_name>
      <description>The year the building was built.</description>
      <type>String</type>
      <units></units>
      <required>false</required>
      <model_dependent>false</model_dependent>
    </argument>
    <argument>
      <name>geometry_unit_type</name>
      <display_name>Geometry: Unit Type</display_name>
      <description>The type of dwelling unit. Use single-family attached for a dwelling unit with 1 or more stories, attached units to one or both sides, and no units above/below. Use apartment unit for a dwelling unit with 1 story, attached units to one, two, or three sides, and units above and/or below.</description>
      <type>Choice</type>
      <required>true</required>
      <model_dependent>false</model_dependent>
      <default_value>single-family detached</default_value>
      <choices>
        <choice>
          <value>single-family detached</value>
          <display_name>single-family detached</display_name>
        </choice>
        <choice>
          <value>single-family attached</value>
          <display_name>single-family attached</display_name>
        </choice>
        <choice>
          <value>apartment unit</value>
          <display_name>apartment unit</display_name>
        </choice>
        <choice>
          <value>manufactured home</value>
          <display_name>manufactured home</display_name>
        </choice>
      </choices>
    </argument>
    <argument>
      <name>geometry_unit_aspect_ratio</name>
      <display_name>Geometry: Unit Aspect Ratio</display_name>
      <description>The ratio of front/back wall length to left/right wall length for the unit, excluding any protruding garage wall area.</description>
      <type>Double</type>
      <units>Frac</units>
      <required>true</required>
      <model_dependent>false</model_dependent>
      <default_value>2</default_value>
    </argument>
    <argument>
      <name>geometry_unit_orientation</name>
      <display_name>Geometry: Unit Orientation</display_name>
      <description>The unit's orientation is measured clockwise from north (e.g., North=0, East=90, South=180, West=270).</description>
      <type>Double</type>
      <units>degrees</units>
      <required>true</required>
      <model_dependent>false</model_dependent>
      <default_value>180</default_value>
    </argument>
    <argument>
      <name>geometry_unit_num_bedrooms</name>
      <display_name>Geometry: Unit Number of Bedrooms</display_name>
      <description>The number of bedrooms in the unit.</description>
      <type>Integer</type>
      <units>#</units>
      <required>true</required>
      <model_dependent>false</model_dependent>
      <default_value>3</default_value>
    </argument>
    <argument>
      <name>geometry_unit_num_bathrooms</name>
      <display_name>Geometry: Unit Number of Bathrooms</display_name>
      <description>The number of bathrooms in the unit. If not provided, the OS-HPXML default (see &lt;a href='https://openstudio-hpxml.readthedocs.io/en/v1.7.0/workflow_inputs.html#hpxml-building-construction'&gt;HPXML Building Construction&lt;/a&gt;) is used.</description>
      <type>String</type>
      <units>#</units>
      <required>false</required>
      <model_dependent>false</model_dependent>
    </argument>
    <argument>
      <name>geometry_unit_num_occupants</name>
      <display_name>Geometry: Unit Number of Occupants</display_name>
      <description>The number of occupants in the unit. If not provided, an *asset* calculation is performed assuming standard occupancy, in which various end use defaults (e.g., plug loads, appliances, and hot water usage) are calculated based on Number of Bedrooms and Conditioned Floor Area per ANSI/RESNET/ICC 301-2019. If provided, an *operational* calculation is instead performed in which the end use defaults are adjusted using the relationship between Number of Bedrooms and Number of Occupants from RECS 2015.</description>
      <type>String</type>
      <units>#</units>
      <required>false</required>
      <model_dependent>false</model_dependent>
    </argument>
    <argument>
      <name>geometry_building_num_units</name>
      <display_name>Geometry: Building Number of Units</display_name>
      <description>The number of units in the building. Required for single-family attached and apartment units.</description>
      <type>String</type>
      <units>#</units>
      <required>false</required>
      <model_dependent>false</model_dependent>
    </argument>
    <argument>
      <name>geometry_average_ceiling_height</name>
      <display_name>Geometry: Average Ceiling Height</display_name>
      <description>Average distance from the floor to the ceiling.</description>
      <type>Double</type>
      <units>ft</units>
      <required>true</required>
      <model_dependent>false</model_dependent>
      <default_value>8</default_value>
    </argument>
    <argument>
      <name>geometry_garage_width</name>
      <display_name>Geometry: Garage Width</display_name>
      <description>The width of the garage. Enter zero for no garage. Only applies to single-family detached units.</description>
      <type>Double</type>
      <units>ft</units>
      <required>true</required>
      <model_dependent>false</model_dependent>
      <default_value>0</default_value>
    </argument>
    <argument>
      <name>geometry_garage_depth</name>
      <display_name>Geometry: Garage Depth</display_name>
      <description>The depth of the garage. Only applies to single-family detached units.</description>
      <type>Double</type>
      <units>ft</units>
      <required>true</required>
      <model_dependent>false</model_dependent>
      <default_value>20</default_value>
    </argument>
    <argument>
      <name>geometry_garage_protrusion</name>
      <display_name>Geometry: Garage Protrusion</display_name>
      <description>The fraction of the garage that is protruding from the conditioned space. Only applies to single-family detached units.</description>
      <type>Double</type>
      <units>Frac</units>
      <required>true</required>
      <model_dependent>false</model_dependent>
      <default_value>0</default_value>
    </argument>
    <argument>
      <name>geometry_garage_position</name>
      <display_name>Geometry: Garage Position</display_name>
      <description>The position of the garage. Only applies to single-family detached units.</description>
      <type>Choice</type>
      <required>true</required>
      <model_dependent>false</model_dependent>
      <default_value>Right</default_value>
      <choices>
        <choice>
          <value>Right</value>
          <display_name>Right</display_name>
        </choice>
        <choice>
          <value>Left</value>
          <display_name>Left</display_name>
        </choice>
      </choices>
    </argument>
    <argument>
      <name>geometry_foundation_type</name>
      <display_name>Geometry: Foundation Type</display_name>
      <description>The foundation type of the building. Foundation types ConditionedBasement and ConditionedCrawlspace are not allowed for apartment units.</description>
      <type>Choice</type>
      <required>true</required>
      <model_dependent>false</model_dependent>
      <default_value>SlabOnGrade</default_value>
      <choices>
        <choice>
          <value>SlabOnGrade</value>
          <display_name>SlabOnGrade</display_name>
        </choice>
        <choice>
          <value>VentedCrawlspace</value>
          <display_name>VentedCrawlspace</display_name>
        </choice>
        <choice>
          <value>UnventedCrawlspace</value>
          <display_name>UnventedCrawlspace</display_name>
        </choice>
        <choice>
          <value>ConditionedCrawlspace</value>
          <display_name>ConditionedCrawlspace</display_name>
        </choice>
        <choice>
          <value>UnconditionedBasement</value>
          <display_name>UnconditionedBasement</display_name>
        </choice>
        <choice>
          <value>ConditionedBasement</value>
          <display_name>ConditionedBasement</display_name>
        </choice>
        <choice>
          <value>Ambient</value>
          <display_name>Ambient</display_name>
        </choice>
        <choice>
          <value>AboveApartment</value>
          <display_name>AboveApartment</display_name>
        </choice>
        <choice>
          <value>BellyAndWingWithSkirt</value>
          <display_name>BellyAndWingWithSkirt</display_name>
        </choice>
        <choice>
          <value>BellyAndWingNoSkirt</value>
          <display_name>BellyAndWingNoSkirt</display_name>
        </choice>
      </choices>
    </argument>
    <argument>
      <name>geometry_foundation_height</name>
      <display_name>Geometry: Foundation Height</display_name>
      <description>The height of the foundation (e.g., 3ft for crawlspace, 8ft for basement). Only applies to basements/crawlspaces.</description>
      <type>Double</type>
      <units>ft</units>
      <required>true</required>
      <model_dependent>false</model_dependent>
      <default_value>0</default_value>
    </argument>
    <argument>
      <name>geometry_foundation_height_above_grade</name>
      <display_name>Geometry: Foundation Height Above Grade</display_name>
      <description>The depth above grade of the foundation wall. Only applies to basements/crawlspaces.</description>
      <type>Double</type>
      <units>ft</units>
      <required>true</required>
      <model_dependent>false</model_dependent>
      <default_value>0</default_value>
    </argument>
    <argument>
      <name>geometry_rim_joist_height</name>
      <display_name>Geometry: Rim Joist Height</display_name>
      <description>The height of the rim joists. Only applies to basements/crawlspaces.</description>
      <type>String</type>
      <units>in</units>
      <required>false</required>
      <model_dependent>false</model_dependent>
    </argument>
    <argument>
      <name>geometry_attic_type</name>
      <display_name>Geometry: Attic Type</display_name>
      <description>The attic type of the building. Attic type ConditionedAttic is not allowed for apartment units.</description>
      <type>Choice</type>
      <required>true</required>
      <model_dependent>false</model_dependent>
      <default_value>VentedAttic</default_value>
      <choices>
        <choice>
          <value>FlatRoof</value>
          <display_name>FlatRoof</display_name>
        </choice>
        <choice>
          <value>VentedAttic</value>
          <display_name>VentedAttic</display_name>
        </choice>
        <choice>
          <value>UnventedAttic</value>
          <display_name>UnventedAttic</display_name>
        </choice>
        <choice>
          <value>ConditionedAttic</value>
          <display_name>ConditionedAttic</display_name>
        </choice>
        <choice>
          <value>BelowApartment</value>
          <display_name>BelowApartment</display_name>
        </choice>
      </choices>
    </argument>
    <argument>
      <name>geometry_roof_type</name>
      <display_name>Geometry: Roof Type</display_name>
      <description>The roof type of the building. Ignored if the building has a flat roof.</description>
      <type>Choice</type>
      <required>true</required>
      <model_dependent>false</model_dependent>
      <default_value>gable</default_value>
      <choices>
        <choice>
          <value>gable</value>
          <display_name>gable</display_name>
        </choice>
        <choice>
          <value>hip</value>
          <display_name>hip</display_name>
        </choice>
      </choices>
    </argument>
    <argument>
      <name>geometry_roof_pitch</name>
      <display_name>Geometry: Roof Pitch</display_name>
      <description>The roof pitch of the attic. Ignored if the building has a flat roof.</description>
      <type>Choice</type>
      <required>true</required>
      <model_dependent>false</model_dependent>
      <default_value>6:12</default_value>
      <choices>
        <choice>
          <value>1:12</value>
          <display_name>1:12</display_name>
        </choice>
        <choice>
          <value>2:12</value>
          <display_name>2:12</display_name>
        </choice>
        <choice>
          <value>3:12</value>
          <display_name>3:12</display_name>
        </choice>
        <choice>
          <value>4:12</value>
          <display_name>4:12</display_name>
        </choice>
        <choice>
          <value>5:12</value>
          <display_name>5:12</display_name>
        </choice>
        <choice>
          <value>6:12</value>
          <display_name>6:12</display_name>
        </choice>
        <choice>
          <value>7:12</value>
          <display_name>7:12</display_name>
        </choice>
        <choice>
          <value>8:12</value>
          <display_name>8:12</display_name>
        </choice>
        <choice>
          <value>9:12</value>
          <display_name>9:12</display_name>
        </choice>
        <choice>
          <value>10:12</value>
          <display_name>10:12</display_name>
        </choice>
        <choice>
          <value>11:12</value>
          <display_name>11:12</display_name>
        </choice>
        <choice>
          <value>12:12</value>
          <display_name>12:12</display_name>
        </choice>
      </choices>
    </argument>
    <argument>
      <name>geometry_eaves_depth</name>
      <display_name>Geometry: Eaves Depth</display_name>
      <description>The eaves depth of the roof.</description>
      <type>Double</type>
      <units>ft</units>
      <required>true</required>
      <model_dependent>false</model_dependent>
      <default_value>2</default_value>
    </argument>
    <argument>
      <name>neighbor_front_distance</name>
      <display_name>Neighbor: Front Distance</display_name>
      <description>The distance between the unit and the neighboring building to the front (not including eaves). A value of zero indicates no neighbors. Used for shading.</description>
      <type>Double</type>
      <units>ft</units>
      <required>true</required>
      <model_dependent>false</model_dependent>
      <default_value>0</default_value>
    </argument>
    <argument>
      <name>neighbor_back_distance</name>
      <display_name>Neighbor: Back Distance</display_name>
      <description>The distance between the unit and the neighboring building to the back (not including eaves). A value of zero indicates no neighbors. Used for shading.</description>
      <type>Double</type>
      <units>ft</units>
      <required>true</required>
      <model_dependent>false</model_dependent>
      <default_value>0</default_value>
    </argument>
    <argument>
      <name>neighbor_left_distance</name>
      <display_name>Neighbor: Left Distance</display_name>
      <description>The distance between the unit and the neighboring building to the left (not including eaves). A value of zero indicates no neighbors. Used for shading.</description>
      <type>Double</type>
      <units>ft</units>
      <required>true</required>
      <model_dependent>false</model_dependent>
      <default_value>10</default_value>
    </argument>
    <argument>
      <name>neighbor_right_distance</name>
      <display_name>Neighbor: Right Distance</display_name>
      <description>The distance between the unit and the neighboring building to the right (not including eaves). A value of zero indicates no neighbors. Used for shading.</description>
      <type>Double</type>
      <units>ft</units>
      <required>true</required>
      <model_dependent>false</model_dependent>
      <default_value>10</default_value>
    </argument>
    <argument>
      <name>neighbor_front_height</name>
      <display_name>Neighbor: Front Height</display_name>
      <description>The height of the neighboring building to the front. If not provided, the OS-HPXML default (see &lt;a href='https://openstudio-hpxml.readthedocs.io/en/v1.7.0/workflow_inputs.html#hpxml-site'&gt;HPXML Site&lt;/a&gt;) is used.</description>
      <type>String</type>
      <units>ft</units>
      <required>false</required>
      <model_dependent>false</model_dependent>
    </argument>
    <argument>
      <name>neighbor_back_height</name>
      <display_name>Neighbor: Back Height</display_name>
      <description>The height of the neighboring building to the back. If not provided, the OS-HPXML default (see &lt;a href='https://openstudio-hpxml.readthedocs.io/en/v1.7.0/workflow_inputs.html#hpxml-site'&gt;HPXML Site&lt;/a&gt;) is used.</description>
      <type>String</type>
      <units>ft</units>
      <required>false</required>
      <model_dependent>false</model_dependent>
    </argument>
    <argument>
      <name>neighbor_left_height</name>
      <display_name>Neighbor: Left Height</display_name>
      <description>The height of the neighboring building to the left. If not provided, the OS-HPXML default (see &lt;a href='https://openstudio-hpxml.readthedocs.io/en/v1.7.0/workflow_inputs.html#hpxml-site'&gt;HPXML Site&lt;/a&gt;) is used.</description>
      <type>String</type>
      <units>ft</units>
      <required>false</required>
      <model_dependent>false</model_dependent>
    </argument>
    <argument>
      <name>neighbor_right_height</name>
      <display_name>Neighbor: Right Height</display_name>
      <description>The height of the neighboring building to the right. If not provided, the OS-HPXML default (see &lt;a href='https://openstudio-hpxml.readthedocs.io/en/v1.7.0/workflow_inputs.html#hpxml-site'&gt;HPXML Site&lt;/a&gt;) is used.</description>
      <type>String</type>
      <units>ft</units>
      <required>false</required>
      <model_dependent>false</model_dependent>
    </argument>
    <argument>
      <name>floor_over_foundation_assembly_r</name>
      <display_name>Floor: Over Foundation Assembly R-value</display_name>
      <description>Assembly R-value for the floor over the foundation. Ignored if the building has a slab-on-grade foundation.</description>
      <type>Double</type>
      <units>h-ft^2-R/Btu</units>
      <required>true</required>
      <model_dependent>false</model_dependent>
      <default_value>28.1</default_value>
    </argument>
    <argument>
      <name>floor_over_garage_assembly_r</name>
      <display_name>Floor: Over Garage Assembly R-value</display_name>
      <description>Assembly R-value for the floor over the garage. Ignored unless the building has a garage under conditioned space.</description>
      <type>Double</type>
      <units>h-ft^2-R/Btu</units>
      <required>true</required>
      <model_dependent>false</model_dependent>
      <default_value>28.1</default_value>
    </argument>
    <argument>
      <name>floor_type</name>
      <display_name>Floor: Type</display_name>
      <description>The type of floors.</description>
      <type>Choice</type>
      <required>true</required>
      <model_dependent>false</model_dependent>
      <default_value>WoodFrame</default_value>
      <choices>
        <choice>
          <value>WoodFrame</value>
          <display_name>WoodFrame</display_name>
        </choice>
        <choice>
          <value>StructuralInsulatedPanel</value>
          <display_name>StructuralInsulatedPanel</display_name>
        </choice>
        <choice>
          <value>SolidConcrete</value>
          <display_name>SolidConcrete</display_name>
        </choice>
        <choice>
          <value>SteelFrame</value>
          <display_name>SteelFrame</display_name>
        </choice>
      </choices>
    </argument>
    <argument>
      <name>foundation_wall_type</name>
      <display_name>Foundation Wall: Type</display_name>
      <description>The material type of the foundation wall. If not provided, the OS-HPXML default (see &lt;a href='https://openstudio-hpxml.readthedocs.io/en/v1.7.0/workflow_inputs.html#hpxml-foundation-walls'&gt;HPXML Foundation Walls&lt;/a&gt;) is used.</description>
      <type>Choice</type>
      <units></units>
      <required>false</required>
      <model_dependent>false</model_dependent>
      <choices>
        <choice>
          <value>auto</value>
          <display_name>auto</display_name>
        </choice>
        <choice>
          <value>solid concrete</value>
          <display_name>solid concrete</display_name>
        </choice>
        <choice>
          <value>concrete block</value>
          <display_name>concrete block</display_name>
        </choice>
        <choice>
          <value>concrete block foam core</value>
          <display_name>concrete block foam core</display_name>
        </choice>
        <choice>
          <value>concrete block perlite core</value>
          <display_name>concrete block perlite core</display_name>
        </choice>
        <choice>
          <value>concrete block vermiculite core</value>
          <display_name>concrete block vermiculite core</display_name>
        </choice>
        <choice>
          <value>concrete block solid core</value>
          <display_name>concrete block solid core</display_name>
        </choice>
        <choice>
          <value>double brick</value>
          <display_name>double brick</display_name>
        </choice>
        <choice>
          <value>wood</value>
          <display_name>wood</display_name>
        </choice>
      </choices>
    </argument>
    <argument>
      <name>foundation_wall_thickness</name>
      <display_name>Foundation Wall: Thickness</display_name>
      <description>The thickness of the foundation wall. If not provided, the OS-HPXML default (see &lt;a href='https://openstudio-hpxml.readthedocs.io/en/v1.7.0/workflow_inputs.html#hpxml-foundation-walls'&gt;HPXML Foundation Walls&lt;/a&gt;) is used.</description>
      <type>String</type>
      <units>in</units>
      <required>false</required>
      <model_dependent>false</model_dependent>
    </argument>
    <argument>
      <name>foundation_wall_insulation_r</name>
      <display_name>Foundation Wall: Insulation Nominal R-value</display_name>
      <description>Nominal R-value for the foundation wall insulation. Only applies to basements/crawlspaces.</description>
      <type>Double</type>
      <units>h-ft^2-R/Btu</units>
      <required>true</required>
      <model_dependent>false</model_dependent>
      <default_value>0</default_value>
    </argument>
    <argument>
      <name>foundation_wall_insulation_location</name>
      <display_name>Foundation Wall: Insulation Location</display_name>
      <description>Whether the insulation is on the interior or exterior of the foundation wall. Only applies to basements/crawlspaces.</description>
      <type>Choice</type>
      <units>ft</units>
      <required>false</required>
      <model_dependent>false</model_dependent>
      <choices>
        <choice>
          <value>auto</value>
          <display_name>auto</display_name>
        </choice>
        <choice>
          <value>interior</value>
          <display_name>interior</display_name>
        </choice>
        <choice>
          <value>exterior</value>
          <display_name>exterior</display_name>
        </choice>
      </choices>
    </argument>
    <argument>
      <name>foundation_wall_insulation_distance_to_top</name>
      <display_name>Foundation Wall: Insulation Distance To Top</display_name>
      <description>The distance from the top of the foundation wall to the top of the foundation wall insulation. Only applies to basements/crawlspaces. If not provided, the OS-HPXML default (see &lt;a href='https://openstudio-hpxml.readthedocs.io/en/v1.7.0/workflow_inputs.html#hpxml-foundation-walls'&gt;HPXML Foundation Walls&lt;/a&gt;) is used.</description>
      <type>String</type>
      <units>ft</units>
      <required>false</required>
      <model_dependent>false</model_dependent>
    </argument>
    <argument>
      <name>foundation_wall_insulation_distance_to_bottom</name>
      <display_name>Foundation Wall: Insulation Distance To Bottom</display_name>
      <description>The distance from the top of the foundation wall to the bottom of the foundation wall insulation. Only applies to basements/crawlspaces. If not provided, the OS-HPXML default (see &lt;a href='https://openstudio-hpxml.readthedocs.io/en/v1.7.0/workflow_inputs.html#hpxml-foundation-walls'&gt;HPXML Foundation Walls&lt;/a&gt;) is used.</description>
      <type>String</type>
      <units>ft</units>
      <required>false</required>
      <model_dependent>false</model_dependent>
    </argument>
    <argument>
      <name>foundation_wall_assembly_r</name>
      <display_name>Foundation Wall: Assembly R-value</display_name>
      <description>Assembly R-value for the foundation walls. Only applies to basements/crawlspaces. If provided, overrides the previous foundation wall insulation inputs. If not provided, it is ignored.</description>
      <type>String</type>
      <units>h-ft^2-R/Btu</units>
      <required>false</required>
      <model_dependent>false</model_dependent>
    </argument>
    <argument>
      <name>rim_joist_assembly_r</name>
      <display_name>Rim Joist: Assembly R-value</display_name>
      <description>Assembly R-value for the rim joists. Only applies to basements/crawlspaces. Required if a rim joist height is provided.</description>
      <type>String</type>
      <units>h-ft^2-R/Btu</units>
      <required>false</required>
      <model_dependent>false</model_dependent>
    </argument>
    <argument>
      <name>slab_perimeter_insulation_r</name>
      <display_name>Slab: Perimeter Insulation Nominal R-value</display_name>
      <description>Nominal R-value of the vertical slab perimeter insulation. Applies to slab-on-grade foundations and basement/crawlspace floors.</description>
      <type>Double</type>
      <units>h-ft^2-R/Btu</units>
      <required>true</required>
      <model_dependent>false</model_dependent>
      <default_value>0</default_value>
    </argument>
    <argument>
      <name>slab_perimeter_depth</name>
      <display_name>Slab: Perimeter Insulation Depth</display_name>
      <description>Depth from grade to bottom of vertical slab perimeter insulation. Applies to slab-on-grade foundations and basement/crawlspace floors.</description>
      <type>Double</type>
      <units>ft</units>
      <required>true</required>
      <model_dependent>false</model_dependent>
      <default_value>0</default_value>
    </argument>
    <argument>
      <name>slab_under_insulation_r</name>
      <display_name>Slab: Under Slab Insulation Nominal R-value</display_name>
      <description>Nominal R-value of the horizontal under slab insulation. Applies to slab-on-grade foundations and basement/crawlspace floors.</description>
      <type>Double</type>
      <units>h-ft^2-R/Btu</units>
      <required>true</required>
      <model_dependent>false</model_dependent>
      <default_value>0</default_value>
    </argument>
    <argument>
      <name>slab_under_width</name>
      <display_name>Slab: Under Slab Insulation Width</display_name>
      <description>Width from slab edge inward of horizontal under-slab insulation. Enter 999 to specify that the under slab insulation spans the entire slab. Applies to slab-on-grade foundations and basement/crawlspace floors.</description>
      <type>Double</type>
      <units>ft</units>
      <required>true</required>
      <model_dependent>false</model_dependent>
      <default_value>0</default_value>
    </argument>
    <argument>
      <name>slab_thickness</name>
      <display_name>Slab: Thickness</display_name>
      <description>The thickness of the slab. Zero can be entered if there is a dirt floor instead of a slab. If not provided, the OS-HPXML default (see &lt;a href='https://openstudio-hpxml.readthedocs.io/en/v1.7.0/workflow_inputs.html#hpxml-slabs'&gt;HPXML Slabs&lt;/a&gt;) is used.</description>
      <type>String</type>
      <units>in</units>
      <required>false</required>
      <model_dependent>false</model_dependent>
    </argument>
    <argument>
      <name>slab_carpet_fraction</name>
      <display_name>Slab: Carpet Fraction</display_name>
      <description>Fraction of the slab floor area that is carpeted. If not provided, the OS-HPXML default (see &lt;a href='https://openstudio-hpxml.readthedocs.io/en/v1.7.0/workflow_inputs.html#hpxml-slabs'&gt;HPXML Slabs&lt;/a&gt;) is used.</description>
      <type>String</type>
      <units>Frac</units>
      <required>false</required>
      <model_dependent>false</model_dependent>
    </argument>
    <argument>
      <name>slab_carpet_r</name>
      <display_name>Slab: Carpet R-value</display_name>
      <description>R-value of the slab carpet. If not provided, the OS-HPXML default (see &lt;a href='https://openstudio-hpxml.readthedocs.io/en/v1.7.0/workflow_inputs.html#hpxml-slabs'&gt;HPXML Slabs&lt;/a&gt;) is used.</description>
      <type>String</type>
      <units>h-ft^2-R/Btu</units>
      <required>false</required>
      <model_dependent>false</model_dependent>
    </argument>
    <argument>
      <name>ceiling_assembly_r</name>
      <display_name>Ceiling: Assembly R-value</display_name>
      <description>Assembly R-value for the ceiling (attic floor).</description>
      <type>Double</type>
      <units>h-ft^2-R/Btu</units>
      <required>true</required>
      <model_dependent>false</model_dependent>
      <default_value>31.6</default_value>
    </argument>
    <argument>
      <name>roof_material_type</name>
      <display_name>Roof: Material Type</display_name>
      <description>The material type of the roof. If not provided, the OS-HPXML default (see &lt;a href='https://openstudio-hpxml.readthedocs.io/en/v1.7.0/workflow_inputs.html#hpxml-roofs'&gt;HPXML Roofs&lt;/a&gt;) is used.</description>
      <type>Choice</type>
      <units></units>
      <required>false</required>
      <model_dependent>false</model_dependent>
      <choices>
        <choice>
          <value>auto</value>
          <display_name>auto</display_name>
        </choice>
        <choice>
          <value>asphalt or fiberglass shingles</value>
          <display_name>asphalt or fiberglass shingles</display_name>
        </choice>
        <choice>
          <value>concrete</value>
          <display_name>concrete</display_name>
        </choice>
        <choice>
          <value>cool roof</value>
          <display_name>cool roof</display_name>
        </choice>
        <choice>
          <value>slate or tile shingles</value>
          <display_name>slate or tile shingles</display_name>
        </choice>
        <choice>
          <value>expanded polystyrene sheathing</value>
          <display_name>expanded polystyrene sheathing</display_name>
        </choice>
        <choice>
          <value>metal surfacing</value>
          <display_name>metal surfacing</display_name>
        </choice>
        <choice>
          <value>plastic/rubber/synthetic sheeting</value>
          <display_name>plastic/rubber/synthetic sheeting</display_name>
        </choice>
        <choice>
          <value>shingles</value>
          <display_name>shingles</display_name>
        </choice>
        <choice>
          <value>wood shingles or shakes</value>
          <display_name>wood shingles or shakes</display_name>
        </choice>
      </choices>
    </argument>
    <argument>
      <name>roof_color</name>
      <display_name>Roof: Color</display_name>
      <description>The color of the roof. If not provided, the OS-HPXML default (see &lt;a href='https://openstudio-hpxml.readthedocs.io/en/v1.7.0/workflow_inputs.html#hpxml-roofs'&gt;HPXML Roofs&lt;/a&gt;) is used.</description>
      <type>Choice</type>
      <units></units>
      <required>false</required>
      <model_dependent>false</model_dependent>
      <choices>
        <choice>
          <value>auto</value>
          <display_name>auto</display_name>
        </choice>
        <choice>
          <value>dark</value>
          <display_name>dark</display_name>
        </choice>
        <choice>
          <value>light</value>
          <display_name>light</display_name>
        </choice>
        <choice>
          <value>medium</value>
          <display_name>medium</display_name>
        </choice>
        <choice>
          <value>medium dark</value>
          <display_name>medium dark</display_name>
        </choice>
        <choice>
          <value>reflective</value>
          <display_name>reflective</display_name>
        </choice>
      </choices>
    </argument>
    <argument>
      <name>roof_assembly_r</name>
      <display_name>Roof: Assembly R-value</display_name>
      <description>Assembly R-value of the roof.</description>
      <type>Double</type>
      <units>h-ft^2-R/Btu</units>
      <required>true</required>
      <model_dependent>false</model_dependent>
      <default_value>2.3</default_value>
    </argument>
    <argument>
      <name>radiant_barrier_attic_location</name>
      <display_name>Attic: Radiant Barrier Location</display_name>
      <description>The location of the radiant barrier in the attic.</description>
      <type>Choice</type>
      <units></units>
      <required>false</required>
      <model_dependent>false</model_dependent>
      <choices>
        <choice>
          <value>auto</value>
          <display_name>auto</display_name>
        </choice>
        <choice>
          <value>none</value>
          <display_name>none</display_name>
        </choice>
        <choice>
          <value>Attic roof only</value>
          <display_name>Attic roof only</display_name>
        </choice>
        <choice>
          <value>Attic roof and gable walls</value>
          <display_name>Attic roof and gable walls</display_name>
        </choice>
        <choice>
          <value>Attic floor</value>
          <display_name>Attic floor</display_name>
        </choice>
      </choices>
    </argument>
    <argument>
      <name>radiant_barrier_grade</name>
      <display_name>Attic: Radiant Barrier Grade</display_name>
      <description>The grade of the radiant barrier in the attic. If not provided, the OS-HPXML default (see &lt;a href='https://openstudio-hpxml.readthedocs.io/en/v1.7.0/workflow_inputs.html#hpxml-roofs'&gt;HPXML Roofs&lt;/a&gt;) is used.</description>
      <type>Choice</type>
      <units></units>
      <required>false</required>
      <model_dependent>false</model_dependent>
      <choices>
        <choice>
          <value>auto</value>
          <display_name>auto</display_name>
        </choice>
        <choice>
          <value>1</value>
          <display_name>1</display_name>
        </choice>
        <choice>
          <value>2</value>
          <display_name>2</display_name>
        </choice>
        <choice>
          <value>3</value>
          <display_name>3</display_name>
        </choice>
      </choices>
    </argument>
    <argument>
      <name>wall_type</name>
      <display_name>Wall: Type</display_name>
      <description>The type of walls.</description>
      <type>Choice</type>
      <required>true</required>
      <model_dependent>false</model_dependent>
      <default_value>WoodStud</default_value>
      <choices>
        <choice>
          <value>WoodStud</value>
          <display_name>WoodStud</display_name>
        </choice>
        <choice>
          <value>ConcreteMasonryUnit</value>
          <display_name>ConcreteMasonryUnit</display_name>
        </choice>
        <choice>
          <value>DoubleWoodStud</value>
          <display_name>DoubleWoodStud</display_name>
        </choice>
        <choice>
          <value>InsulatedConcreteForms</value>
          <display_name>InsulatedConcreteForms</display_name>
        </choice>
        <choice>
          <value>LogWall</value>
          <display_name>LogWall</display_name>
        </choice>
        <choice>
          <value>StructuralInsulatedPanel</value>
          <display_name>StructuralInsulatedPanel</display_name>
        </choice>
        <choice>
          <value>SolidConcrete</value>
          <display_name>SolidConcrete</display_name>
        </choice>
        <choice>
          <value>SteelFrame</value>
          <display_name>SteelFrame</display_name>
        </choice>
        <choice>
          <value>Stone</value>
          <display_name>Stone</display_name>
        </choice>
        <choice>
          <value>StrawBale</value>
          <display_name>StrawBale</display_name>
        </choice>
        <choice>
          <value>StructuralBrick</value>
          <display_name>StructuralBrick</display_name>
        </choice>
      </choices>
    </argument>
    <argument>
      <name>wall_siding_type</name>
      <display_name>Wall: Siding Type</display_name>
      <description>The siding type of the walls. Also applies to rim joists. If not provided, the OS-HPXML default (see &lt;a href='https://openstudio-hpxml.readthedocs.io/en/v1.7.0/workflow_inputs.html#hpxml-walls'&gt;HPXML Walls&lt;/a&gt;) is used.</description>
      <type>Choice</type>
      <units></units>
      <required>false</required>
      <model_dependent>false</model_dependent>
      <choices>
        <choice>
          <value>auto</value>
          <display_name>auto</display_name>
        </choice>
        <choice>
          <value>aluminum siding</value>
          <display_name>aluminum siding</display_name>
        </choice>
        <choice>
          <value>asbestos siding</value>
          <display_name>asbestos siding</display_name>
        </choice>
        <choice>
          <value>brick veneer</value>
          <display_name>brick veneer</display_name>
        </choice>
        <choice>
          <value>composite shingle siding</value>
          <display_name>composite shingle siding</display_name>
        </choice>
        <choice>
          <value>fiber cement siding</value>
          <display_name>fiber cement siding</display_name>
        </choice>
        <choice>
          <value>masonite siding</value>
          <display_name>masonite siding</display_name>
        </choice>
        <choice>
          <value>none</value>
          <display_name>none</display_name>
        </choice>
        <choice>
          <value>stucco</value>
          <display_name>stucco</display_name>
        </choice>
        <choice>
          <value>synthetic stucco</value>
          <display_name>synthetic stucco</display_name>
        </choice>
        <choice>
          <value>vinyl siding</value>
          <display_name>vinyl siding</display_name>
        </choice>
        <choice>
          <value>wood siding</value>
          <display_name>wood siding</display_name>
        </choice>
      </choices>
    </argument>
    <argument>
      <name>wall_color</name>
      <display_name>Wall: Color</display_name>
      <description>The color of the walls. Also applies to rim joists. If not provided, the OS-HPXML default (see &lt;a href='https://openstudio-hpxml.readthedocs.io/en/v1.7.0/workflow_inputs.html#hpxml-walls'&gt;HPXML Walls&lt;/a&gt;) is used.</description>
      <type>Choice</type>
      <units></units>
      <required>false</required>
      <model_dependent>false</model_dependent>
      <choices>
        <choice>
          <value>auto</value>
          <display_name>auto</display_name>
        </choice>
        <choice>
          <value>dark</value>
          <display_name>dark</display_name>
        </choice>
        <choice>
          <value>light</value>
          <display_name>light</display_name>
        </choice>
        <choice>
          <value>medium</value>
          <display_name>medium</display_name>
        </choice>
        <choice>
          <value>medium dark</value>
          <display_name>medium dark</display_name>
        </choice>
        <choice>
          <value>reflective</value>
          <display_name>reflective</display_name>
        </choice>
      </choices>
    </argument>
    <argument>
      <name>wall_assembly_r</name>
      <display_name>Wall: Assembly R-value</display_name>
      <description>Assembly R-value of the walls.</description>
      <type>Double</type>
      <units>h-ft^2-R/Btu</units>
      <required>true</required>
      <model_dependent>false</model_dependent>
      <default_value>11.9</default_value>
    </argument>
    <argument>
      <name>window_front_wwr</name>
      <display_name>Windows: Front Window-to-Wall Ratio</display_name>
      <description>The ratio of window area to wall area for the unit's front facade. Enter 0 if specifying Front Window Area instead.</description>
      <type>Double</type>
      <units>Frac</units>
      <required>true</required>
      <model_dependent>false</model_dependent>
      <default_value>0.18</default_value>
    </argument>
    <argument>
      <name>window_back_wwr</name>
      <display_name>Windows: Back Window-to-Wall Ratio</display_name>
      <description>The ratio of window area to wall area for the unit's back facade. Enter 0 if specifying Back Window Area instead.</description>
      <type>Double</type>
      <units>Frac</units>
      <required>true</required>
      <model_dependent>false</model_dependent>
      <default_value>0.18</default_value>
    </argument>
    <argument>
      <name>window_left_wwr</name>
      <display_name>Windows: Left Window-to-Wall Ratio</display_name>
      <description>The ratio of window area to wall area for the unit's left facade (when viewed from the front). Enter 0 if specifying Left Window Area instead.</description>
      <type>Double</type>
      <units>Frac</units>
      <required>true</required>
      <model_dependent>false</model_dependent>
      <default_value>0.18</default_value>
    </argument>
    <argument>
      <name>window_right_wwr</name>
      <display_name>Windows: Right Window-to-Wall Ratio</display_name>
      <description>The ratio of window area to wall area for the unit's right facade (when viewed from the front). Enter 0 if specifying Right Window Area instead.</description>
      <type>Double</type>
      <units>Frac</units>
      <required>true</required>
      <model_dependent>false</model_dependent>
      <default_value>0.18</default_value>
    </argument>
    <argument>
      <name>window_area_front</name>
      <display_name>Windows: Front Window Area</display_name>
      <description>The amount of window area on the unit's front facade. Enter 0 if specifying Front Window-to-Wall Ratio instead.</description>
      <type>Double</type>
      <units>ft^2</units>
      <required>true</required>
      <model_dependent>false</model_dependent>
      <default_value>0</default_value>
    </argument>
    <argument>
      <name>window_area_back</name>
      <display_name>Windows: Back Window Area</display_name>
      <description>The amount of window area on the unit's back facade. Enter 0 if specifying Back Window-to-Wall Ratio instead.</description>
      <type>Double</type>
      <units>ft^2</units>
      <required>true</required>
      <model_dependent>false</model_dependent>
      <default_value>0</default_value>
    </argument>
    <argument>
      <name>window_area_left</name>
      <display_name>Windows: Left Window Area</display_name>
      <description>The amount of window area on the unit's left facade (when viewed from the front). Enter 0 if specifying Left Window-to-Wall Ratio instead.</description>
      <type>Double</type>
      <units>ft^2</units>
      <required>true</required>
      <model_dependent>false</model_dependent>
      <default_value>0</default_value>
    </argument>
    <argument>
      <name>window_area_right</name>
      <display_name>Windows: Right Window Area</display_name>
      <description>The amount of window area on the unit's right facade (when viewed from the front). Enter 0 if specifying Right Window-to-Wall Ratio instead.</description>
      <type>Double</type>
      <units>ft^2</units>
      <required>true</required>
      <model_dependent>false</model_dependent>
      <default_value>0</default_value>
    </argument>
    <argument>
      <name>window_aspect_ratio</name>
      <display_name>Windows: Aspect Ratio</display_name>
      <description>Ratio of window height to width.</description>
      <type>Double</type>
      <units>Frac</units>
      <required>true</required>
      <model_dependent>false</model_dependent>
      <default_value>1.333</default_value>
    </argument>
    <argument>
      <name>window_fraction_operable</name>
      <display_name>Windows: Fraction Operable</display_name>
      <description>Fraction of windows that are operable. If not provided, the OS-HPXML default (see &lt;a href='https://openstudio-hpxml.readthedocs.io/en/v1.7.0/workflow_inputs.html#hpxml-windows'&gt;HPXML Windows&lt;/a&gt;) is used.</description>
      <type>String</type>
      <units>Frac</units>
      <required>false</required>
      <model_dependent>false</model_dependent>
    </argument>
    <argument>
      <name>window_natvent_availability</name>
      <display_name>Windows: Natural Ventilation Availability</display_name>
      <description>For operable windows, the number of days/week that windows can be opened by occupants for natural ventilation. If not provided, the OS-HPXML default (see &lt;a href='https://openstudio-hpxml.readthedocs.io/en/v1.7.0/workflow_inputs.html#hpxml-windows'&gt;HPXML Windows&lt;/a&gt;) is used.</description>
      <type>String</type>
      <units>Days/week</units>
      <required>false</required>
      <model_dependent>false</model_dependent>
    </argument>
    <argument>
      <name>window_ufactor</name>
      <display_name>Windows: U-Factor</display_name>
      <description>Full-assembly NFRC U-factor.</description>
      <type>Double</type>
      <units>Btu/hr-ft^2-R</units>
      <required>true</required>
      <model_dependent>false</model_dependent>
      <default_value>0.37</default_value>
    </argument>
    <argument>
      <name>window_shgc</name>
      <display_name>Windows: SHGC</display_name>
      <description>Full-assembly NFRC solar heat gain coefficient.</description>
      <type>Double</type>
      <required>true</required>
      <model_dependent>false</model_dependent>
      <default_value>0.3</default_value>
    </argument>
    <argument>
      <name>window_interior_shading_winter</name>
      <display_name>Windows: Winter Interior Shading</display_name>
      <description>Interior shading coefficient for the winter season. 1.0 indicates no reduction in solar gain, 0.85 indicates 15% reduction, etc. If not provided, the OS-HPXML default (see &lt;a href='https://openstudio-hpxml.readthedocs.io/en/v1.7.0/workflow_inputs.html#hpxml-windows'&gt;HPXML Windows&lt;/a&gt;) is used.</description>
      <type>String</type>
      <units>Frac</units>
      <required>false</required>
      <model_dependent>false</model_dependent>
    </argument>
    <argument>
      <name>window_interior_shading_summer</name>
      <display_name>Windows: Summer Interior Shading</display_name>
      <description>Interior shading coefficient for the summer season. 1.0 indicates no reduction in solar gain, 0.85 indicates 15% reduction, etc. If not provided, the OS-HPXML default (see &lt;a href='https://openstudio-hpxml.readthedocs.io/en/v1.7.0/workflow_inputs.html#hpxml-windows'&gt;HPXML Windows&lt;/a&gt;) is used.</description>
      <type>String</type>
      <units>Frac</units>
      <required>false</required>
      <model_dependent>false</model_dependent>
    </argument>
    <argument>
      <name>window_exterior_shading_winter</name>
      <display_name>Windows: Winter Exterior Shading</display_name>
      <description>Exterior shading coefficient for the winter season. 1.0 indicates no reduction in solar gain, 0.85 indicates 15% reduction, etc. If not provided, the OS-HPXML default (see &lt;a href='https://openstudio-hpxml.readthedocs.io/en/v1.7.0/workflow_inputs.html#hpxml-windows'&gt;HPXML Windows&lt;/a&gt;) is used.</description>
      <type>String</type>
      <units>Frac</units>
      <required>false</required>
      <model_dependent>false</model_dependent>
    </argument>
    <argument>
      <name>window_exterior_shading_summer</name>
      <display_name>Windows: Summer Exterior Shading</display_name>
      <description>Exterior shading coefficient for the summer season. 1.0 indicates no reduction in solar gain, 0.85 indicates 15% reduction, etc. If not provided, the OS-HPXML default (see &lt;a href='https://openstudio-hpxml.readthedocs.io/en/v1.7.0/workflow_inputs.html#hpxml-windows'&gt;HPXML Windows&lt;/a&gt;) is used.</description>
      <type>String</type>
      <units>Frac</units>
      <required>false</required>
      <model_dependent>false</model_dependent>
    </argument>
    <argument>
      <name>window_shading_summer_season</name>
      <display_name>Windows: Shading Summer Season</display_name>
      <description>Enter a date like 'May 1 - Sep 30'. Defines the summer season for purposes of shading coefficients; the rest of the year is assumed to be winter. If not provided, the OS-HPXML default (see &lt;a href='https://openstudio-hpxml.readthedocs.io/en/v1.7.0/workflow_inputs.html#hpxml-windows'&gt;HPXML Windows&lt;/a&gt;) is used.</description>
      <type>String</type>
      <units></units>
      <required>false</required>
      <model_dependent>false</model_dependent>
    </argument>
    <argument>
      <name>window_storm_type</name>
      <display_name>Windows: Storm Type</display_name>
      <description>The type of storm, if present. If not provided, assumes there is no storm.</description>
      <type>Choice</type>
      <units></units>
      <required>false</required>
      <model_dependent>false</model_dependent>
      <choices>
        <choice>
          <value>auto</value>
          <display_name>auto</display_name>
        </choice>
        <choice>
          <value>clear</value>
          <display_name>clear</display_name>
        </choice>
        <choice>
          <value>low-e</value>
          <display_name>low-e</display_name>
        </choice>
      </choices>
    </argument>
    <argument>
      <name>overhangs_front_depth</name>
      <display_name>Overhangs: Front Depth</display_name>
      <description>The depth of overhangs for windows for the front facade.</description>
      <type>Double</type>
      <units>ft</units>
      <required>true</required>
      <model_dependent>false</model_dependent>
      <default_value>0</default_value>
    </argument>
    <argument>
      <name>overhangs_front_distance_to_top_of_window</name>
      <display_name>Overhangs: Front Distance to Top of Window</display_name>
      <description>The overhangs distance to the top of window for the front facade.</description>
      <type>Double</type>
      <units>ft</units>
      <required>true</required>
      <model_dependent>false</model_dependent>
      <default_value>0</default_value>
    </argument>
    <argument>
      <name>overhangs_front_distance_to_bottom_of_window</name>
      <display_name>Overhangs: Front Distance to Bottom of Window</display_name>
      <description>The overhangs distance to the bottom of window for the front facade.</description>
      <type>Double</type>
      <units>ft</units>
      <required>true</required>
      <model_dependent>false</model_dependent>
      <default_value>4</default_value>
    </argument>
    <argument>
      <name>overhangs_back_depth</name>
      <display_name>Overhangs: Back Depth</display_name>
      <description>The depth of overhangs for windows for the back facade.</description>
      <type>Double</type>
      <units>ft</units>
      <required>true</required>
      <model_dependent>false</model_dependent>
      <default_value>0</default_value>
    </argument>
    <argument>
      <name>overhangs_back_distance_to_top_of_window</name>
      <display_name>Overhangs: Back Distance to Top of Window</display_name>
      <description>The overhangs distance to the top of window for the back facade.</description>
      <type>Double</type>
      <units>ft</units>
      <required>true</required>
      <model_dependent>false</model_dependent>
      <default_value>0</default_value>
    </argument>
    <argument>
      <name>overhangs_back_distance_to_bottom_of_window</name>
      <display_name>Overhangs: Back Distance to Bottom of Window</display_name>
      <description>The overhangs distance to the bottom of window for the back facade.</description>
      <type>Double</type>
      <units>ft</units>
      <required>true</required>
      <model_dependent>false</model_dependent>
      <default_value>4</default_value>
    </argument>
    <argument>
      <name>overhangs_left_depth</name>
      <display_name>Overhangs: Left Depth</display_name>
      <description>The depth of overhangs for windows for the left facade.</description>
      <type>Double</type>
      <units>ft</units>
      <required>true</required>
      <model_dependent>false</model_dependent>
      <default_value>0</default_value>
    </argument>
    <argument>
      <name>overhangs_left_distance_to_top_of_window</name>
      <display_name>Overhangs: Left Distance to Top of Window</display_name>
      <description>The overhangs distance to the top of window for the left facade.</description>
      <type>Double</type>
      <units>ft</units>
      <required>true</required>
      <model_dependent>false</model_dependent>
      <default_value>0</default_value>
    </argument>
    <argument>
      <name>overhangs_left_distance_to_bottom_of_window</name>
      <display_name>Overhangs: Left Distance to Bottom of Window</display_name>
      <description>The overhangs distance to the bottom of window for the left facade.</description>
      <type>Double</type>
      <units>ft</units>
      <required>true</required>
      <model_dependent>false</model_dependent>
      <default_value>4</default_value>
    </argument>
    <argument>
      <name>overhangs_right_depth</name>
      <display_name>Overhangs: Right Depth</display_name>
      <description>The depth of overhangs for windows for the right facade.</description>
      <type>Double</type>
      <units>ft</units>
      <required>true</required>
      <model_dependent>false</model_dependent>
      <default_value>0</default_value>
    </argument>
    <argument>
      <name>overhangs_right_distance_to_top_of_window</name>
      <display_name>Overhangs: Right Distance to Top of Window</display_name>
      <description>The overhangs distance to the top of window for the right facade.</description>
      <type>Double</type>
      <units>ft</units>
      <required>true</required>
      <model_dependent>false</model_dependent>
      <default_value>0</default_value>
    </argument>
    <argument>
      <name>overhangs_right_distance_to_bottom_of_window</name>
      <display_name>Overhangs: Right Distance to Bottom of Window</display_name>
      <description>The overhangs distance to the bottom of window for the right facade.</description>
      <type>Double</type>
      <units>ft</units>
      <required>true</required>
      <model_dependent>false</model_dependent>
      <default_value>4</default_value>
    </argument>
    <argument>
      <name>skylight_area_front</name>
      <display_name>Skylights: Front Roof Area</display_name>
      <description>The amount of skylight area on the unit's front conditioned roof facade.</description>
      <type>Double</type>
      <units>ft^2</units>
      <required>true</required>
      <model_dependent>false</model_dependent>
      <default_value>0</default_value>
    </argument>
    <argument>
      <name>skylight_area_back</name>
      <display_name>Skylights: Back Roof Area</display_name>
      <description>The amount of skylight area on the unit's back conditioned roof facade.</description>
      <type>Double</type>
      <units>ft^2</units>
      <required>true</required>
      <model_dependent>false</model_dependent>
      <default_value>0</default_value>
    </argument>
    <argument>
      <name>skylight_area_left</name>
      <display_name>Skylights: Left Roof Area</display_name>
      <description>The amount of skylight area on the unit's left conditioned roof facade (when viewed from the front).</description>
      <type>Double</type>
      <units>ft^2</units>
      <required>true</required>
      <model_dependent>false</model_dependent>
      <default_value>0</default_value>
    </argument>
    <argument>
      <name>skylight_area_right</name>
      <display_name>Skylights: Right Roof Area</display_name>
      <description>The amount of skylight area on the unit's right conditioned roof facade (when viewed from the front).</description>
      <type>Double</type>
      <units>ft^2</units>
      <required>true</required>
      <model_dependent>false</model_dependent>
      <default_value>0</default_value>
    </argument>
    <argument>
      <name>skylight_ufactor</name>
      <display_name>Skylights: U-Factor</display_name>
      <description>Full-assembly NFRC U-factor.</description>
      <type>Double</type>
      <units>Btu/hr-ft^2-R</units>
      <required>true</required>
      <model_dependent>false</model_dependent>
      <default_value>0.33</default_value>
    </argument>
    <argument>
      <name>skylight_shgc</name>
      <display_name>Skylights: SHGC</display_name>
      <description>Full-assembly NFRC solar heat gain coefficient.</description>
      <type>Double</type>
      <required>true</required>
      <model_dependent>false</model_dependent>
      <default_value>0.45</default_value>
    </argument>
    <argument>
      <name>skylight_storm_type</name>
      <display_name>Skylights: Storm Type</display_name>
      <description>The type of storm, if present. If not provided, assumes there is no storm.</description>
      <type>Choice</type>
      <units></units>
      <required>false</required>
      <model_dependent>false</model_dependent>
      <choices>
        <choice>
          <value>auto</value>
          <display_name>auto</display_name>
        </choice>
        <choice>
          <value>clear</value>
          <display_name>clear</display_name>
        </choice>
        <choice>
          <value>low-e</value>
          <display_name>low-e</display_name>
        </choice>
      </choices>
    </argument>
    <argument>
      <name>door_area</name>
      <display_name>Doors: Area</display_name>
      <description>The area of the opaque door(s).</description>
      <type>Double</type>
      <units>ft^2</units>
      <required>true</required>
      <model_dependent>false</model_dependent>
      <default_value>20</default_value>
    </argument>
    <argument>
      <name>door_rvalue</name>
      <display_name>Doors: R-value</display_name>
      <description>R-value of the opaque door(s).</description>
      <type>Double</type>
      <units>h-ft^2-R/Btu</units>
      <required>true</required>
      <model_dependent>false</model_dependent>
      <default_value>4.4</default_value>
    </argument>
    <argument>
      <name>air_leakage_units</name>
      <display_name>Air Leakage: Units</display_name>
      <description>The unit of measure for the air leakage.</description>
      <type>Choice</type>
      <required>true</required>
      <model_dependent>false</model_dependent>
      <default_value>ACH</default_value>
      <choices>
        <choice>
          <value>ACH</value>
          <display_name>ACH</display_name>
        </choice>
        <choice>
          <value>CFM</value>
          <display_name>CFM</display_name>
        </choice>
        <choice>
          <value>ACHnatural</value>
          <display_name>ACHnatural</display_name>
        </choice>
        <choice>
          <value>CFMnatural</value>
          <display_name>CFMnatural</display_name>
        </choice>
        <choice>
          <value>EffectiveLeakageArea</value>
          <display_name>EffectiveLeakageArea</display_name>
        </choice>
      </choices>
    </argument>
    <argument>
      <name>air_leakage_house_pressure</name>
      <display_name>Air Leakage: House Pressure</display_name>
      <description>The house pressure relative to outside. Required when units are ACH or CFM.</description>
      <type>Double</type>
      <units>Pa</units>
      <required>true</required>
      <model_dependent>false</model_dependent>
      <default_value>50</default_value>
    </argument>
    <argument>
      <name>air_leakage_value</name>
      <display_name>Air Leakage: Value</display_name>
      <description>Air exchange rate value. For 'EffectiveLeakageArea', provide value in sq. in.</description>
      <type>Double</type>
      <required>true</required>
      <model_dependent>false</model_dependent>
      <default_value>3</default_value>
    </argument>
    <argument>
      <name>air_leakage_type</name>
      <display_name>Air Leakage: Type</display_name>
      <description>Type of air leakage. If 'unit total', represents the total infiltration to the unit as measured by a compartmentalization test, in which case the air leakage value will be adjusted by the ratio of exterior envelope surface area to total envelope surface area. Otherwise, if 'unit exterior only', represents the infiltration to the unit from outside only as measured by a guarded test. Required when unit type is single-family attached or apartment unit.</description>
      <type>Choice</type>
      <units></units>
      <required>false</required>
      <model_dependent>false</model_dependent>
      <choices>
        <choice>
          <value>auto</value>
          <display_name>auto</display_name>
        </choice>
        <choice>
          <value>unit total</value>
          <display_name>unit total</display_name>
        </choice>
        <choice>
          <value>unit exterior only</value>
          <display_name>unit exterior only</display_name>
        </choice>
      </choices>
    </argument>
    <argument>
      <name>heating_system_type</name>
      <display_name>Heating System: Type</display_name>
      <description>The type of heating system. Use 'none' if there is no heating system or if there is a heat pump serving a heating load.</description>
      <type>Choice</type>
      <required>true</required>
      <model_dependent>false</model_dependent>
      <default_value>Furnace</default_value>
      <choices>
        <choice>
          <value>none</value>
          <display_name>none</display_name>
        </choice>
        <choice>
          <value>Furnace</value>
          <display_name>Furnace</display_name>
        </choice>
        <choice>
          <value>WallFurnace</value>
          <display_name>WallFurnace</display_name>
        </choice>
        <choice>
          <value>FloorFurnace</value>
          <display_name>FloorFurnace</display_name>
        </choice>
        <choice>
          <value>Boiler</value>
          <display_name>Boiler</display_name>
        </choice>
        <choice>
          <value>ElectricResistance</value>
          <display_name>ElectricResistance</display_name>
        </choice>
        <choice>
          <value>Stove</value>
          <display_name>Stove</display_name>
        </choice>
        <choice>
          <value>SpaceHeater</value>
          <display_name>SpaceHeater</display_name>
        </choice>
        <choice>
          <value>Fireplace</value>
          <display_name>Fireplace</display_name>
        </choice>
        <choice>
          <value>Shared Boiler w/ Baseboard</value>
          <display_name>Shared Boiler w/ Baseboard</display_name>
        </choice>
        <choice>
          <value>Shared Boiler w/ Ductless Fan Coil</value>
          <display_name>Shared Boiler w/ Ductless Fan Coil</display_name>
        </choice>
      </choices>
    </argument>
    <argument>
      <name>heating_system_fuel</name>
      <display_name>Heating System: Fuel Type</display_name>
      <description>The fuel type of the heating system. Ignored for ElectricResistance.</description>
      <type>Choice</type>
      <required>true</required>
      <model_dependent>false</model_dependent>
      <default_value>natural gas</default_value>
      <choices>
        <choice>
          <value>electricity</value>
          <display_name>electricity</display_name>
        </choice>
        <choice>
          <value>natural gas</value>
          <display_name>natural gas</display_name>
        </choice>
        <choice>
          <value>fuel oil</value>
          <display_name>fuel oil</display_name>
        </choice>
        <choice>
          <value>propane</value>
          <display_name>propane</display_name>
        </choice>
        <choice>
          <value>wood</value>
          <display_name>wood</display_name>
        </choice>
        <choice>
          <value>wood pellets</value>
          <display_name>wood pellets</display_name>
        </choice>
        <choice>
          <value>coal</value>
          <display_name>coal</display_name>
        </choice>
      </choices>
    </argument>
    <argument>
      <name>heating_system_heating_efficiency</name>
      <display_name>Heating System: Rated AFUE or Percent</display_name>
      <description>The rated heating efficiency value of the heating system.</description>
      <type>Double</type>
      <units>Frac</units>
      <required>true</required>
      <model_dependent>false</model_dependent>
      <default_value>0.78</default_value>
    </argument>
    <argument>
      <name>heating_system_heating_capacity</name>
      <display_name>Heating System: Heating Capacity</display_name>
      <description>The output heating capacity of the heating system. If not provided, the OS-HPXML autosized default (see &lt;a href='https://openstudio-hpxml.readthedocs.io/en/v1.7.0/workflow_inputs.html#hpxml-heating-systems'&gt;HPXML Heating Systems&lt;/a&gt;) is used.</description>
      <type>String</type>
      <units>Btu/hr</units>
      <required>false</required>
      <model_dependent>false</model_dependent>
    </argument>
    <argument>
      <name>heating_system_heating_autosizing_factor</name>
      <display_name>Heating System: Heating Autosizing Factor</display_name>
      <description>The capacity scaling factor applied to the auto-sizing methodology. If not provided, 1.0 is used.</description>
      <type>String</type>
      <units></units>
      <required>false</required>
      <model_dependent>false</model_dependent>
    </argument>
    <argument>
      <name>heating_system_heating_autosizing_limit</name>
      <display_name>Heating System: Heating Autosizing Limit</display_name>
      <description>The maximum capacity limit applied to the auto-sizing methodology. If not provided, no limit is used.</description>
      <type>String</type>
      <units>Btu/hr</units>
      <required>false</required>
      <model_dependent>false</model_dependent>
    </argument>
    <argument>
      <name>heating_system_fraction_heat_load_served</name>
      <display_name>Heating System: Fraction Heat Load Served</display_name>
      <description>The heating load served by the heating system.</description>
      <type>Double</type>
      <units>Frac</units>
      <required>true</required>
      <model_dependent>false</model_dependent>
      <default_value>1</default_value>
    </argument>
    <argument>
      <name>heating_system_pilot_light</name>
      <display_name>Heating System: Pilot Light</display_name>
      <description>The fuel usage of the pilot light. Applies only to Furnace, WallFurnace, FloorFurnace, Stove, Boiler, and Fireplace with non-electric fuel type. If not provided, assumes no pilot light.</description>
      <type>String</type>
      <units>Btuh</units>
      <required>false</required>
      <model_dependent>false</model_dependent>
    </argument>
    <argument>
      <name>cooling_system_type</name>
      <display_name>Cooling System: Type</display_name>
      <description>The type of cooling system. Use 'none' if there is no cooling system or if there is a heat pump serving a cooling load.</description>
      <type>Choice</type>
      <required>true</required>
      <model_dependent>false</model_dependent>
      <default_value>central air conditioner</default_value>
      <choices>
        <choice>
          <value>none</value>
          <display_name>none</display_name>
        </choice>
        <choice>
          <value>central air conditioner</value>
          <display_name>central air conditioner</display_name>
        </choice>
        <choice>
          <value>room air conditioner</value>
          <display_name>room air conditioner</display_name>
        </choice>
        <choice>
          <value>evaporative cooler</value>
          <display_name>evaporative cooler</display_name>
        </choice>
        <choice>
          <value>mini-split</value>
          <display_name>mini-split</display_name>
        </choice>
        <choice>
          <value>packaged terminal air conditioner</value>
          <display_name>packaged terminal air conditioner</display_name>
        </choice>
      </choices>
    </argument>
    <argument>
      <name>cooling_system_cooling_efficiency_type</name>
      <display_name>Cooling System: Efficiency Type</display_name>
      <description>The efficiency type of the cooling system. System types central air conditioner and mini-split use SEER or SEER2. System types room air conditioner and packaged terminal air conditioner use EER or CEER. Ignored for system type evaporative cooler.</description>
      <type>Choice</type>
      <required>true</required>
      <model_dependent>false</model_dependent>
      <default_value>SEER</default_value>
      <choices>
        <choice>
          <value>SEER</value>
          <display_name>SEER</display_name>
        </choice>
        <choice>
          <value>SEER2</value>
          <display_name>SEER2</display_name>
        </choice>
        <choice>
          <value>EER</value>
          <display_name>EER</display_name>
        </choice>
        <choice>
          <value>CEER</value>
          <display_name>CEER</display_name>
        </choice>
      </choices>
    </argument>
    <argument>
      <name>cooling_system_cooling_efficiency</name>
      <display_name>Cooling System: Efficiency</display_name>
      <description>The rated efficiency value of the cooling system. Ignored for evaporative cooler.</description>
      <type>Double</type>
      <required>true</required>
      <model_dependent>false</model_dependent>
      <default_value>13</default_value>
    </argument>
    <argument>
      <name>cooling_system_cooling_compressor_type</name>
      <display_name>Cooling System: Cooling Compressor Type</display_name>
      <description>The compressor type of the cooling system. Only applies to central air conditioner and mini-split. If not provided, the OS-HPXML default (see &lt;a href='https://openstudio-hpxml.readthedocs.io/en/v1.7.0/workflow_inputs.html#central-air-conditioner'&gt;Central Air Conditioner&lt;/a&gt;, &lt;a href='https://openstudio-hpxml.readthedocs.io/en/v1.7.0/workflow_inputs.html#mini-split-air-conditioner'&gt;Mini-Split Air Conditioner&lt;/a&gt;) is used.</description>
      <type>Choice</type>
      <units></units>
      <required>false</required>
      <model_dependent>false</model_dependent>
      <choices>
        <choice>
          <value>auto</value>
          <display_name>auto</display_name>
        </choice>
        <choice>
          <value>single stage</value>
          <display_name>single stage</display_name>
        </choice>
        <choice>
          <value>two stage</value>
          <display_name>two stage</display_name>
        </choice>
        <choice>
          <value>variable speed</value>
          <display_name>variable speed</display_name>
        </choice>
      </choices>
    </argument>
    <argument>
      <name>cooling_system_cooling_sensible_heat_fraction</name>
      <display_name>Cooling System: Cooling Sensible Heat Fraction</display_name>
      <description>The sensible heat fraction of the cooling system. Ignored for evaporative cooler. If not provided, the OS-HPXML default (see &lt;a href='https://openstudio-hpxml.readthedocs.io/en/v1.7.0/workflow_inputs.html#central-air-conditioner'&gt;Central Air Conditioner&lt;/a&gt;, &lt;a href='https://openstudio-hpxml.readthedocs.io/en/v1.7.0/workflow_inputs.html#room-air-conditioner'&gt;Room Air Conditioner&lt;/a&gt;, &lt;a href='https://openstudio-hpxml.readthedocs.io/en/v1.7.0/workflow_inputs.html#packaged-terminal-air-conditioner'&gt;Packaged Terminal Air Conditioner&lt;/a&gt;, &lt;a href='https://openstudio-hpxml.readthedocs.io/en/v1.7.0/workflow_inputs.html#mini-split-air-conditioner'&gt;Mini-Split Air Conditioner&lt;/a&gt;) is used.</description>
      <type>String</type>
      <units>Frac</units>
      <required>false</required>
      <model_dependent>false</model_dependent>
    </argument>
    <argument>
      <name>cooling_system_cooling_capacity</name>
      <display_name>Cooling System: Cooling Capacity</display_name>
      <description>The output cooling capacity of the cooling system. If not provided, the OS-HPXML autosized default (see &lt;a href='https://openstudio-hpxml.readthedocs.io/en/v1.7.0/workflow_inputs.html#central-air-conditioner'&gt;Central Air Conditioner&lt;/a&gt;, &lt;a href='https://openstudio-hpxml.readthedocs.io/en/v1.7.0/workflow_inputs.html#room-air-conditioner'&gt;Room Air Conditioner&lt;/a&gt;, &lt;a href='https://openstudio-hpxml.readthedocs.io/en/v1.7.0/workflow_inputs.html#packaged-terminal-air-conditioner'&gt;Packaged Terminal Air Conditioner&lt;/a&gt;, &lt;a href='https://openstudio-hpxml.readthedocs.io/en/v1.7.0/workflow_inputs.html#evaporative-cooler'&gt;Evaporative Cooler&lt;/a&gt;, &lt;a href='https://openstudio-hpxml.readthedocs.io/en/v1.7.0/workflow_inputs.html#mini-split-air-conditioner'&gt;Mini-Split Air Conditioner&lt;/a&gt;) is used.</description>
      <type>String</type>
      <units>Btu/hr</units>
      <required>false</required>
      <model_dependent>false</model_dependent>
    </argument>
    <argument>
      <name>cooling_system_cooling_autosizing_factor</name>
      <display_name>Cooling System: Cooling Autosizing Factor</display_name>
      <description>The capacity scaling factor applied to the auto-sizing methodology. If not provided, 1.0 is used.</description>
      <type>String</type>
      <units></units>
      <required>false</required>
      <model_dependent>false</model_dependent>
    </argument>
    <argument>
      <name>cooling_system_cooling_autosizing_limit</name>
      <display_name>Cooling System: Cooling Autosizing Limit</display_name>
      <description>The maximum capacity limit applied to the auto-sizing methodology. If not provided, no limit is used.</description>
      <type>String</type>
      <units>Btu/hr</units>
      <required>false</required>
      <model_dependent>false</model_dependent>
    </argument>
    <argument>
      <name>cooling_system_fraction_cool_load_served</name>
      <display_name>Cooling System: Fraction Cool Load Served</display_name>
      <description>The cooling load served by the cooling system.</description>
      <type>Double</type>
      <units>Frac</units>
      <required>true</required>
      <model_dependent>false</model_dependent>
      <default_value>1</default_value>
    </argument>
    <argument>
      <name>cooling_system_is_ducted</name>
      <display_name>Cooling System: Is Ducted</display_name>
      <description>Whether the cooling system is ducted or not. Only used for mini-split and evaporative cooler. It's assumed that central air conditioner is ducted, and room air conditioner and packaged terminal air conditioner are not ducted.</description>
      <type>Choice</type>
      <units></units>
      <required>false</required>
      <model_dependent>false</model_dependent>
      <choices>
        <choice>
          <value>auto</value>
          <display_name>auto</display_name>
        </choice>
        <choice>
          <value>true</value>
          <display_name>true</display_name>
        </choice>
        <choice>
          <value>false</value>
          <display_name>false</display_name>
        </choice>
      </choices>
    </argument>
    <argument>
      <name>cooling_system_crankcase_heater_watts</name>
      <display_name>Cooling System: Crankcase Heater Power Watts</display_name>
      <description>Cooling system crankcase heater power consumption in Watts. Applies only to central air conditioner, room air conditioner, packaged terminal air conditioner and mini-split. If not provided, the OS-HPXML default (see &lt;a href='https://openstudio-hpxml.readthedocs.io/en/v1.7.0/workflow_inputs.html#central-air-conditioner'&gt;Central Air Conditioner&lt;/a&gt;, &lt;a href='https://openstudio-hpxml.readthedocs.io/en/v1.7.0/workflow_inputs.html#room-air-conditioner'&gt;Room Air Conditioner&lt;/a&gt;, &lt;a href='https://openstudio-hpxml.readthedocs.io/en/v1.7.0/workflow_inputs.html#packaged-terminal-air-conditioner'&gt;Packaged Terminal Air Conditioner&lt;/a&gt;, &lt;a href='https://openstudio-hpxml.readthedocs.io/en/v1.7.0/workflow_inputs.html#mini-split-air-conditioner'&gt;Mini-Split Air Conditioner&lt;/a&gt;) is used.</description>
      <type>String</type>
      <units>W</units>
      <required>false</required>
      <model_dependent>false</model_dependent>
    </argument>
    <argument>
      <name>cooling_system_integrated_heating_system_fuel</name>
      <display_name>Cooling System: Integrated Heating System Fuel Type</display_name>
      <description>The fuel type of the heating system integrated into cooling system. Only used for packaged terminal air conditioner and room air conditioner.</description>
      <type>Choice</type>
      <units></units>
      <required>false</required>
      <model_dependent>false</model_dependent>
      <choices>
        <choice>
          <value>auto</value>
          <display_name>auto</display_name>
        </choice>
        <choice>
          <value>electricity</value>
          <display_name>electricity</display_name>
        </choice>
        <choice>
          <value>natural gas</value>
          <display_name>natural gas</display_name>
        </choice>
        <choice>
          <value>fuel oil</value>
          <display_name>fuel oil</display_name>
        </choice>
        <choice>
          <value>propane</value>
          <display_name>propane</display_name>
        </choice>
        <choice>
          <value>wood</value>
          <display_name>wood</display_name>
        </choice>
        <choice>
          <value>wood pellets</value>
          <display_name>wood pellets</display_name>
        </choice>
        <choice>
          <value>coal</value>
          <display_name>coal</display_name>
        </choice>
      </choices>
    </argument>
    <argument>
      <name>cooling_system_integrated_heating_system_efficiency_percent</name>
      <display_name>Cooling System: Integrated Heating System Efficiency</display_name>
      <description>The rated heating efficiency value of the heating system integrated into cooling system. Only used for packaged terminal air conditioner and room air conditioner.</description>
      <type>String</type>
      <units>Frac</units>
      <required>false</required>
      <model_dependent>false</model_dependent>
    </argument>
    <argument>
      <name>cooling_system_integrated_heating_system_capacity</name>
      <display_name>Cooling System: Integrated Heating System Heating Capacity</display_name>
      <description>The output heating capacity of the heating system integrated into cooling system. If not provided, the OS-HPXML autosized default (see &lt;a href='https://openstudio-hpxml.readthedocs.io/en/v1.7.0/workflow_inputs.html#room-air-conditioner'&gt;Room Air Conditioner&lt;/a&gt;, &lt;a href='https://openstudio-hpxml.readthedocs.io/en/v1.7.0/workflow_inputs.html#packaged-terminal-air-conditioner'&gt;Packaged Terminal Air Conditioner&lt;/a&gt;) is used. Only used for room air conditioner and packaged terminal air conditioner.</description>
      <type>String</type>
      <units>Btu/hr</units>
      <required>false</required>
      <model_dependent>false</model_dependent>
    </argument>
    <argument>
      <name>cooling_system_integrated_heating_system_fraction_heat_load_served</name>
      <display_name>Cooling System: Integrated Heating System Fraction Heat Load Served</display_name>
      <description>The heating load served by the heating system integrated into cooling system. Only used for packaged terminal air conditioner and room air conditioner.</description>
      <type>String</type>
      <units>Frac</units>
      <required>false</required>
      <model_dependent>false</model_dependent>
    </argument>
    <argument>
      <name>heat_pump_type</name>
      <display_name>Heat Pump: Type</display_name>
      <description>The type of heat pump. Use 'none' if there is no heat pump.</description>
      <type>Choice</type>
      <required>true</required>
      <model_dependent>false</model_dependent>
      <default_value>none</default_value>
      <choices>
        <choice>
          <value>none</value>
          <display_name>none</display_name>
        </choice>
        <choice>
          <value>air-to-air</value>
          <display_name>air-to-air</display_name>
        </choice>
        <choice>
          <value>mini-split</value>
          <display_name>mini-split</display_name>
        </choice>
        <choice>
          <value>ground-to-air</value>
          <display_name>ground-to-air</display_name>
        </choice>
        <choice>
          <value>packaged terminal heat pump</value>
          <display_name>packaged terminal heat pump</display_name>
        </choice>
        <choice>
          <value>room air conditioner with reverse cycle</value>
          <display_name>room air conditioner with reverse cycle</display_name>
        </choice>
      </choices>
    </argument>
    <argument>
      <name>heat_pump_heating_efficiency_type</name>
      <display_name>Heat Pump: Heating Efficiency Type</display_name>
      <description>The heating efficiency type of heat pump. System types air-to-air and mini-split use HSPF or HSPF2. System types ground-to-air, packaged terminal heat pump and room air conditioner with reverse cycle use COP.</description>
      <type>Choice</type>
      <required>true</required>
      <model_dependent>false</model_dependent>
      <default_value>HSPF</default_value>
      <choices>
        <choice>
          <value>HSPF</value>
          <display_name>HSPF</display_name>
        </choice>
        <choice>
          <value>HSPF2</value>
          <display_name>HSPF2</display_name>
        </choice>
        <choice>
          <value>COP</value>
          <display_name>COP</display_name>
        </choice>
      </choices>
    </argument>
    <argument>
      <name>heat_pump_heating_efficiency</name>
      <display_name>Heat Pump: Heating Efficiency</display_name>
      <description>The rated heating efficiency value of the heat pump.</description>
      <type>Double</type>
      <required>true</required>
      <model_dependent>false</model_dependent>
      <default_value>7.7</default_value>
    </argument>
    <argument>
      <name>heat_pump_cooling_efficiency_type</name>
      <display_name>Heat Pump: Cooling Efficiency Type</display_name>
      <description>The cooling efficiency type of heat pump. System types air-to-air and mini-split use SEER or SEER2. System types ground-to-air, packaged terminal heat pump and room air conditioner with reverse cycle use EER.</description>
      <type>Choice</type>
      <required>true</required>
      <model_dependent>false</model_dependent>
      <default_value>SEER</default_value>
      <choices>
        <choice>
          <value>SEER</value>
          <display_name>SEER</display_name>
        </choice>
        <choice>
          <value>SEER2</value>
          <display_name>SEER2</display_name>
        </choice>
        <choice>
          <value>EER</value>
          <display_name>EER</display_name>
        </choice>
        <choice>
          <value>CEER</value>
          <display_name>CEER</display_name>
        </choice>
      </choices>
    </argument>
    <argument>
      <name>heat_pump_cooling_efficiency</name>
      <display_name>Heat Pump: Cooling Efficiency</display_name>
      <description>The rated cooling efficiency value of the heat pump.</description>
      <type>Double</type>
      <required>true</required>
      <model_dependent>false</model_dependent>
      <default_value>13</default_value>
    </argument>
    <argument>
      <name>heat_pump_cooling_compressor_type</name>
      <display_name>Heat Pump: Cooling Compressor Type</display_name>
      <description>The compressor type of the heat pump. Only applies to air-to-air and mini-split. If not provided, the OS-HPXML default (see &lt;a href='https://openstudio-hpxml.readthedocs.io/en/v1.7.0/workflow_inputs.html#air-to-air-heat-pump'&gt;Air-to-Air Heat Pump&lt;/a&gt;, &lt;a href='https://openstudio-hpxml.readthedocs.io/en/v1.7.0/workflow_inputs.html#mini-split-heat-pump'&gt;Mini-Split Heat Pump&lt;/a&gt;) is used.</description>
      <type>Choice</type>
      <units></units>
      <required>false</required>
      <model_dependent>false</model_dependent>
      <choices>
        <choice>
          <value>auto</value>
          <display_name>auto</display_name>
        </choice>
        <choice>
          <value>single stage</value>
          <display_name>single stage</display_name>
        </choice>
        <choice>
          <value>two stage</value>
          <display_name>two stage</display_name>
        </choice>
        <choice>
          <value>variable speed</value>
          <display_name>variable speed</display_name>
        </choice>
      </choices>
    </argument>
    <argument>
      <name>heat_pump_cooling_sensible_heat_fraction</name>
      <display_name>Heat Pump: Cooling Sensible Heat Fraction</display_name>
      <description>The sensible heat fraction of the heat pump. If not provided, the OS-HPXML default (see &lt;a href='https://openstudio-hpxml.readthedocs.io/en/v1.7.0/workflow_inputs.html#air-to-air-heat-pump'&gt;Air-to-Air Heat Pump&lt;/a&gt;, &lt;a href='https://openstudio-hpxml.readthedocs.io/en/v1.7.0/workflow_inputs.html#mini-split-heat-pump'&gt;Mini-Split Heat Pump&lt;/a&gt;, &lt;a href='https://openstudio-hpxml.readthedocs.io/en/v1.7.0/workflow_inputs.html#packaged-terminal-heat-pump'&gt;Packaged Terminal Heat Pump&lt;/a&gt;, &lt;a href='https://openstudio-hpxml.readthedocs.io/en/v1.7.0/workflow_inputs.html#room-air-conditioner-w-reverse-cycle'&gt;Room Air Conditioner w/ Reverse Cycle&lt;/a&gt;, &lt;a href='https://openstudio-hpxml.readthedocs.io/en/v1.7.0/workflow_inputs.html#ground-to-air-heat-pump'&gt;Ground-to-Air Heat Pump&lt;/a&gt;) is used.</description>
      <type>String</type>
      <units>Frac</units>
      <required>false</required>
      <model_dependent>false</model_dependent>
    </argument>
    <argument>
      <name>heat_pump_heating_capacity</name>
      <display_name>Heat Pump: Heating Capacity</display_name>
      <description>The output heating capacity of the heat pump. If not provided, the OS-HPXML autosized default (see &lt;a href='https://openstudio-hpxml.readthedocs.io/en/v1.7.0/workflow_inputs.html#air-to-air-heat-pump'&gt;Air-to-Air Heat Pump&lt;/a&gt;, &lt;a href='https://openstudio-hpxml.readthedocs.io/en/v1.7.0/workflow_inputs.html#mini-split-heat-pump'&gt;Mini-Split Heat Pump&lt;/a&gt;, &lt;a href='https://openstudio-hpxml.readthedocs.io/en/v1.7.0/workflow_inputs.html#packaged-terminal-heat-pump'&gt;Packaged Terminal Heat Pump&lt;/a&gt;, &lt;a href='https://openstudio-hpxml.readthedocs.io/en/v1.7.0/workflow_inputs.html#room-air-conditioner-w-reverse-cycle'&gt;Room Air Conditioner w/ Reverse Cycle&lt;/a&gt;, &lt;a href='https://openstudio-hpxml.readthedocs.io/en/v1.7.0/workflow_inputs.html#ground-to-air-heat-pump'&gt;Ground-to-Air Heat Pump&lt;/a&gt;) is used.</description>
      <type>String</type>
      <units>Btu/hr</units>
      <required>false</required>
      <model_dependent>false</model_dependent>
    </argument>
    <argument>
      <name>heat_pump_heating_autosizing_factor</name>
      <display_name>Heat Pump: Heating Autosizing Factor</display_name>
      <description>The capacity scaling factor applied to the auto-sizing methodology. If not provided, 1.0 is used.</description>
      <type>String</type>
      <units></units>
      <required>false</required>
      <model_dependent>false</model_dependent>
    </argument>
    <argument>
      <name>heat_pump_heating_autosizing_limit</name>
      <display_name>Heat Pump: Heating Autosizing Limit</display_name>
      <description>The maximum capacity limit applied to the auto-sizing methodology. If not provided, no limit is used.</description>
      <type>String</type>
      <units>Btu/hr</units>
      <required>false</required>
      <model_dependent>false</model_dependent>
    </argument>
    <argument>
      <name>heat_pump_heating_capacity_retention_fraction</name>
      <display_name>Heat Pump: Heating Capacity Retention Fraction</display_name>
      <description>The output heating capacity of the heat pump at a user-specified temperature (e.g., 17F or 5F) divided by the above nominal heating capacity. Applies to all heat pump types except ground-to-air. If not provided, the OS-HPXML default (see &lt;a href='https://openstudio-hpxml.readthedocs.io/en/v1.7.0/workflow_inputs.html#air-to-air-heat-pump'&gt;Air-to-Air Heat Pump&lt;/a&gt;, &lt;a href='https://openstudio-hpxml.readthedocs.io/en/v1.7.0/workflow_inputs.html#mini-split-heat-pump'&gt;Mini-Split Heat Pump&lt;/a&gt;, &lt;a href='https://openstudio-hpxml.readthedocs.io/en/v1.7.0/workflow_inputs.html#packaged-terminal-heat-pump'&gt;Packaged Terminal Heat Pump&lt;/a&gt;, &lt;a href='https://openstudio-hpxml.readthedocs.io/en/v1.7.0/workflow_inputs.html#room-air-conditioner-w-reverse-cycle'&gt;Room Air Conditioner w/ Reverse Cycle&lt;/a&gt;) is used.</description>
      <type>String</type>
      <units>Frac</units>
      <required>false</required>
      <model_dependent>false</model_dependent>
    </argument>
    <argument>
      <name>heat_pump_heating_capacity_retention_temp</name>
      <display_name>Heat Pump: Heating Capacity Retention Temperature</display_name>
      <description>The user-specified temperature (e.g., 17F or 5F) for the above heating capacity retention fraction. Applies to all heat pump types except ground-to-air. Required if the Heating Capacity Retention Fraction is provided.</description>
      <type>String</type>
      <units>deg-F</units>
      <required>false</required>
      <model_dependent>false</model_dependent>
    </argument>
    <argument>
      <name>heat_pump_cooling_capacity</name>
      <display_name>Heat Pump: Cooling Capacity</display_name>
      <description>The output cooling capacity of the heat pump. If not provided, the OS-HPXML autosized default (see &lt;a href='https://openstudio-hpxml.readthedocs.io/en/v1.7.0/workflow_inputs.html#air-to-air-heat-pump'&gt;Air-to-Air Heat Pump&lt;/a&gt;, &lt;a href='https://openstudio-hpxml.readthedocs.io/en/v1.7.0/workflow_inputs.html#mini-split-heat-pump'&gt;Mini-Split Heat Pump&lt;/a&gt;, &lt;a href='https://openstudio-hpxml.readthedocs.io/en/v1.7.0/workflow_inputs.html#packaged-terminal-heat-pump'&gt;Packaged Terminal Heat Pump&lt;/a&gt;, &lt;a href='https://openstudio-hpxml.readthedocs.io/en/v1.7.0/workflow_inputs.html#room-air-conditioner-w-reverse-cycle'&gt;Room Air Conditioner w/ Reverse Cycle&lt;/a&gt;, &lt;a href='https://openstudio-hpxml.readthedocs.io/en/v1.7.0/workflow_inputs.html#ground-to-air-heat-pump'&gt;Ground-to-Air Heat Pump&lt;/a&gt;) is used.</description>
      <type>String</type>
      <units>Btu/hr</units>
      <required>false</required>
      <model_dependent>false</model_dependent>
    </argument>
    <argument>
      <name>heat_pump_cooling_autosizing_factor</name>
      <display_name>Heat Pump: Cooling Autosizing Factor</display_name>
      <description>The capacity scaling factor applied to the auto-sizing methodology. If not provided, 1.0 is used.</description>
      <type>String</type>
      <units></units>
      <required>false</required>
      <model_dependent>false</model_dependent>
    </argument>
    <argument>
      <name>heat_pump_cooling_autosizing_limit</name>
      <display_name>Heat Pump: Cooling Autosizing Limit</display_name>
      <description>The maximum capacity limit applied to the auto-sizing methodology. If not provided, no limit is used.</description>
      <type>String</type>
      <units>Btu/hr</units>
      <required>false</required>
      <model_dependent>false</model_dependent>
    </argument>
    <argument>
      <name>heat_pump_fraction_heat_load_served</name>
      <display_name>Heat Pump: Fraction Heat Load Served</display_name>
      <description>The heating load served by the heat pump.</description>
      <type>Double</type>
      <units>Frac</units>
      <required>true</required>
      <model_dependent>false</model_dependent>
      <default_value>1</default_value>
    </argument>
    <argument>
      <name>heat_pump_fraction_cool_load_served</name>
      <display_name>Heat Pump: Fraction Cool Load Served</display_name>
      <description>The cooling load served by the heat pump.</description>
      <type>Double</type>
      <units>Frac</units>
      <required>true</required>
      <model_dependent>false</model_dependent>
      <default_value>1</default_value>
    </argument>
    <argument>
      <name>heat_pump_compressor_lockout_temp</name>
      <display_name>Heat Pump: Compressor Lockout Temperature</display_name>
      <description>The temperature below which the heat pump compressor is disabled. If both this and Backup Heating Lockout Temperature are provided and use the same value, it essentially defines a switchover temperature (for, e.g., a dual-fuel heat pump). Applies to all heat pump types other than ground-to-air. If not provided, the OS-HPXML default (see &lt;a href='https://openstudio-hpxml.readthedocs.io/en/v1.7.0/workflow_inputs.html#air-to-air-heat-pump'&gt;Air-to-Air Heat Pump&lt;/a&gt;, &lt;a href='https://openstudio-hpxml.readthedocs.io/en/v1.7.0/workflow_inputs.html#mini-split-heat-pump'&gt;Mini-Split Heat Pump&lt;/a&gt;, &lt;a href='https://openstudio-hpxml.readthedocs.io/en/v1.7.0/workflow_inputs.html#packaged-terminal-heat-pump'&gt;Packaged Terminal Heat Pump&lt;/a&gt;, &lt;a href='https://openstudio-hpxml.readthedocs.io/en/v1.7.0/workflow_inputs.html#room-air-conditioner-w-reverse-cycle'&gt;Room Air Conditioner w/ Reverse Cycle&lt;/a&gt;) is used.</description>
      <type>String</type>
      <units>deg-F</units>
      <required>false</required>
      <model_dependent>false</model_dependent>
    </argument>
    <argument>
      <name>heat_pump_backup_type</name>
      <display_name>Heat Pump: Backup Type</display_name>
      <description>The backup type of the heat pump. If 'integrated', represents e.g. built-in electric strip heat or dual-fuel integrated furnace. If 'separate', represents e.g. electric baseboard or boiler based on the Heating System 2 specified below. Use 'none' if there is no backup heating.</description>
      <type>Choice</type>
      <required>true</required>
      <model_dependent>false</model_dependent>
      <default_value>integrated</default_value>
      <choices>
        <choice>
          <value>none</value>
          <display_name>none</display_name>
        </choice>
        <choice>
          <value>integrated</value>
          <display_name>integrated</display_name>
        </choice>
        <choice>
          <value>separate</value>
          <display_name>separate</display_name>
        </choice>
      </choices>
    </argument>
    <argument>
      <name>heat_pump_backup_heating_autosizing_factor</name>
      <display_name>Heat Pump: Backup Heating Autosizing Factor</display_name>
      <description>The capacity scaling factor applied to the auto-sizing methodology if Backup Type is 'integrated'. If not provided, 1.0 is used. If Backup Type is 'separate', use Heating System 2: Heating Autosizing Factor.</description>
      <type>String</type>
      <units></units>
      <required>false</required>
      <model_dependent>false</model_dependent>
    </argument>
    <argument>
      <name>heat_pump_backup_heating_autosizing_limit</name>
      <display_name>Heat Pump: Backup Heating Autosizing Limit</display_name>
      <description>The maximum capacity limit applied to the auto-sizing methodology if Backup Type is 'integrated'. If not provided, no limit is used. If Backup Type is 'separate', use Heating System 2: Heating Autosizing Limit.</description>
      <type>String</type>
      <units>Btu/hr</units>
      <required>false</required>
      <model_dependent>false</model_dependent>
    </argument>
    <argument>
      <name>heat_pump_backup_fuel</name>
      <display_name>Heat Pump: Backup Fuel Type</display_name>
      <description>The backup fuel type of the heat pump. Only applies if Backup Type is 'integrated'.</description>
      <type>Choice</type>
      <required>true</required>
      <model_dependent>false</model_dependent>
      <default_value>electricity</default_value>
      <choices>
        <choice>
          <value>electricity</value>
          <display_name>electricity</display_name>
        </choice>
        <choice>
          <value>natural gas</value>
          <display_name>natural gas</display_name>
        </choice>
        <choice>
          <value>fuel oil</value>
          <display_name>fuel oil</display_name>
        </choice>
        <choice>
          <value>propane</value>
          <display_name>propane</display_name>
        </choice>
      </choices>
    </argument>
    <argument>
      <name>heat_pump_backup_heating_efficiency</name>
      <display_name>Heat Pump: Backup Rated Efficiency</display_name>
      <description>The backup rated efficiency value of the heat pump. Percent for electricity fuel type. AFUE otherwise. Only applies if Backup Type is 'integrated'.</description>
      <type>Double</type>
      <required>true</required>
      <model_dependent>false</model_dependent>
      <default_value>1</default_value>
    </argument>
    <argument>
      <name>heat_pump_backup_heating_capacity</name>
      <display_name>Heat Pump: Backup Heating Capacity</display_name>
      <description>The backup output heating capacity of the heat pump. If not provided, the OS-HPXML autosized default (see &lt;a href='https://openstudio-hpxml.readthedocs.io/en/v1.7.0/workflow_inputs.html#backup'&gt;Backup&lt;/a&gt;) is used. Only applies if Backup Type is 'integrated'.</description>
      <type>String</type>
      <units>Btu/hr</units>
      <required>false</required>
      <model_dependent>false</model_dependent>
    </argument>
    <argument>
      <name>heat_pump_backup_heating_lockout_temp</name>
      <display_name>Heat Pump: Backup Heating Lockout Temperature</display_name>
      <description>The temperature above which the heat pump backup system is disabled. If both this and Compressor Lockout Temperature are provided and use the same value, it essentially defines a switchover temperature (for, e.g., a dual-fuel heat pump). Applies for both Backup Type of 'integrated' and 'separate'. If not provided, the OS-HPXML default (see &lt;a href='https://openstudio-hpxml.readthedocs.io/en/v1.7.0/workflow_inputs.html#backup'&gt;Backup&lt;/a&gt;) is used.</description>
      <type>String</type>
      <units>deg-F</units>
      <required>false</required>
      <model_dependent>false</model_dependent>
    </argument>
    <argument>
      <name>heat_pump_sizing_methodology</name>
      <display_name>Heat Pump: Sizing Methodology</display_name>
      <description>The auto-sizing methodology to use when the heat pump capacity is not provided. If not provided, the OS-HPXML default (see &lt;a href='https://openstudio-hpxml.readthedocs.io/en/v1.7.0/workflow_inputs.html#hpxml-hvac-sizing-control'&gt;HPXML HVAC Sizing Control&lt;/a&gt;) is used.</description>
      <type>Choice</type>
      <units></units>
      <required>false</required>
      <model_dependent>false</model_dependent>
      <choices>
        <choice>
          <value>auto</value>
          <display_name>auto</display_name>
        </choice>
        <choice>
          <value>ACCA</value>
          <display_name>ACCA</display_name>
        </choice>
        <choice>
          <value>HERS</value>
          <display_name>HERS</display_name>
        </choice>
        <choice>
          <value>MaxLoad</value>
          <display_name>MaxLoad</display_name>
        </choice>
      </choices>
    </argument>
    <argument>
      <name>heat_pump_backup_sizing_methodology</name>
      <display_name>Heat Pump: Backup Sizing Methodology</display_name>
      <description>The auto-sizing methodology to use when the heat pump backup capacity is not provided. If not provided, the OS-HPXML default (see &lt;a href='https://openstudio-hpxml.readthedocs.io/en/v1.7.0/workflow_inputs.html#hpxml-hvac-sizing-control'&gt;HPXML HVAC Sizing Control&lt;/a&gt;) is used.</description>
      <type>Choice</type>
      <units></units>
      <required>false</required>
      <model_dependent>false</model_dependent>
      <choices>
        <choice>
          <value>auto</value>
          <display_name>auto</display_name>
        </choice>
        <choice>
          <value>emergency</value>
          <display_name>emergency</display_name>
        </choice>
        <choice>
          <value>supplemental</value>
          <display_name>supplemental</display_name>
        </choice>
      </choices>
    </argument>
    <argument>
      <name>heat_pump_is_ducted</name>
      <display_name>Heat Pump: Is Ducted</display_name>
      <description>Whether the heat pump is ducted or not. Only used for mini-split. It's assumed that air-to-air and ground-to-air are ducted, and packaged terminal heat pump and room air conditioner with reverse cycle are not ducted. If not provided, assumes not ducted.</description>
      <type>Choice</type>
      <units></units>
      <required>false</required>
      <model_dependent>false</model_dependent>
      <choices>
        <choice>
          <value>auto</value>
          <display_name>auto</display_name>
        </choice>
        <choice>
          <value>true</value>
          <display_name>true</display_name>
        </choice>
        <choice>
          <value>false</value>
          <display_name>false</display_name>
        </choice>
      </choices>
    </argument>
    <argument>
      <name>heat_pump_crankcase_heater_watts</name>
      <display_name>Heat Pump: Crankcase Heater Power Watts</display_name>
      <description>Heat Pump crankcase heater power consumption in Watts. Applies only to air-to-air, mini-split, packaged terminal heat pump and room air conditioner with reverse cycle. If not provided, the OS-HPXML default (see &lt;a href='https://openstudio-hpxml.readthedocs.io/en/v1.7.0/workflow_inputs.html#air-to-air-heat-pump'&gt;Air-to-Air Heat Pump&lt;/a&gt;, &lt;a href='https://openstudio-hpxml.readthedocs.io/en/v1.7.0/workflow_inputs.html#mini-split-heat-pump'&gt;Mini-Split Heat Pump&lt;/a&gt;, &lt;a href='https://openstudio-hpxml.readthedocs.io/en/v1.7.0/workflow_inputs.html#packaged-terminal-heat-pump'&gt;Packaged Terminal Heat Pump&lt;/a&gt;, &lt;a href='https://openstudio-hpxml.readthedocs.io/en/v1.7.0/workflow_inputs.html#room-air-conditioner-w-reverse-cycle'&gt;Room Air Conditioner w/ Reverse Cycle&lt;/a&gt;) is used.</description>
      <type>String</type>
      <units>W</units>
      <required>false</required>
      <model_dependent>false</model_dependent>
    </argument>
    <argument>
      <name>heat_pump_advanced_defrost_approach</name>
      <display_name>Heat Pump: Advanced Defrost Approach</display_name>
      <description>Whether to apply advanced defrost approach.</description>
      <type>Choice</type>
      <units></units>
      <required>false</required>
      <model_dependent>false</model_dependent>
      <choices>
        <choice>
          <value>auto</value>
          <display_name>auto</display_name>
        </choice>
        <choice>
          <value>true</value>
          <display_name>true</display_name>
        </choice>
        <choice>
          <value>false</value>
          <display_name>false</display_name>
        </choice>
      </choices>
    </argument>
    <argument>
      <name>hvac_perf_data_capacity_type</name>
      <display_name>HVAC Detailed Performance Data: Capacity Type</display_name>
      <description>Type of capacity values for detailed performance data if available. Applies only to variable-speed air-source HVAC systems (central air conditioners, mini-split air conditioners, air-to-air heat pumps, and mini-split heat pumps).</description>
      <type>Choice</type>
      <units>Absolute capacities</units>
      <required>false</required>
      <model_dependent>false</model_dependent>
      <choices>
        <choice>
          <value>auto</value>
          <display_name>auto</display_name>
        </choice>
        <choice>
          <value>Absolute capacities</value>
          <display_name>Absolute capacities</display_name>
        </choice>
        <choice>
          <value>Normalized capacity fractions</value>
          <display_name>Normalized capacity fractions</display_name>
        </choice>
      </choices>
    </argument>
    <argument>
      <name>hvac_perf_data_heating_outdoor_temperatures</name>
      <display_name>HVAC Detailed Performance Data: Heating Outdoor Temperatures</display_name>
      <description>Outdoor temperatures of heating detailed performance data if available. Applies only to variable-speed air-source HVAC systems (central air conditioners, mini-split air conditioners, air-to-air heat pumps, and mini-split heat pumps). One of the outdoor temperatures must be 47 deg-F. At least two performance data points are required using a comma-separated list.</description>
      <type>String</type>
      <units>deg-F</units>
      <required>false</required>
      <model_dependent>false</model_dependent>
    </argument>
    <argument>
      <name>hvac_perf_data_heating_min_speed_capacities</name>
      <display_name>HVAC Detailed Performance Data: Heating Minimum Speed Capacities</display_name>
      <description>Minimum speed capacities of heating detailed performance data if available. Applies only to variable-speed air-source HVAC systems (central air conditioners, mini-split air conditioners, air-to-air heat pumps, and mini-split heat pumps). At least two performance data points are required using a comma-separated list.</description>
      <type>String</type>
      <units>Btu/hr or Frac</units>
      <required>false</required>
      <model_dependent>false</model_dependent>
    </argument>
    <argument>
      <name>hvac_perf_data_heating_max_speed_capacities</name>
      <display_name>HVAC Detailed Performance Data: Heating Maximum Speed Capacities</display_name>
      <description>Maximum speed capacities of heating detailed performance data if available. Applies only to variable-speed air-source HVAC systems (central air conditioners, mini-split air conditioners, air-to-air heat pumps, and mini-split heat pumps). At least two performance data points are required using a comma-separated list.</description>
      <type>String</type>
      <units>Btu/hr or Frac</units>
      <required>false</required>
      <model_dependent>false</model_dependent>
    </argument>
    <argument>
      <name>hvac_perf_data_heating_min_speed_cops</name>
      <display_name>HVAC Detailed Performance Data: Heating Minimum Speed COPs</display_name>
      <description>Minimum speed efficiency COP values of heating detailed performance data if available. Applies only to variable-speed air-source HVAC systems (central air conditioners, mini-split air conditioners, air-to-air heat pumps, and mini-split heat pumps). At least two performance data points are required using a comma-separated list.</description>
      <type>String</type>
      <units>W/W</units>
      <required>false</required>
      <model_dependent>false</model_dependent>
    </argument>
    <argument>
      <name>hvac_perf_data_heating_max_speed_cops</name>
      <display_name>HVAC Detailed Performance Data: Heating Maximum Speed COPs</display_name>
      <description>Maximum speed efficiency COP values of heating detailed performance data if available. Applies only to variable-speed air-source HVAC systems (central air conditioners, mini-split air conditioners, air-to-air heat pumps, and mini-split heat pumps). At least two performance data points are required using a comma-separated list.</description>
      <type>String</type>
      <units>W/W</units>
      <required>false</required>
      <model_dependent>false</model_dependent>
    </argument>
    <argument>
      <name>hvac_perf_data_cooling_outdoor_temperatures</name>
      <display_name>HVAC Detailed Performance Data: Cooling Outdoor Temperatures</display_name>
      <description>Outdoor temperatures of cooling detailed performance data if available. Applies only to variable-speed air-source HVAC systems (central air conditioners, mini-split air conditioners, air-to-air heat pumps, and mini-split heat pumps). One of the outdoor temperatures must be 95 deg-F. At least two performance data points are required using a comma-separated list.</description>
      <type>String</type>
      <units>deg-F</units>
      <required>false</required>
      <model_dependent>false</model_dependent>
    </argument>
    <argument>
      <name>hvac_perf_data_cooling_min_speed_capacities</name>
      <display_name>HVAC Detailed Performance Data: Cooling Minimum Speed Capacities</display_name>
      <description>Minimum speed capacities of cooling detailed performance data if available. Applies only to variable-speed air-source HVAC systems (central air conditioners, mini-split air conditioners, air-to-air heat pumps, and mini-split heat pumps). At least two performance data points are required using a comma-separated list.</description>
      <type>String</type>
      <units>Btu/hr or Frac</units>
      <required>false</required>
      <model_dependent>false</model_dependent>
    </argument>
    <argument>
      <name>hvac_perf_data_cooling_max_speed_capacities</name>
      <display_name>HVAC Detailed Performance Data: Cooling Maximum Speed Capacities</display_name>
      <description>Maximum speed capacities of cooling detailed performance data if available. Applies only to variable-speed air-source HVAC systems (central air conditioners, mini-split air conditioners, air-to-air heat pumps, and mini-split heat pumps). At least two performance data points are required using a comma-separated list.</description>
      <type>String</type>
      <units>Btu/hr or Frac</units>
      <required>false</required>
      <model_dependent>false</model_dependent>
    </argument>
    <argument>
      <name>hvac_perf_data_cooling_min_speed_cops</name>
      <display_name>HVAC Detailed Performance Data: Cooling Minimum Speed COPs</display_name>
      <description>Minimum speed efficiency COP values of cooling detailed performance data if available. Applies only to variable-speed air-source HVAC systems (central air conditioners, mini-split air conditioners, air-to-air heat pumps, and mini-split heat pumps). At least two performance data points are required using a comma-separated list.</description>
      <type>String</type>
      <units>W/W</units>
      <required>false</required>
      <model_dependent>false</model_dependent>
    </argument>
    <argument>
      <name>hvac_perf_data_cooling_max_speed_cops</name>
      <display_name>HVAC Detailed Performance Data: Cooling Maximum Speed COPs</display_name>
      <description>Maximum speed efficiency COP values of cooling detailed performance data if available. Applies only to variable-speed air-source HVAC systems (central air conditioners, mini-split air conditioners, air-to-air heat pumps, and mini-split heat pumps). At least two performance data points are required using a comma-separated list.</description>
      <type>String</type>
      <units>W/W</units>
      <required>false</required>
      <model_dependent>false</model_dependent>
    </argument>
    <argument>
      <name>geothermal_loop_configuration</name>
      <display_name>Geothermal Loop: Configuration</display_name>
      <description>Configuration of the geothermal loop. Only applies to ground-to-air heat pump type. If not provided, the OS-HPXML default (see &lt;a href='https://openstudio-hpxml.readthedocs.io/en/v1.7.0/workflow_inputs.html#ground-to-air-heat-pump'&gt;Ground-to-Air Heat Pump&lt;/a&gt;) is used.</description>
      <type>Choice</type>
      <units></units>
      <required>false</required>
      <model_dependent>false</model_dependent>
      <choices>
        <choice>
          <value>auto</value>
          <display_name>auto</display_name>
        </choice>
        <choice>
          <value>none</value>
          <display_name>none</display_name>
        </choice>
        <choice>
          <value>vertical</value>
          <display_name>vertical</display_name>
        </choice>
      </choices>
    </argument>
    <argument>
      <name>geothermal_loop_borefield_configuration</name>
      <display_name>Geothermal Loop: Borefield Configuration</display_name>
      <description>Borefield configuration of the geothermal loop. Only applies to ground-to-air heat pump type. If not provided, the OS-HPXML default (see &lt;a href='https://openstudio-hpxml.readthedocs.io/en/v1.7.0/workflow_inputs.html#hpxml-geothermal-loops'&gt;HPXML Geothermal Loops&lt;/a&gt;) is used.</description>
      <type>Choice</type>
      <units></units>
      <required>false</required>
      <model_dependent>false</model_dependent>
      <choices>
        <choice>
          <value>auto</value>
          <display_name>auto</display_name>
        </choice>
        <choice>
          <value>Rectangle</value>
          <display_name>Rectangle</display_name>
        </choice>
        <choice>
          <value>Open Rectangle</value>
          <display_name>Open Rectangle</display_name>
        </choice>
        <choice>
          <value>C</value>
          <display_name>C</display_name>
        </choice>
        <choice>
          <value>L</value>
          <display_name>L</display_name>
        </choice>
        <choice>
          <value>U</value>
          <display_name>U</display_name>
        </choice>
        <choice>
          <value>Lopsided U</value>
          <display_name>Lopsided U</display_name>
        </choice>
      </choices>
    </argument>
    <argument>
      <name>geothermal_loop_loop_flow</name>
      <display_name>Geothermal Loop: Loop Flow</display_name>
      <description>Water flow rate through the geothermal loop. Only applies to ground-to-air heat pump type. If not provided, the OS-HPXML autosized default (see &lt;a href='https://openstudio-hpxml.readthedocs.io/en/v1.7.0/workflow_inputs.html#hpxml-geothermal-loops'&gt;HPXML Geothermal Loops&lt;/a&gt;) is used.</description>
      <type>String</type>
      <units>gpm</units>
      <required>false</required>
      <model_dependent>false</model_dependent>
    </argument>
    <argument>
      <name>geothermal_loop_boreholes_count</name>
      <display_name>Geothermal Loop: Boreholes Count</display_name>
      <description>Number of boreholes. Only applies to ground-to-air heat pump type. If not provided, the OS-HPXML autosized default (see &lt;a href='https://openstudio-hpxml.readthedocs.io/en/v1.7.0/workflow_inputs.html#hpxml-geothermal-loops'&gt;HPXML Geothermal Loops&lt;/a&gt;) is used.</description>
      <type>String</type>
      <units>#</units>
      <required>false</required>
      <model_dependent>false</model_dependent>
    </argument>
    <argument>
      <name>geothermal_loop_boreholes_length</name>
      <display_name>Geothermal Loop: Boreholes Length</display_name>
      <description>Average length of each borehole (vertical). Only applies to ground-to-air heat pump type. If not provided, the OS-HPXML autosized default (see &lt;a href='https://openstudio-hpxml.readthedocs.io/en/v1.7.0/workflow_inputs.html#hpxml-geothermal-loops'&gt;HPXML Geothermal Loops&lt;/a&gt;) is used.</description>
      <type>String</type>
      <units>ft</units>
      <required>false</required>
      <model_dependent>false</model_dependent>
    </argument>
    <argument>
      <name>geothermal_loop_boreholes_spacing</name>
      <display_name>Geothermal Loop: Boreholes Spacing</display_name>
      <description>Distance between bores. Only applies to ground-to-air heat pump type. If not provided, the OS-HPXML default (see &lt;a href='https://openstudio-hpxml.readthedocs.io/en/v1.7.0/workflow_inputs.html#hpxml-geothermal-loops'&gt;HPXML Geothermal Loops&lt;/a&gt;) is used.</description>
      <type>String</type>
      <units>ft</units>
      <required>false</required>
      <model_dependent>false</model_dependent>
    </argument>
    <argument>
      <name>geothermal_loop_boreholes_diameter</name>
      <display_name>Geothermal Loop: Boreholes Diameter</display_name>
      <description>Diameter of bores. Only applies to ground-to-air heat pump type. If not provided, the OS-HPXML default (see &lt;a href='https://openstudio-hpxml.readthedocs.io/en/v1.7.0/workflow_inputs.html#hpxml-geothermal-loops'&gt;HPXML Geothermal Loops&lt;/a&gt;) is used.</description>
      <type>String</type>
      <units>in</units>
      <required>false</required>
      <model_dependent>false</model_dependent>
    </argument>
    <argument>
      <name>geothermal_loop_grout_type</name>
      <display_name>Geothermal Loop: Grout Type</display_name>
      <description>Grout type of the geothermal loop. Only applies to ground-to-air heat pump type. If not provided, the OS-HPXML default (see &lt;a href='https://openstudio-hpxml.readthedocs.io/en/v1.7.0/workflow_inputs.html#hpxml-geothermal-loops'&gt;HPXML Geothermal Loops&lt;/a&gt;) is used.</description>
      <type>Choice</type>
      <units></units>
      <required>false</required>
      <model_dependent>false</model_dependent>
      <choices>
        <choice>
          <value>auto</value>
          <display_name>auto</display_name>
        </choice>
        <choice>
          <value>standard</value>
          <display_name>standard</display_name>
        </choice>
        <choice>
          <value>thermally enhanced</value>
          <display_name>thermally enhanced</display_name>
        </choice>
      </choices>
    </argument>
    <argument>
      <name>geothermal_loop_pipe_type</name>
      <display_name>Geothermal Loop: Pipe Type</display_name>
      <description>Pipe type of the geothermal loop. Only applies to ground-to-air heat pump type. If not provided, the OS-HPXML default (see &lt;a href='https://openstudio-hpxml.readthedocs.io/en/v1.7.0/workflow_inputs.html#hpxml-geothermal-loops'&gt;HPXML Geothermal Loops&lt;/a&gt;) is used.</description>
      <type>Choice</type>
      <units></units>
      <required>false</required>
      <model_dependent>false</model_dependent>
      <choices>
        <choice>
          <value>auto</value>
          <display_name>auto</display_name>
        </choice>
        <choice>
          <value>standard</value>
          <display_name>standard</display_name>
        </choice>
        <choice>
          <value>thermally enhanced</value>
          <display_name>thermally enhanced</display_name>
        </choice>
      </choices>
    </argument>
    <argument>
      <name>geothermal_loop_pipe_diameter</name>
      <display_name>Geothermal Loop: Pipe Diameter</display_name>
      <description>Pipe diameter of the geothermal loop. Only applies to ground-to-air heat pump type. If not provided, the OS-HPXML default (see &lt;a href='https://openstudio-hpxml.readthedocs.io/en/v1.7.0/workflow_inputs.html#hpxml-geothermal-loops'&gt;HPXML Geothermal Loops&lt;/a&gt;) is used.</description>
      <type>Choice</type>
      <units>in</units>
      <required>false</required>
      <model_dependent>false</model_dependent>
      <choices>
        <choice>
          <value>auto</value>
          <display_name>auto</display_name>
        </choice>
        <choice>
          <value>3/4" pipe</value>
          <display_name>3/4" pipe</display_name>
        </choice>
        <choice>
          <value>1" pipe</value>
          <display_name>1" pipe</display_name>
        </choice>
        <choice>
          <value>1-1/4" pipe</value>
          <display_name>1-1/4" pipe</display_name>
        </choice>
      </choices>
    </argument>
    <argument>
      <name>heating_system_2_type</name>
      <display_name>Heating System 2: Type</display_name>
      <description>The type of the second heating system.</description>
      <type>Choice</type>
      <required>true</required>
      <model_dependent>false</model_dependent>
      <default_value>none</default_value>
      <choices>
        <choice>
          <value>none</value>
          <display_name>none</display_name>
        </choice>
        <choice>
          <value>Furnace</value>
          <display_name>Furnace</display_name>
        </choice>
        <choice>
          <value>WallFurnace</value>
          <display_name>WallFurnace</display_name>
        </choice>
        <choice>
          <value>FloorFurnace</value>
          <display_name>FloorFurnace</display_name>
        </choice>
        <choice>
          <value>Boiler</value>
          <display_name>Boiler</display_name>
        </choice>
        <choice>
          <value>ElectricResistance</value>
          <display_name>ElectricResistance</display_name>
        </choice>
        <choice>
          <value>Stove</value>
          <display_name>Stove</display_name>
        </choice>
        <choice>
          <value>SpaceHeater</value>
          <display_name>SpaceHeater</display_name>
        </choice>
        <choice>
          <value>Fireplace</value>
          <display_name>Fireplace</display_name>
        </choice>
      </choices>
    </argument>
    <argument>
      <name>heating_system_2_fuel</name>
      <display_name>Heating System 2: Fuel Type</display_name>
      <description>The fuel type of the second heating system. Ignored for ElectricResistance.</description>
      <type>Choice</type>
      <required>true</required>
      <model_dependent>false</model_dependent>
      <default_value>electricity</default_value>
      <choices>
        <choice>
          <value>electricity</value>
          <display_name>electricity</display_name>
        </choice>
        <choice>
          <value>natural gas</value>
          <display_name>natural gas</display_name>
        </choice>
        <choice>
          <value>fuel oil</value>
          <display_name>fuel oil</display_name>
        </choice>
        <choice>
          <value>propane</value>
          <display_name>propane</display_name>
        </choice>
        <choice>
          <value>wood</value>
          <display_name>wood</display_name>
        </choice>
        <choice>
          <value>wood pellets</value>
          <display_name>wood pellets</display_name>
        </choice>
        <choice>
          <value>coal</value>
          <display_name>coal</display_name>
        </choice>
      </choices>
    </argument>
    <argument>
      <name>heating_system_2_heating_efficiency</name>
      <display_name>Heating System 2: Rated AFUE or Percent</display_name>
      <description>The rated heating efficiency value of the second heating system.</description>
      <type>Double</type>
      <units>Frac</units>
      <required>true</required>
      <model_dependent>false</model_dependent>
      <default_value>1</default_value>
    </argument>
    <argument>
      <name>heating_system_2_heating_capacity</name>
      <display_name>Heating System 2: Heating Capacity</display_name>
      <description>The output heating capacity of the second heating system. If not provided, the OS-HPXML autosized default (see &lt;a href='https://openstudio-hpxml.readthedocs.io/en/v1.7.0/workflow_inputs.html#hpxml-heating-systems'&gt;HPXML Heating Systems&lt;/a&gt;) is used.</description>
      <type>String</type>
      <units>Btu/hr</units>
      <required>false</required>
      <model_dependent>false</model_dependent>
    </argument>
    <argument>
      <name>heating_system_2_heating_autosizing_factor</name>
      <display_name>Heating System 2: Heating Autosizing Factor</display_name>
      <description>The capacity scaling factor applied to the auto-sizing methodology. If not provided, 1.0 is used.</description>
      <type>String</type>
      <units></units>
      <required>false</required>
      <model_dependent>false</model_dependent>
    </argument>
    <argument>
      <name>heating_system_2_heating_autosizing_limit</name>
      <display_name>Heating System 2: Heating Autosizing Limit</display_name>
      <description>The maximum capacity limit applied to the auto-sizing methodology. If not provided, no limit is used.</description>
      <type>String</type>
      <units>Btu/hr</units>
      <required>false</required>
      <model_dependent>false</model_dependent>
    </argument>
    <argument>
      <name>heating_system_2_fraction_heat_load_served</name>
      <display_name>Heating System 2: Fraction Heat Load Served</display_name>
      <description>The heat load served fraction of the second heating system. Ignored if this heating system serves as a backup system for a heat pump.</description>
      <type>Double</type>
      <units>Frac</units>
      <required>true</required>
      <model_dependent>false</model_dependent>
      <default_value>0.25</default_value>
    </argument>
    <argument>
      <name>hvac_control_heating_season_period</name>
      <display_name>HVAC Control: Heating Season Period</display_name>
      <description>Enter a date like 'Nov 1 - Jun 30'. If not provided, the OS-HPXML default (see &lt;a href='https://openstudio-hpxml.readthedocs.io/en/v1.7.0/workflow_inputs.html#hpxml-hvac-control'&gt;HPXML HVAC Control&lt;/a&gt;) is used. Can also provide 'BuildingAmerica' to use automatic seasons from the Building America House Simulation Protocols.</description>
      <type>String</type>
      <units></units>
      <required>false</required>
      <model_dependent>false</model_dependent>
    </argument>
    <argument>
      <name>hvac_control_cooling_season_period</name>
      <display_name>HVAC Control: Cooling Season Period</display_name>
      <description>Enter a date like 'Jun 1 - Oct 31'. If not provided, the OS-HPXML default (see &lt;a href='https://openstudio-hpxml.readthedocs.io/en/v1.7.0/workflow_inputs.html#hpxml-hvac-control'&gt;HPXML HVAC Control&lt;/a&gt;) is used. Can also provide 'BuildingAmerica' to use automatic seasons from the Building America House Simulation Protocols.</description>
      <type>String</type>
      <units></units>
      <required>false</required>
      <model_dependent>false</model_dependent>
    </argument>
    <argument>
      <name>hvac_blower_fan_watts_per_cfm</name>
      <display_name>HVAC Blower: Fan Efficiency</display_name>
      <description>The blower fan efficiency at maximum fan speed. Applies only to split (not packaged) systems (i.e., applies to ducted systems as well as ductless mini-split systems). If not provided, the OS-HPXML default (see &lt;a href='https://openstudio-hpxml.readthedocs.io/en/v1.7.0/workflow_inputs.html#hpxml-heating-systems'&gt;HPXML Heating Systems&lt;/a&gt;, &lt;a href='https://openstudio-hpxml.readthedocs.io/en/v1.7.0/workflow_inputs.html#hpxml-cooling-systems'&gt;HPXML Cooling Systems&lt;/a&gt;, &lt;a href='https://openstudio-hpxml.readthedocs.io/en/v1.7.0/workflow_inputs.html#hpxml-heat-pumps'&gt;HPXML Heat Pumps&lt;/a&gt;) is used.</description>
      <type>String</type>
      <units>W/CFM</units>
      <required>false</required>
      <model_dependent>false</model_dependent>
    </argument>
    <argument>
      <name>ducts_leakage_units</name>
      <display_name>Ducts: Leakage Units</display_name>
      <description>The leakage units of the ducts.</description>
      <type>Choice</type>
      <required>true</required>
      <model_dependent>false</model_dependent>
      <default_value>Percent</default_value>
      <choices>
        <choice>
          <value>CFM25</value>
          <display_name>CFM25</display_name>
        </choice>
        <choice>
          <value>CFM50</value>
          <display_name>CFM50</display_name>
        </choice>
        <choice>
          <value>Percent</value>
          <display_name>Percent</display_name>
        </choice>
      </choices>
    </argument>
    <argument>
      <name>ducts_supply_leakage_to_outside_value</name>
      <display_name>Ducts: Supply Leakage to Outside Value</display_name>
      <description>The leakage value to outside for the supply ducts.</description>
      <type>Double</type>
      <required>true</required>
      <model_dependent>false</model_dependent>
      <default_value>0.1</default_value>
    </argument>
    <argument>
      <name>ducts_supply_location</name>
      <display_name>Ducts: Supply Location</display_name>
      <description>The location of the supply ducts. If not provided, the OS-HPXML default (see &lt;a href='https://openstudio-hpxml.readthedocs.io/en/v1.7.0/workflow_inputs.html#air-distribution'&gt;Air Distribution&lt;/a&gt;) is used.</description>
      <type>Choice</type>
      <units></units>
      <required>false</required>
      <model_dependent>false</model_dependent>
      <choices>
        <choice>
          <value>auto</value>
          <display_name>auto</display_name>
        </choice>
        <choice>
          <value>conditioned space</value>
          <display_name>conditioned space</display_name>
        </choice>
        <choice>
          <value>basement - conditioned</value>
          <display_name>basement - conditioned</display_name>
        </choice>
        <choice>
          <value>basement - unconditioned</value>
          <display_name>basement - unconditioned</display_name>
        </choice>
        <choice>
          <value>crawlspace</value>
          <display_name>crawlspace</display_name>
        </choice>
        <choice>
          <value>crawlspace - vented</value>
          <display_name>crawlspace - vented</display_name>
        </choice>
        <choice>
          <value>crawlspace - unvented</value>
          <display_name>crawlspace - unvented</display_name>
        </choice>
        <choice>
          <value>crawlspace - conditioned</value>
          <display_name>crawlspace - conditioned</display_name>
        </choice>
        <choice>
          <value>attic</value>
          <display_name>attic</display_name>
        </choice>
        <choice>
          <value>attic - vented</value>
          <display_name>attic - vented</display_name>
        </choice>
        <choice>
          <value>attic - unvented</value>
          <display_name>attic - unvented</display_name>
        </choice>
        <choice>
          <value>garage</value>
          <display_name>garage</display_name>
        </choice>
        <choice>
          <value>exterior wall</value>
          <display_name>exterior wall</display_name>
        </choice>
        <choice>
          <value>under slab</value>
          <display_name>under slab</display_name>
        </choice>
        <choice>
          <value>roof deck</value>
          <display_name>roof deck</display_name>
        </choice>
        <choice>
          <value>outside</value>
          <display_name>outside</display_name>
        </choice>
        <choice>
          <value>other housing unit</value>
          <display_name>other housing unit</display_name>
        </choice>
        <choice>
          <value>other heated space</value>
          <display_name>other heated space</display_name>
        </choice>
        <choice>
          <value>other multifamily buffer space</value>
          <display_name>other multifamily buffer space</display_name>
        </choice>
        <choice>
          <value>other non-freezing space</value>
          <display_name>other non-freezing space</display_name>
        </choice>
        <choice>
          <value>manufactured home belly</value>
          <display_name>manufactured home belly</display_name>
        </choice>
      </choices>
    </argument>
    <argument>
      <name>ducts_supply_insulation_r</name>
      <display_name>Ducts: Supply Insulation R-Value</display_name>
      <description>The nominal insulation r-value of the supply ducts excluding air films. Use 0 for uninsulated ducts.</description>
      <type>Double</type>
      <units>h-ft^2-R/Btu</units>
      <required>true</required>
      <model_dependent>false</model_dependent>
      <default_value>0</default_value>
    </argument>
    <argument>
      <name>ducts_supply_buried_insulation_level</name>
      <display_name>Ducts: Supply Buried Insulation Level</display_name>
      <description>Whether the supply ducts are buried in, e.g., attic loose-fill insulation. Partially buried ducts have insulation that does not cover the top of the ducts. Fully buried ducts have insulation that just covers the top of the ducts. Deeply buried ducts have insulation that continues above the top of the ducts.</description>
      <type>Choice</type>
      <units></units>
      <required>false</required>
      <model_dependent>false</model_dependent>
      <choices>
        <choice>
          <value>auto</value>
          <display_name>auto</display_name>
        </choice>
        <choice>
          <value>not buried</value>
          <display_name>not buried</display_name>
        </choice>
        <choice>
          <value>partially buried</value>
          <display_name>partially buried</display_name>
        </choice>
        <choice>
          <value>fully buried</value>
          <display_name>fully buried</display_name>
        </choice>
        <choice>
          <value>deeply buried</value>
          <display_name>deeply buried</display_name>
        </choice>
      </choices>
    </argument>
    <argument>
      <name>ducts_supply_surface_area</name>
      <display_name>Ducts: Supply Surface Area</display_name>
      <description>The supply ducts surface area in the given location. If neither Surface Area nor Area Fraction provided, the OS-HPXML default (see &lt;a href='https://openstudio-hpxml.readthedocs.io/en/v1.7.0/workflow_inputs.html#air-distribution'&gt;Air Distribution&lt;/a&gt;) is used.</description>
      <type>String</type>
      <units>ft^2</units>
      <required>false</required>
      <model_dependent>false</model_dependent>
    </argument>
    <argument>
      <name>ducts_supply_surface_area_fraction</name>
      <display_name>Ducts: Supply Area Fraction</display_name>
      <description>The fraction of supply ducts surface area in the given location. Only used if Surface Area is not provided. If the fraction is less than 1, the remaining duct area is assumed to be in conditioned space. If neither Surface Area nor Area Fraction provided, the OS-HPXML default (see &lt;a href='https://openstudio-hpxml.readthedocs.io/en/v1.7.0/workflow_inputs.html#air-distribution'&gt;Air Distribution&lt;/a&gt;) is used.</description>
      <type>String</type>
      <units>frac</units>
      <required>false</required>
      <model_dependent>false</model_dependent>
    </argument>
    <argument>
      <name>ducts_supply_fraction_rectangular</name>
      <display_name>Ducts: Supply Fraction Rectangular</display_name>
      <description>The fraction of supply ducts that are rectangular (as opposed to round); this affects the duct effective R-value used for modeling. If not provided, the OS-HPXML default (see &lt;a href='https://openstudio-hpxml.readthedocs.io/en/v1.7.0/workflow_inputs.html#air-distribution'&gt;Air Distribution&lt;/a&gt;) is used.</description>
      <type>String</type>
      <units>frac</units>
      <required>false</required>
      <model_dependent>false</model_dependent>
    </argument>
    <argument>
      <name>ducts_return_leakage_to_outside_value</name>
      <display_name>Ducts: Return Leakage to Outside Value</display_name>
      <description>The leakage value to outside for the return ducts.</description>
      <type>Double</type>
      <required>true</required>
      <model_dependent>false</model_dependent>
      <default_value>0.1</default_value>
    </argument>
    <argument>
      <name>ducts_return_location</name>
      <display_name>Ducts: Return Location</display_name>
      <description>The location of the return ducts. If not provided, the OS-HPXML default (see &lt;a href='https://openstudio-hpxml.readthedocs.io/en/v1.7.0/workflow_inputs.html#air-distribution'&gt;Air Distribution&lt;/a&gt;) is used.</description>
      <type>Choice</type>
      <units></units>
      <required>false</required>
      <model_dependent>false</model_dependent>
      <choices>
        <choice>
          <value>auto</value>
          <display_name>auto</display_name>
        </choice>
        <choice>
          <value>conditioned space</value>
          <display_name>conditioned space</display_name>
        </choice>
        <choice>
          <value>basement - conditioned</value>
          <display_name>basement - conditioned</display_name>
        </choice>
        <choice>
          <value>basement - unconditioned</value>
          <display_name>basement - unconditioned</display_name>
        </choice>
        <choice>
          <value>crawlspace</value>
          <display_name>crawlspace</display_name>
        </choice>
        <choice>
          <value>crawlspace - vented</value>
          <display_name>crawlspace - vented</display_name>
        </choice>
        <choice>
          <value>crawlspace - unvented</value>
          <display_name>crawlspace - unvented</display_name>
        </choice>
        <choice>
          <value>crawlspace - conditioned</value>
          <display_name>crawlspace - conditioned</display_name>
        </choice>
        <choice>
          <value>attic</value>
          <display_name>attic</display_name>
        </choice>
        <choice>
          <value>attic - vented</value>
          <display_name>attic - vented</display_name>
        </choice>
        <choice>
          <value>attic - unvented</value>
          <display_name>attic - unvented</display_name>
        </choice>
        <choice>
          <value>garage</value>
          <display_name>garage</display_name>
        </choice>
        <choice>
          <value>exterior wall</value>
          <display_name>exterior wall</display_name>
        </choice>
        <choice>
          <value>under slab</value>
          <display_name>under slab</display_name>
        </choice>
        <choice>
          <value>roof deck</value>
          <display_name>roof deck</display_name>
        </choice>
        <choice>
          <value>outside</value>
          <display_name>outside</display_name>
        </choice>
        <choice>
          <value>other housing unit</value>
          <display_name>other housing unit</display_name>
        </choice>
        <choice>
          <value>other heated space</value>
          <display_name>other heated space</display_name>
        </choice>
        <choice>
          <value>other multifamily buffer space</value>
          <display_name>other multifamily buffer space</display_name>
        </choice>
        <choice>
          <value>other non-freezing space</value>
          <display_name>other non-freezing space</display_name>
        </choice>
        <choice>
          <value>manufactured home belly</value>
          <display_name>manufactured home belly</display_name>
        </choice>
      </choices>
    </argument>
    <argument>
      <name>ducts_return_insulation_r</name>
      <display_name>Ducts: Return Insulation R-Value</display_name>
      <description>The nominal insulation r-value of the return ducts excluding air films. Use 0 for uninsulated ducts.</description>
      <type>Double</type>
      <units>h-ft^2-R/Btu</units>
      <required>true</required>
      <model_dependent>false</model_dependent>
      <default_value>0</default_value>
    </argument>
    <argument>
      <name>ducts_return_buried_insulation_level</name>
      <display_name>Ducts: Return Buried Insulation Level</display_name>
      <description>Whether the return ducts are buried in, e.g., attic loose-fill insulation. Partially buried ducts have insulation that does not cover the top of the ducts. Fully buried ducts have insulation that just covers the top of the ducts. Deeply buried ducts have insulation that continues above the top of the ducts.</description>
      <type>Choice</type>
      <units></units>
      <required>false</required>
      <model_dependent>false</model_dependent>
      <choices>
        <choice>
          <value>auto</value>
          <display_name>auto</display_name>
        </choice>
        <choice>
          <value>not buried</value>
          <display_name>not buried</display_name>
        </choice>
        <choice>
          <value>partially buried</value>
          <display_name>partially buried</display_name>
        </choice>
        <choice>
          <value>fully buried</value>
          <display_name>fully buried</display_name>
        </choice>
        <choice>
          <value>deeply buried</value>
          <display_name>deeply buried</display_name>
        </choice>
      </choices>
    </argument>
    <argument>
      <name>ducts_return_surface_area</name>
      <display_name>Ducts: Return Surface Area</display_name>
      <description>The return ducts surface area in the given location. If neither Surface Area nor Area Fraction provided, the OS-HPXML default (see &lt;a href='https://openstudio-hpxml.readthedocs.io/en/v1.7.0/workflow_inputs.html#air-distribution'&gt;Air Distribution&lt;/a&gt;) is used.</description>
      <type>String</type>
      <units>ft^2</units>
      <required>false</required>
      <model_dependent>false</model_dependent>
    </argument>
    <argument>
      <name>ducts_return_surface_area_fraction</name>
      <display_name>Ducts: Return Area Fraction</display_name>
      <description>The fraction of return ducts surface area in the given location. Only used if Surface Area is not provided. If the fraction is less than 1, the remaining duct area is assumed to be in conditioned space. If neither Surface Area nor Area Fraction provided, the OS-HPXML default (see &lt;a href='https://openstudio-hpxml.readthedocs.io/en/v1.7.0/workflow_inputs.html#air-distribution'&gt;Air Distribution&lt;/a&gt;) is used.</description>
      <type>String</type>
      <units>frac</units>
      <required>false</required>
      <model_dependent>false</model_dependent>
    </argument>
    <argument>
      <name>ducts_number_of_return_registers</name>
      <display_name>Ducts: Number of Return Registers</display_name>
      <description>The number of return registers of the ducts. Only used to calculate default return duct surface area. If not provided, the OS-HPXML default (see &lt;a href='https://openstudio-hpxml.readthedocs.io/en/v1.7.0/workflow_inputs.html#air-distribution'&gt;Air Distribution&lt;/a&gt;) is used.</description>
      <type>String</type>
      <units>#</units>
      <required>false</required>
      <model_dependent>false</model_dependent>
    </argument>
    <argument>
      <name>ducts_return_fraction_rectangular</name>
      <display_name>Ducts: Return Fraction Rectangular</display_name>
      <description>The fraction of return ducts that are rectangular (as opposed to round); this affects the duct effective R-value used for modeling. If not provided, the OS-HPXML default (see &lt;a href='https://openstudio-hpxml.readthedocs.io/en/v1.7.0/workflow_inputs.html#air-distribution'&gt;Air Distribution&lt;/a&gt;) is used.</description>
      <type>String</type>
      <units>frac</units>
      <required>false</required>
      <model_dependent>false</model_dependent>
    </argument>
    <argument>
      <name>mech_vent_fan_type</name>
      <display_name>Mechanical Ventilation: Fan Type</display_name>
      <description>The type of the mechanical ventilation. Use 'none' if there is no mechanical ventilation system.</description>
      <type>Choice</type>
      <required>true</required>
      <model_dependent>false</model_dependent>
      <default_value>none</default_value>
      <choices>
        <choice>
          <value>none</value>
          <display_name>none</display_name>
        </choice>
        <choice>
          <value>exhaust only</value>
          <display_name>exhaust only</display_name>
        </choice>
        <choice>
          <value>supply only</value>
          <display_name>supply only</display_name>
        </choice>
        <choice>
          <value>energy recovery ventilator</value>
          <display_name>energy recovery ventilator</display_name>
        </choice>
        <choice>
          <value>heat recovery ventilator</value>
          <display_name>heat recovery ventilator</display_name>
        </choice>
        <choice>
          <value>balanced</value>
          <display_name>balanced</display_name>
        </choice>
        <choice>
          <value>central fan integrated supply</value>
          <display_name>central fan integrated supply</display_name>
        </choice>
      </choices>
    </argument>
    <argument>
      <name>mech_vent_flow_rate</name>
      <display_name>Mechanical Ventilation: Flow Rate</display_name>
      <description>The flow rate of the mechanical ventilation. If not provided, the OS-HPXML default (see &lt;a href='https://openstudio-hpxml.readthedocs.io/en/v1.7.0/workflow_inputs.html#hpxml-mechanical-ventilation-fans'&gt;HPXML Mechanical Ventilation Fans&lt;/a&gt;) is used.</description>
      <type>String</type>
      <units>CFM</units>
      <required>false</required>
      <model_dependent>false</model_dependent>
    </argument>
    <argument>
      <name>mech_vent_hours_in_operation</name>
      <display_name>Mechanical Ventilation: Hours In Operation</display_name>
      <description>The hours in operation of the mechanical ventilation. If not provided, the OS-HPXML default (see &lt;a href='https://openstudio-hpxml.readthedocs.io/en/v1.7.0/workflow_inputs.html#hpxml-mechanical-ventilation-fans'&gt;HPXML Mechanical Ventilation Fans&lt;/a&gt;) is used.</description>
      <type>String</type>
      <units>hrs/day</units>
      <required>false</required>
      <model_dependent>false</model_dependent>
    </argument>
    <argument>
      <name>mech_vent_recovery_efficiency_type</name>
      <display_name>Mechanical Ventilation: Total Recovery Efficiency Type</display_name>
      <description>The total recovery efficiency type of the mechanical ventilation.</description>
      <type>Choice</type>
      <required>true</required>
      <model_dependent>false</model_dependent>
      <default_value>Unadjusted</default_value>
      <choices>
        <choice>
          <value>Unadjusted</value>
          <display_name>Unadjusted</display_name>
        </choice>
        <choice>
          <value>Adjusted</value>
          <display_name>Adjusted</display_name>
        </choice>
      </choices>
    </argument>
    <argument>
      <name>mech_vent_total_recovery_efficiency</name>
      <display_name>Mechanical Ventilation: Total Recovery Efficiency</display_name>
      <description>The Unadjusted or Adjusted total recovery efficiency of the mechanical ventilation. Applies to energy recovery ventilator.</description>
      <type>Double</type>
      <units>Frac</units>
      <required>true</required>
      <model_dependent>false</model_dependent>
      <default_value>0.48</default_value>
    </argument>
    <argument>
      <name>mech_vent_sensible_recovery_efficiency</name>
      <display_name>Mechanical Ventilation: Sensible Recovery Efficiency</display_name>
      <description>The Unadjusted or Adjusted sensible recovery efficiency of the mechanical ventilation. Applies to energy recovery ventilator and heat recovery ventilator.</description>
      <type>Double</type>
      <units>Frac</units>
      <required>true</required>
      <model_dependent>false</model_dependent>
      <default_value>0.72</default_value>
    </argument>
    <argument>
      <name>mech_vent_fan_power</name>
      <display_name>Mechanical Ventilation: Fan Power</display_name>
      <description>The fan power of the mechanical ventilation. If not provided, the OS-HPXML default (see &lt;a href='https://openstudio-hpxml.readthedocs.io/en/v1.7.0/workflow_inputs.html#hpxml-mechanical-ventilation-fans'&gt;HPXML Mechanical Ventilation Fans&lt;/a&gt;) is used.</description>
      <type>String</type>
      <units>W</units>
      <required>false</required>
      <model_dependent>false</model_dependent>
    </argument>
    <argument>
      <name>mech_vent_num_units_served</name>
      <display_name>Mechanical Ventilation: Number of Units Served</display_name>
      <description>Number of dwelling units served by the mechanical ventilation system. Must be 1 if single-family detached. Used to apportion flow rate and fan power to the unit.</description>
      <type>Integer</type>
      <units>#</units>
      <required>true</required>
      <model_dependent>false</model_dependent>
      <default_value>1</default_value>
    </argument>
    <argument>
      <name>mech_vent_shared_frac_recirculation</name>
      <display_name>Shared Mechanical Ventilation: Fraction Recirculation</display_name>
      <description>Fraction of the total supply air that is recirculated, with the remainder assumed to be outdoor air. The value must be 0 for exhaust only systems. Required for a shared mechanical ventilation system.</description>
      <type>String</type>
      <units>Frac</units>
      <required>false</required>
      <model_dependent>false</model_dependent>
    </argument>
    <argument>
      <name>mech_vent_shared_preheating_fuel</name>
      <display_name>Shared Mechanical Ventilation: Preheating Fuel</display_name>
      <description>Fuel type of the preconditioning heating equipment. Only used for a shared mechanical ventilation system. If not provided, assumes no preheating.</description>
      <type>Choice</type>
      <units></units>
      <required>false</required>
      <model_dependent>false</model_dependent>
      <choices>
        <choice>
          <value>auto</value>
          <display_name>auto</display_name>
        </choice>
        <choice>
          <value>electricity</value>
          <display_name>electricity</display_name>
        </choice>
        <choice>
          <value>natural gas</value>
          <display_name>natural gas</display_name>
        </choice>
        <choice>
          <value>fuel oil</value>
          <display_name>fuel oil</display_name>
        </choice>
        <choice>
          <value>propane</value>
          <display_name>propane</display_name>
        </choice>
        <choice>
          <value>wood</value>
          <display_name>wood</display_name>
        </choice>
        <choice>
          <value>wood pellets</value>
          <display_name>wood pellets</display_name>
        </choice>
        <choice>
          <value>coal</value>
          <display_name>coal</display_name>
        </choice>
      </choices>
    </argument>
    <argument>
      <name>mech_vent_shared_preheating_efficiency</name>
      <display_name>Shared Mechanical Ventilation: Preheating Efficiency</display_name>
      <description>Efficiency of the preconditioning heating equipment. Only used for a shared mechanical ventilation system. If not provided, assumes no preheating.</description>
      <type>String</type>
      <units>COP</units>
      <required>false</required>
      <model_dependent>false</model_dependent>
    </argument>
    <argument>
      <name>mech_vent_shared_preheating_fraction_heat_load_served</name>
      <display_name>Shared Mechanical Ventilation: Preheating Fraction Ventilation Heat Load Served</display_name>
      <description>Fraction of heating load introduced by the shared ventilation system that is met by the preconditioning heating equipment. If not provided, assumes no preheating.</description>
      <type>String</type>
      <units>Frac</units>
      <required>false</required>
      <model_dependent>false</model_dependent>
    </argument>
    <argument>
      <name>mech_vent_shared_precooling_fuel</name>
      <display_name>Shared Mechanical Ventilation: Precooling Fuel</display_name>
      <description>Fuel type of the preconditioning cooling equipment. Only used for a shared mechanical ventilation system. If not provided, assumes no precooling.</description>
      <type>Choice</type>
      <units></units>
      <required>false</required>
      <model_dependent>false</model_dependent>
      <choices>
        <choice>
          <value>auto</value>
          <display_name>auto</display_name>
        </choice>
        <choice>
          <value>electricity</value>
          <display_name>electricity</display_name>
        </choice>
      </choices>
    </argument>
    <argument>
      <name>mech_vent_shared_precooling_efficiency</name>
      <display_name>Shared Mechanical Ventilation: Precooling Efficiency</display_name>
      <description>Efficiency of the preconditioning cooling equipment. Only used for a shared mechanical ventilation system. If not provided, assumes no precooling.</description>
      <type>String</type>
      <units>COP</units>
      <required>false</required>
      <model_dependent>false</model_dependent>
    </argument>
    <argument>
      <name>mech_vent_shared_precooling_fraction_cool_load_served</name>
      <display_name>Shared Mechanical Ventilation: Precooling Fraction Ventilation Cool Load Served</display_name>
      <description>Fraction of cooling load introduced by the shared ventilation system that is met by the preconditioning cooling equipment. If not provided, assumes no precooling.</description>
      <type>String</type>
      <units>Frac</units>
      <required>false</required>
      <model_dependent>false</model_dependent>
    </argument>
    <argument>
      <name>mech_vent_2_fan_type</name>
      <display_name>Mechanical Ventilation 2: Fan Type</display_name>
      <description>The type of the second mechanical ventilation. Use 'none' if there is no second mechanical ventilation system.</description>
      <type>Choice</type>
      <required>true</required>
      <model_dependent>false</model_dependent>
      <default_value>none</default_value>
      <choices>
        <choice>
          <value>none</value>
          <display_name>none</display_name>
        </choice>
        <choice>
          <value>exhaust only</value>
          <display_name>exhaust only</display_name>
        </choice>
        <choice>
          <value>supply only</value>
          <display_name>supply only</display_name>
        </choice>
        <choice>
          <value>energy recovery ventilator</value>
          <display_name>energy recovery ventilator</display_name>
        </choice>
        <choice>
          <value>heat recovery ventilator</value>
          <display_name>heat recovery ventilator</display_name>
        </choice>
        <choice>
          <value>balanced</value>
          <display_name>balanced</display_name>
        </choice>
      </choices>
    </argument>
    <argument>
      <name>mech_vent_2_flow_rate</name>
      <display_name>Mechanical Ventilation 2: Flow Rate</display_name>
      <description>The flow rate of the second mechanical ventilation.</description>
      <type>Double</type>
      <units>CFM</units>
      <required>true</required>
      <model_dependent>false</model_dependent>
      <default_value>110</default_value>
    </argument>
    <argument>
      <name>mech_vent_2_hours_in_operation</name>
      <display_name>Mechanical Ventilation 2: Hours In Operation</display_name>
      <description>The hours in operation of the second mechanical ventilation.</description>
      <type>Double</type>
      <units>hrs/day</units>
      <required>true</required>
      <model_dependent>false</model_dependent>
      <default_value>24</default_value>
    </argument>
    <argument>
      <name>mech_vent_2_recovery_efficiency_type</name>
      <display_name>Mechanical Ventilation 2: Total Recovery Efficiency Type</display_name>
      <description>The total recovery efficiency type of the second mechanical ventilation.</description>
      <type>Choice</type>
      <required>true</required>
      <model_dependent>false</model_dependent>
      <default_value>Unadjusted</default_value>
      <choices>
        <choice>
          <value>Unadjusted</value>
          <display_name>Unadjusted</display_name>
        </choice>
        <choice>
          <value>Adjusted</value>
          <display_name>Adjusted</display_name>
        </choice>
      </choices>
    </argument>
    <argument>
      <name>mech_vent_2_total_recovery_efficiency</name>
      <display_name>Mechanical Ventilation 2: Total Recovery Efficiency</display_name>
      <description>The Unadjusted or Adjusted total recovery efficiency of the second mechanical ventilation. Applies to energy recovery ventilator.</description>
      <type>Double</type>
      <units>Frac</units>
      <required>true</required>
      <model_dependent>false</model_dependent>
      <default_value>0.48</default_value>
    </argument>
    <argument>
      <name>mech_vent_2_sensible_recovery_efficiency</name>
      <display_name>Mechanical Ventilation 2: Sensible Recovery Efficiency</display_name>
      <description>The Unadjusted or Adjusted sensible recovery efficiency of the second mechanical ventilation. Applies to energy recovery ventilator and heat recovery ventilator.</description>
      <type>Double</type>
      <units>Frac</units>
      <required>true</required>
      <model_dependent>false</model_dependent>
      <default_value>0.72</default_value>
    </argument>
    <argument>
      <name>mech_vent_2_fan_power</name>
      <display_name>Mechanical Ventilation 2: Fan Power</display_name>
      <description>The fan power of the second mechanical ventilation.</description>
      <type>Double</type>
      <units>W</units>
      <required>true</required>
      <model_dependent>false</model_dependent>
      <default_value>30</default_value>
    </argument>
    <argument>
      <name>kitchen_fans_quantity</name>
      <display_name>Kitchen Fans: Quantity</display_name>
      <description>The quantity of the kitchen fans. If not provided, the OS-HPXML default (see &lt;a href='https://openstudio-hpxml.readthedocs.io/en/v1.7.0/workflow_inputs.html#hpxml-local-ventilation-fans'&gt;HPXML Local Ventilation Fans&lt;/a&gt;) is used.</description>
      <type>String</type>
      <units>#</units>
      <required>false</required>
      <model_dependent>false</model_dependent>
    </argument>
    <argument>
      <name>kitchen_fans_flow_rate</name>
      <display_name>Kitchen Fans: Flow Rate</display_name>
      <description>The flow rate of the kitchen fan. If not provided, the OS-HPXML default (see &lt;a href='https://openstudio-hpxml.readthedocs.io/en/v1.7.0/workflow_inputs.html#hpxml-local-ventilation-fans'&gt;HPXML Local Ventilation Fans&lt;/a&gt;) is used.</description>
      <type>String</type>
      <units>CFM</units>
      <required>false</required>
      <model_dependent>false</model_dependent>
    </argument>
    <argument>
      <name>kitchen_fans_hours_in_operation</name>
      <display_name>Kitchen Fans: Hours In Operation</display_name>
      <description>The hours in operation of the kitchen fan. If not provided, the OS-HPXML default (see &lt;a href='https://openstudio-hpxml.readthedocs.io/en/v1.7.0/workflow_inputs.html#hpxml-local-ventilation-fans'&gt;HPXML Local Ventilation Fans&lt;/a&gt;) is used.</description>
      <type>String</type>
      <units>hrs/day</units>
      <required>false</required>
      <model_dependent>false</model_dependent>
    </argument>
    <argument>
      <name>kitchen_fans_power</name>
      <display_name>Kitchen Fans: Fan Power</display_name>
      <description>The fan power of the kitchen fan. If not provided, the OS-HPXML default (see &lt;a href='https://openstudio-hpxml.readthedocs.io/en/v1.7.0/workflow_inputs.html#hpxml-local-ventilation-fans'&gt;HPXML Local Ventilation Fans&lt;/a&gt;) is used.</description>
      <type>String</type>
      <units>W</units>
      <required>false</required>
      <model_dependent>false</model_dependent>
    </argument>
    <argument>
      <name>kitchen_fans_start_hour</name>
      <display_name>Kitchen Fans: Start Hour</display_name>
      <description>The start hour of the kitchen fan. If not provided, the OS-HPXML default (see &lt;a href='https://openstudio-hpxml.readthedocs.io/en/v1.7.0/workflow_inputs.html#hpxml-local-ventilation-fans'&gt;HPXML Local Ventilation Fans&lt;/a&gt;) is used.</description>
      <type>String</type>
      <units>hr</units>
      <required>false</required>
      <model_dependent>false</model_dependent>
    </argument>
    <argument>
      <name>bathroom_fans_quantity</name>
      <display_name>Bathroom Fans: Quantity</display_name>
      <description>The quantity of the bathroom fans. If not provided, the OS-HPXML default (see &lt;a href='https://openstudio-hpxml.readthedocs.io/en/v1.7.0/workflow_inputs.html#hpxml-local-ventilation-fans'&gt;HPXML Local Ventilation Fans&lt;/a&gt;) is used.</description>
      <type>String</type>
      <units>#</units>
      <required>false</required>
      <model_dependent>false</model_dependent>
    </argument>
    <argument>
      <name>bathroom_fans_flow_rate</name>
      <display_name>Bathroom Fans: Flow Rate</display_name>
      <description>The flow rate of the bathroom fans. If not provided, the OS-HPXML default (see &lt;a href='https://openstudio-hpxml.readthedocs.io/en/v1.7.0/workflow_inputs.html#hpxml-local-ventilation-fans'&gt;HPXML Local Ventilation Fans&lt;/a&gt;) is used.</description>
      <type>String</type>
      <units>CFM</units>
      <required>false</required>
      <model_dependent>false</model_dependent>
    </argument>
    <argument>
      <name>bathroom_fans_hours_in_operation</name>
      <display_name>Bathroom Fans: Hours In Operation</display_name>
      <description>The hours in operation of the bathroom fans. If not provided, the OS-HPXML default (see &lt;a href='https://openstudio-hpxml.readthedocs.io/en/v1.7.0/workflow_inputs.html#hpxml-local-ventilation-fans'&gt;HPXML Local Ventilation Fans&lt;/a&gt;) is used.</description>
      <type>String</type>
      <units>hrs/day</units>
      <required>false</required>
      <model_dependent>false</model_dependent>
    </argument>
    <argument>
      <name>bathroom_fans_power</name>
      <display_name>Bathroom Fans: Fan Power</display_name>
      <description>The fan power of the bathroom fans. If not provided, the OS-HPXML default (see &lt;a href='https://openstudio-hpxml.readthedocs.io/en/v1.7.0/workflow_inputs.html#hpxml-local-ventilation-fans'&gt;HPXML Local Ventilation Fans&lt;/a&gt;) is used.</description>
      <type>String</type>
      <units>W</units>
      <required>false</required>
      <model_dependent>false</model_dependent>
    </argument>
    <argument>
      <name>bathroom_fans_start_hour</name>
      <display_name>Bathroom Fans: Start Hour</display_name>
      <description>The start hour of the bathroom fans. If not provided, the OS-HPXML default (see &lt;a href='https://openstudio-hpxml.readthedocs.io/en/v1.7.0/workflow_inputs.html#hpxml-local-ventilation-fans'&gt;HPXML Local Ventilation Fans&lt;/a&gt;) is used.</description>
      <type>String</type>
      <units>hr</units>
      <required>false</required>
      <model_dependent>false</model_dependent>
    </argument>
    <argument>
      <name>whole_house_fan_present</name>
      <display_name>Whole House Fan: Present</display_name>
      <description>Whether there is a whole house fan.</description>
      <type>Boolean</type>
      <required>true</required>
      <model_dependent>false</model_dependent>
      <default_value>false</default_value>
      <choices>
        <choice>
          <value>true</value>
          <display_name>true</display_name>
        </choice>
        <choice>
          <value>false</value>
          <display_name>false</display_name>
        </choice>
      </choices>
    </argument>
    <argument>
      <name>whole_house_fan_flow_rate</name>
      <display_name>Whole House Fan: Flow Rate</display_name>
      <description>The flow rate of the whole house fan. If not provided, the OS-HPXML default (see &lt;a href='https://openstudio-hpxml.readthedocs.io/en/v1.7.0/workflow_inputs.html#hpxml-whole-house-fans'&gt;HPXML Whole House Fans&lt;/a&gt;) is used.</description>
      <type>String</type>
      <units>CFM</units>
      <required>false</required>
      <model_dependent>false</model_dependent>
    </argument>
    <argument>
      <name>whole_house_fan_power</name>
      <display_name>Whole House Fan: Fan Power</display_name>
      <description>The fan power of the whole house fan. If not provided, the OS-HPXML default (see &lt;a href='https://openstudio-hpxml.readthedocs.io/en/v1.7.0/workflow_inputs.html#hpxml-whole-house-fans'&gt;HPXML Whole House Fans&lt;/a&gt;) is used.</description>
      <type>String</type>
      <units>W</units>
      <required>false</required>
      <model_dependent>false</model_dependent>
    </argument>
    <argument>
      <name>water_heater_type</name>
      <display_name>Water Heater: Type</display_name>
      <description>The type of water heater. Use 'none' if there is no water heater.</description>
      <type>Choice</type>
      <required>true</required>
      <model_dependent>false</model_dependent>
      <default_value>storage water heater</default_value>
      <choices>
        <choice>
          <value>none</value>
          <display_name>none</display_name>
        </choice>
        <choice>
          <value>storage water heater</value>
          <display_name>storage water heater</display_name>
        </choice>
        <choice>
          <value>instantaneous water heater</value>
          <display_name>instantaneous water heater</display_name>
        </choice>
        <choice>
          <value>heat pump water heater</value>
          <display_name>heat pump water heater</display_name>
        </choice>
        <choice>
          <value>space-heating boiler with storage tank</value>
          <display_name>space-heating boiler with storage tank</display_name>
        </choice>
        <choice>
          <value>space-heating boiler with tankless coil</value>
          <display_name>space-heating boiler with tankless coil</display_name>
        </choice>
      </choices>
    </argument>
    <argument>
      <name>water_heater_fuel_type</name>
      <display_name>Water Heater: Fuel Type</display_name>
      <description>The fuel type of water heater. Ignored for heat pump water heater.</description>
      <type>Choice</type>
      <required>true</required>
      <model_dependent>false</model_dependent>
      <default_value>natural gas</default_value>
      <choices>
        <choice>
          <value>electricity</value>
          <display_name>electricity</display_name>
        </choice>
        <choice>
          <value>natural gas</value>
          <display_name>natural gas</display_name>
        </choice>
        <choice>
          <value>fuel oil</value>
          <display_name>fuel oil</display_name>
        </choice>
        <choice>
          <value>propane</value>
          <display_name>propane</display_name>
        </choice>
        <choice>
          <value>wood</value>
          <display_name>wood</display_name>
        </choice>
        <choice>
          <value>coal</value>
          <display_name>coal</display_name>
        </choice>
      </choices>
    </argument>
    <argument>
      <name>water_heater_location</name>
      <display_name>Water Heater: Location</display_name>
      <description>The location of water heater. If not provided, the OS-HPXML default (see &lt;a href='https://openstudio-hpxml.readthedocs.io/en/v1.7.0/workflow_inputs.html#hpxml-water-heating-systems'&gt;HPXML Water Heating Systems&lt;/a&gt;) is used.</description>
      <type>Choice</type>
      <units></units>
      <required>false</required>
      <model_dependent>false</model_dependent>
      <choices>
        <choice>
          <value>auto</value>
          <display_name>auto</display_name>
        </choice>
        <choice>
          <value>conditioned space</value>
          <display_name>conditioned space</display_name>
        </choice>
        <choice>
          <value>basement - conditioned</value>
          <display_name>basement - conditioned</display_name>
        </choice>
        <choice>
          <value>basement - unconditioned</value>
          <display_name>basement - unconditioned</display_name>
        </choice>
        <choice>
          <value>garage</value>
          <display_name>garage</display_name>
        </choice>
        <choice>
          <value>attic</value>
          <display_name>attic</display_name>
        </choice>
        <choice>
          <value>attic - vented</value>
          <display_name>attic - vented</display_name>
        </choice>
        <choice>
          <value>attic - unvented</value>
          <display_name>attic - unvented</display_name>
        </choice>
        <choice>
          <value>crawlspace</value>
          <display_name>crawlspace</display_name>
        </choice>
        <choice>
          <value>crawlspace - vented</value>
          <display_name>crawlspace - vented</display_name>
        </choice>
        <choice>
          <value>crawlspace - unvented</value>
          <display_name>crawlspace - unvented</display_name>
        </choice>
        <choice>
          <value>crawlspace - conditioned</value>
          <display_name>crawlspace - conditioned</display_name>
        </choice>
        <choice>
          <value>other exterior</value>
          <display_name>other exterior</display_name>
        </choice>
        <choice>
          <value>other housing unit</value>
          <display_name>other housing unit</display_name>
        </choice>
        <choice>
          <value>other heated space</value>
          <display_name>other heated space</display_name>
        </choice>
        <choice>
          <value>other multifamily buffer space</value>
          <display_name>other multifamily buffer space</display_name>
        </choice>
        <choice>
          <value>other non-freezing space</value>
          <display_name>other non-freezing space</display_name>
        </choice>
      </choices>
    </argument>
    <argument>
      <name>water_heater_tank_volume</name>
      <display_name>Water Heater: Tank Volume</display_name>
      <description>Nominal volume of water heater tank. Only applies to storage water heater, heat pump water heater, and space-heating boiler with storage tank. If not provided, the OS-HPXML default (see &lt;a href='https://openstudio-hpxml.readthedocs.io/en/v1.7.0/workflow_inputs.html#conventional-storage'&gt;Conventional Storage&lt;/a&gt;, &lt;a href='https://openstudio-hpxml.readthedocs.io/en/v1.7.0/workflow_inputs.html#heat-pump'&gt;Heat Pump&lt;/a&gt;, &lt;a href='https://openstudio-hpxml.readthedocs.io/en/v1.7.0/workflow_inputs.html#combi-boiler-w-storage'&gt;Combi Boiler w/ Storage&lt;/a&gt;) is used.</description>
      <type>String</type>
      <units>gal</units>
      <required>false</required>
      <model_dependent>false</model_dependent>
    </argument>
    <argument>
      <name>water_heater_efficiency_type</name>
      <display_name>Water Heater: Efficiency Type</display_name>
      <description>The efficiency type of water heater. Does not apply to space-heating boilers.</description>
      <type>Choice</type>
      <required>true</required>
      <model_dependent>false</model_dependent>
      <default_value>EnergyFactor</default_value>
      <choices>
        <choice>
          <value>EnergyFactor</value>
          <display_name>EnergyFactor</display_name>
        </choice>
        <choice>
          <value>UniformEnergyFactor</value>
          <display_name>UniformEnergyFactor</display_name>
        </choice>
      </choices>
    </argument>
    <argument>
      <name>water_heater_efficiency</name>
      <display_name>Water Heater: Efficiency</display_name>
      <description>Rated Energy Factor or Uniform Energy Factor. Does not apply to space-heating boilers.</description>
      <type>Double</type>
      <required>true</required>
      <model_dependent>false</model_dependent>
      <default_value>0.67</default_value>
    </argument>
    <argument>
      <name>water_heater_usage_bin</name>
      <display_name>Water Heater: Usage Bin</display_name>
      <description>The usage of the water heater. Only applies if Efficiency Type is UniformEnergyFactor and Type is not instantaneous water heater. Does not apply to space-heating boilers. If not provided, the OS-HPXML default (see &lt;a href='https://openstudio-hpxml.readthedocs.io/en/v1.7.0/workflow_inputs.html#conventional-storage'&gt;Conventional Storage&lt;/a&gt;, &lt;a href='https://openstudio-hpxml.readthedocs.io/en/v1.7.0/workflow_inputs.html#heat-pump'&gt;Heat Pump&lt;/a&gt;) is used.</description>
      <type>Choice</type>
      <units></units>
      <required>false</required>
      <model_dependent>false</model_dependent>
      <choices>
        <choice>
          <value>auto</value>
          <display_name>auto</display_name>
        </choice>
        <choice>
          <value>very small</value>
          <display_name>very small</display_name>
        </choice>
        <choice>
          <value>low</value>
          <display_name>low</display_name>
        </choice>
        <choice>
          <value>medium</value>
          <display_name>medium</display_name>
        </choice>
        <choice>
          <value>high</value>
          <display_name>high</display_name>
        </choice>
      </choices>
    </argument>
    <argument>
      <name>water_heater_recovery_efficiency</name>
      <display_name>Water Heater: Recovery Efficiency</display_name>
      <description>Ratio of energy delivered to water heater to the energy content of the fuel consumed by the water heater. Only used for non-electric storage water heaters. If not provided, the OS-HPXML default (see &lt;a href='https://openstudio-hpxml.readthedocs.io/en/v1.7.0/workflow_inputs.html#conventional-storage'&gt;Conventional Storage&lt;/a&gt;) is used.</description>
      <type>String</type>
      <units>Frac</units>
      <required>false</required>
      <model_dependent>false</model_dependent>
    </argument>
    <argument>
      <name>water_heater_heating_capacity</name>
      <display_name>Water Heater: Heating Capacity</display_name>
      <description>Heating capacity. Only applies to storage water heater. If not provided, the OS-HPXML default (see &lt;a href='https://openstudio-hpxml.readthedocs.io/en/v1.7.0/workflow_inputs.html#conventional-storage'&gt;Conventional Storage&lt;/a&gt;) is used.</description>
      <type>String</type>
      <units>Btu/hr</units>
      <required>false</required>
      <model_dependent>false</model_dependent>
    </argument>
    <argument>
      <name>water_heater_standby_loss</name>
      <display_name>Water Heater: Standby Loss</display_name>
      <description>The standby loss of water heater. Only applies to space-heating boilers. If not provided, the OS-HPXML default (see &lt;a href='https://openstudio-hpxml.readthedocs.io/en/v1.7.0/workflow_inputs.html#combi-boiler-w-storage'&gt;Combi Boiler w/ Storage&lt;/a&gt;) is used.</description>
      <type>String</type>
      <units>deg-F/hr</units>
      <required>false</required>
      <model_dependent>false</model_dependent>
    </argument>
    <argument>
      <name>water_heater_jacket_rvalue</name>
      <display_name>Water Heater: Jacket R-value</display_name>
      <description>The jacket R-value of water heater. Doesn't apply to instantaneous water heater or space-heating boiler with tankless coil. If not provided, defaults to no jacket insulation.</description>
      <type>String</type>
      <units>h-ft^2-R/Btu</units>
      <required>false</required>
      <model_dependent>false</model_dependent>
    </argument>
    <argument>
      <name>water_heater_setpoint_temperature</name>
      <display_name>Water Heater: Setpoint Temperature</display_name>
      <description>The setpoint temperature of water heater. If not provided, the OS-HPXML default (see &lt;a href='https://openstudio-hpxml.readthedocs.io/en/v1.7.0/workflow_inputs.html#hpxml-water-heating-systems'&gt;HPXML Water Heating Systems&lt;/a&gt;) is used.</description>
      <type>String</type>
      <units>deg-F</units>
      <required>false</required>
      <model_dependent>false</model_dependent>
    </argument>
    <argument>
      <name>water_heater_num_bedrooms_served</name>
      <display_name>Water Heater: Number of Bedrooms Served</display_name>
      <description>Number of bedrooms served (directly or indirectly) by the water heater. Only needed if single-family attached or apartment unit and it is a shared water heater serving multiple dwelling units. Used to apportion water heater tank losses to the unit.</description>
      <type>String</type>
      <units>#</units>
      <required>false</required>
      <model_dependent>false</model_dependent>
    </argument>
    <argument>
      <name>water_heater_uses_desuperheater</name>
      <display_name>Water Heater: Uses Desuperheater</display_name>
      <description>Requires that the dwelling unit has a air-to-air, mini-split, or ground-to-air heat pump or a central air conditioner or mini-split air conditioner. If not provided, assumes no desuperheater.</description>
      <type>Choice</type>
      <units></units>
      <required>false</required>
      <model_dependent>false</model_dependent>
      <choices>
        <choice>
          <value>auto</value>
          <display_name>auto</display_name>
        </choice>
        <choice>
          <value>true</value>
          <display_name>true</display_name>
        </choice>
        <choice>
          <value>false</value>
          <display_name>false</display_name>
        </choice>
      </choices>
    </argument>
    <argument>
      <name>water_heater_tank_model_type</name>
      <display_name>Water Heater: Tank Type</display_name>
      <description>Type of tank model to use. The 'stratified' tank generally provide more accurate results, but may significantly increase run time. Applies only to storage water heater. If not provided, the OS-HPXML default (see &lt;a href='https://openstudio-hpxml.readthedocs.io/en/v1.7.0/workflow_inputs.html#conventional-storage'&gt;Conventional Storage&lt;/a&gt;) is used.</description>
      <type>Choice</type>
      <units></units>
      <required>false</required>
      <model_dependent>false</model_dependent>
      <choices>
        <choice>
          <value>auto</value>
          <display_name>auto</display_name>
        </choice>
        <choice>
          <value>mixed</value>
          <display_name>mixed</display_name>
        </choice>
        <choice>
          <value>stratified</value>
          <display_name>stratified</display_name>
        </choice>
      </choices>
    </argument>
    <argument>
      <name>water_heater_operating_mode</name>
      <display_name>Water Heater: Operating Mode</display_name>
      <description>The water heater operating mode. The 'heat pump only' option only uses the heat pump, while 'hybrid/auto' allows the backup electric resistance to come on in high demand situations. This is ignored if a scheduled operating mode type is selected. Applies only to heat pump water heater. If not provided, the OS-HPXML default (see &lt;a href='https://openstudio-hpxml.readthedocs.io/en/v1.7.0/workflow_inputs.html#heat-pump'&gt;Heat Pump&lt;/a&gt;) is used.</description>
      <type>Choice</type>
      <units></units>
      <required>false</required>
      <model_dependent>false</model_dependent>
      <choices>
        <choice>
          <value>auto</value>
          <display_name>auto</display_name>
        </choice>
        <choice>
          <value>hybrid/auto</value>
          <display_name>hybrid/auto</display_name>
        </choice>
        <choice>
          <value>heat pump only</value>
          <display_name>heat pump only</display_name>
        </choice>
      </choices>
    </argument>
    <argument>
      <name>hot_water_distribution_system_type</name>
      <display_name>Hot Water Distribution: System Type</display_name>
      <description>The type of the hot water distribution system.</description>
      <type>Choice</type>
      <required>true</required>
      <model_dependent>false</model_dependent>
      <default_value>Standard</default_value>
      <choices>
        <choice>
          <value>Standard</value>
          <display_name>Standard</display_name>
        </choice>
        <choice>
          <value>Recirculation</value>
          <display_name>Recirculation</display_name>
        </choice>
      </choices>
    </argument>
    <argument>
      <name>hot_water_distribution_standard_piping_length</name>
      <display_name>Hot Water Distribution: Standard Piping Length</display_name>
      <description>If the distribution system is Standard, the length of the piping. If not provided, the OS-HPXML default (see &lt;a href='https://openstudio-hpxml.readthedocs.io/en/v1.7.0/workflow_inputs.html#standard'&gt;Standard&lt;/a&gt;) is used.</description>
      <type>String</type>
      <units>ft</units>
      <required>false</required>
      <model_dependent>false</model_dependent>
    </argument>
    <argument>
      <name>hot_water_distribution_recirc_control_type</name>
      <display_name>Hot Water Distribution: Recirculation Control Type</display_name>
      <description>If the distribution system is Recirculation, the type of hot water recirculation control, if any.</description>
      <type>Choice</type>
      <units></units>
      <required>false</required>
      <model_dependent>false</model_dependent>
      <choices>
        <choice>
          <value>auto</value>
          <display_name>auto</display_name>
        </choice>
        <choice>
          <value>no control</value>
          <display_name>no control</display_name>
        </choice>
        <choice>
          <value>timer</value>
          <display_name>timer</display_name>
        </choice>
        <choice>
          <value>temperature</value>
          <display_name>temperature</display_name>
        </choice>
        <choice>
          <value>presence sensor demand control</value>
          <display_name>presence sensor demand control</display_name>
        </choice>
        <choice>
          <value>manual demand control</value>
          <display_name>manual demand control</display_name>
        </choice>
      </choices>
    </argument>
    <argument>
      <name>hot_water_distribution_recirc_piping_length</name>
      <display_name>Hot Water Distribution: Recirculation Piping Length</display_name>
      <description>If the distribution system is Recirculation, the length of the recirculation piping. If not provided, the OS-HPXML default (see &lt;a href='https://openstudio-hpxml.readthedocs.io/en/v1.7.0/workflow_inputs.html#recirculation-in-unit'&gt;Recirculation (In-Unit)&lt;/a&gt;) is used.</description>
      <type>String</type>
      <units>ft</units>
      <required>false</required>
      <model_dependent>false</model_dependent>
    </argument>
    <argument>
      <name>hot_water_distribution_recirc_branch_piping_length</name>
      <display_name>Hot Water Distribution: Recirculation Branch Piping Length</display_name>
      <description>If the distribution system is Recirculation, the length of the recirculation branch piping. If not provided, the OS-HPXML default (see &lt;a href='https://openstudio-hpxml.readthedocs.io/en/v1.7.0/workflow_inputs.html#recirculation-in-unit'&gt;Recirculation (In-Unit)&lt;/a&gt;) is used.</description>
      <type>String</type>
      <units>ft</units>
      <required>false</required>
      <model_dependent>false</model_dependent>
    </argument>
    <argument>
      <name>hot_water_distribution_recirc_pump_power</name>
      <display_name>Hot Water Distribution: Recirculation Pump Power</display_name>
      <description>If the distribution system is Recirculation, the recirculation pump power. If not provided, the OS-HPXML default (see &lt;a href='https://openstudio-hpxml.readthedocs.io/en/v1.7.0/workflow_inputs.html#recirculation-in-unit'&gt;Recirculation (In-Unit)&lt;/a&gt;) is used.</description>
      <type>String</type>
      <units>W</units>
      <required>false</required>
      <model_dependent>false</model_dependent>
    </argument>
    <argument>
      <name>hot_water_distribution_pipe_r</name>
      <display_name>Hot Water Distribution: Pipe Insulation Nominal R-Value</display_name>
      <description>Nominal R-value of the pipe insulation. If not provided, the OS-HPXML default (see &lt;a href='https://openstudio-hpxml.readthedocs.io/en/v1.7.0/workflow_inputs.html#hpxml-hot-water-distribution'&gt;HPXML Hot Water Distribution&lt;/a&gt;) is used.</description>
      <type>String</type>
      <units>h-ft^2-R/Btu</units>
      <required>false</required>
      <model_dependent>false</model_dependent>
    </argument>
    <argument>
      <name>dwhr_facilities_connected</name>
      <display_name>Drain Water Heat Recovery: Facilities Connected</display_name>
      <description>Which facilities are connected for the drain water heat recovery. Use 'none' if there is no drain water heat recovery system.</description>
      <type>Choice</type>
      <required>true</required>
      <model_dependent>false</model_dependent>
      <default_value>none</default_value>
      <choices>
        <choice>
          <value>none</value>
          <display_name>none</display_name>
        </choice>
        <choice>
          <value>one</value>
          <display_name>one</display_name>
        </choice>
        <choice>
          <value>all</value>
          <display_name>all</display_name>
        </choice>
      </choices>
    </argument>
    <argument>
      <name>dwhr_equal_flow</name>
      <display_name>Drain Water Heat Recovery: Equal Flow</display_name>
      <description>Whether the drain water heat recovery has equal flow.</description>
      <type>Choice</type>
      <units></units>
      <required>false</required>
      <model_dependent>false</model_dependent>
      <choices>
        <choice>
          <value>auto</value>
          <display_name>auto</display_name>
        </choice>
        <choice>
          <value>true</value>
          <display_name>true</display_name>
        </choice>
        <choice>
          <value>false</value>
          <display_name>false</display_name>
        </choice>
      </choices>
    </argument>
    <argument>
      <name>dwhr_efficiency</name>
      <display_name>Drain Water Heat Recovery: Efficiency</display_name>
      <description>The efficiency of the drain water heat recovery.</description>
      <type>String</type>
      <units>Frac</units>
      <required>false</required>
      <model_dependent>false</model_dependent>
    </argument>
    <argument>
      <name>water_fixtures_shower_low_flow</name>
      <display_name>Hot Water Fixtures: Is Shower Low Flow</display_name>
      <description>Whether the shower fixture is low flow.</description>
      <type>Boolean</type>
      <required>true</required>
      <model_dependent>false</model_dependent>
      <default_value>false</default_value>
      <choices>
        <choice>
          <value>true</value>
          <display_name>true</display_name>
        </choice>
        <choice>
          <value>false</value>
          <display_name>false</display_name>
        </choice>
      </choices>
    </argument>
    <argument>
      <name>water_fixtures_sink_low_flow</name>
      <display_name>Hot Water Fixtures: Is Sink Low Flow</display_name>
      <description>Whether the sink fixture is low flow.</description>
      <type>Boolean</type>
      <required>true</required>
      <model_dependent>false</model_dependent>
      <default_value>false</default_value>
      <choices>
        <choice>
          <value>true</value>
          <display_name>true</display_name>
        </choice>
        <choice>
          <value>false</value>
          <display_name>false</display_name>
        </choice>
      </choices>
    </argument>
    <argument>
      <name>water_fixtures_usage_multiplier</name>
      <display_name>Hot Water Fixtures: Usage Multiplier</display_name>
      <description>Multiplier on the hot water usage that can reflect, e.g., high/low usage occupants. If not provided, the OS-HPXML default (see &lt;a href='https://openstudio-hpxml.readthedocs.io/en/v1.7.0/workflow_inputs.html#hpxml-water-fixtures'&gt;HPXML Water Fixtures&lt;/a&gt;) is used.</description>
      <type>String</type>
      <units></units>
      <required>false</required>
      <model_dependent>false</model_dependent>
    </argument>
    <argument>
      <name>general_water_use_usage_multiplier</name>
      <display_name>General Water Use: Usage Multiplier</display_name>
      <description>Multiplier on internal gains from general water use (floor mopping, shower evaporation, water films on showers, tubs &amp; sinks surfaces, plant watering, etc.) that can reflect, e.g., high/low usage occupants. If not provided, the OS-HPXML default (see &lt;a href='https://openstudio-hpxml.readthedocs.io/en/v1.7.0/workflow_inputs.html#hpxml-building-occupancy'&gt;HPXML Building Occupancy&lt;/a&gt;) is used.</description>
      <type>String</type>
      <units></units>
      <required>false</required>
      <model_dependent>false</model_dependent>
    </argument>
    <argument>
      <name>solar_thermal_system_type</name>
      <display_name>Solar Thermal: System Type</display_name>
      <description>The type of solar thermal system. Use 'none' if there is no solar thermal system.</description>
      <type>Choice</type>
      <required>true</required>
      <model_dependent>false</model_dependent>
      <default_value>none</default_value>
      <choices>
        <choice>
          <value>none</value>
          <display_name>none</display_name>
        </choice>
        <choice>
          <value>hot water</value>
          <display_name>hot water</display_name>
        </choice>
      </choices>
    </argument>
    <argument>
      <name>solar_thermal_collector_area</name>
      <display_name>Solar Thermal: Collector Area</display_name>
      <description>The collector area of the solar thermal system.</description>
      <type>Double</type>
      <units>ft^2</units>
      <required>true</required>
      <model_dependent>false</model_dependent>
      <default_value>40</default_value>
    </argument>
    <argument>
      <name>solar_thermal_collector_loop_type</name>
      <display_name>Solar Thermal: Collector Loop Type</display_name>
      <description>The collector loop type of the solar thermal system.</description>
      <type>Choice</type>
      <required>true</required>
      <model_dependent>false</model_dependent>
      <default_value>liquid direct</default_value>
      <choices>
        <choice>
          <value>liquid direct</value>
          <display_name>liquid direct</display_name>
        </choice>
        <choice>
          <value>liquid indirect</value>
          <display_name>liquid indirect</display_name>
        </choice>
        <choice>
          <value>passive thermosyphon</value>
          <display_name>passive thermosyphon</display_name>
        </choice>
      </choices>
    </argument>
    <argument>
      <name>solar_thermal_collector_type</name>
      <display_name>Solar Thermal: Collector Type</display_name>
      <description>The collector type of the solar thermal system.</description>
      <type>Choice</type>
      <required>true</required>
      <model_dependent>false</model_dependent>
      <default_value>evacuated tube</default_value>
      <choices>
        <choice>
          <value>evacuated tube</value>
          <display_name>evacuated tube</display_name>
        </choice>
        <choice>
          <value>single glazing black</value>
          <display_name>single glazing black</display_name>
        </choice>
        <choice>
          <value>double glazing black</value>
          <display_name>double glazing black</display_name>
        </choice>
        <choice>
          <value>integrated collector storage</value>
          <display_name>integrated collector storage</display_name>
        </choice>
      </choices>
    </argument>
    <argument>
      <name>solar_thermal_collector_azimuth</name>
      <display_name>Solar Thermal: Collector Azimuth</display_name>
      <description>The collector azimuth of the solar thermal system. Azimuth is measured clockwise from north (e.g., North=0, East=90, South=180, West=270).</description>
      <type>Double</type>
      <units>degrees</units>
      <required>true</required>
      <model_dependent>false</model_dependent>
      <default_value>180</default_value>
    </argument>
    <argument>
      <name>solar_thermal_collector_tilt</name>
      <display_name>Solar Thermal: Collector Tilt</display_name>
      <description>The collector tilt of the solar thermal system. Can also enter, e.g., RoofPitch, RoofPitch+20, Latitude, Latitude-15, etc.</description>
      <type>String</type>
      <units>degrees</units>
      <required>true</required>
      <model_dependent>false</model_dependent>
      <default_value>RoofPitch</default_value>
    </argument>
    <argument>
      <name>solar_thermal_collector_rated_optical_efficiency</name>
      <display_name>Solar Thermal: Collector Rated Optical Efficiency</display_name>
      <description>The collector rated optical efficiency of the solar thermal system.</description>
      <type>Double</type>
      <units>Frac</units>
      <required>true</required>
      <model_dependent>false</model_dependent>
      <default_value>0.5</default_value>
    </argument>
    <argument>
      <name>solar_thermal_collector_rated_thermal_losses</name>
      <display_name>Solar Thermal: Collector Rated Thermal Losses</display_name>
      <description>The collector rated thermal losses of the solar thermal system.</description>
      <type>Double</type>
      <units>Btu/hr-ft^2-R</units>
      <required>true</required>
      <model_dependent>false</model_dependent>
      <default_value>0.2799</default_value>
    </argument>
    <argument>
      <name>solar_thermal_storage_volume</name>
      <display_name>Solar Thermal: Storage Volume</display_name>
      <description>The storage volume of the solar thermal system. If not provided, the OS-HPXML default (see &lt;a href='https://openstudio-hpxml.readthedocs.io/en/v1.7.0/workflow_inputs.html#detailed-inputs'&gt;Detailed Inputs&lt;/a&gt;) is used.</description>
      <type>String</type>
      <units>gal</units>
      <required>false</required>
      <model_dependent>false</model_dependent>
    </argument>
    <argument>
      <name>solar_thermal_solar_fraction</name>
      <display_name>Solar Thermal: Solar Fraction</display_name>
      <description>The solar fraction of the solar thermal system. If provided, overrides all other solar thermal inputs.</description>
      <type>Double</type>
      <units>Frac</units>
      <required>true</required>
      <model_dependent>false</model_dependent>
      <default_value>0</default_value>
    </argument>
    <argument>
      <name>pv_system_present</name>
      <display_name>PV System: Present</display_name>
      <description>Whether there is a PV system present.</description>
      <type>Boolean</type>
      <required>true</required>
      <model_dependent>false</model_dependent>
      <default_value>false</default_value>
      <choices>
        <choice>
          <value>true</value>
          <display_name>true</display_name>
        </choice>
        <choice>
          <value>false</value>
          <display_name>false</display_name>
        </choice>
      </choices>
    </argument>
    <argument>
      <name>pv_system_module_type</name>
      <display_name>PV System: Module Type</display_name>
      <description>Module type of the PV system. If not provided, the OS-HPXML default (see &lt;a href='https://openstudio-hpxml.readthedocs.io/en/v1.7.0/workflow_inputs.html#hpxml-photovoltaics'&gt;HPXML Photovoltaics&lt;/a&gt;) is used.</description>
      <type>Choice</type>
      <units></units>
      <required>false</required>
      <model_dependent>false</model_dependent>
      <choices>
        <choice>
          <value>auto</value>
          <display_name>auto</display_name>
        </choice>
        <choice>
          <value>standard</value>
          <display_name>standard</display_name>
        </choice>
        <choice>
          <value>premium</value>
          <display_name>premium</display_name>
        </choice>
        <choice>
          <value>thin film</value>
          <display_name>thin film</display_name>
        </choice>
      </choices>
    </argument>
    <argument>
      <name>pv_system_location</name>
      <display_name>PV System: Location</display_name>
      <description>Location of the PV system. If not provided, the OS-HPXML default (see &lt;a href='https://openstudio-hpxml.readthedocs.io/en/v1.7.0/workflow_inputs.html#hpxml-photovoltaics'&gt;HPXML Photovoltaics&lt;/a&gt;) is used.</description>
      <type>Choice</type>
      <units></units>
      <required>false</required>
      <model_dependent>false</model_dependent>
      <choices>
        <choice>
          <value>auto</value>
          <display_name>auto</display_name>
        </choice>
        <choice>
          <value>roof</value>
          <display_name>roof</display_name>
        </choice>
        <choice>
          <value>ground</value>
          <display_name>ground</display_name>
        </choice>
      </choices>
    </argument>
    <argument>
      <name>pv_system_tracking</name>
      <display_name>PV System: Tracking</display_name>
      <description>Type of tracking for the PV system. If not provided, the OS-HPXML default (see &lt;a href='https://openstudio-hpxml.readthedocs.io/en/v1.7.0/workflow_inputs.html#hpxml-photovoltaics'&gt;HPXML Photovoltaics&lt;/a&gt;) is used.</description>
      <type>Choice</type>
      <units></units>
      <required>false</required>
      <model_dependent>false</model_dependent>
      <choices>
        <choice>
          <value>auto</value>
          <display_name>auto</display_name>
        </choice>
        <choice>
          <value>fixed</value>
          <display_name>fixed</display_name>
        </choice>
        <choice>
          <value>1-axis</value>
          <display_name>1-axis</display_name>
        </choice>
        <choice>
          <value>1-axis backtracked</value>
          <display_name>1-axis backtracked</display_name>
        </choice>
        <choice>
          <value>2-axis</value>
          <display_name>2-axis</display_name>
        </choice>
      </choices>
    </argument>
    <argument>
      <name>pv_system_array_azimuth</name>
      <display_name>PV System: Array Azimuth</display_name>
      <description>Array azimuth of the PV system. Azimuth is measured clockwise from north (e.g., North=0, East=90, South=180, West=270).</description>
      <type>Double</type>
      <units>degrees</units>
      <required>true</required>
      <model_dependent>false</model_dependent>
      <default_value>180</default_value>
    </argument>
    <argument>
      <name>pv_system_array_tilt</name>
      <display_name>PV System: Array Tilt</display_name>
      <description>Array tilt of the PV system. Can also enter, e.g., RoofPitch, RoofPitch+20, Latitude, Latitude-15, etc.</description>
      <type>String</type>
      <units>degrees</units>
      <required>true</required>
      <model_dependent>false</model_dependent>
      <default_value>RoofPitch</default_value>
    </argument>
    <argument>
      <name>pv_system_max_power_output</name>
      <display_name>PV System: Maximum Power Output</display_name>
      <description>Maximum power output of the PV system. For a shared system, this is the total building maximum power output.</description>
      <type>Double</type>
      <units>W</units>
      <required>true</required>
      <model_dependent>false</model_dependent>
      <default_value>4000</default_value>
    </argument>
    <argument>
      <name>pv_system_inverter_efficiency</name>
      <display_name>PV System: Inverter Efficiency</display_name>
      <description>Inverter efficiency of the PV system. If there are two PV systems, this will apply to both. If not provided, the OS-HPXML default (see &lt;a href='https://openstudio-hpxml.readthedocs.io/en/v1.7.0/workflow_inputs.html#hpxml-photovoltaics'&gt;HPXML Photovoltaics&lt;/a&gt;) is used.</description>
      <type>String</type>
      <units>Frac</units>
      <required>false</required>
      <model_dependent>false</model_dependent>
    </argument>
    <argument>
      <name>pv_system_system_losses_fraction</name>
      <display_name>PV System: System Losses Fraction</display_name>
      <description>System losses fraction of the PV system. If there are two PV systems, this will apply to both. If not provided, the OS-HPXML default (see &lt;a href='https://openstudio-hpxml.readthedocs.io/en/v1.7.0/workflow_inputs.html#hpxml-photovoltaics'&gt;HPXML Photovoltaics&lt;/a&gt;) is used.</description>
      <type>String</type>
      <units>Frac</units>
      <required>false</required>
      <model_dependent>false</model_dependent>
    </argument>
    <argument>
      <name>pv_system_2_present</name>
      <display_name>PV System 2: Present</display_name>
      <description>Whether there is a second PV system present.</description>
      <type>Boolean</type>
      <required>true</required>
      <model_dependent>false</model_dependent>
      <default_value>false</default_value>
      <choices>
        <choice>
          <value>true</value>
          <display_name>true</display_name>
        </choice>
        <choice>
          <value>false</value>
          <display_name>false</display_name>
        </choice>
      </choices>
    </argument>
    <argument>
      <name>pv_system_2_module_type</name>
      <display_name>PV System 2: Module Type</display_name>
      <description>Module type of the second PV system. If not provided, the OS-HPXML default (see &lt;a href='https://openstudio-hpxml.readthedocs.io/en/v1.7.0/workflow_inputs.html#hpxml-photovoltaics'&gt;HPXML Photovoltaics&lt;/a&gt;) is used.</description>
      <type>Choice</type>
      <units></units>
      <required>false</required>
      <model_dependent>false</model_dependent>
      <choices>
        <choice>
          <value>auto</value>
          <display_name>auto</display_name>
        </choice>
        <choice>
          <value>standard</value>
          <display_name>standard</display_name>
        </choice>
        <choice>
          <value>premium</value>
          <display_name>premium</display_name>
        </choice>
        <choice>
          <value>thin film</value>
          <display_name>thin film</display_name>
        </choice>
      </choices>
    </argument>
    <argument>
      <name>pv_system_2_location</name>
      <display_name>PV System 2: Location</display_name>
      <description>Location of the second PV system. If not provided, the OS-HPXML default (see &lt;a href='https://openstudio-hpxml.readthedocs.io/en/v1.7.0/workflow_inputs.html#hpxml-photovoltaics'&gt;HPXML Photovoltaics&lt;/a&gt;) is used.</description>
      <type>Choice</type>
      <units></units>
      <required>false</required>
      <model_dependent>false</model_dependent>
      <choices>
        <choice>
          <value>auto</value>
          <display_name>auto</display_name>
        </choice>
        <choice>
          <value>roof</value>
          <display_name>roof</display_name>
        </choice>
        <choice>
          <value>ground</value>
          <display_name>ground</display_name>
        </choice>
      </choices>
    </argument>
    <argument>
      <name>pv_system_2_tracking</name>
      <display_name>PV System 2: Tracking</display_name>
      <description>Type of tracking for the second PV system. If not provided, the OS-HPXML default (see &lt;a href='https://openstudio-hpxml.readthedocs.io/en/v1.7.0/workflow_inputs.html#hpxml-photovoltaics'&gt;HPXML Photovoltaics&lt;/a&gt;) is used.</description>
      <type>Choice</type>
      <units></units>
      <required>false</required>
      <model_dependent>false</model_dependent>
      <choices>
        <choice>
          <value>auto</value>
          <display_name>auto</display_name>
        </choice>
        <choice>
          <value>fixed</value>
          <display_name>fixed</display_name>
        </choice>
        <choice>
          <value>1-axis</value>
          <display_name>1-axis</display_name>
        </choice>
        <choice>
          <value>1-axis backtracked</value>
          <display_name>1-axis backtracked</display_name>
        </choice>
        <choice>
          <value>2-axis</value>
          <display_name>2-axis</display_name>
        </choice>
      </choices>
    </argument>
    <argument>
      <name>pv_system_2_array_azimuth</name>
      <display_name>PV System 2: Array Azimuth</display_name>
      <description>Array azimuth of the second PV system. Azimuth is measured clockwise from north (e.g., North=0, East=90, South=180, West=270).</description>
      <type>Double</type>
      <units>degrees</units>
      <required>true</required>
      <model_dependent>false</model_dependent>
      <default_value>180</default_value>
    </argument>
    <argument>
      <name>pv_system_2_array_tilt</name>
      <display_name>PV System 2: Array Tilt</display_name>
      <description>Array tilt of the second PV system. Can also enter, e.g., RoofPitch, RoofPitch+20, Latitude, Latitude-15, etc.</description>
      <type>String</type>
      <units>degrees</units>
      <required>true</required>
      <model_dependent>false</model_dependent>
      <default_value>RoofPitch</default_value>
    </argument>
    <argument>
      <name>pv_system_2_max_power_output</name>
      <display_name>PV System 2: Maximum Power Output</display_name>
      <description>Maximum power output of the second PV system. For a shared system, this is the total building maximum power output.</description>
      <type>Double</type>
      <units>W</units>
      <required>true</required>
      <model_dependent>false</model_dependent>
      <default_value>4000</default_value>
    </argument>
    <argument>
      <name>battery_present</name>
      <display_name>Battery: Present</display_name>
      <description>Whether there is a lithium ion battery present.</description>
      <type>Boolean</type>
      <required>true</required>
      <model_dependent>false</model_dependent>
      <default_value>false</default_value>
      <choices>
        <choice>
          <value>true</value>
          <display_name>true</display_name>
        </choice>
        <choice>
          <value>false</value>
          <display_name>false</display_name>
        </choice>
      </choices>
    </argument>
    <argument>
      <name>battery_location</name>
      <display_name>Battery: Location</display_name>
      <description>The space type for the lithium ion battery location. If not provided, the OS-HPXML default (see &lt;a href='https://openstudio-hpxml.readthedocs.io/en/v1.7.0/workflow_inputs.html#hpxml-batteries'&gt;HPXML Batteries&lt;/a&gt;) is used.</description>
      <type>Choice</type>
      <units></units>
      <required>false</required>
      <model_dependent>false</model_dependent>
      <choices>
        <choice>
          <value>auto</value>
          <display_name>auto</display_name>
        </choice>
        <choice>
          <value>conditioned space</value>
          <display_name>conditioned space</display_name>
        </choice>
        <choice>
          <value>basement - conditioned</value>
          <display_name>basement - conditioned</display_name>
        </choice>
        <choice>
          <value>basement - unconditioned</value>
          <display_name>basement - unconditioned</display_name>
        </choice>
        <choice>
          <value>crawlspace</value>
          <display_name>crawlspace</display_name>
        </choice>
        <choice>
          <value>crawlspace - vented</value>
          <display_name>crawlspace - vented</display_name>
        </choice>
        <choice>
          <value>crawlspace - unvented</value>
          <display_name>crawlspace - unvented</display_name>
        </choice>
        <choice>
          <value>crawlspace - conditioned</value>
          <display_name>crawlspace - conditioned</display_name>
        </choice>
        <choice>
          <value>attic</value>
          <display_name>attic</display_name>
        </choice>
        <choice>
          <value>attic - vented</value>
          <display_name>attic - vented</display_name>
        </choice>
        <choice>
          <value>attic - unvented</value>
          <display_name>attic - unvented</display_name>
        </choice>
        <choice>
          <value>garage</value>
          <display_name>garage</display_name>
        </choice>
        <choice>
          <value>outside</value>
          <display_name>outside</display_name>
        </choice>
      </choices>
    </argument>
    <argument>
      <name>battery_power</name>
      <display_name>Battery: Rated Power Output</display_name>
      <description>The rated power output of the lithium ion battery. If not provided, the OS-HPXML default (see &lt;a href='https://openstudio-hpxml.readthedocs.io/en/v1.7.0/workflow_inputs.html#hpxml-batteries'&gt;HPXML Batteries&lt;/a&gt;) is used.</description>
      <type>String</type>
      <units>W</units>
      <required>false</required>
      <model_dependent>false</model_dependent>
    </argument>
    <argument>
      <name>battery_capacity</name>
      <display_name>Battery: Nominal Capacity</display_name>
      <description>The nominal capacity of the lithium ion battery. If not provided, the OS-HPXML default (see &lt;a href='https://openstudio-hpxml.readthedocs.io/en/v1.7.0/workflow_inputs.html#hpxml-batteries'&gt;HPXML Batteries&lt;/a&gt;) is used.</description>
      <type>String</type>
      <units>kWh</units>
      <required>false</required>
      <model_dependent>false</model_dependent>
    </argument>
    <argument>
      <name>battery_usable_capacity</name>
      <display_name>Battery: Usable Capacity</display_name>
      <description>The usable capacity of the lithium ion battery. If not provided, the OS-HPXML default (see &lt;a href='https://openstudio-hpxml.readthedocs.io/en/v1.7.0/workflow_inputs.html#hpxml-batteries'&gt;HPXML Batteries&lt;/a&gt;) is used.</description>
      <type>String</type>
      <units>kWh</units>
      <required>false</required>
      <model_dependent>false</model_dependent>
    </argument>
    <argument>
      <name>battery_round_trip_efficiency</name>
      <display_name>Battery: Round Trip Efficiency</display_name>
      <description>The round trip efficiency of the lithium ion battery. If not provided, the OS-HPXML default (see &lt;a href='https://openstudio-hpxml.readthedocs.io/en/v1.7.0/workflow_inputs.html#hpxml-batteries'&gt;HPXML Batteries&lt;/a&gt;) is used.</description>
      <type>String</type>
      <units>Frac</units>
      <required>false</required>
      <model_dependent>false</model_dependent>
    </argument>
    <argument>
      <name>lighting_present</name>
      <display_name>Lighting: Present</display_name>
      <description>Whether there is lighting energy use.</description>
      <type>Boolean</type>
      <required>true</required>
      <model_dependent>false</model_dependent>
      <default_value>true</default_value>
      <choices>
        <choice>
          <value>true</value>
          <display_name>true</display_name>
        </choice>
        <choice>
          <value>false</value>
          <display_name>false</display_name>
        </choice>
      </choices>
    </argument>
    <argument>
      <name>lighting_interior_fraction_cfl</name>
      <display_name>Lighting: Interior Fraction CFL</display_name>
      <description>Fraction of all lamps (interior) that are compact fluorescent. Lighting not specified as CFL, LFL, or LED is assumed to be incandescent.</description>
      <type>Double</type>
      <required>true</required>
      <model_dependent>false</model_dependent>
      <default_value>0.1</default_value>
    </argument>
    <argument>
      <name>lighting_interior_fraction_lfl</name>
      <display_name>Lighting: Interior Fraction LFL</display_name>
      <description>Fraction of all lamps (interior) that are linear fluorescent. Lighting not specified as CFL, LFL, or LED is assumed to be incandescent.</description>
      <type>Double</type>
      <required>true</required>
      <model_dependent>false</model_dependent>
      <default_value>0</default_value>
    </argument>
    <argument>
      <name>lighting_interior_fraction_led</name>
      <display_name>Lighting: Interior Fraction LED</display_name>
      <description>Fraction of all lamps (interior) that are light emitting diodes. Lighting not specified as CFL, LFL, or LED is assumed to be incandescent.</description>
      <type>Double</type>
      <required>true</required>
      <model_dependent>false</model_dependent>
      <default_value>0</default_value>
    </argument>
    <argument>
      <name>lighting_interior_usage_multiplier</name>
      <display_name>Lighting: Interior Usage Multiplier</display_name>
      <description>Multiplier on the lighting energy usage (interior) that can reflect, e.g., high/low usage occupants. If not provided, the OS-HPXML default (see &lt;a href='https://openstudio-hpxml.readthedocs.io/en/v1.7.0/workflow_inputs.html#hpxml-lighting'&gt;HPXML Lighting&lt;/a&gt;) is used.</description>
      <type>String</type>
      <units></units>
      <required>false</required>
      <model_dependent>false</model_dependent>
    </argument>
    <argument>
      <name>lighting_exterior_fraction_cfl</name>
      <display_name>Lighting: Exterior Fraction CFL</display_name>
      <description>Fraction of all lamps (exterior) that are compact fluorescent. Lighting not specified as CFL, LFL, or LED is assumed to be incandescent.</description>
      <type>Double</type>
      <required>true</required>
      <model_dependent>false</model_dependent>
      <default_value>0</default_value>
    </argument>
    <argument>
      <name>lighting_exterior_fraction_lfl</name>
      <display_name>Lighting: Exterior Fraction LFL</display_name>
      <description>Fraction of all lamps (exterior) that are linear fluorescent. Lighting not specified as CFL, LFL, or LED is assumed to be incandescent.</description>
      <type>Double</type>
      <required>true</required>
      <model_dependent>false</model_dependent>
      <default_value>0</default_value>
    </argument>
    <argument>
      <name>lighting_exterior_fraction_led</name>
      <display_name>Lighting: Exterior Fraction LED</display_name>
      <description>Fraction of all lamps (exterior) that are light emitting diodes. Lighting not specified as CFL, LFL, or LED is assumed to be incandescent.</description>
      <type>Double</type>
      <required>true</required>
      <model_dependent>false</model_dependent>
      <default_value>0</default_value>
    </argument>
    <argument>
      <name>lighting_exterior_usage_multiplier</name>
      <display_name>Lighting: Exterior Usage Multiplier</display_name>
      <description>Multiplier on the lighting energy usage (exterior) that can reflect, e.g., high/low usage occupants. If not provided, the OS-HPXML default (see &lt;a href='https://openstudio-hpxml.readthedocs.io/en/v1.7.0/workflow_inputs.html#hpxml-lighting'&gt;HPXML Lighting&lt;/a&gt;) is used.</description>
      <type>String</type>
      <units></units>
      <required>false</required>
      <model_dependent>false</model_dependent>
    </argument>
    <argument>
      <name>lighting_garage_fraction_cfl</name>
      <display_name>Lighting: Garage Fraction CFL</display_name>
      <description>Fraction of all lamps (garage) that are compact fluorescent. Lighting not specified as CFL, LFL, or LED is assumed to be incandescent.</description>
      <type>Double</type>
      <required>true</required>
      <model_dependent>false</model_dependent>
      <default_value>0</default_value>
    </argument>
    <argument>
      <name>lighting_garage_fraction_lfl</name>
      <display_name>Lighting: Garage Fraction LFL</display_name>
      <description>Fraction of all lamps (garage) that are linear fluorescent. Lighting not specified as CFL, LFL, or LED is assumed to be incandescent.</description>
      <type>Double</type>
      <required>true</required>
      <model_dependent>false</model_dependent>
      <default_value>0</default_value>
    </argument>
    <argument>
      <name>lighting_garage_fraction_led</name>
      <display_name>Lighting: Garage Fraction LED</display_name>
      <description>Fraction of all lamps (garage) that are light emitting diodes. Lighting not specified as CFL, LFL, or LED is assumed to be incandescent.</description>
      <type>Double</type>
      <required>true</required>
      <model_dependent>false</model_dependent>
      <default_value>0</default_value>
    </argument>
    <argument>
      <name>lighting_garage_usage_multiplier</name>
      <display_name>Lighting: Garage Usage Multiplier</display_name>
      <description>Multiplier on the lighting energy usage (garage) that can reflect, e.g., high/low usage occupants. If not provided, the OS-HPXML default (see &lt;a href='https://openstudio-hpxml.readthedocs.io/en/v1.7.0/workflow_inputs.html#hpxml-lighting'&gt;HPXML Lighting&lt;/a&gt;) is used.</description>
      <type>String</type>
      <units></units>
      <required>false</required>
      <model_dependent>false</model_dependent>
    </argument>
    <argument>
      <name>holiday_lighting_present</name>
      <display_name>Holiday Lighting: Present</display_name>
      <description>Whether there is holiday lighting.</description>
      <type>Boolean</type>
      <required>true</required>
      <model_dependent>false</model_dependent>
      <default_value>false</default_value>
      <choices>
        <choice>
          <value>true</value>
          <display_name>true</display_name>
        </choice>
        <choice>
          <value>false</value>
          <display_name>false</display_name>
        </choice>
      </choices>
    </argument>
    <argument>
      <name>holiday_lighting_daily_kwh</name>
      <display_name>Holiday Lighting: Daily Consumption</display_name>
      <description>The daily energy consumption for holiday lighting (exterior). If not provided, the OS-HPXML default (see &lt;a href='https://openstudio-hpxml.readthedocs.io/en/v1.7.0/workflow_inputs.html#hpxml-lighting'&gt;HPXML Lighting&lt;/a&gt;) is used.</description>
      <type>String</type>
      <units>kWh/day</units>
      <required>false</required>
      <model_dependent>false</model_dependent>
    </argument>
    <argument>
      <name>holiday_lighting_period</name>
      <display_name>Holiday Lighting: Period</display_name>
      <description>Enter a date like 'Nov 25 - Jan 5'. If not provided, the OS-HPXML default (see &lt;a href='https://openstudio-hpxml.readthedocs.io/en/v1.7.0/workflow_inputs.html#hpxml-lighting'&gt;HPXML Lighting&lt;/a&gt;) is used.</description>
      <type>String</type>
      <units></units>
      <required>false</required>
      <model_dependent>false</model_dependent>
    </argument>
    <argument>
      <name>dehumidifier_type</name>
      <display_name>Dehumidifier: Type</display_name>
      <description>The type of dehumidifier.</description>
      <type>Choice</type>
      <required>true</required>
      <model_dependent>false</model_dependent>
      <default_value>none</default_value>
      <choices>
        <choice>
          <value>none</value>
          <display_name>none</display_name>
        </choice>
        <choice>
          <value>portable</value>
          <display_name>portable</display_name>
        </choice>
        <choice>
          <value>whole-home</value>
          <display_name>whole-home</display_name>
        </choice>
      </choices>
    </argument>
    <argument>
      <name>dehumidifier_efficiency_type</name>
      <display_name>Dehumidifier: Efficiency Type</display_name>
      <description>The efficiency type of dehumidifier.</description>
      <type>Choice</type>
      <required>true</required>
      <model_dependent>false</model_dependent>
      <default_value>IntegratedEnergyFactor</default_value>
      <choices>
        <choice>
          <value>EnergyFactor</value>
          <display_name>EnergyFactor</display_name>
        </choice>
        <choice>
          <value>IntegratedEnergyFactor</value>
          <display_name>IntegratedEnergyFactor</display_name>
        </choice>
      </choices>
    </argument>
    <argument>
      <name>dehumidifier_efficiency</name>
      <display_name>Dehumidifier: Efficiency</display_name>
      <description>The efficiency of the dehumidifier.</description>
      <type>Double</type>
      <units>liters/kWh</units>
      <required>true</required>
      <model_dependent>false</model_dependent>
      <default_value>1.5</default_value>
    </argument>
    <argument>
      <name>dehumidifier_capacity</name>
      <display_name>Dehumidifier: Capacity</display_name>
      <description>The capacity (water removal rate) of the dehumidifier.</description>
      <type>Double</type>
      <units>pint/day</units>
      <required>true</required>
      <model_dependent>false</model_dependent>
      <default_value>40</default_value>
    </argument>
    <argument>
      <name>dehumidifier_rh_setpoint</name>
      <display_name>Dehumidifier: Relative Humidity Setpoint</display_name>
      <description>The relative humidity setpoint of the dehumidifier.</description>
      <type>Double</type>
      <units>Frac</units>
      <required>true</required>
      <model_dependent>false</model_dependent>
      <default_value>0.5</default_value>
    </argument>
    <argument>
      <name>dehumidifier_fraction_dehumidification_load_served</name>
      <display_name>Dehumidifier: Fraction Dehumidification Load Served</display_name>
      <description>The dehumidification load served fraction of the dehumidifier.</description>
      <type>Double</type>
      <units>Frac</units>
      <required>true</required>
      <model_dependent>false</model_dependent>
      <default_value>1</default_value>
    </argument>
    <argument>
      <name>clothes_washer_present</name>
      <display_name>Clothes Washer: Present</display_name>
      <description>Whether there is a clothes washer present.</description>
      <type>Boolean</type>
      <required>true</required>
      <model_dependent>false</model_dependent>
      <default_value>true</default_value>
      <choices>
        <choice>
          <value>true</value>
          <display_name>true</display_name>
        </choice>
        <choice>
          <value>false</value>
          <display_name>false</display_name>
        </choice>
      </choices>
    </argument>
    <argument>
      <name>clothes_washer_location</name>
      <display_name>Clothes Washer: Location</display_name>
      <description>The space type for the clothes washer location. If not provided, the OS-HPXML default (see &lt;a href='https://openstudio-hpxml.readthedocs.io/en/v1.7.0/workflow_inputs.html#hpxml-clothes-washer'&gt;HPXML Clothes Washer&lt;/a&gt;) is used.</description>
      <type>Choice</type>
      <units></units>
      <required>false</required>
      <model_dependent>false</model_dependent>
      <choices>
        <choice>
          <value>auto</value>
          <display_name>auto</display_name>
        </choice>
        <choice>
          <value>conditioned space</value>
          <display_name>conditioned space</display_name>
        </choice>
        <choice>
          <value>basement - conditioned</value>
          <display_name>basement - conditioned</display_name>
        </choice>
        <choice>
          <value>basement - unconditioned</value>
          <display_name>basement - unconditioned</display_name>
        </choice>
        <choice>
          <value>garage</value>
          <display_name>garage</display_name>
        </choice>
        <choice>
          <value>other housing unit</value>
          <display_name>other housing unit</display_name>
        </choice>
        <choice>
          <value>other heated space</value>
          <display_name>other heated space</display_name>
        </choice>
        <choice>
          <value>other multifamily buffer space</value>
          <display_name>other multifamily buffer space</display_name>
        </choice>
        <choice>
          <value>other non-freezing space</value>
          <display_name>other non-freezing space</display_name>
        </choice>
      </choices>
    </argument>
    <argument>
      <name>clothes_washer_efficiency_type</name>
      <display_name>Clothes Washer: Efficiency Type</display_name>
      <description>The efficiency type of the clothes washer.</description>
      <type>Choice</type>
      <required>true</required>
      <model_dependent>false</model_dependent>
      <default_value>IntegratedModifiedEnergyFactor</default_value>
      <choices>
        <choice>
          <value>ModifiedEnergyFactor</value>
          <display_name>ModifiedEnergyFactor</display_name>
        </choice>
        <choice>
          <value>IntegratedModifiedEnergyFactor</value>
          <display_name>IntegratedModifiedEnergyFactor</display_name>
        </choice>
      </choices>
    </argument>
    <argument>
      <name>clothes_washer_efficiency</name>
      <display_name>Clothes Washer: Efficiency</display_name>
      <description>The efficiency of the clothes washer. If not provided, the OS-HPXML default (see &lt;a href='https://openstudio-hpxml.readthedocs.io/en/v1.7.0/workflow_inputs.html#hpxml-clothes-washer'&gt;HPXML Clothes Washer&lt;/a&gt;) is used.</description>
      <type>String</type>
      <units>ft^3/kWh-cyc</units>
      <required>false</required>
      <model_dependent>false</model_dependent>
    </argument>
    <argument>
      <name>clothes_washer_rated_annual_kwh</name>
      <display_name>Clothes Washer: Rated Annual Consumption</display_name>
      <description>The annual energy consumed by the clothes washer, as rated, obtained from the EnergyGuide label. This includes both the appliance electricity consumption and the energy required for water heating. If not provided, the OS-HPXML default (see &lt;a href='https://openstudio-hpxml.readthedocs.io/en/v1.7.0/workflow_inputs.html#hpxml-clothes-washer'&gt;HPXML Clothes Washer&lt;/a&gt;) is used.</description>
      <type>String</type>
      <units>kWh/yr</units>
      <required>false</required>
      <model_dependent>false</model_dependent>
    </argument>
    <argument>
      <name>clothes_washer_label_electric_rate</name>
      <display_name>Clothes Washer: Label Electric Rate</display_name>
      <description>The annual energy consumed by the clothes washer, as rated, obtained from the EnergyGuide label. This includes both the appliance electricity consumption and the energy required for water heating. If not provided, the OS-HPXML default (see &lt;a href='https://openstudio-hpxml.readthedocs.io/en/v1.7.0/workflow_inputs.html#hpxml-clothes-washer'&gt;HPXML Clothes Washer&lt;/a&gt;) is used.</description>
      <type>String</type>
      <units>$/kWh</units>
      <required>false</required>
      <model_dependent>false</model_dependent>
    </argument>
    <argument>
      <name>clothes_washer_label_gas_rate</name>
      <display_name>Clothes Washer: Label Gas Rate</display_name>
      <description>The annual energy consumed by the clothes washer, as rated, obtained from the EnergyGuide label. This includes both the appliance electricity consumption and the energy required for water heating. If not provided, the OS-HPXML default (see &lt;a href='https://openstudio-hpxml.readthedocs.io/en/v1.7.0/workflow_inputs.html#hpxml-clothes-washer'&gt;HPXML Clothes Washer&lt;/a&gt;) is used.</description>
      <type>String</type>
      <units>$/therm</units>
      <required>false</required>
      <model_dependent>false</model_dependent>
    </argument>
    <argument>
      <name>clothes_washer_label_annual_gas_cost</name>
      <display_name>Clothes Washer: Label Annual Cost with Gas DHW</display_name>
      <description>The annual cost of using the system under test conditions. Input is obtained from the EnergyGuide label. If not provided, the OS-HPXML default (see &lt;a href='https://openstudio-hpxml.readthedocs.io/en/v1.7.0/workflow_inputs.html#hpxml-clothes-washer'&gt;HPXML Clothes Washer&lt;/a&gt;) is used.</description>
      <type>String</type>
      <units>$</units>
      <required>false</required>
      <model_dependent>false</model_dependent>
    </argument>
    <argument>
      <name>clothes_washer_label_usage</name>
      <display_name>Clothes Washer: Label Usage</display_name>
      <description>The clothes washer loads per week. If not provided, the OS-HPXML default (see &lt;a href='https://openstudio-hpxml.readthedocs.io/en/v1.7.0/workflow_inputs.html#hpxml-clothes-washer'&gt;HPXML Clothes Washer&lt;/a&gt;) is used.</description>
      <type>String</type>
      <units>cyc/wk</units>
      <required>false</required>
      <model_dependent>false</model_dependent>
    </argument>
    <argument>
      <name>clothes_washer_capacity</name>
      <display_name>Clothes Washer: Drum Volume</display_name>
      <description>Volume of the washer drum. Obtained from the EnergyStar website or the manufacturer's literature. If not provided, the OS-HPXML default (see &lt;a href='https://openstudio-hpxml.readthedocs.io/en/v1.7.0/workflow_inputs.html#hpxml-clothes-washer'&gt;HPXML Clothes Washer&lt;/a&gt;) is used.</description>
      <type>String</type>
      <units>ft^3</units>
      <required>false</required>
      <model_dependent>false</model_dependent>
    </argument>
    <argument>
      <name>clothes_washer_usage_multiplier</name>
      <display_name>Clothes Washer: Usage Multiplier</display_name>
      <description>Multiplier on the clothes washer energy and hot water usage that can reflect, e.g., high/low usage occupants. If not provided, the OS-HPXML default (see &lt;a href='https://openstudio-hpxml.readthedocs.io/en/v1.7.0/workflow_inputs.html#hpxml-clothes-washer'&gt;HPXML Clothes Washer&lt;/a&gt;) is used.</description>
      <type>String</type>
      <units></units>
      <required>false</required>
      <model_dependent>false</model_dependent>
    </argument>
    <argument>
      <name>clothes_dryer_present</name>
      <display_name>Clothes Dryer: Present</display_name>
      <description>Whether there is a clothes dryer present.</description>
      <type>Boolean</type>
      <required>true</required>
      <model_dependent>false</model_dependent>
      <default_value>true</default_value>
      <choices>
        <choice>
          <value>true</value>
          <display_name>true</display_name>
        </choice>
        <choice>
          <value>false</value>
          <display_name>false</display_name>
        </choice>
      </choices>
    </argument>
    <argument>
      <name>clothes_dryer_location</name>
      <display_name>Clothes Dryer: Location</display_name>
      <description>The space type for the clothes dryer location. If not provided, the OS-HPXML default (see &lt;a href='https://openstudio-hpxml.readthedocs.io/en/v1.7.0/workflow_inputs.html#hpxml-clothes-dryer'&gt;HPXML Clothes Dryer&lt;/a&gt;) is used.</description>
      <type>Choice</type>
      <units></units>
      <required>false</required>
      <model_dependent>false</model_dependent>
      <choices>
        <choice>
          <value>auto</value>
          <display_name>auto</display_name>
        </choice>
        <choice>
          <value>conditioned space</value>
          <display_name>conditioned space</display_name>
        </choice>
        <choice>
          <value>basement - conditioned</value>
          <display_name>basement - conditioned</display_name>
        </choice>
        <choice>
          <value>basement - unconditioned</value>
          <display_name>basement - unconditioned</display_name>
        </choice>
        <choice>
          <value>garage</value>
          <display_name>garage</display_name>
        </choice>
        <choice>
          <value>other housing unit</value>
          <display_name>other housing unit</display_name>
        </choice>
        <choice>
          <value>other heated space</value>
          <display_name>other heated space</display_name>
        </choice>
        <choice>
          <value>other multifamily buffer space</value>
          <display_name>other multifamily buffer space</display_name>
        </choice>
        <choice>
          <value>other non-freezing space</value>
          <display_name>other non-freezing space</display_name>
        </choice>
      </choices>
    </argument>
    <argument>
      <name>clothes_dryer_fuel_type</name>
      <display_name>Clothes Dryer: Fuel Type</display_name>
      <description>Type of fuel used by the clothes dryer.</description>
      <type>Choice</type>
      <required>true</required>
      <model_dependent>false</model_dependent>
      <default_value>natural gas</default_value>
      <choices>
        <choice>
          <value>electricity</value>
          <display_name>electricity</display_name>
        </choice>
        <choice>
          <value>natural gas</value>
          <display_name>natural gas</display_name>
        </choice>
        <choice>
          <value>fuel oil</value>
          <display_name>fuel oil</display_name>
        </choice>
        <choice>
          <value>propane</value>
          <display_name>propane</display_name>
        </choice>
        <choice>
          <value>wood</value>
          <display_name>wood</display_name>
        </choice>
        <choice>
          <value>coal</value>
          <display_name>coal</display_name>
        </choice>
      </choices>
    </argument>
    <argument>
      <name>clothes_dryer_efficiency_type</name>
      <display_name>Clothes Dryer: Efficiency Type</display_name>
      <description>The efficiency type of the clothes dryer.</description>
      <type>Choice</type>
      <required>true</required>
      <model_dependent>false</model_dependent>
      <default_value>CombinedEnergyFactor</default_value>
      <choices>
        <choice>
          <value>EnergyFactor</value>
          <display_name>EnergyFactor</display_name>
        </choice>
        <choice>
          <value>CombinedEnergyFactor</value>
          <display_name>CombinedEnergyFactor</display_name>
        </choice>
      </choices>
    </argument>
    <argument>
      <name>clothes_dryer_efficiency</name>
      <display_name>Clothes Dryer: Efficiency</display_name>
      <description>The efficiency of the clothes dryer. If not provided, the OS-HPXML default (see &lt;a href='https://openstudio-hpxml.readthedocs.io/en/v1.7.0/workflow_inputs.html#hpxml-clothes-dryer'&gt;HPXML Clothes Dryer&lt;/a&gt;) is used.</description>
      <type>String</type>
      <units>lb/kWh</units>
      <required>false</required>
      <model_dependent>false</model_dependent>
    </argument>
    <argument>
      <name>clothes_dryer_vented_flow_rate</name>
      <display_name>Clothes Dryer: Vented Flow Rate</display_name>
      <description>The exhaust flow rate of the vented clothes dryer. If not provided, the OS-HPXML default (see &lt;a href='https://openstudio-hpxml.readthedocs.io/en/v1.7.0/workflow_inputs.html#hpxml-clothes-dryer'&gt;HPXML Clothes Dryer&lt;/a&gt;) is used.</description>
      <type>String</type>
      <units>CFM</units>
      <required>false</required>
      <model_dependent>false</model_dependent>
    </argument>
    <argument>
      <name>clothes_dryer_usage_multiplier</name>
      <display_name>Clothes Dryer: Usage Multiplier</display_name>
      <description>Multiplier on the clothes dryer energy usage that can reflect, e.g., high/low usage occupants. If not provided, the OS-HPXML default (see &lt;a href='https://openstudio-hpxml.readthedocs.io/en/v1.7.0/workflow_inputs.html#hpxml-clothes-dryer'&gt;HPXML Clothes Dryer&lt;/a&gt;) is used.</description>
      <type>String</type>
      <units></units>
      <required>false</required>
      <model_dependent>false</model_dependent>
    </argument>
    <argument>
      <name>dishwasher_present</name>
      <display_name>Dishwasher: Present</display_name>
      <description>Whether there is a dishwasher present.</description>
      <type>Boolean</type>
      <required>true</required>
      <model_dependent>false</model_dependent>
      <default_value>true</default_value>
      <choices>
        <choice>
          <value>true</value>
          <display_name>true</display_name>
        </choice>
        <choice>
          <value>false</value>
          <display_name>false</display_name>
        </choice>
      </choices>
    </argument>
    <argument>
      <name>dishwasher_location</name>
      <display_name>Dishwasher: Location</display_name>
      <description>The space type for the dishwasher location. If not provided, the OS-HPXML default (see &lt;a href='https://openstudio-hpxml.readthedocs.io/en/v1.7.0/workflow_inputs.html#hpxml-dishwasher'&gt;HPXML Dishwasher&lt;/a&gt;) is used.</description>
      <type>Choice</type>
      <units></units>
      <required>false</required>
      <model_dependent>false</model_dependent>
      <choices>
        <choice>
          <value>auto</value>
          <display_name>auto</display_name>
        </choice>
        <choice>
          <value>conditioned space</value>
          <display_name>conditioned space</display_name>
        </choice>
        <choice>
          <value>basement - conditioned</value>
          <display_name>basement - conditioned</display_name>
        </choice>
        <choice>
          <value>basement - unconditioned</value>
          <display_name>basement - unconditioned</display_name>
        </choice>
        <choice>
          <value>garage</value>
          <display_name>garage</display_name>
        </choice>
        <choice>
          <value>other housing unit</value>
          <display_name>other housing unit</display_name>
        </choice>
        <choice>
          <value>other heated space</value>
          <display_name>other heated space</display_name>
        </choice>
        <choice>
          <value>other multifamily buffer space</value>
          <display_name>other multifamily buffer space</display_name>
        </choice>
        <choice>
          <value>other non-freezing space</value>
          <display_name>other non-freezing space</display_name>
        </choice>
      </choices>
    </argument>
    <argument>
      <name>dishwasher_efficiency_type</name>
      <display_name>Dishwasher: Efficiency Type</display_name>
      <description>The efficiency type of dishwasher.</description>
      <type>Choice</type>
      <required>true</required>
      <model_dependent>false</model_dependent>
      <default_value>RatedAnnualkWh</default_value>
      <choices>
        <choice>
          <value>RatedAnnualkWh</value>
          <display_name>RatedAnnualkWh</display_name>
        </choice>
        <choice>
          <value>EnergyFactor</value>
          <display_name>EnergyFactor</display_name>
        </choice>
      </choices>
    </argument>
    <argument>
      <name>dishwasher_efficiency</name>
      <display_name>Dishwasher: Efficiency</display_name>
      <description>The efficiency of the dishwasher. If not provided, the OS-HPXML default (see &lt;a href='https://openstudio-hpxml.readthedocs.io/en/v1.7.0/workflow_inputs.html#hpxml-dishwasher'&gt;HPXML Dishwasher&lt;/a&gt;) is used.</description>
      <type>String</type>
      <units>RatedAnnualkWh or EnergyFactor</units>
      <required>false</required>
      <model_dependent>false</model_dependent>
    </argument>
    <argument>
      <name>dishwasher_label_electric_rate</name>
      <display_name>Dishwasher: Label Electric Rate</display_name>
      <description>The label electric rate of the dishwasher. If not provided, the OS-HPXML default (see &lt;a href='https://openstudio-hpxml.readthedocs.io/en/v1.7.0/workflow_inputs.html#hpxml-dishwasher'&gt;HPXML Dishwasher&lt;/a&gt;) is used.</description>
      <type>String</type>
      <units>$/kWh</units>
      <required>false</required>
      <model_dependent>false</model_dependent>
    </argument>
    <argument>
      <name>dishwasher_label_gas_rate</name>
      <display_name>Dishwasher: Label Gas Rate</display_name>
      <description>The label gas rate of the dishwasher. If not provided, the OS-HPXML default (see &lt;a href='https://openstudio-hpxml.readthedocs.io/en/v1.7.0/workflow_inputs.html#hpxml-dishwasher'&gt;HPXML Dishwasher&lt;/a&gt;) is used.</description>
      <type>String</type>
      <units>$/therm</units>
      <required>false</required>
      <model_dependent>false</model_dependent>
    </argument>
    <argument>
      <name>dishwasher_label_annual_gas_cost</name>
      <display_name>Dishwasher: Label Annual Gas Cost</display_name>
      <description>The label annual gas cost of the dishwasher. If not provided, the OS-HPXML default (see &lt;a href='https://openstudio-hpxml.readthedocs.io/en/v1.7.0/workflow_inputs.html#hpxml-dishwasher'&gt;HPXML Dishwasher&lt;/a&gt;) is used.</description>
      <type>String</type>
      <units>$</units>
      <required>false</required>
      <model_dependent>false</model_dependent>
    </argument>
    <argument>
      <name>dishwasher_label_usage</name>
      <display_name>Dishwasher: Label Usage</display_name>
      <description>The dishwasher loads per week. If not provided, the OS-HPXML default (see &lt;a href='https://openstudio-hpxml.readthedocs.io/en/v1.7.0/workflow_inputs.html#hpxml-dishwasher'&gt;HPXML Dishwasher&lt;/a&gt;) is used.</description>
      <type>String</type>
      <units>cyc/wk</units>
      <required>false</required>
      <model_dependent>false</model_dependent>
    </argument>
    <argument>
      <name>dishwasher_place_setting_capacity</name>
      <display_name>Dishwasher: Number of Place Settings</display_name>
      <description>The number of place settings for the unit. Data obtained from manufacturer's literature. If not provided, the OS-HPXML default (see &lt;a href='https://openstudio-hpxml.readthedocs.io/en/v1.7.0/workflow_inputs.html#hpxml-dishwasher'&gt;HPXML Dishwasher&lt;/a&gt;) is used.</description>
      <type>String</type>
      <units>#</units>
      <required>false</required>
      <model_dependent>false</model_dependent>
    </argument>
    <argument>
      <name>dishwasher_usage_multiplier</name>
      <display_name>Dishwasher: Usage Multiplier</display_name>
      <description>Multiplier on the dishwasher energy usage that can reflect, e.g., high/low usage occupants. If not provided, the OS-HPXML default (see &lt;a href='https://openstudio-hpxml.readthedocs.io/en/v1.7.0/workflow_inputs.html#hpxml-dishwasher'&gt;HPXML Dishwasher&lt;/a&gt;) is used.</description>
      <type>String</type>
      <units></units>
      <required>false</required>
      <model_dependent>false</model_dependent>
    </argument>
    <argument>
      <name>refrigerator_present</name>
      <display_name>Refrigerator: Present</display_name>
      <description>Whether there is a refrigerator present.</description>
      <type>Boolean</type>
      <required>true</required>
      <model_dependent>false</model_dependent>
      <default_value>true</default_value>
      <choices>
        <choice>
          <value>true</value>
          <display_name>true</display_name>
        </choice>
        <choice>
          <value>false</value>
          <display_name>false</display_name>
        </choice>
      </choices>
    </argument>
    <argument>
      <name>refrigerator_location</name>
      <display_name>Refrigerator: Location</display_name>
      <description>The space type for the refrigerator location. If not provided, the OS-HPXML default (see &lt;a href='https://openstudio-hpxml.readthedocs.io/en/v1.7.0/workflow_inputs.html#hpxml-refrigerators'&gt;HPXML Refrigerators&lt;/a&gt;) is used.</description>
      <type>Choice</type>
      <units></units>
      <required>false</required>
      <model_dependent>false</model_dependent>
      <choices>
        <choice>
          <value>auto</value>
          <display_name>auto</display_name>
        </choice>
        <choice>
          <value>conditioned space</value>
          <display_name>conditioned space</display_name>
        </choice>
        <choice>
          <value>basement - conditioned</value>
          <display_name>basement - conditioned</display_name>
        </choice>
        <choice>
          <value>basement - unconditioned</value>
          <display_name>basement - unconditioned</display_name>
        </choice>
        <choice>
          <value>garage</value>
          <display_name>garage</display_name>
        </choice>
        <choice>
          <value>other housing unit</value>
          <display_name>other housing unit</display_name>
        </choice>
        <choice>
          <value>other heated space</value>
          <display_name>other heated space</display_name>
        </choice>
        <choice>
          <value>other multifamily buffer space</value>
          <display_name>other multifamily buffer space</display_name>
        </choice>
        <choice>
          <value>other non-freezing space</value>
          <display_name>other non-freezing space</display_name>
        </choice>
      </choices>
    </argument>
    <argument>
      <name>refrigerator_rated_annual_kwh</name>
      <display_name>Refrigerator: Rated Annual Consumption</display_name>
      <description>The EnergyGuide rated annual energy consumption for a refrigerator. If not provided, the OS-HPXML default (see &lt;a href='https://openstudio-hpxml.readthedocs.io/en/v1.7.0/workflow_inputs.html#hpxml-refrigerators'&gt;HPXML Refrigerators&lt;/a&gt;) is used.</description>
      <type>String</type>
      <units>kWh/yr</units>
      <required>false</required>
      <model_dependent>false</model_dependent>
    </argument>
    <argument>
      <name>refrigerator_usage_multiplier</name>
      <display_name>Refrigerator: Usage Multiplier</display_name>
      <description>Multiplier on the refrigerator energy usage that can reflect, e.g., high/low usage occupants. If not provided, the OS-HPXML default (see &lt;a href='https://openstudio-hpxml.readthedocs.io/en/v1.7.0/workflow_inputs.html#hpxml-refrigerators'&gt;HPXML Refrigerators&lt;/a&gt;) is used.</description>
      <type>String</type>
      <units></units>
      <required>false</required>
      <model_dependent>false</model_dependent>
    </argument>
    <argument>
      <name>extra_refrigerator_present</name>
      <display_name>Extra Refrigerator: Present</display_name>
      <description>Whether there is an extra refrigerator present.</description>
      <type>Boolean</type>
      <required>true</required>
      <model_dependent>false</model_dependent>
      <default_value>false</default_value>
      <choices>
        <choice>
          <value>true</value>
          <display_name>true</display_name>
        </choice>
        <choice>
          <value>false</value>
          <display_name>false</display_name>
        </choice>
      </choices>
    </argument>
    <argument>
      <name>extra_refrigerator_location</name>
      <display_name>Extra Refrigerator: Location</display_name>
      <description>The space type for the extra refrigerator location. If not provided, the OS-HPXML default (see &lt;a href='https://openstudio-hpxml.readthedocs.io/en/v1.7.0/workflow_inputs.html#hpxml-refrigerators'&gt;HPXML Refrigerators&lt;/a&gt;) is used.</description>
      <type>Choice</type>
      <units></units>
      <required>false</required>
      <model_dependent>false</model_dependent>
      <choices>
        <choice>
          <value>auto</value>
          <display_name>auto</display_name>
        </choice>
        <choice>
          <value>conditioned space</value>
          <display_name>conditioned space</display_name>
        </choice>
        <choice>
          <value>basement - conditioned</value>
          <display_name>basement - conditioned</display_name>
        </choice>
        <choice>
          <value>basement - unconditioned</value>
          <display_name>basement - unconditioned</display_name>
        </choice>
        <choice>
          <value>garage</value>
          <display_name>garage</display_name>
        </choice>
        <choice>
          <value>other housing unit</value>
          <display_name>other housing unit</display_name>
        </choice>
        <choice>
          <value>other heated space</value>
          <display_name>other heated space</display_name>
        </choice>
        <choice>
          <value>other multifamily buffer space</value>
          <display_name>other multifamily buffer space</display_name>
        </choice>
        <choice>
          <value>other non-freezing space</value>
          <display_name>other non-freezing space</display_name>
        </choice>
      </choices>
    </argument>
    <argument>
      <name>extra_refrigerator_rated_annual_kwh</name>
      <display_name>Extra Refrigerator: Rated Annual Consumption</display_name>
      <description>The EnergyGuide rated annual energy consumption for an extra rrefrigerator. If not provided, the OS-HPXML default (see &lt;a href='https://openstudio-hpxml.readthedocs.io/en/v1.7.0/workflow_inputs.html#hpxml-refrigerators'&gt;HPXML Refrigerators&lt;/a&gt;) is used.</description>
      <type>String</type>
      <units>kWh/yr</units>
      <required>false</required>
      <model_dependent>false</model_dependent>
    </argument>
    <argument>
      <name>extra_refrigerator_usage_multiplier</name>
      <display_name>Extra Refrigerator: Usage Multiplier</display_name>
      <description>Multiplier on the extra refrigerator energy usage that can reflect, e.g., high/low usage occupants. If not provided, the OS-HPXML default (see &lt;a href='https://openstudio-hpxml.readthedocs.io/en/v1.7.0/workflow_inputs.html#hpxml-refrigerators'&gt;HPXML Refrigerators&lt;/a&gt;) is used.</description>
      <type>String</type>
      <units></units>
      <required>false</required>
      <model_dependent>false</model_dependent>
    </argument>
    <argument>
      <name>freezer_present</name>
      <display_name>Freezer: Present</display_name>
      <description>Whether there is a freezer present.</description>
      <type>Boolean</type>
      <required>true</required>
      <model_dependent>false</model_dependent>
      <default_value>false</default_value>
      <choices>
        <choice>
          <value>true</value>
          <display_name>true</display_name>
        </choice>
        <choice>
          <value>false</value>
          <display_name>false</display_name>
        </choice>
      </choices>
    </argument>
    <argument>
      <name>freezer_location</name>
      <display_name>Freezer: Location</display_name>
      <description>The space type for the freezer location. If not provided, the OS-HPXML default (see &lt;a href='https://openstudio-hpxml.readthedocs.io/en/v1.7.0/workflow_inputs.html#hpxml-freezers'&gt;HPXML Freezers&lt;/a&gt;) is used.</description>
      <type>Choice</type>
      <units></units>
      <required>false</required>
      <model_dependent>false</model_dependent>
      <choices>
        <choice>
          <value>auto</value>
          <display_name>auto</display_name>
        </choice>
        <choice>
          <value>conditioned space</value>
          <display_name>conditioned space</display_name>
        </choice>
        <choice>
          <value>basement - conditioned</value>
          <display_name>basement - conditioned</display_name>
        </choice>
        <choice>
          <value>basement - unconditioned</value>
          <display_name>basement - unconditioned</display_name>
        </choice>
        <choice>
          <value>garage</value>
          <display_name>garage</display_name>
        </choice>
        <choice>
          <value>other housing unit</value>
          <display_name>other housing unit</display_name>
        </choice>
        <choice>
          <value>other heated space</value>
          <display_name>other heated space</display_name>
        </choice>
        <choice>
          <value>other multifamily buffer space</value>
          <display_name>other multifamily buffer space</display_name>
        </choice>
        <choice>
          <value>other non-freezing space</value>
          <display_name>other non-freezing space</display_name>
        </choice>
      </choices>
    </argument>
    <argument>
      <name>freezer_rated_annual_kwh</name>
      <display_name>Freezer: Rated Annual Consumption</display_name>
      <description>The EnergyGuide rated annual energy consumption for a freezer. If not provided, the OS-HPXML default (see &lt;a href='https://openstudio-hpxml.readthedocs.io/en/v1.7.0/workflow_inputs.html#hpxml-freezers'&gt;HPXML Freezers&lt;/a&gt;) is used.</description>
      <type>String</type>
      <units>kWh/yr</units>
      <required>false</required>
      <model_dependent>false</model_dependent>
    </argument>
    <argument>
      <name>freezer_usage_multiplier</name>
      <display_name>Freezer: Usage Multiplier</display_name>
      <description>Multiplier on the freezer energy usage that can reflect, e.g., high/low usage occupants. If not provided, the OS-HPXML default (see &lt;a href='https://openstudio-hpxml.readthedocs.io/en/v1.7.0/workflow_inputs.html#hpxml-freezers'&gt;HPXML Freezers&lt;/a&gt;) is used.</description>
      <type>String</type>
      <units></units>
      <required>false</required>
      <model_dependent>false</model_dependent>
    </argument>
    <argument>
      <name>cooking_range_oven_present</name>
      <display_name>Cooking Range/Oven: Present</display_name>
      <description>Whether there is a cooking range/oven present.</description>
      <type>Boolean</type>
      <required>true</required>
      <model_dependent>false</model_dependent>
      <default_value>true</default_value>
      <choices>
        <choice>
          <value>true</value>
          <display_name>true</display_name>
        </choice>
        <choice>
          <value>false</value>
          <display_name>false</display_name>
        </choice>
      </choices>
    </argument>
    <argument>
      <name>cooking_range_oven_location</name>
      <display_name>Cooking Range/Oven: Location</display_name>
      <description>The space type for the cooking range/oven location. If not provided, the OS-HPXML default (see &lt;a href='https://openstudio-hpxml.readthedocs.io/en/v1.7.0/workflow_inputs.html#hpxml-cooking-range-oven'&gt;HPXML Cooking Range/Oven&lt;/a&gt;) is used.</description>
      <type>Choice</type>
      <units></units>
      <required>false</required>
      <model_dependent>false</model_dependent>
      <choices>
        <choice>
          <value>auto</value>
          <display_name>auto</display_name>
        </choice>
        <choice>
          <value>conditioned space</value>
          <display_name>conditioned space</display_name>
        </choice>
        <choice>
          <value>basement - conditioned</value>
          <display_name>basement - conditioned</display_name>
        </choice>
        <choice>
          <value>basement - unconditioned</value>
          <display_name>basement - unconditioned</display_name>
        </choice>
        <choice>
          <value>garage</value>
          <display_name>garage</display_name>
        </choice>
        <choice>
          <value>other housing unit</value>
          <display_name>other housing unit</display_name>
        </choice>
        <choice>
          <value>other heated space</value>
          <display_name>other heated space</display_name>
        </choice>
        <choice>
          <value>other multifamily buffer space</value>
          <display_name>other multifamily buffer space</display_name>
        </choice>
        <choice>
          <value>other non-freezing space</value>
          <display_name>other non-freezing space</display_name>
        </choice>
      </choices>
    </argument>
    <argument>
      <name>cooking_range_oven_fuel_type</name>
      <display_name>Cooking Range/Oven: Fuel Type</display_name>
      <description>Type of fuel used by the cooking range/oven.</description>
      <type>Choice</type>
      <required>true</required>
      <model_dependent>false</model_dependent>
      <default_value>natural gas</default_value>
      <choices>
        <choice>
          <value>electricity</value>
          <display_name>electricity</display_name>
        </choice>
        <choice>
          <value>natural gas</value>
          <display_name>natural gas</display_name>
        </choice>
        <choice>
          <value>fuel oil</value>
          <display_name>fuel oil</display_name>
        </choice>
        <choice>
          <value>propane</value>
          <display_name>propane</display_name>
        </choice>
        <choice>
          <value>wood</value>
          <display_name>wood</display_name>
        </choice>
        <choice>
          <value>coal</value>
          <display_name>coal</display_name>
        </choice>
      </choices>
    </argument>
    <argument>
      <name>cooking_range_oven_is_induction</name>
      <display_name>Cooking Range/Oven: Is Induction</display_name>
      <description>Whether the cooking range is induction. If not provided, the OS-HPXML default (see &lt;a href='https://openstudio-hpxml.readthedocs.io/en/v1.7.0/workflow_inputs.html#hpxml-cooking-range-oven'&gt;HPXML Cooking Range/Oven&lt;/a&gt;) is used.</description>
      <type>Choice</type>
      <units></units>
      <required>false</required>
      <model_dependent>false</model_dependent>
      <choices>
        <choice>
          <value>auto</value>
          <display_name>auto</display_name>
        </choice>
        <choice>
          <value>true</value>
          <display_name>true</display_name>
        </choice>
        <choice>
          <value>false</value>
          <display_name>false</display_name>
        </choice>
      </choices>
    </argument>
    <argument>
      <name>cooking_range_oven_is_convection</name>
      <display_name>Cooking Range/Oven: Is Convection</display_name>
      <description>Whether the oven is convection. If not provided, the OS-HPXML default (see &lt;a href='https://openstudio-hpxml.readthedocs.io/en/v1.7.0/workflow_inputs.html#hpxml-cooking-range-oven'&gt;HPXML Cooking Range/Oven&lt;/a&gt;) is used.</description>
      <type>Choice</type>
      <units></units>
      <required>false</required>
      <model_dependent>false</model_dependent>
      <choices>
        <choice>
          <value>auto</value>
          <display_name>auto</display_name>
        </choice>
        <choice>
          <value>true</value>
          <display_name>true</display_name>
        </choice>
        <choice>
          <value>false</value>
          <display_name>false</display_name>
        </choice>
      </choices>
    </argument>
    <argument>
      <name>cooking_range_oven_usage_multiplier</name>
      <display_name>Cooking Range/Oven: Usage Multiplier</display_name>
      <description>Multiplier on the cooking range/oven energy usage that can reflect, e.g., high/low usage occupants. If not provided, the OS-HPXML default (see &lt;a href='https://openstudio-hpxml.readthedocs.io/en/v1.7.0/workflow_inputs.html#hpxml-cooking-range-oven'&gt;HPXML Cooking Range/Oven&lt;/a&gt;) is used.</description>
      <type>String</type>
      <units></units>
      <required>false</required>
      <model_dependent>false</model_dependent>
    </argument>
    <argument>
      <name>ceiling_fan_present</name>
      <display_name>Ceiling Fan: Present</display_name>
      <description>Whether there are any ceiling fans.</description>
      <type>Boolean</type>
      <required>true</required>
      <model_dependent>false</model_dependent>
      <default_value>true</default_value>
      <choices>
        <choice>
          <value>true</value>
          <display_name>true</display_name>
        </choice>
        <choice>
          <value>false</value>
          <display_name>false</display_name>
        </choice>
      </choices>
    </argument>
    <argument>
      <name>ceiling_fan_label_energy_use</name>
      <display_name>Ceiling Fan: Label Energy Use</display_name>
      <description>The label average energy use of the ceiling fan(s). If neither Efficiency nor Label Energy Use provided, the OS-HPXML default (see &lt;a href='https://openstudio-hpxml.readthedocs.io/en/v1.7.0/workflow_inputs.html#hpxml-ceiling-fans'&gt;HPXML Ceiling Fans&lt;/a&gt;) is used.</description>
      <type>String</type>
      <units>W</units>
      <required>false</required>
      <model_dependent>false</model_dependent>
    </argument>
    <argument>
      <name>ceiling_fan_efficiency</name>
      <display_name>Ceiling Fan: Efficiency</display_name>
      <description>The efficiency rating of the ceiling fan(s) at medium speed. Only used if Label Energy Use not provided. If neither Efficiency nor Label Energy Use provided, the OS-HPXML default (see &lt;a href='https://openstudio-hpxml.readthedocs.io/en/v1.7.0/workflow_inputs.html#hpxml-ceiling-fans'&gt;HPXML Ceiling Fans&lt;/a&gt;) is used.</description>
      <type>String</type>
      <units>CFM/W</units>
      <required>false</required>
      <model_dependent>false</model_dependent>
    </argument>
    <argument>
      <name>ceiling_fan_quantity</name>
      <display_name>Ceiling Fan: Quantity</display_name>
      <description>Total number of ceiling fans. If not provided, the OS-HPXML default (see &lt;a href='https://openstudio-hpxml.readthedocs.io/en/v1.7.0/workflow_inputs.html#hpxml-ceiling-fans'&gt;HPXML Ceiling Fans&lt;/a&gt;) is used.</description>
      <type>String</type>
      <units>#</units>
      <required>false</required>
      <model_dependent>false</model_dependent>
    </argument>
    <argument>
      <name>ceiling_fan_cooling_setpoint_temp_offset</name>
      <display_name>Ceiling Fan: Cooling Setpoint Temperature Offset</display_name>
      <description>The cooling setpoint temperature offset during months when the ceiling fans are operating. Only applies if ceiling fan quantity is greater than zero. If not provided, the OS-HPXML default (see &lt;a href='https://openstudio-hpxml.readthedocs.io/en/v1.7.0/workflow_inputs.html#hpxml-ceiling-fans'&gt;HPXML Ceiling Fans&lt;/a&gt;) is used.</description>
      <type>String</type>
      <units>deg-F</units>
      <required>false</required>
      <model_dependent>false</model_dependent>
    </argument>
    <argument>
      <name>misc_plug_loads_television_present</name>
      <display_name>Misc Plug Loads: Television Present</display_name>
      <description>Whether there are televisions.</description>
      <type>Boolean</type>
      <required>true</required>
      <model_dependent>false</model_dependent>
      <default_value>true</default_value>
      <choices>
        <choice>
          <value>true</value>
          <display_name>true</display_name>
        </choice>
        <choice>
          <value>false</value>
          <display_name>false</display_name>
        </choice>
      </choices>
    </argument>
    <argument>
      <name>misc_plug_loads_other_annual_kwh</name>
      <display_name>Misc Plug Loads: Other Annual kWh</display_name>
      <description>The annual energy consumption of the other residual plug loads. If not provided, the OS-HPXML default (see &lt;a href='https://openstudio-hpxml.readthedocs.io/en/v1.7.0/workflow_inputs.html#hpxml-plug-loads'&gt;HPXML Plug Loads&lt;/a&gt;) is used.</description>
      <type>String</type>
      <units>kWh/yr</units>
      <required>false</required>
      <model_dependent>false</model_dependent>
    </argument>
    <argument>
      <name>misc_plug_loads_other_frac_sensible</name>
      <display_name>Misc Plug Loads: Other Sensible Fraction</display_name>
      <description>Fraction of other residual plug loads' internal gains that are sensible. If not provided, the OS-HPXML default (see &lt;a href='https://openstudio-hpxml.readthedocs.io/en/v1.7.0/workflow_inputs.html#hpxml-plug-loads'&gt;HPXML Plug Loads&lt;/a&gt;) is used.</description>
      <type>String</type>
      <units>Frac</units>
      <required>false</required>
      <model_dependent>false</model_dependent>
    </argument>
    <argument>
      <name>misc_plug_loads_other_frac_latent</name>
      <display_name>Misc Plug Loads: Other Latent Fraction</display_name>
      <description>Fraction of other residual plug loads' internal gains that are latent. If not provided, the OS-HPXML default (see &lt;a href='https://openstudio-hpxml.readthedocs.io/en/v1.7.0/workflow_inputs.html#hpxml-plug-loads'&gt;HPXML Plug Loads&lt;/a&gt;) is used.</description>
      <type>String</type>
      <units>Frac</units>
      <required>false</required>
      <model_dependent>false</model_dependent>
    </argument>
    <argument>
      <name>misc_plug_loads_other_usage_multiplier</name>
      <display_name>Misc Plug Loads: Other Usage Multiplier</display_name>
      <description>Multiplier on the other energy usage that can reflect, e.g., high/low usage occupants. If not provided, the OS-HPXML default (see &lt;a href='https://openstudio-hpxml.readthedocs.io/en/v1.7.0/workflow_inputs.html#hpxml-plug-loads'&gt;HPXML Plug Loads&lt;/a&gt;) is used.</description>
      <type>String</type>
      <units></units>
      <required>false</required>
      <model_dependent>false</model_dependent>
    </argument>
    <argument>
      <name>misc_plug_loads_well_pump_present</name>
      <display_name>Misc Plug Loads: Well Pump Present</display_name>
      <description>Whether there is a well pump.</description>
      <type>Boolean</type>
      <required>true</required>
      <model_dependent>false</model_dependent>
      <default_value>false</default_value>
      <choices>
        <choice>
          <value>true</value>
          <display_name>true</display_name>
        </choice>
        <choice>
          <value>false</value>
          <display_name>false</display_name>
        </choice>
      </choices>
    </argument>
    <argument>
      <name>misc_plug_loads_well_pump_annual_kwh</name>
      <display_name>Misc Plug Loads: Well Pump Annual kWh</display_name>
      <description>The annual energy consumption of the well pump plug loads. If not provided, the OS-HPXML default (see &lt;a href='https://openstudio-hpxml.readthedocs.io/en/v1.7.0/workflow_inputs.html#hpxml-plug-loads'&gt;HPXML Plug Loads&lt;/a&gt;) is used.</description>
      <type>String</type>
      <units>kWh/yr</units>
      <required>false</required>
      <model_dependent>false</model_dependent>
    </argument>
    <argument>
      <name>misc_plug_loads_well_pump_usage_multiplier</name>
      <display_name>Misc Plug Loads: Well Pump Usage Multiplier</display_name>
      <description>Multiplier on the well pump energy usage that can reflect, e.g., high/low usage occupants. If not provided, the OS-HPXML default (see &lt;a href='https://openstudio-hpxml.readthedocs.io/en/v1.7.0/workflow_inputs.html#hpxml-plug-loads'&gt;HPXML Plug Loads&lt;/a&gt;) is used.</description>
      <type>String</type>
      <units></units>
      <required>false</required>
      <model_dependent>false</model_dependent>
    </argument>
    <argument>
      <name>misc_plug_loads_vehicle_present</name>
      <display_name>Misc Plug Loads: Vehicle Present</display_name>
      <description>Whether there is an electric vehicle.</description>
      <type>Boolean</type>
      <required>true</required>
      <model_dependent>false</model_dependent>
      <default_value>false</default_value>
      <choices>
        <choice>
          <value>true</value>
          <display_name>true</display_name>
        </choice>
        <choice>
          <value>false</value>
          <display_name>false</display_name>
        </choice>
      </choices>
    </argument>
    <argument>
      <name>misc_plug_loads_vehicle_annual_kwh</name>
      <display_name>Misc Plug Loads: Vehicle Annual kWh</display_name>
      <description>The annual energy consumption of the electric vehicle plug loads. If not provided, the OS-HPXML default (see &lt;a href='https://openstudio-hpxml.readthedocs.io/en/v1.7.0/workflow_inputs.html#hpxml-plug-loads'&gt;HPXML Plug Loads&lt;/a&gt;) is used.</description>
      <type>String</type>
      <units>kWh/yr</units>
      <required>false</required>
      <model_dependent>false</model_dependent>
    </argument>
    <argument>
      <name>misc_plug_loads_vehicle_usage_multiplier</name>
      <display_name>Misc Plug Loads: Vehicle Usage Multiplier</display_name>
      <description>Multiplier on the electric vehicle energy usage that can reflect, e.g., high/low usage occupants. If not provided, the OS-HPXML default (see &lt;a href='https://openstudio-hpxml.readthedocs.io/en/v1.7.0/workflow_inputs.html#hpxml-plug-loads'&gt;HPXML Plug Loads&lt;/a&gt;) is used.</description>
      <type>String</type>
      <units></units>
      <required>false</required>
      <model_dependent>false</model_dependent>
    </argument>
    <argument>
      <name>misc_fuel_loads_grill_present</name>
      <display_name>Misc Fuel Loads: Grill Present</display_name>
      <description>Whether there is a fuel loads grill.</description>
      <type>Boolean</type>
      <required>true</required>
      <model_dependent>false</model_dependent>
      <default_value>false</default_value>
      <choices>
        <choice>
          <value>true</value>
          <display_name>true</display_name>
        </choice>
        <choice>
          <value>false</value>
          <display_name>false</display_name>
        </choice>
      </choices>
    </argument>
    <argument>
      <name>misc_fuel_loads_grill_fuel_type</name>
      <display_name>Misc Fuel Loads: Grill Fuel Type</display_name>
      <description>The fuel type of the fuel loads grill.</description>
      <type>Choice</type>
      <required>true</required>
      <model_dependent>false</model_dependent>
      <default_value>natural gas</default_value>
      <choices>
        <choice>
          <value>natural gas</value>
          <display_name>natural gas</display_name>
        </choice>
        <choice>
          <value>fuel oil</value>
          <display_name>fuel oil</display_name>
        </choice>
        <choice>
          <value>propane</value>
          <display_name>propane</display_name>
        </choice>
        <choice>
          <value>wood</value>
          <display_name>wood</display_name>
        </choice>
        <choice>
          <value>wood pellets</value>
          <display_name>wood pellets</display_name>
        </choice>
      </choices>
    </argument>
    <argument>
      <name>misc_fuel_loads_grill_annual_therm</name>
      <display_name>Misc Fuel Loads: Grill Annual therm</display_name>
      <description>The annual energy consumption of the fuel loads grill. If not provided, the OS-HPXML default (see &lt;a href='https://openstudio-hpxml.readthedocs.io/en/v1.7.0/workflow_inputs.html#hpxml-fuel-loads'&gt;HPXML Fuel Loads&lt;/a&gt;) is used.</description>
      <type>String</type>
      <units>therm/yr</units>
      <required>false</required>
      <model_dependent>false</model_dependent>
    </argument>
    <argument>
      <name>misc_fuel_loads_grill_usage_multiplier</name>
      <display_name>Misc Fuel Loads: Grill Usage Multiplier</display_name>
      <description>Multiplier on the fuel loads grill energy usage that can reflect, e.g., high/low usage occupants. If not provided, the OS-HPXML default (see &lt;a href='https://openstudio-hpxml.readthedocs.io/en/v1.7.0/workflow_inputs.html#hpxml-fuel-loads'&gt;HPXML Fuel Loads&lt;/a&gt;) is used.</description>
      <type>String</type>
      <units></units>
      <required>false</required>
      <model_dependent>false</model_dependent>
    </argument>
    <argument>
      <name>misc_fuel_loads_lighting_present</name>
      <display_name>Misc Fuel Loads: Lighting Present</display_name>
      <description>Whether there is fuel loads lighting.</description>
      <type>Boolean</type>
      <required>true</required>
      <model_dependent>false</model_dependent>
      <default_value>false</default_value>
      <choices>
        <choice>
          <value>true</value>
          <display_name>true</display_name>
        </choice>
        <choice>
          <value>false</value>
          <display_name>false</display_name>
        </choice>
      </choices>
    </argument>
    <argument>
      <name>misc_fuel_loads_lighting_fuel_type</name>
      <display_name>Misc Fuel Loads: Lighting Fuel Type</display_name>
      <description>The fuel type of the fuel loads lighting.</description>
      <type>Choice</type>
      <required>true</required>
      <model_dependent>false</model_dependent>
      <default_value>natural gas</default_value>
      <choices>
        <choice>
          <value>natural gas</value>
          <display_name>natural gas</display_name>
        </choice>
        <choice>
          <value>fuel oil</value>
          <display_name>fuel oil</display_name>
        </choice>
        <choice>
          <value>propane</value>
          <display_name>propane</display_name>
        </choice>
        <choice>
          <value>wood</value>
          <display_name>wood</display_name>
        </choice>
        <choice>
          <value>wood pellets</value>
          <display_name>wood pellets</display_name>
        </choice>
      </choices>
    </argument>
    <argument>
      <name>misc_fuel_loads_lighting_annual_therm</name>
      <display_name>Misc Fuel Loads: Lighting Annual therm</display_name>
      <description>The annual energy consumption of the fuel loads lighting. If not provided, the OS-HPXML default (see &lt;a href='https://openstudio-hpxml.readthedocs.io/en/v1.7.0/workflow_inputs.html#hpxml-fuel-loads'&gt;HPXML Fuel Loads&lt;/a&gt;)is used.</description>
      <type>String</type>
      <units>therm/yr</units>
      <required>false</required>
      <model_dependent>false</model_dependent>
    </argument>
    <argument>
      <name>misc_fuel_loads_lighting_usage_multiplier</name>
      <display_name>Misc Fuel Loads: Lighting Usage Multiplier</display_name>
      <description>Multiplier on the fuel loads lighting energy usage that can reflect, e.g., high/low usage occupants. If not provided, the OS-HPXML default (see &lt;a href='https://openstudio-hpxml.readthedocs.io/en/v1.7.0/workflow_inputs.html#hpxml-fuel-loads'&gt;HPXML Fuel Loads&lt;/a&gt;) is used.</description>
      <type>String</type>
      <units></units>
      <required>false</required>
      <model_dependent>false</model_dependent>
    </argument>
    <argument>
      <name>misc_fuel_loads_fireplace_present</name>
      <display_name>Misc Fuel Loads: Fireplace Present</display_name>
      <description>Whether there is fuel loads fireplace.</description>
      <type>Boolean</type>
      <required>true</required>
      <model_dependent>false</model_dependent>
      <default_value>false</default_value>
      <choices>
        <choice>
          <value>true</value>
          <display_name>true</display_name>
        </choice>
        <choice>
          <value>false</value>
          <display_name>false</display_name>
        </choice>
      </choices>
    </argument>
    <argument>
      <name>misc_fuel_loads_fireplace_fuel_type</name>
      <display_name>Misc Fuel Loads: Fireplace Fuel Type</display_name>
      <description>The fuel type of the fuel loads fireplace.</description>
      <type>Choice</type>
      <required>true</required>
      <model_dependent>false</model_dependent>
      <default_value>natural gas</default_value>
      <choices>
        <choice>
          <value>natural gas</value>
          <display_name>natural gas</display_name>
        </choice>
        <choice>
          <value>fuel oil</value>
          <display_name>fuel oil</display_name>
        </choice>
        <choice>
          <value>propane</value>
          <display_name>propane</display_name>
        </choice>
        <choice>
          <value>wood</value>
          <display_name>wood</display_name>
        </choice>
        <choice>
          <value>wood pellets</value>
          <display_name>wood pellets</display_name>
        </choice>
      </choices>
    </argument>
    <argument>
      <name>misc_fuel_loads_fireplace_annual_therm</name>
      <display_name>Misc Fuel Loads: Fireplace Annual therm</display_name>
      <description>The annual energy consumption of the fuel loads fireplace. If not provided, the OS-HPXML default (see &lt;a href='https://openstudio-hpxml.readthedocs.io/en/v1.7.0/workflow_inputs.html#hpxml-fuel-loads'&gt;HPXML Fuel Loads&lt;/a&gt;) is used.</description>
      <type>String</type>
      <units>therm/yr</units>
      <required>false</required>
      <model_dependent>false</model_dependent>
    </argument>
    <argument>
      <name>misc_fuel_loads_fireplace_frac_sensible</name>
      <display_name>Misc Fuel Loads: Fireplace Sensible Fraction</display_name>
      <description>Fraction of fireplace residual fuel loads' internal gains that are sensible. If not provided, the OS-HPXML default (see &lt;a href='https://openstudio-hpxml.readthedocs.io/en/v1.7.0/workflow_inputs.html#hpxml-fuel-loads'&gt;HPXML Fuel Loads&lt;/a&gt;) is used.</description>
      <type>String</type>
      <units>Frac</units>
      <required>false</required>
      <model_dependent>false</model_dependent>
    </argument>
    <argument>
      <name>misc_fuel_loads_fireplace_frac_latent</name>
      <display_name>Misc Fuel Loads: Fireplace Latent Fraction</display_name>
      <description>Fraction of fireplace residual fuel loads' internal gains that are latent. If not provided, the OS-HPXML default (see &lt;a href='https://openstudio-hpxml.readthedocs.io/en/v1.7.0/workflow_inputs.html#hpxml-fuel-loads'&gt;HPXML Fuel Loads&lt;/a&gt;) is used.</description>
      <type>String</type>
      <units>Frac</units>
      <required>false</required>
      <model_dependent>false</model_dependent>
    </argument>
    <argument>
      <name>misc_fuel_loads_fireplace_usage_multiplier</name>
      <display_name>Misc Fuel Loads: Fireplace Usage Multiplier</display_name>
      <description>Multiplier on the fuel loads fireplace energy usage that can reflect, e.g., high/low usage occupants. If not provided, the OS-HPXML default (see &lt;a href='https://openstudio-hpxml.readthedocs.io/en/v1.7.0/workflow_inputs.html#hpxml-fuel-loads'&gt;HPXML Fuel Loads&lt;/a&gt;) is used.</description>
      <type>String</type>
      <units></units>
      <required>false</required>
      <model_dependent>false</model_dependent>
    </argument>
    <argument>
      <name>pool_present</name>
      <display_name>Pool: Present</display_name>
      <description>Whether there is a pool.</description>
      <type>Boolean</type>
      <required>true</required>
      <model_dependent>false</model_dependent>
      <default_value>false</default_value>
      <choices>
        <choice>
          <value>true</value>
          <display_name>true</display_name>
        </choice>
        <choice>
          <value>false</value>
          <display_name>false</display_name>
        </choice>
      </choices>
    </argument>
    <argument>
      <name>pool_pump_annual_kwh</name>
      <display_name>Pool: Pump Annual kWh</display_name>
      <description>The annual energy consumption of the pool pump. If not provided, the OS-HPXML default (see &lt;a href='https://openstudio-hpxml.readthedocs.io/en/v1.7.0/workflow_inputs.html#pool-pump'&gt;Pool Pump&lt;/a&gt;) is used.</description>
      <type>String</type>
      <units>kWh/yr</units>
      <required>false</required>
      <model_dependent>false</model_dependent>
    </argument>
    <argument>
      <name>pool_pump_usage_multiplier</name>
      <display_name>Pool: Pump Usage Multiplier</display_name>
      <description>Multiplier on the pool pump energy usage that can reflect, e.g., high/low usage occupants. If not provided, the OS-HPXML default (see &lt;a href='https://openstudio-hpxml.readthedocs.io/en/v1.7.0/workflow_inputs.html#pool-pump'&gt;Pool Pump&lt;/a&gt;) is used.</description>
      <type>String</type>
      <units></units>
      <required>false</required>
      <model_dependent>false</model_dependent>
    </argument>
    <argument>
      <name>pool_heater_type</name>
      <display_name>Pool: Heater Type</display_name>
      <description>The type of pool heater. Use 'none' if there is no pool heater.</description>
      <type>Choice</type>
      <required>true</required>
      <model_dependent>false</model_dependent>
      <default_value>none</default_value>
      <choices>
        <choice>
          <value>none</value>
          <display_name>none</display_name>
        </choice>
        <choice>
          <value>electric resistance</value>
          <display_name>electric resistance</display_name>
        </choice>
        <choice>
          <value>gas fired</value>
          <display_name>gas fired</display_name>
        </choice>
        <choice>
          <value>heat pump</value>
          <display_name>heat pump</display_name>
        </choice>
      </choices>
    </argument>
    <argument>
      <name>pool_heater_annual_kwh</name>
      <display_name>Pool: Heater Annual kWh</display_name>
      <description>The annual energy consumption of the electric resistance pool heater. If not provided, the OS-HPXML default (see &lt;a href='https://openstudio-hpxml.readthedocs.io/en/v1.7.0/workflow_inputs.html#pool-heater'&gt;Pool Heater&lt;/a&gt;) is used.</description>
      <type>String</type>
      <units>kWh/yr</units>
      <required>false</required>
      <model_dependent>false</model_dependent>
    </argument>
    <argument>
      <name>pool_heater_annual_therm</name>
      <display_name>Pool: Heater Annual therm</display_name>
      <description>The annual energy consumption of the gas fired pool heater. If not provided, the OS-HPXML default (see &lt;a href='https://openstudio-hpxml.readthedocs.io/en/v1.7.0/workflow_inputs.html#pool-heater'&gt;Pool Heater&lt;/a&gt;) is used.</description>
      <type>String</type>
      <units>therm/yr</units>
      <required>false</required>
      <model_dependent>false</model_dependent>
    </argument>
    <argument>
      <name>pool_heater_usage_multiplier</name>
      <display_name>Pool: Heater Usage Multiplier</display_name>
      <description>Multiplier on the pool heater energy usage that can reflect, e.g., high/low usage occupants. If not provided, the OS-HPXML default (see &lt;a href='https://openstudio-hpxml.readthedocs.io/en/v1.7.0/workflow_inputs.html#pool-heater'&gt;Pool Heater&lt;/a&gt;) is used.</description>
      <type>String</type>
      <units></units>
      <required>false</required>
      <model_dependent>false</model_dependent>
    </argument>
    <argument>
      <name>permanent_spa_present</name>
      <display_name>Permanent Spa: Present</display_name>
      <description>Whether there is a permanent spa.</description>
      <type>Boolean</type>
      <required>true</required>
      <model_dependent>false</model_dependent>
      <default_value>false</default_value>
      <choices>
        <choice>
          <value>true</value>
          <display_name>true</display_name>
        </choice>
        <choice>
          <value>false</value>
          <display_name>false</display_name>
        </choice>
      </choices>
    </argument>
    <argument>
      <name>permanent_spa_pump_annual_kwh</name>
      <display_name>Permanent Spa: Pump Annual kWh</display_name>
      <description>The annual energy consumption of the permanent spa pump. If not provided, the OS-HPXML default (see &lt;a href='https://openstudio-hpxml.readthedocs.io/en/v1.7.0/workflow_inputs.html#permanent-spa-pump'&gt;Permanent Spa Pump&lt;/a&gt;) is used.</description>
      <type>String</type>
      <units>kWh/yr</units>
      <required>false</required>
      <model_dependent>false</model_dependent>
    </argument>
    <argument>
      <name>permanent_spa_pump_usage_multiplier</name>
      <display_name>Permanent Spa: Pump Usage Multiplier</display_name>
      <description>Multiplier on the permanent spa pump energy usage that can reflect, e.g., high/low usage occupants. If not provided, the OS-HPXML default (see &lt;a href='https://openstudio-hpxml.readthedocs.io/en/v1.7.0/workflow_inputs.html#permanent-spa-pump'&gt;Permanent Spa Pump&lt;/a&gt;) is used.</description>
      <type>String</type>
      <units></units>
      <required>false</required>
      <model_dependent>false</model_dependent>
    </argument>
    <argument>
      <name>permanent_spa_heater_type</name>
      <display_name>Permanent Spa: Heater Type</display_name>
      <description>The type of permanent spa heater. Use 'none' if there is no permanent spa heater.</description>
      <type>Choice</type>
      <required>true</required>
      <model_dependent>false</model_dependent>
      <default_value>none</default_value>
      <choices>
        <choice>
          <value>none</value>
          <display_name>none</display_name>
        </choice>
        <choice>
          <value>electric resistance</value>
          <display_name>electric resistance</display_name>
        </choice>
        <choice>
          <value>gas fired</value>
          <display_name>gas fired</display_name>
        </choice>
        <choice>
          <value>heat pump</value>
          <display_name>heat pump</display_name>
        </choice>
      </choices>
    </argument>
    <argument>
      <name>permanent_spa_heater_annual_kwh</name>
      <display_name>Permanent Spa: Heater Annual kWh</display_name>
      <description>The annual energy consumption of the electric resistance permanent spa heater. If not provided, the OS-HPXML default (see &lt;a href='https://openstudio-hpxml.readthedocs.io/en/v1.7.0/workflow_inputs.html#permanent-spa-heater'&gt;Permanent Spa Heater&lt;/a&gt;) is used.</description>
      <type>String</type>
      <units>kWh/yr</units>
      <required>false</required>
      <model_dependent>false</model_dependent>
    </argument>
    <argument>
      <name>permanent_spa_heater_annual_therm</name>
      <display_name>Permanent Spa: Heater Annual therm</display_name>
      <description>The annual energy consumption of the gas fired permanent spa heater. If not provided, the OS-HPXML default (see &lt;a href='https://openstudio-hpxml.readthedocs.io/en/v1.7.0/workflow_inputs.html#permanent-spa-heater'&gt;Permanent Spa Heater&lt;/a&gt;) is used.</description>
      <type>String</type>
      <units>therm/yr</units>
      <required>false</required>
      <model_dependent>false</model_dependent>
    </argument>
    <argument>
      <name>permanent_spa_heater_usage_multiplier</name>
      <display_name>Permanent Spa: Heater Usage Multiplier</display_name>
      <description>Multiplier on the permanent spa heater energy usage that can reflect, e.g., high/low usage occupants. If not provided, the OS-HPXML default (see &lt;a href='https://openstudio-hpxml.readthedocs.io/en/v1.7.0/workflow_inputs.html#permanent-spa-heater'&gt;Permanent Spa Heater&lt;/a&gt;) is used.</description>
      <type>String</type>
      <units></units>
      <required>false</required>
      <model_dependent>false</model_dependent>
    </argument>
    <argument>
      <name>geometry_unit_cfa_bin</name>
      <display_name>Geometry: Unit Conditioned Floor Area Bin</display_name>
      <description>E.g., '2000-2499'.</description>
      <type>String</type>
      <required>true</required>
      <model_dependent>false</model_dependent>
      <default_value>2000-2499</default_value>
    </argument>
    <argument>
      <name>geometry_unit_cfa</name>
      <display_name>Geometry: Unit Conditioned Floor Area</display_name>
      <description>E.g., '2000' or 'auto'.</description>
      <type>String</type>
      <units>sqft</units>
      <required>true</required>
      <model_dependent>false</model_dependent>
      <default_value>2000</default_value>
    </argument>
    <argument>
      <name>vintage</name>
      <display_name>Building Construction: Vintage</display_name>
      <description>The building vintage, used for informational purposes only.</description>
      <type>String</type>
      <required>false</required>
      <model_dependent>false</model_dependent>
    </argument>
    <argument>
      <name>exterior_finish_r</name>
      <display_name>Building Construction: Exterior Finish R-Value</display_name>
      <description>R-value of the exterior finish.</description>
      <type>Double</type>
      <units>h-ft^2-R/Btu</units>
      <required>true</required>
      <model_dependent>false</model_dependent>
      <default_value>0.6</default_value>
    </argument>
    <argument>
      <name>geometry_unit_level</name>
      <display_name>Geometry: Unit Level</display_name>
      <description>The level of the unit. This is required for apartment units.</description>
      <type>Choice</type>
      <required>false</required>
      <model_dependent>false</model_dependent>
      <choices>
        <choice>
          <value>Bottom</value>
          <display_name>Bottom</display_name>
        </choice>
        <choice>
          <value>Middle</value>
          <display_name>Middle</display_name>
        </choice>
        <choice>
          <value>Top</value>
          <display_name>Top</display_name>
        </choice>
      </choices>
    </argument>
    <argument>
      <name>geometry_unit_horizontal_location</name>
      <display_name>Geometry: Unit Horizontal Location</display_name>
      <description>The horizontal location of the unit when viewing the front of the building. This is required for single-family attached and apartment units.</description>
      <type>Choice</type>
      <required>false</required>
      <model_dependent>false</model_dependent>
      <choices>
        <choice>
          <value>None</value>
          <display_name>None</display_name>
        </choice>
        <choice>
          <value>Left</value>
          <display_name>Left</display_name>
        </choice>
        <choice>
          <value>Middle</value>
          <display_name>Middle</display_name>
        </choice>
        <choice>
          <value>Right</value>
          <display_name>Right</display_name>
        </choice>
      </choices>
    </argument>
    <argument>
      <name>geometry_num_floors_above_grade</name>
      <display_name>Geometry: Number of Floors Above Grade</display_name>
      <description>The number of floors above grade (in the unit if single-family detached or single-family attached, and in the building if apartment unit). Conditioned attics are included.</description>
      <type>Integer</type>
      <units>#</units>
      <required>true</required>
      <model_dependent>false</model_dependent>
      <default_value>2</default_value>
    </argument>
    <argument>
      <name>geometry_corridor_position</name>
      <display_name>Geometry: Corridor Position</display_name>
      <description>The position of the corridor. Only applies to single-family attached and apartment units. Exterior corridors are shaded, but not enclosed. Interior corridors are enclosed and conditioned.</description>
      <type>Choice</type>
      <required>true</required>
      <model_dependent>false</model_dependent>
      <choices>
        <choice>
          <value>Double-Loaded Interior</value>
          <display_name>Double-Loaded Interior</display_name>
        </choice>
        <choice>
          <value>Double Exterior</value>
          <display_name>Double Exterior</display_name>
        </choice>
        <choice>
          <value>Single Exterior (Front)</value>
          <display_name>Single Exterior (Front)</display_name>
        </choice>
        <choice>
          <value>None</value>
          <display_name>None</display_name>
        </choice>
      </choices>
    </argument>
    <argument>
      <name>geometry_corridor_width</name>
      <display_name>Geometry: Corridor Width</display_name>
      <description>The width of the corridor. Only applies to apartment units.</description>
      <type>Double</type>
      <units>ft</units>
      <required>true</required>
      <model_dependent>false</model_dependent>
      <default_value>10</default_value>
    </argument>
    <argument>
      <name>wall_continuous_exterior_r</name>
      <display_name>Wall: Continuous Exterior Insulation Nominal R-value</display_name>
      <description>Nominal R-value for the wall continuous exterior insulation.</description>
      <type>Double</type>
      <units>h-ft^2-R/Btu</units>
      <required>false</required>
      <model_dependent>false</model_dependent>
    </argument>
    <argument>
      <name>ceiling_insulation_r</name>
      <display_name>Ceiling: Insulation Nominal R-value</display_name>
      <description>Nominal R-value for the ceiling (attic floor).</description>
      <type>Double</type>
      <units>h-ft^2-R/Btu</units>
      <required>true</required>
      <model_dependent>false</model_dependent>
      <default_value>0</default_value>
    </argument>
    <argument>
      <name>rim_joist_continuous_exterior_r</name>
      <display_name>Rim Joist: Continuous Exterior Insulation Nominal R-value</display_name>
      <description>Nominal R-value for the rim joist continuous exterior insulation. Only applies to basements/crawlspaces.</description>
      <type>Double</type>
      <units>h-ft^2-R/Btu</units>
      <required>true</required>
      <model_dependent>false</model_dependent>
      <default_value>0</default_value>
    </argument>
    <argument>
      <name>rim_joist_continuous_interior_r</name>
      <display_name>Rim Joist: Continuous Interior Insulation Nominal R-value</display_name>
      <description>Nominal R-value for the rim joist continuous interior insulation that runs parallel to floor joists. Only applies to basements/crawlspaces.</description>
      <type>Double</type>
      <units>h-ft^2-R/Btu</units>
      <required>true</required>
      <model_dependent>false</model_dependent>
      <default_value>0</default_value>
    </argument>
    <argument>
      <name>rim_joist_assembly_interior_r</name>
      <display_name>Rim Joist: Interior Assembly R-value</display_name>
      <description>Assembly R-value for the rim joist assembly interior insulation that runs perpendicular to floor joists. Only applies to basements/crawlspaces.</description>
      <type>Double</type>
      <units>h-ft^2-R/Btu</units>
      <required>true</required>
      <model_dependent>false</model_dependent>
      <default_value>0</default_value>
    </argument>
    <argument>
      <name>air_leakage_percent_reduction</name>
      <display_name>Air Leakage: Value Reduction</display_name>
      <description>Reduction (%) on the air exchange rate value.</description>
      <type>Double</type>
      <required>false</required>
      <model_dependent>false</model_dependent>
    </argument>
    <argument>
      <name>misc_plug_loads_other_2_usage_multiplier</name>
      <display_name>Plug Loads: Other Usage Multiplier 2</display_name>
      <description>Additional multiplier on the other energy usage that can reflect, e.g., high/low usage occupants.</description>
      <type>Double</type>
      <required>true</required>
      <model_dependent>false</model_dependent>
      <default_value>1</default_value>
    </argument>
    <argument>
      <name>misc_plug_loads_well_pump_2_usage_multiplier</name>
      <display_name>Plug Loads: Well Pump Usage Multiplier 2</display_name>
      <description>Additional multiplier on the well pump energy usage that can reflect, e.g., high/low usage occupants.</description>
      <type>Double</type>
      <required>true</required>
      <model_dependent>false</model_dependent>
      <default_value>0</default_value>
    </argument>
    <argument>
      <name>misc_plug_loads_vehicle_2_usage_multiplier</name>
      <display_name>Plug Loads: Vehicle Usage Multiplier 2</display_name>
      <description>Additional multiplier on the electric vehicle energy usage that can reflect, e.g., high/low usage occupants.</description>
      <type>Double</type>
      <required>true</required>
      <model_dependent>false</model_dependent>
      <default_value>0</default_value>
    </argument>
    <argument>
      <name>hvac_control_heating_weekday_setpoint_temp</name>
      <display_name>Heating Setpoint: Weekday Temperature</display_name>
      <description>Specify the weekday heating setpoint temperature.</description>
      <type>Double</type>
      <units>deg-F</units>
      <required>true</required>
      <model_dependent>false</model_dependent>
      <default_value>71</default_value>
    </argument>
    <argument>
      <name>hvac_control_heating_weekend_setpoint_temp</name>
      <display_name>Heating Setpoint: Weekend Temperature</display_name>
      <description>Specify the weekend heating setpoint temperature.</description>
      <type>Double</type>
      <units>deg-F</units>
      <required>true</required>
      <model_dependent>false</model_dependent>
      <default_value>71</default_value>
    </argument>
    <argument>
      <name>hvac_control_heating_weekday_setpoint_offset_magnitude</name>
      <display_name>Heating Setpoint: Weekday Offset Magnitude</display_name>
      <description>Specify the weekday heating offset magnitude.</description>
      <type>Double</type>
      <units>deg-F</units>
      <required>true</required>
      <model_dependent>false</model_dependent>
      <default_value>0</default_value>
    </argument>
    <argument>
      <name>hvac_control_heating_weekend_setpoint_offset_magnitude</name>
      <display_name>Heating Setpoint: Weekend Offset Magnitude</display_name>
      <description>Specify the weekend heating offset magnitude.</description>
      <type>Double</type>
      <units>deg-F</units>
      <required>true</required>
      <model_dependent>false</model_dependent>
      <default_value>0</default_value>
    </argument>
    <argument>
      <name>hvac_control_heating_weekday_setpoint_schedule</name>
      <display_name>Heating Setpoint: Weekday Schedule</display_name>
      <description>Specify the 24-hour comma-separated weekday heating schedule of 0s and 1s.</description>
      <type>String</type>
      <required>true</required>
      <model_dependent>false</model_dependent>
      <default_value>0, 0, 0, 0, 0, 0, 0, 0, 0, 0, 0, 0, 0, 0, 0, 0, 0, 0, 0, 0, 0, 0, 0, 0</default_value>
    </argument>
    <argument>
      <name>hvac_control_heating_weekend_setpoint_schedule</name>
      <display_name>Heating Setpoint: Weekend Schedule</display_name>
      <description>Specify the 24-hour comma-separated weekend heating schedule of 0s and 1s.</description>
      <type>String</type>
      <required>true</required>
      <model_dependent>false</model_dependent>
      <default_value>0, 0, 0, 0, 0, 0, 0, 0, 0, 0, 0, 0, 0, 0, 0, 0, 0, 0, 0, 0, 0, 0, 0, 0</default_value>
    </argument>
    <argument>
      <name>use_auto_heating_season</name>
      <display_name>Use Auto Heating Season</display_name>
      <description>Specifies whether to automatically define the heating season based on the weather file.</description>
      <type>Boolean</type>
      <required>true</required>
      <model_dependent>false</model_dependent>
      <default_value>false</default_value>
      <choices>
        <choice>
          <value>true</value>
          <display_name>true</display_name>
        </choice>
        <choice>
          <value>false</value>
          <display_name>false</display_name>
        </choice>
      </choices>
    </argument>
    <argument>
      <name>hvac_control_cooling_weekday_setpoint_temp</name>
      <display_name>Cooling Setpoint: Weekday Temperature</display_name>
      <description>Specify the weekday cooling setpoint temperature.</description>
      <type>Double</type>
      <units>deg-F</units>
      <required>true</required>
      <model_dependent>false</model_dependent>
      <default_value>76</default_value>
    </argument>
    <argument>
      <name>hvac_control_cooling_weekend_setpoint_temp</name>
      <display_name>Cooling Setpoint: Weekend Temperature</display_name>
      <description>Specify the weekend cooling setpoint temperature.</description>
      <type>Double</type>
      <units>deg-F</units>
      <required>true</required>
      <model_dependent>false</model_dependent>
      <default_value>76</default_value>
    </argument>
    <argument>
      <name>hvac_control_cooling_weekday_setpoint_offset_magnitude</name>
      <display_name>Cooling Setpoint: Weekday Offset Magnitude</display_name>
      <description>Specify the weekday cooling offset magnitude.</description>
      <type>Double</type>
      <units>deg-F</units>
      <required>true</required>
      <model_dependent>false</model_dependent>
      <default_value>0</default_value>
    </argument>
    <argument>
      <name>hvac_control_cooling_weekend_setpoint_offset_magnitude</name>
      <display_name>Cooling Setpoint: Weekend Offset Magnitude</display_name>
      <description>Specify the weekend cooling offset magnitude.</description>
      <type>Double</type>
      <units>deg-F</units>
      <required>true</required>
      <model_dependent>false</model_dependent>
      <default_value>0</default_value>
    </argument>
    <argument>
      <name>hvac_control_cooling_weekday_setpoint_schedule</name>
      <display_name>Cooling Setpoint: Weekday Schedule</display_name>
      <description>Specify the 24-hour comma-separated weekday cooling schedule of 0s and 1s.</description>
      <type>String</type>
      <required>true</required>
      <model_dependent>false</model_dependent>
      <default_value>0, 0, 0, 0, 0, 0, 0, 0, 0, 0, 0, 0, 0, 0, 0, 0, 0, 0, 0, 0, 0, 0, 0, 0</default_value>
    </argument>
    <argument>
      <name>hvac_control_cooling_weekend_setpoint_schedule</name>
      <display_name>Cooling Setpoint: Weekend Schedule</display_name>
      <description>Specify the 24-hour comma-separated weekend cooling schedule of 0s and 1s.</description>
      <type>String</type>
      <required>true</required>
      <model_dependent>false</model_dependent>
      <default_value>0, 0, 0, 0, 0, 0, 0, 0, 0, 0, 0, 0, 0, 0, 0, 0, 0, 0, 0, 0, 0, 0, 0, 0</default_value>
    </argument>
    <argument>
      <name>use_auto_cooling_season</name>
      <display_name>Use Auto Cooling Season</display_name>
      <description>Specifies whether to automatically define the cooling season based on the weather file.</description>
      <type>Boolean</type>
      <required>true</required>
      <model_dependent>false</model_dependent>
      <default_value>false</default_value>
      <choices>
        <choice>
          <value>true</value>
          <display_name>true</display_name>
        </choice>
        <choice>
          <value>false</value>
          <display_name>false</display_name>
        </choice>
      </choices>
    </argument>
    <argument>
      <name>heating_system_has_flue_or_chimney</name>
      <display_name>Heating System: Has Flue or Chimney</display_name>
      <description>Whether the heating system has a flue or chimney.</description>
      <type>String</type>
      <required>true</required>
      <model_dependent>false</model_dependent>
      <default_value>auto</default_value>
    </argument>
    <argument>
      <name>heating_system_2_has_flue_or_chimney</name>
      <display_name>Heating System 2: Has Flue or Chimney</display_name>
      <description>Whether the second heating system has a flue or chimney.</description>
      <type>String</type>
      <required>true</required>
      <model_dependent>false</model_dependent>
      <default_value>auto</default_value>
    </argument>
    <argument>
      <name>water_heater_has_flue_or_chimney</name>
      <display_name>Water Heater: Has Flue or Chimney</display_name>
      <description>Whether the water heater has a flue or chimney.</description>
      <type>String</type>
      <required>true</required>
      <model_dependent>false</model_dependent>
      <default_value>auto</default_value>
    </argument>
    <argument>
      <name>heating_system_rated_cfm_per_ton</name>
      <display_name>Heating System: Rated CFM Per Ton</display_name>
      <description>The rated cfm per ton of the heating system.</description>
      <type>Double</type>
      <units>cfm/ton</units>
      <required>false</required>
      <model_dependent>false</model_dependent>
    </argument>
    <argument>
      <name>heating_system_actual_cfm_per_ton</name>
      <display_name>Heating System: Actual CFM Per Ton</display_name>
      <description>The actual cfm per ton of the heating system.</description>
      <type>Double</type>
      <units>cfm/ton</units>
      <required>false</required>
      <model_dependent>false</model_dependent>
    </argument>
    <argument>
      <name>cooling_system_rated_cfm_per_ton</name>
      <display_name>Cooling System: Rated CFM Per Ton</display_name>
      <description>The rated cfm per ton of the cooling system.</description>
      <type>Double</type>
      <units>cfm/ton</units>
      <required>false</required>
      <model_dependent>false</model_dependent>
    </argument>
    <argument>
      <name>cooling_system_actual_cfm_per_ton</name>
      <display_name>Cooling System: Actual CFM Per Ton</display_name>
      <description>The actual cfm per ton of the cooling system.</description>
      <type>Double</type>
      <units>cfm/ton</units>
      <required>false</required>
      <model_dependent>false</model_dependent>
    </argument>
    <argument>
      <name>cooling_system_frac_manufacturer_charge</name>
      <display_name>Cooling System: Fraction of Manufacturer Recommended Charge</display_name>
      <description>The fraction of manufacturer recommended charge of the cooling system.</description>
      <type>Double</type>
      <units>Frac</units>
      <required>false</required>
      <model_dependent>false</model_dependent>
    </argument>
    <argument>
      <name>heat_pump_rated_cfm_per_ton</name>
      <display_name>Heat Pump: Rated CFM Per Ton</display_name>
      <description>The rated cfm per ton of the heat pump.</description>
      <type>Double</type>
      <units>cfm/ton</units>
      <required>false</required>
      <model_dependent>false</model_dependent>
    </argument>
    <argument>
      <name>heat_pump_actual_cfm_per_ton</name>
      <display_name>Heat Pump: Actual CFM Per Ton</display_name>
      <description>The actual cfm per ton of the heat pump.</description>
      <type>Double</type>
      <units>cfm/ton</units>
      <required>false</required>
      <model_dependent>false</model_dependent>
    </argument>
    <argument>
      <name>heat_pump_frac_manufacturer_charge</name>
      <display_name>Heat Pump: Fraction of Manufacturer Recommended Charge</display_name>
      <description>The fraction of manufacturer recommended charge of the heat pump.</description>
      <type>Double</type>
      <units>Frac</units>
      <required>false</required>
      <model_dependent>false</model_dependent>
    </argument>
    <argument>
      <name>heat_pump_backup_use_existing_system</name>
      <display_name>Heat Pump: Backup Use Existing System</display_name>
      <description>Whether the heat pump uses the existing system as backup.</description>
      <type>Boolean</type>
      <required>false</required>
      <model_dependent>false</model_dependent>
      <choices>
        <choice>
          <value>true</value>
          <display_name>true</display_name>
        </choice>
        <choice>
          <value>false</value>
          <display_name>false</display_name>
        </choice>
      </choices>
    </argument>
  </arguments>
  <outputs />
  <provenances />
  <tags>
    <tag>Whole Building.Space Types</tag>
  </tags>
  <attributes>
    <attribute>
      <name>Measure Type</name>
      <value>ModelMeasure</value>
      <datatype>string</datatype>
    </attribute>
  </attributes>
  <files>
    <file>
      <filename>README.md</filename>
      <filetype>md</filetype>
      <usage_type>readme</usage_type>
      <checksum>4C725F3E</checksum>
    </file>
    <file>
      <filename>README.md.erb</filename>
      <filetype>erb</filetype>
      <usage_type>readmeerb</usage_type>
      <checksum>513F28E9</checksum>
    </file>
    <file>
      <version>
        <software_program>OpenStudio</software_program>
        <identifier>2.9.0</identifier>
        <min_compatible>2.9.0</min_compatible>
      </version>
      <filename>measure.rb</filename>
      <filetype>rb</filetype>
      <usage_type>script</usage_type>
      <checksum>EA39C14E</checksum>
    </file>
    <file>
      <filename>constants.rb</filename>
      <filetype>rb</filetype>
      <usage_type>resource</usage_type>
      <checksum>A587EDCE</checksum>
    </file>
    <file>
      <filename>resstock_arguments_test.rb</filename>
      <filetype>rb</filetype>
      <usage_type>test</usage_type>
      <checksum>6DD62440</checksum>
    </file>
  </files>
</measure><|MERGE_RESOLUTION|>--- conflicted
+++ resolved
@@ -3,13 +3,8 @@
   <schema_version>3.1</schema_version>
   <name>res_stock_arguments</name>
   <uid>c984bb9e-4ac4-4930-a399-9d23f8f6936a</uid>
-<<<<<<< HEAD
-  <version_id>29f14b5b-0002-4afd-bb66-2d2669c683c4</version_id>
-  <version_modified>2024-05-02T21:45:42Z</version_modified>
-=======
   <version_id>7e136786-2548-464c-bf20-785e2399ec39</version_id>
   <version_modified>2024-05-07T21:12:18Z</version_modified>
->>>>>>> ccd98718
   <xml_checksum>2C38F48B</xml_checksum>
   <class_name>ResStockArguments</class_name>
   <display_name>ResStock Arguments</display_name>
@@ -2893,29 +2888,6 @@
       <units>W</units>
       <required>false</required>
       <model_dependent>false</model_dependent>
-    </argument>
-    <argument>
-      <name>heat_pump_advanced_defrost_approach</name>
-      <display_name>Heat Pump: Advanced Defrost Approach</display_name>
-      <description>Whether to apply advanced defrost approach.</description>
-      <type>Choice</type>
-      <units></units>
-      <required>false</required>
-      <model_dependent>false</model_dependent>
-      <choices>
-        <choice>
-          <value>auto</value>
-          <display_name>auto</display_name>
-        </choice>
-        <choice>
-          <value>true</value>
-          <display_name>true</display_name>
-        </choice>
-        <choice>
-          <value>false</value>
-          <display_name>false</display_name>
-        </choice>
-      </choices>
     </argument>
     <argument>
       <name>hvac_perf_data_capacity_type</name>
@@ -7481,7 +7453,7 @@
       <filename>README.md</filename>
       <filetype>md</filetype>
       <usage_type>readme</usage_type>
-      <checksum>4C725F3E</checksum>
+      <checksum>2CDED687</checksum>
     </file>
     <file>
       <filename>README.md.erb</filename>
