--- conflicted
+++ resolved
@@ -3,13 +3,8 @@
   <schema_version>3.1</schema_version>
   <name>res_stock_arguments</name>
   <uid>c984bb9e-4ac4-4930-a399-9d23f8f6936a</uid>
-<<<<<<< HEAD
-  <version_id>a05d09fd-7a99-4a9d-830e-0fda4494ca2c</version_id>
-  <version_modified>2024-07-12T16:13:33Z</version_modified>
-=======
-  <version_id>58ec6e3c-9b3e-4fae-8807-1a73f7f3b9a8</version_id>
-  <version_modified>2024-07-15T19:00:31Z</version_modified>
->>>>>>> fb7dc3f1
+  <version_id>46de3e3d-521c-4fcc-9893-92139494af42</version_id>
+  <version_modified>2024-07-16T16:15:25Z</version_modified>
   <xml_checksum>2C38F48B</xml_checksum>
   <class_name>ResStockArguments</class_name>
   <display_name>ResStock Arguments</display_name>
@@ -7502,11 +7497,7 @@
       <filename>measure.rb</filename>
       <filetype>rb</filetype>
       <usage_type>script</usage_type>
-<<<<<<< HEAD
-      <checksum>632EC3CC</checksum>
-=======
-      <checksum>55E293EF</checksum>
->>>>>>> fb7dc3f1
+      <checksum>3D045B31</checksum>
     </file>
     <file>
       <filename>constants.rb</filename>
