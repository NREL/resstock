<?xml version="1.0"?>
<measure>
  <schema_version>3.1</schema_version>
  <name>res_stock_arguments</name>
  <uid>c984bb9e-4ac4-4930-a399-9d23f8f6936a</uid>
<<<<<<< HEAD
  <version_id>7bc798be-00c4-4705-b361-d5e2ddef8623</version_id>
  <version_modified>2024-07-09T22:31:50Z</version_modified>
=======
  <version_id>58ec6e3c-9b3e-4fae-8807-1a73f7f3b9a8</version_id>
  <version_modified>2024-07-15T19:00:31Z</version_modified>
>>>>>>> fb7dc3f1
  <xml_checksum>2C38F48B</xml_checksum>
  <class_name>ResStockArguments</class_name>
  <display_name>ResStock Arguments</display_name>
  <description>Measure that pre-processes the arguments passed to the BuildResidentialHPXML and BuildResidentialScheduleFile measures.</description>
  <modeler_description>Passes in all arguments from the options lookup, processes them, and then registers values to the runner to be used by other measures.</modeler_description>
  <arguments>
    <argument>
      <name>schedules_vacancy_periods</name>
      <display_name>Schedules: Vacancy Periods</display_name>
      <description>Specifies the vacancy periods. Enter a date like "Dec 15 - Jan 15". Optionally, can enter hour of the day like "Dec 15 2 - Jan 15 20" (start hour can be 0 through 23 and end hour can be 1 through 24). If multiple periods, use a comma-separated list.</description>
      <type>String</type>
      <units></units>
      <required>false</required>
      <model_dependent>false</model_dependent>
    </argument>
    <argument>
      <name>schedules_power_outage_periods</name>
      <display_name>Schedules: Power Outage Periods</display_name>
      <description>Specifies the power outage periods. Enter a date like "Dec 15 - Jan 15". Optionally, can enter hour of the day like "Dec 15 2 - Jan 15 20" (start hour can be 0 through 23 and end hour can be 1 through 24). If multiple periods, use a comma-separated list.</description>
      <type>String</type>
      <units></units>
      <required>false</required>
      <model_dependent>false</model_dependent>
    </argument>
    <argument>
      <name>schedules_power_outage_periods_window_natvent_availability</name>
      <display_name>Schedules: Power Outage Periods Window Natural Ventilation Availability</display_name>
      <description>The availability of the natural ventilation schedule during the power outage periods. Valid choices are 'regular schedule', 'always available', 'always unavailable'. If multiple periods, use a comma-separated list.</description>
      <type>String</type>
      <units></units>
      <required>false</required>
      <model_dependent>false</model_dependent>
    </argument>
    <argument>
      <name>simulation_control_daylight_saving_enabled</name>
      <display_name>Simulation Control: Daylight Saving Enabled</display_name>
      <description>Whether to use daylight saving. If not provided, the OS-HPXML default (see &lt;a href='https://openstudio-hpxml.readthedocs.io/en/v1.7.0/workflow_inputs.html#hpxml-building-site'&gt;HPXML Building Site&lt;/a&gt;) is used.</description>
      <type>Choice</type>
      <units></units>
      <required>false</required>
      <model_dependent>false</model_dependent>
      <choices>
        <choice>
          <value>auto</value>
          <display_name>auto</display_name>
        </choice>
        <choice>
          <value>true</value>
          <display_name>true</display_name>
        </choice>
        <choice>
          <value>false</value>
          <display_name>false</display_name>
        </choice>
      </choices>
    </argument>
    <argument>
      <name>site_type</name>
      <display_name>Site: Type</display_name>
      <description>The type of site. If not provided, the OS-HPXML default (see &lt;a href='https://openstudio-hpxml.readthedocs.io/en/v1.7.0/workflow_inputs.html#hpxml-site'&gt;HPXML Site&lt;/a&gt;) is used.</description>
      <type>Choice</type>
      <units></units>
      <required>false</required>
      <model_dependent>false</model_dependent>
      <choices>
        <choice>
          <value>auto</value>
          <display_name>auto</display_name>
        </choice>
        <choice>
          <value>suburban</value>
          <display_name>suburban</display_name>
        </choice>
        <choice>
          <value>urban</value>
          <display_name>urban</display_name>
        </choice>
        <choice>
          <value>rural</value>
          <display_name>rural</display_name>
        </choice>
      </choices>
    </argument>
    <argument>
      <name>site_shielding_of_home</name>
      <display_name>Site: Shielding of Home</display_name>
      <description>Presence of nearby buildings, trees, obstructions for infiltration model. If not provided, the OS-HPXML default (see &lt;a href='https://openstudio-hpxml.readthedocs.io/en/v1.7.0/workflow_inputs.html#hpxml-site'&gt;HPXML Site&lt;/a&gt;) is used.</description>
      <type>Choice</type>
      <units></units>
      <required>false</required>
      <model_dependent>false</model_dependent>
      <choices>
        <choice>
          <value>auto</value>
          <display_name>auto</display_name>
        </choice>
        <choice>
          <value>exposed</value>
          <display_name>exposed</display_name>
        </choice>
        <choice>
          <value>normal</value>
          <display_name>normal</display_name>
        </choice>
        <choice>
          <value>well-shielded</value>
          <display_name>well-shielded</display_name>
        </choice>
      </choices>
    </argument>
    <argument>
      <name>site_soil_and_moisture_type</name>
      <display_name>Site: Soil and Moisture Type</display_name>
      <description>Type of soil and moisture. This is used to inform ground conductivity and diffusivity. If not provided, the OS-HPXML default (see &lt;a href='https://openstudio-hpxml.readthedocs.io/en/v1.7.0/workflow_inputs.html#hpxml-site'&gt;HPXML Site&lt;/a&gt;) is used.</description>
      <type>Choice</type>
      <units></units>
      <required>false</required>
      <model_dependent>false</model_dependent>
      <choices>
        <choice>
          <value>auto</value>
          <display_name>auto</display_name>
        </choice>
        <choice>
          <value>clay, dry</value>
          <display_name>clay, dry</display_name>
        </choice>
        <choice>
          <value>clay, mixed</value>
          <display_name>clay, mixed</display_name>
        </choice>
        <choice>
          <value>clay, wet</value>
          <display_name>clay, wet</display_name>
        </choice>
        <choice>
          <value>gravel, dry</value>
          <display_name>gravel, dry</display_name>
        </choice>
        <choice>
          <value>gravel, mixed</value>
          <display_name>gravel, mixed</display_name>
        </choice>
        <choice>
          <value>gravel, wet</value>
          <display_name>gravel, wet</display_name>
        </choice>
        <choice>
          <value>loam, dry</value>
          <display_name>loam, dry</display_name>
        </choice>
        <choice>
          <value>loam, mixed</value>
          <display_name>loam, mixed</display_name>
        </choice>
        <choice>
          <value>loam, wet</value>
          <display_name>loam, wet</display_name>
        </choice>
        <choice>
          <value>sand, dry</value>
          <display_name>sand, dry</display_name>
        </choice>
        <choice>
          <value>sand, mixed</value>
          <display_name>sand, mixed</display_name>
        </choice>
        <choice>
          <value>sand, wet</value>
          <display_name>sand, wet</display_name>
        </choice>
        <choice>
          <value>silt, dry</value>
          <display_name>silt, dry</display_name>
        </choice>
        <choice>
          <value>silt, mixed</value>
          <display_name>silt, mixed</display_name>
        </choice>
        <choice>
          <value>silt, wet</value>
          <display_name>silt, wet</display_name>
        </choice>
        <choice>
          <value>unknown, dry</value>
          <display_name>unknown, dry</display_name>
        </choice>
        <choice>
          <value>unknown, mixed</value>
          <display_name>unknown, mixed</display_name>
        </choice>
        <choice>
          <value>unknown, wet</value>
          <display_name>unknown, wet</display_name>
        </choice>
      </choices>
    </argument>
    <argument>
      <name>site_ground_conductivity</name>
      <display_name>Site: Ground Conductivity</display_name>
      <description>Conductivity of the ground soil. If provided, overrides the previous site and moisture type input.</description>
      <type>String</type>
      <units>Btu/hr-ft-F</units>
      <required>false</required>
      <model_dependent>false</model_dependent>
    </argument>
    <argument>
      <name>site_ground_diffusivity</name>
      <display_name>Site: Ground Diffusivity</display_name>
      <description>Diffusivity of the ground soil. If provided, overrides the previous site and moisture type input.</description>
      <type>String</type>
      <units>ft^2/hr</units>
      <required>false</required>
      <model_dependent>false</model_dependent>
    </argument>
    <argument>
      <name>site_iecc_zone</name>
      <display_name>Site: IECC Zone</display_name>
      <description>IECC zone of the home address.</description>
      <type>Choice</type>
      <units></units>
      <required>false</required>
      <model_dependent>false</model_dependent>
      <choices>
        <choice>
          <value>auto</value>
          <display_name>auto</display_name>
        </choice>
        <choice>
          <value>1A</value>
          <display_name>1A</display_name>
        </choice>
        <choice>
          <value>1B</value>
          <display_name>1B</display_name>
        </choice>
        <choice>
          <value>1C</value>
          <display_name>1C</display_name>
        </choice>
        <choice>
          <value>2A</value>
          <display_name>2A</display_name>
        </choice>
        <choice>
          <value>2B</value>
          <display_name>2B</display_name>
        </choice>
        <choice>
          <value>2C</value>
          <display_name>2C</display_name>
        </choice>
        <choice>
          <value>3A</value>
          <display_name>3A</display_name>
        </choice>
        <choice>
          <value>3B</value>
          <display_name>3B</display_name>
        </choice>
        <choice>
          <value>3C</value>
          <display_name>3C</display_name>
        </choice>
        <choice>
          <value>4A</value>
          <display_name>4A</display_name>
        </choice>
        <choice>
          <value>4B</value>
          <display_name>4B</display_name>
        </choice>
        <choice>
          <value>4C</value>
          <display_name>4C</display_name>
        </choice>
        <choice>
          <value>5A</value>
          <display_name>5A</display_name>
        </choice>
        <choice>
          <value>5B</value>
          <display_name>5B</display_name>
        </choice>
        <choice>
          <value>5C</value>
          <display_name>5C</display_name>
        </choice>
        <choice>
          <value>6A</value>
          <display_name>6A</display_name>
        </choice>
        <choice>
          <value>6B</value>
          <display_name>6B</display_name>
        </choice>
        <choice>
          <value>6C</value>
          <display_name>6C</display_name>
        </choice>
        <choice>
          <value>7</value>
          <display_name>7</display_name>
        </choice>
        <choice>
          <value>8</value>
          <display_name>8</display_name>
        </choice>
      </choices>
    </argument>
    <argument>
      <name>site_city</name>
      <display_name>Site: City</display_name>
      <description>City/municipality of the home address.</description>
      <type>String</type>
      <units></units>
      <required>false</required>
      <model_dependent>false</model_dependent>
    </argument>
    <argument>
      <name>site_state_code</name>
      <display_name>Site: State Code</display_name>
      <description>State code of the home address. If not provided, the OS-HPXML default (see &lt;a href='https://openstudio-hpxml.readthedocs.io/en/v1.7.0/workflow_inputs.html#hpxml-site'&gt;HPXML Site&lt;/a&gt;) is used.</description>
      <type>Choice</type>
      <units></units>
      <required>false</required>
      <model_dependent>false</model_dependent>
      <choices>
        <choice>
          <value>auto</value>
          <display_name>auto</display_name>
        </choice>
        <choice>
          <value>AK</value>
          <display_name>AK</display_name>
        </choice>
        <choice>
          <value>AL</value>
          <display_name>AL</display_name>
        </choice>
        <choice>
          <value>AR</value>
          <display_name>AR</display_name>
        </choice>
        <choice>
          <value>AZ</value>
          <display_name>AZ</display_name>
        </choice>
        <choice>
          <value>CA</value>
          <display_name>CA</display_name>
        </choice>
        <choice>
          <value>CO</value>
          <display_name>CO</display_name>
        </choice>
        <choice>
          <value>CT</value>
          <display_name>CT</display_name>
        </choice>
        <choice>
          <value>DC</value>
          <display_name>DC</display_name>
        </choice>
        <choice>
          <value>DE</value>
          <display_name>DE</display_name>
        </choice>
        <choice>
          <value>FL</value>
          <display_name>FL</display_name>
        </choice>
        <choice>
          <value>GA</value>
          <display_name>GA</display_name>
        </choice>
        <choice>
          <value>HI</value>
          <display_name>HI</display_name>
        </choice>
        <choice>
          <value>IA</value>
          <display_name>IA</display_name>
        </choice>
        <choice>
          <value>ID</value>
          <display_name>ID</display_name>
        </choice>
        <choice>
          <value>IL</value>
          <display_name>IL</display_name>
        </choice>
        <choice>
          <value>IN</value>
          <display_name>IN</display_name>
        </choice>
        <choice>
          <value>KS</value>
          <display_name>KS</display_name>
        </choice>
        <choice>
          <value>KY</value>
          <display_name>KY</display_name>
        </choice>
        <choice>
          <value>LA</value>
          <display_name>LA</display_name>
        </choice>
        <choice>
          <value>MA</value>
          <display_name>MA</display_name>
        </choice>
        <choice>
          <value>MD</value>
          <display_name>MD</display_name>
        </choice>
        <choice>
          <value>ME</value>
          <display_name>ME</display_name>
        </choice>
        <choice>
          <value>MI</value>
          <display_name>MI</display_name>
        </choice>
        <choice>
          <value>MN</value>
          <display_name>MN</display_name>
        </choice>
        <choice>
          <value>MO</value>
          <display_name>MO</display_name>
        </choice>
        <choice>
          <value>MS</value>
          <display_name>MS</display_name>
        </choice>
        <choice>
          <value>MT</value>
          <display_name>MT</display_name>
        </choice>
        <choice>
          <value>NC</value>
          <display_name>NC</display_name>
        </choice>
        <choice>
          <value>ND</value>
          <display_name>ND</display_name>
        </choice>
        <choice>
          <value>NE</value>
          <display_name>NE</display_name>
        </choice>
        <choice>
          <value>NH</value>
          <display_name>NH</display_name>
        </choice>
        <choice>
          <value>NJ</value>
          <display_name>NJ</display_name>
        </choice>
        <choice>
          <value>NM</value>
          <display_name>NM</display_name>
        </choice>
        <choice>
          <value>NV</value>
          <display_name>NV</display_name>
        </choice>
        <choice>
          <value>NY</value>
          <display_name>NY</display_name>
        </choice>
        <choice>
          <value>OH</value>
          <display_name>OH</display_name>
        </choice>
        <choice>
          <value>OK</value>
          <display_name>OK</display_name>
        </choice>
        <choice>
          <value>OR</value>
          <display_name>OR</display_name>
        </choice>
        <choice>
          <value>PA</value>
          <display_name>PA</display_name>
        </choice>
        <choice>
          <value>RI</value>
          <display_name>RI</display_name>
        </choice>
        <choice>
          <value>SC</value>
          <display_name>SC</display_name>
        </choice>
        <choice>
          <value>SD</value>
          <display_name>SD</display_name>
        </choice>
        <choice>
          <value>TN</value>
          <display_name>TN</display_name>
        </choice>
        <choice>
          <value>TX</value>
          <display_name>TX</display_name>
        </choice>
        <choice>
          <value>UT</value>
          <display_name>UT</display_name>
        </choice>
        <choice>
          <value>VA</value>
          <display_name>VA</display_name>
        </choice>
        <choice>
          <value>VT</value>
          <display_name>VT</display_name>
        </choice>
        <choice>
          <value>WA</value>
          <display_name>WA</display_name>
        </choice>
        <choice>
          <value>WI</value>
          <display_name>WI</display_name>
        </choice>
        <choice>
          <value>WV</value>
          <display_name>WV</display_name>
        </choice>
        <choice>
          <value>WY</value>
          <display_name>WY</display_name>
        </choice>
      </choices>
    </argument>
    <argument>
      <name>site_zip_code</name>
      <display_name>Site: Zip Code</display_name>
      <description>Zip code of the home address.</description>
      <type>String</type>
      <units></units>
      <required>false</required>
      <model_dependent>false</model_dependent>
    </argument>
    <argument>
      <name>site_time_zone_utc_offset</name>
      <display_name>Site: Time Zone UTC Offset</display_name>
      <description>Time zone UTC offset of the home address. Must be between -12 and 14. If not provided, the OS-HPXML default (see &lt;a href='https://openstudio-hpxml.readthedocs.io/en/v1.7.0/workflow_inputs.html#hpxml-site'&gt;HPXML Site&lt;/a&gt;) is used.</description>
      <type>String</type>
      <units>hr</units>
      <required>false</required>
      <model_dependent>false</model_dependent>
    </argument>
    <argument>
      <name>site_elevation</name>
      <display_name>Site: Elevation</display_name>
      <description>Elevation of the home address. If not provided, the OS-HPXML default (see &lt;a href='https://openstudio-hpxml.readthedocs.io/en/v1.7.0/workflow_inputs.html#hpxml-site'&gt;HPXML Site&lt;/a&gt;) is used.</description>
      <type>String</type>
      <units>ft</units>
      <required>false</required>
      <model_dependent>false</model_dependent>
    </argument>
    <argument>
      <name>site_latitude</name>
      <display_name>Site: Latitude</display_name>
      <description>Latitude of the home address. Must be between -90 and 90. Use negative values for southern hemisphere. If not provided, the OS-HPXML default (see &lt;a href='https://openstudio-hpxml.readthedocs.io/en/v1.7.0/workflow_inputs.html#hpxml-site'&gt;HPXML Site&lt;/a&gt;) is used.</description>
      <type>String</type>
      <units>deg</units>
      <required>false</required>
      <model_dependent>false</model_dependent>
    </argument>
    <argument>
      <name>site_longitude</name>
      <display_name>Site: Longitude</display_name>
      <description>Longitude of the home address. Must be between -180 and 180. Use negative values for the western hemisphere. If not provided, the OS-HPXML default (see &lt;a href='https://openstudio-hpxml.readthedocs.io/en/v1.7.0/workflow_inputs.html#hpxml-site'&gt;HPXML Site&lt;/a&gt;) is used.</description>
      <type>String</type>
      <units>deg</units>
      <required>false</required>
      <model_dependent>false</model_dependent>
    </argument>
    <argument>
      <name>weather_station_epw_filepath</name>
      <display_name>Weather Station: EnergyPlus Weather (EPW) Filepath</display_name>
      <description>Path of the EPW file.</description>
      <type>String</type>
      <required>true</required>
      <model_dependent>false</model_dependent>
      <default_value>USA_CO_Denver.Intl.AP.725650_TMY3.epw</default_value>
    </argument>
    <argument>
      <name>year_built</name>
      <display_name>Building Construction: Year Built</display_name>
      <description>The year the building was built.</description>
      <type>String</type>
      <units></units>
      <required>false</required>
      <model_dependent>false</model_dependent>
    </argument>
    <argument>
      <name>geometry_unit_type</name>
      <display_name>Geometry: Unit Type</display_name>
      <description>The type of dwelling unit. Use single-family attached for a dwelling unit with 1 or more stories, attached units to one or both sides, and no units above/below. Use apartment unit for a dwelling unit with 1 story, attached units to one, two, or three sides, and units above and/or below.</description>
      <type>Choice</type>
      <required>true</required>
      <model_dependent>false</model_dependent>
      <default_value>single-family detached</default_value>
      <choices>
        <choice>
          <value>single-family detached</value>
          <display_name>single-family detached</display_name>
        </choice>
        <choice>
          <value>single-family attached</value>
          <display_name>single-family attached</display_name>
        </choice>
        <choice>
          <value>apartment unit</value>
          <display_name>apartment unit</display_name>
        </choice>
        <choice>
          <value>manufactured home</value>
          <display_name>manufactured home</display_name>
        </choice>
      </choices>
    </argument>
    <argument>
      <name>geometry_unit_aspect_ratio</name>
      <display_name>Geometry: Unit Aspect Ratio</display_name>
      <description>The ratio of front/back wall length to left/right wall length for the unit, excluding any protruding garage wall area.</description>
      <type>Double</type>
      <units>Frac</units>
      <required>true</required>
      <model_dependent>false</model_dependent>
      <default_value>2</default_value>
    </argument>
    <argument>
      <name>geometry_unit_orientation</name>
      <display_name>Geometry: Unit Orientation</display_name>
      <description>The unit's orientation is measured clockwise from north (e.g., North=0, East=90, South=180, West=270).</description>
      <type>Double</type>
      <units>degrees</units>
      <required>true</required>
      <model_dependent>false</model_dependent>
      <default_value>180</default_value>
    </argument>
    <argument>
      <name>geometry_unit_num_bedrooms</name>
      <display_name>Geometry: Unit Number of Bedrooms</display_name>
      <description>The number of bedrooms in the unit.</description>
      <type>Integer</type>
      <units>#</units>
      <required>true</required>
      <model_dependent>false</model_dependent>
      <default_value>3</default_value>
    </argument>
    <argument>
      <name>geometry_unit_num_bathrooms</name>
      <display_name>Geometry: Unit Number of Bathrooms</display_name>
      <description>The number of bathrooms in the unit. If not provided, the OS-HPXML default (see &lt;a href='https://openstudio-hpxml.readthedocs.io/en/v1.7.0/workflow_inputs.html#hpxml-building-construction'&gt;HPXML Building Construction&lt;/a&gt;) is used.</description>
      <type>String</type>
      <units>#</units>
      <required>false</required>
      <model_dependent>false</model_dependent>
    </argument>
    <argument>
      <name>geometry_unit_num_occupants</name>
      <display_name>Geometry: Unit Number of Occupants</display_name>
      <description>The number of occupants in the unit. If not provided, an *asset* calculation is performed assuming standard occupancy, in which various end use defaults (e.g., plug loads, appliances, and hot water usage) are calculated based on Number of Bedrooms and Conditioned Floor Area per ANSI/RESNET/ICC 301-2019. If provided, an *operational* calculation is instead performed in which the end use defaults are adjusted using the relationship between Number of Bedrooms and Number of Occupants from RECS 2015.</description>
      <type>String</type>
      <units>#</units>
      <required>false</required>
      <model_dependent>false</model_dependent>
    </argument>
    <argument>
      <name>geometry_building_num_units</name>
      <display_name>Geometry: Building Number of Units</display_name>
      <description>The number of units in the building. Required for single-family attached and apartment units.</description>
      <type>String</type>
      <units>#</units>
      <required>false</required>
      <model_dependent>false</model_dependent>
    </argument>
    <argument>
      <name>geometry_average_ceiling_height</name>
      <display_name>Geometry: Average Ceiling Height</display_name>
      <description>Average distance from the floor to the ceiling.</description>
      <type>Double</type>
      <units>ft</units>
      <required>true</required>
      <model_dependent>false</model_dependent>
      <default_value>8</default_value>
    </argument>
    <argument>
      <name>geometry_garage_width</name>
      <display_name>Geometry: Garage Width</display_name>
      <description>The width of the garage. Enter zero for no garage. Only applies to single-family detached units.</description>
      <type>Double</type>
      <units>ft</units>
      <required>true</required>
      <model_dependent>false</model_dependent>
      <default_value>0</default_value>
    </argument>
    <argument>
      <name>geometry_garage_depth</name>
      <display_name>Geometry: Garage Depth</display_name>
      <description>The depth of the garage. Only applies to single-family detached units.</description>
      <type>Double</type>
      <units>ft</units>
      <required>true</required>
      <model_dependent>false</model_dependent>
      <default_value>20</default_value>
    </argument>
    <argument>
      <name>geometry_garage_protrusion</name>
      <display_name>Geometry: Garage Protrusion</display_name>
      <description>The fraction of the garage that is protruding from the conditioned space. Only applies to single-family detached units.</description>
      <type>Double</type>
      <units>Frac</units>
      <required>true</required>
      <model_dependent>false</model_dependent>
      <default_value>0</default_value>
    </argument>
    <argument>
      <name>geometry_garage_position</name>
      <display_name>Geometry: Garage Position</display_name>
      <description>The position of the garage. Only applies to single-family detached units.</description>
      <type>Choice</type>
      <required>true</required>
      <model_dependent>false</model_dependent>
      <default_value>Right</default_value>
      <choices>
        <choice>
          <value>Right</value>
          <display_name>Right</display_name>
        </choice>
        <choice>
          <value>Left</value>
          <display_name>Left</display_name>
        </choice>
      </choices>
    </argument>
    <argument>
      <name>geometry_foundation_type</name>
      <display_name>Geometry: Foundation Type</display_name>
      <description>The foundation type of the building. Foundation types ConditionedBasement and ConditionedCrawlspace are not allowed for apartment units.</description>
      <type>Choice</type>
      <required>true</required>
      <model_dependent>false</model_dependent>
      <default_value>SlabOnGrade</default_value>
      <choices>
        <choice>
          <value>SlabOnGrade</value>
          <display_name>SlabOnGrade</display_name>
        </choice>
        <choice>
          <value>VentedCrawlspace</value>
          <display_name>VentedCrawlspace</display_name>
        </choice>
        <choice>
          <value>UnventedCrawlspace</value>
          <display_name>UnventedCrawlspace</display_name>
        </choice>
        <choice>
          <value>ConditionedCrawlspace</value>
          <display_name>ConditionedCrawlspace</display_name>
        </choice>
        <choice>
          <value>UnconditionedBasement</value>
          <display_name>UnconditionedBasement</display_name>
        </choice>
        <choice>
          <value>ConditionedBasement</value>
          <display_name>ConditionedBasement</display_name>
        </choice>
        <choice>
          <value>Ambient</value>
          <display_name>Ambient</display_name>
        </choice>
        <choice>
          <value>AboveApartment</value>
          <display_name>AboveApartment</display_name>
        </choice>
        <choice>
          <value>BellyAndWingWithSkirt</value>
          <display_name>BellyAndWingWithSkirt</display_name>
        </choice>
        <choice>
          <value>BellyAndWingNoSkirt</value>
          <display_name>BellyAndWingNoSkirt</display_name>
        </choice>
      </choices>
    </argument>
    <argument>
      <name>geometry_foundation_height</name>
      <display_name>Geometry: Foundation Height</display_name>
      <description>The height of the foundation (e.g., 3ft for crawlspace, 8ft for basement). Only applies to basements/crawlspaces.</description>
      <type>Double</type>
      <units>ft</units>
      <required>true</required>
      <model_dependent>false</model_dependent>
      <default_value>0</default_value>
    </argument>
    <argument>
      <name>geometry_foundation_height_above_grade</name>
      <display_name>Geometry: Foundation Height Above Grade</display_name>
      <description>The depth above grade of the foundation wall. Only applies to basements/crawlspaces.</description>
      <type>Double</type>
      <units>ft</units>
      <required>true</required>
      <model_dependent>false</model_dependent>
      <default_value>0</default_value>
    </argument>
    <argument>
      <name>geometry_rim_joist_height</name>
      <display_name>Geometry: Rim Joist Height</display_name>
      <description>The height of the rim joists. Only applies to basements/crawlspaces.</description>
      <type>String</type>
      <units>in</units>
      <required>false</required>
      <model_dependent>false</model_dependent>
    </argument>
    <argument>
      <name>geometry_attic_type</name>
      <display_name>Geometry: Attic Type</display_name>
      <description>The attic type of the building. Attic type ConditionedAttic is not allowed for apartment units.</description>
      <type>Choice</type>
      <required>true</required>
      <model_dependent>false</model_dependent>
      <default_value>VentedAttic</default_value>
      <choices>
        <choice>
          <value>FlatRoof</value>
          <display_name>FlatRoof</display_name>
        </choice>
        <choice>
          <value>VentedAttic</value>
          <display_name>VentedAttic</display_name>
        </choice>
        <choice>
          <value>UnventedAttic</value>
          <display_name>UnventedAttic</display_name>
        </choice>
        <choice>
          <value>ConditionedAttic</value>
          <display_name>ConditionedAttic</display_name>
        </choice>
        <choice>
          <value>BelowApartment</value>
          <display_name>BelowApartment</display_name>
        </choice>
      </choices>
    </argument>
    <argument>
      <name>geometry_roof_type</name>
      <display_name>Geometry: Roof Type</display_name>
      <description>The roof type of the building. Ignored if the building has a flat roof.</description>
      <type>Choice</type>
      <required>true</required>
      <model_dependent>false</model_dependent>
      <default_value>gable</default_value>
      <choices>
        <choice>
          <value>gable</value>
          <display_name>gable</display_name>
        </choice>
        <choice>
          <value>hip</value>
          <display_name>hip</display_name>
        </choice>
      </choices>
    </argument>
    <argument>
      <name>geometry_roof_pitch</name>
      <display_name>Geometry: Roof Pitch</display_name>
      <description>The roof pitch of the attic. Ignored if the building has a flat roof.</description>
      <type>Choice</type>
      <required>true</required>
      <model_dependent>false</model_dependent>
      <default_value>6:12</default_value>
      <choices>
        <choice>
          <value>1:12</value>
          <display_name>1:12</display_name>
        </choice>
        <choice>
          <value>2:12</value>
          <display_name>2:12</display_name>
        </choice>
        <choice>
          <value>3:12</value>
          <display_name>3:12</display_name>
        </choice>
        <choice>
          <value>4:12</value>
          <display_name>4:12</display_name>
        </choice>
        <choice>
          <value>5:12</value>
          <display_name>5:12</display_name>
        </choice>
        <choice>
          <value>6:12</value>
          <display_name>6:12</display_name>
        </choice>
        <choice>
          <value>7:12</value>
          <display_name>7:12</display_name>
        </choice>
        <choice>
          <value>8:12</value>
          <display_name>8:12</display_name>
        </choice>
        <choice>
          <value>9:12</value>
          <display_name>9:12</display_name>
        </choice>
        <choice>
          <value>10:12</value>
          <display_name>10:12</display_name>
        </choice>
        <choice>
          <value>11:12</value>
          <display_name>11:12</display_name>
        </choice>
        <choice>
          <value>12:12</value>
          <display_name>12:12</display_name>
        </choice>
      </choices>
    </argument>
    <argument>
      <name>geometry_eaves_depth</name>
      <display_name>Geometry: Eaves Depth</display_name>
      <description>The eaves depth of the roof.</description>
      <type>Double</type>
      <units>ft</units>
      <required>true</required>
      <model_dependent>false</model_dependent>
      <default_value>2</default_value>
    </argument>
    <argument>
      <name>neighbor_front_distance</name>
      <display_name>Neighbor: Front Distance</display_name>
      <description>The distance between the unit and the neighboring building to the front (not including eaves). A value of zero indicates no neighbors. Used for shading.</description>
      <type>Double</type>
      <units>ft</units>
      <required>true</required>
      <model_dependent>false</model_dependent>
      <default_value>0</default_value>
    </argument>
    <argument>
      <name>neighbor_back_distance</name>
      <display_name>Neighbor: Back Distance</display_name>
      <description>The distance between the unit and the neighboring building to the back (not including eaves). A value of zero indicates no neighbors. Used for shading.</description>
      <type>Double</type>
      <units>ft</units>
      <required>true</required>
      <model_dependent>false</model_dependent>
      <default_value>0</default_value>
    </argument>
    <argument>
      <name>neighbor_left_distance</name>
      <display_name>Neighbor: Left Distance</display_name>
      <description>The distance between the unit and the neighboring building to the left (not including eaves). A value of zero indicates no neighbors. Used for shading.</description>
      <type>Double</type>
      <units>ft</units>
      <required>true</required>
      <model_dependent>false</model_dependent>
      <default_value>10</default_value>
    </argument>
    <argument>
      <name>neighbor_right_distance</name>
      <display_name>Neighbor: Right Distance</display_name>
      <description>The distance between the unit and the neighboring building to the right (not including eaves). A value of zero indicates no neighbors. Used for shading.</description>
      <type>Double</type>
      <units>ft</units>
      <required>true</required>
      <model_dependent>false</model_dependent>
      <default_value>10</default_value>
    </argument>
    <argument>
      <name>neighbor_front_height</name>
      <display_name>Neighbor: Front Height</display_name>
      <description>The height of the neighboring building to the front. If not provided, the OS-HPXML default (see &lt;a href='https://openstudio-hpxml.readthedocs.io/en/v1.7.0/workflow_inputs.html#hpxml-site'&gt;HPXML Site&lt;/a&gt;) is used.</description>
      <type>String</type>
      <units>ft</units>
      <required>false</required>
      <model_dependent>false</model_dependent>
    </argument>
    <argument>
      <name>neighbor_back_height</name>
      <display_name>Neighbor: Back Height</display_name>
      <description>The height of the neighboring building to the back. If not provided, the OS-HPXML default (see &lt;a href='https://openstudio-hpxml.readthedocs.io/en/v1.7.0/workflow_inputs.html#hpxml-site'&gt;HPXML Site&lt;/a&gt;) is used.</description>
      <type>String</type>
      <units>ft</units>
      <required>false</required>
      <model_dependent>false</model_dependent>
    </argument>
    <argument>
      <name>neighbor_left_height</name>
      <display_name>Neighbor: Left Height</display_name>
      <description>The height of the neighboring building to the left. If not provided, the OS-HPXML default (see &lt;a href='https://openstudio-hpxml.readthedocs.io/en/v1.7.0/workflow_inputs.html#hpxml-site'&gt;HPXML Site&lt;/a&gt;) is used.</description>
      <type>String</type>
      <units>ft</units>
      <required>false</required>
      <model_dependent>false</model_dependent>
    </argument>
    <argument>
      <name>neighbor_right_height</name>
      <display_name>Neighbor: Right Height</display_name>
      <description>The height of the neighboring building to the right. If not provided, the OS-HPXML default (see &lt;a href='https://openstudio-hpxml.readthedocs.io/en/v1.7.0/workflow_inputs.html#hpxml-site'&gt;HPXML Site&lt;/a&gt;) is used.</description>
      <type>String</type>
      <units>ft</units>
      <required>false</required>
      <model_dependent>false</model_dependent>
    </argument>
    <argument>
      <name>floor_over_foundation_assembly_r</name>
      <display_name>Floor: Over Foundation Assembly R-value</display_name>
      <description>Assembly R-value for the floor over the foundation. Ignored if the building has a slab-on-grade foundation.</description>
      <type>Double</type>
      <units>h-ft^2-R/Btu</units>
      <required>true</required>
      <model_dependent>false</model_dependent>
      <default_value>28.1</default_value>
    </argument>
    <argument>
      <name>floor_over_garage_assembly_r</name>
      <display_name>Floor: Over Garage Assembly R-value</display_name>
      <description>Assembly R-value for the floor over the garage. Ignored unless the building has a garage under conditioned space.</description>
      <type>Double</type>
      <units>h-ft^2-R/Btu</units>
      <required>true</required>
      <model_dependent>false</model_dependent>
      <default_value>28.1</default_value>
    </argument>
    <argument>
      <name>floor_type</name>
      <display_name>Floor: Type</display_name>
      <description>The type of floors.</description>
      <type>Choice</type>
      <required>true</required>
      <model_dependent>false</model_dependent>
      <default_value>WoodFrame</default_value>
      <choices>
        <choice>
          <value>WoodFrame</value>
          <display_name>WoodFrame</display_name>
        </choice>
        <choice>
          <value>StructuralInsulatedPanel</value>
          <display_name>StructuralInsulatedPanel</display_name>
        </choice>
        <choice>
          <value>SolidConcrete</value>
          <display_name>SolidConcrete</display_name>
        </choice>
        <choice>
          <value>SteelFrame</value>
          <display_name>SteelFrame</display_name>
        </choice>
      </choices>
    </argument>
    <argument>
      <name>foundation_wall_type</name>
      <display_name>Foundation Wall: Type</display_name>
      <description>The material type of the foundation wall. If not provided, the OS-HPXML default (see &lt;a href='https://openstudio-hpxml.readthedocs.io/en/v1.7.0/workflow_inputs.html#hpxml-foundation-walls'&gt;HPXML Foundation Walls&lt;/a&gt;) is used.</description>
      <type>Choice</type>
      <units></units>
      <required>false</required>
      <model_dependent>false</model_dependent>
      <choices>
        <choice>
          <value>auto</value>
          <display_name>auto</display_name>
        </choice>
        <choice>
          <value>solid concrete</value>
          <display_name>solid concrete</display_name>
        </choice>
        <choice>
          <value>concrete block</value>
          <display_name>concrete block</display_name>
        </choice>
        <choice>
          <value>concrete block foam core</value>
          <display_name>concrete block foam core</display_name>
        </choice>
        <choice>
          <value>concrete block perlite core</value>
          <display_name>concrete block perlite core</display_name>
        </choice>
        <choice>
          <value>concrete block vermiculite core</value>
          <display_name>concrete block vermiculite core</display_name>
        </choice>
        <choice>
          <value>concrete block solid core</value>
          <display_name>concrete block solid core</display_name>
        </choice>
        <choice>
          <value>double brick</value>
          <display_name>double brick</display_name>
        </choice>
        <choice>
          <value>wood</value>
          <display_name>wood</display_name>
        </choice>
      </choices>
    </argument>
    <argument>
      <name>foundation_wall_thickness</name>
      <display_name>Foundation Wall: Thickness</display_name>
      <description>The thickness of the foundation wall. If not provided, the OS-HPXML default (see &lt;a href='https://openstudio-hpxml.readthedocs.io/en/v1.7.0/workflow_inputs.html#hpxml-foundation-walls'&gt;HPXML Foundation Walls&lt;/a&gt;) is used.</description>
      <type>String</type>
      <units>in</units>
      <required>false</required>
      <model_dependent>false</model_dependent>
    </argument>
    <argument>
      <name>foundation_wall_insulation_r</name>
      <display_name>Foundation Wall: Insulation Nominal R-value</display_name>
      <description>Nominal R-value for the foundation wall insulation. Only applies to basements/crawlspaces.</description>
      <type>Double</type>
      <units>h-ft^2-R/Btu</units>
      <required>true</required>
      <model_dependent>false</model_dependent>
      <default_value>0</default_value>
    </argument>
    <argument>
      <name>foundation_wall_insulation_location</name>
      <display_name>Foundation Wall: Insulation Location</display_name>
      <description>Whether the insulation is on the interior or exterior of the foundation wall. Only applies to basements/crawlspaces.</description>
      <type>Choice</type>
      <units>ft</units>
      <required>false</required>
      <model_dependent>false</model_dependent>
      <choices>
        <choice>
          <value>auto</value>
          <display_name>auto</display_name>
        </choice>
        <choice>
          <value>interior</value>
          <display_name>interior</display_name>
        </choice>
        <choice>
          <value>exterior</value>
          <display_name>exterior</display_name>
        </choice>
      </choices>
    </argument>
    <argument>
      <name>foundation_wall_insulation_distance_to_top</name>
      <display_name>Foundation Wall: Insulation Distance To Top</display_name>
      <description>The distance from the top of the foundation wall to the top of the foundation wall insulation. Only applies to basements/crawlspaces. If not provided, the OS-HPXML default (see &lt;a href='https://openstudio-hpxml.readthedocs.io/en/v1.7.0/workflow_inputs.html#hpxml-foundation-walls'&gt;HPXML Foundation Walls&lt;/a&gt;) is used.</description>
      <type>String</type>
      <units>ft</units>
      <required>false</required>
      <model_dependent>false</model_dependent>
    </argument>
    <argument>
      <name>foundation_wall_insulation_distance_to_bottom</name>
      <display_name>Foundation Wall: Insulation Distance To Bottom</display_name>
      <description>The distance from the top of the foundation wall to the bottom of the foundation wall insulation. Only applies to basements/crawlspaces. If not provided, the OS-HPXML default (see &lt;a href='https://openstudio-hpxml.readthedocs.io/en/v1.7.0/workflow_inputs.html#hpxml-foundation-walls'&gt;HPXML Foundation Walls&lt;/a&gt;) is used.</description>
      <type>String</type>
      <units>ft</units>
      <required>false</required>
      <model_dependent>false</model_dependent>
    </argument>
    <argument>
      <name>foundation_wall_assembly_r</name>
      <display_name>Foundation Wall: Assembly R-value</display_name>
      <description>Assembly R-value for the foundation walls. Only applies to basements/crawlspaces. If provided, overrides the previous foundation wall insulation inputs. If not provided, it is ignored.</description>
      <type>String</type>
      <units>h-ft^2-R/Btu</units>
      <required>false</required>
      <model_dependent>false</model_dependent>
    </argument>
    <argument>
      <name>rim_joist_assembly_r</name>
      <display_name>Rim Joist: Assembly R-value</display_name>
      <description>Assembly R-value for the rim joists. Only applies to basements/crawlspaces. Required if a rim joist height is provided.</description>
      <type>String</type>
      <units>h-ft^2-R/Btu</units>
      <required>false</required>
      <model_dependent>false</model_dependent>
    </argument>
    <argument>
      <name>slab_perimeter_insulation_r</name>
      <display_name>Slab: Perimeter Insulation Nominal R-value</display_name>
      <description>Nominal R-value of the vertical slab perimeter insulation. Applies to slab-on-grade foundations and basement/crawlspace floors.</description>
      <type>Double</type>
      <units>h-ft^2-R/Btu</units>
      <required>true</required>
      <model_dependent>false</model_dependent>
      <default_value>0</default_value>
    </argument>
    <argument>
      <name>slab_perimeter_depth</name>
      <display_name>Slab: Perimeter Insulation Depth</display_name>
      <description>Depth from grade to bottom of vertical slab perimeter insulation. Applies to slab-on-grade foundations and basement/crawlspace floors.</description>
      <type>Double</type>
      <units>ft</units>
      <required>true</required>
      <model_dependent>false</model_dependent>
      <default_value>0</default_value>
    </argument>
    <argument>
      <name>slab_under_insulation_r</name>
      <display_name>Slab: Under Slab Insulation Nominal R-value</display_name>
      <description>Nominal R-value of the horizontal under slab insulation. Applies to slab-on-grade foundations and basement/crawlspace floors.</description>
      <type>Double</type>
      <units>h-ft^2-R/Btu</units>
      <required>true</required>
      <model_dependent>false</model_dependent>
      <default_value>0</default_value>
    </argument>
    <argument>
      <name>slab_under_width</name>
      <display_name>Slab: Under Slab Insulation Width</display_name>
      <description>Width from slab edge inward of horizontal under-slab insulation. Enter 999 to specify that the under slab insulation spans the entire slab. Applies to slab-on-grade foundations and basement/crawlspace floors.</description>
      <type>Double</type>
      <units>ft</units>
      <required>true</required>
      <model_dependent>false</model_dependent>
      <default_value>0</default_value>
    </argument>
    <argument>
      <name>slab_thickness</name>
      <display_name>Slab: Thickness</display_name>
      <description>The thickness of the slab. Zero can be entered if there is a dirt floor instead of a slab. If not provided, the OS-HPXML default (see &lt;a href='https://openstudio-hpxml.readthedocs.io/en/v1.7.0/workflow_inputs.html#hpxml-slabs'&gt;HPXML Slabs&lt;/a&gt;) is used.</description>
      <type>String</type>
      <units>in</units>
      <required>false</required>
      <model_dependent>false</model_dependent>
    </argument>
    <argument>
      <name>slab_carpet_fraction</name>
      <display_name>Slab: Carpet Fraction</display_name>
      <description>Fraction of the slab floor area that is carpeted. If not provided, the OS-HPXML default (see &lt;a href='https://openstudio-hpxml.readthedocs.io/en/v1.7.0/workflow_inputs.html#hpxml-slabs'&gt;HPXML Slabs&lt;/a&gt;) is used.</description>
      <type>String</type>
      <units>Frac</units>
      <required>false</required>
      <model_dependent>false</model_dependent>
    </argument>
    <argument>
      <name>slab_carpet_r</name>
      <display_name>Slab: Carpet R-value</display_name>
      <description>R-value of the slab carpet. If not provided, the OS-HPXML default (see &lt;a href='https://openstudio-hpxml.readthedocs.io/en/v1.7.0/workflow_inputs.html#hpxml-slabs'&gt;HPXML Slabs&lt;/a&gt;) is used.</description>
      <type>String</type>
      <units>h-ft^2-R/Btu</units>
      <required>false</required>
      <model_dependent>false</model_dependent>
    </argument>
    <argument>
      <name>ceiling_assembly_r</name>
      <display_name>Ceiling: Assembly R-value</display_name>
      <description>Assembly R-value for the ceiling (attic floor).</description>
      <type>Double</type>
      <units>h-ft^2-R/Btu</units>
      <required>true</required>
      <model_dependent>false</model_dependent>
      <default_value>31.6</default_value>
    </argument>
    <argument>
      <name>roof_material_type</name>
      <display_name>Roof: Material Type</display_name>
      <description>The material type of the roof. If not provided, the OS-HPXML default (see &lt;a href='https://openstudio-hpxml.readthedocs.io/en/v1.7.0/workflow_inputs.html#hpxml-roofs'&gt;HPXML Roofs&lt;/a&gt;) is used.</description>
      <type>Choice</type>
      <units></units>
      <required>false</required>
      <model_dependent>false</model_dependent>
      <choices>
        <choice>
          <value>auto</value>
          <display_name>auto</display_name>
        </choice>
        <choice>
          <value>asphalt or fiberglass shingles</value>
          <display_name>asphalt or fiberglass shingles</display_name>
        </choice>
        <choice>
          <value>concrete</value>
          <display_name>concrete</display_name>
        </choice>
        <choice>
          <value>cool roof</value>
          <display_name>cool roof</display_name>
        </choice>
        <choice>
          <value>slate or tile shingles</value>
          <display_name>slate or tile shingles</display_name>
        </choice>
        <choice>
          <value>expanded polystyrene sheathing</value>
          <display_name>expanded polystyrene sheathing</display_name>
        </choice>
        <choice>
          <value>metal surfacing</value>
          <display_name>metal surfacing</display_name>
        </choice>
        <choice>
          <value>plastic/rubber/synthetic sheeting</value>
          <display_name>plastic/rubber/synthetic sheeting</display_name>
        </choice>
        <choice>
          <value>shingles</value>
          <display_name>shingles</display_name>
        </choice>
        <choice>
          <value>wood shingles or shakes</value>
          <display_name>wood shingles or shakes</display_name>
        </choice>
      </choices>
    </argument>
    <argument>
      <name>roof_color</name>
      <display_name>Roof: Color</display_name>
      <description>The color of the roof. If not provided, the OS-HPXML default (see &lt;a href='https://openstudio-hpxml.readthedocs.io/en/v1.7.0/workflow_inputs.html#hpxml-roofs'&gt;HPXML Roofs&lt;/a&gt;) is used.</description>
      <type>Choice</type>
      <units></units>
      <required>false</required>
      <model_dependent>false</model_dependent>
      <choices>
        <choice>
          <value>auto</value>
          <display_name>auto</display_name>
        </choice>
        <choice>
          <value>dark</value>
          <display_name>dark</display_name>
        </choice>
        <choice>
          <value>light</value>
          <display_name>light</display_name>
        </choice>
        <choice>
          <value>medium</value>
          <display_name>medium</display_name>
        </choice>
        <choice>
          <value>medium dark</value>
          <display_name>medium dark</display_name>
        </choice>
        <choice>
          <value>reflective</value>
          <display_name>reflective</display_name>
        </choice>
      </choices>
    </argument>
    <argument>
      <name>roof_assembly_r</name>
      <display_name>Roof: Assembly R-value</display_name>
      <description>Assembly R-value of the roof.</description>
      <type>Double</type>
      <units>h-ft^2-R/Btu</units>
      <required>true</required>
      <model_dependent>false</model_dependent>
      <default_value>2.3</default_value>
    </argument>
    <argument>
      <name>radiant_barrier_attic_location</name>
      <display_name>Attic: Radiant Barrier Location</display_name>
      <description>The location of the radiant barrier in the attic.</description>
      <type>Choice</type>
      <units></units>
      <required>false</required>
      <model_dependent>false</model_dependent>
      <choices>
        <choice>
          <value>auto</value>
          <display_name>auto</display_name>
        </choice>
        <choice>
          <value>none</value>
          <display_name>none</display_name>
        </choice>
        <choice>
          <value>Attic roof only</value>
          <display_name>Attic roof only</display_name>
        </choice>
        <choice>
          <value>Attic roof and gable walls</value>
          <display_name>Attic roof and gable walls</display_name>
        </choice>
        <choice>
          <value>Attic floor</value>
          <display_name>Attic floor</display_name>
        </choice>
      </choices>
    </argument>
    <argument>
      <name>radiant_barrier_grade</name>
      <display_name>Attic: Radiant Barrier Grade</display_name>
      <description>The grade of the radiant barrier in the attic. If not provided, the OS-HPXML default (see &lt;a href='https://openstudio-hpxml.readthedocs.io/en/v1.7.0/workflow_inputs.html#hpxml-roofs'&gt;HPXML Roofs&lt;/a&gt;) is used.</description>
      <type>Choice</type>
      <units></units>
      <required>false</required>
      <model_dependent>false</model_dependent>
      <choices>
        <choice>
          <value>auto</value>
          <display_name>auto</display_name>
        </choice>
        <choice>
          <value>1</value>
          <display_name>1</display_name>
        </choice>
        <choice>
          <value>2</value>
          <display_name>2</display_name>
        </choice>
        <choice>
          <value>3</value>
          <display_name>3</display_name>
        </choice>
      </choices>
    </argument>
    <argument>
      <name>wall_type</name>
      <display_name>Wall: Type</display_name>
      <description>The type of walls.</description>
      <type>Choice</type>
      <required>true</required>
      <model_dependent>false</model_dependent>
      <default_value>WoodStud</default_value>
      <choices>
        <choice>
          <value>WoodStud</value>
          <display_name>WoodStud</display_name>
        </choice>
        <choice>
          <value>ConcreteMasonryUnit</value>
          <display_name>ConcreteMasonryUnit</display_name>
        </choice>
        <choice>
          <value>DoubleWoodStud</value>
          <display_name>DoubleWoodStud</display_name>
        </choice>
        <choice>
          <value>InsulatedConcreteForms</value>
          <display_name>InsulatedConcreteForms</display_name>
        </choice>
        <choice>
          <value>LogWall</value>
          <display_name>LogWall</display_name>
        </choice>
        <choice>
          <value>StructuralInsulatedPanel</value>
          <display_name>StructuralInsulatedPanel</display_name>
        </choice>
        <choice>
          <value>SolidConcrete</value>
          <display_name>SolidConcrete</display_name>
        </choice>
        <choice>
          <value>SteelFrame</value>
          <display_name>SteelFrame</display_name>
        </choice>
        <choice>
          <value>Stone</value>
          <display_name>Stone</display_name>
        </choice>
        <choice>
          <value>StrawBale</value>
          <display_name>StrawBale</display_name>
        </choice>
        <choice>
          <value>StructuralBrick</value>
          <display_name>StructuralBrick</display_name>
        </choice>
      </choices>
    </argument>
    <argument>
      <name>wall_siding_type</name>
      <display_name>Wall: Siding Type</display_name>
      <description>The siding type of the walls. Also applies to rim joists. If not provided, the OS-HPXML default (see &lt;a href='https://openstudio-hpxml.readthedocs.io/en/v1.7.0/workflow_inputs.html#hpxml-walls'&gt;HPXML Walls&lt;/a&gt;) is used.</description>
      <type>Choice</type>
      <units></units>
      <required>false</required>
      <model_dependent>false</model_dependent>
      <choices>
        <choice>
          <value>auto</value>
          <display_name>auto</display_name>
        </choice>
        <choice>
          <value>aluminum siding</value>
          <display_name>aluminum siding</display_name>
        </choice>
        <choice>
          <value>asbestos siding</value>
          <display_name>asbestos siding</display_name>
        </choice>
        <choice>
          <value>brick veneer</value>
          <display_name>brick veneer</display_name>
        </choice>
        <choice>
          <value>composite shingle siding</value>
          <display_name>composite shingle siding</display_name>
        </choice>
        <choice>
          <value>fiber cement siding</value>
          <display_name>fiber cement siding</display_name>
        </choice>
        <choice>
          <value>masonite siding</value>
          <display_name>masonite siding</display_name>
        </choice>
        <choice>
          <value>none</value>
          <display_name>none</display_name>
        </choice>
        <choice>
          <value>stucco</value>
          <display_name>stucco</display_name>
        </choice>
        <choice>
          <value>synthetic stucco</value>
          <display_name>synthetic stucco</display_name>
        </choice>
        <choice>
          <value>vinyl siding</value>
          <display_name>vinyl siding</display_name>
        </choice>
        <choice>
          <value>wood siding</value>
          <display_name>wood siding</display_name>
        </choice>
      </choices>
    </argument>
    <argument>
      <name>wall_color</name>
      <display_name>Wall: Color</display_name>
      <description>The color of the walls. Also applies to rim joists. If not provided, the OS-HPXML default (see &lt;a href='https://openstudio-hpxml.readthedocs.io/en/v1.7.0/workflow_inputs.html#hpxml-walls'&gt;HPXML Walls&lt;/a&gt;) is used.</description>
      <type>Choice</type>
      <units></units>
      <required>false</required>
      <model_dependent>false</model_dependent>
      <choices>
        <choice>
          <value>auto</value>
          <display_name>auto</display_name>
        </choice>
        <choice>
          <value>dark</value>
          <display_name>dark</display_name>
        </choice>
        <choice>
          <value>light</value>
          <display_name>light</display_name>
        </choice>
        <choice>
          <value>medium</value>
          <display_name>medium</display_name>
        </choice>
        <choice>
          <value>medium dark</value>
          <display_name>medium dark</display_name>
        </choice>
        <choice>
          <value>reflective</value>
          <display_name>reflective</display_name>
        </choice>
      </choices>
    </argument>
    <argument>
      <name>wall_assembly_r</name>
      <display_name>Wall: Assembly R-value</display_name>
      <description>Assembly R-value of the walls.</description>
      <type>Double</type>
      <units>h-ft^2-R/Btu</units>
      <required>true</required>
      <model_dependent>false</model_dependent>
      <default_value>11.9</default_value>
    </argument>
    <argument>
      <name>window_front_wwr</name>
      <display_name>Windows: Front Window-to-Wall Ratio</display_name>
      <description>The ratio of window area to wall area for the unit's front facade. Enter 0 if specifying Front Window Area instead.</description>
      <type>Double</type>
      <units>Frac</units>
      <required>true</required>
      <model_dependent>false</model_dependent>
      <default_value>0.18</default_value>
    </argument>
    <argument>
      <name>window_back_wwr</name>
      <display_name>Windows: Back Window-to-Wall Ratio</display_name>
      <description>The ratio of window area to wall area for the unit's back facade. Enter 0 if specifying Back Window Area instead.</description>
      <type>Double</type>
      <units>Frac</units>
      <required>true</required>
      <model_dependent>false</model_dependent>
      <default_value>0.18</default_value>
    </argument>
    <argument>
      <name>window_left_wwr</name>
      <display_name>Windows: Left Window-to-Wall Ratio</display_name>
      <description>The ratio of window area to wall area for the unit's left facade (when viewed from the front). Enter 0 if specifying Left Window Area instead.</description>
      <type>Double</type>
      <units>Frac</units>
      <required>true</required>
      <model_dependent>false</model_dependent>
      <default_value>0.18</default_value>
    </argument>
    <argument>
      <name>window_right_wwr</name>
      <display_name>Windows: Right Window-to-Wall Ratio</display_name>
      <description>The ratio of window area to wall area for the unit's right facade (when viewed from the front). Enter 0 if specifying Right Window Area instead.</description>
      <type>Double</type>
      <units>Frac</units>
      <required>true</required>
      <model_dependent>false</model_dependent>
      <default_value>0.18</default_value>
    </argument>
    <argument>
      <name>window_area_front</name>
      <display_name>Windows: Front Window Area</display_name>
      <description>The amount of window area on the unit's front facade. Enter 0 if specifying Front Window-to-Wall Ratio instead.</description>
      <type>Double</type>
      <units>ft^2</units>
      <required>true</required>
      <model_dependent>false</model_dependent>
      <default_value>0</default_value>
    </argument>
    <argument>
      <name>window_area_back</name>
      <display_name>Windows: Back Window Area</display_name>
      <description>The amount of window area on the unit's back facade. Enter 0 if specifying Back Window-to-Wall Ratio instead.</description>
      <type>Double</type>
      <units>ft^2</units>
      <required>true</required>
      <model_dependent>false</model_dependent>
      <default_value>0</default_value>
    </argument>
    <argument>
      <name>window_area_left</name>
      <display_name>Windows: Left Window Area</display_name>
      <description>The amount of window area on the unit's left facade (when viewed from the front). Enter 0 if specifying Left Window-to-Wall Ratio instead.</description>
      <type>Double</type>
      <units>ft^2</units>
      <required>true</required>
      <model_dependent>false</model_dependent>
      <default_value>0</default_value>
    </argument>
    <argument>
      <name>window_area_right</name>
      <display_name>Windows: Right Window Area</display_name>
      <description>The amount of window area on the unit's right facade (when viewed from the front). Enter 0 if specifying Right Window-to-Wall Ratio instead.</description>
      <type>Double</type>
      <units>ft^2</units>
      <required>true</required>
      <model_dependent>false</model_dependent>
      <default_value>0</default_value>
    </argument>
    <argument>
      <name>window_aspect_ratio</name>
      <display_name>Windows: Aspect Ratio</display_name>
      <description>Ratio of window height to width.</description>
      <type>Double</type>
      <units>Frac</units>
      <required>true</required>
      <model_dependent>false</model_dependent>
      <default_value>1.333</default_value>
    </argument>
    <argument>
      <name>window_fraction_operable</name>
      <display_name>Windows: Fraction Operable</display_name>
      <description>Fraction of windows that are operable. If not provided, the OS-HPXML default (see &lt;a href='https://openstudio-hpxml.readthedocs.io/en/v1.7.0/workflow_inputs.html#hpxml-windows'&gt;HPXML Windows&lt;/a&gt;) is used.</description>
      <type>String</type>
      <units>Frac</units>
      <required>false</required>
      <model_dependent>false</model_dependent>
    </argument>
    <argument>
      <name>window_natvent_availability</name>
      <display_name>Windows: Natural Ventilation Availability</display_name>
      <description>For operable windows, the number of days/week that windows can be opened by occupants for natural ventilation. If not provided, the OS-HPXML default (see &lt;a href='https://openstudio-hpxml.readthedocs.io/en/v1.7.0/workflow_inputs.html#hpxml-windows'&gt;HPXML Windows&lt;/a&gt;) is used.</description>
      <type>String</type>
      <units>Days/week</units>
      <required>false</required>
      <model_dependent>false</model_dependent>
    </argument>
    <argument>
      <name>window_ufactor</name>
      <display_name>Windows: U-Factor</display_name>
      <description>Full-assembly NFRC U-factor.</description>
      <type>Double</type>
      <units>Btu/hr-ft^2-R</units>
      <required>true</required>
      <model_dependent>false</model_dependent>
      <default_value>0.37</default_value>
    </argument>
    <argument>
      <name>window_shgc</name>
      <display_name>Windows: SHGC</display_name>
      <description>Full-assembly NFRC solar heat gain coefficient.</description>
      <type>Double</type>
      <required>true</required>
      <model_dependent>false</model_dependent>
      <default_value>0.3</default_value>
    </argument>
    <argument>
      <name>window_interior_shading_winter</name>
      <display_name>Windows: Winter Interior Shading</display_name>
      <description>Interior shading coefficient for the winter season. 1.0 indicates no reduction in solar gain, 0.85 indicates 15% reduction, etc. If not provided, the OS-HPXML default (see &lt;a href='https://openstudio-hpxml.readthedocs.io/en/v1.7.0/workflow_inputs.html#hpxml-windows'&gt;HPXML Windows&lt;/a&gt;) is used.</description>
      <type>String</type>
      <units>Frac</units>
      <required>false</required>
      <model_dependent>false</model_dependent>
    </argument>
    <argument>
      <name>window_interior_shading_summer</name>
      <display_name>Windows: Summer Interior Shading</display_name>
      <description>Interior shading coefficient for the summer season. 1.0 indicates no reduction in solar gain, 0.85 indicates 15% reduction, etc. If not provided, the OS-HPXML default (see &lt;a href='https://openstudio-hpxml.readthedocs.io/en/v1.7.0/workflow_inputs.html#hpxml-windows'&gt;HPXML Windows&lt;/a&gt;) is used.</description>
      <type>String</type>
      <units>Frac</units>
      <required>false</required>
      <model_dependent>false</model_dependent>
    </argument>
    <argument>
      <name>window_exterior_shading_winter</name>
      <display_name>Windows: Winter Exterior Shading</display_name>
      <description>Exterior shading coefficient for the winter season. 1.0 indicates no reduction in solar gain, 0.85 indicates 15% reduction, etc. If not provided, the OS-HPXML default (see &lt;a href='https://openstudio-hpxml.readthedocs.io/en/v1.7.0/workflow_inputs.html#hpxml-windows'&gt;HPXML Windows&lt;/a&gt;) is used.</description>
      <type>String</type>
      <units>Frac</units>
      <required>false</required>
      <model_dependent>false</model_dependent>
    </argument>
    <argument>
      <name>window_exterior_shading_summer</name>
      <display_name>Windows: Summer Exterior Shading</display_name>
      <description>Exterior shading coefficient for the summer season. 1.0 indicates no reduction in solar gain, 0.85 indicates 15% reduction, etc. If not provided, the OS-HPXML default (see &lt;a href='https://openstudio-hpxml.readthedocs.io/en/v1.7.0/workflow_inputs.html#hpxml-windows'&gt;HPXML Windows&lt;/a&gt;) is used.</description>
      <type>String</type>
      <units>Frac</units>
      <required>false</required>
      <model_dependent>false</model_dependent>
    </argument>
    <argument>
      <name>window_shading_summer_season</name>
      <display_name>Windows: Shading Summer Season</display_name>
      <description>Enter a date like 'May 1 - Sep 30'. Defines the summer season for purposes of shading coefficients; the rest of the year is assumed to be winter. If not provided, the OS-HPXML default (see &lt;a href='https://openstudio-hpxml.readthedocs.io/en/v1.7.0/workflow_inputs.html#hpxml-windows'&gt;HPXML Windows&lt;/a&gt;) is used.</description>
      <type>String</type>
      <units></units>
      <required>false</required>
      <model_dependent>false</model_dependent>
    </argument>
    <argument>
      <name>window_storm_type</name>
      <display_name>Windows: Storm Type</display_name>
      <description>The type of storm, if present. If not provided, assumes there is no storm.</description>
      <type>Choice</type>
      <units></units>
      <required>false</required>
      <model_dependent>false</model_dependent>
      <choices>
        <choice>
          <value>auto</value>
          <display_name>auto</display_name>
        </choice>
        <choice>
          <value>clear</value>
          <display_name>clear</display_name>
        </choice>
        <choice>
          <value>low-e</value>
          <display_name>low-e</display_name>
        </choice>
      </choices>
    </argument>
    <argument>
      <name>overhangs_front_depth</name>
      <display_name>Overhangs: Front Depth</display_name>
      <description>The depth of overhangs for windows for the front facade.</description>
      <type>Double</type>
      <units>ft</units>
      <required>true</required>
      <model_dependent>false</model_dependent>
      <default_value>0</default_value>
    </argument>
    <argument>
      <name>overhangs_front_distance_to_top_of_window</name>
      <display_name>Overhangs: Front Distance to Top of Window</display_name>
      <description>The overhangs distance to the top of window for the front facade.</description>
      <type>Double</type>
      <units>ft</units>
      <required>true</required>
      <model_dependent>false</model_dependent>
      <default_value>0</default_value>
    </argument>
    <argument>
      <name>overhangs_front_distance_to_bottom_of_window</name>
      <display_name>Overhangs: Front Distance to Bottom of Window</display_name>
      <description>The overhangs distance to the bottom of window for the front facade.</description>
      <type>Double</type>
      <units>ft</units>
      <required>true</required>
      <model_dependent>false</model_dependent>
      <default_value>4</default_value>
    </argument>
    <argument>
      <name>overhangs_back_depth</name>
      <display_name>Overhangs: Back Depth</display_name>
      <description>The depth of overhangs for windows for the back facade.</description>
      <type>Double</type>
      <units>ft</units>
      <required>true</required>
      <model_dependent>false</model_dependent>
      <default_value>0</default_value>
    </argument>
    <argument>
      <name>overhangs_back_distance_to_top_of_window</name>
      <display_name>Overhangs: Back Distance to Top of Window</display_name>
      <description>The overhangs distance to the top of window for the back facade.</description>
      <type>Double</type>
      <units>ft</units>
      <required>true</required>
      <model_dependent>false</model_dependent>
      <default_value>0</default_value>
    </argument>
    <argument>
      <name>overhangs_back_distance_to_bottom_of_window</name>
      <display_name>Overhangs: Back Distance to Bottom of Window</display_name>
      <description>The overhangs distance to the bottom of window for the back facade.</description>
      <type>Double</type>
      <units>ft</units>
      <required>true</required>
      <model_dependent>false</model_dependent>
      <default_value>4</default_value>
    </argument>
    <argument>
      <name>overhangs_left_depth</name>
      <display_name>Overhangs: Left Depth</display_name>
      <description>The depth of overhangs for windows for the left facade.</description>
      <type>Double</type>
      <units>ft</units>
      <required>true</required>
      <model_dependent>false</model_dependent>
      <default_value>0</default_value>
    </argument>
    <argument>
      <name>overhangs_left_distance_to_top_of_window</name>
      <display_name>Overhangs: Left Distance to Top of Window</display_name>
      <description>The overhangs distance to the top of window for the left facade.</description>
      <type>Double</type>
      <units>ft</units>
      <required>true</required>
      <model_dependent>false</model_dependent>
      <default_value>0</default_value>
    </argument>
    <argument>
      <name>overhangs_left_distance_to_bottom_of_window</name>
      <display_name>Overhangs: Left Distance to Bottom of Window</display_name>
      <description>The overhangs distance to the bottom of window for the left facade.</description>
      <type>Double</type>
      <units>ft</units>
      <required>true</required>
      <model_dependent>false</model_dependent>
      <default_value>4</default_value>
    </argument>
    <argument>
      <name>overhangs_right_depth</name>
      <display_name>Overhangs: Right Depth</display_name>
      <description>The depth of overhangs for windows for the right facade.</description>
      <type>Double</type>
      <units>ft</units>
      <required>true</required>
      <model_dependent>false</model_dependent>
      <default_value>0</default_value>
    </argument>
    <argument>
      <name>overhangs_right_distance_to_top_of_window</name>
      <display_name>Overhangs: Right Distance to Top of Window</display_name>
      <description>The overhangs distance to the top of window for the right facade.</description>
      <type>Double</type>
      <units>ft</units>
      <required>true</required>
      <model_dependent>false</model_dependent>
      <default_value>0</default_value>
    </argument>
    <argument>
      <name>overhangs_right_distance_to_bottom_of_window</name>
      <display_name>Overhangs: Right Distance to Bottom of Window</display_name>
      <description>The overhangs distance to the bottom of window for the right facade.</description>
      <type>Double</type>
      <units>ft</units>
      <required>true</required>
      <model_dependent>false</model_dependent>
      <default_value>4</default_value>
    </argument>
    <argument>
      <name>skylight_area_front</name>
      <display_name>Skylights: Front Roof Area</display_name>
      <description>The amount of skylight area on the unit's front conditioned roof facade.</description>
      <type>Double</type>
      <units>ft^2</units>
      <required>true</required>
      <model_dependent>false</model_dependent>
      <default_value>0</default_value>
    </argument>
    <argument>
      <name>skylight_area_back</name>
      <display_name>Skylights: Back Roof Area</display_name>
      <description>The amount of skylight area on the unit's back conditioned roof facade.</description>
      <type>Double</type>
      <units>ft^2</units>
      <required>true</required>
      <model_dependent>false</model_dependent>
      <default_value>0</default_value>
    </argument>
    <argument>
      <name>skylight_area_left</name>
      <display_name>Skylights: Left Roof Area</display_name>
      <description>The amount of skylight area on the unit's left conditioned roof facade (when viewed from the front).</description>
      <type>Double</type>
      <units>ft^2</units>
      <required>true</required>
      <model_dependent>false</model_dependent>
      <default_value>0</default_value>
    </argument>
    <argument>
      <name>skylight_area_right</name>
      <display_name>Skylights: Right Roof Area</display_name>
      <description>The amount of skylight area on the unit's right conditioned roof facade (when viewed from the front).</description>
      <type>Double</type>
      <units>ft^2</units>
      <required>true</required>
      <model_dependent>false</model_dependent>
      <default_value>0</default_value>
    </argument>
    <argument>
      <name>skylight_ufactor</name>
      <display_name>Skylights: U-Factor</display_name>
      <description>Full-assembly NFRC U-factor.</description>
      <type>Double</type>
      <units>Btu/hr-ft^2-R</units>
      <required>true</required>
      <model_dependent>false</model_dependent>
      <default_value>0.33</default_value>
    </argument>
    <argument>
      <name>skylight_shgc</name>
      <display_name>Skylights: SHGC</display_name>
      <description>Full-assembly NFRC solar heat gain coefficient.</description>
      <type>Double</type>
      <required>true</required>
      <model_dependent>false</model_dependent>
      <default_value>0.45</default_value>
    </argument>
    <argument>
      <name>skylight_storm_type</name>
      <display_name>Skylights: Storm Type</display_name>
      <description>The type of storm, if present. If not provided, assumes there is no storm.</description>
      <type>Choice</type>
      <units></units>
      <required>false</required>
      <model_dependent>false</model_dependent>
      <choices>
        <choice>
          <value>auto</value>
          <display_name>auto</display_name>
        </choice>
        <choice>
          <value>clear</value>
          <display_name>clear</display_name>
        </choice>
        <choice>
          <value>low-e</value>
          <display_name>low-e</display_name>
        </choice>
      </choices>
    </argument>
    <argument>
      <name>door_area</name>
      <display_name>Doors: Area</display_name>
      <description>The area of the opaque door(s).</description>
      <type>Double</type>
      <units>ft^2</units>
      <required>true</required>
      <model_dependent>false</model_dependent>
      <default_value>20</default_value>
    </argument>
    <argument>
      <name>door_rvalue</name>
      <display_name>Doors: R-value</display_name>
      <description>R-value of the opaque door(s).</description>
      <type>Double</type>
      <units>h-ft^2-R/Btu</units>
      <required>true</required>
      <model_dependent>false</model_dependent>
      <default_value>4.4</default_value>
    </argument>
    <argument>
      <name>air_leakage_units</name>
      <display_name>Air Leakage: Units</display_name>
      <description>The unit of measure for the air leakage.</description>
      <type>Choice</type>
      <required>true</required>
      <model_dependent>false</model_dependent>
      <default_value>ACH</default_value>
      <choices>
        <choice>
          <value>ACH</value>
          <display_name>ACH</display_name>
        </choice>
        <choice>
          <value>CFM</value>
          <display_name>CFM</display_name>
        </choice>
        <choice>
          <value>ACHnatural</value>
          <display_name>ACHnatural</display_name>
        </choice>
        <choice>
          <value>CFMnatural</value>
          <display_name>CFMnatural</display_name>
        </choice>
        <choice>
          <value>EffectiveLeakageArea</value>
          <display_name>EffectiveLeakageArea</display_name>
        </choice>
      </choices>
    </argument>
    <argument>
      <name>air_leakage_house_pressure</name>
      <display_name>Air Leakage: House Pressure</display_name>
      <description>The house pressure relative to outside. Required when units are ACH or CFM.</description>
      <type>Double</type>
      <units>Pa</units>
      <required>true</required>
      <model_dependent>false</model_dependent>
      <default_value>50</default_value>
    </argument>
    <argument>
      <name>air_leakage_value</name>
      <display_name>Air Leakage: Value</display_name>
      <description>Air exchange rate value. For 'EffectiveLeakageArea', provide value in sq. in.</description>
      <type>Double</type>
      <required>true</required>
      <model_dependent>false</model_dependent>
      <default_value>3</default_value>
    </argument>
    <argument>
      <name>air_leakage_type</name>
      <display_name>Air Leakage: Type</display_name>
      <description>Type of air leakage. If 'unit total', represents the total infiltration to the unit as measured by a compartmentalization test, in which case the air leakage value will be adjusted by the ratio of exterior envelope surface area to total envelope surface area. Otherwise, if 'unit exterior only', represents the infiltration to the unit from outside only as measured by a guarded test. Required when unit type is single-family attached or apartment unit.</description>
      <type>Choice</type>
      <units></units>
      <required>false</required>
      <model_dependent>false</model_dependent>
      <choices>
        <choice>
          <value>auto</value>
          <display_name>auto</display_name>
        </choice>
        <choice>
          <value>unit total</value>
          <display_name>unit total</display_name>
        </choice>
        <choice>
          <value>unit exterior only</value>
          <display_name>unit exterior only</display_name>
        </choice>
      </choices>
    </argument>
    <argument>
      <name>heating_system_type</name>
      <display_name>Heating System: Type</display_name>
      <description>The type of heating system. Use 'none' if there is no heating system or if there is a heat pump serving a heating load.</description>
      <type>Choice</type>
      <required>true</required>
      <model_dependent>false</model_dependent>
      <default_value>Furnace</default_value>
      <choices>
        <choice>
          <value>none</value>
          <display_name>none</display_name>
        </choice>
        <choice>
          <value>Furnace</value>
          <display_name>Furnace</display_name>
        </choice>
        <choice>
          <value>WallFurnace</value>
          <display_name>WallFurnace</display_name>
        </choice>
        <choice>
          <value>FloorFurnace</value>
          <display_name>FloorFurnace</display_name>
        </choice>
        <choice>
          <value>Boiler</value>
          <display_name>Boiler</display_name>
        </choice>
        <choice>
          <value>ElectricResistance</value>
          <display_name>ElectricResistance</display_name>
        </choice>
        <choice>
          <value>Stove</value>
          <display_name>Stove</display_name>
        </choice>
        <choice>
          <value>SpaceHeater</value>
          <display_name>SpaceHeater</display_name>
        </choice>
        <choice>
          <value>Fireplace</value>
          <display_name>Fireplace</display_name>
        </choice>
        <choice>
          <value>Shared Boiler w/ Baseboard</value>
          <display_name>Shared Boiler w/ Baseboard</display_name>
        </choice>
        <choice>
          <value>Shared Boiler w/ Ductless Fan Coil</value>
          <display_name>Shared Boiler w/ Ductless Fan Coil</display_name>
        </choice>
      </choices>
    </argument>
    <argument>
      <name>heating_system_fuel</name>
      <display_name>Heating System: Fuel Type</display_name>
      <description>The fuel type of the heating system. Ignored for ElectricResistance.</description>
      <type>Choice</type>
      <required>true</required>
      <model_dependent>false</model_dependent>
      <default_value>natural gas</default_value>
      <choices>
        <choice>
          <value>electricity</value>
          <display_name>electricity</display_name>
        </choice>
        <choice>
          <value>natural gas</value>
          <display_name>natural gas</display_name>
        </choice>
        <choice>
          <value>fuel oil</value>
          <display_name>fuel oil</display_name>
        </choice>
        <choice>
          <value>propane</value>
          <display_name>propane</display_name>
        </choice>
        <choice>
          <value>wood</value>
          <display_name>wood</display_name>
        </choice>
        <choice>
          <value>wood pellets</value>
          <display_name>wood pellets</display_name>
        </choice>
        <choice>
          <value>coal</value>
          <display_name>coal</display_name>
        </choice>
      </choices>
    </argument>
    <argument>
      <name>heating_system_heating_efficiency</name>
      <display_name>Heating System: Rated AFUE or Percent</display_name>
      <description>The rated heating efficiency value of the heating system.</description>
      <type>Double</type>
      <units>Frac</units>
      <required>true</required>
      <model_dependent>false</model_dependent>
      <default_value>0.78</default_value>
    </argument>
    <argument>
      <name>heating_system_heating_capacity</name>
      <display_name>Heating System: Heating Capacity</display_name>
      <description>The output heating capacity of the heating system. If not provided, the OS-HPXML autosized default (see &lt;a href='https://openstudio-hpxml.readthedocs.io/en/v1.7.0/workflow_inputs.html#hpxml-heating-systems'&gt;HPXML Heating Systems&lt;/a&gt;) is used.</description>
      <type>String</type>
      <units>Btu/hr</units>
      <required>false</required>
      <model_dependent>false</model_dependent>
    </argument>
    <argument>
      <name>heating_system_heating_autosizing_factor</name>
      <display_name>Heating System: Heating Autosizing Factor</display_name>
      <description>The capacity scaling factor applied to the auto-sizing methodology. If not provided, 1.0 is used.</description>
      <type>String</type>
      <units></units>
      <required>false</required>
      <model_dependent>false</model_dependent>
    </argument>
    <argument>
      <name>heating_system_heating_autosizing_limit</name>
      <display_name>Heating System: Heating Autosizing Limit</display_name>
      <description>The maximum capacity limit applied to the auto-sizing methodology. If not provided, no limit is used.</description>
      <type>String</type>
      <units>Btu/hr</units>
      <required>false</required>
      <model_dependent>false</model_dependent>
    </argument>
    <argument>
      <name>heating_system_fraction_heat_load_served</name>
      <display_name>Heating System: Fraction Heat Load Served</display_name>
      <description>The heating load served by the heating system.</description>
      <type>Double</type>
      <units>Frac</units>
      <required>true</required>
      <model_dependent>false</model_dependent>
      <default_value>1</default_value>
    </argument>
    <argument>
      <name>heating_system_pilot_light</name>
      <display_name>Heating System: Pilot Light</display_name>
      <description>The fuel usage of the pilot light. Applies only to Furnace, WallFurnace, FloorFurnace, Stove, Boiler, and Fireplace with non-electric fuel type. If not provided, assumes no pilot light.</description>
      <type>String</type>
      <units>Btuh</units>
      <required>false</required>
      <model_dependent>false</model_dependent>
    </argument>
    <argument>
      <name>cooling_system_type</name>
      <display_name>Cooling System: Type</display_name>
      <description>The type of cooling system. Use 'none' if there is no cooling system or if there is a heat pump serving a cooling load.</description>
      <type>Choice</type>
      <required>true</required>
      <model_dependent>false</model_dependent>
      <default_value>central air conditioner</default_value>
      <choices>
        <choice>
          <value>none</value>
          <display_name>none</display_name>
        </choice>
        <choice>
          <value>central air conditioner</value>
          <display_name>central air conditioner</display_name>
        </choice>
        <choice>
          <value>room air conditioner</value>
          <display_name>room air conditioner</display_name>
        </choice>
        <choice>
          <value>evaporative cooler</value>
          <display_name>evaporative cooler</display_name>
        </choice>
        <choice>
          <value>mini-split</value>
          <display_name>mini-split</display_name>
        </choice>
        <choice>
          <value>packaged terminal air conditioner</value>
          <display_name>packaged terminal air conditioner</display_name>
        </choice>
      </choices>
    </argument>
    <argument>
      <name>cooling_system_cooling_efficiency_type</name>
      <display_name>Cooling System: Efficiency Type</display_name>
      <description>The efficiency type of the cooling system. System types central air conditioner and mini-split use SEER or SEER2. System types room air conditioner and packaged terminal air conditioner use EER or CEER. Ignored for system type evaporative cooler.</description>
      <type>Choice</type>
      <required>true</required>
      <model_dependent>false</model_dependent>
      <default_value>SEER</default_value>
      <choices>
        <choice>
          <value>SEER</value>
          <display_name>SEER</display_name>
        </choice>
        <choice>
          <value>SEER2</value>
          <display_name>SEER2</display_name>
        </choice>
        <choice>
          <value>EER</value>
          <display_name>EER</display_name>
        </choice>
        <choice>
          <value>CEER</value>
          <display_name>CEER</display_name>
        </choice>
      </choices>
    </argument>
    <argument>
      <name>cooling_system_cooling_efficiency</name>
      <display_name>Cooling System: Efficiency</display_name>
      <description>The rated efficiency value of the cooling system. Ignored for evaporative cooler.</description>
      <type>Double</type>
      <required>true</required>
      <model_dependent>false</model_dependent>
      <default_value>13</default_value>
    </argument>
    <argument>
      <name>cooling_system_cooling_compressor_type</name>
      <display_name>Cooling System: Cooling Compressor Type</display_name>
      <description>The compressor type of the cooling system. Only applies to central air conditioner and mini-split. If not provided, the OS-HPXML default (see &lt;a href='https://openstudio-hpxml.readthedocs.io/en/v1.7.0/workflow_inputs.html#central-air-conditioner'&gt;Central Air Conditioner&lt;/a&gt;, &lt;a href='https://openstudio-hpxml.readthedocs.io/en/v1.7.0/workflow_inputs.html#mini-split-air-conditioner'&gt;Mini-Split Air Conditioner&lt;/a&gt;) is used.</description>
      <type>Choice</type>
      <units></units>
      <required>false</required>
      <model_dependent>false</model_dependent>
      <choices>
        <choice>
          <value>auto</value>
          <display_name>auto</display_name>
        </choice>
        <choice>
          <value>single stage</value>
          <display_name>single stage</display_name>
        </choice>
        <choice>
          <value>two stage</value>
          <display_name>two stage</display_name>
        </choice>
        <choice>
          <value>variable speed</value>
          <display_name>variable speed</display_name>
        </choice>
      </choices>
    </argument>
    <argument>
      <name>cooling_system_cooling_sensible_heat_fraction</name>
      <display_name>Cooling System: Cooling Sensible Heat Fraction</display_name>
      <description>The sensible heat fraction of the cooling system. Ignored for evaporative cooler. If not provided, the OS-HPXML default (see &lt;a href='https://openstudio-hpxml.readthedocs.io/en/v1.7.0/workflow_inputs.html#central-air-conditioner'&gt;Central Air Conditioner&lt;/a&gt;, &lt;a href='https://openstudio-hpxml.readthedocs.io/en/v1.7.0/workflow_inputs.html#room-air-conditioner'&gt;Room Air Conditioner&lt;/a&gt;, &lt;a href='https://openstudio-hpxml.readthedocs.io/en/v1.7.0/workflow_inputs.html#packaged-terminal-air-conditioner'&gt;Packaged Terminal Air Conditioner&lt;/a&gt;, &lt;a href='https://openstudio-hpxml.readthedocs.io/en/v1.7.0/workflow_inputs.html#mini-split-air-conditioner'&gt;Mini-Split Air Conditioner&lt;/a&gt;) is used.</description>
      <type>String</type>
      <units>Frac</units>
      <required>false</required>
      <model_dependent>false</model_dependent>
    </argument>
    <argument>
      <name>cooling_system_cooling_capacity</name>
      <display_name>Cooling System: Cooling Capacity</display_name>
      <description>The output cooling capacity of the cooling system. If not provided, the OS-HPXML autosized default (see &lt;a href='https://openstudio-hpxml.readthedocs.io/en/v1.7.0/workflow_inputs.html#central-air-conditioner'&gt;Central Air Conditioner&lt;/a&gt;, &lt;a href='https://openstudio-hpxml.readthedocs.io/en/v1.7.0/workflow_inputs.html#room-air-conditioner'&gt;Room Air Conditioner&lt;/a&gt;, &lt;a href='https://openstudio-hpxml.readthedocs.io/en/v1.7.0/workflow_inputs.html#packaged-terminal-air-conditioner'&gt;Packaged Terminal Air Conditioner&lt;/a&gt;, &lt;a href='https://openstudio-hpxml.readthedocs.io/en/v1.7.0/workflow_inputs.html#evaporative-cooler'&gt;Evaporative Cooler&lt;/a&gt;, &lt;a href='https://openstudio-hpxml.readthedocs.io/en/v1.7.0/workflow_inputs.html#mini-split-air-conditioner'&gt;Mini-Split Air Conditioner&lt;/a&gt;) is used.</description>
      <type>String</type>
      <units>Btu/hr</units>
      <required>false</required>
      <model_dependent>false</model_dependent>
    </argument>
    <argument>
      <name>cooling_system_cooling_autosizing_factor</name>
      <display_name>Cooling System: Cooling Autosizing Factor</display_name>
      <description>The capacity scaling factor applied to the auto-sizing methodology. If not provided, 1.0 is used.</description>
      <type>String</type>
      <units></units>
      <required>false</required>
      <model_dependent>false</model_dependent>
    </argument>
    <argument>
      <name>cooling_system_cooling_autosizing_limit</name>
      <display_name>Cooling System: Cooling Autosizing Limit</display_name>
      <description>The maximum capacity limit applied to the auto-sizing methodology. If not provided, no limit is used.</description>
      <type>String</type>
      <units>Btu/hr</units>
      <required>false</required>
      <model_dependent>false</model_dependent>
    </argument>
    <argument>
      <name>cooling_system_fraction_cool_load_served</name>
      <display_name>Cooling System: Fraction Cool Load Served</display_name>
      <description>The cooling load served by the cooling system.</description>
      <type>Double</type>
      <units>Frac</units>
      <required>true</required>
      <model_dependent>false</model_dependent>
      <default_value>1</default_value>
    </argument>
    <argument>
      <name>cooling_system_is_ducted</name>
      <display_name>Cooling System: Is Ducted</display_name>
      <description>Whether the cooling system is ducted or not. Only used for mini-split and evaporative cooler. It's assumed that central air conditioner is ducted, and room air conditioner and packaged terminal air conditioner are not ducted.</description>
      <type>Choice</type>
      <units></units>
      <required>false</required>
      <model_dependent>false</model_dependent>
      <choices>
        <choice>
          <value>auto</value>
          <display_name>auto</display_name>
        </choice>
        <choice>
          <value>true</value>
          <display_name>true</display_name>
        </choice>
        <choice>
          <value>false</value>
          <display_name>false</display_name>
        </choice>
      </choices>
    </argument>
    <argument>
      <name>cooling_system_crankcase_heater_watts</name>
      <display_name>Cooling System: Crankcase Heater Power Watts</display_name>
      <description>Cooling system crankcase heater power consumption in Watts. Applies only to central air conditioner, room air conditioner, packaged terminal air conditioner and mini-split. If not provided, the OS-HPXML default (see &lt;a href='https://openstudio-hpxml.readthedocs.io/en/v1.7.0/workflow_inputs.html#central-air-conditioner'&gt;Central Air Conditioner&lt;/a&gt;, &lt;a href='https://openstudio-hpxml.readthedocs.io/en/v1.7.0/workflow_inputs.html#room-air-conditioner'&gt;Room Air Conditioner&lt;/a&gt;, &lt;a href='https://openstudio-hpxml.readthedocs.io/en/v1.7.0/workflow_inputs.html#packaged-terminal-air-conditioner'&gt;Packaged Terminal Air Conditioner&lt;/a&gt;, &lt;a href='https://openstudio-hpxml.readthedocs.io/en/v1.7.0/workflow_inputs.html#mini-split-air-conditioner'&gt;Mini-Split Air Conditioner&lt;/a&gt;) is used.</description>
      <type>String</type>
      <units>W</units>
      <required>false</required>
      <model_dependent>false</model_dependent>
    </argument>
    <argument>
      <name>cooling_system_integrated_heating_system_fuel</name>
      <display_name>Cooling System: Integrated Heating System Fuel Type</display_name>
      <description>The fuel type of the heating system integrated into cooling system. Only used for packaged terminal air conditioner and room air conditioner.</description>
      <type>Choice</type>
      <units></units>
      <required>false</required>
      <model_dependent>false</model_dependent>
      <choices>
        <choice>
          <value>auto</value>
          <display_name>auto</display_name>
        </choice>
        <choice>
          <value>electricity</value>
          <display_name>electricity</display_name>
        </choice>
        <choice>
          <value>natural gas</value>
          <display_name>natural gas</display_name>
        </choice>
        <choice>
          <value>fuel oil</value>
          <display_name>fuel oil</display_name>
        </choice>
        <choice>
          <value>propane</value>
          <display_name>propane</display_name>
        </choice>
        <choice>
          <value>wood</value>
          <display_name>wood</display_name>
        </choice>
        <choice>
          <value>wood pellets</value>
          <display_name>wood pellets</display_name>
        </choice>
        <choice>
          <value>coal</value>
          <display_name>coal</display_name>
        </choice>
      </choices>
    </argument>
    <argument>
      <name>cooling_system_integrated_heating_system_efficiency_percent</name>
      <display_name>Cooling System: Integrated Heating System Efficiency</display_name>
      <description>The rated heating efficiency value of the heating system integrated into cooling system. Only used for packaged terminal air conditioner and room air conditioner.</description>
      <type>String</type>
      <units>Frac</units>
      <required>false</required>
      <model_dependent>false</model_dependent>
    </argument>
    <argument>
      <name>cooling_system_integrated_heating_system_capacity</name>
      <display_name>Cooling System: Integrated Heating System Heating Capacity</display_name>
      <description>The output heating capacity of the heating system integrated into cooling system. If not provided, the OS-HPXML autosized default (see &lt;a href='https://openstudio-hpxml.readthedocs.io/en/v1.7.0/workflow_inputs.html#room-air-conditioner'&gt;Room Air Conditioner&lt;/a&gt;, &lt;a href='https://openstudio-hpxml.readthedocs.io/en/v1.7.0/workflow_inputs.html#packaged-terminal-air-conditioner'&gt;Packaged Terminal Air Conditioner&lt;/a&gt;) is used. Only used for room air conditioner and packaged terminal air conditioner.</description>
      <type>String</type>
      <units>Btu/hr</units>
      <required>false</required>
      <model_dependent>false</model_dependent>
    </argument>
    <argument>
      <name>cooling_system_integrated_heating_system_fraction_heat_load_served</name>
      <display_name>Cooling System: Integrated Heating System Fraction Heat Load Served</display_name>
      <description>The heating load served by the heating system integrated into cooling system. Only used for packaged terminal air conditioner and room air conditioner.</description>
      <type>String</type>
      <units>Frac</units>
      <required>false</required>
      <model_dependent>false</model_dependent>
    </argument>
    <argument>
      <name>heat_pump_type</name>
      <display_name>Heat Pump: Type</display_name>
      <description>The type of heat pump. Use 'none' if there is no heat pump.</description>
      <type>Choice</type>
      <required>true</required>
      <model_dependent>false</model_dependent>
      <default_value>none</default_value>
      <choices>
        <choice>
          <value>none</value>
          <display_name>none</display_name>
        </choice>
        <choice>
          <value>air-to-air</value>
          <display_name>air-to-air</display_name>
        </choice>
        <choice>
          <value>mini-split</value>
          <display_name>mini-split</display_name>
        </choice>
        <choice>
          <value>ground-to-air</value>
          <display_name>ground-to-air</display_name>
        </choice>
        <choice>
          <value>packaged terminal heat pump</value>
          <display_name>packaged terminal heat pump</display_name>
        </choice>
        <choice>
          <value>room air conditioner with reverse cycle</value>
          <display_name>room air conditioner with reverse cycle</display_name>
        </choice>
      </choices>
    </argument>
    <argument>
      <name>heat_pump_heating_efficiency_type</name>
      <display_name>Heat Pump: Heating Efficiency Type</display_name>
      <description>The heating efficiency type of heat pump. System types air-to-air and mini-split use HSPF or HSPF2. System types ground-to-air, packaged terminal heat pump and room air conditioner with reverse cycle use COP.</description>
      <type>Choice</type>
      <required>true</required>
      <model_dependent>false</model_dependent>
      <default_value>HSPF</default_value>
      <choices>
        <choice>
          <value>HSPF</value>
          <display_name>HSPF</display_name>
        </choice>
        <choice>
          <value>HSPF2</value>
          <display_name>HSPF2</display_name>
        </choice>
        <choice>
          <value>COP</value>
          <display_name>COP</display_name>
        </choice>
      </choices>
    </argument>
    <argument>
      <name>heat_pump_heating_efficiency</name>
      <display_name>Heat Pump: Heating Efficiency</display_name>
      <description>The rated heating efficiency value of the heat pump.</description>
      <type>Double</type>
      <required>true</required>
      <model_dependent>false</model_dependent>
      <default_value>7.7</default_value>
    </argument>
    <argument>
      <name>heat_pump_cooling_efficiency_type</name>
      <display_name>Heat Pump: Cooling Efficiency Type</display_name>
      <description>The cooling efficiency type of heat pump. System types air-to-air and mini-split use SEER or SEER2. System types ground-to-air, packaged terminal heat pump and room air conditioner with reverse cycle use EER.</description>
      <type>Choice</type>
      <required>true</required>
      <model_dependent>false</model_dependent>
      <default_value>SEER</default_value>
      <choices>
        <choice>
          <value>SEER</value>
          <display_name>SEER</display_name>
        </choice>
        <choice>
          <value>SEER2</value>
          <display_name>SEER2</display_name>
        </choice>
        <choice>
          <value>EER</value>
          <display_name>EER</display_name>
        </choice>
        <choice>
          <value>CEER</value>
          <display_name>CEER</display_name>
        </choice>
      </choices>
    </argument>
    <argument>
      <name>heat_pump_cooling_efficiency</name>
      <display_name>Heat Pump: Cooling Efficiency</display_name>
      <description>The rated cooling efficiency value of the heat pump.</description>
      <type>Double</type>
      <required>true</required>
      <model_dependent>false</model_dependent>
      <default_value>13</default_value>
    </argument>
    <argument>
      <name>heat_pump_cooling_compressor_type</name>
      <display_name>Heat Pump: Cooling Compressor Type</display_name>
      <description>The compressor type of the heat pump. Only applies to air-to-air and mini-split. If not provided, the OS-HPXML default (see &lt;a href='https://openstudio-hpxml.readthedocs.io/en/v1.7.0/workflow_inputs.html#air-to-air-heat-pump'&gt;Air-to-Air Heat Pump&lt;/a&gt;, &lt;a href='https://openstudio-hpxml.readthedocs.io/en/v1.7.0/workflow_inputs.html#mini-split-heat-pump'&gt;Mini-Split Heat Pump&lt;/a&gt;) is used.</description>
      <type>Choice</type>
      <units></units>
      <required>false</required>
      <model_dependent>false</model_dependent>
      <choices>
        <choice>
          <value>auto</value>
          <display_name>auto</display_name>
        </choice>
        <choice>
          <value>single stage</value>
          <display_name>single stage</display_name>
        </choice>
        <choice>
          <value>two stage</value>
          <display_name>two stage</display_name>
        </choice>
        <choice>
          <value>variable speed</value>
          <display_name>variable speed</display_name>
        </choice>
      </choices>
    </argument>
    <argument>
      <name>heat_pump_cooling_sensible_heat_fraction</name>
      <display_name>Heat Pump: Cooling Sensible Heat Fraction</display_name>
      <description>The sensible heat fraction of the heat pump. If not provided, the OS-HPXML default (see &lt;a href='https://openstudio-hpxml.readthedocs.io/en/v1.7.0/workflow_inputs.html#air-to-air-heat-pump'&gt;Air-to-Air Heat Pump&lt;/a&gt;, &lt;a href='https://openstudio-hpxml.readthedocs.io/en/v1.7.0/workflow_inputs.html#mini-split-heat-pump'&gt;Mini-Split Heat Pump&lt;/a&gt;, &lt;a href='https://openstudio-hpxml.readthedocs.io/en/v1.7.0/workflow_inputs.html#packaged-terminal-heat-pump'&gt;Packaged Terminal Heat Pump&lt;/a&gt;, &lt;a href='https://openstudio-hpxml.readthedocs.io/en/v1.7.0/workflow_inputs.html#room-air-conditioner-w-reverse-cycle'&gt;Room Air Conditioner w/ Reverse Cycle&lt;/a&gt;, &lt;a href='https://openstudio-hpxml.readthedocs.io/en/v1.7.0/workflow_inputs.html#ground-to-air-heat-pump'&gt;Ground-to-Air Heat Pump&lt;/a&gt;) is used.</description>
      <type>String</type>
      <units>Frac</units>
      <required>false</required>
      <model_dependent>false</model_dependent>
    </argument>
    <argument>
      <name>heat_pump_heating_capacity</name>
      <display_name>Heat Pump: Heating Capacity</display_name>
      <description>The output heating capacity of the heat pump. If not provided, the OS-HPXML autosized default (see &lt;a href='https://openstudio-hpxml.readthedocs.io/en/v1.7.0/workflow_inputs.html#air-to-air-heat-pump'&gt;Air-to-Air Heat Pump&lt;/a&gt;, &lt;a href='https://openstudio-hpxml.readthedocs.io/en/v1.7.0/workflow_inputs.html#mini-split-heat-pump'&gt;Mini-Split Heat Pump&lt;/a&gt;, &lt;a href='https://openstudio-hpxml.readthedocs.io/en/v1.7.0/workflow_inputs.html#packaged-terminal-heat-pump'&gt;Packaged Terminal Heat Pump&lt;/a&gt;, &lt;a href='https://openstudio-hpxml.readthedocs.io/en/v1.7.0/workflow_inputs.html#room-air-conditioner-w-reverse-cycle'&gt;Room Air Conditioner w/ Reverse Cycle&lt;/a&gt;, &lt;a href='https://openstudio-hpxml.readthedocs.io/en/v1.7.0/workflow_inputs.html#ground-to-air-heat-pump'&gt;Ground-to-Air Heat Pump&lt;/a&gt;) is used.</description>
      <type>String</type>
      <units>Btu/hr</units>
      <required>false</required>
      <model_dependent>false</model_dependent>
    </argument>
    <argument>
      <name>heat_pump_heating_autosizing_factor</name>
      <display_name>Heat Pump: Heating Autosizing Factor</display_name>
      <description>The capacity scaling factor applied to the auto-sizing methodology. If not provided, 1.0 is used.</description>
      <type>String</type>
      <units></units>
      <required>false</required>
      <model_dependent>false</model_dependent>
    </argument>
    <argument>
      <name>heat_pump_heating_autosizing_limit</name>
      <display_name>Heat Pump: Heating Autosizing Limit</display_name>
      <description>The maximum capacity limit applied to the auto-sizing methodology. If not provided, no limit is used.</description>
      <type>String</type>
      <units>Btu/hr</units>
      <required>false</required>
      <model_dependent>false</model_dependent>
    </argument>
    <argument>
      <name>heat_pump_heating_capacity_retention_fraction</name>
      <display_name>Heat Pump: Heating Capacity Retention Fraction</display_name>
      <description>The output heating capacity of the heat pump at a user-specified temperature (e.g., 17F or 5F) divided by the above nominal heating capacity. Applies to all heat pump types except ground-to-air. If not provided, the OS-HPXML default (see &lt;a href='https://openstudio-hpxml.readthedocs.io/en/v1.7.0/workflow_inputs.html#air-to-air-heat-pump'&gt;Air-to-Air Heat Pump&lt;/a&gt;, &lt;a href='https://openstudio-hpxml.readthedocs.io/en/v1.7.0/workflow_inputs.html#mini-split-heat-pump'&gt;Mini-Split Heat Pump&lt;/a&gt;, &lt;a href='https://openstudio-hpxml.readthedocs.io/en/v1.7.0/workflow_inputs.html#packaged-terminal-heat-pump'&gt;Packaged Terminal Heat Pump&lt;/a&gt;, &lt;a href='https://openstudio-hpxml.readthedocs.io/en/v1.7.0/workflow_inputs.html#room-air-conditioner-w-reverse-cycle'&gt;Room Air Conditioner w/ Reverse Cycle&lt;/a&gt;) is used.</description>
      <type>String</type>
      <units>Frac</units>
      <required>false</required>
      <model_dependent>false</model_dependent>
    </argument>
    <argument>
      <name>heat_pump_heating_capacity_retention_temp</name>
      <display_name>Heat Pump: Heating Capacity Retention Temperature</display_name>
      <description>The user-specified temperature (e.g., 17F or 5F) for the above heating capacity retention fraction. Applies to all heat pump types except ground-to-air. Required if the Heating Capacity Retention Fraction is provided.</description>
      <type>String</type>
      <units>deg-F</units>
      <required>false</required>
      <model_dependent>false</model_dependent>
    </argument>
    <argument>
      <name>heat_pump_cooling_capacity</name>
      <display_name>Heat Pump: Cooling Capacity</display_name>
      <description>The output cooling capacity of the heat pump. If not provided, the OS-HPXML autosized default (see &lt;a href='https://openstudio-hpxml.readthedocs.io/en/v1.7.0/workflow_inputs.html#air-to-air-heat-pump'&gt;Air-to-Air Heat Pump&lt;/a&gt;, &lt;a href='https://openstudio-hpxml.readthedocs.io/en/v1.7.0/workflow_inputs.html#mini-split-heat-pump'&gt;Mini-Split Heat Pump&lt;/a&gt;, &lt;a href='https://openstudio-hpxml.readthedocs.io/en/v1.7.0/workflow_inputs.html#packaged-terminal-heat-pump'&gt;Packaged Terminal Heat Pump&lt;/a&gt;, &lt;a href='https://openstudio-hpxml.readthedocs.io/en/v1.7.0/workflow_inputs.html#room-air-conditioner-w-reverse-cycle'&gt;Room Air Conditioner w/ Reverse Cycle&lt;/a&gt;, &lt;a href='https://openstudio-hpxml.readthedocs.io/en/v1.7.0/workflow_inputs.html#ground-to-air-heat-pump'&gt;Ground-to-Air Heat Pump&lt;/a&gt;) is used.</description>
      <type>String</type>
      <units>Btu/hr</units>
      <required>false</required>
      <model_dependent>false</model_dependent>
    </argument>
    <argument>
      <name>heat_pump_cooling_autosizing_factor</name>
      <display_name>Heat Pump: Cooling Autosizing Factor</display_name>
      <description>The capacity scaling factor applied to the auto-sizing methodology. If not provided, 1.0 is used.</description>
      <type>String</type>
      <units></units>
      <required>false</required>
      <model_dependent>false</model_dependent>
    </argument>
    <argument>
      <name>heat_pump_cooling_autosizing_limit</name>
      <display_name>Heat Pump: Cooling Autosizing Limit</display_name>
      <description>The maximum capacity limit applied to the auto-sizing methodology. If not provided, no limit is used.</description>
      <type>String</type>
      <units>Btu/hr</units>
      <required>false</required>
      <model_dependent>false</model_dependent>
    </argument>
    <argument>
      <name>heat_pump_fraction_heat_load_served</name>
      <display_name>Heat Pump: Fraction Heat Load Served</display_name>
      <description>The heating load served by the heat pump.</description>
      <type>Double</type>
      <units>Frac</units>
      <required>true</required>
      <model_dependent>false</model_dependent>
      <default_value>1</default_value>
    </argument>
    <argument>
      <name>heat_pump_fraction_cool_load_served</name>
      <display_name>Heat Pump: Fraction Cool Load Served</display_name>
      <description>The cooling load served by the heat pump.</description>
      <type>Double</type>
      <units>Frac</units>
      <required>true</required>
      <model_dependent>false</model_dependent>
      <default_value>1</default_value>
    </argument>
    <argument>
      <name>heat_pump_compressor_lockout_temp</name>
      <display_name>Heat Pump: Compressor Lockout Temperature</display_name>
      <description>The temperature below which the heat pump compressor is disabled. If both this and Backup Heating Lockout Temperature are provided and use the same value, it essentially defines a switchover temperature (for, e.g., a dual-fuel heat pump). Applies to all heat pump types other than ground-to-air. If not provided, the OS-HPXML default (see &lt;a href='https://openstudio-hpxml.readthedocs.io/en/v1.7.0/workflow_inputs.html#air-to-air-heat-pump'&gt;Air-to-Air Heat Pump&lt;/a&gt;, &lt;a href='https://openstudio-hpxml.readthedocs.io/en/v1.7.0/workflow_inputs.html#mini-split-heat-pump'&gt;Mini-Split Heat Pump&lt;/a&gt;, &lt;a href='https://openstudio-hpxml.readthedocs.io/en/v1.7.0/workflow_inputs.html#packaged-terminal-heat-pump'&gt;Packaged Terminal Heat Pump&lt;/a&gt;, &lt;a href='https://openstudio-hpxml.readthedocs.io/en/v1.7.0/workflow_inputs.html#room-air-conditioner-w-reverse-cycle'&gt;Room Air Conditioner w/ Reverse Cycle&lt;/a&gt;) is used.</description>
      <type>String</type>
      <units>deg-F</units>
      <required>false</required>
      <model_dependent>false</model_dependent>
    </argument>
    <argument>
      <name>heat_pump_backup_type</name>
      <display_name>Heat Pump: Backup Type</display_name>
      <description>The backup type of the heat pump. If 'integrated', represents e.g. built-in electric strip heat or dual-fuel integrated furnace. If 'separate', represents e.g. electric baseboard or boiler based on the Heating System 2 specified below. Use 'none' if there is no backup heating.</description>
      <type>Choice</type>
      <required>true</required>
      <model_dependent>false</model_dependent>
      <default_value>integrated</default_value>
      <choices>
        <choice>
          <value>none</value>
          <display_name>none</display_name>
        </choice>
        <choice>
          <value>integrated</value>
          <display_name>integrated</display_name>
        </choice>
        <choice>
          <value>separate</value>
          <display_name>separate</display_name>
        </choice>
      </choices>
    </argument>
    <argument>
      <name>heat_pump_backup_heating_autosizing_factor</name>
      <display_name>Heat Pump: Backup Heating Autosizing Factor</display_name>
      <description>The capacity scaling factor applied to the auto-sizing methodology if Backup Type is 'integrated'. If not provided, 1.0 is used. If Backup Type is 'separate', use Heating System 2: Heating Autosizing Factor.</description>
      <type>String</type>
      <units></units>
      <required>false</required>
      <model_dependent>false</model_dependent>
    </argument>
    <argument>
      <name>heat_pump_backup_heating_autosizing_limit</name>
      <display_name>Heat Pump: Backup Heating Autosizing Limit</display_name>
      <description>The maximum capacity limit applied to the auto-sizing methodology if Backup Type is 'integrated'. If not provided, no limit is used. If Backup Type is 'separate', use Heating System 2: Heating Autosizing Limit.</description>
      <type>String</type>
      <units>Btu/hr</units>
      <required>false</required>
      <model_dependent>false</model_dependent>
    </argument>
    <argument>
      <name>heat_pump_backup_fuel</name>
      <display_name>Heat Pump: Backup Fuel Type</display_name>
      <description>The backup fuel type of the heat pump. Only applies if Backup Type is 'integrated'.</description>
      <type>Choice</type>
      <required>true</required>
      <model_dependent>false</model_dependent>
      <default_value>electricity</default_value>
      <choices>
        <choice>
          <value>electricity</value>
          <display_name>electricity</display_name>
        </choice>
        <choice>
          <value>natural gas</value>
          <display_name>natural gas</display_name>
        </choice>
        <choice>
          <value>fuel oil</value>
          <display_name>fuel oil</display_name>
        </choice>
        <choice>
          <value>propane</value>
          <display_name>propane</display_name>
        </choice>
      </choices>
    </argument>
    <argument>
      <name>heat_pump_backup_heating_efficiency</name>
      <display_name>Heat Pump: Backup Rated Efficiency</display_name>
      <description>The backup rated efficiency value of the heat pump. Percent for electricity fuel type. AFUE otherwise. Only applies if Backup Type is 'integrated'.</description>
      <type>Double</type>
      <required>true</required>
      <model_dependent>false</model_dependent>
      <default_value>1</default_value>
    </argument>
    <argument>
      <name>heat_pump_backup_heating_capacity</name>
      <display_name>Heat Pump: Backup Heating Capacity</display_name>
      <description>The backup output heating capacity of the heat pump. If not provided, the OS-HPXML autosized default (see &lt;a href='https://openstudio-hpxml.readthedocs.io/en/v1.7.0/workflow_inputs.html#backup'&gt;Backup&lt;/a&gt;) is used. Only applies if Backup Type is 'integrated'.</description>
      <type>String</type>
      <units>Btu/hr</units>
      <required>false</required>
      <model_dependent>false</model_dependent>
    </argument>
    <argument>
      <name>heat_pump_backup_heating_lockout_temp</name>
      <display_name>Heat Pump: Backup Heating Lockout Temperature</display_name>
      <description>The temperature above which the heat pump backup system is disabled. If both this and Compressor Lockout Temperature are provided and use the same value, it essentially defines a switchover temperature (for, e.g., a dual-fuel heat pump). Applies for both Backup Type of 'integrated' and 'separate'. If not provided, the OS-HPXML default (see &lt;a href='https://openstudio-hpxml.readthedocs.io/en/v1.7.0/workflow_inputs.html#backup'&gt;Backup&lt;/a&gt;) is used.</description>
      <type>String</type>
      <units>deg-F</units>
      <required>false</required>
      <model_dependent>false</model_dependent>
    </argument>
    <argument>
      <name>heat_pump_sizing_methodology</name>
      <display_name>Heat Pump: Sizing Methodology</display_name>
      <description>The auto-sizing methodology to use when the heat pump capacity is not provided. If not provided, the OS-HPXML default (see &lt;a href='https://openstudio-hpxml.readthedocs.io/en/v1.7.0/workflow_inputs.html#hpxml-hvac-sizing-control'&gt;HPXML HVAC Sizing Control&lt;/a&gt;) is used.</description>
      <type>Choice</type>
      <units></units>
      <required>false</required>
      <model_dependent>false</model_dependent>
      <choices>
        <choice>
          <value>auto</value>
          <display_name>auto</display_name>
        </choice>
        <choice>
          <value>ACCA</value>
          <display_name>ACCA</display_name>
        </choice>
        <choice>
          <value>HERS</value>
          <display_name>HERS</display_name>
        </choice>
        <choice>
          <value>MaxLoad</value>
          <display_name>MaxLoad</display_name>
        </choice>
      </choices>
    </argument>
    <argument>
      <name>heat_pump_backup_sizing_methodology</name>
      <display_name>Heat Pump: Backup Sizing Methodology</display_name>
      <description>The auto-sizing methodology to use when the heat pump backup capacity is not provided. If not provided, the OS-HPXML default (see &lt;a href='https://openstudio-hpxml.readthedocs.io/en/v1.7.0/workflow_inputs.html#hpxml-hvac-sizing-control'&gt;HPXML HVAC Sizing Control&lt;/a&gt;) is used.</description>
      <type>Choice</type>
      <units></units>
      <required>false</required>
      <model_dependent>false</model_dependent>
      <choices>
        <choice>
          <value>auto</value>
          <display_name>auto</display_name>
        </choice>
        <choice>
          <value>emergency</value>
          <display_name>emergency</display_name>
        </choice>
        <choice>
          <value>supplemental</value>
          <display_name>supplemental</display_name>
        </choice>
      </choices>
    </argument>
    <argument>
      <name>heat_pump_is_ducted</name>
      <display_name>Heat Pump: Is Ducted</display_name>
      <description>Whether the heat pump is ducted or not. Only used for mini-split. It's assumed that air-to-air and ground-to-air are ducted, and packaged terminal heat pump and room air conditioner with reverse cycle are not ducted. If not provided, assumes not ducted.</description>
      <type>Choice</type>
      <units></units>
      <required>false</required>
      <model_dependent>false</model_dependent>
      <choices>
        <choice>
          <value>auto</value>
          <display_name>auto</display_name>
        </choice>
        <choice>
          <value>true</value>
          <display_name>true</display_name>
        </choice>
        <choice>
          <value>false</value>
          <display_name>false</display_name>
        </choice>
      </choices>
    </argument>
    <argument>
      <name>heat_pump_crankcase_heater_watts</name>
      <display_name>Heat Pump: Crankcase Heater Power Watts</display_name>
      <description>Heat Pump crankcase heater power consumption in Watts. Applies only to air-to-air, mini-split, packaged terminal heat pump and room air conditioner with reverse cycle. If not provided, the OS-HPXML default (see &lt;a href='https://openstudio-hpxml.readthedocs.io/en/v1.7.0/workflow_inputs.html#air-to-air-heat-pump'&gt;Air-to-Air Heat Pump&lt;/a&gt;, &lt;a href='https://openstudio-hpxml.readthedocs.io/en/v1.7.0/workflow_inputs.html#mini-split-heat-pump'&gt;Mini-Split Heat Pump&lt;/a&gt;, &lt;a href='https://openstudio-hpxml.readthedocs.io/en/v1.7.0/workflow_inputs.html#packaged-terminal-heat-pump'&gt;Packaged Terminal Heat Pump&lt;/a&gt;, &lt;a href='https://openstudio-hpxml.readthedocs.io/en/v1.7.0/workflow_inputs.html#room-air-conditioner-w-reverse-cycle'&gt;Room Air Conditioner w/ Reverse Cycle&lt;/a&gt;) is used.</description>
      <type>String</type>
      <units>W</units>
      <required>false</required>
      <model_dependent>false</model_dependent>
    </argument>
    <argument>
      <name>hvac_perf_data_capacity_type</name>
      <display_name>HVAC Detailed Performance Data: Capacity Type</display_name>
      <description>Type of capacity values for detailed performance data if available. Applies only to variable-speed air-source HVAC systems (central air conditioners, mini-split air conditioners, air-to-air heat pumps, and mini-split heat pumps).</description>
      <type>Choice</type>
      <units>Absolute capacities</units>
      <required>false</required>
      <model_dependent>false</model_dependent>
      <choices>
        <choice>
          <value>auto</value>
          <display_name>auto</display_name>
        </choice>
        <choice>
          <value>Absolute capacities</value>
          <display_name>Absolute capacities</display_name>
        </choice>
        <choice>
          <value>Normalized capacity fractions</value>
          <display_name>Normalized capacity fractions</display_name>
        </choice>
      </choices>
    </argument>
    <argument>
      <name>hvac_perf_data_heating_outdoor_temperatures</name>
      <display_name>HVAC Detailed Performance Data: Heating Outdoor Temperatures</display_name>
      <description>Outdoor temperatures of heating detailed performance data if available. Applies only to variable-speed air-source HVAC systems (central air conditioners, mini-split air conditioners, air-to-air heat pumps, and mini-split heat pumps). One of the outdoor temperatures must be 47 deg-F. At least two performance data points are required using a comma-separated list.</description>
      <type>String</type>
      <units>deg-F</units>
      <required>false</required>
      <model_dependent>false</model_dependent>
    </argument>
    <argument>
      <name>hvac_perf_data_heating_min_speed_capacities</name>
      <display_name>HVAC Detailed Performance Data: Heating Minimum Speed Capacities</display_name>
      <description>Minimum speed capacities of heating detailed performance data if available. Applies only to variable-speed air-source HVAC systems (central air conditioners, mini-split air conditioners, air-to-air heat pumps, and mini-split heat pumps). At least two performance data points are required using a comma-separated list.</description>
      <type>String</type>
      <units>Btu/hr or Frac</units>
      <required>false</required>
      <model_dependent>false</model_dependent>
    </argument>
    <argument>
      <name>hvac_perf_data_heating_max_speed_capacities</name>
      <display_name>HVAC Detailed Performance Data: Heating Maximum Speed Capacities</display_name>
      <description>Maximum speed capacities of heating detailed performance data if available. Applies only to variable-speed air-source HVAC systems (central air conditioners, mini-split air conditioners, air-to-air heat pumps, and mini-split heat pumps). At least two performance data points are required using a comma-separated list.</description>
      <type>String</type>
      <units>Btu/hr or Frac</units>
      <required>false</required>
      <model_dependent>false</model_dependent>
    </argument>
    <argument>
      <name>hvac_perf_data_heating_min_speed_cops</name>
      <display_name>HVAC Detailed Performance Data: Heating Minimum Speed COPs</display_name>
      <description>Minimum speed efficiency COP values of heating detailed performance data if available. Applies only to variable-speed air-source HVAC systems (central air conditioners, mini-split air conditioners, air-to-air heat pumps, and mini-split heat pumps). At least two performance data points are required using a comma-separated list.</description>
      <type>String</type>
      <units>W/W</units>
      <required>false</required>
      <model_dependent>false</model_dependent>
    </argument>
    <argument>
      <name>hvac_perf_data_heating_max_speed_cops</name>
      <display_name>HVAC Detailed Performance Data: Heating Maximum Speed COPs</display_name>
      <description>Maximum speed efficiency COP values of heating detailed performance data if available. Applies only to variable-speed air-source HVAC systems (central air conditioners, mini-split air conditioners, air-to-air heat pumps, and mini-split heat pumps). At least two performance data points are required using a comma-separated list.</description>
      <type>String</type>
      <units>W/W</units>
      <required>false</required>
      <model_dependent>false</model_dependent>
    </argument>
    <argument>
      <name>hvac_perf_data_cooling_outdoor_temperatures</name>
      <display_name>HVAC Detailed Performance Data: Cooling Outdoor Temperatures</display_name>
      <description>Outdoor temperatures of cooling detailed performance data if available. Applies only to variable-speed air-source HVAC systems (central air conditioners, mini-split air conditioners, air-to-air heat pumps, and mini-split heat pumps). One of the outdoor temperatures must be 95 deg-F. At least two performance data points are required using a comma-separated list.</description>
      <type>String</type>
      <units>deg-F</units>
      <required>false</required>
      <model_dependent>false</model_dependent>
    </argument>
    <argument>
      <name>hvac_perf_data_cooling_min_speed_capacities</name>
      <display_name>HVAC Detailed Performance Data: Cooling Minimum Speed Capacities</display_name>
      <description>Minimum speed capacities of cooling detailed performance data if available. Applies only to variable-speed air-source HVAC systems (central air conditioners, mini-split air conditioners, air-to-air heat pumps, and mini-split heat pumps). At least two performance data points are required using a comma-separated list.</description>
      <type>String</type>
      <units>Btu/hr or Frac</units>
      <required>false</required>
      <model_dependent>false</model_dependent>
    </argument>
    <argument>
      <name>hvac_perf_data_cooling_max_speed_capacities</name>
      <display_name>HVAC Detailed Performance Data: Cooling Maximum Speed Capacities</display_name>
      <description>Maximum speed capacities of cooling detailed performance data if available. Applies only to variable-speed air-source HVAC systems (central air conditioners, mini-split air conditioners, air-to-air heat pumps, and mini-split heat pumps). At least two performance data points are required using a comma-separated list.</description>
      <type>String</type>
      <units>Btu/hr or Frac</units>
      <required>false</required>
      <model_dependent>false</model_dependent>
    </argument>
    <argument>
      <name>hvac_perf_data_cooling_min_speed_cops</name>
      <display_name>HVAC Detailed Performance Data: Cooling Minimum Speed COPs</display_name>
      <description>Minimum speed efficiency COP values of cooling detailed performance data if available. Applies only to variable-speed air-source HVAC systems (central air conditioners, mini-split air conditioners, air-to-air heat pumps, and mini-split heat pumps). At least two performance data points are required using a comma-separated list.</description>
      <type>String</type>
      <units>W/W</units>
      <required>false</required>
      <model_dependent>false</model_dependent>
    </argument>
    <argument>
      <name>hvac_perf_data_cooling_max_speed_cops</name>
      <display_name>HVAC Detailed Performance Data: Cooling Maximum Speed COPs</display_name>
      <description>Maximum speed efficiency COP values of cooling detailed performance data if available. Applies only to variable-speed air-source HVAC systems (central air conditioners, mini-split air conditioners, air-to-air heat pumps, and mini-split heat pumps). At least two performance data points are required using a comma-separated list.</description>
      <type>String</type>
      <units>W/W</units>
      <required>false</required>
      <model_dependent>false</model_dependent>
    </argument>
    <argument>
      <name>geothermal_loop_configuration</name>
      <display_name>Geothermal Loop: Configuration</display_name>
      <description>Configuration of the geothermal loop. Only applies to ground-to-air heat pump type. If not provided, the OS-HPXML default (see &lt;a href='https://openstudio-hpxml.readthedocs.io/en/v1.7.0/workflow_inputs.html#ground-to-air-heat-pump'&gt;Ground-to-Air Heat Pump&lt;/a&gt;) is used.</description>
      <type>Choice</type>
      <units></units>
      <required>false</required>
      <model_dependent>false</model_dependent>
      <choices>
        <choice>
          <value>auto</value>
          <display_name>auto</display_name>
        </choice>
        <choice>
          <value>none</value>
          <display_name>none</display_name>
        </choice>
        <choice>
          <value>vertical</value>
          <display_name>vertical</display_name>
        </choice>
      </choices>
    </argument>
    <argument>
      <name>geothermal_loop_borefield_configuration</name>
      <display_name>Geothermal Loop: Borefield Configuration</display_name>
      <description>Borefield configuration of the geothermal loop. Only applies to ground-to-air heat pump type. If not provided, the OS-HPXML default (see &lt;a href='https://openstudio-hpxml.readthedocs.io/en/v1.7.0/workflow_inputs.html#hpxml-geothermal-loops'&gt;HPXML Geothermal Loops&lt;/a&gt;) is used.</description>
      <type>Choice</type>
      <units></units>
      <required>false</required>
      <model_dependent>false</model_dependent>
      <choices>
        <choice>
          <value>auto</value>
          <display_name>auto</display_name>
        </choice>
        <choice>
          <value>Rectangle</value>
          <display_name>Rectangle</display_name>
        </choice>
        <choice>
          <value>Open Rectangle</value>
          <display_name>Open Rectangle</display_name>
        </choice>
        <choice>
          <value>C</value>
          <display_name>C</display_name>
        </choice>
        <choice>
          <value>L</value>
          <display_name>L</display_name>
        </choice>
        <choice>
          <value>U</value>
          <display_name>U</display_name>
        </choice>
        <choice>
          <value>Lopsided U</value>
          <display_name>Lopsided U</display_name>
        </choice>
      </choices>
    </argument>
    <argument>
      <name>geothermal_loop_loop_flow</name>
      <display_name>Geothermal Loop: Loop Flow</display_name>
      <description>Water flow rate through the geothermal loop. Only applies to ground-to-air heat pump type. If not provided, the OS-HPXML autosized default (see &lt;a href='https://openstudio-hpxml.readthedocs.io/en/v1.7.0/workflow_inputs.html#hpxml-geothermal-loops'&gt;HPXML Geothermal Loops&lt;/a&gt;) is used.</description>
      <type>String</type>
      <units>gpm</units>
      <required>false</required>
      <model_dependent>false</model_dependent>
    </argument>
    <argument>
      <name>geothermal_loop_boreholes_count</name>
      <display_name>Geothermal Loop: Boreholes Count</display_name>
      <description>Number of boreholes. Only applies to ground-to-air heat pump type. If not provided, the OS-HPXML autosized default (see &lt;a href='https://openstudio-hpxml.readthedocs.io/en/v1.7.0/workflow_inputs.html#hpxml-geothermal-loops'&gt;HPXML Geothermal Loops&lt;/a&gt;) is used.</description>
      <type>String</type>
      <units>#</units>
      <required>false</required>
      <model_dependent>false</model_dependent>
    </argument>
    <argument>
      <name>geothermal_loop_boreholes_length</name>
      <display_name>Geothermal Loop: Boreholes Length</display_name>
      <description>Average length of each borehole (vertical). Only applies to ground-to-air heat pump type. If not provided, the OS-HPXML autosized default (see &lt;a href='https://openstudio-hpxml.readthedocs.io/en/v1.7.0/workflow_inputs.html#hpxml-geothermal-loops'&gt;HPXML Geothermal Loops&lt;/a&gt;) is used.</description>
      <type>String</type>
      <units>ft</units>
      <required>false</required>
      <model_dependent>false</model_dependent>
    </argument>
    <argument>
      <name>geothermal_loop_boreholes_spacing</name>
      <display_name>Geothermal Loop: Boreholes Spacing</display_name>
      <description>Distance between bores. Only applies to ground-to-air heat pump type. If not provided, the OS-HPXML default (see &lt;a href='https://openstudio-hpxml.readthedocs.io/en/v1.7.0/workflow_inputs.html#hpxml-geothermal-loops'&gt;HPXML Geothermal Loops&lt;/a&gt;) is used.</description>
      <type>String</type>
      <units>ft</units>
      <required>false</required>
      <model_dependent>false</model_dependent>
    </argument>
    <argument>
      <name>geothermal_loop_boreholes_diameter</name>
      <display_name>Geothermal Loop: Boreholes Diameter</display_name>
      <description>Diameter of bores. Only applies to ground-to-air heat pump type. If not provided, the OS-HPXML default (see &lt;a href='https://openstudio-hpxml.readthedocs.io/en/v1.7.0/workflow_inputs.html#hpxml-geothermal-loops'&gt;HPXML Geothermal Loops&lt;/a&gt;) is used.</description>
      <type>String</type>
      <units>in</units>
      <required>false</required>
      <model_dependent>false</model_dependent>
    </argument>
    <argument>
      <name>geothermal_loop_grout_type</name>
      <display_name>Geothermal Loop: Grout Type</display_name>
      <description>Grout type of the geothermal loop. Only applies to ground-to-air heat pump type. If not provided, the OS-HPXML default (see &lt;a href='https://openstudio-hpxml.readthedocs.io/en/v1.7.0/workflow_inputs.html#hpxml-geothermal-loops'&gt;HPXML Geothermal Loops&lt;/a&gt;) is used.</description>
      <type>Choice</type>
      <units></units>
      <required>false</required>
      <model_dependent>false</model_dependent>
      <choices>
        <choice>
          <value>auto</value>
          <display_name>auto</display_name>
        </choice>
        <choice>
          <value>standard</value>
          <display_name>standard</display_name>
        </choice>
        <choice>
          <value>thermally enhanced</value>
          <display_name>thermally enhanced</display_name>
        </choice>
      </choices>
    </argument>
    <argument>
      <name>geothermal_loop_pipe_type</name>
      <display_name>Geothermal Loop: Pipe Type</display_name>
      <description>Pipe type of the geothermal loop. Only applies to ground-to-air heat pump type. If not provided, the OS-HPXML default (see &lt;a href='https://openstudio-hpxml.readthedocs.io/en/v1.7.0/workflow_inputs.html#hpxml-geothermal-loops'&gt;HPXML Geothermal Loops&lt;/a&gt;) is used.</description>
      <type>Choice</type>
      <units></units>
      <required>false</required>
      <model_dependent>false</model_dependent>
      <choices>
        <choice>
          <value>auto</value>
          <display_name>auto</display_name>
        </choice>
        <choice>
          <value>standard</value>
          <display_name>standard</display_name>
        </choice>
        <choice>
          <value>thermally enhanced</value>
          <display_name>thermally enhanced</display_name>
        </choice>
      </choices>
    </argument>
    <argument>
      <name>geothermal_loop_pipe_diameter</name>
      <display_name>Geothermal Loop: Pipe Diameter</display_name>
      <description>Pipe diameter of the geothermal loop. Only applies to ground-to-air heat pump type. If not provided, the OS-HPXML default (see &lt;a href='https://openstudio-hpxml.readthedocs.io/en/v1.7.0/workflow_inputs.html#hpxml-geothermal-loops'&gt;HPXML Geothermal Loops&lt;/a&gt;) is used.</description>
      <type>Choice</type>
      <units>in</units>
      <required>false</required>
      <model_dependent>false</model_dependent>
      <choices>
        <choice>
          <value>auto</value>
          <display_name>auto</display_name>
        </choice>
        <choice>
          <value>3/4" pipe</value>
          <display_name>3/4" pipe</display_name>
        </choice>
        <choice>
          <value>1" pipe</value>
          <display_name>1" pipe</display_name>
        </choice>
        <choice>
          <value>1-1/4" pipe</value>
          <display_name>1-1/4" pipe</display_name>
        </choice>
      </choices>
    </argument>
    <argument>
      <name>heating_system_2_type</name>
      <display_name>Heating System 2: Type</display_name>
      <description>The type of the second heating system.</description>
      <type>Choice</type>
      <required>true</required>
      <model_dependent>false</model_dependent>
      <default_value>none</default_value>
      <choices>
        <choice>
          <value>none</value>
          <display_name>none</display_name>
        </choice>
        <choice>
          <value>Furnace</value>
          <display_name>Furnace</display_name>
        </choice>
        <choice>
          <value>WallFurnace</value>
          <display_name>WallFurnace</display_name>
        </choice>
        <choice>
          <value>FloorFurnace</value>
          <display_name>FloorFurnace</display_name>
        </choice>
        <choice>
          <value>Boiler</value>
          <display_name>Boiler</display_name>
        </choice>
        <choice>
          <value>ElectricResistance</value>
          <display_name>ElectricResistance</display_name>
        </choice>
        <choice>
          <value>Stove</value>
          <display_name>Stove</display_name>
        </choice>
        <choice>
          <value>SpaceHeater</value>
          <display_name>SpaceHeater</display_name>
        </choice>
        <choice>
          <value>Fireplace</value>
          <display_name>Fireplace</display_name>
        </choice>
      </choices>
    </argument>
    <argument>
      <name>heating_system_2_fuel</name>
      <display_name>Heating System 2: Fuel Type</display_name>
      <description>The fuel type of the second heating system. Ignored for ElectricResistance.</description>
      <type>Choice</type>
      <required>true</required>
      <model_dependent>false</model_dependent>
      <default_value>electricity</default_value>
      <choices>
        <choice>
          <value>electricity</value>
          <display_name>electricity</display_name>
        </choice>
        <choice>
          <value>natural gas</value>
          <display_name>natural gas</display_name>
        </choice>
        <choice>
          <value>fuel oil</value>
          <display_name>fuel oil</display_name>
        </choice>
        <choice>
          <value>propane</value>
          <display_name>propane</display_name>
        </choice>
        <choice>
          <value>wood</value>
          <display_name>wood</display_name>
        </choice>
        <choice>
          <value>wood pellets</value>
          <display_name>wood pellets</display_name>
        </choice>
        <choice>
          <value>coal</value>
          <display_name>coal</display_name>
        </choice>
      </choices>
    </argument>
    <argument>
      <name>heating_system_2_heating_efficiency</name>
      <display_name>Heating System 2: Rated AFUE or Percent</display_name>
      <description>The rated heating efficiency value of the second heating system.</description>
      <type>Double</type>
      <units>Frac</units>
      <required>true</required>
      <model_dependent>false</model_dependent>
      <default_value>1</default_value>
    </argument>
    <argument>
      <name>heating_system_2_heating_capacity</name>
      <display_name>Heating System 2: Heating Capacity</display_name>
      <description>The output heating capacity of the second heating system. If not provided, the OS-HPXML autosized default (see &lt;a href='https://openstudio-hpxml.readthedocs.io/en/v1.7.0/workflow_inputs.html#hpxml-heating-systems'&gt;HPXML Heating Systems&lt;/a&gt;) is used.</description>
      <type>String</type>
      <units>Btu/hr</units>
      <required>false</required>
      <model_dependent>false</model_dependent>
    </argument>
    <argument>
      <name>heating_system_2_heating_autosizing_factor</name>
      <display_name>Heating System 2: Heating Autosizing Factor</display_name>
      <description>The capacity scaling factor applied to the auto-sizing methodology. If not provided, 1.0 is used.</description>
      <type>String</type>
      <units></units>
      <required>false</required>
      <model_dependent>false</model_dependent>
    </argument>
    <argument>
      <name>heating_system_2_heating_autosizing_limit</name>
      <display_name>Heating System 2: Heating Autosizing Limit</display_name>
      <description>The maximum capacity limit applied to the auto-sizing methodology. If not provided, no limit is used.</description>
      <type>String</type>
      <units>Btu/hr</units>
      <required>false</required>
      <model_dependent>false</model_dependent>
    </argument>
    <argument>
      <name>heating_system_2_fraction_heat_load_served</name>
      <display_name>Heating System 2: Fraction Heat Load Served</display_name>
      <description>The heat load served fraction of the second heating system. Ignored if this heating system serves as a backup system for a heat pump.</description>
      <type>Double</type>
      <units>Frac</units>
      <required>true</required>
      <model_dependent>false</model_dependent>
      <default_value>0.25</default_value>
    </argument>
    <argument>
      <name>hvac_control_heating_season_period</name>
      <display_name>HVAC Control: Heating Season Period</display_name>
      <description>Enter a date like 'Nov 1 - Jun 30'. If not provided, the OS-HPXML default (see &lt;a href='https://openstudio-hpxml.readthedocs.io/en/v1.7.0/workflow_inputs.html#hpxml-hvac-control'&gt;HPXML HVAC Control&lt;/a&gt;) is used. Can also provide 'BuildingAmerica' to use automatic seasons from the Building America House Simulation Protocols.</description>
      <type>String</type>
      <units></units>
      <required>false</required>
      <model_dependent>false</model_dependent>
    </argument>
    <argument>
      <name>hvac_control_cooling_season_period</name>
      <display_name>HVAC Control: Cooling Season Period</display_name>
      <description>Enter a date like 'Jun 1 - Oct 31'. If not provided, the OS-HPXML default (see &lt;a href='https://openstudio-hpxml.readthedocs.io/en/v1.7.0/workflow_inputs.html#hpxml-hvac-control'&gt;HPXML HVAC Control&lt;/a&gt;) is used. Can also provide 'BuildingAmerica' to use automatic seasons from the Building America House Simulation Protocols.</description>
      <type>String</type>
      <units></units>
      <required>false</required>
      <model_dependent>false</model_dependent>
    </argument>
    <argument>
      <name>hvac_blower_fan_watts_per_cfm</name>
      <display_name>HVAC Blower: Fan Efficiency</display_name>
      <description>The blower fan efficiency at maximum fan speed. Applies only to split (not packaged) systems (i.e., applies to ducted systems as well as ductless mini-split systems). If not provided, the OS-HPXML default (see &lt;a href='https://openstudio-hpxml.readthedocs.io/en/v1.7.0/workflow_inputs.html#hpxml-heating-systems'&gt;HPXML Heating Systems&lt;/a&gt;, &lt;a href='https://openstudio-hpxml.readthedocs.io/en/v1.7.0/workflow_inputs.html#hpxml-cooling-systems'&gt;HPXML Cooling Systems&lt;/a&gt;, &lt;a href='https://openstudio-hpxml.readthedocs.io/en/v1.7.0/workflow_inputs.html#hpxml-heat-pumps'&gt;HPXML Heat Pumps&lt;/a&gt;) is used.</description>
      <type>String</type>
      <units>W/CFM</units>
      <required>false</required>
      <model_dependent>false</model_dependent>
    </argument>
    <argument>
      <name>ducts_leakage_units</name>
      <display_name>Ducts: Leakage Units</display_name>
      <description>The leakage units of the ducts.</description>
      <type>Choice</type>
      <required>true</required>
      <model_dependent>false</model_dependent>
      <default_value>Percent</default_value>
      <choices>
        <choice>
          <value>CFM25</value>
          <display_name>CFM25</display_name>
        </choice>
        <choice>
          <value>CFM50</value>
          <display_name>CFM50</display_name>
        </choice>
        <choice>
          <value>Percent</value>
          <display_name>Percent</display_name>
        </choice>
      </choices>
    </argument>
    <argument>
      <name>ducts_supply_leakage_to_outside_value</name>
      <display_name>Ducts: Supply Leakage to Outside Value</display_name>
      <description>The leakage value to outside for the supply ducts.</description>
      <type>Double</type>
      <required>true</required>
      <model_dependent>false</model_dependent>
      <default_value>0.1</default_value>
    </argument>
    <argument>
      <name>ducts_supply_location</name>
      <display_name>Ducts: Supply Location</display_name>
      <description>The location of the supply ducts. If not provided, the OS-HPXML default (see &lt;a href='https://openstudio-hpxml.readthedocs.io/en/v1.7.0/workflow_inputs.html#air-distribution'&gt;Air Distribution&lt;/a&gt;) is used.</description>
      <type>Choice</type>
      <units></units>
      <required>false</required>
      <model_dependent>false</model_dependent>
      <choices>
        <choice>
          <value>auto</value>
          <display_name>auto</display_name>
        </choice>
        <choice>
          <value>conditioned space</value>
          <display_name>conditioned space</display_name>
        </choice>
        <choice>
          <value>basement - conditioned</value>
          <display_name>basement - conditioned</display_name>
        </choice>
        <choice>
          <value>basement - unconditioned</value>
          <display_name>basement - unconditioned</display_name>
        </choice>
        <choice>
          <value>crawlspace</value>
          <display_name>crawlspace</display_name>
        </choice>
        <choice>
          <value>crawlspace - vented</value>
          <display_name>crawlspace - vented</display_name>
        </choice>
        <choice>
          <value>crawlspace - unvented</value>
          <display_name>crawlspace - unvented</display_name>
        </choice>
        <choice>
          <value>crawlspace - conditioned</value>
          <display_name>crawlspace - conditioned</display_name>
        </choice>
        <choice>
          <value>attic</value>
          <display_name>attic</display_name>
        </choice>
        <choice>
          <value>attic - vented</value>
          <display_name>attic - vented</display_name>
        </choice>
        <choice>
          <value>attic - unvented</value>
          <display_name>attic - unvented</display_name>
        </choice>
        <choice>
          <value>garage</value>
          <display_name>garage</display_name>
        </choice>
        <choice>
          <value>exterior wall</value>
          <display_name>exterior wall</display_name>
        </choice>
        <choice>
          <value>under slab</value>
          <display_name>under slab</display_name>
        </choice>
        <choice>
          <value>roof deck</value>
          <display_name>roof deck</display_name>
        </choice>
        <choice>
          <value>outside</value>
          <display_name>outside</display_name>
        </choice>
        <choice>
          <value>other housing unit</value>
          <display_name>other housing unit</display_name>
        </choice>
        <choice>
          <value>other heated space</value>
          <display_name>other heated space</display_name>
        </choice>
        <choice>
          <value>other multifamily buffer space</value>
          <display_name>other multifamily buffer space</display_name>
        </choice>
        <choice>
          <value>other non-freezing space</value>
          <display_name>other non-freezing space</display_name>
        </choice>
        <choice>
          <value>manufactured home belly</value>
          <display_name>manufactured home belly</display_name>
        </choice>
      </choices>
    </argument>
    <argument>
      <name>ducts_supply_insulation_r</name>
      <display_name>Ducts: Supply Insulation R-Value</display_name>
      <description>The nominal insulation r-value of the supply ducts excluding air films. Use 0 for uninsulated ducts.</description>
      <type>Double</type>
      <units>h-ft^2-R/Btu</units>
      <required>true</required>
      <model_dependent>false</model_dependent>
      <default_value>0</default_value>
    </argument>
    <argument>
      <name>ducts_supply_buried_insulation_level</name>
      <display_name>Ducts: Supply Buried Insulation Level</display_name>
      <description>Whether the supply ducts are buried in, e.g., attic loose-fill insulation. Partially buried ducts have insulation that does not cover the top of the ducts. Fully buried ducts have insulation that just covers the top of the ducts. Deeply buried ducts have insulation that continues above the top of the ducts.</description>
      <type>Choice</type>
      <units></units>
      <required>false</required>
      <model_dependent>false</model_dependent>
      <choices>
        <choice>
          <value>auto</value>
          <display_name>auto</display_name>
        </choice>
        <choice>
          <value>not buried</value>
          <display_name>not buried</display_name>
        </choice>
        <choice>
          <value>partially buried</value>
          <display_name>partially buried</display_name>
        </choice>
        <choice>
          <value>fully buried</value>
          <display_name>fully buried</display_name>
        </choice>
        <choice>
          <value>deeply buried</value>
          <display_name>deeply buried</display_name>
        </choice>
      </choices>
    </argument>
    <argument>
      <name>ducts_supply_surface_area</name>
      <display_name>Ducts: Supply Surface Area</display_name>
      <description>The supply ducts surface area in the given location. If neither Surface Area nor Area Fraction provided, the OS-HPXML default (see &lt;a href='https://openstudio-hpxml.readthedocs.io/en/v1.7.0/workflow_inputs.html#air-distribution'&gt;Air Distribution&lt;/a&gt;) is used.</description>
      <type>String</type>
      <units>ft^2</units>
      <required>false</required>
      <model_dependent>false</model_dependent>
    </argument>
    <argument>
      <name>ducts_supply_surface_area_fraction</name>
      <display_name>Ducts: Supply Area Fraction</display_name>
      <description>The fraction of supply ducts surface area in the given location. Only used if Surface Area is not provided. If the fraction is less than 1, the remaining duct area is assumed to be in conditioned space. If neither Surface Area nor Area Fraction provided, the OS-HPXML default (see &lt;a href='https://openstudio-hpxml.readthedocs.io/en/v1.7.0/workflow_inputs.html#air-distribution'&gt;Air Distribution&lt;/a&gt;) is used.</description>
      <type>String</type>
      <units>frac</units>
      <required>false</required>
      <model_dependent>false</model_dependent>
    </argument>
    <argument>
      <name>ducts_supply_fraction_rectangular</name>
      <display_name>Ducts: Supply Fraction Rectangular</display_name>
      <description>The fraction of supply ducts that are rectangular (as opposed to round); this affects the duct effective R-value used for modeling. If not provided, the OS-HPXML default (see &lt;a href='https://openstudio-hpxml.readthedocs.io/en/v1.7.0/workflow_inputs.html#air-distribution'&gt;Air Distribution&lt;/a&gt;) is used.</description>
      <type>String</type>
      <units>frac</units>
      <required>false</required>
      <model_dependent>false</model_dependent>
    </argument>
    <argument>
      <name>ducts_return_leakage_to_outside_value</name>
      <display_name>Ducts: Return Leakage to Outside Value</display_name>
      <description>The leakage value to outside for the return ducts.</description>
      <type>Double</type>
      <required>true</required>
      <model_dependent>false</model_dependent>
      <default_value>0.1</default_value>
    </argument>
    <argument>
      <name>ducts_return_location</name>
      <display_name>Ducts: Return Location</display_name>
      <description>The location of the return ducts. If not provided, the OS-HPXML default (see &lt;a href='https://openstudio-hpxml.readthedocs.io/en/v1.7.0/workflow_inputs.html#air-distribution'&gt;Air Distribution&lt;/a&gt;) is used.</description>
      <type>Choice</type>
      <units></units>
      <required>false</required>
      <model_dependent>false</model_dependent>
      <choices>
        <choice>
          <value>auto</value>
          <display_name>auto</display_name>
        </choice>
        <choice>
          <value>conditioned space</value>
          <display_name>conditioned space</display_name>
        </choice>
        <choice>
          <value>basement - conditioned</value>
          <display_name>basement - conditioned</display_name>
        </choice>
        <choice>
          <value>basement - unconditioned</value>
          <display_name>basement - unconditioned</display_name>
        </choice>
        <choice>
          <value>crawlspace</value>
          <display_name>crawlspace</display_name>
        </choice>
        <choice>
          <value>crawlspace - vented</value>
          <display_name>crawlspace - vented</display_name>
        </choice>
        <choice>
          <value>crawlspace - unvented</value>
          <display_name>crawlspace - unvented</display_name>
        </choice>
        <choice>
          <value>crawlspace - conditioned</value>
          <display_name>crawlspace - conditioned</display_name>
        </choice>
        <choice>
          <value>attic</value>
          <display_name>attic</display_name>
        </choice>
        <choice>
          <value>attic - vented</value>
          <display_name>attic - vented</display_name>
        </choice>
        <choice>
          <value>attic - unvented</value>
          <display_name>attic - unvented</display_name>
        </choice>
        <choice>
          <value>garage</value>
          <display_name>garage</display_name>
        </choice>
        <choice>
          <value>exterior wall</value>
          <display_name>exterior wall</display_name>
        </choice>
        <choice>
          <value>under slab</value>
          <display_name>under slab</display_name>
        </choice>
        <choice>
          <value>roof deck</value>
          <display_name>roof deck</display_name>
        </choice>
        <choice>
          <value>outside</value>
          <display_name>outside</display_name>
        </choice>
        <choice>
          <value>other housing unit</value>
          <display_name>other housing unit</display_name>
        </choice>
        <choice>
          <value>other heated space</value>
          <display_name>other heated space</display_name>
        </choice>
        <choice>
          <value>other multifamily buffer space</value>
          <display_name>other multifamily buffer space</display_name>
        </choice>
        <choice>
          <value>other non-freezing space</value>
          <display_name>other non-freezing space</display_name>
        </choice>
        <choice>
          <value>manufactured home belly</value>
          <display_name>manufactured home belly</display_name>
        </choice>
      </choices>
    </argument>
    <argument>
      <name>ducts_return_insulation_r</name>
      <display_name>Ducts: Return Insulation R-Value</display_name>
      <description>The nominal insulation r-value of the return ducts excluding air films. Use 0 for uninsulated ducts.</description>
      <type>Double</type>
      <units>h-ft^2-R/Btu</units>
      <required>true</required>
      <model_dependent>false</model_dependent>
      <default_value>0</default_value>
    </argument>
    <argument>
      <name>ducts_return_buried_insulation_level</name>
      <display_name>Ducts: Return Buried Insulation Level</display_name>
      <description>Whether the return ducts are buried in, e.g., attic loose-fill insulation. Partially buried ducts have insulation that does not cover the top of the ducts. Fully buried ducts have insulation that just covers the top of the ducts. Deeply buried ducts have insulation that continues above the top of the ducts.</description>
      <type>Choice</type>
      <units></units>
      <required>false</required>
      <model_dependent>false</model_dependent>
      <choices>
        <choice>
          <value>auto</value>
          <display_name>auto</display_name>
        </choice>
        <choice>
          <value>not buried</value>
          <display_name>not buried</display_name>
        </choice>
        <choice>
          <value>partially buried</value>
          <display_name>partially buried</display_name>
        </choice>
        <choice>
          <value>fully buried</value>
          <display_name>fully buried</display_name>
        </choice>
        <choice>
          <value>deeply buried</value>
          <display_name>deeply buried</display_name>
        </choice>
      </choices>
    </argument>
    <argument>
      <name>ducts_return_surface_area</name>
      <display_name>Ducts: Return Surface Area</display_name>
      <description>The return ducts surface area in the given location. If neither Surface Area nor Area Fraction provided, the OS-HPXML default (see &lt;a href='https://openstudio-hpxml.readthedocs.io/en/v1.7.0/workflow_inputs.html#air-distribution'&gt;Air Distribution&lt;/a&gt;) is used.</description>
      <type>String</type>
      <units>ft^2</units>
      <required>false</required>
      <model_dependent>false</model_dependent>
    </argument>
    <argument>
      <name>ducts_return_surface_area_fraction</name>
      <display_name>Ducts: Return Area Fraction</display_name>
      <description>The fraction of return ducts surface area in the given location. Only used if Surface Area is not provided. If the fraction is less than 1, the remaining duct area is assumed to be in conditioned space. If neither Surface Area nor Area Fraction provided, the OS-HPXML default (see &lt;a href='https://openstudio-hpxml.readthedocs.io/en/v1.7.0/workflow_inputs.html#air-distribution'&gt;Air Distribution&lt;/a&gt;) is used.</description>
      <type>String</type>
      <units>frac</units>
      <required>false</required>
      <model_dependent>false</model_dependent>
    </argument>
    <argument>
      <name>ducts_number_of_return_registers</name>
      <display_name>Ducts: Number of Return Registers</display_name>
      <description>The number of return registers of the ducts. Only used to calculate default return duct surface area. If not provided, the OS-HPXML default (see &lt;a href='https://openstudio-hpxml.readthedocs.io/en/v1.7.0/workflow_inputs.html#air-distribution'&gt;Air Distribution&lt;/a&gt;) is used.</description>
      <type>String</type>
      <units>#</units>
      <required>false</required>
      <model_dependent>false</model_dependent>
    </argument>
    <argument>
      <name>ducts_return_fraction_rectangular</name>
      <display_name>Ducts: Return Fraction Rectangular</display_name>
      <description>The fraction of return ducts that are rectangular (as opposed to round); this affects the duct effective R-value used for modeling. If not provided, the OS-HPXML default (see &lt;a href='https://openstudio-hpxml.readthedocs.io/en/v1.7.0/workflow_inputs.html#air-distribution'&gt;Air Distribution&lt;/a&gt;) is used.</description>
      <type>String</type>
      <units>frac</units>
      <required>false</required>
      <model_dependent>false</model_dependent>
    </argument>
    <argument>
      <name>mech_vent_fan_type</name>
      <display_name>Mechanical Ventilation: Fan Type</display_name>
      <description>The type of the mechanical ventilation. Use 'none' if there is no mechanical ventilation system.</description>
      <type>Choice</type>
      <required>true</required>
      <model_dependent>false</model_dependent>
      <default_value>none</default_value>
      <choices>
        <choice>
          <value>none</value>
          <display_name>none</display_name>
        </choice>
        <choice>
          <value>exhaust only</value>
          <display_name>exhaust only</display_name>
        </choice>
        <choice>
          <value>supply only</value>
          <display_name>supply only</display_name>
        </choice>
        <choice>
          <value>energy recovery ventilator</value>
          <display_name>energy recovery ventilator</display_name>
        </choice>
        <choice>
          <value>heat recovery ventilator</value>
          <display_name>heat recovery ventilator</display_name>
        </choice>
        <choice>
          <value>balanced</value>
          <display_name>balanced</display_name>
        </choice>
        <choice>
          <value>central fan integrated supply</value>
          <display_name>central fan integrated supply</display_name>
        </choice>
      </choices>
    </argument>
    <argument>
      <name>mech_vent_flow_rate</name>
      <display_name>Mechanical Ventilation: Flow Rate</display_name>
      <description>The flow rate of the mechanical ventilation. If not provided, the OS-HPXML default (see &lt;a href='https://openstudio-hpxml.readthedocs.io/en/v1.7.0/workflow_inputs.html#hpxml-mechanical-ventilation-fans'&gt;HPXML Mechanical Ventilation Fans&lt;/a&gt;) is used.</description>
      <type>String</type>
      <units>CFM</units>
      <required>false</required>
      <model_dependent>false</model_dependent>
    </argument>
    <argument>
      <name>mech_vent_hours_in_operation</name>
      <display_name>Mechanical Ventilation: Hours In Operation</display_name>
      <description>The hours in operation of the mechanical ventilation. If not provided, the OS-HPXML default (see &lt;a href='https://openstudio-hpxml.readthedocs.io/en/v1.7.0/workflow_inputs.html#hpxml-mechanical-ventilation-fans'&gt;HPXML Mechanical Ventilation Fans&lt;/a&gt;) is used.</description>
      <type>String</type>
      <units>hrs/day</units>
      <required>false</required>
      <model_dependent>false</model_dependent>
    </argument>
    <argument>
      <name>mech_vent_recovery_efficiency_type</name>
      <display_name>Mechanical Ventilation: Total Recovery Efficiency Type</display_name>
      <description>The total recovery efficiency type of the mechanical ventilation.</description>
      <type>Choice</type>
      <required>true</required>
      <model_dependent>false</model_dependent>
      <default_value>Unadjusted</default_value>
      <choices>
        <choice>
          <value>Unadjusted</value>
          <display_name>Unadjusted</display_name>
        </choice>
        <choice>
          <value>Adjusted</value>
          <display_name>Adjusted</display_name>
        </choice>
      </choices>
    </argument>
    <argument>
      <name>mech_vent_total_recovery_efficiency</name>
      <display_name>Mechanical Ventilation: Total Recovery Efficiency</display_name>
      <description>The Unadjusted or Adjusted total recovery efficiency of the mechanical ventilation. Applies to energy recovery ventilator.</description>
      <type>Double</type>
      <units>Frac</units>
      <required>true</required>
      <model_dependent>false</model_dependent>
      <default_value>0.48</default_value>
    </argument>
    <argument>
      <name>mech_vent_sensible_recovery_efficiency</name>
      <display_name>Mechanical Ventilation: Sensible Recovery Efficiency</display_name>
      <description>The Unadjusted or Adjusted sensible recovery efficiency of the mechanical ventilation. Applies to energy recovery ventilator and heat recovery ventilator.</description>
      <type>Double</type>
      <units>Frac</units>
      <required>true</required>
      <model_dependent>false</model_dependent>
      <default_value>0.72</default_value>
    </argument>
    <argument>
      <name>mech_vent_fan_power</name>
      <display_name>Mechanical Ventilation: Fan Power</display_name>
      <description>The fan power of the mechanical ventilation. If not provided, the OS-HPXML default (see &lt;a href='https://openstudio-hpxml.readthedocs.io/en/v1.7.0/workflow_inputs.html#hpxml-mechanical-ventilation-fans'&gt;HPXML Mechanical Ventilation Fans&lt;/a&gt;) is used.</description>
      <type>String</type>
      <units>W</units>
      <required>false</required>
      <model_dependent>false</model_dependent>
    </argument>
    <argument>
      <name>mech_vent_num_units_served</name>
      <display_name>Mechanical Ventilation: Number of Units Served</display_name>
      <description>Number of dwelling units served by the mechanical ventilation system. Must be 1 if single-family detached. Used to apportion flow rate and fan power to the unit.</description>
      <type>Integer</type>
      <units>#</units>
      <required>true</required>
      <model_dependent>false</model_dependent>
      <default_value>1</default_value>
    </argument>
    <argument>
      <name>mech_vent_shared_frac_recirculation</name>
      <display_name>Shared Mechanical Ventilation: Fraction Recirculation</display_name>
      <description>Fraction of the total supply air that is recirculated, with the remainder assumed to be outdoor air. The value must be 0 for exhaust only systems. Required for a shared mechanical ventilation system.</description>
      <type>String</type>
      <units>Frac</units>
      <required>false</required>
      <model_dependent>false</model_dependent>
    </argument>
    <argument>
      <name>mech_vent_shared_preheating_fuel</name>
      <display_name>Shared Mechanical Ventilation: Preheating Fuel</display_name>
      <description>Fuel type of the preconditioning heating equipment. Only used for a shared mechanical ventilation system. If not provided, assumes no preheating.</description>
      <type>Choice</type>
      <units></units>
      <required>false</required>
      <model_dependent>false</model_dependent>
      <choices>
        <choice>
          <value>auto</value>
          <display_name>auto</display_name>
        </choice>
        <choice>
          <value>electricity</value>
          <display_name>electricity</display_name>
        </choice>
        <choice>
          <value>natural gas</value>
          <display_name>natural gas</display_name>
        </choice>
        <choice>
          <value>fuel oil</value>
          <display_name>fuel oil</display_name>
        </choice>
        <choice>
          <value>propane</value>
          <display_name>propane</display_name>
        </choice>
        <choice>
          <value>wood</value>
          <display_name>wood</display_name>
        </choice>
        <choice>
          <value>wood pellets</value>
          <display_name>wood pellets</display_name>
        </choice>
        <choice>
          <value>coal</value>
          <display_name>coal</display_name>
        </choice>
      </choices>
    </argument>
    <argument>
      <name>mech_vent_shared_preheating_efficiency</name>
      <display_name>Shared Mechanical Ventilation: Preheating Efficiency</display_name>
      <description>Efficiency of the preconditioning heating equipment. Only used for a shared mechanical ventilation system. If not provided, assumes no preheating.</description>
      <type>String</type>
      <units>COP</units>
      <required>false</required>
      <model_dependent>false</model_dependent>
    </argument>
    <argument>
      <name>mech_vent_shared_preheating_fraction_heat_load_served</name>
      <display_name>Shared Mechanical Ventilation: Preheating Fraction Ventilation Heat Load Served</display_name>
      <description>Fraction of heating load introduced by the shared ventilation system that is met by the preconditioning heating equipment. If not provided, assumes no preheating.</description>
      <type>String</type>
      <units>Frac</units>
      <required>false</required>
      <model_dependent>false</model_dependent>
    </argument>
    <argument>
      <name>mech_vent_shared_precooling_fuel</name>
      <display_name>Shared Mechanical Ventilation: Precooling Fuel</display_name>
      <description>Fuel type of the preconditioning cooling equipment. Only used for a shared mechanical ventilation system. If not provided, assumes no precooling.</description>
      <type>Choice</type>
      <units></units>
      <required>false</required>
      <model_dependent>false</model_dependent>
      <choices>
        <choice>
          <value>auto</value>
          <display_name>auto</display_name>
        </choice>
        <choice>
          <value>electricity</value>
          <display_name>electricity</display_name>
        </choice>
      </choices>
    </argument>
    <argument>
      <name>mech_vent_shared_precooling_efficiency</name>
      <display_name>Shared Mechanical Ventilation: Precooling Efficiency</display_name>
      <description>Efficiency of the preconditioning cooling equipment. Only used for a shared mechanical ventilation system. If not provided, assumes no precooling.</description>
      <type>String</type>
      <units>COP</units>
      <required>false</required>
      <model_dependent>false</model_dependent>
    </argument>
    <argument>
      <name>mech_vent_shared_precooling_fraction_cool_load_served</name>
      <display_name>Shared Mechanical Ventilation: Precooling Fraction Ventilation Cool Load Served</display_name>
      <description>Fraction of cooling load introduced by the shared ventilation system that is met by the preconditioning cooling equipment. If not provided, assumes no precooling.</description>
      <type>String</type>
      <units>Frac</units>
      <required>false</required>
      <model_dependent>false</model_dependent>
    </argument>
    <argument>
      <name>mech_vent_2_fan_type</name>
      <display_name>Mechanical Ventilation 2: Fan Type</display_name>
      <description>The type of the second mechanical ventilation. Use 'none' if there is no second mechanical ventilation system.</description>
      <type>Choice</type>
      <required>true</required>
      <model_dependent>false</model_dependent>
      <default_value>none</default_value>
      <choices>
        <choice>
          <value>none</value>
          <display_name>none</display_name>
        </choice>
        <choice>
          <value>exhaust only</value>
          <display_name>exhaust only</display_name>
        </choice>
        <choice>
          <value>supply only</value>
          <display_name>supply only</display_name>
        </choice>
        <choice>
          <value>energy recovery ventilator</value>
          <display_name>energy recovery ventilator</display_name>
        </choice>
        <choice>
          <value>heat recovery ventilator</value>
          <display_name>heat recovery ventilator</display_name>
        </choice>
        <choice>
          <value>balanced</value>
          <display_name>balanced</display_name>
        </choice>
      </choices>
    </argument>
    <argument>
      <name>mech_vent_2_flow_rate</name>
      <display_name>Mechanical Ventilation 2: Flow Rate</display_name>
      <description>The flow rate of the second mechanical ventilation.</description>
      <type>Double</type>
      <units>CFM</units>
      <required>true</required>
      <model_dependent>false</model_dependent>
      <default_value>110</default_value>
    </argument>
    <argument>
      <name>mech_vent_2_hours_in_operation</name>
      <display_name>Mechanical Ventilation 2: Hours In Operation</display_name>
      <description>The hours in operation of the second mechanical ventilation.</description>
      <type>Double</type>
      <units>hrs/day</units>
      <required>true</required>
      <model_dependent>false</model_dependent>
      <default_value>24</default_value>
    </argument>
    <argument>
      <name>mech_vent_2_recovery_efficiency_type</name>
      <display_name>Mechanical Ventilation 2: Total Recovery Efficiency Type</display_name>
      <description>The total recovery efficiency type of the second mechanical ventilation.</description>
      <type>Choice</type>
      <required>true</required>
      <model_dependent>false</model_dependent>
      <default_value>Unadjusted</default_value>
      <choices>
        <choice>
          <value>Unadjusted</value>
          <display_name>Unadjusted</display_name>
        </choice>
        <choice>
          <value>Adjusted</value>
          <display_name>Adjusted</display_name>
        </choice>
      </choices>
    </argument>
    <argument>
      <name>mech_vent_2_total_recovery_efficiency</name>
      <display_name>Mechanical Ventilation 2: Total Recovery Efficiency</display_name>
      <description>The Unadjusted or Adjusted total recovery efficiency of the second mechanical ventilation. Applies to energy recovery ventilator.</description>
      <type>Double</type>
      <units>Frac</units>
      <required>true</required>
      <model_dependent>false</model_dependent>
      <default_value>0.48</default_value>
    </argument>
    <argument>
      <name>mech_vent_2_sensible_recovery_efficiency</name>
      <display_name>Mechanical Ventilation 2: Sensible Recovery Efficiency</display_name>
      <description>The Unadjusted or Adjusted sensible recovery efficiency of the second mechanical ventilation. Applies to energy recovery ventilator and heat recovery ventilator.</description>
      <type>Double</type>
      <units>Frac</units>
      <required>true</required>
      <model_dependent>false</model_dependent>
      <default_value>0.72</default_value>
    </argument>
    <argument>
      <name>mech_vent_2_fan_power</name>
      <display_name>Mechanical Ventilation 2: Fan Power</display_name>
      <description>The fan power of the second mechanical ventilation.</description>
      <type>Double</type>
      <units>W</units>
      <required>true</required>
      <model_dependent>false</model_dependent>
      <default_value>30</default_value>
    </argument>
    <argument>
      <name>kitchen_fans_quantity</name>
      <display_name>Kitchen Fans: Quantity</display_name>
      <description>The quantity of the kitchen fans. If not provided, the OS-HPXML default (see &lt;a href='https://openstudio-hpxml.readthedocs.io/en/v1.7.0/workflow_inputs.html#hpxml-local-ventilation-fans'&gt;HPXML Local Ventilation Fans&lt;/a&gt;) is used.</description>
      <type>String</type>
      <units>#</units>
      <required>false</required>
      <model_dependent>false</model_dependent>
    </argument>
    <argument>
      <name>kitchen_fans_flow_rate</name>
      <display_name>Kitchen Fans: Flow Rate</display_name>
      <description>The flow rate of the kitchen fan. If not provided, the OS-HPXML default (see &lt;a href='https://openstudio-hpxml.readthedocs.io/en/v1.7.0/workflow_inputs.html#hpxml-local-ventilation-fans'&gt;HPXML Local Ventilation Fans&lt;/a&gt;) is used.</description>
      <type>String</type>
      <units>CFM</units>
      <required>false</required>
      <model_dependent>false</model_dependent>
    </argument>
    <argument>
      <name>kitchen_fans_hours_in_operation</name>
      <display_name>Kitchen Fans: Hours In Operation</display_name>
      <description>The hours in operation of the kitchen fan. If not provided, the OS-HPXML default (see &lt;a href='https://openstudio-hpxml.readthedocs.io/en/v1.7.0/workflow_inputs.html#hpxml-local-ventilation-fans'&gt;HPXML Local Ventilation Fans&lt;/a&gt;) is used.</description>
      <type>String</type>
      <units>hrs/day</units>
      <required>false</required>
      <model_dependent>false</model_dependent>
    </argument>
    <argument>
      <name>kitchen_fans_power</name>
      <display_name>Kitchen Fans: Fan Power</display_name>
      <description>The fan power of the kitchen fan. If not provided, the OS-HPXML default (see &lt;a href='https://openstudio-hpxml.readthedocs.io/en/v1.7.0/workflow_inputs.html#hpxml-local-ventilation-fans'&gt;HPXML Local Ventilation Fans&lt;/a&gt;) is used.</description>
      <type>String</type>
      <units>W</units>
      <required>false</required>
      <model_dependent>false</model_dependent>
    </argument>
    <argument>
      <name>kitchen_fans_start_hour</name>
      <display_name>Kitchen Fans: Start Hour</display_name>
      <description>The start hour of the kitchen fan. If not provided, the OS-HPXML default (see &lt;a href='https://openstudio-hpxml.readthedocs.io/en/v1.7.0/workflow_inputs.html#hpxml-local-ventilation-fans'&gt;HPXML Local Ventilation Fans&lt;/a&gt;) is used.</description>
      <type>String</type>
      <units>hr</units>
      <required>false</required>
      <model_dependent>false</model_dependent>
    </argument>
    <argument>
      <name>bathroom_fans_quantity</name>
      <display_name>Bathroom Fans: Quantity</display_name>
      <description>The quantity of the bathroom fans. If not provided, the OS-HPXML default (see &lt;a href='https://openstudio-hpxml.readthedocs.io/en/v1.7.0/workflow_inputs.html#hpxml-local-ventilation-fans'&gt;HPXML Local Ventilation Fans&lt;/a&gt;) is used.</description>
      <type>String</type>
      <units>#</units>
      <required>false</required>
      <model_dependent>false</model_dependent>
    </argument>
    <argument>
      <name>bathroom_fans_flow_rate</name>
      <display_name>Bathroom Fans: Flow Rate</display_name>
      <description>The flow rate of the bathroom fans. If not provided, the OS-HPXML default (see &lt;a href='https://openstudio-hpxml.readthedocs.io/en/v1.7.0/workflow_inputs.html#hpxml-local-ventilation-fans'&gt;HPXML Local Ventilation Fans&lt;/a&gt;) is used.</description>
      <type>String</type>
      <units>CFM</units>
      <required>false</required>
      <model_dependent>false</model_dependent>
    </argument>
    <argument>
      <name>bathroom_fans_hours_in_operation</name>
      <display_name>Bathroom Fans: Hours In Operation</display_name>
      <description>The hours in operation of the bathroom fans. If not provided, the OS-HPXML default (see &lt;a href='https://openstudio-hpxml.readthedocs.io/en/v1.7.0/workflow_inputs.html#hpxml-local-ventilation-fans'&gt;HPXML Local Ventilation Fans&lt;/a&gt;) is used.</description>
      <type>String</type>
      <units>hrs/day</units>
      <required>false</required>
      <model_dependent>false</model_dependent>
    </argument>
    <argument>
      <name>bathroom_fans_power</name>
      <display_name>Bathroom Fans: Fan Power</display_name>
      <description>The fan power of the bathroom fans. If not provided, the OS-HPXML default (see &lt;a href='https://openstudio-hpxml.readthedocs.io/en/v1.7.0/workflow_inputs.html#hpxml-local-ventilation-fans'&gt;HPXML Local Ventilation Fans&lt;/a&gt;) is used.</description>
      <type>String</type>
      <units>W</units>
      <required>false</required>
      <model_dependent>false</model_dependent>
    </argument>
    <argument>
      <name>bathroom_fans_start_hour</name>
      <display_name>Bathroom Fans: Start Hour</display_name>
      <description>The start hour of the bathroom fans. If not provided, the OS-HPXML default (see &lt;a href='https://openstudio-hpxml.readthedocs.io/en/v1.7.0/workflow_inputs.html#hpxml-local-ventilation-fans'&gt;HPXML Local Ventilation Fans&lt;/a&gt;) is used.</description>
      <type>String</type>
      <units>hr</units>
      <required>false</required>
      <model_dependent>false</model_dependent>
    </argument>
    <argument>
      <name>whole_house_fan_present</name>
      <display_name>Whole House Fan: Present</display_name>
      <description>Whether there is a whole house fan.</description>
      <type>Boolean</type>
      <required>true</required>
      <model_dependent>false</model_dependent>
      <default_value>false</default_value>
      <choices>
        <choice>
          <value>true</value>
          <display_name>true</display_name>
        </choice>
        <choice>
          <value>false</value>
          <display_name>false</display_name>
        </choice>
      </choices>
    </argument>
    <argument>
      <name>whole_house_fan_flow_rate</name>
      <display_name>Whole House Fan: Flow Rate</display_name>
      <description>The flow rate of the whole house fan. If not provided, the OS-HPXML default (see &lt;a href='https://openstudio-hpxml.readthedocs.io/en/v1.7.0/workflow_inputs.html#hpxml-whole-house-fans'&gt;HPXML Whole House Fans&lt;/a&gt;) is used.</description>
      <type>String</type>
      <units>CFM</units>
      <required>false</required>
      <model_dependent>false</model_dependent>
    </argument>
    <argument>
      <name>whole_house_fan_power</name>
      <display_name>Whole House Fan: Fan Power</display_name>
      <description>The fan power of the whole house fan. If not provided, the OS-HPXML default (see &lt;a href='https://openstudio-hpxml.readthedocs.io/en/v1.7.0/workflow_inputs.html#hpxml-whole-house-fans'&gt;HPXML Whole House Fans&lt;/a&gt;) is used.</description>
      <type>String</type>
      <units>W</units>
      <required>false</required>
      <model_dependent>false</model_dependent>
    </argument>
    <argument>
      <name>water_heater_type</name>
      <display_name>Water Heater: Type</display_name>
      <description>The type of water heater. Use 'none' if there is no water heater.</description>
      <type>Choice</type>
      <required>true</required>
      <model_dependent>false</model_dependent>
      <default_value>storage water heater</default_value>
      <choices>
        <choice>
          <value>none</value>
          <display_name>none</display_name>
        </choice>
        <choice>
          <value>storage water heater</value>
          <display_name>storage water heater</display_name>
        </choice>
        <choice>
          <value>instantaneous water heater</value>
          <display_name>instantaneous water heater</display_name>
        </choice>
        <choice>
          <value>heat pump water heater</value>
          <display_name>heat pump water heater</display_name>
        </choice>
        <choice>
          <value>space-heating boiler with storage tank</value>
          <display_name>space-heating boiler with storage tank</display_name>
        </choice>
        <choice>
          <value>space-heating boiler with tankless coil</value>
          <display_name>space-heating boiler with tankless coil</display_name>
        </choice>
      </choices>
    </argument>
    <argument>
      <name>water_heater_fuel_type</name>
      <display_name>Water Heater: Fuel Type</display_name>
      <description>The fuel type of water heater. Ignored for heat pump water heater.</description>
      <type>Choice</type>
      <required>true</required>
      <model_dependent>false</model_dependent>
      <default_value>natural gas</default_value>
      <choices>
        <choice>
          <value>electricity</value>
          <display_name>electricity</display_name>
        </choice>
        <choice>
          <value>natural gas</value>
          <display_name>natural gas</display_name>
        </choice>
        <choice>
          <value>fuel oil</value>
          <display_name>fuel oil</display_name>
        </choice>
        <choice>
          <value>propane</value>
          <display_name>propane</display_name>
        </choice>
        <choice>
          <value>wood</value>
          <display_name>wood</display_name>
        </choice>
        <choice>
          <value>coal</value>
          <display_name>coal</display_name>
        </choice>
      </choices>
    </argument>
    <argument>
      <name>water_heater_location</name>
      <display_name>Water Heater: Location</display_name>
      <description>The location of water heater. If not provided, the OS-HPXML default (see &lt;a href='https://openstudio-hpxml.readthedocs.io/en/v1.7.0/workflow_inputs.html#hpxml-water-heating-systems'&gt;HPXML Water Heating Systems&lt;/a&gt;) is used.</description>
      <type>Choice</type>
      <units></units>
      <required>false</required>
      <model_dependent>false</model_dependent>
      <choices>
        <choice>
          <value>auto</value>
          <display_name>auto</display_name>
        </choice>
        <choice>
          <value>conditioned space</value>
          <display_name>conditioned space</display_name>
        </choice>
        <choice>
          <value>basement - conditioned</value>
          <display_name>basement - conditioned</display_name>
        </choice>
        <choice>
          <value>basement - unconditioned</value>
          <display_name>basement - unconditioned</display_name>
        </choice>
        <choice>
          <value>garage</value>
          <display_name>garage</display_name>
        </choice>
        <choice>
          <value>attic</value>
          <display_name>attic</display_name>
        </choice>
        <choice>
          <value>attic - vented</value>
          <display_name>attic - vented</display_name>
        </choice>
        <choice>
          <value>attic - unvented</value>
          <display_name>attic - unvented</display_name>
        </choice>
        <choice>
          <value>crawlspace</value>
          <display_name>crawlspace</display_name>
        </choice>
        <choice>
          <value>crawlspace - vented</value>
          <display_name>crawlspace - vented</display_name>
        </choice>
        <choice>
          <value>crawlspace - unvented</value>
          <display_name>crawlspace - unvented</display_name>
        </choice>
        <choice>
          <value>crawlspace - conditioned</value>
          <display_name>crawlspace - conditioned</display_name>
        </choice>
        <choice>
          <value>other exterior</value>
          <display_name>other exterior</display_name>
        </choice>
        <choice>
          <value>other housing unit</value>
          <display_name>other housing unit</display_name>
        </choice>
        <choice>
          <value>other heated space</value>
          <display_name>other heated space</display_name>
        </choice>
        <choice>
          <value>other multifamily buffer space</value>
          <display_name>other multifamily buffer space</display_name>
        </choice>
        <choice>
          <value>other non-freezing space</value>
          <display_name>other non-freezing space</display_name>
        </choice>
      </choices>
    </argument>
    <argument>
      <name>water_heater_tank_volume</name>
      <display_name>Water Heater: Tank Volume</display_name>
      <description>Nominal volume of water heater tank. Only applies to storage water heater, heat pump water heater, and space-heating boiler with storage tank. If not provided, the OS-HPXML default (see &lt;a href='https://openstudio-hpxml.readthedocs.io/en/v1.7.0/workflow_inputs.html#conventional-storage'&gt;Conventional Storage&lt;/a&gt;, &lt;a href='https://openstudio-hpxml.readthedocs.io/en/v1.7.0/workflow_inputs.html#heat-pump'&gt;Heat Pump&lt;/a&gt;, &lt;a href='https://openstudio-hpxml.readthedocs.io/en/v1.7.0/workflow_inputs.html#combi-boiler-w-storage'&gt;Combi Boiler w/ Storage&lt;/a&gt;) is used.</description>
      <type>String</type>
      <units>gal</units>
      <required>false</required>
      <model_dependent>false</model_dependent>
    </argument>
    <argument>
      <name>water_heater_efficiency_type</name>
      <display_name>Water Heater: Efficiency Type</display_name>
      <description>The efficiency type of water heater. Does not apply to space-heating boilers.</description>
      <type>Choice</type>
      <required>true</required>
      <model_dependent>false</model_dependent>
      <default_value>EnergyFactor</default_value>
      <choices>
        <choice>
          <value>EnergyFactor</value>
          <display_name>EnergyFactor</display_name>
        </choice>
        <choice>
          <value>UniformEnergyFactor</value>
          <display_name>UniformEnergyFactor</display_name>
        </choice>
      </choices>
    </argument>
    <argument>
      <name>water_heater_efficiency</name>
      <display_name>Water Heater: Efficiency</display_name>
      <description>Rated Energy Factor or Uniform Energy Factor. Does not apply to space-heating boilers.</description>
      <type>Double</type>
      <required>true</required>
      <model_dependent>false</model_dependent>
      <default_value>0.67</default_value>
    </argument>
    <argument>
      <name>water_heater_usage_bin</name>
      <display_name>Water Heater: Usage Bin</display_name>
      <description>The usage of the water heater. Only applies if Efficiency Type is UniformEnergyFactor and Type is not instantaneous water heater. Does not apply to space-heating boilers. If not provided, the OS-HPXML default (see &lt;a href='https://openstudio-hpxml.readthedocs.io/en/v1.7.0/workflow_inputs.html#conventional-storage'&gt;Conventional Storage&lt;/a&gt;, &lt;a href='https://openstudio-hpxml.readthedocs.io/en/v1.7.0/workflow_inputs.html#heat-pump'&gt;Heat Pump&lt;/a&gt;) is used.</description>
      <type>Choice</type>
      <units></units>
      <required>false</required>
      <model_dependent>false</model_dependent>
      <choices>
        <choice>
          <value>auto</value>
          <display_name>auto</display_name>
        </choice>
        <choice>
          <value>very small</value>
          <display_name>very small</display_name>
        </choice>
        <choice>
          <value>low</value>
          <display_name>low</display_name>
        </choice>
        <choice>
          <value>medium</value>
          <display_name>medium</display_name>
        </choice>
        <choice>
          <value>high</value>
          <display_name>high</display_name>
        </choice>
      </choices>
    </argument>
    <argument>
      <name>water_heater_recovery_efficiency</name>
      <display_name>Water Heater: Recovery Efficiency</display_name>
      <description>Ratio of energy delivered to water heater to the energy content of the fuel consumed by the water heater. Only used for non-electric storage water heaters. If not provided, the OS-HPXML default (see &lt;a href='https://openstudio-hpxml.readthedocs.io/en/v1.7.0/workflow_inputs.html#conventional-storage'&gt;Conventional Storage&lt;/a&gt;) is used.</description>
      <type>String</type>
      <units>Frac</units>
      <required>false</required>
      <model_dependent>false</model_dependent>
    </argument>
    <argument>
      <name>water_heater_heating_capacity</name>
      <display_name>Water Heater: Heating Capacity</display_name>
      <description>Heating capacity. Only applies to storage water heater. If not provided, the OS-HPXML default (see &lt;a href='https://openstudio-hpxml.readthedocs.io/en/v1.7.0/workflow_inputs.html#conventional-storage'&gt;Conventional Storage&lt;/a&gt;) is used.</description>
      <type>String</type>
      <units>Btu/hr</units>
      <required>false</required>
      <model_dependent>false</model_dependent>
    </argument>
    <argument>
      <name>water_heater_standby_loss</name>
      <display_name>Water Heater: Standby Loss</display_name>
      <description>The standby loss of water heater. Only applies to space-heating boilers. If not provided, the OS-HPXML default (see &lt;a href='https://openstudio-hpxml.readthedocs.io/en/v1.7.0/workflow_inputs.html#combi-boiler-w-storage'&gt;Combi Boiler w/ Storage&lt;/a&gt;) is used.</description>
      <type>String</type>
      <units>deg-F/hr</units>
      <required>false</required>
      <model_dependent>false</model_dependent>
    </argument>
    <argument>
      <name>water_heater_jacket_rvalue</name>
      <display_name>Water Heater: Jacket R-value</display_name>
      <description>The jacket R-value of water heater. Doesn't apply to instantaneous water heater or space-heating boiler with tankless coil. If not provided, defaults to no jacket insulation.</description>
      <type>String</type>
      <units>h-ft^2-R/Btu</units>
      <required>false</required>
      <model_dependent>false</model_dependent>
    </argument>
    <argument>
      <name>water_heater_setpoint_temperature</name>
      <display_name>Water Heater: Setpoint Temperature</display_name>
      <description>The setpoint temperature of water heater. If not provided, the OS-HPXML default (see &lt;a href='https://openstudio-hpxml.readthedocs.io/en/v1.7.0/workflow_inputs.html#hpxml-water-heating-systems'&gt;HPXML Water Heating Systems&lt;/a&gt;) is used.</description>
      <type>String</type>
      <units>deg-F</units>
      <required>false</required>
      <model_dependent>false</model_dependent>
    </argument>
    <argument>
      <name>water_heater_num_bedrooms_served</name>
      <display_name>Water Heater: Number of Bedrooms Served</display_name>
      <description>Number of bedrooms served (directly or indirectly) by the water heater. Only needed if single-family attached or apartment unit and it is a shared water heater serving multiple dwelling units. Used to apportion water heater tank losses to the unit.</description>
      <type>String</type>
      <units>#</units>
      <required>false</required>
      <model_dependent>false</model_dependent>
    </argument>
    <argument>
      <name>water_heater_uses_desuperheater</name>
      <display_name>Water Heater: Uses Desuperheater</display_name>
      <description>Requires that the dwelling unit has a air-to-air, mini-split, or ground-to-air heat pump or a central air conditioner or mini-split air conditioner. If not provided, assumes no desuperheater.</description>
      <type>Choice</type>
      <units></units>
      <required>false</required>
      <model_dependent>false</model_dependent>
      <choices>
        <choice>
          <value>auto</value>
          <display_name>auto</display_name>
        </choice>
        <choice>
          <value>true</value>
          <display_name>true</display_name>
        </choice>
        <choice>
          <value>false</value>
          <display_name>false</display_name>
        </choice>
      </choices>
    </argument>
    <argument>
      <name>water_heater_tank_model_type</name>
      <display_name>Water Heater: Tank Type</display_name>
      <description>Type of tank model to use. The 'stratified' tank generally provide more accurate results, but may significantly increase run time. Applies only to storage water heater. If not provided, the OS-HPXML default (see &lt;a href='https://openstudio-hpxml.readthedocs.io/en/v1.7.0/workflow_inputs.html#conventional-storage'&gt;Conventional Storage&lt;/a&gt;) is used.</description>
      <type>Choice</type>
      <units></units>
      <required>false</required>
      <model_dependent>false</model_dependent>
      <choices>
        <choice>
          <value>auto</value>
          <display_name>auto</display_name>
        </choice>
        <choice>
          <value>mixed</value>
          <display_name>mixed</display_name>
        </choice>
        <choice>
          <value>stratified</value>
          <display_name>stratified</display_name>
        </choice>
      </choices>
    </argument>
    <argument>
      <name>water_heater_operating_mode</name>
      <display_name>Water Heater: Operating Mode</display_name>
      <description>The water heater operating mode. The 'heat pump only' option only uses the heat pump, while 'hybrid/auto' allows the backup electric resistance to come on in high demand situations. This is ignored if a scheduled operating mode type is selected. Applies only to heat pump water heater. If not provided, the OS-HPXML default (see &lt;a href='https://openstudio-hpxml.readthedocs.io/en/v1.7.0/workflow_inputs.html#heat-pump'&gt;Heat Pump&lt;/a&gt;) is used.</description>
      <type>Choice</type>
      <units></units>
      <required>false</required>
      <model_dependent>false</model_dependent>
      <choices>
        <choice>
          <value>auto</value>
          <display_name>auto</display_name>
        </choice>
        <choice>
          <value>hybrid/auto</value>
          <display_name>hybrid/auto</display_name>
        </choice>
        <choice>
          <value>heat pump only</value>
          <display_name>heat pump only</display_name>
        </choice>
      </choices>
    </argument>
    <argument>
      <name>hot_water_distribution_system_type</name>
      <display_name>Hot Water Distribution: System Type</display_name>
      <description>The type of the hot water distribution system.</description>
      <type>Choice</type>
      <required>true</required>
      <model_dependent>false</model_dependent>
      <default_value>Standard</default_value>
      <choices>
        <choice>
          <value>Standard</value>
          <display_name>Standard</display_name>
        </choice>
        <choice>
          <value>Recirculation</value>
          <display_name>Recirculation</display_name>
        </choice>
      </choices>
    </argument>
    <argument>
      <name>hot_water_distribution_standard_piping_length</name>
      <display_name>Hot Water Distribution: Standard Piping Length</display_name>
      <description>If the distribution system is Standard, the length of the piping. If not provided, the OS-HPXML default (see &lt;a href='https://openstudio-hpxml.readthedocs.io/en/v1.7.0/workflow_inputs.html#standard'&gt;Standard&lt;/a&gt;) is used.</description>
      <type>String</type>
      <units>ft</units>
      <required>false</required>
      <model_dependent>false</model_dependent>
    </argument>
    <argument>
      <name>hot_water_distribution_recirc_control_type</name>
      <display_name>Hot Water Distribution: Recirculation Control Type</display_name>
      <description>If the distribution system is Recirculation, the type of hot water recirculation control, if any.</description>
      <type>Choice</type>
      <units></units>
      <required>false</required>
      <model_dependent>false</model_dependent>
      <choices>
        <choice>
          <value>auto</value>
          <display_name>auto</display_name>
        </choice>
        <choice>
          <value>no control</value>
          <display_name>no control</display_name>
        </choice>
        <choice>
          <value>timer</value>
          <display_name>timer</display_name>
        </choice>
        <choice>
          <value>temperature</value>
          <display_name>temperature</display_name>
        </choice>
        <choice>
          <value>presence sensor demand control</value>
          <display_name>presence sensor demand control</display_name>
        </choice>
        <choice>
          <value>manual demand control</value>
          <display_name>manual demand control</display_name>
        </choice>
      </choices>
    </argument>
    <argument>
      <name>hot_water_distribution_recirc_piping_length</name>
      <display_name>Hot Water Distribution: Recirculation Piping Length</display_name>
      <description>If the distribution system is Recirculation, the length of the recirculation piping. If not provided, the OS-HPXML default (see &lt;a href='https://openstudio-hpxml.readthedocs.io/en/v1.7.0/workflow_inputs.html#recirculation-in-unit'&gt;Recirculation (In-Unit)&lt;/a&gt;) is used.</description>
      <type>String</type>
      <units>ft</units>
      <required>false</required>
      <model_dependent>false</model_dependent>
    </argument>
    <argument>
      <name>hot_water_distribution_recirc_branch_piping_length</name>
      <display_name>Hot Water Distribution: Recirculation Branch Piping Length</display_name>
      <description>If the distribution system is Recirculation, the length of the recirculation branch piping. If not provided, the OS-HPXML default (see &lt;a href='https://openstudio-hpxml.readthedocs.io/en/v1.7.0/workflow_inputs.html#recirculation-in-unit'&gt;Recirculation (In-Unit)&lt;/a&gt;) is used.</description>
      <type>String</type>
      <units>ft</units>
      <required>false</required>
      <model_dependent>false</model_dependent>
    </argument>
    <argument>
      <name>hot_water_distribution_recirc_pump_power</name>
      <display_name>Hot Water Distribution: Recirculation Pump Power</display_name>
      <description>If the distribution system is Recirculation, the recirculation pump power. If not provided, the OS-HPXML default (see &lt;a href='https://openstudio-hpxml.readthedocs.io/en/v1.7.0/workflow_inputs.html#recirculation-in-unit'&gt;Recirculation (In-Unit)&lt;/a&gt;) is used.</description>
      <type>String</type>
      <units>W</units>
      <required>false</required>
      <model_dependent>false</model_dependent>
    </argument>
    <argument>
      <name>hot_water_distribution_pipe_r</name>
      <display_name>Hot Water Distribution: Pipe Insulation Nominal R-Value</display_name>
      <description>Nominal R-value of the pipe insulation. If not provided, the OS-HPXML default (see &lt;a href='https://openstudio-hpxml.readthedocs.io/en/v1.7.0/workflow_inputs.html#hpxml-hot-water-distribution'&gt;HPXML Hot Water Distribution&lt;/a&gt;) is used.</description>
      <type>String</type>
      <units>h-ft^2-R/Btu</units>
      <required>false</required>
      <model_dependent>false</model_dependent>
    </argument>
    <argument>
      <name>dwhr_facilities_connected</name>
      <display_name>Drain Water Heat Recovery: Facilities Connected</display_name>
      <description>Which facilities are connected for the drain water heat recovery. Use 'none' if there is no drain water heat recovery system.</description>
      <type>Choice</type>
      <required>true</required>
      <model_dependent>false</model_dependent>
      <default_value>none</default_value>
      <choices>
        <choice>
          <value>none</value>
          <display_name>none</display_name>
        </choice>
        <choice>
          <value>one</value>
          <display_name>one</display_name>
        </choice>
        <choice>
          <value>all</value>
          <display_name>all</display_name>
        </choice>
      </choices>
    </argument>
    <argument>
      <name>dwhr_equal_flow</name>
      <display_name>Drain Water Heat Recovery: Equal Flow</display_name>
      <description>Whether the drain water heat recovery has equal flow.</description>
      <type>Choice</type>
      <units></units>
      <required>false</required>
      <model_dependent>false</model_dependent>
      <choices>
        <choice>
          <value>auto</value>
          <display_name>auto</display_name>
        </choice>
        <choice>
          <value>true</value>
          <display_name>true</display_name>
        </choice>
        <choice>
          <value>false</value>
          <display_name>false</display_name>
        </choice>
      </choices>
    </argument>
    <argument>
      <name>dwhr_efficiency</name>
      <display_name>Drain Water Heat Recovery: Efficiency</display_name>
      <description>The efficiency of the drain water heat recovery.</description>
      <type>String</type>
      <units>Frac</units>
      <required>false</required>
      <model_dependent>false</model_dependent>
    </argument>
    <argument>
      <name>water_fixtures_shower_low_flow</name>
      <display_name>Hot Water Fixtures: Is Shower Low Flow</display_name>
      <description>Whether the shower fixture is low flow.</description>
      <type>Boolean</type>
      <required>true</required>
      <model_dependent>false</model_dependent>
      <default_value>false</default_value>
      <choices>
        <choice>
          <value>true</value>
          <display_name>true</display_name>
        </choice>
        <choice>
          <value>false</value>
          <display_name>false</display_name>
        </choice>
      </choices>
    </argument>
    <argument>
      <name>water_fixtures_sink_low_flow</name>
      <display_name>Hot Water Fixtures: Is Sink Low Flow</display_name>
      <description>Whether the sink fixture is low flow.</description>
      <type>Boolean</type>
      <required>true</required>
      <model_dependent>false</model_dependent>
      <default_value>false</default_value>
      <choices>
        <choice>
          <value>true</value>
          <display_name>true</display_name>
        </choice>
        <choice>
          <value>false</value>
          <display_name>false</display_name>
        </choice>
      </choices>
    </argument>
    <argument>
      <name>water_fixtures_usage_multiplier</name>
      <display_name>Hot Water Fixtures: Usage Multiplier</display_name>
      <description>Multiplier on the hot water usage that can reflect, e.g., high/low usage occupants. If not provided, the OS-HPXML default (see &lt;a href='https://openstudio-hpxml.readthedocs.io/en/v1.7.0/workflow_inputs.html#hpxml-water-fixtures'&gt;HPXML Water Fixtures&lt;/a&gt;) is used.</description>
      <type>String</type>
      <units></units>
      <required>false</required>
      <model_dependent>false</model_dependent>
    </argument>
    <argument>
      <name>general_water_use_usage_multiplier</name>
      <display_name>General Water Use: Usage Multiplier</display_name>
      <description>Multiplier on internal gains from general water use (floor mopping, shower evaporation, water films on showers, tubs &amp; sinks surfaces, plant watering, etc.) that can reflect, e.g., high/low usage occupants. If not provided, the OS-HPXML default (see &lt;a href='https://openstudio-hpxml.readthedocs.io/en/v1.7.0/workflow_inputs.html#hpxml-building-occupancy'&gt;HPXML Building Occupancy&lt;/a&gt;) is used.</description>
      <type>String</type>
      <units></units>
      <required>false</required>
      <model_dependent>false</model_dependent>
    </argument>
    <argument>
      <name>solar_thermal_system_type</name>
      <display_name>Solar Thermal: System Type</display_name>
      <description>The type of solar thermal system. Use 'none' if there is no solar thermal system.</description>
      <type>Choice</type>
      <required>true</required>
      <model_dependent>false</model_dependent>
      <default_value>none</default_value>
      <choices>
        <choice>
          <value>none</value>
          <display_name>none</display_name>
        </choice>
        <choice>
          <value>hot water</value>
          <display_name>hot water</display_name>
        </choice>
      </choices>
    </argument>
    <argument>
      <name>solar_thermal_collector_area</name>
      <display_name>Solar Thermal: Collector Area</display_name>
      <description>The collector area of the solar thermal system.</description>
      <type>Double</type>
      <units>ft^2</units>
      <required>true</required>
      <model_dependent>false</model_dependent>
      <default_value>40</default_value>
    </argument>
    <argument>
      <name>solar_thermal_collector_loop_type</name>
      <display_name>Solar Thermal: Collector Loop Type</display_name>
      <description>The collector loop type of the solar thermal system.</description>
      <type>Choice</type>
      <required>true</required>
      <model_dependent>false</model_dependent>
      <default_value>liquid direct</default_value>
      <choices>
        <choice>
          <value>liquid direct</value>
          <display_name>liquid direct</display_name>
        </choice>
        <choice>
          <value>liquid indirect</value>
          <display_name>liquid indirect</display_name>
        </choice>
        <choice>
          <value>passive thermosyphon</value>
          <display_name>passive thermosyphon</display_name>
        </choice>
      </choices>
    </argument>
    <argument>
      <name>solar_thermal_collector_type</name>
      <display_name>Solar Thermal: Collector Type</display_name>
      <description>The collector type of the solar thermal system.</description>
      <type>Choice</type>
      <required>true</required>
      <model_dependent>false</model_dependent>
      <default_value>evacuated tube</default_value>
      <choices>
        <choice>
          <value>evacuated tube</value>
          <display_name>evacuated tube</display_name>
        </choice>
        <choice>
          <value>single glazing black</value>
          <display_name>single glazing black</display_name>
        </choice>
        <choice>
          <value>double glazing black</value>
          <display_name>double glazing black</display_name>
        </choice>
        <choice>
          <value>integrated collector storage</value>
          <display_name>integrated collector storage</display_name>
        </choice>
      </choices>
    </argument>
    <argument>
      <name>solar_thermal_collector_azimuth</name>
      <display_name>Solar Thermal: Collector Azimuth</display_name>
      <description>The collector azimuth of the solar thermal system. Azimuth is measured clockwise from north (e.g., North=0, East=90, South=180, West=270).</description>
      <type>Double</type>
      <units>degrees</units>
      <required>true</required>
      <model_dependent>false</model_dependent>
      <default_value>180</default_value>
    </argument>
    <argument>
      <name>solar_thermal_collector_tilt</name>
      <display_name>Solar Thermal: Collector Tilt</display_name>
      <description>The collector tilt of the solar thermal system. Can also enter, e.g., RoofPitch, RoofPitch+20, Latitude, Latitude-15, etc.</description>
      <type>String</type>
      <units>degrees</units>
      <required>true</required>
      <model_dependent>false</model_dependent>
      <default_value>RoofPitch</default_value>
    </argument>
    <argument>
      <name>solar_thermal_collector_rated_optical_efficiency</name>
      <display_name>Solar Thermal: Collector Rated Optical Efficiency</display_name>
      <description>The collector rated optical efficiency of the solar thermal system.</description>
      <type>Double</type>
      <units>Frac</units>
      <required>true</required>
      <model_dependent>false</model_dependent>
      <default_value>0.5</default_value>
    </argument>
    <argument>
      <name>solar_thermal_collector_rated_thermal_losses</name>
      <display_name>Solar Thermal: Collector Rated Thermal Losses</display_name>
      <description>The collector rated thermal losses of the solar thermal system.</description>
      <type>Double</type>
      <units>Btu/hr-ft^2-R</units>
      <required>true</required>
      <model_dependent>false</model_dependent>
      <default_value>0.2799</default_value>
    </argument>
    <argument>
      <name>solar_thermal_storage_volume</name>
      <display_name>Solar Thermal: Storage Volume</display_name>
      <description>The storage volume of the solar thermal system. If not provided, the OS-HPXML default (see &lt;a href='https://openstudio-hpxml.readthedocs.io/en/v1.7.0/workflow_inputs.html#detailed-inputs'&gt;Detailed Inputs&lt;/a&gt;) is used.</description>
      <type>String</type>
      <units>gal</units>
      <required>false</required>
      <model_dependent>false</model_dependent>
    </argument>
    <argument>
      <name>solar_thermal_solar_fraction</name>
      <display_name>Solar Thermal: Solar Fraction</display_name>
      <description>The solar fraction of the solar thermal system. If provided, overrides all other solar thermal inputs.</description>
      <type>Double</type>
      <units>Frac</units>
      <required>true</required>
      <model_dependent>false</model_dependent>
      <default_value>0</default_value>
    </argument>
    <argument>
      <name>pv_system_present</name>
      <display_name>PV System: Present</display_name>
      <description>Whether there is a PV system present.</description>
      <type>Boolean</type>
      <required>true</required>
      <model_dependent>false</model_dependent>
      <default_value>false</default_value>
      <choices>
        <choice>
          <value>true</value>
          <display_name>true</display_name>
        </choice>
        <choice>
          <value>false</value>
          <display_name>false</display_name>
        </choice>
      </choices>
    </argument>
    <argument>
      <name>pv_system_module_type</name>
      <display_name>PV System: Module Type</display_name>
      <description>Module type of the PV system. If not provided, the OS-HPXML default (see &lt;a href='https://openstudio-hpxml.readthedocs.io/en/v1.7.0/workflow_inputs.html#hpxml-photovoltaics'&gt;HPXML Photovoltaics&lt;/a&gt;) is used.</description>
      <type>Choice</type>
      <units></units>
      <required>false</required>
      <model_dependent>false</model_dependent>
      <choices>
        <choice>
          <value>auto</value>
          <display_name>auto</display_name>
        </choice>
        <choice>
          <value>standard</value>
          <display_name>standard</display_name>
        </choice>
        <choice>
          <value>premium</value>
          <display_name>premium</display_name>
        </choice>
        <choice>
          <value>thin film</value>
          <display_name>thin film</display_name>
        </choice>
      </choices>
    </argument>
    <argument>
      <name>pv_system_location</name>
      <display_name>PV System: Location</display_name>
      <description>Location of the PV system. If not provided, the OS-HPXML default (see &lt;a href='https://openstudio-hpxml.readthedocs.io/en/v1.7.0/workflow_inputs.html#hpxml-photovoltaics'&gt;HPXML Photovoltaics&lt;/a&gt;) is used.</description>
      <type>Choice</type>
      <units></units>
      <required>false</required>
      <model_dependent>false</model_dependent>
      <choices>
        <choice>
          <value>auto</value>
          <display_name>auto</display_name>
        </choice>
        <choice>
          <value>roof</value>
          <display_name>roof</display_name>
        </choice>
        <choice>
          <value>ground</value>
          <display_name>ground</display_name>
        </choice>
      </choices>
    </argument>
    <argument>
      <name>pv_system_tracking</name>
      <display_name>PV System: Tracking</display_name>
      <description>Type of tracking for the PV system. If not provided, the OS-HPXML default (see &lt;a href='https://openstudio-hpxml.readthedocs.io/en/v1.7.0/workflow_inputs.html#hpxml-photovoltaics'&gt;HPXML Photovoltaics&lt;/a&gt;) is used.</description>
      <type>Choice</type>
      <units></units>
      <required>false</required>
      <model_dependent>false</model_dependent>
      <choices>
        <choice>
          <value>auto</value>
          <display_name>auto</display_name>
        </choice>
        <choice>
          <value>fixed</value>
          <display_name>fixed</display_name>
        </choice>
        <choice>
          <value>1-axis</value>
          <display_name>1-axis</display_name>
        </choice>
        <choice>
          <value>1-axis backtracked</value>
          <display_name>1-axis backtracked</display_name>
        </choice>
        <choice>
          <value>2-axis</value>
          <display_name>2-axis</display_name>
        </choice>
      </choices>
    </argument>
    <argument>
      <name>pv_system_array_azimuth</name>
      <display_name>PV System: Array Azimuth</display_name>
      <description>Array azimuth of the PV system. Azimuth is measured clockwise from north (e.g., North=0, East=90, South=180, West=270).</description>
      <type>Double</type>
      <units>degrees</units>
      <required>true</required>
      <model_dependent>false</model_dependent>
      <default_value>180</default_value>
    </argument>
    <argument>
      <name>pv_system_array_tilt</name>
      <display_name>PV System: Array Tilt</display_name>
      <description>Array tilt of the PV system. Can also enter, e.g., RoofPitch, RoofPitch+20, Latitude, Latitude-15, etc.</description>
      <type>String</type>
      <units>degrees</units>
      <required>true</required>
      <model_dependent>false</model_dependent>
      <default_value>RoofPitch</default_value>
    </argument>
    <argument>
      <name>pv_system_max_power_output</name>
      <display_name>PV System: Maximum Power Output</display_name>
      <description>Maximum power output of the PV system. For a shared system, this is the total building maximum power output.</description>
      <type>Double</type>
      <units>W</units>
      <required>true</required>
      <model_dependent>false</model_dependent>
      <default_value>4000</default_value>
    </argument>
    <argument>
      <name>pv_system_inverter_efficiency</name>
      <display_name>PV System: Inverter Efficiency</display_name>
      <description>Inverter efficiency of the PV system. If there are two PV systems, this will apply to both. If not provided, the OS-HPXML default (see &lt;a href='https://openstudio-hpxml.readthedocs.io/en/v1.7.0/workflow_inputs.html#hpxml-photovoltaics'&gt;HPXML Photovoltaics&lt;/a&gt;) is used.</description>
      <type>String</type>
      <units>Frac</units>
      <required>false</required>
      <model_dependent>false</model_dependent>
    </argument>
    <argument>
      <name>pv_system_system_losses_fraction</name>
      <display_name>PV System: System Losses Fraction</display_name>
      <description>System losses fraction of the PV system. If there are two PV systems, this will apply to both. If not provided, the OS-HPXML default (see &lt;a href='https://openstudio-hpxml.readthedocs.io/en/v1.7.0/workflow_inputs.html#hpxml-photovoltaics'&gt;HPXML Photovoltaics&lt;/a&gt;) is used.</description>
      <type>String</type>
      <units>Frac</units>
      <required>false</required>
      <model_dependent>false</model_dependent>
    </argument>
    <argument>
      <name>pv_system_2_present</name>
      <display_name>PV System 2: Present</display_name>
      <description>Whether there is a second PV system present.</description>
      <type>Boolean</type>
      <required>true</required>
      <model_dependent>false</model_dependent>
      <default_value>false</default_value>
      <choices>
        <choice>
          <value>true</value>
          <display_name>true</display_name>
        </choice>
        <choice>
          <value>false</value>
          <display_name>false</display_name>
        </choice>
      </choices>
    </argument>
    <argument>
      <name>pv_system_2_module_type</name>
      <display_name>PV System 2: Module Type</display_name>
      <description>Module type of the second PV system. If not provided, the OS-HPXML default (see &lt;a href='https://openstudio-hpxml.readthedocs.io/en/v1.7.0/workflow_inputs.html#hpxml-photovoltaics'&gt;HPXML Photovoltaics&lt;/a&gt;) is used.</description>
      <type>Choice</type>
      <units></units>
      <required>false</required>
      <model_dependent>false</model_dependent>
      <choices>
        <choice>
          <value>auto</value>
          <display_name>auto</display_name>
        </choice>
        <choice>
          <value>standard</value>
          <display_name>standard</display_name>
        </choice>
        <choice>
          <value>premium</value>
          <display_name>premium</display_name>
        </choice>
        <choice>
          <value>thin film</value>
          <display_name>thin film</display_name>
        </choice>
      </choices>
    </argument>
    <argument>
      <name>pv_system_2_location</name>
      <display_name>PV System 2: Location</display_name>
      <description>Location of the second PV system. If not provided, the OS-HPXML default (see &lt;a href='https://openstudio-hpxml.readthedocs.io/en/v1.7.0/workflow_inputs.html#hpxml-photovoltaics'&gt;HPXML Photovoltaics&lt;/a&gt;) is used.</description>
      <type>Choice</type>
      <units></units>
      <required>false</required>
      <model_dependent>false</model_dependent>
      <choices>
        <choice>
          <value>auto</value>
          <display_name>auto</display_name>
        </choice>
        <choice>
          <value>roof</value>
          <display_name>roof</display_name>
        </choice>
        <choice>
          <value>ground</value>
          <display_name>ground</display_name>
        </choice>
      </choices>
    </argument>
    <argument>
      <name>pv_system_2_tracking</name>
      <display_name>PV System 2: Tracking</display_name>
      <description>Type of tracking for the second PV system. If not provided, the OS-HPXML default (see &lt;a href='https://openstudio-hpxml.readthedocs.io/en/v1.7.0/workflow_inputs.html#hpxml-photovoltaics'&gt;HPXML Photovoltaics&lt;/a&gt;) is used.</description>
      <type>Choice</type>
      <units></units>
      <required>false</required>
      <model_dependent>false</model_dependent>
      <choices>
        <choice>
          <value>auto</value>
          <display_name>auto</display_name>
        </choice>
        <choice>
          <value>fixed</value>
          <display_name>fixed</display_name>
        </choice>
        <choice>
          <value>1-axis</value>
          <display_name>1-axis</display_name>
        </choice>
        <choice>
          <value>1-axis backtracked</value>
          <display_name>1-axis backtracked</display_name>
        </choice>
        <choice>
          <value>2-axis</value>
          <display_name>2-axis</display_name>
        </choice>
      </choices>
    </argument>
    <argument>
      <name>pv_system_2_array_azimuth</name>
      <display_name>PV System 2: Array Azimuth</display_name>
      <description>Array azimuth of the second PV system. Azimuth is measured clockwise from north (e.g., North=0, East=90, South=180, West=270).</description>
      <type>Double</type>
      <units>degrees</units>
      <required>true</required>
      <model_dependent>false</model_dependent>
      <default_value>180</default_value>
    </argument>
    <argument>
      <name>pv_system_2_array_tilt</name>
      <display_name>PV System 2: Array Tilt</display_name>
      <description>Array tilt of the second PV system. Can also enter, e.g., RoofPitch, RoofPitch+20, Latitude, Latitude-15, etc.</description>
      <type>String</type>
      <units>degrees</units>
      <required>true</required>
      <model_dependent>false</model_dependent>
      <default_value>RoofPitch</default_value>
    </argument>
    <argument>
      <name>pv_system_2_max_power_output</name>
      <display_name>PV System 2: Maximum Power Output</display_name>
      <description>Maximum power output of the second PV system. For a shared system, this is the total building maximum power output.</description>
      <type>Double</type>
      <units>W</units>
      <required>true</required>
      <model_dependent>false</model_dependent>
      <default_value>4000</default_value>
    </argument>
    <argument>
      <name>battery_present</name>
      <display_name>Battery: Present</display_name>
      <description>Whether there is a lithium ion battery present.</description>
      <type>Boolean</type>
      <required>true</required>
      <model_dependent>false</model_dependent>
      <default_value>false</default_value>
      <choices>
        <choice>
          <value>true</value>
          <display_name>true</display_name>
        </choice>
        <choice>
          <value>false</value>
          <display_name>false</display_name>
        </choice>
      </choices>
    </argument>
    <argument>
      <name>battery_location</name>
      <display_name>Battery: Location</display_name>
      <description>The space type for the lithium ion battery location. If not provided, the OS-HPXML default (see &lt;a href='https://openstudio-hpxml.readthedocs.io/en/v1.7.0/workflow_inputs.html#hpxml-batteries'&gt;HPXML Batteries&lt;/a&gt;) is used.</description>
      <type>Choice</type>
      <units></units>
      <required>false</required>
      <model_dependent>false</model_dependent>
      <choices>
        <choice>
          <value>auto</value>
          <display_name>auto</display_name>
        </choice>
        <choice>
          <value>conditioned space</value>
          <display_name>conditioned space</display_name>
        </choice>
        <choice>
          <value>basement - conditioned</value>
          <display_name>basement - conditioned</display_name>
        </choice>
        <choice>
          <value>basement - unconditioned</value>
          <display_name>basement - unconditioned</display_name>
        </choice>
        <choice>
          <value>crawlspace</value>
          <display_name>crawlspace</display_name>
        </choice>
        <choice>
          <value>crawlspace - vented</value>
          <display_name>crawlspace - vented</display_name>
        </choice>
        <choice>
          <value>crawlspace - unvented</value>
          <display_name>crawlspace - unvented</display_name>
        </choice>
        <choice>
          <value>crawlspace - conditioned</value>
          <display_name>crawlspace - conditioned</display_name>
        </choice>
        <choice>
          <value>attic</value>
          <display_name>attic</display_name>
        </choice>
        <choice>
          <value>attic - vented</value>
          <display_name>attic - vented</display_name>
        </choice>
        <choice>
          <value>attic - unvented</value>
          <display_name>attic - unvented</display_name>
        </choice>
        <choice>
          <value>garage</value>
          <display_name>garage</display_name>
        </choice>
        <choice>
          <value>outside</value>
          <display_name>outside</display_name>
        </choice>
      </choices>
    </argument>
    <argument>
      <name>battery_power</name>
      <display_name>Battery: Rated Power Output</display_name>
      <description>The rated power output of the lithium ion battery. If not provided, the OS-HPXML default (see &lt;a href='https://openstudio-hpxml.readthedocs.io/en/v1.7.0/workflow_inputs.html#hpxml-batteries'&gt;HPXML Batteries&lt;/a&gt;) is used.</description>
      <type>String</type>
      <units>W</units>
      <required>false</required>
      <model_dependent>false</model_dependent>
    </argument>
    <argument>
      <name>battery_capacity</name>
      <display_name>Battery: Nominal Capacity</display_name>
      <description>The nominal capacity of the lithium ion battery. If not provided, the OS-HPXML default (see &lt;a href='https://openstudio-hpxml.readthedocs.io/en/v1.7.0/workflow_inputs.html#hpxml-batteries'&gt;HPXML Batteries&lt;/a&gt;) is used.</description>
      <type>String</type>
      <units>kWh</units>
      <required>false</required>
      <model_dependent>false</model_dependent>
    </argument>
    <argument>
      <name>battery_usable_capacity</name>
      <display_name>Battery: Usable Capacity</display_name>
      <description>The usable capacity of the lithium ion battery. If not provided, the OS-HPXML default (see &lt;a href='https://openstudio-hpxml.readthedocs.io/en/v1.7.0/workflow_inputs.html#hpxml-batteries'&gt;HPXML Batteries&lt;/a&gt;) is used.</description>
      <type>String</type>
      <units>kWh</units>
      <required>false</required>
      <model_dependent>false</model_dependent>
    </argument>
    <argument>
      <name>battery_round_trip_efficiency</name>
      <display_name>Battery: Round Trip Efficiency</display_name>
      <description>The round trip efficiency of the lithium ion battery. If not provided, the OS-HPXML default (see &lt;a href='https://openstudio-hpxml.readthedocs.io/en/v1.7.0/workflow_inputs.html#hpxml-batteries'&gt;HPXML Batteries&lt;/a&gt;) is used.</description>
      <type>String</type>
      <units>Frac</units>
      <required>false</required>
      <model_dependent>false</model_dependent>
    </argument>
    <argument>
      <name>lighting_present</name>
      <display_name>Lighting: Present</display_name>
      <description>Whether there is lighting energy use.</description>
      <type>Boolean</type>
      <required>true</required>
      <model_dependent>false</model_dependent>
      <default_value>true</default_value>
      <choices>
        <choice>
          <value>true</value>
          <display_name>true</display_name>
        </choice>
        <choice>
          <value>false</value>
          <display_name>false</display_name>
        </choice>
      </choices>
    </argument>
    <argument>
      <name>lighting_interior_fraction_cfl</name>
      <display_name>Lighting: Interior Fraction CFL</display_name>
      <description>Fraction of all lamps (interior) that are compact fluorescent. Lighting not specified as CFL, LFL, or LED is assumed to be incandescent.</description>
      <type>Double</type>
      <required>true</required>
      <model_dependent>false</model_dependent>
      <default_value>0.1</default_value>
    </argument>
    <argument>
      <name>lighting_interior_fraction_lfl</name>
      <display_name>Lighting: Interior Fraction LFL</display_name>
      <description>Fraction of all lamps (interior) that are linear fluorescent. Lighting not specified as CFL, LFL, or LED is assumed to be incandescent.</description>
      <type>Double</type>
      <required>true</required>
      <model_dependent>false</model_dependent>
      <default_value>0</default_value>
    </argument>
    <argument>
      <name>lighting_interior_fraction_led</name>
      <display_name>Lighting: Interior Fraction LED</display_name>
      <description>Fraction of all lamps (interior) that are light emitting diodes. Lighting not specified as CFL, LFL, or LED is assumed to be incandescent.</description>
      <type>Double</type>
      <required>true</required>
      <model_dependent>false</model_dependent>
      <default_value>0</default_value>
    </argument>
    <argument>
      <name>lighting_interior_usage_multiplier</name>
      <display_name>Lighting: Interior Usage Multiplier</display_name>
      <description>Multiplier on the lighting energy usage (interior) that can reflect, e.g., high/low usage occupants. If not provided, the OS-HPXML default (see &lt;a href='https://openstudio-hpxml.readthedocs.io/en/v1.7.0/workflow_inputs.html#hpxml-lighting'&gt;HPXML Lighting&lt;/a&gt;) is used.</description>
      <type>String</type>
      <units></units>
      <required>false</required>
      <model_dependent>false</model_dependent>
    </argument>
    <argument>
      <name>lighting_exterior_fraction_cfl</name>
      <display_name>Lighting: Exterior Fraction CFL</display_name>
      <description>Fraction of all lamps (exterior) that are compact fluorescent. Lighting not specified as CFL, LFL, or LED is assumed to be incandescent.</description>
      <type>Double</type>
      <required>true</required>
      <model_dependent>false</model_dependent>
      <default_value>0</default_value>
    </argument>
    <argument>
      <name>lighting_exterior_fraction_lfl</name>
      <display_name>Lighting: Exterior Fraction LFL</display_name>
      <description>Fraction of all lamps (exterior) that are linear fluorescent. Lighting not specified as CFL, LFL, or LED is assumed to be incandescent.</description>
      <type>Double</type>
      <required>true</required>
      <model_dependent>false</model_dependent>
      <default_value>0</default_value>
    </argument>
    <argument>
      <name>lighting_exterior_fraction_led</name>
      <display_name>Lighting: Exterior Fraction LED</display_name>
      <description>Fraction of all lamps (exterior) that are light emitting diodes. Lighting not specified as CFL, LFL, or LED is assumed to be incandescent.</description>
      <type>Double</type>
      <required>true</required>
      <model_dependent>false</model_dependent>
      <default_value>0</default_value>
    </argument>
    <argument>
      <name>lighting_exterior_usage_multiplier</name>
      <display_name>Lighting: Exterior Usage Multiplier</display_name>
      <description>Multiplier on the lighting energy usage (exterior) that can reflect, e.g., high/low usage occupants. If not provided, the OS-HPXML default (see &lt;a href='https://openstudio-hpxml.readthedocs.io/en/v1.7.0/workflow_inputs.html#hpxml-lighting'&gt;HPXML Lighting&lt;/a&gt;) is used.</description>
      <type>String</type>
      <units></units>
      <required>false</required>
      <model_dependent>false</model_dependent>
    </argument>
    <argument>
      <name>lighting_garage_fraction_cfl</name>
      <display_name>Lighting: Garage Fraction CFL</display_name>
      <description>Fraction of all lamps (garage) that are compact fluorescent. Lighting not specified as CFL, LFL, or LED is assumed to be incandescent.</description>
      <type>Double</type>
      <required>true</required>
      <model_dependent>false</model_dependent>
      <default_value>0</default_value>
    </argument>
    <argument>
      <name>lighting_garage_fraction_lfl</name>
      <display_name>Lighting: Garage Fraction LFL</display_name>
      <description>Fraction of all lamps (garage) that are linear fluorescent. Lighting not specified as CFL, LFL, or LED is assumed to be incandescent.</description>
      <type>Double</type>
      <required>true</required>
      <model_dependent>false</model_dependent>
      <default_value>0</default_value>
    </argument>
    <argument>
      <name>lighting_garage_fraction_led</name>
      <display_name>Lighting: Garage Fraction LED</display_name>
      <description>Fraction of all lamps (garage) that are light emitting diodes. Lighting not specified as CFL, LFL, or LED is assumed to be incandescent.</description>
      <type>Double</type>
      <required>true</required>
      <model_dependent>false</model_dependent>
      <default_value>0</default_value>
    </argument>
    <argument>
      <name>lighting_garage_usage_multiplier</name>
      <display_name>Lighting: Garage Usage Multiplier</display_name>
      <description>Multiplier on the lighting energy usage (garage) that can reflect, e.g., high/low usage occupants. If not provided, the OS-HPXML default (see &lt;a href='https://openstudio-hpxml.readthedocs.io/en/v1.7.0/workflow_inputs.html#hpxml-lighting'&gt;HPXML Lighting&lt;/a&gt;) is used.</description>
      <type>String</type>
      <units></units>
      <required>false</required>
      <model_dependent>false</model_dependent>
    </argument>
    <argument>
      <name>holiday_lighting_present</name>
      <display_name>Holiday Lighting: Present</display_name>
      <description>Whether there is holiday lighting.</description>
      <type>Boolean</type>
      <required>true</required>
      <model_dependent>false</model_dependent>
      <default_value>false</default_value>
      <choices>
        <choice>
          <value>true</value>
          <display_name>true</display_name>
        </choice>
        <choice>
          <value>false</value>
          <display_name>false</display_name>
        </choice>
      </choices>
    </argument>
    <argument>
      <name>holiday_lighting_daily_kwh</name>
      <display_name>Holiday Lighting: Daily Consumption</display_name>
      <description>The daily energy consumption for holiday lighting (exterior). If not provided, the OS-HPXML default (see &lt;a href='https://openstudio-hpxml.readthedocs.io/en/v1.7.0/workflow_inputs.html#hpxml-lighting'&gt;HPXML Lighting&lt;/a&gt;) is used.</description>
      <type>String</type>
      <units>kWh/day</units>
      <required>false</required>
      <model_dependent>false</model_dependent>
    </argument>
    <argument>
      <name>holiday_lighting_period</name>
      <display_name>Holiday Lighting: Period</display_name>
      <description>Enter a date like 'Nov 25 - Jan 5'. If not provided, the OS-HPXML default (see &lt;a href='https://openstudio-hpxml.readthedocs.io/en/v1.7.0/workflow_inputs.html#hpxml-lighting'&gt;HPXML Lighting&lt;/a&gt;) is used.</description>
      <type>String</type>
      <units></units>
      <required>false</required>
      <model_dependent>false</model_dependent>
    </argument>
    <argument>
      <name>dehumidifier_type</name>
      <display_name>Dehumidifier: Type</display_name>
      <description>The type of dehumidifier.</description>
      <type>Choice</type>
      <required>true</required>
      <model_dependent>false</model_dependent>
      <default_value>none</default_value>
      <choices>
        <choice>
          <value>none</value>
          <display_name>none</display_name>
        </choice>
        <choice>
          <value>portable</value>
          <display_name>portable</display_name>
        </choice>
        <choice>
          <value>whole-home</value>
          <display_name>whole-home</display_name>
        </choice>
      </choices>
    </argument>
    <argument>
      <name>dehumidifier_efficiency_type</name>
      <display_name>Dehumidifier: Efficiency Type</display_name>
      <description>The efficiency type of dehumidifier.</description>
      <type>Choice</type>
      <required>true</required>
      <model_dependent>false</model_dependent>
      <default_value>IntegratedEnergyFactor</default_value>
      <choices>
        <choice>
          <value>EnergyFactor</value>
          <display_name>EnergyFactor</display_name>
        </choice>
        <choice>
          <value>IntegratedEnergyFactor</value>
          <display_name>IntegratedEnergyFactor</display_name>
        </choice>
      </choices>
    </argument>
    <argument>
      <name>dehumidifier_efficiency</name>
      <display_name>Dehumidifier: Efficiency</display_name>
      <description>The efficiency of the dehumidifier.</description>
      <type>Double</type>
      <units>liters/kWh</units>
      <required>true</required>
      <model_dependent>false</model_dependent>
      <default_value>1.5</default_value>
    </argument>
    <argument>
      <name>dehumidifier_capacity</name>
      <display_name>Dehumidifier: Capacity</display_name>
      <description>The capacity (water removal rate) of the dehumidifier.</description>
      <type>Double</type>
      <units>pint/day</units>
      <required>true</required>
      <model_dependent>false</model_dependent>
      <default_value>40</default_value>
    </argument>
    <argument>
      <name>dehumidifier_rh_setpoint</name>
      <display_name>Dehumidifier: Relative Humidity Setpoint</display_name>
      <description>The relative humidity setpoint of the dehumidifier.</description>
      <type>Double</type>
      <units>Frac</units>
      <required>true</required>
      <model_dependent>false</model_dependent>
      <default_value>0.5</default_value>
    </argument>
    <argument>
      <name>dehumidifier_fraction_dehumidification_load_served</name>
      <display_name>Dehumidifier: Fraction Dehumidification Load Served</display_name>
      <description>The dehumidification load served fraction of the dehumidifier.</description>
      <type>Double</type>
      <units>Frac</units>
      <required>true</required>
      <model_dependent>false</model_dependent>
      <default_value>1</default_value>
    </argument>
    <argument>
      <name>clothes_washer_present</name>
      <display_name>Clothes Washer: Present</display_name>
      <description>Whether there is a clothes washer present.</description>
      <type>Boolean</type>
      <required>true</required>
      <model_dependent>false</model_dependent>
      <default_value>true</default_value>
      <choices>
        <choice>
          <value>true</value>
          <display_name>true</display_name>
        </choice>
        <choice>
          <value>false</value>
          <display_name>false</display_name>
        </choice>
      </choices>
    </argument>
    <argument>
      <name>clothes_washer_location</name>
      <display_name>Clothes Washer: Location</display_name>
      <description>The space type for the clothes washer location. If not provided, the OS-HPXML default (see &lt;a href='https://openstudio-hpxml.readthedocs.io/en/v1.7.0/workflow_inputs.html#hpxml-clothes-washer'&gt;HPXML Clothes Washer&lt;/a&gt;) is used.</description>
      <type>Choice</type>
      <units></units>
      <required>false</required>
      <model_dependent>false</model_dependent>
      <choices>
        <choice>
          <value>auto</value>
          <display_name>auto</display_name>
        </choice>
        <choice>
          <value>conditioned space</value>
          <display_name>conditioned space</display_name>
        </choice>
        <choice>
          <value>basement - conditioned</value>
          <display_name>basement - conditioned</display_name>
        </choice>
        <choice>
          <value>basement - unconditioned</value>
          <display_name>basement - unconditioned</display_name>
        </choice>
        <choice>
          <value>garage</value>
          <display_name>garage</display_name>
        </choice>
        <choice>
          <value>other housing unit</value>
          <display_name>other housing unit</display_name>
        </choice>
        <choice>
          <value>other heated space</value>
          <display_name>other heated space</display_name>
        </choice>
        <choice>
          <value>other multifamily buffer space</value>
          <display_name>other multifamily buffer space</display_name>
        </choice>
        <choice>
          <value>other non-freezing space</value>
          <display_name>other non-freezing space</display_name>
        </choice>
      </choices>
    </argument>
    <argument>
      <name>clothes_washer_efficiency_type</name>
      <display_name>Clothes Washer: Efficiency Type</display_name>
      <description>The efficiency type of the clothes washer.</description>
      <type>Choice</type>
      <required>true</required>
      <model_dependent>false</model_dependent>
      <default_value>IntegratedModifiedEnergyFactor</default_value>
      <choices>
        <choice>
          <value>ModifiedEnergyFactor</value>
          <display_name>ModifiedEnergyFactor</display_name>
        </choice>
        <choice>
          <value>IntegratedModifiedEnergyFactor</value>
          <display_name>IntegratedModifiedEnergyFactor</display_name>
        </choice>
      </choices>
    </argument>
    <argument>
      <name>clothes_washer_efficiency</name>
      <display_name>Clothes Washer: Efficiency</display_name>
      <description>The efficiency of the clothes washer. If not provided, the OS-HPXML default (see &lt;a href='https://openstudio-hpxml.readthedocs.io/en/v1.7.0/workflow_inputs.html#hpxml-clothes-washer'&gt;HPXML Clothes Washer&lt;/a&gt;) is used.</description>
      <type>String</type>
      <units>ft^3/kWh-cyc</units>
      <required>false</required>
      <model_dependent>false</model_dependent>
    </argument>
    <argument>
      <name>clothes_washer_rated_annual_kwh</name>
      <display_name>Clothes Washer: Rated Annual Consumption</display_name>
      <description>The annual energy consumed by the clothes washer, as rated, obtained from the EnergyGuide label. This includes both the appliance electricity consumption and the energy required for water heating. If not provided, the OS-HPXML default (see &lt;a href='https://openstudio-hpxml.readthedocs.io/en/v1.7.0/workflow_inputs.html#hpxml-clothes-washer'&gt;HPXML Clothes Washer&lt;/a&gt;) is used.</description>
      <type>String</type>
      <units>kWh/yr</units>
      <required>false</required>
      <model_dependent>false</model_dependent>
    </argument>
    <argument>
      <name>clothes_washer_label_electric_rate</name>
      <display_name>Clothes Washer: Label Electric Rate</display_name>
      <description>The annual energy consumed by the clothes washer, as rated, obtained from the EnergyGuide label. This includes both the appliance electricity consumption and the energy required for water heating. If not provided, the OS-HPXML default (see &lt;a href='https://openstudio-hpxml.readthedocs.io/en/v1.7.0/workflow_inputs.html#hpxml-clothes-washer'&gt;HPXML Clothes Washer&lt;/a&gt;) is used.</description>
      <type>String</type>
      <units>$/kWh</units>
      <required>false</required>
      <model_dependent>false</model_dependent>
    </argument>
    <argument>
      <name>clothes_washer_label_gas_rate</name>
      <display_name>Clothes Washer: Label Gas Rate</display_name>
      <description>The annual energy consumed by the clothes washer, as rated, obtained from the EnergyGuide label. This includes both the appliance electricity consumption and the energy required for water heating. If not provided, the OS-HPXML default (see &lt;a href='https://openstudio-hpxml.readthedocs.io/en/v1.7.0/workflow_inputs.html#hpxml-clothes-washer'&gt;HPXML Clothes Washer&lt;/a&gt;) is used.</description>
      <type>String</type>
      <units>$/therm</units>
      <required>false</required>
      <model_dependent>false</model_dependent>
    </argument>
    <argument>
      <name>clothes_washer_label_annual_gas_cost</name>
      <display_name>Clothes Washer: Label Annual Cost with Gas DHW</display_name>
      <description>The annual cost of using the system under test conditions. Input is obtained from the EnergyGuide label. If not provided, the OS-HPXML default (see &lt;a href='https://openstudio-hpxml.readthedocs.io/en/v1.7.0/workflow_inputs.html#hpxml-clothes-washer'&gt;HPXML Clothes Washer&lt;/a&gt;) is used.</description>
      <type>String</type>
      <units>$</units>
      <required>false</required>
      <model_dependent>false</model_dependent>
    </argument>
    <argument>
      <name>clothes_washer_label_usage</name>
      <display_name>Clothes Washer: Label Usage</display_name>
      <description>The clothes washer loads per week. If not provided, the OS-HPXML default (see &lt;a href='https://openstudio-hpxml.readthedocs.io/en/v1.7.0/workflow_inputs.html#hpxml-clothes-washer'&gt;HPXML Clothes Washer&lt;/a&gt;) is used.</description>
      <type>String</type>
      <units>cyc/wk</units>
      <required>false</required>
      <model_dependent>false</model_dependent>
    </argument>
    <argument>
      <name>clothes_washer_capacity</name>
      <display_name>Clothes Washer: Drum Volume</display_name>
      <description>Volume of the washer drum. Obtained from the EnergyStar website or the manufacturer's literature. If not provided, the OS-HPXML default (see &lt;a href='https://openstudio-hpxml.readthedocs.io/en/v1.7.0/workflow_inputs.html#hpxml-clothes-washer'&gt;HPXML Clothes Washer&lt;/a&gt;) is used.</description>
      <type>String</type>
      <units>ft^3</units>
      <required>false</required>
      <model_dependent>false</model_dependent>
    </argument>
    <argument>
      <name>clothes_washer_usage_multiplier</name>
      <display_name>Clothes Washer: Usage Multiplier</display_name>
      <description>Multiplier on the clothes washer energy and hot water usage that can reflect, e.g., high/low usage occupants. If not provided, the OS-HPXML default (see &lt;a href='https://openstudio-hpxml.readthedocs.io/en/v1.7.0/workflow_inputs.html#hpxml-clothes-washer'&gt;HPXML Clothes Washer&lt;/a&gt;) is used.</description>
      <type>String</type>
      <units></units>
      <required>false</required>
      <model_dependent>false</model_dependent>
    </argument>
    <argument>
      <name>clothes_dryer_present</name>
      <display_name>Clothes Dryer: Present</display_name>
      <description>Whether there is a clothes dryer present.</description>
      <type>Boolean</type>
      <required>true</required>
      <model_dependent>false</model_dependent>
      <default_value>true</default_value>
      <choices>
        <choice>
          <value>true</value>
          <display_name>true</display_name>
        </choice>
        <choice>
          <value>false</value>
          <display_name>false</display_name>
        </choice>
      </choices>
    </argument>
    <argument>
      <name>clothes_dryer_location</name>
      <display_name>Clothes Dryer: Location</display_name>
      <description>The space type for the clothes dryer location. If not provided, the OS-HPXML default (see &lt;a href='https://openstudio-hpxml.readthedocs.io/en/v1.7.0/workflow_inputs.html#hpxml-clothes-dryer'&gt;HPXML Clothes Dryer&lt;/a&gt;) is used.</description>
      <type>Choice</type>
      <units></units>
      <required>false</required>
      <model_dependent>false</model_dependent>
      <choices>
        <choice>
          <value>auto</value>
          <display_name>auto</display_name>
        </choice>
        <choice>
          <value>conditioned space</value>
          <display_name>conditioned space</display_name>
        </choice>
        <choice>
          <value>basement - conditioned</value>
          <display_name>basement - conditioned</display_name>
        </choice>
        <choice>
          <value>basement - unconditioned</value>
          <display_name>basement - unconditioned</display_name>
        </choice>
        <choice>
          <value>garage</value>
          <display_name>garage</display_name>
        </choice>
        <choice>
          <value>other housing unit</value>
          <display_name>other housing unit</display_name>
        </choice>
        <choice>
          <value>other heated space</value>
          <display_name>other heated space</display_name>
        </choice>
        <choice>
          <value>other multifamily buffer space</value>
          <display_name>other multifamily buffer space</display_name>
        </choice>
        <choice>
          <value>other non-freezing space</value>
          <display_name>other non-freezing space</display_name>
        </choice>
      </choices>
    </argument>
    <argument>
      <name>clothes_dryer_fuel_type</name>
      <display_name>Clothes Dryer: Fuel Type</display_name>
      <description>Type of fuel used by the clothes dryer.</description>
      <type>Choice</type>
      <required>true</required>
      <model_dependent>false</model_dependent>
      <default_value>natural gas</default_value>
      <choices>
        <choice>
          <value>electricity</value>
          <display_name>electricity</display_name>
        </choice>
        <choice>
          <value>natural gas</value>
          <display_name>natural gas</display_name>
        </choice>
        <choice>
          <value>fuel oil</value>
          <display_name>fuel oil</display_name>
        </choice>
        <choice>
          <value>propane</value>
          <display_name>propane</display_name>
        </choice>
        <choice>
          <value>wood</value>
          <display_name>wood</display_name>
        </choice>
        <choice>
          <value>coal</value>
          <display_name>coal</display_name>
        </choice>
      </choices>
    </argument>
    <argument>
      <name>clothes_dryer_efficiency_type</name>
      <display_name>Clothes Dryer: Efficiency Type</display_name>
      <description>The efficiency type of the clothes dryer.</description>
      <type>Choice</type>
      <required>true</required>
      <model_dependent>false</model_dependent>
      <default_value>CombinedEnergyFactor</default_value>
      <choices>
        <choice>
          <value>EnergyFactor</value>
          <display_name>EnergyFactor</display_name>
        </choice>
        <choice>
          <value>CombinedEnergyFactor</value>
          <display_name>CombinedEnergyFactor</display_name>
        </choice>
      </choices>
    </argument>
    <argument>
      <name>clothes_dryer_efficiency</name>
      <display_name>Clothes Dryer: Efficiency</display_name>
      <description>The efficiency of the clothes dryer. If not provided, the OS-HPXML default (see &lt;a href='https://openstudio-hpxml.readthedocs.io/en/v1.7.0/workflow_inputs.html#hpxml-clothes-dryer'&gt;HPXML Clothes Dryer&lt;/a&gt;) is used.</description>
      <type>String</type>
      <units>lb/kWh</units>
      <required>false</required>
      <model_dependent>false</model_dependent>
    </argument>
    <argument>
      <name>clothes_dryer_vented_flow_rate</name>
      <display_name>Clothes Dryer: Vented Flow Rate</display_name>
      <description>The exhaust flow rate of the vented clothes dryer. If not provided, the OS-HPXML default (see &lt;a href='https://openstudio-hpxml.readthedocs.io/en/v1.7.0/workflow_inputs.html#hpxml-clothes-dryer'&gt;HPXML Clothes Dryer&lt;/a&gt;) is used.</description>
      <type>String</type>
      <units>CFM</units>
      <required>false</required>
      <model_dependent>false</model_dependent>
    </argument>
    <argument>
      <name>clothes_dryer_usage_multiplier</name>
      <display_name>Clothes Dryer: Usage Multiplier</display_name>
      <description>Multiplier on the clothes dryer energy usage that can reflect, e.g., high/low usage occupants. If not provided, the OS-HPXML default (see &lt;a href='https://openstudio-hpxml.readthedocs.io/en/v1.7.0/workflow_inputs.html#hpxml-clothes-dryer'&gt;HPXML Clothes Dryer&lt;/a&gt;) is used.</description>
      <type>String</type>
      <units></units>
      <required>false</required>
      <model_dependent>false</model_dependent>
    </argument>
    <argument>
      <name>dishwasher_present</name>
      <display_name>Dishwasher: Present</display_name>
      <description>Whether there is a dishwasher present.</description>
      <type>Boolean</type>
      <required>true</required>
      <model_dependent>false</model_dependent>
      <default_value>true</default_value>
      <choices>
        <choice>
          <value>true</value>
          <display_name>true</display_name>
        </choice>
        <choice>
          <value>false</value>
          <display_name>false</display_name>
        </choice>
      </choices>
    </argument>
    <argument>
      <name>dishwasher_location</name>
      <display_name>Dishwasher: Location</display_name>
      <description>The space type for the dishwasher location. If not provided, the OS-HPXML default (see &lt;a href='https://openstudio-hpxml.readthedocs.io/en/v1.7.0/workflow_inputs.html#hpxml-dishwasher'&gt;HPXML Dishwasher&lt;/a&gt;) is used.</description>
      <type>Choice</type>
      <units></units>
      <required>false</required>
      <model_dependent>false</model_dependent>
      <choices>
        <choice>
          <value>auto</value>
          <display_name>auto</display_name>
        </choice>
        <choice>
          <value>conditioned space</value>
          <display_name>conditioned space</display_name>
        </choice>
        <choice>
          <value>basement - conditioned</value>
          <display_name>basement - conditioned</display_name>
        </choice>
        <choice>
          <value>basement - unconditioned</value>
          <display_name>basement - unconditioned</display_name>
        </choice>
        <choice>
          <value>garage</value>
          <display_name>garage</display_name>
        </choice>
        <choice>
          <value>other housing unit</value>
          <display_name>other housing unit</display_name>
        </choice>
        <choice>
          <value>other heated space</value>
          <display_name>other heated space</display_name>
        </choice>
        <choice>
          <value>other multifamily buffer space</value>
          <display_name>other multifamily buffer space</display_name>
        </choice>
        <choice>
          <value>other non-freezing space</value>
          <display_name>other non-freezing space</display_name>
        </choice>
      </choices>
    </argument>
    <argument>
      <name>dishwasher_efficiency_type</name>
      <display_name>Dishwasher: Efficiency Type</display_name>
      <description>The efficiency type of dishwasher.</description>
      <type>Choice</type>
      <required>true</required>
      <model_dependent>false</model_dependent>
      <default_value>RatedAnnualkWh</default_value>
      <choices>
        <choice>
          <value>RatedAnnualkWh</value>
          <display_name>RatedAnnualkWh</display_name>
        </choice>
        <choice>
          <value>EnergyFactor</value>
          <display_name>EnergyFactor</display_name>
        </choice>
      </choices>
    </argument>
    <argument>
      <name>dishwasher_efficiency</name>
      <display_name>Dishwasher: Efficiency</display_name>
      <description>The efficiency of the dishwasher. If not provided, the OS-HPXML default (see &lt;a href='https://openstudio-hpxml.readthedocs.io/en/v1.7.0/workflow_inputs.html#hpxml-dishwasher'&gt;HPXML Dishwasher&lt;/a&gt;) is used.</description>
      <type>String</type>
      <units>RatedAnnualkWh or EnergyFactor</units>
      <required>false</required>
      <model_dependent>false</model_dependent>
    </argument>
    <argument>
      <name>dishwasher_label_electric_rate</name>
      <display_name>Dishwasher: Label Electric Rate</display_name>
      <description>The label electric rate of the dishwasher. If not provided, the OS-HPXML default (see &lt;a href='https://openstudio-hpxml.readthedocs.io/en/v1.7.0/workflow_inputs.html#hpxml-dishwasher'&gt;HPXML Dishwasher&lt;/a&gt;) is used.</description>
      <type>String</type>
      <units>$/kWh</units>
      <required>false</required>
      <model_dependent>false</model_dependent>
    </argument>
    <argument>
      <name>dishwasher_label_gas_rate</name>
      <display_name>Dishwasher: Label Gas Rate</display_name>
      <description>The label gas rate of the dishwasher. If not provided, the OS-HPXML default (see &lt;a href='https://openstudio-hpxml.readthedocs.io/en/v1.7.0/workflow_inputs.html#hpxml-dishwasher'&gt;HPXML Dishwasher&lt;/a&gt;) is used.</description>
      <type>String</type>
      <units>$/therm</units>
      <required>false</required>
      <model_dependent>false</model_dependent>
    </argument>
    <argument>
      <name>dishwasher_label_annual_gas_cost</name>
      <display_name>Dishwasher: Label Annual Gas Cost</display_name>
      <description>The label annual gas cost of the dishwasher. If not provided, the OS-HPXML default (see &lt;a href='https://openstudio-hpxml.readthedocs.io/en/v1.7.0/workflow_inputs.html#hpxml-dishwasher'&gt;HPXML Dishwasher&lt;/a&gt;) is used.</description>
      <type>String</type>
      <units>$</units>
      <required>false</required>
      <model_dependent>false</model_dependent>
    </argument>
    <argument>
      <name>dishwasher_label_usage</name>
      <display_name>Dishwasher: Label Usage</display_name>
      <description>The dishwasher loads per week. If not provided, the OS-HPXML default (see &lt;a href='https://openstudio-hpxml.readthedocs.io/en/v1.7.0/workflow_inputs.html#hpxml-dishwasher'&gt;HPXML Dishwasher&lt;/a&gt;) is used.</description>
      <type>String</type>
      <units>cyc/wk</units>
      <required>false</required>
      <model_dependent>false</model_dependent>
    </argument>
    <argument>
      <name>dishwasher_place_setting_capacity</name>
      <display_name>Dishwasher: Number of Place Settings</display_name>
      <description>The number of place settings for the unit. Data obtained from manufacturer's literature. If not provided, the OS-HPXML default (see &lt;a href='https://openstudio-hpxml.readthedocs.io/en/v1.7.0/workflow_inputs.html#hpxml-dishwasher'&gt;HPXML Dishwasher&lt;/a&gt;) is used.</description>
      <type>String</type>
      <units>#</units>
      <required>false</required>
      <model_dependent>false</model_dependent>
    </argument>
    <argument>
      <name>dishwasher_usage_multiplier</name>
      <display_name>Dishwasher: Usage Multiplier</display_name>
      <description>Multiplier on the dishwasher energy usage that can reflect, e.g., high/low usage occupants. If not provided, the OS-HPXML default (see &lt;a href='https://openstudio-hpxml.readthedocs.io/en/v1.7.0/workflow_inputs.html#hpxml-dishwasher'&gt;HPXML Dishwasher&lt;/a&gt;) is used.</description>
      <type>String</type>
      <units></units>
      <required>false</required>
      <model_dependent>false</model_dependent>
    </argument>
    <argument>
      <name>refrigerator_present</name>
      <display_name>Refrigerator: Present</display_name>
      <description>Whether there is a refrigerator present.</description>
      <type>Boolean</type>
      <required>true</required>
      <model_dependent>false</model_dependent>
      <default_value>true</default_value>
      <choices>
        <choice>
          <value>true</value>
          <display_name>true</display_name>
        </choice>
        <choice>
          <value>false</value>
          <display_name>false</display_name>
        </choice>
      </choices>
    </argument>
    <argument>
      <name>refrigerator_location</name>
      <display_name>Refrigerator: Location</display_name>
      <description>The space type for the refrigerator location. If not provided, the OS-HPXML default (see &lt;a href='https://openstudio-hpxml.readthedocs.io/en/v1.7.0/workflow_inputs.html#hpxml-refrigerators'&gt;HPXML Refrigerators&lt;/a&gt;) is used.</description>
      <type>Choice</type>
      <units></units>
      <required>false</required>
      <model_dependent>false</model_dependent>
      <choices>
        <choice>
          <value>auto</value>
          <display_name>auto</display_name>
        </choice>
        <choice>
          <value>conditioned space</value>
          <display_name>conditioned space</display_name>
        </choice>
        <choice>
          <value>basement - conditioned</value>
          <display_name>basement - conditioned</display_name>
        </choice>
        <choice>
          <value>basement - unconditioned</value>
          <display_name>basement - unconditioned</display_name>
        </choice>
        <choice>
          <value>garage</value>
          <display_name>garage</display_name>
        </choice>
        <choice>
          <value>other housing unit</value>
          <display_name>other housing unit</display_name>
        </choice>
        <choice>
          <value>other heated space</value>
          <display_name>other heated space</display_name>
        </choice>
        <choice>
          <value>other multifamily buffer space</value>
          <display_name>other multifamily buffer space</display_name>
        </choice>
        <choice>
          <value>other non-freezing space</value>
          <display_name>other non-freezing space</display_name>
        </choice>
      </choices>
    </argument>
    <argument>
      <name>refrigerator_rated_annual_kwh</name>
      <display_name>Refrigerator: Rated Annual Consumption</display_name>
      <description>The EnergyGuide rated annual energy consumption for a refrigerator. If not provided, the OS-HPXML default (see &lt;a href='https://openstudio-hpxml.readthedocs.io/en/v1.7.0/workflow_inputs.html#hpxml-refrigerators'&gt;HPXML Refrigerators&lt;/a&gt;) is used.</description>
      <type>String</type>
      <units>kWh/yr</units>
      <required>false</required>
      <model_dependent>false</model_dependent>
    </argument>
    <argument>
      <name>refrigerator_usage_multiplier</name>
      <display_name>Refrigerator: Usage Multiplier</display_name>
      <description>Multiplier on the refrigerator energy usage that can reflect, e.g., high/low usage occupants. If not provided, the OS-HPXML default (see &lt;a href='https://openstudio-hpxml.readthedocs.io/en/v1.7.0/workflow_inputs.html#hpxml-refrigerators'&gt;HPXML Refrigerators&lt;/a&gt;) is used.</description>
      <type>String</type>
      <units></units>
      <required>false</required>
      <model_dependent>false</model_dependent>
    </argument>
    <argument>
      <name>extra_refrigerator_present</name>
      <display_name>Extra Refrigerator: Present</display_name>
      <description>Whether there is an extra refrigerator present.</description>
      <type>Boolean</type>
      <required>true</required>
      <model_dependent>false</model_dependent>
      <default_value>false</default_value>
      <choices>
        <choice>
          <value>true</value>
          <display_name>true</display_name>
        </choice>
        <choice>
          <value>false</value>
          <display_name>false</display_name>
        </choice>
      </choices>
    </argument>
    <argument>
      <name>extra_refrigerator_location</name>
      <display_name>Extra Refrigerator: Location</display_name>
      <description>The space type for the extra refrigerator location. If not provided, the OS-HPXML default (see &lt;a href='https://openstudio-hpxml.readthedocs.io/en/v1.7.0/workflow_inputs.html#hpxml-refrigerators'&gt;HPXML Refrigerators&lt;/a&gt;) is used.</description>
      <type>Choice</type>
      <units></units>
      <required>false</required>
      <model_dependent>false</model_dependent>
      <choices>
        <choice>
          <value>auto</value>
          <display_name>auto</display_name>
        </choice>
        <choice>
          <value>conditioned space</value>
          <display_name>conditioned space</display_name>
        </choice>
        <choice>
          <value>basement - conditioned</value>
          <display_name>basement - conditioned</display_name>
        </choice>
        <choice>
          <value>basement - unconditioned</value>
          <display_name>basement - unconditioned</display_name>
        </choice>
        <choice>
          <value>garage</value>
          <display_name>garage</display_name>
        </choice>
        <choice>
          <value>other housing unit</value>
          <display_name>other housing unit</display_name>
        </choice>
        <choice>
          <value>other heated space</value>
          <display_name>other heated space</display_name>
        </choice>
        <choice>
          <value>other multifamily buffer space</value>
          <display_name>other multifamily buffer space</display_name>
        </choice>
        <choice>
          <value>other non-freezing space</value>
          <display_name>other non-freezing space</display_name>
        </choice>
      </choices>
    </argument>
    <argument>
      <name>extra_refrigerator_rated_annual_kwh</name>
      <display_name>Extra Refrigerator: Rated Annual Consumption</display_name>
      <description>The EnergyGuide rated annual energy consumption for an extra rrefrigerator. If not provided, the OS-HPXML default (see &lt;a href='https://openstudio-hpxml.readthedocs.io/en/v1.7.0/workflow_inputs.html#hpxml-refrigerators'&gt;HPXML Refrigerators&lt;/a&gt;) is used.</description>
      <type>String</type>
      <units>kWh/yr</units>
      <required>false</required>
      <model_dependent>false</model_dependent>
    </argument>
    <argument>
      <name>extra_refrigerator_usage_multiplier</name>
      <display_name>Extra Refrigerator: Usage Multiplier</display_name>
      <description>Multiplier on the extra refrigerator energy usage that can reflect, e.g., high/low usage occupants. If not provided, the OS-HPXML default (see &lt;a href='https://openstudio-hpxml.readthedocs.io/en/v1.7.0/workflow_inputs.html#hpxml-refrigerators'&gt;HPXML Refrigerators&lt;/a&gt;) is used.</description>
      <type>String</type>
      <units></units>
      <required>false</required>
      <model_dependent>false</model_dependent>
    </argument>
    <argument>
      <name>freezer_present</name>
      <display_name>Freezer: Present</display_name>
      <description>Whether there is a freezer present.</description>
      <type>Boolean</type>
      <required>true</required>
      <model_dependent>false</model_dependent>
      <default_value>false</default_value>
      <choices>
        <choice>
          <value>true</value>
          <display_name>true</display_name>
        </choice>
        <choice>
          <value>false</value>
          <display_name>false</display_name>
        </choice>
      </choices>
    </argument>
    <argument>
      <name>freezer_location</name>
      <display_name>Freezer: Location</display_name>
      <description>The space type for the freezer location. If not provided, the OS-HPXML default (see &lt;a href='https://openstudio-hpxml.readthedocs.io/en/v1.7.0/workflow_inputs.html#hpxml-freezers'&gt;HPXML Freezers&lt;/a&gt;) is used.</description>
      <type>Choice</type>
      <units></units>
      <required>false</required>
      <model_dependent>false</model_dependent>
      <choices>
        <choice>
          <value>auto</value>
          <display_name>auto</display_name>
        </choice>
        <choice>
          <value>conditioned space</value>
          <display_name>conditioned space</display_name>
        </choice>
        <choice>
          <value>basement - conditioned</value>
          <display_name>basement - conditioned</display_name>
        </choice>
        <choice>
          <value>basement - unconditioned</value>
          <display_name>basement - unconditioned</display_name>
        </choice>
        <choice>
          <value>garage</value>
          <display_name>garage</display_name>
        </choice>
        <choice>
          <value>other housing unit</value>
          <display_name>other housing unit</display_name>
        </choice>
        <choice>
          <value>other heated space</value>
          <display_name>other heated space</display_name>
        </choice>
        <choice>
          <value>other multifamily buffer space</value>
          <display_name>other multifamily buffer space</display_name>
        </choice>
        <choice>
          <value>other non-freezing space</value>
          <display_name>other non-freezing space</display_name>
        </choice>
      </choices>
    </argument>
    <argument>
      <name>freezer_rated_annual_kwh</name>
      <display_name>Freezer: Rated Annual Consumption</display_name>
      <description>The EnergyGuide rated annual energy consumption for a freezer. If not provided, the OS-HPXML default (see &lt;a href='https://openstudio-hpxml.readthedocs.io/en/v1.7.0/workflow_inputs.html#hpxml-freezers'&gt;HPXML Freezers&lt;/a&gt;) is used.</description>
      <type>String</type>
      <units>kWh/yr</units>
      <required>false</required>
      <model_dependent>false</model_dependent>
    </argument>
    <argument>
      <name>freezer_usage_multiplier</name>
      <display_name>Freezer: Usage Multiplier</display_name>
      <description>Multiplier on the freezer energy usage that can reflect, e.g., high/low usage occupants. If not provided, the OS-HPXML default (see &lt;a href='https://openstudio-hpxml.readthedocs.io/en/v1.7.0/workflow_inputs.html#hpxml-freezers'&gt;HPXML Freezers&lt;/a&gt;) is used.</description>
      <type>String</type>
      <units></units>
      <required>false</required>
      <model_dependent>false</model_dependent>
    </argument>
    <argument>
      <name>cooking_range_oven_present</name>
      <display_name>Cooking Range/Oven: Present</display_name>
      <description>Whether there is a cooking range/oven present.</description>
      <type>Boolean</type>
      <required>true</required>
      <model_dependent>false</model_dependent>
      <default_value>true</default_value>
      <choices>
        <choice>
          <value>true</value>
          <display_name>true</display_name>
        </choice>
        <choice>
          <value>false</value>
          <display_name>false</display_name>
        </choice>
      </choices>
    </argument>
    <argument>
      <name>cooking_range_oven_location</name>
      <display_name>Cooking Range/Oven: Location</display_name>
      <description>The space type for the cooking range/oven location. If not provided, the OS-HPXML default (see &lt;a href='https://openstudio-hpxml.readthedocs.io/en/v1.7.0/workflow_inputs.html#hpxml-cooking-range-oven'&gt;HPXML Cooking Range/Oven&lt;/a&gt;) is used.</description>
      <type>Choice</type>
      <units></units>
      <required>false</required>
      <model_dependent>false</model_dependent>
      <choices>
        <choice>
          <value>auto</value>
          <display_name>auto</display_name>
        </choice>
        <choice>
          <value>conditioned space</value>
          <display_name>conditioned space</display_name>
        </choice>
        <choice>
          <value>basement - conditioned</value>
          <display_name>basement - conditioned</display_name>
        </choice>
        <choice>
          <value>basement - unconditioned</value>
          <display_name>basement - unconditioned</display_name>
        </choice>
        <choice>
          <value>garage</value>
          <display_name>garage</display_name>
        </choice>
        <choice>
          <value>other housing unit</value>
          <display_name>other housing unit</display_name>
        </choice>
        <choice>
          <value>other heated space</value>
          <display_name>other heated space</display_name>
        </choice>
        <choice>
          <value>other multifamily buffer space</value>
          <display_name>other multifamily buffer space</display_name>
        </choice>
        <choice>
          <value>other non-freezing space</value>
          <display_name>other non-freezing space</display_name>
        </choice>
      </choices>
    </argument>
    <argument>
      <name>cooking_range_oven_fuel_type</name>
      <display_name>Cooking Range/Oven: Fuel Type</display_name>
      <description>Type of fuel used by the cooking range/oven.</description>
      <type>Choice</type>
      <required>true</required>
      <model_dependent>false</model_dependent>
      <default_value>natural gas</default_value>
      <choices>
        <choice>
          <value>electricity</value>
          <display_name>electricity</display_name>
        </choice>
        <choice>
          <value>natural gas</value>
          <display_name>natural gas</display_name>
        </choice>
        <choice>
          <value>fuel oil</value>
          <display_name>fuel oil</display_name>
        </choice>
        <choice>
          <value>propane</value>
          <display_name>propane</display_name>
        </choice>
        <choice>
          <value>wood</value>
          <display_name>wood</display_name>
        </choice>
        <choice>
          <value>coal</value>
          <display_name>coal</display_name>
        </choice>
      </choices>
    </argument>
    <argument>
      <name>cooking_range_oven_is_induction</name>
      <display_name>Cooking Range/Oven: Is Induction</display_name>
      <description>Whether the cooking range is induction. If not provided, the OS-HPXML default (see &lt;a href='https://openstudio-hpxml.readthedocs.io/en/v1.7.0/workflow_inputs.html#hpxml-cooking-range-oven'&gt;HPXML Cooking Range/Oven&lt;/a&gt;) is used.</description>
      <type>Choice</type>
      <units></units>
      <required>false</required>
      <model_dependent>false</model_dependent>
      <choices>
        <choice>
          <value>auto</value>
          <display_name>auto</display_name>
        </choice>
        <choice>
          <value>true</value>
          <display_name>true</display_name>
        </choice>
        <choice>
          <value>false</value>
          <display_name>false</display_name>
        </choice>
      </choices>
    </argument>
    <argument>
      <name>cooking_range_oven_is_convection</name>
      <display_name>Cooking Range/Oven: Is Convection</display_name>
      <description>Whether the oven is convection. If not provided, the OS-HPXML default (see &lt;a href='https://openstudio-hpxml.readthedocs.io/en/v1.7.0/workflow_inputs.html#hpxml-cooking-range-oven'&gt;HPXML Cooking Range/Oven&lt;/a&gt;) is used.</description>
      <type>Choice</type>
      <units></units>
      <required>false</required>
      <model_dependent>false</model_dependent>
      <choices>
        <choice>
          <value>auto</value>
          <display_name>auto</display_name>
        </choice>
        <choice>
          <value>true</value>
          <display_name>true</display_name>
        </choice>
        <choice>
          <value>false</value>
          <display_name>false</display_name>
        </choice>
      </choices>
    </argument>
    <argument>
      <name>cooking_range_oven_usage_multiplier</name>
      <display_name>Cooking Range/Oven: Usage Multiplier</display_name>
      <description>Multiplier on the cooking range/oven energy usage that can reflect, e.g., high/low usage occupants. If not provided, the OS-HPXML default (see &lt;a href='https://openstudio-hpxml.readthedocs.io/en/v1.7.0/workflow_inputs.html#hpxml-cooking-range-oven'&gt;HPXML Cooking Range/Oven&lt;/a&gt;) is used.</description>
      <type>String</type>
      <units></units>
      <required>false</required>
      <model_dependent>false</model_dependent>
    </argument>
    <argument>
      <name>ceiling_fan_present</name>
      <display_name>Ceiling Fan: Present</display_name>
      <description>Whether there are any ceiling fans.</description>
      <type>Boolean</type>
      <required>true</required>
      <model_dependent>false</model_dependent>
      <default_value>true</default_value>
      <choices>
        <choice>
          <value>true</value>
          <display_name>true</display_name>
        </choice>
        <choice>
          <value>false</value>
          <display_name>false</display_name>
        </choice>
      </choices>
    </argument>
    <argument>
      <name>ceiling_fan_label_energy_use</name>
      <display_name>Ceiling Fan: Label Energy Use</display_name>
      <description>The label average energy use of the ceiling fan(s). If neither Efficiency nor Label Energy Use provided, the OS-HPXML default (see &lt;a href='https://openstudio-hpxml.readthedocs.io/en/v1.7.0/workflow_inputs.html#hpxml-ceiling-fans'&gt;HPXML Ceiling Fans&lt;/a&gt;) is used.</description>
      <type>String</type>
      <units>W</units>
      <required>false</required>
      <model_dependent>false</model_dependent>
    </argument>
    <argument>
      <name>ceiling_fan_efficiency</name>
      <display_name>Ceiling Fan: Efficiency</display_name>
      <description>The efficiency rating of the ceiling fan(s) at medium speed. Only used if Label Energy Use not provided. If neither Efficiency nor Label Energy Use provided, the OS-HPXML default (see &lt;a href='https://openstudio-hpxml.readthedocs.io/en/v1.7.0/workflow_inputs.html#hpxml-ceiling-fans'&gt;HPXML Ceiling Fans&lt;/a&gt;) is used.</description>
      <type>String</type>
      <units>CFM/W</units>
      <required>false</required>
      <model_dependent>false</model_dependent>
    </argument>
    <argument>
      <name>ceiling_fan_quantity</name>
      <display_name>Ceiling Fan: Quantity</display_name>
      <description>Total number of ceiling fans. If not provided, the OS-HPXML default (see &lt;a href='https://openstudio-hpxml.readthedocs.io/en/v1.7.0/workflow_inputs.html#hpxml-ceiling-fans'&gt;HPXML Ceiling Fans&lt;/a&gt;) is used.</description>
      <type>String</type>
      <units>#</units>
      <required>false</required>
      <model_dependent>false</model_dependent>
    </argument>
    <argument>
      <name>ceiling_fan_cooling_setpoint_temp_offset</name>
      <display_name>Ceiling Fan: Cooling Setpoint Temperature Offset</display_name>
      <description>The cooling setpoint temperature offset during months when the ceiling fans are operating. Only applies if ceiling fan quantity is greater than zero. If not provided, the OS-HPXML default (see &lt;a href='https://openstudio-hpxml.readthedocs.io/en/v1.7.0/workflow_inputs.html#hpxml-ceiling-fans'&gt;HPXML Ceiling Fans&lt;/a&gt;) is used.</description>
      <type>String</type>
      <units>deg-F</units>
      <required>false</required>
      <model_dependent>false</model_dependent>
    </argument>
    <argument>
      <name>misc_plug_loads_television_present</name>
      <display_name>Misc Plug Loads: Television Present</display_name>
      <description>Whether there are televisions.</description>
      <type>Boolean</type>
      <required>true</required>
      <model_dependent>false</model_dependent>
      <default_value>true</default_value>
      <choices>
        <choice>
          <value>true</value>
          <display_name>true</display_name>
        </choice>
        <choice>
          <value>false</value>
          <display_name>false</display_name>
        </choice>
      </choices>
    </argument>
    <argument>
      <name>misc_plug_loads_television_annual_kwh</name>
      <display_name>Misc Plug Loads: Television Annual kWh</display_name>
      <description>The annual energy consumption of the television plug loads. If not provided, the OS-HPXML default (see &lt;a href='https://openstudio-hpxml.readthedocs.io/en/v1.7.0/workflow_inputs.html#hpxml-plug-loads'&gt;HPXML Plug Loads&lt;/a&gt;) is used.</description>
      <type>String</type>
      <units>kWh/yr</units>
      <required>false</required>
      <model_dependent>false</model_dependent>
    </argument>
    <argument>
      <name>misc_plug_loads_television_usage_multiplier</name>
      <display_name>Misc Plug Loads: Television Usage Multiplier</display_name>
      <description>Multiplier on the television energy usage that can reflect, e.g., high/low usage occupants. If not provided, the OS-HPXML default (see &lt;a href='https://openstudio-hpxml.readthedocs.io/en/v1.7.0/workflow_inputs.html#hpxml-plug-loads'&gt;HPXML Plug Loads&lt;/a&gt;) is used.</description>
      <type>String</type>
      <units></units>
      <required>false</required>
      <model_dependent>false</model_dependent>
    </argument>
    <argument>
      <name>misc_plug_loads_other_annual_kwh</name>
      <display_name>Misc Plug Loads: Other Annual kWh</display_name>
      <description>The annual energy consumption of the other residual plug loads. If not provided, the OS-HPXML default (see &lt;a href='https://openstudio-hpxml.readthedocs.io/en/v1.7.0/workflow_inputs.html#hpxml-plug-loads'&gt;HPXML Plug Loads&lt;/a&gt;) is used.</description>
      <type>String</type>
      <units>kWh/yr</units>
      <required>false</required>
      <model_dependent>false</model_dependent>
    </argument>
    <argument>
      <name>misc_plug_loads_other_frac_sensible</name>
      <display_name>Misc Plug Loads: Other Sensible Fraction</display_name>
      <description>Fraction of other residual plug loads' internal gains that are sensible. If not provided, the OS-HPXML default (see &lt;a href='https://openstudio-hpxml.readthedocs.io/en/v1.7.0/workflow_inputs.html#hpxml-plug-loads'&gt;HPXML Plug Loads&lt;/a&gt;) is used.</description>
      <type>String</type>
      <units>Frac</units>
      <required>false</required>
      <model_dependent>false</model_dependent>
    </argument>
    <argument>
      <name>misc_plug_loads_other_frac_latent</name>
      <display_name>Misc Plug Loads: Other Latent Fraction</display_name>
      <description>Fraction of other residual plug loads' internal gains that are latent. If not provided, the OS-HPXML default (see &lt;a href='https://openstudio-hpxml.readthedocs.io/en/v1.7.0/workflow_inputs.html#hpxml-plug-loads'&gt;HPXML Plug Loads&lt;/a&gt;) is used.</description>
      <type>String</type>
      <units>Frac</units>
      <required>false</required>
      <model_dependent>false</model_dependent>
    </argument>
    <argument>
      <name>misc_plug_loads_other_usage_multiplier</name>
      <display_name>Misc Plug Loads: Other Usage Multiplier</display_name>
      <description>Multiplier on the other energy usage that can reflect, e.g., high/low usage occupants. If not provided, the OS-HPXML default (see &lt;a href='https://openstudio-hpxml.readthedocs.io/en/v1.7.0/workflow_inputs.html#hpxml-plug-loads'&gt;HPXML Plug Loads&lt;/a&gt;) is used.</description>
      <type>String</type>
      <units></units>
      <required>false</required>
      <model_dependent>false</model_dependent>
    </argument>
    <argument>
      <name>misc_plug_loads_well_pump_present</name>
      <display_name>Misc Plug Loads: Well Pump Present</display_name>
      <description>Whether there is a well pump.</description>
      <type>Boolean</type>
      <required>true</required>
      <model_dependent>false</model_dependent>
      <default_value>false</default_value>
      <choices>
        <choice>
          <value>true</value>
          <display_name>true</display_name>
        </choice>
        <choice>
          <value>false</value>
          <display_name>false</display_name>
        </choice>
      </choices>
    </argument>
    <argument>
      <name>misc_plug_loads_well_pump_annual_kwh</name>
      <display_name>Misc Plug Loads: Well Pump Annual kWh</display_name>
      <description>The annual energy consumption of the well pump plug loads. If not provided, the OS-HPXML default (see &lt;a href='https://openstudio-hpxml.readthedocs.io/en/v1.7.0/workflow_inputs.html#hpxml-plug-loads'&gt;HPXML Plug Loads&lt;/a&gt;) is used.</description>
      <type>String</type>
      <units>kWh/yr</units>
      <required>false</required>
      <model_dependent>false</model_dependent>
    </argument>
    <argument>
      <name>misc_plug_loads_well_pump_usage_multiplier</name>
      <display_name>Misc Plug Loads: Well Pump Usage Multiplier</display_name>
      <description>Multiplier on the well pump energy usage that can reflect, e.g., high/low usage occupants. If not provided, the OS-HPXML default (see &lt;a href='https://openstudio-hpxml.readthedocs.io/en/v1.7.0/workflow_inputs.html#hpxml-plug-loads'&gt;HPXML Plug Loads&lt;/a&gt;) is used.</description>
      <type>String</type>
      <units></units>
      <required>false</required>
      <model_dependent>false</model_dependent>
    </argument>
    <argument>
      <name>misc_plug_loads_vehicle_present</name>
      <display_name>Misc Plug Loads: Vehicle Present</display_name>
      <description>Whether there is an electric vehicle.</description>
      <type>Boolean</type>
      <required>true</required>
      <model_dependent>false</model_dependent>
      <default_value>false</default_value>
      <choices>
        <choice>
          <value>true</value>
          <display_name>true</display_name>
        </choice>
        <choice>
          <value>false</value>
          <display_name>false</display_name>
        </choice>
      </choices>
    </argument>
    <argument>
      <name>misc_plug_loads_vehicle_annual_kwh</name>
      <display_name>Misc Plug Loads: Vehicle Annual kWh</display_name>
      <description>The annual energy consumption of the electric vehicle plug loads. If not provided, the OS-HPXML default (see &lt;a href='https://openstudio-hpxml.readthedocs.io/en/v1.7.0/workflow_inputs.html#hpxml-plug-loads'&gt;HPXML Plug Loads&lt;/a&gt;) is used.</description>
      <type>String</type>
      <units>kWh/yr</units>
      <required>false</required>
      <model_dependent>false</model_dependent>
    </argument>
    <argument>
      <name>misc_plug_loads_vehicle_usage_multiplier</name>
      <display_name>Misc Plug Loads: Vehicle Usage Multiplier</display_name>
      <description>Multiplier on the electric vehicle energy usage that can reflect, e.g., high/low usage occupants. If not provided, the OS-HPXML default (see &lt;a href='https://openstudio-hpxml.readthedocs.io/en/v1.7.0/workflow_inputs.html#hpxml-plug-loads'&gt;HPXML Plug Loads&lt;/a&gt;) is used.</description>
      <type>String</type>
      <units></units>
      <required>false</required>
      <model_dependent>false</model_dependent>
    </argument>
    <argument>
      <name>misc_fuel_loads_grill_present</name>
      <display_name>Misc Fuel Loads: Grill Present</display_name>
      <description>Whether there is a fuel loads grill.</description>
      <type>Boolean</type>
      <required>true</required>
      <model_dependent>false</model_dependent>
      <default_value>false</default_value>
      <choices>
        <choice>
          <value>true</value>
          <display_name>true</display_name>
        </choice>
        <choice>
          <value>false</value>
          <display_name>false</display_name>
        </choice>
      </choices>
    </argument>
    <argument>
      <name>misc_fuel_loads_grill_fuel_type</name>
      <display_name>Misc Fuel Loads: Grill Fuel Type</display_name>
      <description>The fuel type of the fuel loads grill.</description>
      <type>Choice</type>
      <required>true</required>
      <model_dependent>false</model_dependent>
      <default_value>natural gas</default_value>
      <choices>
        <choice>
          <value>natural gas</value>
          <display_name>natural gas</display_name>
        </choice>
        <choice>
          <value>fuel oil</value>
          <display_name>fuel oil</display_name>
        </choice>
        <choice>
          <value>propane</value>
          <display_name>propane</display_name>
        </choice>
        <choice>
          <value>wood</value>
          <display_name>wood</display_name>
        </choice>
        <choice>
          <value>wood pellets</value>
          <display_name>wood pellets</display_name>
        </choice>
      </choices>
    </argument>
    <argument>
      <name>misc_fuel_loads_grill_annual_therm</name>
      <display_name>Misc Fuel Loads: Grill Annual therm</display_name>
      <description>The annual energy consumption of the fuel loads grill. If not provided, the OS-HPXML default (see &lt;a href='https://openstudio-hpxml.readthedocs.io/en/v1.7.0/workflow_inputs.html#hpxml-fuel-loads'&gt;HPXML Fuel Loads&lt;/a&gt;) is used.</description>
      <type>String</type>
      <units>therm/yr</units>
      <required>false</required>
      <model_dependent>false</model_dependent>
    </argument>
    <argument>
      <name>misc_fuel_loads_grill_usage_multiplier</name>
      <display_name>Misc Fuel Loads: Grill Usage Multiplier</display_name>
      <description>Multiplier on the fuel loads grill energy usage that can reflect, e.g., high/low usage occupants. If not provided, the OS-HPXML default (see &lt;a href='https://openstudio-hpxml.readthedocs.io/en/v1.7.0/workflow_inputs.html#hpxml-fuel-loads'&gt;HPXML Fuel Loads&lt;/a&gt;) is used.</description>
      <type>String</type>
      <units></units>
      <required>false</required>
      <model_dependent>false</model_dependent>
    </argument>
    <argument>
      <name>misc_fuel_loads_lighting_present</name>
      <display_name>Misc Fuel Loads: Lighting Present</display_name>
      <description>Whether there is fuel loads lighting.</description>
      <type>Boolean</type>
      <required>true</required>
      <model_dependent>false</model_dependent>
      <default_value>false</default_value>
      <choices>
        <choice>
          <value>true</value>
          <display_name>true</display_name>
        </choice>
        <choice>
          <value>false</value>
          <display_name>false</display_name>
        </choice>
      </choices>
    </argument>
    <argument>
      <name>misc_fuel_loads_lighting_fuel_type</name>
      <display_name>Misc Fuel Loads: Lighting Fuel Type</display_name>
      <description>The fuel type of the fuel loads lighting.</description>
      <type>Choice</type>
      <required>true</required>
      <model_dependent>false</model_dependent>
      <default_value>natural gas</default_value>
      <choices>
        <choice>
          <value>natural gas</value>
          <display_name>natural gas</display_name>
        </choice>
        <choice>
          <value>fuel oil</value>
          <display_name>fuel oil</display_name>
        </choice>
        <choice>
          <value>propane</value>
          <display_name>propane</display_name>
        </choice>
        <choice>
          <value>wood</value>
          <display_name>wood</display_name>
        </choice>
        <choice>
          <value>wood pellets</value>
          <display_name>wood pellets</display_name>
        </choice>
      </choices>
    </argument>
    <argument>
      <name>misc_fuel_loads_lighting_annual_therm</name>
      <display_name>Misc Fuel Loads: Lighting Annual therm</display_name>
      <description>The annual energy consumption of the fuel loads lighting. If not provided, the OS-HPXML default (see &lt;a href='https://openstudio-hpxml.readthedocs.io/en/v1.7.0/workflow_inputs.html#hpxml-fuel-loads'&gt;HPXML Fuel Loads&lt;/a&gt;)is used.</description>
      <type>String</type>
      <units>therm/yr</units>
      <required>false</required>
      <model_dependent>false</model_dependent>
    </argument>
    <argument>
      <name>misc_fuel_loads_lighting_usage_multiplier</name>
      <display_name>Misc Fuel Loads: Lighting Usage Multiplier</display_name>
      <description>Multiplier on the fuel loads lighting energy usage that can reflect, e.g., high/low usage occupants. If not provided, the OS-HPXML default (see &lt;a href='https://openstudio-hpxml.readthedocs.io/en/v1.7.0/workflow_inputs.html#hpxml-fuel-loads'&gt;HPXML Fuel Loads&lt;/a&gt;) is used.</description>
      <type>String</type>
      <units></units>
      <required>false</required>
      <model_dependent>false</model_dependent>
    </argument>
    <argument>
      <name>misc_fuel_loads_fireplace_present</name>
      <display_name>Misc Fuel Loads: Fireplace Present</display_name>
      <description>Whether there is fuel loads fireplace.</description>
      <type>Boolean</type>
      <required>true</required>
      <model_dependent>false</model_dependent>
      <default_value>false</default_value>
      <choices>
        <choice>
          <value>true</value>
          <display_name>true</display_name>
        </choice>
        <choice>
          <value>false</value>
          <display_name>false</display_name>
        </choice>
      </choices>
    </argument>
    <argument>
      <name>misc_fuel_loads_fireplace_fuel_type</name>
      <display_name>Misc Fuel Loads: Fireplace Fuel Type</display_name>
      <description>The fuel type of the fuel loads fireplace.</description>
      <type>Choice</type>
      <required>true</required>
      <model_dependent>false</model_dependent>
      <default_value>natural gas</default_value>
      <choices>
        <choice>
          <value>natural gas</value>
          <display_name>natural gas</display_name>
        </choice>
        <choice>
          <value>fuel oil</value>
          <display_name>fuel oil</display_name>
        </choice>
        <choice>
          <value>propane</value>
          <display_name>propane</display_name>
        </choice>
        <choice>
          <value>wood</value>
          <display_name>wood</display_name>
        </choice>
        <choice>
          <value>wood pellets</value>
          <display_name>wood pellets</display_name>
        </choice>
      </choices>
    </argument>
    <argument>
      <name>misc_fuel_loads_fireplace_annual_therm</name>
      <display_name>Misc Fuel Loads: Fireplace Annual therm</display_name>
      <description>The annual energy consumption of the fuel loads fireplace. If not provided, the OS-HPXML default (see &lt;a href='https://openstudio-hpxml.readthedocs.io/en/v1.7.0/workflow_inputs.html#hpxml-fuel-loads'&gt;HPXML Fuel Loads&lt;/a&gt;) is used.</description>
      <type>String</type>
      <units>therm/yr</units>
      <required>false</required>
      <model_dependent>false</model_dependent>
    </argument>
    <argument>
      <name>misc_fuel_loads_fireplace_frac_sensible</name>
      <display_name>Misc Fuel Loads: Fireplace Sensible Fraction</display_name>
      <description>Fraction of fireplace residual fuel loads' internal gains that are sensible. If not provided, the OS-HPXML default (see &lt;a href='https://openstudio-hpxml.readthedocs.io/en/v1.7.0/workflow_inputs.html#hpxml-fuel-loads'&gt;HPXML Fuel Loads&lt;/a&gt;) is used.</description>
      <type>String</type>
      <units>Frac</units>
      <required>false</required>
      <model_dependent>false</model_dependent>
    </argument>
    <argument>
      <name>misc_fuel_loads_fireplace_frac_latent</name>
      <display_name>Misc Fuel Loads: Fireplace Latent Fraction</display_name>
      <description>Fraction of fireplace residual fuel loads' internal gains that are latent. If not provided, the OS-HPXML default (see &lt;a href='https://openstudio-hpxml.readthedocs.io/en/v1.7.0/workflow_inputs.html#hpxml-fuel-loads'&gt;HPXML Fuel Loads&lt;/a&gt;) is used.</description>
      <type>String</type>
      <units>Frac</units>
      <required>false</required>
      <model_dependent>false</model_dependent>
    </argument>
    <argument>
      <name>misc_fuel_loads_fireplace_usage_multiplier</name>
      <display_name>Misc Fuel Loads: Fireplace Usage Multiplier</display_name>
      <description>Multiplier on the fuel loads fireplace energy usage that can reflect, e.g., high/low usage occupants. If not provided, the OS-HPXML default (see &lt;a href='https://openstudio-hpxml.readthedocs.io/en/v1.7.0/workflow_inputs.html#hpxml-fuel-loads'&gt;HPXML Fuel Loads&lt;/a&gt;) is used.</description>
      <type>String</type>
      <units></units>
      <required>false</required>
      <model_dependent>false</model_dependent>
    </argument>
    <argument>
      <name>pool_present</name>
      <display_name>Pool: Present</display_name>
      <description>Whether there is a pool.</description>
      <type>Boolean</type>
      <required>true</required>
      <model_dependent>false</model_dependent>
      <default_value>false</default_value>
      <choices>
        <choice>
          <value>true</value>
          <display_name>true</display_name>
        </choice>
        <choice>
          <value>false</value>
          <display_name>false</display_name>
        </choice>
      </choices>
    </argument>
    <argument>
      <name>pool_pump_annual_kwh</name>
      <display_name>Pool: Pump Annual kWh</display_name>
      <description>The annual energy consumption of the pool pump. If not provided, the OS-HPXML default (see &lt;a href='https://openstudio-hpxml.readthedocs.io/en/v1.7.0/workflow_inputs.html#pool-pump'&gt;Pool Pump&lt;/a&gt;) is used.</description>
      <type>String</type>
      <units>kWh/yr</units>
      <required>false</required>
      <model_dependent>false</model_dependent>
    </argument>
    <argument>
      <name>pool_pump_usage_multiplier</name>
      <display_name>Pool: Pump Usage Multiplier</display_name>
      <description>Multiplier on the pool pump energy usage that can reflect, e.g., high/low usage occupants. If not provided, the OS-HPXML default (see &lt;a href='https://openstudio-hpxml.readthedocs.io/en/v1.7.0/workflow_inputs.html#pool-pump'&gt;Pool Pump&lt;/a&gt;) is used.</description>
      <type>String</type>
      <units></units>
      <required>false</required>
      <model_dependent>false</model_dependent>
    </argument>
    <argument>
      <name>pool_heater_type</name>
      <display_name>Pool: Heater Type</display_name>
      <description>The type of pool heater. Use 'none' if there is no pool heater.</description>
      <type>Choice</type>
      <required>true</required>
      <model_dependent>false</model_dependent>
      <default_value>none</default_value>
      <choices>
        <choice>
          <value>none</value>
          <display_name>none</display_name>
        </choice>
        <choice>
          <value>electric resistance</value>
          <display_name>electric resistance</display_name>
        </choice>
        <choice>
          <value>gas fired</value>
          <display_name>gas fired</display_name>
        </choice>
        <choice>
          <value>heat pump</value>
          <display_name>heat pump</display_name>
        </choice>
      </choices>
    </argument>
    <argument>
      <name>pool_heater_annual_kwh</name>
      <display_name>Pool: Heater Annual kWh</display_name>
      <description>The annual energy consumption of the electric resistance pool heater. If not provided, the OS-HPXML default (see &lt;a href='https://openstudio-hpxml.readthedocs.io/en/v1.7.0/workflow_inputs.html#pool-heater'&gt;Pool Heater&lt;/a&gt;) is used.</description>
      <type>String</type>
      <units>kWh/yr</units>
      <required>false</required>
      <model_dependent>false</model_dependent>
    </argument>
    <argument>
      <name>pool_heater_annual_therm</name>
      <display_name>Pool: Heater Annual therm</display_name>
      <description>The annual energy consumption of the gas fired pool heater. If not provided, the OS-HPXML default (see &lt;a href='https://openstudio-hpxml.readthedocs.io/en/v1.7.0/workflow_inputs.html#pool-heater'&gt;Pool Heater&lt;/a&gt;) is used.</description>
      <type>String</type>
      <units>therm/yr</units>
      <required>false</required>
      <model_dependent>false</model_dependent>
    </argument>
    <argument>
      <name>pool_heater_usage_multiplier</name>
      <display_name>Pool: Heater Usage Multiplier</display_name>
      <description>Multiplier on the pool heater energy usage that can reflect, e.g., high/low usage occupants. If not provided, the OS-HPXML default (see &lt;a href='https://openstudio-hpxml.readthedocs.io/en/v1.7.0/workflow_inputs.html#pool-heater'&gt;Pool Heater&lt;/a&gt;) is used.</description>
      <type>String</type>
      <units></units>
      <required>false</required>
      <model_dependent>false</model_dependent>
    </argument>
    <argument>
      <name>permanent_spa_present</name>
      <display_name>Permanent Spa: Present</display_name>
      <description>Whether there is a permanent spa.</description>
      <type>Boolean</type>
      <required>true</required>
      <model_dependent>false</model_dependent>
      <default_value>false</default_value>
      <choices>
        <choice>
          <value>true</value>
          <display_name>true</display_name>
        </choice>
        <choice>
          <value>false</value>
          <display_name>false</display_name>
        </choice>
      </choices>
    </argument>
    <argument>
      <name>permanent_spa_pump_annual_kwh</name>
      <display_name>Permanent Spa: Pump Annual kWh</display_name>
      <description>The annual energy consumption of the permanent spa pump. If not provided, the OS-HPXML default (see &lt;a href='https://openstudio-hpxml.readthedocs.io/en/v1.7.0/workflow_inputs.html#permanent-spa-pump'&gt;Permanent Spa Pump&lt;/a&gt;) is used.</description>
      <type>String</type>
      <units>kWh/yr</units>
      <required>false</required>
      <model_dependent>false</model_dependent>
    </argument>
    <argument>
      <name>permanent_spa_pump_usage_multiplier</name>
      <display_name>Permanent Spa: Pump Usage Multiplier</display_name>
      <description>Multiplier on the permanent spa pump energy usage that can reflect, e.g., high/low usage occupants. If not provided, the OS-HPXML default (see &lt;a href='https://openstudio-hpxml.readthedocs.io/en/v1.7.0/workflow_inputs.html#permanent-spa-pump'&gt;Permanent Spa Pump&lt;/a&gt;) is used.</description>
      <type>String</type>
      <units></units>
      <required>false</required>
      <model_dependent>false</model_dependent>
    </argument>
    <argument>
      <name>permanent_spa_heater_type</name>
      <display_name>Permanent Spa: Heater Type</display_name>
      <description>The type of permanent spa heater. Use 'none' if there is no permanent spa heater.</description>
      <type>Choice</type>
      <required>true</required>
      <model_dependent>false</model_dependent>
      <default_value>none</default_value>
      <choices>
        <choice>
          <value>none</value>
          <display_name>none</display_name>
        </choice>
        <choice>
          <value>electric resistance</value>
          <display_name>electric resistance</display_name>
        </choice>
        <choice>
          <value>gas fired</value>
          <display_name>gas fired</display_name>
        </choice>
        <choice>
          <value>heat pump</value>
          <display_name>heat pump</display_name>
        </choice>
      </choices>
    </argument>
    <argument>
      <name>permanent_spa_heater_annual_kwh</name>
      <display_name>Permanent Spa: Heater Annual kWh</display_name>
      <description>The annual energy consumption of the electric resistance permanent spa heater. If not provided, the OS-HPXML default (see &lt;a href='https://openstudio-hpxml.readthedocs.io/en/v1.7.0/workflow_inputs.html#permanent-spa-heater'&gt;Permanent Spa Heater&lt;/a&gt;) is used.</description>
      <type>String</type>
      <units>kWh/yr</units>
      <required>false</required>
      <model_dependent>false</model_dependent>
    </argument>
    <argument>
      <name>permanent_spa_heater_annual_therm</name>
      <display_name>Permanent Spa: Heater Annual therm</display_name>
      <description>The annual energy consumption of the gas fired permanent spa heater. If not provided, the OS-HPXML default (see &lt;a href='https://openstudio-hpxml.readthedocs.io/en/v1.7.0/workflow_inputs.html#permanent-spa-heater'&gt;Permanent Spa Heater&lt;/a&gt;) is used.</description>
      <type>String</type>
      <units>therm/yr</units>
      <required>false</required>
      <model_dependent>false</model_dependent>
    </argument>
    <argument>
      <name>permanent_spa_heater_usage_multiplier</name>
      <display_name>Permanent Spa: Heater Usage Multiplier</display_name>
      <description>Multiplier on the permanent spa heater energy usage that can reflect, e.g., high/low usage occupants. If not provided, the OS-HPXML default (see &lt;a href='https://openstudio-hpxml.readthedocs.io/en/v1.7.0/workflow_inputs.html#permanent-spa-heater'&gt;Permanent Spa Heater&lt;/a&gt;) is used.</description>
      <type>String</type>
      <units></units>
      <required>false</required>
      <model_dependent>false</model_dependent>
    </argument>
    <argument>
      <name>geometry_unit_cfa_bin</name>
      <display_name>Geometry: Unit Conditioned Floor Area Bin</display_name>
      <description>E.g., '2000-2499'.</description>
      <type>String</type>
      <required>true</required>
      <model_dependent>false</model_dependent>
      <default_value>2000-2499</default_value>
    </argument>
    <argument>
      <name>geometry_unit_cfa</name>
      <display_name>Geometry: Unit Conditioned Floor Area</display_name>
      <description>E.g., '2000' or 'auto'.</description>
      <type>String</type>
      <units>sqft</units>
      <required>true</required>
      <model_dependent>false</model_dependent>
      <default_value>2000</default_value>
    </argument>
    <argument>
      <name>vintage</name>
      <display_name>Building Construction: Vintage</display_name>
      <description>The building vintage, used for informational purposes only.</description>
      <type>String</type>
      <required>false</required>
      <model_dependent>false</model_dependent>
    </argument>
    <argument>
      <name>exterior_finish_r</name>
      <display_name>Building Construction: Exterior Finish R-Value</display_name>
      <description>R-value of the exterior finish.</description>
      <type>Double</type>
      <units>h-ft^2-R/Btu</units>
      <required>true</required>
      <model_dependent>false</model_dependent>
      <default_value>0.6</default_value>
    </argument>
    <argument>
      <name>geometry_unit_level</name>
      <display_name>Geometry: Unit Level</display_name>
      <description>The level of the unit. This is required for apartment units.</description>
      <type>Choice</type>
      <required>false</required>
      <model_dependent>false</model_dependent>
      <choices>
        <choice>
          <value>Bottom</value>
          <display_name>Bottom</display_name>
        </choice>
        <choice>
          <value>Middle</value>
          <display_name>Middle</display_name>
        </choice>
        <choice>
          <value>Top</value>
          <display_name>Top</display_name>
        </choice>
      </choices>
    </argument>
    <argument>
      <name>geometry_unit_horizontal_location</name>
      <display_name>Geometry: Unit Horizontal Location</display_name>
      <description>The horizontal location of the unit when viewing the front of the building. This is required for single-family attached and apartment units.</description>
      <type>Choice</type>
      <required>false</required>
      <model_dependent>false</model_dependent>
      <choices>
        <choice>
          <value>None</value>
          <display_name>None</display_name>
        </choice>
        <choice>
          <value>Left</value>
          <display_name>Left</display_name>
        </choice>
        <choice>
          <value>Middle</value>
          <display_name>Middle</display_name>
        </choice>
        <choice>
          <value>Right</value>
          <display_name>Right</display_name>
        </choice>
      </choices>
    </argument>
    <argument>
      <name>geometry_num_floors_above_grade</name>
      <display_name>Geometry: Number of Floors Above Grade</display_name>
      <description>The number of floors above grade (in the unit if single-family detached or single-family attached, and in the building if apartment unit). Conditioned attics are included.</description>
      <type>Integer</type>
      <units>#</units>
      <required>true</required>
      <model_dependent>false</model_dependent>
      <default_value>2</default_value>
    </argument>
    <argument>
      <name>geometry_corridor_position</name>
      <display_name>Geometry: Corridor Position</display_name>
      <description>The position of the corridor. Only applies to single-family attached and apartment units. Exterior corridors are shaded, but not enclosed. Interior corridors are enclosed and conditioned.</description>
      <type>Choice</type>
      <required>true</required>
      <model_dependent>false</model_dependent>
      <choices>
        <choice>
          <value>Double-Loaded Interior</value>
          <display_name>Double-Loaded Interior</display_name>
        </choice>
        <choice>
          <value>Double Exterior</value>
          <display_name>Double Exterior</display_name>
        </choice>
        <choice>
          <value>Single Exterior (Front)</value>
          <display_name>Single Exterior (Front)</display_name>
        </choice>
        <choice>
          <value>None</value>
          <display_name>None</display_name>
        </choice>
      </choices>
    </argument>
    <argument>
      <name>geometry_corridor_width</name>
      <display_name>Geometry: Corridor Width</display_name>
      <description>The width of the corridor. Only applies to apartment units.</description>
      <type>Double</type>
      <units>ft</units>
      <required>true</required>
      <model_dependent>false</model_dependent>
      <default_value>10</default_value>
    </argument>
    <argument>
      <name>wall_continuous_exterior_r</name>
      <display_name>Wall: Continuous Exterior Insulation Nominal R-value</display_name>
      <description>Nominal R-value for the wall continuous exterior insulation.</description>
      <type>Double</type>
      <units>h-ft^2-R/Btu</units>
      <required>false</required>
      <model_dependent>false</model_dependent>
    </argument>
    <argument>
      <name>ceiling_insulation_r</name>
      <display_name>Ceiling: Insulation Nominal R-value</display_name>
      <description>Nominal R-value for the ceiling (attic floor).</description>
      <type>Double</type>
      <units>h-ft^2-R/Btu</units>
      <required>true</required>
      <model_dependent>false</model_dependent>
      <default_value>0</default_value>
    </argument>
    <argument>
      <name>rim_joist_continuous_exterior_r</name>
      <display_name>Rim Joist: Continuous Exterior Insulation Nominal R-value</display_name>
      <description>Nominal R-value for the rim joist continuous exterior insulation. Only applies to basements/crawlspaces.</description>
      <type>Double</type>
      <units>h-ft^2-R/Btu</units>
      <required>true</required>
      <model_dependent>false</model_dependent>
      <default_value>0</default_value>
    </argument>
    <argument>
      <name>rim_joist_continuous_interior_r</name>
      <display_name>Rim Joist: Continuous Interior Insulation Nominal R-value</display_name>
      <description>Nominal R-value for the rim joist continuous interior insulation that runs parallel to floor joists. Only applies to basements/crawlspaces.</description>
      <type>Double</type>
      <units>h-ft^2-R/Btu</units>
      <required>true</required>
      <model_dependent>false</model_dependent>
      <default_value>0</default_value>
    </argument>
    <argument>
      <name>rim_joist_assembly_interior_r</name>
      <display_name>Rim Joist: Interior Assembly R-value</display_name>
      <description>Assembly R-value for the rim joist assembly interior insulation that runs perpendicular to floor joists. Only applies to basements/crawlspaces.</description>
      <type>Double</type>
      <units>h-ft^2-R/Btu</units>
      <required>true</required>
      <model_dependent>false</model_dependent>
      <default_value>0</default_value>
    </argument>
    <argument>
      <name>air_leakage_percent_reduction</name>
      <display_name>Air Leakage: Value Reduction</display_name>
      <description>Reduction (%) on the air exchange rate value.</description>
      <type>Double</type>
      <required>false</required>
      <model_dependent>false</model_dependent>
    </argument>
    <argument>
      <name>misc_plug_loads_television_2_usage_multiplier</name>
      <display_name>Plug Loads: Television Usage Multiplier 2</display_name>
      <description>Additional multiplier on the television energy usage that can reflect, e.g., high/low usage occupants.</description>
      <type>Double</type>
      <required>true</required>
      <model_dependent>false</model_dependent>
      <default_value>1</default_value>
    </argument>
    <argument>
      <name>misc_plug_loads_other_2_usage_multiplier</name>
      <display_name>Plug Loads: Other Usage Multiplier 2</display_name>
      <description>Additional multiplier on the other energy usage that can reflect, e.g., high/low usage occupants.</description>
      <type>Double</type>
      <required>true</required>
      <model_dependent>false</model_dependent>
      <default_value>1</default_value>
    </argument>
    <argument>
      <name>misc_plug_loads_well_pump_2_usage_multiplier</name>
      <display_name>Plug Loads: Well Pump Usage Multiplier 2</display_name>
      <description>Additional multiplier on the well pump energy usage that can reflect, e.g., high/low usage occupants.</description>
      <type>Double</type>
      <required>true</required>
      <model_dependent>false</model_dependent>
      <default_value>0</default_value>
    </argument>
    <argument>
      <name>misc_plug_loads_vehicle_2_usage_multiplier</name>
      <display_name>Plug Loads: Vehicle Usage Multiplier 2</display_name>
      <description>Additional multiplier on the electric vehicle energy usage that can reflect, e.g., high/low usage occupants.</description>
      <type>Double</type>
      <required>true</required>
      <model_dependent>false</model_dependent>
      <default_value>0</default_value>
    </argument>
    <argument>
      <name>hvac_control_heating_weekday_setpoint_temp</name>
      <display_name>Heating Setpoint: Weekday Temperature</display_name>
      <description>Specify the weekday heating setpoint temperature.</description>
      <type>Double</type>
      <units>deg-F</units>
      <required>true</required>
      <model_dependent>false</model_dependent>
      <default_value>71</default_value>
    </argument>
    <argument>
      <name>hvac_control_heating_weekend_setpoint_temp</name>
      <display_name>Heating Setpoint: Weekend Temperature</display_name>
      <description>Specify the weekend heating setpoint temperature.</description>
      <type>Double</type>
      <units>deg-F</units>
      <required>true</required>
      <model_dependent>false</model_dependent>
      <default_value>71</default_value>
    </argument>
    <argument>
      <name>hvac_control_heating_weekday_setpoint_offset_magnitude</name>
      <display_name>Heating Setpoint: Weekday Offset Magnitude</display_name>
      <description>Specify the weekday heating offset magnitude.</description>
      <type>Double</type>
      <units>deg-F</units>
      <required>true</required>
      <model_dependent>false</model_dependent>
      <default_value>0</default_value>
    </argument>
    <argument>
      <name>hvac_control_heating_weekend_setpoint_offset_magnitude</name>
      <display_name>Heating Setpoint: Weekend Offset Magnitude</display_name>
      <description>Specify the weekend heating offset magnitude.</description>
      <type>Double</type>
      <units>deg-F</units>
      <required>true</required>
      <model_dependent>false</model_dependent>
      <default_value>0</default_value>
    </argument>
    <argument>
      <name>hvac_control_heating_weekday_setpoint_schedule</name>
      <display_name>Heating Setpoint: Weekday Schedule</display_name>
      <description>Specify the 24-hour comma-separated weekday heating schedule of 0s and 1s.</description>
      <type>String</type>
      <required>true</required>
      <model_dependent>false</model_dependent>
      <default_value>0, 0, 0, 0, 0, 0, 0, 0, 0, 0, 0, 0, 0, 0, 0, 0, 0, 0, 0, 0, 0, 0, 0, 0</default_value>
    </argument>
    <argument>
      <name>hvac_control_heating_weekend_setpoint_schedule</name>
      <display_name>Heating Setpoint: Weekend Schedule</display_name>
      <description>Specify the 24-hour comma-separated weekend heating schedule of 0s and 1s.</description>
      <type>String</type>
      <required>true</required>
      <model_dependent>false</model_dependent>
      <default_value>0, 0, 0, 0, 0, 0, 0, 0, 0, 0, 0, 0, 0, 0, 0, 0, 0, 0, 0, 0, 0, 0, 0, 0</default_value>
    </argument>
    <argument>
      <name>use_auto_heating_season</name>
      <display_name>Use Auto Heating Season</display_name>
      <description>Specifies whether to automatically define the heating season based on the weather file.</description>
      <type>Boolean</type>
      <required>true</required>
      <model_dependent>false</model_dependent>
      <default_value>false</default_value>
      <choices>
        <choice>
          <value>true</value>
          <display_name>true</display_name>
        </choice>
        <choice>
          <value>false</value>
          <display_name>false</display_name>
        </choice>
      </choices>
    </argument>
    <argument>
      <name>hvac_control_cooling_weekday_setpoint_temp</name>
      <display_name>Cooling Setpoint: Weekday Temperature</display_name>
      <description>Specify the weekday cooling setpoint temperature.</description>
      <type>Double</type>
      <units>deg-F</units>
      <required>true</required>
      <model_dependent>false</model_dependent>
      <default_value>76</default_value>
    </argument>
    <argument>
      <name>hvac_control_cooling_weekend_setpoint_temp</name>
      <display_name>Cooling Setpoint: Weekend Temperature</display_name>
      <description>Specify the weekend cooling setpoint temperature.</description>
      <type>Double</type>
      <units>deg-F</units>
      <required>true</required>
      <model_dependent>false</model_dependent>
      <default_value>76</default_value>
    </argument>
    <argument>
      <name>hvac_control_cooling_weekday_setpoint_offset_magnitude</name>
      <display_name>Cooling Setpoint: Weekday Offset Magnitude</display_name>
      <description>Specify the weekday cooling offset magnitude.</description>
      <type>Double</type>
      <units>deg-F</units>
      <required>true</required>
      <model_dependent>false</model_dependent>
      <default_value>0</default_value>
    </argument>
    <argument>
      <name>hvac_control_cooling_weekend_setpoint_offset_magnitude</name>
      <display_name>Cooling Setpoint: Weekend Offset Magnitude</display_name>
      <description>Specify the weekend cooling offset magnitude.</description>
      <type>Double</type>
      <units>deg-F</units>
      <required>true</required>
      <model_dependent>false</model_dependent>
      <default_value>0</default_value>
    </argument>
    <argument>
      <name>hvac_control_cooling_weekday_setpoint_schedule</name>
      <display_name>Cooling Setpoint: Weekday Schedule</display_name>
      <description>Specify the 24-hour comma-separated weekday cooling schedule of 0s and 1s.</description>
      <type>String</type>
      <required>true</required>
      <model_dependent>false</model_dependent>
      <default_value>0, 0, 0, 0, 0, 0, 0, 0, 0, 0, 0, 0, 0, 0, 0, 0, 0, 0, 0, 0, 0, 0, 0, 0</default_value>
    </argument>
    <argument>
      <name>hvac_control_cooling_weekend_setpoint_schedule</name>
      <display_name>Cooling Setpoint: Weekend Schedule</display_name>
      <description>Specify the 24-hour comma-separated weekend cooling schedule of 0s and 1s.</description>
      <type>String</type>
      <required>true</required>
      <model_dependent>false</model_dependent>
      <default_value>0, 0, 0, 0, 0, 0, 0, 0, 0, 0, 0, 0, 0, 0, 0, 0, 0, 0, 0, 0, 0, 0, 0, 0</default_value>
    </argument>
    <argument>
      <name>use_auto_cooling_season</name>
      <display_name>Use Auto Cooling Season</display_name>
      <description>Specifies whether to automatically define the cooling season based on the weather file.</description>
      <type>Boolean</type>
      <required>true</required>
      <model_dependent>false</model_dependent>
      <default_value>false</default_value>
      <choices>
        <choice>
          <value>true</value>
          <display_name>true</display_name>
        </choice>
        <choice>
          <value>false</value>
          <display_name>false</display_name>
        </choice>
      </choices>
    </argument>
    <argument>
      <name>heating_system_has_flue_or_chimney</name>
      <display_name>Heating System: Has Flue or Chimney</display_name>
      <description>Whether the heating system has a flue or chimney.</description>
      <type>String</type>
      <required>true</required>
      <model_dependent>false</model_dependent>
      <default_value>auto</default_value>
    </argument>
    <argument>
      <name>heating_system_2_has_flue_or_chimney</name>
      <display_name>Heating System 2: Has Flue or Chimney</display_name>
      <description>Whether the second heating system has a flue or chimney.</description>
      <type>String</type>
      <required>true</required>
      <model_dependent>false</model_dependent>
      <default_value>auto</default_value>
    </argument>
    <argument>
      <name>water_heater_has_flue_or_chimney</name>
      <display_name>Water Heater: Has Flue or Chimney</display_name>
      <description>Whether the water heater has a flue or chimney.</description>
      <type>String</type>
      <required>true</required>
      <model_dependent>false</model_dependent>
      <default_value>auto</default_value>
    </argument>
    <argument>
      <name>heating_system_rated_cfm_per_ton</name>
      <display_name>Heating System: Rated CFM Per Ton</display_name>
      <description>The rated cfm per ton of the heating system.</description>
      <type>Double</type>
      <units>cfm/ton</units>
      <required>false</required>
      <model_dependent>false</model_dependent>
    </argument>
    <argument>
      <name>heating_system_actual_cfm_per_ton</name>
      <display_name>Heating System: Actual CFM Per Ton</display_name>
      <description>The actual cfm per ton of the heating system.</description>
      <type>Double</type>
      <units>cfm/ton</units>
      <required>false</required>
      <model_dependent>false</model_dependent>
    </argument>
    <argument>
      <name>cooling_system_rated_cfm_per_ton</name>
      <display_name>Cooling System: Rated CFM Per Ton</display_name>
      <description>The rated cfm per ton of the cooling system.</description>
      <type>Double</type>
      <units>cfm/ton</units>
      <required>false</required>
      <model_dependent>false</model_dependent>
    </argument>
    <argument>
      <name>cooling_system_actual_cfm_per_ton</name>
      <display_name>Cooling System: Actual CFM Per Ton</display_name>
      <description>The actual cfm per ton of the cooling system.</description>
      <type>Double</type>
      <units>cfm/ton</units>
      <required>false</required>
      <model_dependent>false</model_dependent>
    </argument>
    <argument>
      <name>cooling_system_frac_manufacturer_charge</name>
      <display_name>Cooling System: Fraction of Manufacturer Recommended Charge</display_name>
      <description>The fraction of manufacturer recommended charge of the cooling system.</description>
      <type>Double</type>
      <units>Frac</units>
      <required>false</required>
      <model_dependent>false</model_dependent>
    </argument>
    <argument>
      <name>heat_pump_rated_cfm_per_ton</name>
      <display_name>Heat Pump: Rated CFM Per Ton</display_name>
      <description>The rated cfm per ton of the heat pump.</description>
      <type>Double</type>
      <units>cfm/ton</units>
      <required>false</required>
      <model_dependent>false</model_dependent>
    </argument>
    <argument>
      <name>heat_pump_actual_cfm_per_ton</name>
      <display_name>Heat Pump: Actual CFM Per Ton</display_name>
      <description>The actual cfm per ton of the heat pump.</description>
      <type>Double</type>
      <units>cfm/ton</units>
      <required>false</required>
      <model_dependent>false</model_dependent>
    </argument>
    <argument>
      <name>heat_pump_frac_manufacturer_charge</name>
      <display_name>Heat Pump: Fraction of Manufacturer Recommended Charge</display_name>
      <description>The fraction of manufacturer recommended charge of the heat pump.</description>
      <type>Double</type>
      <units>Frac</units>
      <required>false</required>
      <model_dependent>false</model_dependent>
    </argument>
    <argument>
      <name>heat_pump_backup_use_existing_system</name>
      <display_name>Heat Pump: Backup Use Existing System</display_name>
      <description>Whether the heat pump uses the existing system as backup.</description>
      <type>Boolean</type>
      <required>false</required>
      <model_dependent>false</model_dependent>
      <choices>
        <choice>
          <value>true</value>
          <display_name>true</display_name>
        </choice>
        <choice>
          <value>false</value>
          <display_name>false</display_name>
        </choice>
      </choices>
    </argument>
  </arguments>
  <outputs />
  <provenances />
  <tags>
    <tag>Whole Building.Space Types</tag>
  </tags>
  <attributes>
    <attribute>
      <name>Measure Type</name>
      <value>ModelMeasure</value>
      <datatype>string</datatype>
    </attribute>
  </attributes>
  <files>
    <file>
      <filename>README.md</filename>
      <filetype>md</filetype>
      <usage_type>readme</usage_type>
      <checksum>EE2BA2DC</checksum>
    </file>
    <file>
      <filename>README.md.erb</filename>
      <filetype>erb</filetype>
      <usage_type>readmeerb</usage_type>
      <checksum>513F28E9</checksum>
    </file>
    <file>
      <version>
        <software_program>OpenStudio</software_program>
        <identifier>2.9.0</identifier>
        <min_compatible>2.9.0</min_compatible>
      </version>
      <filename>measure.rb</filename>
      <filetype>rb</filetype>
      <usage_type>script</usage_type>
<<<<<<< HEAD
      <checksum>C2636229</checksum>
=======
      <checksum>55E293EF</checksum>
>>>>>>> fb7dc3f1
    </file>
    <file>
      <filename>constants.rb</filename>
      <filetype>rb</filetype>
      <usage_type>resource</usage_type>
      <checksum>0E27DB76</checksum>
    </file>
    <file>
      <filename>resstock_arguments_test.rb</filename>
      <filetype>rb</filetype>
      <usage_type>test</usage_type>
      <checksum>A224A54B</checksum>
    </file>
  </files>
</measure><|MERGE_RESOLUTION|>--- conflicted
+++ resolved
@@ -3,13 +3,8 @@
   <schema_version>3.1</schema_version>
   <name>res_stock_arguments</name>
   <uid>c984bb9e-4ac4-4930-a399-9d23f8f6936a</uid>
-<<<<<<< HEAD
-  <version_id>7bc798be-00c4-4705-b361-d5e2ddef8623</version_id>
-  <version_modified>2024-07-09T22:31:50Z</version_modified>
-=======
-  <version_id>58ec6e3c-9b3e-4fae-8807-1a73f7f3b9a8</version_id>
-  <version_modified>2024-07-15T19:00:31Z</version_modified>
->>>>>>> fb7dc3f1
+  <version_id>4e7f9704-72ab-4b71-bdf5-a72afbf2eaea</version_id>
+  <version_modified>2024-07-16T21:18:00Z</version_modified>
   <xml_checksum>2C38F48B</xml_checksum>
   <class_name>ResStockArguments</class_name>
   <display_name>ResStock Arguments</display_name>
@@ -7502,11 +7497,7 @@
       <filename>measure.rb</filename>
       <filetype>rb</filetype>
       <usage_type>script</usage_type>
-<<<<<<< HEAD
-      <checksum>C2636229</checksum>
-=======
-      <checksum>55E293EF</checksum>
->>>>>>> fb7dc3f1
+      <checksum>71493784</checksum>
     </file>
     <file>
       <filename>constants.rb</filename>
