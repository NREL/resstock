<?xml version="1.0"?>
<measure>
  <schema_version>3.1</schema_version>
  <name>res_stock_arguments</name>
  <uid>c984bb9e-4ac4-4930-a399-9d23f8f6936a</uid>
<<<<<<< HEAD
  <version_id>9fd8a1db-42c6-409f-951f-e8d1b9ca825a</version_id>
  <version_modified>2024-08-29T18:39:23Z</version_modified>
=======
  <version_id>ad7a9142-bcf5-4759-a5a5-948feedf8275</version_id>
  <version_modified>2024-09-04T15:18:46Z</version_modified>
>>>>>>> 6e6c7932
  <xml_checksum>2C38F48B</xml_checksum>
  <class_name>ResStockArguments</class_name>
  <display_name>ResStock Arguments</display_name>
  <description>Measure that pre-processes the arguments passed to the BuildResidentialHPXML and BuildResidentialScheduleFile measures.</description>
  <modeler_description>Passes in all arguments from the options lookup, processes them, and then registers values to the runner to be used by other measures.</modeler_description>
  <arguments>
    <argument>
      <name>schedules_vacancy_periods</name>
      <display_name>Schedules: Vacancy Periods</display_name>
      <description>Specifies the vacancy periods. Enter a date like "Dec 15 - Jan 15". Optionally, can enter hour of the day like "Dec 15 2 - Jan 15 20" (start hour can be 0 through 23 and end hour can be 1 through 24). If multiple periods, use a comma-separated list.</description>
      <type>String</type>
      <units></units>
      <required>false</required>
      <model_dependent>false</model_dependent>
    </argument>
    <argument>
      <name>schedules_power_outage_periods</name>
      <display_name>Schedules: Power Outage Periods</display_name>
      <description>Specifies the power outage periods. Enter a date like "Dec 15 - Jan 15". Optionally, can enter hour of the day like "Dec 15 2 - Jan 15 20" (start hour can be 0 through 23 and end hour can be 1 through 24). If multiple periods, use a comma-separated list.</description>
      <type>String</type>
      <units></units>
      <required>false</required>
      <model_dependent>false</model_dependent>
    </argument>
    <argument>
      <name>schedules_power_outage_periods_window_natvent_availability</name>
      <display_name>Schedules: Power Outage Periods Window Natural Ventilation Availability</display_name>
      <description>The availability of the natural ventilation schedule during the power outage periods. Valid choices are 'regular schedule', 'always available', 'always unavailable'. If multiple periods, use a comma-separated list.</description>
      <type>String</type>
      <units></units>
      <required>false</required>
      <model_dependent>false</model_dependent>
    </argument>
    <argument>
      <name>simulation_control_daylight_saving_enabled</name>
      <display_name>Simulation Control: Daylight Saving Enabled</display_name>
      <description>Whether to use daylight saving. If not provided, the OS-HPXML default (see &lt;a href='https://openstudio-hpxml.readthedocs.io/en/v1.8.1/workflow_inputs.html#hpxml-building-site'&gt;HPXML Building Site&lt;/a&gt;) is used.</description>
      <type>Choice</type>
      <units></units>
      <required>false</required>
      <model_dependent>false</model_dependent>
      <choices>
        <choice>
          <value>auto</value>
          <display_name>auto</display_name>
        </choice>
        <choice>
          <value>true</value>
          <display_name>true</display_name>
        </choice>
        <choice>
          <value>false</value>
          <display_name>false</display_name>
        </choice>
      </choices>
    </argument>
    <argument>
      <name>site_type</name>
      <display_name>Site: Type</display_name>
      <description>The type of site. If not provided, the OS-HPXML default (see &lt;a href='https://openstudio-hpxml.readthedocs.io/en/v1.8.1/workflow_inputs.html#hpxml-site'&gt;HPXML Site&lt;/a&gt;) is used.</description>
      <type>Choice</type>
      <units></units>
      <required>false</required>
      <model_dependent>false</model_dependent>
      <choices>
        <choice>
          <value>auto</value>
          <display_name>auto</display_name>
        </choice>
        <choice>
          <value>suburban</value>
          <display_name>suburban</display_name>
        </choice>
        <choice>
          <value>urban</value>
          <display_name>urban</display_name>
        </choice>
        <choice>
          <value>rural</value>
          <display_name>rural</display_name>
        </choice>
      </choices>
    </argument>
    <argument>
      <name>site_shielding_of_home</name>
      <display_name>Site: Shielding of Home</display_name>
      <description>Presence of nearby buildings, trees, obstructions for infiltration model. If not provided, the OS-HPXML default (see &lt;a href='https://openstudio-hpxml.readthedocs.io/en/v1.8.1/workflow_inputs.html#hpxml-site'&gt;HPXML Site&lt;/a&gt;) is used.</description>
      <type>Choice</type>
      <units></units>
      <required>false</required>
      <model_dependent>false</model_dependent>
      <choices>
        <choice>
          <value>auto</value>
          <display_name>auto</display_name>
        </choice>
        <choice>
          <value>exposed</value>
          <display_name>exposed</display_name>
        </choice>
        <choice>
          <value>normal</value>
          <display_name>normal</display_name>
        </choice>
        <choice>
          <value>well-shielded</value>
          <display_name>well-shielded</display_name>
        </choice>
      </choices>
    </argument>
    <argument>
      <name>site_soil_and_moisture_type</name>
      <display_name>Site: Soil and Moisture Type</display_name>
      <description>Type of soil and moisture. This is used to inform ground conductivity and diffusivity. If not provided, the OS-HPXML default (see &lt;a href='https://openstudio-hpxml.readthedocs.io/en/v1.8.1/workflow_inputs.html#hpxml-site'&gt;HPXML Site&lt;/a&gt;) is used.</description>
      <type>Choice</type>
      <units></units>
      <required>false</required>
      <model_dependent>false</model_dependent>
      <choices>
        <choice>
          <value>auto</value>
          <display_name>auto</display_name>
        </choice>
        <choice>
          <value>clay, dry</value>
          <display_name>clay, dry</display_name>
        </choice>
        <choice>
          <value>clay, mixed</value>
          <display_name>clay, mixed</display_name>
        </choice>
        <choice>
          <value>clay, wet</value>
          <display_name>clay, wet</display_name>
        </choice>
        <choice>
          <value>gravel, dry</value>
          <display_name>gravel, dry</display_name>
        </choice>
        <choice>
          <value>gravel, mixed</value>
          <display_name>gravel, mixed</display_name>
        </choice>
        <choice>
          <value>gravel, wet</value>
          <display_name>gravel, wet</display_name>
        </choice>
        <choice>
          <value>loam, dry</value>
          <display_name>loam, dry</display_name>
        </choice>
        <choice>
          <value>loam, mixed</value>
          <display_name>loam, mixed</display_name>
        </choice>
        <choice>
          <value>loam, wet</value>
          <display_name>loam, wet</display_name>
        </choice>
        <choice>
          <value>sand, dry</value>
          <display_name>sand, dry</display_name>
        </choice>
        <choice>
          <value>sand, mixed</value>
          <display_name>sand, mixed</display_name>
        </choice>
        <choice>
          <value>sand, wet</value>
          <display_name>sand, wet</display_name>
        </choice>
        <choice>
          <value>silt, dry</value>
          <display_name>silt, dry</display_name>
        </choice>
        <choice>
          <value>silt, mixed</value>
          <display_name>silt, mixed</display_name>
        </choice>
        <choice>
          <value>silt, wet</value>
          <display_name>silt, wet</display_name>
        </choice>
        <choice>
          <value>unknown, dry</value>
          <display_name>unknown, dry</display_name>
        </choice>
        <choice>
          <value>unknown, mixed</value>
          <display_name>unknown, mixed</display_name>
        </choice>
        <choice>
          <value>unknown, wet</value>
          <display_name>unknown, wet</display_name>
        </choice>
      </choices>
    </argument>
    <argument>
      <name>site_ground_conductivity</name>
      <display_name>Site: Ground Conductivity</display_name>
      <description>Conductivity of the ground soil. If provided, overrides the previous site and moisture type input.</description>
      <type>String</type>
      <units>Btu/hr-ft-F</units>
      <required>false</required>
      <model_dependent>false</model_dependent>
    </argument>
    <argument>
      <name>site_ground_diffusivity</name>
      <display_name>Site: Ground Diffusivity</display_name>
      <description>Diffusivity of the ground soil. If provided, overrides the previous site and moisture type input.</description>
      <type>String</type>
      <units>ft^2/hr</units>
      <required>false</required>
      <model_dependent>false</model_dependent>
    </argument>
    <argument>
      <name>site_iecc_zone</name>
      <display_name>Site: IECC Zone</display_name>
      <description>IECC zone of the home address.</description>
      <type>Choice</type>
      <units></units>
      <required>false</required>
      <model_dependent>false</model_dependent>
      <choices>
        <choice>
          <value>auto</value>
          <display_name>auto</display_name>
        </choice>
        <choice>
          <value>1A</value>
          <display_name>1A</display_name>
        </choice>
        <choice>
          <value>1B</value>
          <display_name>1B</display_name>
        </choice>
        <choice>
          <value>1C</value>
          <display_name>1C</display_name>
        </choice>
        <choice>
          <value>2A</value>
          <display_name>2A</display_name>
        </choice>
        <choice>
          <value>2B</value>
          <display_name>2B</display_name>
        </choice>
        <choice>
          <value>2C</value>
          <display_name>2C</display_name>
        </choice>
        <choice>
          <value>3A</value>
          <display_name>3A</display_name>
        </choice>
        <choice>
          <value>3B</value>
          <display_name>3B</display_name>
        </choice>
        <choice>
          <value>3C</value>
          <display_name>3C</display_name>
        </choice>
        <choice>
          <value>4A</value>
          <display_name>4A</display_name>
        </choice>
        <choice>
          <value>4B</value>
          <display_name>4B</display_name>
        </choice>
        <choice>
          <value>4C</value>
          <display_name>4C</display_name>
        </choice>
        <choice>
          <value>5A</value>
          <display_name>5A</display_name>
        </choice>
        <choice>
          <value>5B</value>
          <display_name>5B</display_name>
        </choice>
        <choice>
          <value>5C</value>
          <display_name>5C</display_name>
        </choice>
        <choice>
          <value>6A</value>
          <display_name>6A</display_name>
        </choice>
        <choice>
          <value>6B</value>
          <display_name>6B</display_name>
        </choice>
        <choice>
          <value>6C</value>
          <display_name>6C</display_name>
        </choice>
        <choice>
          <value>7</value>
          <display_name>7</display_name>
        </choice>
        <choice>
          <value>8</value>
          <display_name>8</display_name>
        </choice>
      </choices>
    </argument>
    <argument>
      <name>site_city</name>
      <display_name>Site: City</display_name>
      <description>City/municipality of the home address.</description>
      <type>String</type>
      <units></units>
      <required>false</required>
      <model_dependent>false</model_dependent>
    </argument>
    <argument>
      <name>site_state_code</name>
      <display_name>Site: State Code</display_name>
      <description>State code of the home address. If not provided, the OS-HPXML default (see &lt;a href='https://openstudio-hpxml.readthedocs.io/en/v1.8.1/workflow_inputs.html#hpxml-site'&gt;HPXML Site&lt;/a&gt;) is used.</description>
      <type>Choice</type>
      <units></units>
      <required>false</required>
      <model_dependent>false</model_dependent>
      <choices>
        <choice>
          <value>auto</value>
          <display_name>auto</display_name>
        </choice>
        <choice>
          <value>AK</value>
          <display_name>AK</display_name>
        </choice>
        <choice>
          <value>AL</value>
          <display_name>AL</display_name>
        </choice>
        <choice>
          <value>AR</value>
          <display_name>AR</display_name>
        </choice>
        <choice>
          <value>AZ</value>
          <display_name>AZ</display_name>
        </choice>
        <choice>
          <value>CA</value>
          <display_name>CA</display_name>
        </choice>
        <choice>
          <value>CO</value>
          <display_name>CO</display_name>
        </choice>
        <choice>
          <value>CT</value>
          <display_name>CT</display_name>
        </choice>
        <choice>
          <value>DC</value>
          <display_name>DC</display_name>
        </choice>
        <choice>
          <value>DE</value>
          <display_name>DE</display_name>
        </choice>
        <choice>
          <value>FL</value>
          <display_name>FL</display_name>
        </choice>
        <choice>
          <value>GA</value>
          <display_name>GA</display_name>
        </choice>
        <choice>
          <value>HI</value>
          <display_name>HI</display_name>
        </choice>
        <choice>
          <value>IA</value>
          <display_name>IA</display_name>
        </choice>
        <choice>
          <value>ID</value>
          <display_name>ID</display_name>
        </choice>
        <choice>
          <value>IL</value>
          <display_name>IL</display_name>
        </choice>
        <choice>
          <value>IN</value>
          <display_name>IN</display_name>
        </choice>
        <choice>
          <value>KS</value>
          <display_name>KS</display_name>
        </choice>
        <choice>
          <value>KY</value>
          <display_name>KY</display_name>
        </choice>
        <choice>
          <value>LA</value>
          <display_name>LA</display_name>
        </choice>
        <choice>
          <value>MA</value>
          <display_name>MA</display_name>
        </choice>
        <choice>
          <value>MD</value>
          <display_name>MD</display_name>
        </choice>
        <choice>
          <value>ME</value>
          <display_name>ME</display_name>
        </choice>
        <choice>
          <value>MI</value>
          <display_name>MI</display_name>
        </choice>
        <choice>
          <value>MN</value>
          <display_name>MN</display_name>
        </choice>
        <choice>
          <value>MO</value>
          <display_name>MO</display_name>
        </choice>
        <choice>
          <value>MS</value>
          <display_name>MS</display_name>
        </choice>
        <choice>
          <value>MT</value>
          <display_name>MT</display_name>
        </choice>
        <choice>
          <value>NC</value>
          <display_name>NC</display_name>
        </choice>
        <choice>
          <value>ND</value>
          <display_name>ND</display_name>
        </choice>
        <choice>
          <value>NE</value>
          <display_name>NE</display_name>
        </choice>
        <choice>
          <value>NH</value>
          <display_name>NH</display_name>
        </choice>
        <choice>
          <value>NJ</value>
          <display_name>NJ</display_name>
        </choice>
        <choice>
          <value>NM</value>
          <display_name>NM</display_name>
        </choice>
        <choice>
          <value>NV</value>
          <display_name>NV</display_name>
        </choice>
        <choice>
          <value>NY</value>
          <display_name>NY</display_name>
        </choice>
        <choice>
          <value>OH</value>
          <display_name>OH</display_name>
        </choice>
        <choice>
          <value>OK</value>
          <display_name>OK</display_name>
        </choice>
        <choice>
          <value>OR</value>
          <display_name>OR</display_name>
        </choice>
        <choice>
          <value>PA</value>
          <display_name>PA</display_name>
        </choice>
        <choice>
          <value>RI</value>
          <display_name>RI</display_name>
        </choice>
        <choice>
          <value>SC</value>
          <display_name>SC</display_name>
        </choice>
        <choice>
          <value>SD</value>
          <display_name>SD</display_name>
        </choice>
        <choice>
          <value>TN</value>
          <display_name>TN</display_name>
        </choice>
        <choice>
          <value>TX</value>
          <display_name>TX</display_name>
        </choice>
        <choice>
          <value>UT</value>
          <display_name>UT</display_name>
        </choice>
        <choice>
          <value>VA</value>
          <display_name>VA</display_name>
        </choice>
        <choice>
          <value>VT</value>
          <display_name>VT</display_name>
        </choice>
        <choice>
          <value>WA</value>
          <display_name>WA</display_name>
        </choice>
        <choice>
          <value>WI</value>
          <display_name>WI</display_name>
        </choice>
        <choice>
          <value>WV</value>
          <display_name>WV</display_name>
        </choice>
        <choice>
          <value>WY</value>
          <display_name>WY</display_name>
        </choice>
      </choices>
    </argument>
    <argument>
      <name>site_zip_code</name>
      <display_name>Site: Zip Code</display_name>
      <description>Zip code of the home address.</description>
      <type>String</type>
      <units></units>
      <required>false</required>
      <model_dependent>false</model_dependent>
    </argument>
    <argument>
      <name>site_time_zone_utc_offset</name>
      <display_name>Site: Time Zone UTC Offset</display_name>
      <description>Time zone UTC offset of the home address. Must be between -12 and 14. If not provided, the OS-HPXML default (see &lt;a href='https://openstudio-hpxml.readthedocs.io/en/v1.8.1/workflow_inputs.html#hpxml-site'&gt;HPXML Site&lt;/a&gt;) is used.</description>
      <type>String</type>
      <units>hr</units>
      <required>false</required>
      <model_dependent>false</model_dependent>
    </argument>
    <argument>
      <name>site_elevation</name>
      <display_name>Site: Elevation</display_name>
      <description>Elevation of the home address. If not provided, the OS-HPXML default (see &lt;a href='https://openstudio-hpxml.readthedocs.io/en/v1.8.1/workflow_inputs.html#hpxml-site'&gt;HPXML Site&lt;/a&gt;) is used.</description>
      <type>String</type>
      <units>ft</units>
      <required>false</required>
      <model_dependent>false</model_dependent>
    </argument>
    <argument>
      <name>site_latitude</name>
      <display_name>Site: Latitude</display_name>
      <description>Latitude of the home address. Must be between -90 and 90. Use negative values for southern hemisphere. If not provided, the OS-HPXML default (see &lt;a href='https://openstudio-hpxml.readthedocs.io/en/v1.8.1/workflow_inputs.html#hpxml-site'&gt;HPXML Site&lt;/a&gt;) is used.</description>
      <type>String</type>
      <units>deg</units>
      <required>false</required>
      <model_dependent>false</model_dependent>
    </argument>
    <argument>
      <name>site_longitude</name>
      <display_name>Site: Longitude</display_name>
      <description>Longitude of the home address. Must be between -180 and 180. Use negative values for the western hemisphere. If not provided, the OS-HPXML default (see &lt;a href='https://openstudio-hpxml.readthedocs.io/en/v1.8.1/workflow_inputs.html#hpxml-site'&gt;HPXML Site&lt;/a&gt;) is used.</description>
      <type>String</type>
      <units>deg</units>
      <required>false</required>
      <model_dependent>false</model_dependent>
    </argument>
    <argument>
      <name>weather_station_epw_filepath</name>
      <display_name>Weather Station: EnergyPlus Weather (EPW) Filepath</display_name>
      <description>Path of the EPW file.</description>
      <type>String</type>
      <required>true</required>
      <model_dependent>false</model_dependent>
      <default_value>USA_CO_Denver.Intl.AP.725650_TMY3.epw</default_value>
    </argument>
    <argument>
      <name>year_built</name>
      <display_name>Building Construction: Year Built</display_name>
      <description>The year the building was built.</description>
      <type>String</type>
      <units></units>
      <required>false</required>
      <model_dependent>false</model_dependent>
    </argument>
    <argument>
      <name>geometry_unit_type</name>
      <display_name>Geometry: Unit Type</display_name>
      <description>The type of dwelling unit. Use single-family attached for a dwelling unit with 1 or more stories, attached units to one or both sides, and no units above/below. Use apartment unit for a dwelling unit with 1 story, attached units to one, two, or three sides, and units above and/or below.</description>
      <type>Choice</type>
      <required>true</required>
      <model_dependent>false</model_dependent>
      <default_value>single-family detached</default_value>
      <choices>
        <choice>
          <value>single-family detached</value>
          <display_name>single-family detached</display_name>
        </choice>
        <choice>
          <value>single-family attached</value>
          <display_name>single-family attached</display_name>
        </choice>
        <choice>
          <value>apartment unit</value>
          <display_name>apartment unit</display_name>
        </choice>
        <choice>
          <value>manufactured home</value>
          <display_name>manufactured home</display_name>
        </choice>
      </choices>
    </argument>
    <argument>
      <name>geometry_unit_aspect_ratio</name>
      <display_name>Geometry: Unit Aspect Ratio</display_name>
      <description>The ratio of front/back wall length to left/right wall length for the unit, excluding any protruding garage wall area.</description>
      <type>Double</type>
      <units>Frac</units>
      <required>true</required>
      <model_dependent>false</model_dependent>
      <default_value>2</default_value>
    </argument>
    <argument>
      <name>geometry_unit_orientation</name>
      <display_name>Geometry: Unit Orientation</display_name>
      <description>The unit's orientation is measured clockwise from north (e.g., North=0, East=90, South=180, West=270).</description>
      <type>Double</type>
      <units>degrees</units>
      <required>true</required>
      <model_dependent>false</model_dependent>
      <default_value>180</default_value>
    </argument>
    <argument>
      <name>geometry_unit_num_bedrooms</name>
      <display_name>Geometry: Unit Number of Bedrooms</display_name>
      <description>The number of bedrooms in the unit.</description>
      <type>Integer</type>
      <units>#</units>
      <required>true</required>
      <model_dependent>false</model_dependent>
      <default_value>3</default_value>
    </argument>
    <argument>
      <name>geometry_unit_num_bathrooms</name>
      <display_name>Geometry: Unit Number of Bathrooms</display_name>
      <description>The number of bathrooms in the unit. If not provided, the OS-HPXML default (see &lt;a href='https://openstudio-hpxml.readthedocs.io/en/v1.8.1/workflow_inputs.html#hpxml-building-construction'&gt;HPXML Building Construction&lt;/a&gt;) is used.</description>
      <type>String</type>
      <units>#</units>
      <required>false</required>
      <model_dependent>false</model_dependent>
    </argument>
    <argument>
      <name>geometry_unit_num_occupants</name>
      <display_name>Geometry: Unit Number of Occupants</display_name>
      <description>The number of occupants in the unit. If not provided, an *asset* calculation is performed assuming standard occupancy, in which various end use defaults (e.g., plug loads, appliances, and hot water usage) are calculated based on Number of Bedrooms and Conditioned Floor Area per ANSI/RESNET/ICC 301-2019. If provided, an *operational* calculation is instead performed in which the end use defaults are adjusted using the relationship between Number of Bedrooms and Number of Occupants from RECS 2015.</description>
      <type>String</type>
      <units>#</units>
      <required>false</required>
      <model_dependent>false</model_dependent>
    </argument>
    <argument>
      <name>geometry_building_num_units</name>
      <display_name>Geometry: Building Number of Units</display_name>
      <description>The number of units in the building. Required for single-family attached and apartment units.</description>
      <type>String</type>
      <units>#</units>
      <required>false</required>
      <model_dependent>false</model_dependent>
    </argument>
    <argument>
      <name>geometry_average_ceiling_height</name>
      <display_name>Geometry: Average Ceiling Height</display_name>
      <description>Average distance from the floor to the ceiling.</description>
      <type>Double</type>
      <units>ft</units>
      <required>true</required>
      <model_dependent>false</model_dependent>
      <default_value>8</default_value>
    </argument>
    <argument>
      <name>geometry_garage_width</name>
      <display_name>Geometry: Garage Width</display_name>
      <description>The width of the garage. Enter zero for no garage. Only applies to single-family detached units.</description>
      <type>Double</type>
      <units>ft</units>
      <required>true</required>
      <model_dependent>false</model_dependent>
      <default_value>0</default_value>
    </argument>
    <argument>
      <name>geometry_garage_depth</name>
      <display_name>Geometry: Garage Depth</display_name>
      <description>The depth of the garage. Only applies to single-family detached units.</description>
      <type>Double</type>
      <units>ft</units>
      <required>true</required>
      <model_dependent>false</model_dependent>
      <default_value>20</default_value>
    </argument>
    <argument>
      <name>geometry_garage_protrusion</name>
      <display_name>Geometry: Garage Protrusion</display_name>
      <description>The fraction of the garage that is protruding from the conditioned space. Only applies to single-family detached units.</description>
      <type>Double</type>
      <units>Frac</units>
      <required>true</required>
      <model_dependent>false</model_dependent>
      <default_value>0</default_value>
    </argument>
    <argument>
      <name>geometry_garage_position</name>
      <display_name>Geometry: Garage Position</display_name>
      <description>The position of the garage. Only applies to single-family detached units.</description>
      <type>Choice</type>
      <required>true</required>
      <model_dependent>false</model_dependent>
      <default_value>Right</default_value>
      <choices>
        <choice>
          <value>Right</value>
          <display_name>Right</display_name>
        </choice>
        <choice>
          <value>Left</value>
          <display_name>Left</display_name>
        </choice>
      </choices>
    </argument>
    <argument>
      <name>geometry_foundation_type</name>
      <display_name>Geometry: Foundation Type</display_name>
      <description>The foundation type of the building. Foundation types ConditionedBasement and ConditionedCrawlspace are not allowed for apartment units.</description>
      <type>Choice</type>
      <required>true</required>
      <model_dependent>false</model_dependent>
      <default_value>SlabOnGrade</default_value>
      <choices>
        <choice>
          <value>SlabOnGrade</value>
          <display_name>SlabOnGrade</display_name>
        </choice>
        <choice>
          <value>VentedCrawlspace</value>
          <display_name>VentedCrawlspace</display_name>
        </choice>
        <choice>
          <value>UnventedCrawlspace</value>
          <display_name>UnventedCrawlspace</display_name>
        </choice>
        <choice>
          <value>ConditionedCrawlspace</value>
          <display_name>ConditionedCrawlspace</display_name>
        </choice>
        <choice>
          <value>UnconditionedBasement</value>
          <display_name>UnconditionedBasement</display_name>
        </choice>
        <choice>
          <value>ConditionedBasement</value>
          <display_name>ConditionedBasement</display_name>
        </choice>
        <choice>
          <value>Ambient</value>
          <display_name>Ambient</display_name>
        </choice>
        <choice>
          <value>AboveApartment</value>
          <display_name>AboveApartment</display_name>
        </choice>
        <choice>
          <value>BellyAndWingWithSkirt</value>
          <display_name>BellyAndWingWithSkirt</display_name>
        </choice>
        <choice>
          <value>BellyAndWingNoSkirt</value>
          <display_name>BellyAndWingNoSkirt</display_name>
        </choice>
      </choices>
    </argument>
    <argument>
      <name>geometry_foundation_height</name>
      <display_name>Geometry: Foundation Height</display_name>
      <description>The height of the foundation (e.g., 3ft for crawlspace, 8ft for basement). Only applies to basements/crawlspaces.</description>
      <type>Double</type>
      <units>ft</units>
      <required>true</required>
      <model_dependent>false</model_dependent>
      <default_value>0</default_value>
    </argument>
    <argument>
      <name>geometry_foundation_height_above_grade</name>
      <display_name>Geometry: Foundation Height Above Grade</display_name>
      <description>The depth above grade of the foundation wall. Only applies to basements/crawlspaces.</description>
      <type>Double</type>
      <units>ft</units>
      <required>true</required>
      <model_dependent>false</model_dependent>
      <default_value>0</default_value>
    </argument>
    <argument>
      <name>geometry_rim_joist_height</name>
      <display_name>Geometry: Rim Joist Height</display_name>
      <description>The height of the rim joists. Only applies to basements/crawlspaces.</description>
      <type>String</type>
      <units>in</units>
      <required>false</required>
      <model_dependent>false</model_dependent>
    </argument>
    <argument>
      <name>geometry_attic_type</name>
      <display_name>Geometry: Attic Type</display_name>
      <description>The attic type of the building. Attic type ConditionedAttic is not allowed for apartment units.</description>
      <type>Choice</type>
      <required>true</required>
      <model_dependent>false</model_dependent>
      <default_value>VentedAttic</default_value>
      <choices>
        <choice>
          <value>FlatRoof</value>
          <display_name>FlatRoof</display_name>
        </choice>
        <choice>
          <value>VentedAttic</value>
          <display_name>VentedAttic</display_name>
        </choice>
        <choice>
          <value>UnventedAttic</value>
          <display_name>UnventedAttic</display_name>
        </choice>
        <choice>
          <value>ConditionedAttic</value>
          <display_name>ConditionedAttic</display_name>
        </choice>
        <choice>
          <value>BelowApartment</value>
          <display_name>BelowApartment</display_name>
        </choice>
      </choices>
    </argument>
    <argument>
      <name>geometry_roof_type</name>
      <display_name>Geometry: Roof Type</display_name>
      <description>The roof type of the building. Ignored if the building has a flat roof.</description>
      <type>Choice</type>
      <required>true</required>
      <model_dependent>false</model_dependent>
      <default_value>gable</default_value>
      <choices>
        <choice>
          <value>gable</value>
          <display_name>gable</display_name>
        </choice>
        <choice>
          <value>hip</value>
          <display_name>hip</display_name>
        </choice>
      </choices>
    </argument>
    <argument>
      <name>geometry_roof_pitch</name>
      <display_name>Geometry: Roof Pitch</display_name>
      <description>The roof pitch of the attic. Ignored if the building has a flat roof.</description>
      <type>Choice</type>
      <required>true</required>
      <model_dependent>false</model_dependent>
      <default_value>6:12</default_value>
      <choices>
        <choice>
          <value>1:12</value>
          <display_name>1:12</display_name>
        </choice>
        <choice>
          <value>2:12</value>
          <display_name>2:12</display_name>
        </choice>
        <choice>
          <value>3:12</value>
          <display_name>3:12</display_name>
        </choice>
        <choice>
          <value>4:12</value>
          <display_name>4:12</display_name>
        </choice>
        <choice>
          <value>5:12</value>
          <display_name>5:12</display_name>
        </choice>
        <choice>
          <value>6:12</value>
          <display_name>6:12</display_name>
        </choice>
        <choice>
          <value>7:12</value>
          <display_name>7:12</display_name>
        </choice>
        <choice>
          <value>8:12</value>
          <display_name>8:12</display_name>
        </choice>
        <choice>
          <value>9:12</value>
          <display_name>9:12</display_name>
        </choice>
        <choice>
          <value>10:12</value>
          <display_name>10:12</display_name>
        </choice>
        <choice>
          <value>11:12</value>
          <display_name>11:12</display_name>
        </choice>
        <choice>
          <value>12:12</value>
          <display_name>12:12</display_name>
        </choice>
      </choices>
    </argument>
    <argument>
      <name>geometry_eaves_depth</name>
      <display_name>Geometry: Eaves Depth</display_name>
      <description>The eaves depth of the roof.</description>
      <type>Double</type>
      <units>ft</units>
      <required>true</required>
      <model_dependent>false</model_dependent>
      <default_value>2</default_value>
    </argument>
    <argument>
      <name>neighbor_front_distance</name>
      <display_name>Neighbor: Front Distance</display_name>
      <description>The distance between the unit and the neighboring building to the front (not including eaves). A value of zero indicates no neighbors. Used for shading.</description>
      <type>Double</type>
      <units>ft</units>
      <required>true</required>
      <model_dependent>false</model_dependent>
      <default_value>0</default_value>
    </argument>
    <argument>
      <name>neighbor_back_distance</name>
      <display_name>Neighbor: Back Distance</display_name>
      <description>The distance between the unit and the neighboring building to the back (not including eaves). A value of zero indicates no neighbors. Used for shading.</description>
      <type>Double</type>
      <units>ft</units>
      <required>true</required>
      <model_dependent>false</model_dependent>
      <default_value>0</default_value>
    </argument>
    <argument>
      <name>neighbor_left_distance</name>
      <display_name>Neighbor: Left Distance</display_name>
      <description>The distance between the unit and the neighboring building to the left (not including eaves). A value of zero indicates no neighbors. Used for shading.</description>
      <type>Double</type>
      <units>ft</units>
      <required>true</required>
      <model_dependent>false</model_dependent>
      <default_value>10</default_value>
    </argument>
    <argument>
      <name>neighbor_right_distance</name>
      <display_name>Neighbor: Right Distance</display_name>
      <description>The distance between the unit and the neighboring building to the right (not including eaves). A value of zero indicates no neighbors. Used for shading.</description>
      <type>Double</type>
      <units>ft</units>
      <required>true</required>
      <model_dependent>false</model_dependent>
      <default_value>10</default_value>
    </argument>
    <argument>
      <name>neighbor_front_height</name>
      <display_name>Neighbor: Front Height</display_name>
      <description>The height of the neighboring building to the front. If not provided, the OS-HPXML default (see &lt;a href='https://openstudio-hpxml.readthedocs.io/en/v1.8.1/workflow_inputs.html#hpxml-neighbor-buildings'&gt;HPXML Neighbor Building&lt;/a&gt;) is used.</description>
      <type>String</type>
      <units>ft</units>
      <required>false</required>
      <model_dependent>false</model_dependent>
    </argument>
    <argument>
      <name>neighbor_back_height</name>
      <display_name>Neighbor: Back Height</display_name>
      <description>The height of the neighboring building to the back. If not provided, the OS-HPXML default (see &lt;a href='https://openstudio-hpxml.readthedocs.io/en/v1.8.1/workflow_inputs.html#hpxml-neighbor-buildings'&gt;HPXML Neighbor Building&lt;/a&gt;) is used.</description>
      <type>String</type>
      <units>ft</units>
      <required>false</required>
      <model_dependent>false</model_dependent>
    </argument>
    <argument>
      <name>neighbor_left_height</name>
      <display_name>Neighbor: Left Height</display_name>
      <description>The height of the neighboring building to the left. If not provided, the OS-HPXML default (see &lt;a href='https://openstudio-hpxml.readthedocs.io/en/v1.8.1/workflow_inputs.html#hpxml-neighbor-buildings'&gt;HPXML Neighbor Building&lt;/a&gt;) is used.</description>
      <type>String</type>
      <units>ft</units>
      <required>false</required>
      <model_dependent>false</model_dependent>
    </argument>
    <argument>
      <name>neighbor_right_height</name>
      <display_name>Neighbor: Right Height</display_name>
      <description>The height of the neighboring building to the right. If not provided, the OS-HPXML default (see &lt;a href='https://openstudio-hpxml.readthedocs.io/en/v1.8.1/workflow_inputs.html#hpxml-neighbor-buildings'&gt;HPXML Neighbor Building&lt;/a&gt;) is used.</description>
      <type>String</type>
      <units>ft</units>
      <required>false</required>
      <model_dependent>false</model_dependent>
    </argument>
    <argument>
      <name>floor_over_foundation_assembly_r</name>
      <display_name>Floor: Over Foundation Assembly R-value</display_name>
      <description>Assembly R-value for the floor over the foundation. Ignored if the building has a slab-on-grade foundation.</description>
      <type>Double</type>
      <units>h-ft^2-R/Btu</units>
      <required>true</required>
      <model_dependent>false</model_dependent>
      <default_value>28.1</default_value>
    </argument>
    <argument>
      <name>floor_over_garage_assembly_r</name>
      <display_name>Floor: Over Garage Assembly R-value</display_name>
      <description>Assembly R-value for the floor over the garage. Ignored unless the building has a garage under conditioned space.</description>
      <type>Double</type>
      <units>h-ft^2-R/Btu</units>
      <required>true</required>
      <model_dependent>false</model_dependent>
      <default_value>28.1</default_value>
    </argument>
    <argument>
      <name>floor_type</name>
      <display_name>Floor: Type</display_name>
      <description>The type of floors.</description>
      <type>Choice</type>
      <required>true</required>
      <model_dependent>false</model_dependent>
      <default_value>WoodFrame</default_value>
      <choices>
        <choice>
          <value>WoodFrame</value>
          <display_name>WoodFrame</display_name>
        </choice>
        <choice>
          <value>StructuralInsulatedPanel</value>
          <display_name>StructuralInsulatedPanel</display_name>
        </choice>
        <choice>
          <value>SolidConcrete</value>
          <display_name>SolidConcrete</display_name>
        </choice>
        <choice>
          <value>SteelFrame</value>
          <display_name>SteelFrame</display_name>
        </choice>
      </choices>
    </argument>
    <argument>
      <name>foundation_wall_type</name>
      <display_name>Foundation Wall: Type</display_name>
      <description>The material type of the foundation wall. If not provided, the OS-HPXML default (see &lt;a href='https://openstudio-hpxml.readthedocs.io/en/v1.8.1/workflow_inputs.html#hpxml-foundation-walls'&gt;HPXML Foundation Walls&lt;/a&gt;) is used.</description>
      <type>Choice</type>
      <units></units>
      <required>false</required>
      <model_dependent>false</model_dependent>
      <choices>
        <choice>
          <value>auto</value>
          <display_name>auto</display_name>
        </choice>
        <choice>
          <value>solid concrete</value>
          <display_name>solid concrete</display_name>
        </choice>
        <choice>
          <value>concrete block</value>
          <display_name>concrete block</display_name>
        </choice>
        <choice>
          <value>concrete block foam core</value>
          <display_name>concrete block foam core</display_name>
        </choice>
        <choice>
          <value>concrete block perlite core</value>
          <display_name>concrete block perlite core</display_name>
        </choice>
        <choice>
          <value>concrete block vermiculite core</value>
          <display_name>concrete block vermiculite core</display_name>
        </choice>
        <choice>
          <value>concrete block solid core</value>
          <display_name>concrete block solid core</display_name>
        </choice>
        <choice>
          <value>double brick</value>
          <display_name>double brick</display_name>
        </choice>
        <choice>
          <value>wood</value>
          <display_name>wood</display_name>
        </choice>
      </choices>
    </argument>
    <argument>
      <name>foundation_wall_thickness</name>
      <display_name>Foundation Wall: Thickness</display_name>
      <description>The thickness of the foundation wall. If not provided, the OS-HPXML default (see &lt;a href='https://openstudio-hpxml.readthedocs.io/en/v1.8.1/workflow_inputs.html#hpxml-foundation-walls'&gt;HPXML Foundation Walls&lt;/a&gt;) is used.</description>
      <type>String</type>
      <units>in</units>
      <required>false</required>
      <model_dependent>false</model_dependent>
    </argument>
    <argument>
      <name>foundation_wall_insulation_r</name>
      <display_name>Foundation Wall: Insulation Nominal R-value</display_name>
      <description>Nominal R-value for the foundation wall insulation. Only applies to basements/crawlspaces.</description>
      <type>Double</type>
      <units>h-ft^2-R/Btu</units>
      <required>true</required>
      <model_dependent>false</model_dependent>
      <default_value>0</default_value>
    </argument>
    <argument>
      <name>foundation_wall_insulation_location</name>
      <display_name>Foundation Wall: Insulation Location</display_name>
      <description>Whether the insulation is on the interior or exterior of the foundation wall. Only applies to basements/crawlspaces.</description>
      <type>Choice</type>
      <units>ft</units>
      <required>false</required>
      <model_dependent>false</model_dependent>
      <choices>
        <choice>
          <value>auto</value>
          <display_name>auto</display_name>
        </choice>
        <choice>
          <value>interior</value>
          <display_name>interior</display_name>
        </choice>
        <choice>
          <value>exterior</value>
          <display_name>exterior</display_name>
        </choice>
      </choices>
    </argument>
    <argument>
      <name>foundation_wall_insulation_distance_to_top</name>
      <display_name>Foundation Wall: Insulation Distance To Top</display_name>
      <description>The distance from the top of the foundation wall to the top of the foundation wall insulation. Only applies to basements/crawlspaces. If not provided, the OS-HPXML default (see &lt;a href='https://openstudio-hpxml.readthedocs.io/en/v1.8.1/workflow_inputs.html#hpxml-foundation-walls'&gt;HPXML Foundation Walls&lt;/a&gt;) is used.</description>
      <type>String</type>
      <units>ft</units>
      <required>false</required>
      <model_dependent>false</model_dependent>
    </argument>
    <argument>
      <name>foundation_wall_insulation_distance_to_bottom</name>
      <display_name>Foundation Wall: Insulation Distance To Bottom</display_name>
      <description>The distance from the top of the foundation wall to the bottom of the foundation wall insulation. Only applies to basements/crawlspaces. If not provided, the OS-HPXML default (see &lt;a href='https://openstudio-hpxml.readthedocs.io/en/v1.8.1/workflow_inputs.html#hpxml-foundation-walls'&gt;HPXML Foundation Walls&lt;/a&gt;) is used.</description>
      <type>String</type>
      <units>ft</units>
      <required>false</required>
      <model_dependent>false</model_dependent>
    </argument>
    <argument>
      <name>foundation_wall_assembly_r</name>
      <display_name>Foundation Wall: Assembly R-value</display_name>
      <description>Assembly R-value for the foundation walls. Only applies to basements/crawlspaces. If provided, overrides the previous foundation wall insulation inputs. If not provided, it is ignored.</description>
      <type>String</type>
      <units>h-ft^2-R/Btu</units>
      <required>false</required>
      <model_dependent>false</model_dependent>
    </argument>
    <argument>
      <name>rim_joist_assembly_r</name>
      <display_name>Rim Joist: Assembly R-value</display_name>
      <description>Assembly R-value for the rim joists. Only applies to basements/crawlspaces. Required if a rim joist height is provided.</description>
      <type>String</type>
      <units>h-ft^2-R/Btu</units>
      <required>false</required>
      <model_dependent>false</model_dependent>
    </argument>
    <argument>
      <name>slab_perimeter_insulation_r</name>
      <display_name>Slab: Perimeter Insulation Nominal R-value</display_name>
      <description>Nominal R-value of the vertical slab perimeter insulation. Applies to slab-on-grade foundations and basement/crawlspace floors.</description>
      <type>Double</type>
      <units>h-ft^2-R/Btu</units>
      <required>true</required>
      <model_dependent>false</model_dependent>
      <default_value>0</default_value>
    </argument>
    <argument>
      <name>slab_perimeter_insulation_depth</name>
      <display_name>Slab: Perimeter Insulation Depth</display_name>
      <description>Depth from grade to bottom of vertical slab perimeter insulation. Applies to slab-on-grade foundations and basement/crawlspace floors.</description>
      <type>Double</type>
      <units>ft</units>
      <required>true</required>
      <model_dependent>false</model_dependent>
      <default_value>0</default_value>
    </argument>
    <argument>
      <name>slab_exterior_horizontal_insulation_r</name>
      <display_name>Slab: Exterior Horizontal Insulation Nominal R-value</display_name>
      <description>Nominal R-value of the slab exterior horizontal insulation. Applies to slab-on-grade foundations and basement/crawlspace floors.</description>
      <type>String</type>
      <units>h-ft^2-R/Btu</units>
      <required>false</required>
      <model_dependent>false</model_dependent>
    </argument>
    <argument>
      <name>slab_exterior_horizontal_insulation_width</name>
      <display_name>Slab: Exterior Horizontal Insulation Width</display_name>
      <description>Width of the slab exterior horizontal insulation measured from the exterior surface of the vertical slab perimeter insulation. Applies to slab-on-grade foundations and basement/crawlspace floors.</description>
      <type>String</type>
      <units>ft</units>
      <required>false</required>
      <model_dependent>false</model_dependent>
    </argument>
    <argument>
      <name>slab_exterior_horizontal_insulation_depth_below_grade</name>
      <display_name>Slab: Exterior Horizontal Insulation Depth Below Grade</display_name>
      <description>Depth of the slab exterior horizontal insulation measured from the top surface of the slab exterior horizontal insulation. Applies to slab-on-grade foundations and basement/crawlspace floors.</description>
      <type>String</type>
      <units>ft</units>
      <required>false</required>
      <model_dependent>false</model_dependent>
    </argument>
    <argument>
      <name>slab_under_insulation_r</name>
      <display_name>Slab: Under Slab Insulation Nominal R-value</display_name>
      <description>Nominal R-value of the horizontal under slab insulation. Applies to slab-on-grade foundations and basement/crawlspace floors.</description>
      <type>Double</type>
      <units>h-ft^2-R/Btu</units>
      <required>true</required>
      <model_dependent>false</model_dependent>
      <default_value>0</default_value>
    </argument>
    <argument>
      <name>slab_under_insulation_width</name>
      <display_name>Slab: Under Slab Insulation Width</display_name>
      <description>Width from slab edge inward of horizontal under-slab insulation. Enter 999 to specify that the under slab insulation spans the entire slab. Applies to slab-on-grade foundations and basement/crawlspace floors.</description>
      <type>Double</type>
      <units>ft</units>
      <required>true</required>
      <model_dependent>false</model_dependent>
      <default_value>0</default_value>
    </argument>
    <argument>
      <name>slab_thickness</name>
      <display_name>Slab: Thickness</display_name>
      <description>The thickness of the slab. Zero can be entered if there is a dirt floor instead of a slab. If not provided, the OS-HPXML default (see &lt;a href='https://openstudio-hpxml.readthedocs.io/en/v1.8.1/workflow_inputs.html#hpxml-slabs'&gt;HPXML Slabs&lt;/a&gt;) is used.</description>
      <type>String</type>
      <units>in</units>
      <required>false</required>
      <model_dependent>false</model_dependent>
    </argument>
    <argument>
      <name>slab_carpet_fraction</name>
      <display_name>Slab: Carpet Fraction</display_name>
      <description>Fraction of the slab floor area that is carpeted. If not provided, the OS-HPXML default (see &lt;a href='https://openstudio-hpxml.readthedocs.io/en/v1.8.1/workflow_inputs.html#hpxml-slabs'&gt;HPXML Slabs&lt;/a&gt;) is used.</description>
      <type>String</type>
      <units>Frac</units>
      <required>false</required>
      <model_dependent>false</model_dependent>
    </argument>
    <argument>
      <name>slab_carpet_r</name>
      <display_name>Slab: Carpet R-value</display_name>
      <description>R-value of the slab carpet. If not provided, the OS-HPXML default (see &lt;a href='https://openstudio-hpxml.readthedocs.io/en/v1.8.1/workflow_inputs.html#hpxml-slabs'&gt;HPXML Slabs&lt;/a&gt;) is used.</description>
      <type>String</type>
      <units>h-ft^2-R/Btu</units>
      <required>false</required>
      <model_dependent>false</model_dependent>
    </argument>
    <argument>
      <name>ceiling_assembly_r</name>
      <display_name>Ceiling: Assembly R-value</display_name>
      <description>Assembly R-value for the ceiling (attic floor).</description>
      <type>Double</type>
      <units>h-ft^2-R/Btu</units>
      <required>true</required>
      <model_dependent>false</model_dependent>
      <default_value>31.6</default_value>
    </argument>
    <argument>
      <name>roof_material_type</name>
      <display_name>Roof: Material Type</display_name>
      <description>The material type of the roof. If not provided, the OS-HPXML default (see &lt;a href='https://openstudio-hpxml.readthedocs.io/en/v1.8.1/workflow_inputs.html#hpxml-roofs'&gt;HPXML Roofs&lt;/a&gt;) is used.</description>
      <type>Choice</type>
      <units></units>
      <required>false</required>
      <model_dependent>false</model_dependent>
      <choices>
        <choice>
          <value>auto</value>
          <display_name>auto</display_name>
        </choice>
        <choice>
          <value>asphalt or fiberglass shingles</value>
          <display_name>asphalt or fiberglass shingles</display_name>
        </choice>
        <choice>
          <value>concrete</value>
          <display_name>concrete</display_name>
        </choice>
        <choice>
          <value>cool roof</value>
          <display_name>cool roof</display_name>
        </choice>
        <choice>
          <value>slate or tile shingles</value>
          <display_name>slate or tile shingles</display_name>
        </choice>
        <choice>
          <value>expanded polystyrene sheathing</value>
          <display_name>expanded polystyrene sheathing</display_name>
        </choice>
        <choice>
          <value>metal surfacing</value>
          <display_name>metal surfacing</display_name>
        </choice>
        <choice>
          <value>plastic/rubber/synthetic sheeting</value>
          <display_name>plastic/rubber/synthetic sheeting</display_name>
        </choice>
        <choice>
          <value>shingles</value>
          <display_name>shingles</display_name>
        </choice>
        <choice>
          <value>wood shingles or shakes</value>
          <display_name>wood shingles or shakes</display_name>
        </choice>
      </choices>
    </argument>
    <argument>
      <name>roof_color</name>
      <display_name>Roof: Color</display_name>
      <description>The color of the roof. If not provided, the OS-HPXML default (see &lt;a href='https://openstudio-hpxml.readthedocs.io/en/v1.8.1/workflow_inputs.html#hpxml-roofs'&gt;HPXML Roofs&lt;/a&gt;) is used.</description>
      <type>Choice</type>
      <units></units>
      <required>false</required>
      <model_dependent>false</model_dependent>
      <choices>
        <choice>
          <value>auto</value>
          <display_name>auto</display_name>
        </choice>
        <choice>
          <value>dark</value>
          <display_name>dark</display_name>
        </choice>
        <choice>
          <value>light</value>
          <display_name>light</display_name>
        </choice>
        <choice>
          <value>medium</value>
          <display_name>medium</display_name>
        </choice>
        <choice>
          <value>medium dark</value>
          <display_name>medium dark</display_name>
        </choice>
        <choice>
          <value>reflective</value>
          <display_name>reflective</display_name>
        </choice>
      </choices>
    </argument>
    <argument>
      <name>roof_assembly_r</name>
      <display_name>Roof: Assembly R-value</display_name>
      <description>Assembly R-value of the roof.</description>
      <type>Double</type>
      <units>h-ft^2-R/Btu</units>
      <required>true</required>
      <model_dependent>false</model_dependent>
      <default_value>2.3</default_value>
    </argument>
    <argument>
      <name>radiant_barrier_attic_location</name>
      <display_name>Attic: Radiant Barrier Location</display_name>
      <description>The location of the radiant barrier in the attic.</description>
      <type>Choice</type>
      <units></units>
      <required>false</required>
      <model_dependent>false</model_dependent>
      <choices>
        <choice>
          <value>auto</value>
          <display_name>auto</display_name>
        </choice>
        <choice>
          <value>none</value>
          <display_name>none</display_name>
        </choice>
        <choice>
          <value>Attic roof only</value>
          <display_name>Attic roof only</display_name>
        </choice>
        <choice>
          <value>Attic roof and gable walls</value>
          <display_name>Attic roof and gable walls</display_name>
        </choice>
        <choice>
          <value>Attic floor</value>
          <display_name>Attic floor</display_name>
        </choice>
      </choices>
    </argument>
    <argument>
      <name>radiant_barrier_grade</name>
      <display_name>Attic: Radiant Barrier Grade</display_name>
      <description>The grade of the radiant barrier in the attic. If not provided, the OS-HPXML default (see &lt;a href='https://openstudio-hpxml.readthedocs.io/en/v1.8.1/workflow_inputs.html#hpxml-roofs'&gt;HPXML Roofs&lt;/a&gt;) is used.</description>
      <type>Choice</type>
      <units></units>
      <required>false</required>
      <model_dependent>false</model_dependent>
      <choices>
        <choice>
          <value>auto</value>
          <display_name>auto</display_name>
        </choice>
        <choice>
          <value>1</value>
          <display_name>1</display_name>
        </choice>
        <choice>
          <value>2</value>
          <display_name>2</display_name>
        </choice>
        <choice>
          <value>3</value>
          <display_name>3</display_name>
        </choice>
      </choices>
    </argument>
    <argument>
      <name>wall_type</name>
      <display_name>Wall: Type</display_name>
      <description>The type of walls.</description>
      <type>Choice</type>
      <required>true</required>
      <model_dependent>false</model_dependent>
      <default_value>WoodStud</default_value>
      <choices>
        <choice>
          <value>WoodStud</value>
          <display_name>WoodStud</display_name>
        </choice>
        <choice>
          <value>ConcreteMasonryUnit</value>
          <display_name>ConcreteMasonryUnit</display_name>
        </choice>
        <choice>
          <value>DoubleWoodStud</value>
          <display_name>DoubleWoodStud</display_name>
        </choice>
        <choice>
          <value>InsulatedConcreteForms</value>
          <display_name>InsulatedConcreteForms</display_name>
        </choice>
        <choice>
          <value>LogWall</value>
          <display_name>LogWall</display_name>
        </choice>
        <choice>
          <value>StructuralInsulatedPanel</value>
          <display_name>StructuralInsulatedPanel</display_name>
        </choice>
        <choice>
          <value>SolidConcrete</value>
          <display_name>SolidConcrete</display_name>
        </choice>
        <choice>
          <value>SteelFrame</value>
          <display_name>SteelFrame</display_name>
        </choice>
        <choice>
          <value>Stone</value>
          <display_name>Stone</display_name>
        </choice>
        <choice>
          <value>StrawBale</value>
          <display_name>StrawBale</display_name>
        </choice>
        <choice>
          <value>StructuralBrick</value>
          <display_name>StructuralBrick</display_name>
        </choice>
      </choices>
    </argument>
    <argument>
      <name>wall_siding_type</name>
      <display_name>Wall: Siding Type</display_name>
      <description>The siding type of the walls. Also applies to rim joists. If not provided, the OS-HPXML default (see &lt;a href='https://openstudio-hpxml.readthedocs.io/en/v1.8.1/workflow_inputs.html#hpxml-walls'&gt;HPXML Walls&lt;/a&gt;) is used.</description>
      <type>Choice</type>
      <units></units>
      <required>false</required>
      <model_dependent>false</model_dependent>
      <choices>
        <choice>
          <value>auto</value>
          <display_name>auto</display_name>
        </choice>
        <choice>
          <value>aluminum siding</value>
          <display_name>aluminum siding</display_name>
        </choice>
        <choice>
          <value>asbestos siding</value>
          <display_name>asbestos siding</display_name>
        </choice>
        <choice>
          <value>brick veneer</value>
          <display_name>brick veneer</display_name>
        </choice>
        <choice>
          <value>composite shingle siding</value>
          <display_name>composite shingle siding</display_name>
        </choice>
        <choice>
          <value>fiber cement siding</value>
          <display_name>fiber cement siding</display_name>
        </choice>
        <choice>
          <value>masonite siding</value>
          <display_name>masonite siding</display_name>
        </choice>
        <choice>
          <value>none</value>
          <display_name>none</display_name>
        </choice>
        <choice>
          <value>stucco</value>
          <display_name>stucco</display_name>
        </choice>
        <choice>
          <value>synthetic stucco</value>
          <display_name>synthetic stucco</display_name>
        </choice>
        <choice>
          <value>vinyl siding</value>
          <display_name>vinyl siding</display_name>
        </choice>
        <choice>
          <value>wood siding</value>
          <display_name>wood siding</display_name>
        </choice>
      </choices>
    </argument>
    <argument>
      <name>wall_color</name>
      <display_name>Wall: Color</display_name>
      <description>The color of the walls. Also applies to rim joists. If not provided, the OS-HPXML default (see &lt;a href='https://openstudio-hpxml.readthedocs.io/en/v1.8.1/workflow_inputs.html#hpxml-walls'&gt;HPXML Walls&lt;/a&gt;) is used.</description>
      <type>Choice</type>
      <units></units>
      <required>false</required>
      <model_dependent>false</model_dependent>
      <choices>
        <choice>
          <value>auto</value>
          <display_name>auto</display_name>
        </choice>
        <choice>
          <value>dark</value>
          <display_name>dark</display_name>
        </choice>
        <choice>
          <value>light</value>
          <display_name>light</display_name>
        </choice>
        <choice>
          <value>medium</value>
          <display_name>medium</display_name>
        </choice>
        <choice>
          <value>medium dark</value>
          <display_name>medium dark</display_name>
        </choice>
        <choice>
          <value>reflective</value>
          <display_name>reflective</display_name>
        </choice>
      </choices>
    </argument>
    <argument>
      <name>wall_assembly_r</name>
      <display_name>Wall: Assembly R-value</display_name>
      <description>Assembly R-value of the walls.</description>
      <type>Double</type>
      <units>h-ft^2-R/Btu</units>
      <required>true</required>
      <model_dependent>false</model_dependent>
      <default_value>11.9</default_value>
    </argument>
    <argument>
      <name>window_front_wwr</name>
      <display_name>Windows: Front Window-to-Wall Ratio</display_name>
      <description>The ratio of window area to wall area for the unit's front facade. Enter 0 if specifying Front Window Area instead. If the front wall is adiabatic, the value will be ignored.</description>
      <type>Double</type>
      <units>Frac</units>
      <required>true</required>
      <model_dependent>false</model_dependent>
      <default_value>0.18</default_value>
    </argument>
    <argument>
      <name>window_back_wwr</name>
      <display_name>Windows: Back Window-to-Wall Ratio</display_name>
      <description>The ratio of window area to wall area for the unit's back facade. Enter 0 if specifying Back Window Area instead. If the back wall is adiabatic, the value will be ignored.</description>
      <type>Double</type>
      <units>Frac</units>
      <required>true</required>
      <model_dependent>false</model_dependent>
      <default_value>0.18</default_value>
    </argument>
    <argument>
      <name>window_left_wwr</name>
      <display_name>Windows: Left Window-to-Wall Ratio</display_name>
      <description>The ratio of window area to wall area for the unit's left facade (when viewed from the front). Enter 0 if specifying Left Window Area instead. If the left wall is adiabatic, the value will be ignored.</description>
      <type>Double</type>
      <units>Frac</units>
      <required>true</required>
      <model_dependent>false</model_dependent>
      <default_value>0.18</default_value>
    </argument>
    <argument>
      <name>window_right_wwr</name>
      <display_name>Windows: Right Window-to-Wall Ratio</display_name>
      <description>The ratio of window area to wall area for the unit's right facade (when viewed from the front). Enter 0 if specifying Right Window Area instead. If the right wall is adiabatic, the value will be ignored.</description>
      <type>Double</type>
      <units>Frac</units>
      <required>true</required>
      <model_dependent>false</model_dependent>
      <default_value>0.18</default_value>
    </argument>
    <argument>
      <name>window_area_front</name>
      <display_name>Windows: Front Window Area</display_name>
      <description>The amount of window area on the unit's front facade. Enter 0 if specifying Front Window-to-Wall Ratio instead. If the front wall is adiabatic, the value will be ignored.</description>
      <type>Double</type>
      <units>ft^2</units>
      <required>true</required>
      <model_dependent>false</model_dependent>
      <default_value>0</default_value>
    </argument>
    <argument>
      <name>window_area_back</name>
      <display_name>Windows: Back Window Area</display_name>
      <description>The amount of window area on the unit's back facade. Enter 0 if specifying Back Window-to-Wall Ratio instead. If the back wall is adiabatic, the value will be ignored.</description>
      <type>Double</type>
      <units>ft^2</units>
      <required>true</required>
      <model_dependent>false</model_dependent>
      <default_value>0</default_value>
    </argument>
    <argument>
      <name>window_area_left</name>
      <display_name>Windows: Left Window Area</display_name>
      <description>The amount of window area on the unit's left facade (when viewed from the front). Enter 0 if specifying Left Window-to-Wall Ratio instead. If the left wall is adiabatic, the value will be ignored.</description>
      <type>Double</type>
      <units>ft^2</units>
      <required>true</required>
      <model_dependent>false</model_dependent>
      <default_value>0</default_value>
    </argument>
    <argument>
      <name>window_area_right</name>
      <display_name>Windows: Right Window Area</display_name>
      <description>The amount of window area on the unit's right facade (when viewed from the front). Enter 0 if specifying Right Window-to-Wall Ratio instead. If the right wall is adiabatic, the value will be ignored.</description>
      <type>Double</type>
      <units>ft^2</units>
      <required>true</required>
      <model_dependent>false</model_dependent>
      <default_value>0</default_value>
    </argument>
    <argument>
      <name>window_aspect_ratio</name>
      <display_name>Windows: Aspect Ratio</display_name>
      <description>Ratio of window height to width.</description>
      <type>Double</type>
      <units>Frac</units>
      <required>true</required>
      <model_dependent>false</model_dependent>
      <default_value>1.333</default_value>
    </argument>
    <argument>
      <name>window_fraction_operable</name>
      <display_name>Windows: Fraction Operable</display_name>
      <description>Fraction of windows that are operable. If not provided, the OS-HPXML default (see &lt;a href='https://openstudio-hpxml.readthedocs.io/en/v1.8.1/workflow_inputs.html#hpxml-windows'&gt;HPXML Windows&lt;/a&gt;) is used.</description>
      <type>String</type>
      <units>Frac</units>
      <required>false</required>
      <model_dependent>false</model_dependent>
    </argument>
    <argument>
      <name>window_natvent_availability</name>
      <display_name>Windows: Natural Ventilation Availability</display_name>
      <description>For operable windows, the number of days/week that windows can be opened by occupants for natural ventilation. If not provided, the OS-HPXML default (see &lt;a href='https://openstudio-hpxml.readthedocs.io/en/v1.8.1/workflow_inputs.html#hpxml-windows'&gt;HPXML Windows&lt;/a&gt;) is used.</description>
      <type>String</type>
      <units>Days/week</units>
      <required>false</required>
      <model_dependent>false</model_dependent>
    </argument>
    <argument>
      <name>window_ufactor</name>
      <display_name>Windows: U-Factor</display_name>
      <description>Full-assembly NFRC U-factor.</description>
      <type>Double</type>
      <units>Btu/hr-ft^2-R</units>
      <required>true</required>
      <model_dependent>false</model_dependent>
      <default_value>0.37</default_value>
    </argument>
    <argument>
      <name>window_shgc</name>
      <display_name>Windows: SHGC</display_name>
      <description>Full-assembly NFRC solar heat gain coefficient.</description>
      <type>Double</type>
      <required>true</required>
      <model_dependent>false</model_dependent>
      <default_value>0.3</default_value>
    </argument>
    <argument>
      <name>window_interior_shading_winter</name>
      <display_name>Windows: Winter Interior Shading</display_name>
      <description>Interior shading coefficient for the winter season. 1.0 indicates no reduction in solar gain, 0.85 indicates 15% reduction, etc. If not provided, the OS-HPXML default (see &lt;a href='https://openstudio-hpxml.readthedocs.io/en/v1.8.1/workflow_inputs.html#hpxml-windows'&gt;HPXML Windows&lt;/a&gt;) is used.</description>
      <type>String</type>
      <units>Frac</units>
      <required>false</required>
      <model_dependent>false</model_dependent>
    </argument>
    <argument>
      <name>window_interior_shading_summer</name>
      <display_name>Windows: Summer Interior Shading</display_name>
      <description>Interior shading coefficient for the summer season. 1.0 indicates no reduction in solar gain, 0.85 indicates 15% reduction, etc. If not provided, the OS-HPXML default (see &lt;a href='https://openstudio-hpxml.readthedocs.io/en/v1.8.1/workflow_inputs.html#hpxml-windows'&gt;HPXML Windows&lt;/a&gt;) is used.</description>
      <type>String</type>
      <units>Frac</units>
      <required>false</required>
      <model_dependent>false</model_dependent>
    </argument>
    <argument>
      <name>window_exterior_shading_winter</name>
      <display_name>Windows: Winter Exterior Shading</display_name>
      <description>Exterior shading coefficient for the winter season. 1.0 indicates no reduction in solar gain, 0.85 indicates 15% reduction, etc. If not provided, the OS-HPXML default (see &lt;a href='https://openstudio-hpxml.readthedocs.io/en/v1.8.1/workflow_inputs.html#hpxml-windows'&gt;HPXML Windows&lt;/a&gt;) is used.</description>
      <type>String</type>
      <units>Frac</units>
      <required>false</required>
      <model_dependent>false</model_dependent>
    </argument>
    <argument>
      <name>window_exterior_shading_summer</name>
      <display_name>Windows: Summer Exterior Shading</display_name>
      <description>Exterior shading coefficient for the summer season. 1.0 indicates no reduction in solar gain, 0.85 indicates 15% reduction, etc. If not provided, the OS-HPXML default (see &lt;a href='https://openstudio-hpxml.readthedocs.io/en/v1.8.1/workflow_inputs.html#hpxml-windows'&gt;HPXML Windows&lt;/a&gt;) is used.</description>
      <type>String</type>
      <units>Frac</units>
      <required>false</required>
      <model_dependent>false</model_dependent>
    </argument>
    <argument>
      <name>window_shading_summer_season</name>
      <display_name>Windows: Shading Summer Season</display_name>
      <description>Enter a date like 'May 1 - Sep 30'. Defines the summer season for purposes of shading coefficients; the rest of the year is assumed to be winter. If not provided, the OS-HPXML default (see &lt;a href='https://openstudio-hpxml.readthedocs.io/en/v1.8.1/workflow_inputs.html#hpxml-windows'&gt;HPXML Windows&lt;/a&gt;) is used.</description>
      <type>String</type>
      <units></units>
      <required>false</required>
      <model_dependent>false</model_dependent>
    </argument>
    <argument>
      <name>window_storm_type</name>
      <display_name>Windows: Storm Type</display_name>
      <description>The type of storm, if present. If not provided, assumes there is no storm.</description>
      <type>Choice</type>
      <units></units>
      <required>false</required>
      <model_dependent>false</model_dependent>
      <choices>
        <choice>
          <value>auto</value>
          <display_name>auto</display_name>
        </choice>
        <choice>
          <value>clear</value>
          <display_name>clear</display_name>
        </choice>
        <choice>
          <value>low-e</value>
          <display_name>low-e</display_name>
        </choice>
      </choices>
    </argument>
    <argument>
      <name>overhangs_front_depth</name>
      <display_name>Overhangs: Front Depth</display_name>
      <description>The depth of overhangs for windows for the front facade.</description>
      <type>Double</type>
      <units>ft</units>
      <required>true</required>
      <model_dependent>false</model_dependent>
      <default_value>0</default_value>
    </argument>
    <argument>
      <name>overhangs_front_distance_to_top_of_window</name>
      <display_name>Overhangs: Front Distance to Top of Window</display_name>
      <description>The overhangs distance to the top of window for the front facade.</description>
      <type>Double</type>
      <units>ft</units>
      <required>true</required>
      <model_dependent>false</model_dependent>
      <default_value>0</default_value>
    </argument>
    <argument>
      <name>overhangs_front_distance_to_bottom_of_window</name>
      <display_name>Overhangs: Front Distance to Bottom of Window</display_name>
      <description>The overhangs distance to the bottom of window for the front facade.</description>
      <type>Double</type>
      <units>ft</units>
      <required>true</required>
      <model_dependent>false</model_dependent>
      <default_value>4</default_value>
    </argument>
    <argument>
      <name>overhangs_back_depth</name>
      <display_name>Overhangs: Back Depth</display_name>
      <description>The depth of overhangs for windows for the back facade.</description>
      <type>Double</type>
      <units>ft</units>
      <required>true</required>
      <model_dependent>false</model_dependent>
      <default_value>0</default_value>
    </argument>
    <argument>
      <name>overhangs_back_distance_to_top_of_window</name>
      <display_name>Overhangs: Back Distance to Top of Window</display_name>
      <description>The overhangs distance to the top of window for the back facade.</description>
      <type>Double</type>
      <units>ft</units>
      <required>true</required>
      <model_dependent>false</model_dependent>
      <default_value>0</default_value>
    </argument>
    <argument>
      <name>overhangs_back_distance_to_bottom_of_window</name>
      <display_name>Overhangs: Back Distance to Bottom of Window</display_name>
      <description>The overhangs distance to the bottom of window for the back facade.</description>
      <type>Double</type>
      <units>ft</units>
      <required>true</required>
      <model_dependent>false</model_dependent>
      <default_value>4</default_value>
    </argument>
    <argument>
      <name>overhangs_left_depth</name>
      <display_name>Overhangs: Left Depth</display_name>
      <description>The depth of overhangs for windows for the left facade.</description>
      <type>Double</type>
      <units>ft</units>
      <required>true</required>
      <model_dependent>false</model_dependent>
      <default_value>0</default_value>
    </argument>
    <argument>
      <name>overhangs_left_distance_to_top_of_window</name>
      <display_name>Overhangs: Left Distance to Top of Window</display_name>
      <description>The overhangs distance to the top of window for the left facade.</description>
      <type>Double</type>
      <units>ft</units>
      <required>true</required>
      <model_dependent>false</model_dependent>
      <default_value>0</default_value>
    </argument>
    <argument>
      <name>overhangs_left_distance_to_bottom_of_window</name>
      <display_name>Overhangs: Left Distance to Bottom of Window</display_name>
      <description>The overhangs distance to the bottom of window for the left facade.</description>
      <type>Double</type>
      <units>ft</units>
      <required>true</required>
      <model_dependent>false</model_dependent>
      <default_value>4</default_value>
    </argument>
    <argument>
      <name>overhangs_right_depth</name>
      <display_name>Overhangs: Right Depth</display_name>
      <description>The depth of overhangs for windows for the right facade.</description>
      <type>Double</type>
      <units>ft</units>
      <required>true</required>
      <model_dependent>false</model_dependent>
      <default_value>0</default_value>
    </argument>
    <argument>
      <name>overhangs_right_distance_to_top_of_window</name>
      <display_name>Overhangs: Right Distance to Top of Window</display_name>
      <description>The overhangs distance to the top of window for the right facade.</description>
      <type>Double</type>
      <units>ft</units>
      <required>true</required>
      <model_dependent>false</model_dependent>
      <default_value>0</default_value>
    </argument>
    <argument>
      <name>overhangs_right_distance_to_bottom_of_window</name>
      <display_name>Overhangs: Right Distance to Bottom of Window</display_name>
      <description>The overhangs distance to the bottom of window for the right facade.</description>
      <type>Double</type>
      <units>ft</units>
      <required>true</required>
      <model_dependent>false</model_dependent>
      <default_value>4</default_value>
    </argument>
    <argument>
      <name>skylight_area_front</name>
      <display_name>Skylights: Front Roof Area</display_name>
      <description>The amount of skylight area on the unit's front conditioned roof facade.</description>
      <type>Double</type>
      <units>ft^2</units>
      <required>true</required>
      <model_dependent>false</model_dependent>
      <default_value>0</default_value>
    </argument>
    <argument>
      <name>skylight_area_back</name>
      <display_name>Skylights: Back Roof Area</display_name>
      <description>The amount of skylight area on the unit's back conditioned roof facade.</description>
      <type>Double</type>
      <units>ft^2</units>
      <required>true</required>
      <model_dependent>false</model_dependent>
      <default_value>0</default_value>
    </argument>
    <argument>
      <name>skylight_area_left</name>
      <display_name>Skylights: Left Roof Area</display_name>
      <description>The amount of skylight area on the unit's left conditioned roof facade (when viewed from the front).</description>
      <type>Double</type>
      <units>ft^2</units>
      <required>true</required>
      <model_dependent>false</model_dependent>
      <default_value>0</default_value>
    </argument>
    <argument>
      <name>skylight_area_right</name>
      <display_name>Skylights: Right Roof Area</display_name>
      <description>The amount of skylight area on the unit's right conditioned roof facade (when viewed from the front).</description>
      <type>Double</type>
      <units>ft^2</units>
      <required>true</required>
      <model_dependent>false</model_dependent>
      <default_value>0</default_value>
    </argument>
    <argument>
      <name>skylight_ufactor</name>
      <display_name>Skylights: U-Factor</display_name>
      <description>Full-assembly NFRC U-factor.</description>
      <type>Double</type>
      <units>Btu/hr-ft^2-R</units>
      <required>true</required>
      <model_dependent>false</model_dependent>
      <default_value>0.33</default_value>
    </argument>
    <argument>
      <name>skylight_shgc</name>
      <display_name>Skylights: SHGC</display_name>
      <description>Full-assembly NFRC solar heat gain coefficient.</description>
      <type>Double</type>
      <required>true</required>
      <model_dependent>false</model_dependent>
      <default_value>0.45</default_value>
    </argument>
    <argument>
      <name>skylight_storm_type</name>
      <display_name>Skylights: Storm Type</display_name>
      <description>The type of storm, if present. If not provided, assumes there is no storm.</description>
      <type>Choice</type>
      <units></units>
      <required>false</required>
      <model_dependent>false</model_dependent>
      <choices>
        <choice>
          <value>auto</value>
          <display_name>auto</display_name>
        </choice>
        <choice>
          <value>clear</value>
          <display_name>clear</display_name>
        </choice>
        <choice>
          <value>low-e</value>
          <display_name>low-e</display_name>
        </choice>
      </choices>
    </argument>
    <argument>
      <name>door_area</name>
      <display_name>Doors: Area</display_name>
      <description>The area of the opaque door(s).</description>
      <type>Double</type>
      <units>ft^2</units>
      <required>true</required>
      <model_dependent>false</model_dependent>
      <default_value>20</default_value>
    </argument>
    <argument>
      <name>door_rvalue</name>
      <display_name>Doors: R-value</display_name>
      <description>R-value of the opaque door(s).</description>
      <type>Double</type>
      <units>h-ft^2-R/Btu</units>
      <required>true</required>
      <model_dependent>false</model_dependent>
      <default_value>4.4</default_value>
    </argument>
    <argument>
      <name>air_leakage_leakiness_description</name>
      <display_name>Air Leakage: Leakiness Description</display_name>
      <description>Qualitative description of infiltration. If provided, the Year Built of the home is required. Either provide this input or provide a numeric air leakage value below.</description>
      <type>Choice</type>
      <units></units>
      <required>false</required>
      <model_dependent>false</model_dependent>
      <choices>
        <choice>
          <value>auto</value>
          <display_name>auto</display_name>
        </choice>
        <choice>
          <value>very tight</value>
          <display_name>very tight</display_name>
        </choice>
        <choice>
          <value>tight</value>
          <display_name>tight</display_name>
        </choice>
        <choice>
          <value>average</value>
          <display_name>average</display_name>
        </choice>
        <choice>
          <value>leaky</value>
          <display_name>leaky</display_name>
        </choice>
        <choice>
          <value>very leaky</value>
          <display_name>very leaky</display_name>
        </choice>
      </choices>
    </argument>
    <argument>
      <name>air_leakage_units</name>
      <display_name>Air Leakage: Units</display_name>
      <description>The unit of measure for the air leakage if providing a numeric air leakage value.</description>
      <type>Choice</type>
      <units></units>
      <required>false</required>
      <model_dependent>false</model_dependent>
      <choices>
        <choice>
          <value>auto</value>
          <display_name>auto</display_name>
        </choice>
        <choice>
          <value>ACH</value>
          <display_name>ACH</display_name>
        </choice>
        <choice>
          <value>CFM</value>
          <display_name>CFM</display_name>
        </choice>
        <choice>
          <value>ACHnatural</value>
          <display_name>ACHnatural</display_name>
        </choice>
        <choice>
          <value>CFMnatural</value>
          <display_name>CFMnatural</display_name>
        </choice>
        <choice>
          <value>EffectiveLeakageArea</value>
          <display_name>EffectiveLeakageArea</display_name>
        </choice>
      </choices>
    </argument>
    <argument>
      <name>air_leakage_house_pressure</name>
      <display_name>Air Leakage: House Pressure</display_name>
      <description>The house pressure relative to outside if providing a numeric air leakage value. Required when units are ACH or CFM.</description>
      <type>String</type>
      <units>Pa</units>
      <required>false</required>
      <model_dependent>false</model_dependent>
    </argument>
    <argument>
      <name>air_leakage_value</name>
      <display_name>Air Leakage: Value</display_name>
      <description>Numeric air leakage value. For 'EffectiveLeakageArea', provide value in sq. in. If provided, overrides Leakiness Description input.</description>
      <type>String</type>
      <units></units>
      <required>false</required>
      <model_dependent>false</model_dependent>
    </argument>
    <argument>
      <name>air_leakage_type</name>
      <display_name>Air Leakage: Type</display_name>
      <description>Type of air leakage if providing a numeric air leakage value. If 'unit total', represents the total infiltration to the unit as measured by a compartmentalization test, in which case the air leakage value will be adjusted by the ratio of exterior envelope surface area to total envelope surface area. Otherwise, if 'unit exterior only', represents the infiltration to the unit from outside only as measured by a guarded test. Required when unit type is single-family attached or apartment unit.</description>
      <type>Choice</type>
      <units></units>
      <required>false</required>
      <model_dependent>false</model_dependent>
      <choices>
        <choice>
          <value>auto</value>
          <display_name>auto</display_name>
        </choice>
        <choice>
          <value>unit total</value>
          <display_name>unit total</display_name>
        </choice>
        <choice>
          <value>unit exterior only</value>
          <display_name>unit exterior only</display_name>
        </choice>
      </choices>
    </argument>
    <argument>
      <name>heating_system_type</name>
      <display_name>Heating System: Type</display_name>
      <description>The type of heating system. Use 'none' if there is no heating system or if there is a heat pump serving a heating load.</description>
      <type>Choice</type>
      <required>true</required>
      <model_dependent>false</model_dependent>
      <default_value>Furnace</default_value>
      <choices>
        <choice>
          <value>none</value>
          <display_name>none</display_name>
        </choice>
        <choice>
          <value>Furnace</value>
          <display_name>Furnace</display_name>
        </choice>
        <choice>
          <value>WallFurnace</value>
          <display_name>WallFurnace</display_name>
        </choice>
        <choice>
          <value>FloorFurnace</value>
          <display_name>FloorFurnace</display_name>
        </choice>
        <choice>
          <value>Boiler</value>
          <display_name>Boiler</display_name>
        </choice>
        <choice>
          <value>ElectricResistance</value>
          <display_name>ElectricResistance</display_name>
        </choice>
        <choice>
          <value>Stove</value>
          <display_name>Stove</display_name>
        </choice>
        <choice>
          <value>SpaceHeater</value>
          <display_name>SpaceHeater</display_name>
        </choice>
        <choice>
          <value>Fireplace</value>
          <display_name>Fireplace</display_name>
        </choice>
        <choice>
          <value>Shared Boiler w/ Baseboard</value>
          <display_name>Shared Boiler w/ Baseboard</display_name>
        </choice>
        <choice>
          <value>Shared Boiler w/ Ductless Fan Coil</value>
          <display_name>Shared Boiler w/ Ductless Fan Coil</display_name>
        </choice>
      </choices>
    </argument>
    <argument>
      <name>heating_system_fuel</name>
      <display_name>Heating System: Fuel Type</display_name>
      <description>The fuel type of the heating system. Ignored for ElectricResistance.</description>
      <type>Choice</type>
      <required>true</required>
      <model_dependent>false</model_dependent>
      <default_value>natural gas</default_value>
      <choices>
        <choice>
          <value>electricity</value>
          <display_name>electricity</display_name>
        </choice>
        <choice>
          <value>natural gas</value>
          <display_name>natural gas</display_name>
        </choice>
        <choice>
          <value>fuel oil</value>
          <display_name>fuel oil</display_name>
        </choice>
        <choice>
          <value>propane</value>
          <display_name>propane</display_name>
        </choice>
        <choice>
          <value>wood</value>
          <display_name>wood</display_name>
        </choice>
        <choice>
          <value>wood pellets</value>
          <display_name>wood pellets</display_name>
        </choice>
        <choice>
          <value>coal</value>
          <display_name>coal</display_name>
        </choice>
      </choices>
    </argument>
    <argument>
      <name>heating_system_heating_efficiency</name>
      <display_name>Heating System: Rated AFUE or Percent</display_name>
      <description>The rated heating efficiency value of the heating system.</description>
      <type>Double</type>
      <units>Frac</units>
      <required>true</required>
      <model_dependent>false</model_dependent>
      <default_value>0.78</default_value>
    </argument>
    <argument>
      <name>heating_system_heating_capacity</name>
      <display_name>Heating System: Heating Capacity</display_name>
      <description>The output heating capacity of the heating system. If not provided, the OS-HPXML autosized default (see &lt;a href='https://openstudio-hpxml.readthedocs.io/en/v1.8.1/workflow_inputs.html#hpxml-heating-systems'&gt;HPXML Heating Systems&lt;/a&gt;) is used.</description>
      <type>String</type>
      <units>Btu/hr</units>
      <required>false</required>
      <model_dependent>false</model_dependent>
    </argument>
    <argument>
      <name>heating_system_heating_autosizing_factor</name>
      <display_name>Heating System: Heating Autosizing Factor</display_name>
      <description>The capacity scaling factor applied to the auto-sizing methodology. If not provided, 1.0 is used.</description>
      <type>String</type>
      <units></units>
      <required>false</required>
      <model_dependent>false</model_dependent>
    </argument>
    <argument>
      <name>heating_system_heating_autosizing_limit</name>
      <display_name>Heating System: Heating Autosizing Limit</display_name>
      <description>The maximum capacity limit applied to the auto-sizing methodology. If not provided, no limit is used.</description>
      <type>String</type>
      <units>Btu/hr</units>
      <required>false</required>
      <model_dependent>false</model_dependent>
    </argument>
    <argument>
      <name>heating_system_fraction_heat_load_served</name>
      <display_name>Heating System: Fraction Heat Load Served</display_name>
      <description>The heating load served by the heating system.</description>
      <type>Double</type>
      <units>Frac</units>
      <required>true</required>
      <model_dependent>false</model_dependent>
      <default_value>1</default_value>
    </argument>
    <argument>
      <name>heating_system_pilot_light</name>
      <display_name>Heating System: Pilot Light</display_name>
      <description>The fuel usage of the pilot light. Applies only to Furnace, WallFurnace, FloorFurnace, Stove, Boiler, and Fireplace with non-electric fuel type. If not provided, assumes no pilot light.</description>
      <type>String</type>
      <units>Btuh</units>
      <required>false</required>
      <model_dependent>false</model_dependent>
    </argument>
    <argument>
      <name>cooling_system_type</name>
      <display_name>Cooling System: Type</display_name>
      <description>The type of cooling system. Use 'none' if there is no cooling system or if there is a heat pump serving a cooling load.</description>
      <type>Choice</type>
      <required>true</required>
      <model_dependent>false</model_dependent>
      <default_value>central air conditioner</default_value>
      <choices>
        <choice>
          <value>none</value>
          <display_name>none</display_name>
        </choice>
        <choice>
          <value>central air conditioner</value>
          <display_name>central air conditioner</display_name>
        </choice>
        <choice>
          <value>room air conditioner</value>
          <display_name>room air conditioner</display_name>
        </choice>
        <choice>
          <value>evaporative cooler</value>
          <display_name>evaporative cooler</display_name>
        </choice>
        <choice>
          <value>mini-split</value>
          <display_name>mini-split</display_name>
        </choice>
        <choice>
          <value>packaged terminal air conditioner</value>
          <display_name>packaged terminal air conditioner</display_name>
        </choice>
      </choices>
    </argument>
    <argument>
      <name>cooling_system_cooling_efficiency_type</name>
      <display_name>Cooling System: Efficiency Type</display_name>
      <description>The efficiency type of the cooling system. System types central air conditioner and mini-split use SEER or SEER2. System types room air conditioner and packaged terminal air conditioner use EER or CEER. Ignored for system type evaporative cooler.</description>
      <type>Choice</type>
      <required>true</required>
      <model_dependent>false</model_dependent>
      <default_value>SEER</default_value>
      <choices>
        <choice>
          <value>SEER</value>
          <display_name>SEER</display_name>
        </choice>
        <choice>
          <value>SEER2</value>
          <display_name>SEER2</display_name>
        </choice>
        <choice>
          <value>EER</value>
          <display_name>EER</display_name>
        </choice>
        <choice>
          <value>CEER</value>
          <display_name>CEER</display_name>
        </choice>
      </choices>
    </argument>
    <argument>
      <name>cooling_system_cooling_efficiency</name>
      <display_name>Cooling System: Efficiency</display_name>
      <description>The rated efficiency value of the cooling system. Ignored for evaporative cooler.</description>
      <type>Double</type>
      <required>true</required>
      <model_dependent>false</model_dependent>
      <default_value>13</default_value>
    </argument>
    <argument>
      <name>cooling_system_cooling_compressor_type</name>
      <display_name>Cooling System: Cooling Compressor Type</display_name>
      <description>The compressor type of the cooling system. Only applies to central air conditioner and mini-split. If not provided, the OS-HPXML default (see &lt;a href='https://openstudio-hpxml.readthedocs.io/en/v1.8.1/workflow_inputs.html#central-air-conditioner'&gt;Central Air Conditioner&lt;/a&gt;, &lt;a href='https://openstudio-hpxml.readthedocs.io/en/v1.8.1/workflow_inputs.html#mini-split-air-conditioner'&gt;Mini-Split Air Conditioner&lt;/a&gt;) is used.</description>
      <type>Choice</type>
      <units></units>
      <required>false</required>
      <model_dependent>false</model_dependent>
      <choices>
        <choice>
          <value>auto</value>
          <display_name>auto</display_name>
        </choice>
        <choice>
          <value>single stage</value>
          <display_name>single stage</display_name>
        </choice>
        <choice>
          <value>two stage</value>
          <display_name>two stage</display_name>
        </choice>
        <choice>
          <value>variable speed</value>
          <display_name>variable speed</display_name>
        </choice>
      </choices>
    </argument>
    <argument>
      <name>cooling_system_cooling_sensible_heat_fraction</name>
      <display_name>Cooling System: Cooling Sensible Heat Fraction</display_name>
      <description>The sensible heat fraction of the cooling system. Ignored for evaporative cooler. If not provided, the OS-HPXML default (see &lt;a href='https://openstudio-hpxml.readthedocs.io/en/v1.8.1/workflow_inputs.html#central-air-conditioner'&gt;Central Air Conditioner&lt;/a&gt;, &lt;a href='https://openstudio-hpxml.readthedocs.io/en/v1.8.1/workflow_inputs.html#room-air-conditioner'&gt;Room Air Conditioner&lt;/a&gt;, &lt;a href='https://openstudio-hpxml.readthedocs.io/en/v1.8.1/workflow_inputs.html#packaged-terminal-air-conditioner'&gt;Packaged Terminal Air Conditioner&lt;/a&gt;, &lt;a href='https://openstudio-hpxml.readthedocs.io/en/v1.8.1/workflow_inputs.html#mini-split-air-conditioner'&gt;Mini-Split Air Conditioner&lt;/a&gt;) is used.</description>
      <type>String</type>
      <units>Frac</units>
      <required>false</required>
      <model_dependent>false</model_dependent>
    </argument>
    <argument>
      <name>cooling_system_cooling_capacity</name>
      <display_name>Cooling System: Cooling Capacity</display_name>
      <description>The output cooling capacity of the cooling system. If not provided, the OS-HPXML autosized default (see &lt;a href='https://openstudio-hpxml.readthedocs.io/en/v1.8.1/workflow_inputs.html#central-air-conditioner'&gt;Central Air Conditioner&lt;/a&gt;, &lt;a href='https://openstudio-hpxml.readthedocs.io/en/v1.8.1/workflow_inputs.html#room-air-conditioner'&gt;Room Air Conditioner&lt;/a&gt;, &lt;a href='https://openstudio-hpxml.readthedocs.io/en/v1.8.1/workflow_inputs.html#packaged-terminal-air-conditioner'&gt;Packaged Terminal Air Conditioner&lt;/a&gt;, &lt;a href='https://openstudio-hpxml.readthedocs.io/en/v1.8.1/workflow_inputs.html#evaporative-cooler'&gt;Evaporative Cooler&lt;/a&gt;, &lt;a href='https://openstudio-hpxml.readthedocs.io/en/v1.8.1/workflow_inputs.html#mini-split-air-conditioner'&gt;Mini-Split Air Conditioner&lt;/a&gt;) is used.</description>
      <type>String</type>
      <units>Btu/hr</units>
      <required>false</required>
      <model_dependent>false</model_dependent>
    </argument>
    <argument>
      <name>cooling_system_cooling_autosizing_factor</name>
      <display_name>Cooling System: Cooling Autosizing Factor</display_name>
      <description>The capacity scaling factor applied to the auto-sizing methodology. If not provided, 1.0 is used.</description>
      <type>String</type>
      <units></units>
      <required>false</required>
      <model_dependent>false</model_dependent>
    </argument>
    <argument>
      <name>cooling_system_cooling_autosizing_limit</name>
      <display_name>Cooling System: Cooling Autosizing Limit</display_name>
      <description>The maximum capacity limit applied to the auto-sizing methodology. If not provided, no limit is used.</description>
      <type>String</type>
      <units>Btu/hr</units>
      <required>false</required>
      <model_dependent>false</model_dependent>
    </argument>
    <argument>
      <name>cooling_system_fraction_cool_load_served</name>
      <display_name>Cooling System: Fraction Cool Load Served</display_name>
      <description>The cooling load served by the cooling system.</description>
      <type>Double</type>
      <units>Frac</units>
      <required>true</required>
      <model_dependent>false</model_dependent>
      <default_value>1</default_value>
    </argument>
    <argument>
      <name>cooling_system_is_ducted</name>
      <display_name>Cooling System: Is Ducted</display_name>
      <description>Whether the cooling system is ducted or not. Only used for mini-split and evaporative cooler. It's assumed that central air conditioner is ducted, and room air conditioner and packaged terminal air conditioner are not ducted.</description>
      <type>Choice</type>
      <units></units>
      <required>false</required>
      <model_dependent>false</model_dependent>
      <choices>
        <choice>
          <value>auto</value>
          <display_name>auto</display_name>
        </choice>
        <choice>
          <value>true</value>
          <display_name>true</display_name>
        </choice>
        <choice>
          <value>false</value>
          <display_name>false</display_name>
        </choice>
      </choices>
    </argument>
    <argument>
      <name>cooling_system_crankcase_heater_watts</name>
      <display_name>Cooling System: Crankcase Heater Power Watts</display_name>
      <description>Cooling system crankcase heater power consumption in Watts. Applies only to central air conditioner, room air conditioner, packaged terminal air conditioner and mini-split. If not provided, the OS-HPXML default (see &lt;a href='https://openstudio-hpxml.readthedocs.io/en/v1.8.1/workflow_inputs.html#central-air-conditioner'&gt;Central Air Conditioner&lt;/a&gt;, &lt;a href='https://openstudio-hpxml.readthedocs.io/en/v1.8.1/workflow_inputs.html#room-air-conditioner'&gt;Room Air Conditioner&lt;/a&gt;, &lt;a href='https://openstudio-hpxml.readthedocs.io/en/v1.8.1/workflow_inputs.html#packaged-terminal-air-conditioner'&gt;Packaged Terminal Air Conditioner&lt;/a&gt;, &lt;a href='https://openstudio-hpxml.readthedocs.io/en/v1.8.1/workflow_inputs.html#mini-split-air-conditioner'&gt;Mini-Split Air Conditioner&lt;/a&gt;) is used.</description>
      <type>String</type>
      <units>W</units>
      <required>false</required>
      <model_dependent>false</model_dependent>
    </argument>
    <argument>
      <name>cooling_system_integrated_heating_system_fuel</name>
      <display_name>Cooling System: Integrated Heating System Fuel Type</display_name>
      <description>The fuel type of the heating system integrated into cooling system. Only used for packaged terminal air conditioner and room air conditioner.</description>
      <type>Choice</type>
      <units></units>
      <required>false</required>
      <model_dependent>false</model_dependent>
      <choices>
        <choice>
          <value>auto</value>
          <display_name>auto</display_name>
        </choice>
        <choice>
          <value>electricity</value>
          <display_name>electricity</display_name>
        </choice>
        <choice>
          <value>natural gas</value>
          <display_name>natural gas</display_name>
        </choice>
        <choice>
          <value>fuel oil</value>
          <display_name>fuel oil</display_name>
        </choice>
        <choice>
          <value>propane</value>
          <display_name>propane</display_name>
        </choice>
        <choice>
          <value>wood</value>
          <display_name>wood</display_name>
        </choice>
        <choice>
          <value>wood pellets</value>
          <display_name>wood pellets</display_name>
        </choice>
        <choice>
          <value>coal</value>
          <display_name>coal</display_name>
        </choice>
      </choices>
    </argument>
    <argument>
      <name>cooling_system_integrated_heating_system_efficiency_percent</name>
      <display_name>Cooling System: Integrated Heating System Efficiency</display_name>
      <description>The rated heating efficiency value of the heating system integrated into cooling system. Only used for packaged terminal air conditioner and room air conditioner.</description>
      <type>String</type>
      <units>Frac</units>
      <required>false</required>
      <model_dependent>false</model_dependent>
    </argument>
    <argument>
      <name>cooling_system_integrated_heating_system_capacity</name>
      <display_name>Cooling System: Integrated Heating System Heating Capacity</display_name>
      <description>The output heating capacity of the heating system integrated into cooling system. If not provided, the OS-HPXML autosized default (see &lt;a href='https://openstudio-hpxml.readthedocs.io/en/v1.8.1/workflow_inputs.html#room-air-conditioner'&gt;Room Air Conditioner&lt;/a&gt;, &lt;a href='https://openstudio-hpxml.readthedocs.io/en/v1.8.1/workflow_inputs.html#packaged-terminal-air-conditioner'&gt;Packaged Terminal Air Conditioner&lt;/a&gt;) is used. Only used for room air conditioner and packaged terminal air conditioner.</description>
      <type>String</type>
      <units>Btu/hr</units>
      <required>false</required>
      <model_dependent>false</model_dependent>
    </argument>
    <argument>
      <name>cooling_system_integrated_heating_system_fraction_heat_load_served</name>
      <display_name>Cooling System: Integrated Heating System Fraction Heat Load Served</display_name>
      <description>The heating load served by the heating system integrated into cooling system. Only used for packaged terminal air conditioner and room air conditioner.</description>
      <type>String</type>
      <units>Frac</units>
      <required>false</required>
      <model_dependent>false</model_dependent>
    </argument>
    <argument>
      <name>heat_pump_type</name>
      <display_name>Heat Pump: Type</display_name>
      <description>The type of heat pump. Use 'none' if there is no heat pump.</description>
      <type>Choice</type>
      <required>true</required>
      <model_dependent>false</model_dependent>
      <default_value>none</default_value>
      <choices>
        <choice>
          <value>none</value>
          <display_name>none</display_name>
        </choice>
        <choice>
          <value>air-to-air</value>
          <display_name>air-to-air</display_name>
        </choice>
        <choice>
          <value>mini-split</value>
          <display_name>mini-split</display_name>
        </choice>
        <choice>
          <value>ground-to-air</value>
          <display_name>ground-to-air</display_name>
        </choice>
        <choice>
          <value>packaged terminal heat pump</value>
          <display_name>packaged terminal heat pump</display_name>
        </choice>
        <choice>
          <value>room air conditioner with reverse cycle</value>
          <display_name>room air conditioner with reverse cycle</display_name>
        </choice>
      </choices>
    </argument>
    <argument>
      <name>heat_pump_heating_efficiency_type</name>
      <display_name>Heat Pump: Heating Efficiency Type</display_name>
      <description>The heating efficiency type of heat pump. System types air-to-air and mini-split use HSPF or HSPF2. System types ground-to-air, packaged terminal heat pump and room air conditioner with reverse cycle use COP.</description>
      <type>Choice</type>
      <required>true</required>
      <model_dependent>false</model_dependent>
      <default_value>HSPF</default_value>
      <choices>
        <choice>
          <value>HSPF</value>
          <display_name>HSPF</display_name>
        </choice>
        <choice>
          <value>HSPF2</value>
          <display_name>HSPF2</display_name>
        </choice>
        <choice>
          <value>COP</value>
          <display_name>COP</display_name>
        </choice>
      </choices>
    </argument>
    <argument>
      <name>heat_pump_heating_efficiency</name>
      <display_name>Heat Pump: Heating Efficiency</display_name>
      <description>The rated heating efficiency value of the heat pump.</description>
      <type>Double</type>
      <required>true</required>
      <model_dependent>false</model_dependent>
      <default_value>7.7</default_value>
    </argument>
    <argument>
      <name>heat_pump_cooling_efficiency_type</name>
      <display_name>Heat Pump: Cooling Efficiency Type</display_name>
      <description>The cooling efficiency type of heat pump. System types air-to-air and mini-split use SEER or SEER2. System types ground-to-air, packaged terminal heat pump and room air conditioner with reverse cycle use EER.</description>
      <type>Choice</type>
      <required>true</required>
      <model_dependent>false</model_dependent>
      <default_value>SEER</default_value>
      <choices>
        <choice>
          <value>SEER</value>
          <display_name>SEER</display_name>
        </choice>
        <choice>
          <value>SEER2</value>
          <display_name>SEER2</display_name>
        </choice>
        <choice>
          <value>EER</value>
          <display_name>EER</display_name>
        </choice>
        <choice>
          <value>CEER</value>
          <display_name>CEER</display_name>
        </choice>
      </choices>
    </argument>
    <argument>
      <name>heat_pump_cooling_efficiency</name>
      <display_name>Heat Pump: Cooling Efficiency</display_name>
      <description>The rated cooling efficiency value of the heat pump.</description>
      <type>Double</type>
      <required>true</required>
      <model_dependent>false</model_dependent>
      <default_value>13</default_value>
    </argument>
    <argument>
      <name>heat_pump_cooling_compressor_type</name>
      <display_name>Heat Pump: Cooling Compressor Type</display_name>
      <description>The compressor type of the heat pump. Only applies to air-to-air and mini-split. If not provided, the OS-HPXML default (see &lt;a href='https://openstudio-hpxml.readthedocs.io/en/v1.8.1/workflow_inputs.html#air-to-air-heat-pump'&gt;Air-to-Air Heat Pump&lt;/a&gt;, &lt;a href='https://openstudio-hpxml.readthedocs.io/en/v1.8.1/workflow_inputs.html#mini-split-heat-pump'&gt;Mini-Split Heat Pump&lt;/a&gt;) is used.</description>
      <type>Choice</type>
      <units></units>
      <required>false</required>
      <model_dependent>false</model_dependent>
      <choices>
        <choice>
          <value>auto</value>
          <display_name>auto</display_name>
        </choice>
        <choice>
          <value>single stage</value>
          <display_name>single stage</display_name>
        </choice>
        <choice>
          <value>two stage</value>
          <display_name>two stage</display_name>
        </choice>
        <choice>
          <value>variable speed</value>
          <display_name>variable speed</display_name>
        </choice>
      </choices>
    </argument>
    <argument>
      <name>heat_pump_cooling_sensible_heat_fraction</name>
      <display_name>Heat Pump: Cooling Sensible Heat Fraction</display_name>
      <description>The sensible heat fraction of the heat pump. If not provided, the OS-HPXML default (see &lt;a href='https://openstudio-hpxml.readthedocs.io/en/v1.8.1/workflow_inputs.html#air-to-air-heat-pump'&gt;Air-to-Air Heat Pump&lt;/a&gt;, &lt;a href='https://openstudio-hpxml.readthedocs.io/en/v1.8.1/workflow_inputs.html#mini-split-heat-pump'&gt;Mini-Split Heat Pump&lt;/a&gt;, &lt;a href='https://openstudio-hpxml.readthedocs.io/en/v1.8.1/workflow_inputs.html#packaged-terminal-heat-pump'&gt;Packaged Terminal Heat Pump&lt;/a&gt;, &lt;a href='https://openstudio-hpxml.readthedocs.io/en/v1.8.1/workflow_inputs.html#room-air-conditioner-w-reverse-cycle'&gt;Room Air Conditioner w/ Reverse Cycle&lt;/a&gt;, &lt;a href='https://openstudio-hpxml.readthedocs.io/en/v1.8.1/workflow_inputs.html#ground-to-air-heat-pump'&gt;Ground-to-Air Heat Pump&lt;/a&gt;) is used.</description>
      <type>String</type>
      <units>Frac</units>
      <required>false</required>
      <model_dependent>false</model_dependent>
    </argument>
    <argument>
      <name>heat_pump_heating_capacity</name>
      <display_name>Heat Pump: Heating Capacity</display_name>
      <description>The output heating capacity of the heat pump. If not provided, the OS-HPXML autosized default (see &lt;a href='https://openstudio-hpxml.readthedocs.io/en/v1.8.1/workflow_inputs.html#air-to-air-heat-pump'&gt;Air-to-Air Heat Pump&lt;/a&gt;, &lt;a href='https://openstudio-hpxml.readthedocs.io/en/v1.8.1/workflow_inputs.html#mini-split-heat-pump'&gt;Mini-Split Heat Pump&lt;/a&gt;, &lt;a href='https://openstudio-hpxml.readthedocs.io/en/v1.8.1/workflow_inputs.html#packaged-terminal-heat-pump'&gt;Packaged Terminal Heat Pump&lt;/a&gt;, &lt;a href='https://openstudio-hpxml.readthedocs.io/en/v1.8.1/workflow_inputs.html#room-air-conditioner-w-reverse-cycle'&gt;Room Air Conditioner w/ Reverse Cycle&lt;/a&gt;, &lt;a href='https://openstudio-hpxml.readthedocs.io/en/v1.8.1/workflow_inputs.html#ground-to-air-heat-pump'&gt;Ground-to-Air Heat Pump&lt;/a&gt;) is used.</description>
      <type>String</type>
      <units>Btu/hr</units>
      <required>false</required>
      <model_dependent>false</model_dependent>
    </argument>
    <argument>
      <name>heat_pump_heating_autosizing_factor</name>
      <display_name>Heat Pump: Heating Autosizing Factor</display_name>
      <description>The capacity scaling factor applied to the auto-sizing methodology. If not provided, 1.0 is used.</description>
      <type>String</type>
      <units></units>
      <required>false</required>
      <model_dependent>false</model_dependent>
    </argument>
    <argument>
      <name>heat_pump_heating_autosizing_limit</name>
      <display_name>Heat Pump: Heating Autosizing Limit</display_name>
      <description>The maximum capacity limit applied to the auto-sizing methodology. If not provided, no limit is used.</description>
      <type>String</type>
      <units>Btu/hr</units>
      <required>false</required>
      <model_dependent>false</model_dependent>
    </argument>
    <argument>
      <name>heat_pump_heating_capacity_retention_fraction</name>
      <display_name>Heat Pump: Heating Capacity Retention Fraction</display_name>
      <description>The output heating capacity of the heat pump at a user-specified temperature (e.g., 17F or 5F) divided by the above nominal heating capacity. Applies to all heat pump types except ground-to-air. If not provided, the OS-HPXML default (see &lt;a href='https://openstudio-hpxml.readthedocs.io/en/v1.8.1/workflow_inputs.html#air-to-air-heat-pump'&gt;Air-to-Air Heat Pump&lt;/a&gt;, &lt;a href='https://openstudio-hpxml.readthedocs.io/en/v1.8.1/workflow_inputs.html#mini-split-heat-pump'&gt;Mini-Split Heat Pump&lt;/a&gt;, &lt;a href='https://openstudio-hpxml.readthedocs.io/en/v1.8.1/workflow_inputs.html#packaged-terminal-heat-pump'&gt;Packaged Terminal Heat Pump&lt;/a&gt;, &lt;a href='https://openstudio-hpxml.readthedocs.io/en/v1.8.1/workflow_inputs.html#room-air-conditioner-w-reverse-cycle'&gt;Room Air Conditioner w/ Reverse Cycle&lt;/a&gt;) is used.</description>
      <type>String</type>
      <units>Frac</units>
      <required>false</required>
      <model_dependent>false</model_dependent>
    </argument>
    <argument>
      <name>heat_pump_heating_capacity_retention_temp</name>
      <display_name>Heat Pump: Heating Capacity Retention Temperature</display_name>
      <description>The user-specified temperature (e.g., 17F or 5F) for the above heating capacity retention fraction. Applies to all heat pump types except ground-to-air. Required if the Heating Capacity Retention Fraction is provided.</description>
      <type>String</type>
      <units>F</units>
      <required>false</required>
      <model_dependent>false</model_dependent>
    </argument>
    <argument>
      <name>heat_pump_cooling_capacity</name>
      <display_name>Heat Pump: Cooling Capacity</display_name>
      <description>The output cooling capacity of the heat pump. If not provided, the OS-HPXML autosized default (see &lt;a href='https://openstudio-hpxml.readthedocs.io/en/v1.8.1/workflow_inputs.html#air-to-air-heat-pump'&gt;Air-to-Air Heat Pump&lt;/a&gt;, &lt;a href='https://openstudio-hpxml.readthedocs.io/en/v1.8.1/workflow_inputs.html#mini-split-heat-pump'&gt;Mini-Split Heat Pump&lt;/a&gt;, &lt;a href='https://openstudio-hpxml.readthedocs.io/en/v1.8.1/workflow_inputs.html#packaged-terminal-heat-pump'&gt;Packaged Terminal Heat Pump&lt;/a&gt;, &lt;a href='https://openstudio-hpxml.readthedocs.io/en/v1.8.1/workflow_inputs.html#room-air-conditioner-w-reverse-cycle'&gt;Room Air Conditioner w/ Reverse Cycle&lt;/a&gt;, &lt;a href='https://openstudio-hpxml.readthedocs.io/en/v1.8.1/workflow_inputs.html#ground-to-air-heat-pump'&gt;Ground-to-Air Heat Pump&lt;/a&gt;) is used.</description>
      <type>String</type>
      <units>Btu/hr</units>
      <required>false</required>
      <model_dependent>false</model_dependent>
    </argument>
    <argument>
      <name>heat_pump_cooling_autosizing_factor</name>
      <display_name>Heat Pump: Cooling Autosizing Factor</display_name>
      <description>The capacity scaling factor applied to the auto-sizing methodology. If not provided, 1.0 is used.</description>
      <type>String</type>
      <units></units>
      <required>false</required>
      <model_dependent>false</model_dependent>
    </argument>
    <argument>
      <name>heat_pump_cooling_autosizing_limit</name>
      <display_name>Heat Pump: Cooling Autosizing Limit</display_name>
      <description>The maximum capacity limit applied to the auto-sizing methodology. If not provided, no limit is used.</description>
      <type>String</type>
      <units>Btu/hr</units>
      <required>false</required>
      <model_dependent>false</model_dependent>
    </argument>
    <argument>
      <name>heat_pump_fraction_heat_load_served</name>
      <display_name>Heat Pump: Fraction Heat Load Served</display_name>
      <description>The heating load served by the heat pump.</description>
      <type>Double</type>
      <units>Frac</units>
      <required>true</required>
      <model_dependent>false</model_dependent>
      <default_value>1</default_value>
    </argument>
    <argument>
      <name>heat_pump_fraction_cool_load_served</name>
      <display_name>Heat Pump: Fraction Cool Load Served</display_name>
      <description>The cooling load served by the heat pump.</description>
      <type>Double</type>
      <units>Frac</units>
      <required>true</required>
      <model_dependent>false</model_dependent>
      <default_value>1</default_value>
    </argument>
    <argument>
      <name>heat_pump_compressor_lockout_temp</name>
      <display_name>Heat Pump: Compressor Lockout Temperature</display_name>
      <description>The temperature below which the heat pump compressor is disabled. If both this and Backup Heating Lockout Temperature are provided and use the same value, it essentially defines a switchover temperature (for, e.g., a dual-fuel heat pump). Applies to all heat pump types other than ground-to-air. If not provided, the OS-HPXML default (see &lt;a href='https://openstudio-hpxml.readthedocs.io/en/v1.8.1/workflow_inputs.html#air-to-air-heat-pump'&gt;Air-to-Air Heat Pump&lt;/a&gt;, &lt;a href='https://openstudio-hpxml.readthedocs.io/en/v1.8.1/workflow_inputs.html#mini-split-heat-pump'&gt;Mini-Split Heat Pump&lt;/a&gt;, &lt;a href='https://openstudio-hpxml.readthedocs.io/en/v1.8.1/workflow_inputs.html#packaged-terminal-heat-pump'&gt;Packaged Terminal Heat Pump&lt;/a&gt;, &lt;a href='https://openstudio-hpxml.readthedocs.io/en/v1.8.1/workflow_inputs.html#room-air-conditioner-w-reverse-cycle'&gt;Room Air Conditioner w/ Reverse Cycle&lt;/a&gt;) is used.</description>
      <type>String</type>
      <units>F</units>
      <required>false</required>
      <model_dependent>false</model_dependent>
    </argument>
    <argument>
      <name>heat_pump_backup_type</name>
      <display_name>Heat Pump: Backup Type</display_name>
      <description>The backup type of the heat pump. If 'integrated', represents e.g. built-in electric strip heat or dual-fuel integrated furnace. If 'separate', represents e.g. electric baseboard or boiler based on the Heating System 2 specified below. Use 'none' if there is no backup heating.</description>
      <type>Choice</type>
      <required>true</required>
      <model_dependent>false</model_dependent>
      <default_value>integrated</default_value>
      <choices>
        <choice>
          <value>none</value>
          <display_name>none</display_name>
        </choice>
        <choice>
          <value>integrated</value>
          <display_name>integrated</display_name>
        </choice>
        <choice>
          <value>separate</value>
          <display_name>separate</display_name>
        </choice>
      </choices>
    </argument>
    <argument>
      <name>heat_pump_backup_heating_autosizing_factor</name>
      <display_name>Heat Pump: Backup Heating Autosizing Factor</display_name>
      <description>The capacity scaling factor applied to the auto-sizing methodology if Backup Type is 'integrated'. If not provided, 1.0 is used. If Backup Type is 'separate', use Heating System 2: Heating Autosizing Factor.</description>
      <type>String</type>
      <units></units>
      <required>false</required>
      <model_dependent>false</model_dependent>
    </argument>
    <argument>
      <name>heat_pump_backup_heating_autosizing_limit</name>
      <display_name>Heat Pump: Backup Heating Autosizing Limit</display_name>
      <description>The maximum capacity limit applied to the auto-sizing methodology if Backup Type is 'integrated'. If not provided, no limit is used. If Backup Type is 'separate', use Heating System 2: Heating Autosizing Limit.</description>
      <type>String</type>
      <units>Btu/hr</units>
      <required>false</required>
      <model_dependent>false</model_dependent>
    </argument>
    <argument>
      <name>heat_pump_backup_fuel</name>
      <display_name>Heat Pump: Backup Fuel Type</display_name>
      <description>The backup fuel type of the heat pump. Only applies if Backup Type is 'integrated'.</description>
      <type>Choice</type>
      <required>true</required>
      <model_dependent>false</model_dependent>
      <default_value>electricity</default_value>
      <choices>
        <choice>
          <value>electricity</value>
          <display_name>electricity</display_name>
        </choice>
        <choice>
          <value>natural gas</value>
          <display_name>natural gas</display_name>
        </choice>
        <choice>
          <value>fuel oil</value>
          <display_name>fuel oil</display_name>
        </choice>
        <choice>
          <value>propane</value>
          <display_name>propane</display_name>
        </choice>
      </choices>
    </argument>
    <argument>
      <name>heat_pump_backup_heating_efficiency</name>
      <display_name>Heat Pump: Backup Rated Efficiency</display_name>
      <description>The backup rated efficiency value of the heat pump. Percent for electricity fuel type. AFUE otherwise. Only applies if Backup Type is 'integrated'.</description>
      <type>Double</type>
      <required>true</required>
      <model_dependent>false</model_dependent>
      <default_value>1</default_value>
    </argument>
    <argument>
      <name>heat_pump_backup_heating_capacity</name>
      <display_name>Heat Pump: Backup Heating Capacity</display_name>
      <description>The backup output heating capacity of the heat pump. If not provided, the OS-HPXML autosized default (see &lt;a href='https://openstudio-hpxml.readthedocs.io/en/v1.8.1/workflow_inputs.html#backup'&gt;Backup&lt;/a&gt;) is used. Only applies if Backup Type is 'integrated'.</description>
      <type>String</type>
      <units>Btu/hr</units>
      <required>false</required>
      <model_dependent>false</model_dependent>
    </argument>
    <argument>
      <name>heat_pump_backup_heating_lockout_temp</name>
      <display_name>Heat Pump: Backup Heating Lockout Temperature</display_name>
      <description>The temperature above which the heat pump backup system is disabled. If both this and Compressor Lockout Temperature are provided and use the same value, it essentially defines a switchover temperature (for, e.g., a dual-fuel heat pump). Applies for both Backup Type of 'integrated' and 'separate'. If not provided, the OS-HPXML default (see &lt;a href='https://openstudio-hpxml.readthedocs.io/en/v1.8.1/workflow_inputs.html#backup'&gt;Backup&lt;/a&gt;) is used.</description>
      <type>String</type>
      <units>F</units>
      <required>false</required>
      <model_dependent>false</model_dependent>
    </argument>
    <argument>
      <name>heat_pump_sizing_methodology</name>
      <display_name>Heat Pump: Sizing Methodology</display_name>
      <description>The auto-sizing methodology to use when the heat pump capacity is not provided. If not provided, the OS-HPXML default (see &lt;a href='https://openstudio-hpxml.readthedocs.io/en/v1.8.1/workflow_inputs.html#hpxml-hvac-sizing-control'&gt;HPXML HVAC Sizing Control&lt;/a&gt;) is used.</description>
      <type>Choice</type>
      <units></units>
      <required>false</required>
      <model_dependent>false</model_dependent>
      <choices>
        <choice>
          <value>auto</value>
          <display_name>auto</display_name>
        </choice>
        <choice>
          <value>ACCA</value>
          <display_name>ACCA</display_name>
        </choice>
        <choice>
          <value>HERS</value>
          <display_name>HERS</display_name>
        </choice>
        <choice>
          <value>MaxLoad</value>
          <display_name>MaxLoad</display_name>
        </choice>
      </choices>
    </argument>
    <argument>
      <name>heat_pump_backup_sizing_methodology</name>
      <display_name>Heat Pump: Backup Sizing Methodology</display_name>
      <description>The auto-sizing methodology to use when the heat pump backup capacity is not provided. If not provided, the OS-HPXML default (see &lt;a href='https://openstudio-hpxml.readthedocs.io/en/v1.8.1/workflow_inputs.html#hpxml-hvac-sizing-control'&gt;HPXML HVAC Sizing Control&lt;/a&gt;) is used.</description>
      <type>Choice</type>
      <units></units>
      <required>false</required>
      <model_dependent>false</model_dependent>
      <choices>
        <choice>
          <value>auto</value>
          <display_name>auto</display_name>
        </choice>
        <choice>
          <value>emergency</value>
          <display_name>emergency</display_name>
        </choice>
        <choice>
          <value>supplemental</value>
          <display_name>supplemental</display_name>
        </choice>
      </choices>
    </argument>
    <argument>
      <name>heat_pump_is_ducted</name>
      <display_name>Heat Pump: Is Ducted</display_name>
      <description>Whether the heat pump is ducted or not. Only used for mini-split. It's assumed that air-to-air and ground-to-air are ducted, and packaged terminal heat pump and room air conditioner with reverse cycle are not ducted. If not provided, assumes not ducted.</description>
      <type>Choice</type>
      <units></units>
      <required>false</required>
      <model_dependent>false</model_dependent>
      <choices>
        <choice>
          <value>auto</value>
          <display_name>auto</display_name>
        </choice>
        <choice>
          <value>true</value>
          <display_name>true</display_name>
        </choice>
        <choice>
          <value>false</value>
          <display_name>false</display_name>
        </choice>
      </choices>
    </argument>
    <argument>
      <name>heat_pump_crankcase_heater_watts</name>
      <display_name>Heat Pump: Crankcase Heater Power Watts</display_name>
      <description>Heat Pump crankcase heater power consumption in Watts. Applies only to air-to-air, mini-split, packaged terminal heat pump and room air conditioner with reverse cycle. If not provided, the OS-HPXML default (see &lt;a href='https://openstudio-hpxml.readthedocs.io/en/v1.8.1/workflow_inputs.html#air-to-air-heat-pump'&gt;Air-to-Air Heat Pump&lt;/a&gt;, &lt;a href='https://openstudio-hpxml.readthedocs.io/en/v1.8.1/workflow_inputs.html#mini-split-heat-pump'&gt;Mini-Split Heat Pump&lt;/a&gt;, &lt;a href='https://openstudio-hpxml.readthedocs.io/en/v1.8.1/workflow_inputs.html#packaged-terminal-heat-pump'&gt;Packaged Terminal Heat Pump&lt;/a&gt;, &lt;a href='https://openstudio-hpxml.readthedocs.io/en/v1.8.1/workflow_inputs.html#room-air-conditioner-w-reverse-cycle'&gt;Room Air Conditioner w/ Reverse Cycle&lt;/a&gt;) is used.</description>
      <type>String</type>
      <units>W</units>
      <required>false</required>
      <model_dependent>false</model_dependent>
    </argument>
    <argument>
      <name>hvac_perf_data_capacity_type</name>
      <display_name>HVAC Detailed Performance Data: Capacity Type</display_name>
      <description>Type of capacity values for detailed performance data if available. Applies only to variable-speed air-source HVAC systems (central air conditioners, mini-split air conditioners, air-to-air heat pumps, and mini-split heat pumps).</description>
      <type>Choice</type>
      <units>Absolute capacities</units>
      <required>false</required>
      <model_dependent>false</model_dependent>
      <choices>
        <choice>
          <value>auto</value>
          <display_name>auto</display_name>
        </choice>
        <choice>
          <value>Absolute capacities</value>
          <display_name>Absolute capacities</display_name>
        </choice>
        <choice>
          <value>Normalized capacity fractions</value>
          <display_name>Normalized capacity fractions</display_name>
        </choice>
      </choices>
    </argument>
    <argument>
      <name>hvac_perf_data_heating_outdoor_temperatures</name>
      <display_name>HVAC Detailed Performance Data: Heating Outdoor Temperatures</display_name>
      <description>Outdoor temperatures of heating detailed performance data if available. Applies only to variable-speed air-source HVAC systems (central air conditioners, mini-split air conditioners, air-to-air heat pumps, and mini-split heat pumps). One of the outdoor temperatures must be 47 F. At least two performance data points are required using a comma-separated list.</description>
      <type>String</type>
      <units>F</units>
      <required>false</required>
      <model_dependent>false</model_dependent>
    </argument>
    <argument>
      <name>hvac_perf_data_heating_min_speed_capacities</name>
      <display_name>HVAC Detailed Performance Data: Heating Minimum Speed Capacities</display_name>
      <description>Minimum speed capacities of heating detailed performance data if available. Applies only to variable-speed air-source HVAC systems (central air conditioners, mini-split air conditioners, air-to-air heat pumps, and mini-split heat pumps). At least two performance data points are required using a comma-separated list.</description>
      <type>String</type>
      <units>Btu/hr or Frac</units>
      <required>false</required>
      <model_dependent>false</model_dependent>
    </argument>
    <argument>
      <name>hvac_perf_data_heating_max_speed_capacities</name>
      <display_name>HVAC Detailed Performance Data: Heating Maximum Speed Capacities</display_name>
      <description>Maximum speed capacities of heating detailed performance data if available. Applies only to variable-speed air-source HVAC systems (central air conditioners, mini-split air conditioners, air-to-air heat pumps, and mini-split heat pumps). At least two performance data points are required using a comma-separated list.</description>
      <type>String</type>
      <units>Btu/hr or Frac</units>
      <required>false</required>
      <model_dependent>false</model_dependent>
    </argument>
    <argument>
      <name>hvac_perf_data_heating_min_speed_cops</name>
      <display_name>HVAC Detailed Performance Data: Heating Minimum Speed COPs</display_name>
      <description>Minimum speed efficiency COP values of heating detailed performance data if available. Applies only to variable-speed air-source HVAC systems (central air conditioners, mini-split air conditioners, air-to-air heat pumps, and mini-split heat pumps). At least two performance data points are required using a comma-separated list.</description>
      <type>String</type>
      <units>W/W</units>
      <required>false</required>
      <model_dependent>false</model_dependent>
    </argument>
    <argument>
      <name>hvac_perf_data_heating_max_speed_cops</name>
      <display_name>HVAC Detailed Performance Data: Heating Maximum Speed COPs</display_name>
      <description>Maximum speed efficiency COP values of heating detailed performance data if available. Applies only to variable-speed air-source HVAC systems (central air conditioners, mini-split air conditioners, air-to-air heat pumps, and mini-split heat pumps). At least two performance data points are required using a comma-separated list.</description>
      <type>String</type>
      <units>W/W</units>
      <required>false</required>
      <model_dependent>false</model_dependent>
    </argument>
    <argument>
      <name>hvac_perf_data_cooling_outdoor_temperatures</name>
      <display_name>HVAC Detailed Performance Data: Cooling Outdoor Temperatures</display_name>
      <description>Outdoor temperatures of cooling detailed performance data if available. Applies only to variable-speed air-source HVAC systems (central air conditioners, mini-split air conditioners, air-to-air heat pumps, and mini-split heat pumps). One of the outdoor temperatures must be 95 F. At least two performance data points are required using a comma-separated list.</description>
      <type>String</type>
      <units>F</units>
      <required>false</required>
      <model_dependent>false</model_dependent>
    </argument>
    <argument>
      <name>hvac_perf_data_cooling_min_speed_capacities</name>
      <display_name>HVAC Detailed Performance Data: Cooling Minimum Speed Capacities</display_name>
      <description>Minimum speed capacities of cooling detailed performance data if available. Applies only to variable-speed air-source HVAC systems (central air conditioners, mini-split air conditioners, air-to-air heat pumps, and mini-split heat pumps). At least two performance data points are required using a comma-separated list.</description>
      <type>String</type>
      <units>Btu/hr or Frac</units>
      <required>false</required>
      <model_dependent>false</model_dependent>
    </argument>
    <argument>
      <name>hvac_perf_data_cooling_max_speed_capacities</name>
      <display_name>HVAC Detailed Performance Data: Cooling Maximum Speed Capacities</display_name>
      <description>Maximum speed capacities of cooling detailed performance data if available. Applies only to variable-speed air-source HVAC systems (central air conditioners, mini-split air conditioners, air-to-air heat pumps, and mini-split heat pumps). At least two performance data points are required using a comma-separated list.</description>
      <type>String</type>
      <units>Btu/hr or Frac</units>
      <required>false</required>
      <model_dependent>false</model_dependent>
    </argument>
    <argument>
      <name>hvac_perf_data_cooling_min_speed_cops</name>
      <display_name>HVAC Detailed Performance Data: Cooling Minimum Speed COPs</display_name>
      <description>Minimum speed efficiency COP values of cooling detailed performance data if available. Applies only to variable-speed air-source HVAC systems (central air conditioners, mini-split air conditioners, air-to-air heat pumps, and mini-split heat pumps). At least two performance data points are required using a comma-separated list.</description>
      <type>String</type>
      <units>W/W</units>
      <required>false</required>
      <model_dependent>false</model_dependent>
    </argument>
    <argument>
      <name>hvac_perf_data_cooling_max_speed_cops</name>
      <display_name>HVAC Detailed Performance Data: Cooling Maximum Speed COPs</display_name>
      <description>Maximum speed efficiency COP values of cooling detailed performance data if available. Applies only to variable-speed air-source HVAC systems (central air conditioners, mini-split air conditioners, air-to-air heat pumps, and mini-split heat pumps). At least two performance data points are required using a comma-separated list.</description>
      <type>String</type>
      <units>W/W</units>
      <required>false</required>
      <model_dependent>false</model_dependent>
    </argument>
    <argument>
      <name>geothermal_loop_configuration</name>
      <display_name>Geothermal Loop: Configuration</display_name>
      <description>Configuration of the geothermal loop. Only applies to ground-to-air heat pump type. If not provided, the OS-HPXML default (see &lt;a href='https://openstudio-hpxml.readthedocs.io/en/v1.8.1/workflow_inputs.html#ground-to-air-heat-pump'&gt;Ground-to-Air Heat Pump&lt;/a&gt;) is used.</description>
      <type>Choice</type>
      <units></units>
      <required>false</required>
      <model_dependent>false</model_dependent>
      <choices>
        <choice>
          <value>auto</value>
          <display_name>auto</display_name>
        </choice>
        <choice>
          <value>none</value>
          <display_name>none</display_name>
        </choice>
        <choice>
          <value>vertical</value>
          <display_name>vertical</display_name>
        </choice>
      </choices>
    </argument>
    <argument>
      <name>geothermal_loop_borefield_configuration</name>
      <display_name>Geothermal Loop: Borefield Configuration</display_name>
      <description>Borefield configuration of the geothermal loop. Only applies to ground-to-air heat pump type. If not provided, the OS-HPXML default (see &lt;a href='https://openstudio-hpxml.readthedocs.io/en/v1.8.1/workflow_inputs.html#hpxml-geothermal-loops'&gt;HPXML Geothermal Loops&lt;/a&gt;) is used.</description>
      <type>Choice</type>
      <units></units>
      <required>false</required>
      <model_dependent>false</model_dependent>
      <choices>
        <choice>
          <value>auto</value>
          <display_name>auto</display_name>
        </choice>
        <choice>
          <value>Rectangle</value>
          <display_name>Rectangle</display_name>
        </choice>
        <choice>
          <value>Open Rectangle</value>
          <display_name>Open Rectangle</display_name>
        </choice>
        <choice>
          <value>C</value>
          <display_name>C</display_name>
        </choice>
        <choice>
          <value>L</value>
          <display_name>L</display_name>
        </choice>
        <choice>
          <value>U</value>
          <display_name>U</display_name>
        </choice>
        <choice>
          <value>Lopsided U</value>
          <display_name>Lopsided U</display_name>
        </choice>
      </choices>
    </argument>
    <argument>
      <name>geothermal_loop_loop_flow</name>
      <display_name>Geothermal Loop: Loop Flow</display_name>
      <description>Water flow rate through the geothermal loop. Only applies to ground-to-air heat pump type. If not provided, the OS-HPXML autosized default (see &lt;a href='https://openstudio-hpxml.readthedocs.io/en/v1.8.1/workflow_inputs.html#hpxml-geothermal-loops'&gt;HPXML Geothermal Loops&lt;/a&gt;) is used.</description>
      <type>String</type>
      <units>gpm</units>
      <required>false</required>
      <model_dependent>false</model_dependent>
    </argument>
    <argument>
      <name>geothermal_loop_boreholes_count</name>
      <display_name>Geothermal Loop: Boreholes Count</display_name>
      <description>Number of boreholes. Only applies to ground-to-air heat pump type. If not provided, the OS-HPXML autosized default (see &lt;a href='https://openstudio-hpxml.readthedocs.io/en/v1.8.1/workflow_inputs.html#hpxml-geothermal-loops'&gt;HPXML Geothermal Loops&lt;/a&gt;) is used.</description>
      <type>String</type>
      <units>#</units>
      <required>false</required>
      <model_dependent>false</model_dependent>
    </argument>
    <argument>
      <name>geothermal_loop_boreholes_length</name>
      <display_name>Geothermal Loop: Boreholes Length</display_name>
      <description>Average length of each borehole (vertical). Only applies to ground-to-air heat pump type. If not provided, the OS-HPXML autosized default (see &lt;a href='https://openstudio-hpxml.readthedocs.io/en/v1.8.1/workflow_inputs.html#hpxml-geothermal-loops'&gt;HPXML Geothermal Loops&lt;/a&gt;) is used.</description>
      <type>String</type>
      <units>ft</units>
      <required>false</required>
      <model_dependent>false</model_dependent>
    </argument>
    <argument>
      <name>geothermal_loop_boreholes_spacing</name>
      <display_name>Geothermal Loop: Boreholes Spacing</display_name>
      <description>Distance between bores. Only applies to ground-to-air heat pump type. If not provided, the OS-HPXML default (see &lt;a href='https://openstudio-hpxml.readthedocs.io/en/v1.8.1/workflow_inputs.html#hpxml-geothermal-loops'&gt;HPXML Geothermal Loops&lt;/a&gt;) is used.</description>
      <type>String</type>
      <units>ft</units>
      <required>false</required>
      <model_dependent>false</model_dependent>
    </argument>
    <argument>
      <name>geothermal_loop_boreholes_diameter</name>
      <display_name>Geothermal Loop: Boreholes Diameter</display_name>
      <description>Diameter of bores. Only applies to ground-to-air heat pump type. If not provided, the OS-HPXML default (see &lt;a href='https://openstudio-hpxml.readthedocs.io/en/v1.8.1/workflow_inputs.html#hpxml-geothermal-loops'&gt;HPXML Geothermal Loops&lt;/a&gt;) is used.</description>
      <type>String</type>
      <units>in</units>
      <required>false</required>
      <model_dependent>false</model_dependent>
    </argument>
    <argument>
      <name>geothermal_loop_grout_type</name>
      <display_name>Geothermal Loop: Grout Type</display_name>
      <description>Grout type of the geothermal loop. Only applies to ground-to-air heat pump type. If not provided, the OS-HPXML default (see &lt;a href='https://openstudio-hpxml.readthedocs.io/en/v1.8.1/workflow_inputs.html#hpxml-geothermal-loops'&gt;HPXML Geothermal Loops&lt;/a&gt;) is used.</description>
      <type>Choice</type>
      <units></units>
      <required>false</required>
      <model_dependent>false</model_dependent>
      <choices>
        <choice>
          <value>auto</value>
          <display_name>auto</display_name>
        </choice>
        <choice>
          <value>standard</value>
          <display_name>standard</display_name>
        </choice>
        <choice>
          <value>thermally enhanced</value>
          <display_name>thermally enhanced</display_name>
        </choice>
      </choices>
    </argument>
    <argument>
      <name>geothermal_loop_pipe_type</name>
      <display_name>Geothermal Loop: Pipe Type</display_name>
      <description>Pipe type of the geothermal loop. Only applies to ground-to-air heat pump type. If not provided, the OS-HPXML default (see &lt;a href='https://openstudio-hpxml.readthedocs.io/en/v1.8.1/workflow_inputs.html#hpxml-geothermal-loops'&gt;HPXML Geothermal Loops&lt;/a&gt;) is used.</description>
      <type>Choice</type>
      <units></units>
      <required>false</required>
      <model_dependent>false</model_dependent>
      <choices>
        <choice>
          <value>auto</value>
          <display_name>auto</display_name>
        </choice>
        <choice>
          <value>standard</value>
          <display_name>standard</display_name>
        </choice>
        <choice>
          <value>thermally enhanced</value>
          <display_name>thermally enhanced</display_name>
        </choice>
      </choices>
    </argument>
    <argument>
      <name>geothermal_loop_pipe_diameter</name>
      <display_name>Geothermal Loop: Pipe Diameter</display_name>
      <description>Pipe diameter of the geothermal loop. Only applies to ground-to-air heat pump type. If not provided, the OS-HPXML default (see &lt;a href='https://openstudio-hpxml.readthedocs.io/en/v1.8.1/workflow_inputs.html#hpxml-geothermal-loops'&gt;HPXML Geothermal Loops&lt;/a&gt;) is used.</description>
      <type>Choice</type>
      <units>in</units>
      <required>false</required>
      <model_dependent>false</model_dependent>
      <choices>
        <choice>
          <value>auto</value>
          <display_name>auto</display_name>
        </choice>
        <choice>
          <value>3/4" pipe</value>
          <display_name>3/4" pipe</display_name>
        </choice>
        <choice>
          <value>1" pipe</value>
          <display_name>1" pipe</display_name>
        </choice>
        <choice>
          <value>1-1/4" pipe</value>
          <display_name>1-1/4" pipe</display_name>
        </choice>
      </choices>
    </argument>
    <argument>
      <name>heating_system_2_type</name>
      <display_name>Heating System 2: Type</display_name>
      <description>The type of the second heating system. If a heat pump is specified and the backup type is 'separate', this heating system represents 'separate' backup heating. For ducted heat pumps where the backup heating system is a 'Furnace', the backup would typically be characterized as 'integrated' in that the furnace and heat pump share the same distribution system and blower fan; a 'Furnace' as 'separate' backup to a ducted heat pump is not supported.</description>
      <type>Choice</type>
      <required>true</required>
      <model_dependent>false</model_dependent>
      <default_value>none</default_value>
      <choices>
        <choice>
          <value>none</value>
          <display_name>none</display_name>
        </choice>
        <choice>
          <value>Furnace</value>
          <display_name>Furnace</display_name>
        </choice>
        <choice>
          <value>WallFurnace</value>
          <display_name>WallFurnace</display_name>
        </choice>
        <choice>
          <value>FloorFurnace</value>
          <display_name>FloorFurnace</display_name>
        </choice>
        <choice>
          <value>Boiler</value>
          <display_name>Boiler</display_name>
        </choice>
        <choice>
          <value>ElectricResistance</value>
          <display_name>ElectricResistance</display_name>
        </choice>
        <choice>
          <value>Stove</value>
          <display_name>Stove</display_name>
        </choice>
        <choice>
          <value>SpaceHeater</value>
          <display_name>SpaceHeater</display_name>
        </choice>
        <choice>
          <value>Fireplace</value>
          <display_name>Fireplace</display_name>
        </choice>
      </choices>
    </argument>
    <argument>
      <name>heating_system_2_fuel</name>
      <display_name>Heating System 2: Fuel Type</display_name>
      <description>The fuel type of the second heating system. Ignored for ElectricResistance.</description>
      <type>Choice</type>
      <required>true</required>
      <model_dependent>false</model_dependent>
      <default_value>electricity</default_value>
      <choices>
        <choice>
          <value>electricity</value>
          <display_name>electricity</display_name>
        </choice>
        <choice>
          <value>natural gas</value>
          <display_name>natural gas</display_name>
        </choice>
        <choice>
          <value>fuel oil</value>
          <display_name>fuel oil</display_name>
        </choice>
        <choice>
          <value>propane</value>
          <display_name>propane</display_name>
        </choice>
        <choice>
          <value>wood</value>
          <display_name>wood</display_name>
        </choice>
        <choice>
          <value>wood pellets</value>
          <display_name>wood pellets</display_name>
        </choice>
        <choice>
          <value>coal</value>
          <display_name>coal</display_name>
        </choice>
      </choices>
    </argument>
    <argument>
      <name>heating_system_2_heating_efficiency</name>
      <display_name>Heating System 2: Rated AFUE or Percent</display_name>
      <description>The rated heating efficiency value of the second heating system.</description>
      <type>Double</type>
      <units>Frac</units>
      <required>true</required>
      <model_dependent>false</model_dependent>
      <default_value>1</default_value>
    </argument>
    <argument>
      <name>heating_system_2_heating_capacity</name>
      <display_name>Heating System 2: Heating Capacity</display_name>
      <description>The output heating capacity of the second heating system. If not provided, the OS-HPXML autosized default (see &lt;a href='https://openstudio-hpxml.readthedocs.io/en/v1.8.1/workflow_inputs.html#hpxml-heating-systems'&gt;HPXML Heating Systems&lt;/a&gt;) is used.</description>
      <type>String</type>
      <units>Btu/hr</units>
      <required>false</required>
      <model_dependent>false</model_dependent>
    </argument>
    <argument>
      <name>heating_system_2_heating_autosizing_factor</name>
      <display_name>Heating System 2: Heating Autosizing Factor</display_name>
      <description>The capacity scaling factor applied to the auto-sizing methodology. If not provided, 1.0 is used.</description>
      <type>String</type>
      <units></units>
      <required>false</required>
      <model_dependent>false</model_dependent>
    </argument>
    <argument>
      <name>heating_system_2_heating_autosizing_limit</name>
      <display_name>Heating System 2: Heating Autosizing Limit</display_name>
      <description>The maximum capacity limit applied to the auto-sizing methodology. If not provided, no limit is used.</description>
      <type>String</type>
      <units>Btu/hr</units>
      <required>false</required>
      <model_dependent>false</model_dependent>
    </argument>
    <argument>
      <name>heating_system_2_fraction_heat_load_served</name>
      <display_name>Heating System 2: Fraction Heat Load Served</display_name>
      <description>The heat load served fraction of the second heating system. Ignored if this heating system serves as a backup system for a heat pump.</description>
      <type>Double</type>
      <units>Frac</units>
      <required>true</required>
      <model_dependent>false</model_dependent>
      <default_value>0.25</default_value>
    </argument>
    <argument>
      <name>hvac_control_heating_season_period</name>
      <display_name>HVAC Control: Heating Season Period</display_name>
      <description>Enter a date like 'Nov 1 - Jun 30'. If not provided, the OS-HPXML default (see &lt;a href='https://openstudio-hpxml.readthedocs.io/en/v1.8.1/workflow_inputs.html#hpxml-hvac-control'&gt;HPXML HVAC Control&lt;/a&gt;) is used. Can also provide 'BuildingAmerica' to use automatic seasons from the Building America House Simulation Protocols.</description>
      <type>String</type>
      <units></units>
      <required>false</required>
      <model_dependent>false</model_dependent>
    </argument>
    <argument>
      <name>hvac_control_cooling_season_period</name>
      <display_name>HVAC Control: Cooling Season Period</display_name>
      <description>Enter a date like 'Jun 1 - Oct 31'. If not provided, the OS-HPXML default (see &lt;a href='https://openstudio-hpxml.readthedocs.io/en/v1.8.1/workflow_inputs.html#hpxml-hvac-control'&gt;HPXML HVAC Control&lt;/a&gt;) is used. Can also provide 'BuildingAmerica' to use automatic seasons from the Building America House Simulation Protocols.</description>
      <type>String</type>
      <units></units>
      <required>false</required>
      <model_dependent>false</model_dependent>
    </argument>
    <argument>
      <name>hvac_blower_fan_watts_per_cfm</name>
      <display_name>HVAC Blower: Fan Efficiency</display_name>
      <description>The blower fan efficiency at maximum fan speed. Applies only to split (not packaged) systems (i.e., applies to ducted systems as well as ductless mini-split systems). If not provided, the OS-HPXML default (see &lt;a href='https://openstudio-hpxml.readthedocs.io/en/v1.8.1/workflow_inputs.html#hpxml-heating-systems'&gt;HPXML Heating Systems&lt;/a&gt;, &lt;a href='https://openstudio-hpxml.readthedocs.io/en/v1.8.1/workflow_inputs.html#hpxml-cooling-systems'&gt;HPXML Cooling Systems&lt;/a&gt;, &lt;a href='https://openstudio-hpxml.readthedocs.io/en/v1.8.1/workflow_inputs.html#hpxml-heat-pumps'&gt;HPXML Heat Pumps&lt;/a&gt;) is used.</description>
      <type>String</type>
      <units>W/CFM</units>
      <required>false</required>
      <model_dependent>false</model_dependent>
    </argument>
    <argument>
      <name>ducts_leakage_units</name>
      <display_name>Ducts: Leakage Units</display_name>
      <description>The leakage units of the ducts.</description>
      <type>Choice</type>
      <required>true</required>
      <model_dependent>false</model_dependent>
      <default_value>Percent</default_value>
      <choices>
        <choice>
          <value>CFM25</value>
          <display_name>CFM25</display_name>
        </choice>
        <choice>
          <value>CFM50</value>
          <display_name>CFM50</display_name>
        </choice>
        <choice>
          <value>Percent</value>
          <display_name>Percent</display_name>
        </choice>
      </choices>
    </argument>
    <argument>
      <name>ducts_supply_leakage_to_outside_value</name>
      <display_name>Ducts: Supply Leakage to Outside Value</display_name>
      <description>The leakage value to outside for the supply ducts.</description>
      <type>Double</type>
      <required>true</required>
      <model_dependent>false</model_dependent>
      <default_value>0.1</default_value>
    </argument>
    <argument>
      <name>ducts_supply_location</name>
      <display_name>Ducts: Supply Location</display_name>
      <description>The location of the supply ducts. If not provided, the OS-HPXML default (see &lt;a href='https://openstudio-hpxml.readthedocs.io/en/v1.8.1/workflow_inputs.html#air-distribution'&gt;Air Distribution&lt;/a&gt;) is used.</description>
      <type>Choice</type>
      <units></units>
      <required>false</required>
      <model_dependent>false</model_dependent>
      <choices>
        <choice>
          <value>auto</value>
          <display_name>auto</display_name>
        </choice>
        <choice>
          <value>conditioned space</value>
          <display_name>conditioned space</display_name>
        </choice>
        <choice>
          <value>basement - conditioned</value>
          <display_name>basement - conditioned</display_name>
        </choice>
        <choice>
          <value>basement - unconditioned</value>
          <display_name>basement - unconditioned</display_name>
        </choice>
        <choice>
          <value>crawlspace</value>
          <display_name>crawlspace</display_name>
        </choice>
        <choice>
          <value>crawlspace - vented</value>
          <display_name>crawlspace - vented</display_name>
        </choice>
        <choice>
          <value>crawlspace - unvented</value>
          <display_name>crawlspace - unvented</display_name>
        </choice>
        <choice>
          <value>crawlspace - conditioned</value>
          <display_name>crawlspace - conditioned</display_name>
        </choice>
        <choice>
          <value>attic</value>
          <display_name>attic</display_name>
        </choice>
        <choice>
          <value>attic - vented</value>
          <display_name>attic - vented</display_name>
        </choice>
        <choice>
          <value>attic - unvented</value>
          <display_name>attic - unvented</display_name>
        </choice>
        <choice>
          <value>garage</value>
          <display_name>garage</display_name>
        </choice>
        <choice>
          <value>exterior wall</value>
          <display_name>exterior wall</display_name>
        </choice>
        <choice>
          <value>under slab</value>
          <display_name>under slab</display_name>
        </choice>
        <choice>
          <value>roof deck</value>
          <display_name>roof deck</display_name>
        </choice>
        <choice>
          <value>outside</value>
          <display_name>outside</display_name>
        </choice>
        <choice>
          <value>other housing unit</value>
          <display_name>other housing unit</display_name>
        </choice>
        <choice>
          <value>other heated space</value>
          <display_name>other heated space</display_name>
        </choice>
        <choice>
          <value>other multifamily buffer space</value>
          <display_name>other multifamily buffer space</display_name>
        </choice>
        <choice>
          <value>other non-freezing space</value>
          <display_name>other non-freezing space</display_name>
        </choice>
        <choice>
          <value>manufactured home belly</value>
          <display_name>manufactured home belly</display_name>
        </choice>
      </choices>
    </argument>
    <argument>
      <name>ducts_supply_insulation_r</name>
      <display_name>Ducts: Supply Insulation R-Value</display_name>
      <description>The nominal insulation r-value of the supply ducts excluding air films. Use 0 for uninsulated ducts.</description>
      <type>Double</type>
      <units>h-ft^2-R/Btu</units>
      <required>true</required>
      <model_dependent>false</model_dependent>
      <default_value>0</default_value>
    </argument>
    <argument>
      <name>ducts_supply_buried_insulation_level</name>
      <display_name>Ducts: Supply Buried Insulation Level</display_name>
      <description>Whether the supply ducts are buried in, e.g., attic loose-fill insulation. Partially buried ducts have insulation that does not cover the top of the ducts. Fully buried ducts have insulation that just covers the top of the ducts. Deeply buried ducts have insulation that continues above the top of the ducts.</description>
      <type>Choice</type>
      <units></units>
      <required>false</required>
      <model_dependent>false</model_dependent>
      <choices>
        <choice>
          <value>auto</value>
          <display_name>auto</display_name>
        </choice>
        <choice>
          <value>not buried</value>
          <display_name>not buried</display_name>
        </choice>
        <choice>
          <value>partially buried</value>
          <display_name>partially buried</display_name>
        </choice>
        <choice>
          <value>fully buried</value>
          <display_name>fully buried</display_name>
        </choice>
        <choice>
          <value>deeply buried</value>
          <display_name>deeply buried</display_name>
        </choice>
      </choices>
    </argument>
    <argument>
      <name>ducts_supply_surface_area</name>
      <display_name>Ducts: Supply Surface Area</display_name>
      <description>The supply ducts surface area in the given location. If neither Surface Area nor Area Fraction provided, the OS-HPXML default (see &lt;a href='https://openstudio-hpxml.readthedocs.io/en/v1.8.1/workflow_inputs.html#air-distribution'&gt;Air Distribution&lt;/a&gt;) is used.</description>
      <type>String</type>
      <units>ft^2</units>
      <required>false</required>
      <model_dependent>false</model_dependent>
    </argument>
    <argument>
      <name>ducts_supply_surface_area_fraction</name>
      <display_name>Ducts: Supply Area Fraction</display_name>
      <description>The fraction of supply ducts surface area in the given location. Only used if Surface Area is not provided. If the fraction is less than 1, the remaining duct area is assumed to be in conditioned space. If neither Surface Area nor Area Fraction provided, the OS-HPXML default (see &lt;a href='https://openstudio-hpxml.readthedocs.io/en/v1.8.1/workflow_inputs.html#air-distribution'&gt;Air Distribution&lt;/a&gt;) is used.</description>
      <type>String</type>
      <units>frac</units>
      <required>false</required>
      <model_dependent>false</model_dependent>
    </argument>
    <argument>
      <name>ducts_supply_fraction_rectangular</name>
      <display_name>Ducts: Supply Fraction Rectangular</display_name>
      <description>The fraction of supply ducts that are rectangular (as opposed to round); this affects the duct effective R-value used for modeling. If not provided, the OS-HPXML default (see &lt;a href='https://openstudio-hpxml.readthedocs.io/en/v1.8.1/workflow_inputs.html#air-distribution'&gt;Air Distribution&lt;/a&gt;) is used.</description>
      <type>String</type>
      <units>frac</units>
      <required>false</required>
      <model_dependent>false</model_dependent>
    </argument>
    <argument>
      <name>ducts_return_leakage_to_outside_value</name>
      <display_name>Ducts: Return Leakage to Outside Value</display_name>
      <description>The leakage value to outside for the return ducts.</description>
      <type>Double</type>
      <required>true</required>
      <model_dependent>false</model_dependent>
      <default_value>0.1</default_value>
    </argument>
    <argument>
      <name>ducts_return_location</name>
      <display_name>Ducts: Return Location</display_name>
      <description>The location of the return ducts. If not provided, the OS-HPXML default (see &lt;a href='https://openstudio-hpxml.readthedocs.io/en/v1.8.1/workflow_inputs.html#air-distribution'&gt;Air Distribution&lt;/a&gt;) is used.</description>
      <type>Choice</type>
      <units></units>
      <required>false</required>
      <model_dependent>false</model_dependent>
      <choices>
        <choice>
          <value>auto</value>
          <display_name>auto</display_name>
        </choice>
        <choice>
          <value>conditioned space</value>
          <display_name>conditioned space</display_name>
        </choice>
        <choice>
          <value>basement - conditioned</value>
          <display_name>basement - conditioned</display_name>
        </choice>
        <choice>
          <value>basement - unconditioned</value>
          <display_name>basement - unconditioned</display_name>
        </choice>
        <choice>
          <value>crawlspace</value>
          <display_name>crawlspace</display_name>
        </choice>
        <choice>
          <value>crawlspace - vented</value>
          <display_name>crawlspace - vented</display_name>
        </choice>
        <choice>
          <value>crawlspace - unvented</value>
          <display_name>crawlspace - unvented</display_name>
        </choice>
        <choice>
          <value>crawlspace - conditioned</value>
          <display_name>crawlspace - conditioned</display_name>
        </choice>
        <choice>
          <value>attic</value>
          <display_name>attic</display_name>
        </choice>
        <choice>
          <value>attic - vented</value>
          <display_name>attic - vented</display_name>
        </choice>
        <choice>
          <value>attic - unvented</value>
          <display_name>attic - unvented</display_name>
        </choice>
        <choice>
          <value>garage</value>
          <display_name>garage</display_name>
        </choice>
        <choice>
          <value>exterior wall</value>
          <display_name>exterior wall</display_name>
        </choice>
        <choice>
          <value>under slab</value>
          <display_name>under slab</display_name>
        </choice>
        <choice>
          <value>roof deck</value>
          <display_name>roof deck</display_name>
        </choice>
        <choice>
          <value>outside</value>
          <display_name>outside</display_name>
        </choice>
        <choice>
          <value>other housing unit</value>
          <display_name>other housing unit</display_name>
        </choice>
        <choice>
          <value>other heated space</value>
          <display_name>other heated space</display_name>
        </choice>
        <choice>
          <value>other multifamily buffer space</value>
          <display_name>other multifamily buffer space</display_name>
        </choice>
        <choice>
          <value>other non-freezing space</value>
          <display_name>other non-freezing space</display_name>
        </choice>
        <choice>
          <value>manufactured home belly</value>
          <display_name>manufactured home belly</display_name>
        </choice>
      </choices>
    </argument>
    <argument>
      <name>ducts_return_insulation_r</name>
      <display_name>Ducts: Return Insulation R-Value</display_name>
      <description>The nominal insulation r-value of the return ducts excluding air films. Use 0 for uninsulated ducts.</description>
      <type>Double</type>
      <units>h-ft^2-R/Btu</units>
      <required>true</required>
      <model_dependent>false</model_dependent>
      <default_value>0</default_value>
    </argument>
    <argument>
      <name>ducts_return_buried_insulation_level</name>
      <display_name>Ducts: Return Buried Insulation Level</display_name>
      <description>Whether the return ducts are buried in, e.g., attic loose-fill insulation. Partially buried ducts have insulation that does not cover the top of the ducts. Fully buried ducts have insulation that just covers the top of the ducts. Deeply buried ducts have insulation that continues above the top of the ducts.</description>
      <type>Choice</type>
      <units></units>
      <required>false</required>
      <model_dependent>false</model_dependent>
      <choices>
        <choice>
          <value>auto</value>
          <display_name>auto</display_name>
        </choice>
        <choice>
          <value>not buried</value>
          <display_name>not buried</display_name>
        </choice>
        <choice>
          <value>partially buried</value>
          <display_name>partially buried</display_name>
        </choice>
        <choice>
          <value>fully buried</value>
          <display_name>fully buried</display_name>
        </choice>
        <choice>
          <value>deeply buried</value>
          <display_name>deeply buried</display_name>
        </choice>
      </choices>
    </argument>
    <argument>
      <name>ducts_return_surface_area</name>
      <display_name>Ducts: Return Surface Area</display_name>
      <description>The return ducts surface area in the given location. If neither Surface Area nor Area Fraction provided, the OS-HPXML default (see &lt;a href='https://openstudio-hpxml.readthedocs.io/en/v1.8.1/workflow_inputs.html#air-distribution'&gt;Air Distribution&lt;/a&gt;) is used.</description>
      <type>String</type>
      <units>ft^2</units>
      <required>false</required>
      <model_dependent>false</model_dependent>
    </argument>
    <argument>
      <name>ducts_return_surface_area_fraction</name>
      <display_name>Ducts: Return Area Fraction</display_name>
      <description>The fraction of return ducts surface area in the given location. Only used if Surface Area is not provided. If the fraction is less than 1, the remaining duct area is assumed to be in conditioned space. If neither Surface Area nor Area Fraction provided, the OS-HPXML default (see &lt;a href='https://openstudio-hpxml.readthedocs.io/en/v1.8.1/workflow_inputs.html#air-distribution'&gt;Air Distribution&lt;/a&gt;) is used.</description>
      <type>String</type>
      <units>frac</units>
      <required>false</required>
      <model_dependent>false</model_dependent>
    </argument>
    <argument>
      <name>ducts_number_of_return_registers</name>
      <display_name>Ducts: Number of Return Registers</display_name>
      <description>The number of return registers of the ducts. Only used to calculate default return duct surface area. If not provided, the OS-HPXML default (see &lt;a href='https://openstudio-hpxml.readthedocs.io/en/v1.8.1/workflow_inputs.html#air-distribution'&gt;Air Distribution&lt;/a&gt;) is used.</description>
      <type>String</type>
      <units>#</units>
      <required>false</required>
      <model_dependent>false</model_dependent>
    </argument>
    <argument>
      <name>ducts_return_fraction_rectangular</name>
      <display_name>Ducts: Return Fraction Rectangular</display_name>
      <description>The fraction of return ducts that are rectangular (as opposed to round); this affects the duct effective R-value used for modeling. If not provided, the OS-HPXML default (see &lt;a href='https://openstudio-hpxml.readthedocs.io/en/v1.8.1/workflow_inputs.html#air-distribution'&gt;Air Distribution&lt;/a&gt;) is used.</description>
      <type>String</type>
      <units>frac</units>
      <required>false</required>
      <model_dependent>false</model_dependent>
    </argument>
    <argument>
      <name>mech_vent_fan_type</name>
      <display_name>Mechanical Ventilation: Fan Type</display_name>
      <description>The type of the mechanical ventilation. Use 'none' if there is no mechanical ventilation system.</description>
      <type>Choice</type>
      <required>true</required>
      <model_dependent>false</model_dependent>
      <default_value>none</default_value>
      <choices>
        <choice>
          <value>none</value>
          <display_name>none</display_name>
        </choice>
        <choice>
          <value>exhaust only</value>
          <display_name>exhaust only</display_name>
        </choice>
        <choice>
          <value>supply only</value>
          <display_name>supply only</display_name>
        </choice>
        <choice>
          <value>energy recovery ventilator</value>
          <display_name>energy recovery ventilator</display_name>
        </choice>
        <choice>
          <value>heat recovery ventilator</value>
          <display_name>heat recovery ventilator</display_name>
        </choice>
        <choice>
          <value>balanced</value>
          <display_name>balanced</display_name>
        </choice>
        <choice>
          <value>central fan integrated supply</value>
          <display_name>central fan integrated supply</display_name>
        </choice>
      </choices>
    </argument>
    <argument>
      <name>mech_vent_flow_rate</name>
      <display_name>Mechanical Ventilation: Flow Rate</display_name>
      <description>The flow rate of the mechanical ventilation. If not provided, the OS-HPXML default (see &lt;a href='https://openstudio-hpxml.readthedocs.io/en/v1.8.1/workflow_inputs.html#hpxml-mechanical-ventilation-fans'&gt;HPXML Mechanical Ventilation Fans&lt;/a&gt;) is used.</description>
      <type>String</type>
      <units>CFM</units>
      <required>false</required>
      <model_dependent>false</model_dependent>
    </argument>
    <argument>
      <name>mech_vent_hours_in_operation</name>
      <display_name>Mechanical Ventilation: Hours In Operation</display_name>
      <description>The hours in operation of the mechanical ventilation. If not provided, the OS-HPXML default (see &lt;a href='https://openstudio-hpxml.readthedocs.io/en/v1.8.1/workflow_inputs.html#hpxml-mechanical-ventilation-fans'&gt;HPXML Mechanical Ventilation Fans&lt;/a&gt;) is used.</description>
      <type>String</type>
      <units>hrs/day</units>
      <required>false</required>
      <model_dependent>false</model_dependent>
    </argument>
    <argument>
      <name>mech_vent_recovery_efficiency_type</name>
      <display_name>Mechanical Ventilation: Total Recovery Efficiency Type</display_name>
      <description>The total recovery efficiency type of the mechanical ventilation.</description>
      <type>Choice</type>
      <required>true</required>
      <model_dependent>false</model_dependent>
      <default_value>Unadjusted</default_value>
      <choices>
        <choice>
          <value>Unadjusted</value>
          <display_name>Unadjusted</display_name>
        </choice>
        <choice>
          <value>Adjusted</value>
          <display_name>Adjusted</display_name>
        </choice>
      </choices>
    </argument>
    <argument>
      <name>mech_vent_total_recovery_efficiency</name>
      <display_name>Mechanical Ventilation: Total Recovery Efficiency</display_name>
      <description>The Unadjusted or Adjusted total recovery efficiency of the mechanical ventilation. Applies to energy recovery ventilator.</description>
      <type>Double</type>
      <units>Frac</units>
      <required>true</required>
      <model_dependent>false</model_dependent>
      <default_value>0.48</default_value>
    </argument>
    <argument>
      <name>mech_vent_sensible_recovery_efficiency</name>
      <display_name>Mechanical Ventilation: Sensible Recovery Efficiency</display_name>
      <description>The Unadjusted or Adjusted sensible recovery efficiency of the mechanical ventilation. Applies to energy recovery ventilator and heat recovery ventilator.</description>
      <type>Double</type>
      <units>Frac</units>
      <required>true</required>
      <model_dependent>false</model_dependent>
      <default_value>0.72</default_value>
    </argument>
    <argument>
      <name>mech_vent_fan_power</name>
      <display_name>Mechanical Ventilation: Fan Power</display_name>
      <description>The fan power of the mechanical ventilation. If not provided, the OS-HPXML default (see &lt;a href='https://openstudio-hpxml.readthedocs.io/en/v1.8.1/workflow_inputs.html#hpxml-mechanical-ventilation-fans'&gt;HPXML Mechanical Ventilation Fans&lt;/a&gt;) is used.</description>
      <type>String</type>
      <units>W</units>
      <required>false</required>
      <model_dependent>false</model_dependent>
    </argument>
    <argument>
      <name>mech_vent_num_units_served</name>
      <display_name>Mechanical Ventilation: Number of Units Served</display_name>
      <description>Number of dwelling units served by the mechanical ventilation system. Must be 1 if single-family detached. Used to apportion flow rate and fan power to the unit.</description>
      <type>Integer</type>
      <units>#</units>
      <required>true</required>
      <model_dependent>false</model_dependent>
      <default_value>1</default_value>
    </argument>
    <argument>
      <name>mech_vent_shared_frac_recirculation</name>
      <display_name>Shared Mechanical Ventilation: Fraction Recirculation</display_name>
      <description>Fraction of the total supply air that is recirculated, with the remainder assumed to be outdoor air. The value must be 0 for exhaust only systems. Required for a shared mechanical ventilation system.</description>
      <type>String</type>
      <units>Frac</units>
      <required>false</required>
      <model_dependent>false</model_dependent>
    </argument>
    <argument>
      <name>mech_vent_shared_preheating_fuel</name>
      <display_name>Shared Mechanical Ventilation: Preheating Fuel</display_name>
      <description>Fuel type of the preconditioning heating equipment. Only used for a shared mechanical ventilation system. If not provided, assumes no preheating.</description>
      <type>Choice</type>
      <units></units>
      <required>false</required>
      <model_dependent>false</model_dependent>
      <choices>
        <choice>
          <value>auto</value>
          <display_name>auto</display_name>
        </choice>
        <choice>
          <value>electricity</value>
          <display_name>electricity</display_name>
        </choice>
        <choice>
          <value>natural gas</value>
          <display_name>natural gas</display_name>
        </choice>
        <choice>
          <value>fuel oil</value>
          <display_name>fuel oil</display_name>
        </choice>
        <choice>
          <value>propane</value>
          <display_name>propane</display_name>
        </choice>
        <choice>
          <value>wood</value>
          <display_name>wood</display_name>
        </choice>
        <choice>
          <value>wood pellets</value>
          <display_name>wood pellets</display_name>
        </choice>
        <choice>
          <value>coal</value>
          <display_name>coal</display_name>
        </choice>
      </choices>
    </argument>
    <argument>
      <name>mech_vent_shared_preheating_efficiency</name>
      <display_name>Shared Mechanical Ventilation: Preheating Efficiency</display_name>
      <description>Efficiency of the preconditioning heating equipment. Only used for a shared mechanical ventilation system. If not provided, assumes no preheating.</description>
      <type>String</type>
      <units>COP</units>
      <required>false</required>
      <model_dependent>false</model_dependent>
    </argument>
    <argument>
      <name>mech_vent_shared_preheating_fraction_heat_load_served</name>
      <display_name>Shared Mechanical Ventilation: Preheating Fraction Ventilation Heat Load Served</display_name>
      <description>Fraction of heating load introduced by the shared ventilation system that is met by the preconditioning heating equipment. If not provided, assumes no preheating.</description>
      <type>String</type>
      <units>Frac</units>
      <required>false</required>
      <model_dependent>false</model_dependent>
    </argument>
    <argument>
      <name>mech_vent_shared_precooling_fuel</name>
      <display_name>Shared Mechanical Ventilation: Precooling Fuel</display_name>
      <description>Fuel type of the preconditioning cooling equipment. Only used for a shared mechanical ventilation system. If not provided, assumes no precooling.</description>
      <type>Choice</type>
      <units></units>
      <required>false</required>
      <model_dependent>false</model_dependent>
      <choices>
        <choice>
          <value>auto</value>
          <display_name>auto</display_name>
        </choice>
        <choice>
          <value>electricity</value>
          <display_name>electricity</display_name>
        </choice>
      </choices>
    </argument>
    <argument>
      <name>mech_vent_shared_precooling_efficiency</name>
      <display_name>Shared Mechanical Ventilation: Precooling Efficiency</display_name>
      <description>Efficiency of the preconditioning cooling equipment. Only used for a shared mechanical ventilation system. If not provided, assumes no precooling.</description>
      <type>String</type>
      <units>COP</units>
      <required>false</required>
      <model_dependent>false</model_dependent>
    </argument>
    <argument>
      <name>mech_vent_shared_precooling_fraction_cool_load_served</name>
      <display_name>Shared Mechanical Ventilation: Precooling Fraction Ventilation Cool Load Served</display_name>
      <description>Fraction of cooling load introduced by the shared ventilation system that is met by the preconditioning cooling equipment. If not provided, assumes no precooling.</description>
      <type>String</type>
      <units>Frac</units>
      <required>false</required>
      <model_dependent>false</model_dependent>
    </argument>
    <argument>
      <name>mech_vent_2_fan_type</name>
      <display_name>Mechanical Ventilation 2: Fan Type</display_name>
      <description>The type of the second mechanical ventilation. Use 'none' if there is no second mechanical ventilation system.</description>
      <type>Choice</type>
      <required>true</required>
      <model_dependent>false</model_dependent>
      <default_value>none</default_value>
      <choices>
        <choice>
          <value>none</value>
          <display_name>none</display_name>
        </choice>
        <choice>
          <value>exhaust only</value>
          <display_name>exhaust only</display_name>
        </choice>
        <choice>
          <value>supply only</value>
          <display_name>supply only</display_name>
        </choice>
        <choice>
          <value>energy recovery ventilator</value>
          <display_name>energy recovery ventilator</display_name>
        </choice>
        <choice>
          <value>heat recovery ventilator</value>
          <display_name>heat recovery ventilator</display_name>
        </choice>
        <choice>
          <value>balanced</value>
          <display_name>balanced</display_name>
        </choice>
      </choices>
    </argument>
    <argument>
      <name>mech_vent_2_flow_rate</name>
      <display_name>Mechanical Ventilation 2: Flow Rate</display_name>
      <description>The flow rate of the second mechanical ventilation.</description>
      <type>Double</type>
      <units>CFM</units>
      <required>true</required>
      <model_dependent>false</model_dependent>
      <default_value>110</default_value>
    </argument>
    <argument>
      <name>mech_vent_2_hours_in_operation</name>
      <display_name>Mechanical Ventilation 2: Hours In Operation</display_name>
      <description>The hours in operation of the second mechanical ventilation.</description>
      <type>Double</type>
      <units>hrs/day</units>
      <required>true</required>
      <model_dependent>false</model_dependent>
      <default_value>24</default_value>
    </argument>
    <argument>
      <name>mech_vent_2_recovery_efficiency_type</name>
      <display_name>Mechanical Ventilation 2: Total Recovery Efficiency Type</display_name>
      <description>The total recovery efficiency type of the second mechanical ventilation.</description>
      <type>Choice</type>
      <required>true</required>
      <model_dependent>false</model_dependent>
      <default_value>Unadjusted</default_value>
      <choices>
        <choice>
          <value>Unadjusted</value>
          <display_name>Unadjusted</display_name>
        </choice>
        <choice>
          <value>Adjusted</value>
          <display_name>Adjusted</display_name>
        </choice>
      </choices>
    </argument>
    <argument>
      <name>mech_vent_2_total_recovery_efficiency</name>
      <display_name>Mechanical Ventilation 2: Total Recovery Efficiency</display_name>
      <description>The Unadjusted or Adjusted total recovery efficiency of the second mechanical ventilation. Applies to energy recovery ventilator.</description>
      <type>Double</type>
      <units>Frac</units>
      <required>true</required>
      <model_dependent>false</model_dependent>
      <default_value>0.48</default_value>
    </argument>
    <argument>
      <name>mech_vent_2_sensible_recovery_efficiency</name>
      <display_name>Mechanical Ventilation 2: Sensible Recovery Efficiency</display_name>
      <description>The Unadjusted or Adjusted sensible recovery efficiency of the second mechanical ventilation. Applies to energy recovery ventilator and heat recovery ventilator.</description>
      <type>Double</type>
      <units>Frac</units>
      <required>true</required>
      <model_dependent>false</model_dependent>
      <default_value>0.72</default_value>
    </argument>
    <argument>
      <name>mech_vent_2_fan_power</name>
      <display_name>Mechanical Ventilation 2: Fan Power</display_name>
      <description>The fan power of the second mechanical ventilation.</description>
      <type>Double</type>
      <units>W</units>
      <required>true</required>
      <model_dependent>false</model_dependent>
      <default_value>30</default_value>
    </argument>
    <argument>
      <name>kitchen_fans_quantity</name>
      <display_name>Kitchen Fans: Quantity</display_name>
      <description>The quantity of the kitchen fans. If not provided, the OS-HPXML default (see &lt;a href='https://openstudio-hpxml.readthedocs.io/en/v1.8.1/workflow_inputs.html#hpxml-local-ventilation-fans'&gt;HPXML Local Ventilation Fans&lt;/a&gt;) is used.</description>
      <type>String</type>
      <units>#</units>
      <required>false</required>
      <model_dependent>false</model_dependent>
    </argument>
    <argument>
      <name>kitchen_fans_flow_rate</name>
      <display_name>Kitchen Fans: Flow Rate</display_name>
      <description>The flow rate of the kitchen fan. If not provided, the OS-HPXML default (see &lt;a href='https://openstudio-hpxml.readthedocs.io/en/v1.8.1/workflow_inputs.html#hpxml-local-ventilation-fans'&gt;HPXML Local Ventilation Fans&lt;/a&gt;) is used.</description>
      <type>String</type>
      <units>CFM</units>
      <required>false</required>
      <model_dependent>false</model_dependent>
    </argument>
    <argument>
      <name>kitchen_fans_hours_in_operation</name>
      <display_name>Kitchen Fans: Hours In Operation</display_name>
      <description>The hours in operation of the kitchen fan. If not provided, the OS-HPXML default (see &lt;a href='https://openstudio-hpxml.readthedocs.io/en/v1.8.1/workflow_inputs.html#hpxml-local-ventilation-fans'&gt;HPXML Local Ventilation Fans&lt;/a&gt;) is used.</description>
      <type>String</type>
      <units>hrs/day</units>
      <required>false</required>
      <model_dependent>false</model_dependent>
    </argument>
    <argument>
      <name>kitchen_fans_power</name>
      <display_name>Kitchen Fans: Fan Power</display_name>
      <description>The fan power of the kitchen fan. If not provided, the OS-HPXML default (see &lt;a href='https://openstudio-hpxml.readthedocs.io/en/v1.8.1/workflow_inputs.html#hpxml-local-ventilation-fans'&gt;HPXML Local Ventilation Fans&lt;/a&gt;) is used.</description>
      <type>String</type>
      <units>W</units>
      <required>false</required>
      <model_dependent>false</model_dependent>
    </argument>
    <argument>
      <name>kitchen_fans_start_hour</name>
      <display_name>Kitchen Fans: Start Hour</display_name>
      <description>The start hour of the kitchen fan. If not provided, the OS-HPXML default (see &lt;a href='https://openstudio-hpxml.readthedocs.io/en/v1.8.1/workflow_inputs.html#hpxml-local-ventilation-fans'&gt;HPXML Local Ventilation Fans&lt;/a&gt;) is used.</description>
      <type>String</type>
      <units>hr</units>
      <required>false</required>
      <model_dependent>false</model_dependent>
    </argument>
    <argument>
      <name>bathroom_fans_quantity</name>
      <display_name>Bathroom Fans: Quantity</display_name>
      <description>The quantity of the bathroom fans. If not provided, the OS-HPXML default (see &lt;a href='https://openstudio-hpxml.readthedocs.io/en/v1.8.1/workflow_inputs.html#hpxml-local-ventilation-fans'&gt;HPXML Local Ventilation Fans&lt;/a&gt;) is used.</description>
      <type>String</type>
      <units>#</units>
      <required>false</required>
      <model_dependent>false</model_dependent>
    </argument>
    <argument>
      <name>bathroom_fans_flow_rate</name>
      <display_name>Bathroom Fans: Flow Rate</display_name>
      <description>The flow rate of the bathroom fans. If not provided, the OS-HPXML default (see &lt;a href='https://openstudio-hpxml.readthedocs.io/en/v1.8.1/workflow_inputs.html#hpxml-local-ventilation-fans'&gt;HPXML Local Ventilation Fans&lt;/a&gt;) is used.</description>
      <type>String</type>
      <units>CFM</units>
      <required>false</required>
      <model_dependent>false</model_dependent>
    </argument>
    <argument>
      <name>bathroom_fans_hours_in_operation</name>
      <display_name>Bathroom Fans: Hours In Operation</display_name>
      <description>The hours in operation of the bathroom fans. If not provided, the OS-HPXML default (see &lt;a href='https://openstudio-hpxml.readthedocs.io/en/v1.8.1/workflow_inputs.html#hpxml-local-ventilation-fans'&gt;HPXML Local Ventilation Fans&lt;/a&gt;) is used.</description>
      <type>String</type>
      <units>hrs/day</units>
      <required>false</required>
      <model_dependent>false</model_dependent>
    </argument>
    <argument>
      <name>bathroom_fans_power</name>
      <display_name>Bathroom Fans: Fan Power</display_name>
      <description>The fan power of the bathroom fans. If not provided, the OS-HPXML default (see &lt;a href='https://openstudio-hpxml.readthedocs.io/en/v1.8.1/workflow_inputs.html#hpxml-local-ventilation-fans'&gt;HPXML Local Ventilation Fans&lt;/a&gt;) is used.</description>
      <type>String</type>
      <units>W</units>
      <required>false</required>
      <model_dependent>false</model_dependent>
    </argument>
    <argument>
      <name>bathroom_fans_start_hour</name>
      <display_name>Bathroom Fans: Start Hour</display_name>
      <description>The start hour of the bathroom fans. If not provided, the OS-HPXML default (see &lt;a href='https://openstudio-hpxml.readthedocs.io/en/v1.8.1/workflow_inputs.html#hpxml-local-ventilation-fans'&gt;HPXML Local Ventilation Fans&lt;/a&gt;) is used.</description>
      <type>String</type>
      <units>hr</units>
      <required>false</required>
      <model_dependent>false</model_dependent>
    </argument>
    <argument>
      <name>whole_house_fan_present</name>
      <display_name>Whole House Fan: Present</display_name>
      <description>Whether there is a whole house fan.</description>
      <type>Boolean</type>
      <required>true</required>
      <model_dependent>false</model_dependent>
      <default_value>false</default_value>
      <choices>
        <choice>
          <value>true</value>
          <display_name>true</display_name>
        </choice>
        <choice>
          <value>false</value>
          <display_name>false</display_name>
        </choice>
      </choices>
    </argument>
    <argument>
      <name>whole_house_fan_flow_rate</name>
      <display_name>Whole House Fan: Flow Rate</display_name>
      <description>The flow rate of the whole house fan. If not provided, the OS-HPXML default (see &lt;a href='https://openstudio-hpxml.readthedocs.io/en/v1.8.1/workflow_inputs.html#hpxml-whole-house-fans'&gt;HPXML Whole House Fans&lt;/a&gt;) is used.</description>
      <type>String</type>
      <units>CFM</units>
      <required>false</required>
      <model_dependent>false</model_dependent>
    </argument>
    <argument>
      <name>whole_house_fan_power</name>
      <display_name>Whole House Fan: Fan Power</display_name>
      <description>The fan power of the whole house fan. If not provided, the OS-HPXML default (see &lt;a href='https://openstudio-hpxml.readthedocs.io/en/v1.8.1/workflow_inputs.html#hpxml-whole-house-fans'&gt;HPXML Whole House Fans&lt;/a&gt;) is used.</description>
      <type>String</type>
      <units>W</units>
      <required>false</required>
      <model_dependent>false</model_dependent>
    </argument>
    <argument>
      <name>water_heater_type</name>
      <display_name>Water Heater: Type</display_name>
      <description>The type of water heater. Use 'none' if there is no water heater.</description>
      <type>Choice</type>
      <required>true</required>
      <model_dependent>false</model_dependent>
      <default_value>storage water heater</default_value>
      <choices>
        <choice>
          <value>none</value>
          <display_name>none</display_name>
        </choice>
        <choice>
          <value>storage water heater</value>
          <display_name>storage water heater</display_name>
        </choice>
        <choice>
          <value>instantaneous water heater</value>
          <display_name>instantaneous water heater</display_name>
        </choice>
        <choice>
          <value>heat pump water heater</value>
          <display_name>heat pump water heater</display_name>
        </choice>
        <choice>
          <value>space-heating boiler with storage tank</value>
          <display_name>space-heating boiler with storage tank</display_name>
        </choice>
        <choice>
          <value>space-heating boiler with tankless coil</value>
          <display_name>space-heating boiler with tankless coil</display_name>
        </choice>
      </choices>
    </argument>
    <argument>
      <name>water_heater_fuel_type</name>
      <display_name>Water Heater: Fuel Type</display_name>
      <description>The fuel type of water heater. Ignored for heat pump water heater.</description>
      <type>Choice</type>
      <required>true</required>
      <model_dependent>false</model_dependent>
      <default_value>natural gas</default_value>
      <choices>
        <choice>
          <value>electricity</value>
          <display_name>electricity</display_name>
        </choice>
        <choice>
          <value>natural gas</value>
          <display_name>natural gas</display_name>
        </choice>
        <choice>
          <value>fuel oil</value>
          <display_name>fuel oil</display_name>
        </choice>
        <choice>
          <value>propane</value>
          <display_name>propane</display_name>
        </choice>
        <choice>
          <value>wood</value>
          <display_name>wood</display_name>
        </choice>
        <choice>
          <value>coal</value>
          <display_name>coal</display_name>
        </choice>
      </choices>
    </argument>
    <argument>
      <name>water_heater_location</name>
      <display_name>Water Heater: Location</display_name>
      <description>The location of water heater. If not provided, the OS-HPXML default (see &lt;a href='https://openstudio-hpxml.readthedocs.io/en/v1.8.1/workflow_inputs.html#hpxml-water-heating-systems'&gt;HPXML Water Heating Systems&lt;/a&gt;) is used.</description>
      <type>Choice</type>
      <units></units>
      <required>false</required>
      <model_dependent>false</model_dependent>
      <choices>
        <choice>
          <value>auto</value>
          <display_name>auto</display_name>
        </choice>
        <choice>
          <value>conditioned space</value>
          <display_name>conditioned space</display_name>
        </choice>
        <choice>
          <value>basement - conditioned</value>
          <display_name>basement - conditioned</display_name>
        </choice>
        <choice>
          <value>basement - unconditioned</value>
          <display_name>basement - unconditioned</display_name>
        </choice>
        <choice>
          <value>garage</value>
          <display_name>garage</display_name>
        </choice>
        <choice>
          <value>attic</value>
          <display_name>attic</display_name>
        </choice>
        <choice>
          <value>attic - vented</value>
          <display_name>attic - vented</display_name>
        </choice>
        <choice>
          <value>attic - unvented</value>
          <display_name>attic - unvented</display_name>
        </choice>
        <choice>
          <value>crawlspace</value>
          <display_name>crawlspace</display_name>
        </choice>
        <choice>
          <value>crawlspace - vented</value>
          <display_name>crawlspace - vented</display_name>
        </choice>
        <choice>
          <value>crawlspace - unvented</value>
          <display_name>crawlspace - unvented</display_name>
        </choice>
        <choice>
          <value>crawlspace - conditioned</value>
          <display_name>crawlspace - conditioned</display_name>
        </choice>
        <choice>
          <value>other exterior</value>
          <display_name>other exterior</display_name>
        </choice>
        <choice>
          <value>other housing unit</value>
          <display_name>other housing unit</display_name>
        </choice>
        <choice>
          <value>other heated space</value>
          <display_name>other heated space</display_name>
        </choice>
        <choice>
          <value>other multifamily buffer space</value>
          <display_name>other multifamily buffer space</display_name>
        </choice>
        <choice>
          <value>other non-freezing space</value>
          <display_name>other non-freezing space</display_name>
        </choice>
      </choices>
    </argument>
    <argument>
      <name>water_heater_tank_volume</name>
      <display_name>Water Heater: Tank Volume</display_name>
      <description>Nominal volume of water heater tank. Only applies to storage water heater, heat pump water heater, and space-heating boiler with storage tank. If not provided, the OS-HPXML default (see &lt;a href='https://openstudio-hpxml.readthedocs.io/en/v1.8.1/workflow_inputs.html#conventional-storage'&gt;Conventional Storage&lt;/a&gt;, &lt;a href='https://openstudio-hpxml.readthedocs.io/en/v1.8.1/workflow_inputs.html#heat-pump'&gt;Heat Pump&lt;/a&gt;, &lt;a href='https://openstudio-hpxml.readthedocs.io/en/v1.8.1/workflow_inputs.html#combi-boiler-w-storage'&gt;Combi Boiler w/ Storage&lt;/a&gt;) is used.</description>
      <type>String</type>
      <units>gal</units>
      <required>false</required>
      <model_dependent>false</model_dependent>
    </argument>
    <argument>
      <name>water_heater_efficiency_type</name>
      <display_name>Water Heater: Efficiency Type</display_name>
      <description>The efficiency type of water heater. Does not apply to space-heating boilers.</description>
      <type>Choice</type>
      <required>true</required>
      <model_dependent>false</model_dependent>
      <default_value>EnergyFactor</default_value>
      <choices>
        <choice>
          <value>EnergyFactor</value>
          <display_name>EnergyFactor</display_name>
        </choice>
        <choice>
          <value>UniformEnergyFactor</value>
          <display_name>UniformEnergyFactor</display_name>
        </choice>
      </choices>
    </argument>
    <argument>
      <name>water_heater_efficiency</name>
      <display_name>Water Heater: Efficiency</display_name>
      <description>Rated Energy Factor or Uniform Energy Factor. Does not apply to space-heating boilers.</description>
      <type>Double</type>
      <required>true</required>
      <model_dependent>false</model_dependent>
      <default_value>0.67</default_value>
    </argument>
    <argument>
      <name>water_heater_usage_bin</name>
      <display_name>Water Heater: Usage Bin</display_name>
      <description>The usage of the water heater. Only applies if Efficiency Type is UniformEnergyFactor and Type is not instantaneous water heater. Does not apply to space-heating boilers. If not provided, the OS-HPXML default (see &lt;a href='https://openstudio-hpxml.readthedocs.io/en/v1.8.1/workflow_inputs.html#conventional-storage'&gt;Conventional Storage&lt;/a&gt;, &lt;a href='https://openstudio-hpxml.readthedocs.io/en/v1.8.1/workflow_inputs.html#heat-pump'&gt;Heat Pump&lt;/a&gt;) is used.</description>
      <type>Choice</type>
      <units></units>
      <required>false</required>
      <model_dependent>false</model_dependent>
      <choices>
        <choice>
          <value>auto</value>
          <display_name>auto</display_name>
        </choice>
        <choice>
          <value>very small</value>
          <display_name>very small</display_name>
        </choice>
        <choice>
          <value>low</value>
          <display_name>low</display_name>
        </choice>
        <choice>
          <value>medium</value>
          <display_name>medium</display_name>
        </choice>
        <choice>
          <value>high</value>
          <display_name>high</display_name>
        </choice>
      </choices>
    </argument>
    <argument>
      <name>water_heater_recovery_efficiency</name>
      <display_name>Water Heater: Recovery Efficiency</display_name>
      <description>Ratio of energy delivered to water heater to the energy content of the fuel consumed by the water heater. Only used for non-electric storage water heaters. If not provided, the OS-HPXML default (see &lt;a href='https://openstudio-hpxml.readthedocs.io/en/v1.8.1/workflow_inputs.html#conventional-storage'&gt;Conventional Storage&lt;/a&gt;) is used.</description>
      <type>String</type>
      <units>Frac</units>
      <required>false</required>
      <model_dependent>false</model_dependent>
    </argument>
    <argument>
      <name>water_heater_heating_capacity</name>
      <display_name>Water Heater: Heating Capacity</display_name>
      <description>Heating capacity. Only applies to storage water heater. If not provided, the OS-HPXML default (see &lt;a href='https://openstudio-hpxml.readthedocs.io/en/v1.8.1/workflow_inputs.html#conventional-storage'&gt;Conventional Storage&lt;/a&gt;) is used.</description>
      <type>String</type>
      <units>Btu/hr</units>
      <required>false</required>
      <model_dependent>false</model_dependent>
    </argument>
    <argument>
      <name>water_heater_standby_loss</name>
      <display_name>Water Heater: Standby Loss</display_name>
      <description>The standby loss of water heater. Only applies to space-heating boilers. If not provided, the OS-HPXML default (see &lt;a href='https://openstudio-hpxml.readthedocs.io/en/v1.8.1/workflow_inputs.html#combi-boiler-w-storage'&gt;Combi Boiler w/ Storage&lt;/a&gt;) is used.</description>
      <type>String</type>
      <units>F/hr</units>
      <required>false</required>
      <model_dependent>false</model_dependent>
    </argument>
    <argument>
      <name>water_heater_jacket_rvalue</name>
      <display_name>Water Heater: Jacket R-value</display_name>
      <description>The jacket R-value of water heater. Doesn't apply to instantaneous water heater or space-heating boiler with tankless coil. If not provided, defaults to no jacket insulation.</description>
      <type>String</type>
      <units>h-ft^2-R/Btu</units>
      <required>false</required>
      <model_dependent>false</model_dependent>
    </argument>
    <argument>
      <name>water_heater_setpoint_temperature</name>
      <display_name>Water Heater: Setpoint Temperature</display_name>
      <description>The setpoint temperature of water heater. If not provided, the OS-HPXML default (see &lt;a href='https://openstudio-hpxml.readthedocs.io/en/v1.8.1/workflow_inputs.html#hpxml-water-heating-systems'&gt;HPXML Water Heating Systems&lt;/a&gt;) is used.</description>
      <type>String</type>
      <units>F</units>
      <required>false</required>
      <model_dependent>false</model_dependent>
    </argument>
    <argument>
      <name>water_heater_num_bedrooms_served</name>
      <display_name>Water Heater: Number of Bedrooms Served</display_name>
      <description>Number of bedrooms served (directly or indirectly) by the water heater. Only needed if single-family attached or apartment unit and it is a shared water heater serving multiple dwelling units. Used to apportion water heater tank losses to the unit.</description>
      <type>String</type>
      <units>#</units>
      <required>false</required>
      <model_dependent>false</model_dependent>
    </argument>
    <argument>
      <name>water_heater_uses_desuperheater</name>
      <display_name>Water Heater: Uses Desuperheater</display_name>
      <description>Requires that the dwelling unit has a air-to-air, mini-split, or ground-to-air heat pump or a central air conditioner or mini-split air conditioner. If not provided, assumes no desuperheater.</description>
      <type>Choice</type>
      <units></units>
      <required>false</required>
      <model_dependent>false</model_dependent>
      <choices>
        <choice>
          <value>auto</value>
          <display_name>auto</display_name>
        </choice>
        <choice>
          <value>true</value>
          <display_name>true</display_name>
        </choice>
        <choice>
          <value>false</value>
          <display_name>false</display_name>
        </choice>
      </choices>
    </argument>
    <argument>
      <name>water_heater_tank_model_type</name>
      <display_name>Water Heater: Tank Type</display_name>
      <description>Type of tank model to use. The 'stratified' tank generally provide more accurate results, but may significantly increase run time. Applies only to storage water heater. If not provided, the OS-HPXML default (see &lt;a href='https://openstudio-hpxml.readthedocs.io/en/v1.8.1/workflow_inputs.html#conventional-storage'&gt;Conventional Storage&lt;/a&gt;) is used.</description>
      <type>Choice</type>
      <units></units>
      <required>false</required>
      <model_dependent>false</model_dependent>
      <choices>
        <choice>
          <value>auto</value>
          <display_name>auto</display_name>
        </choice>
        <choice>
          <value>mixed</value>
          <display_name>mixed</display_name>
        </choice>
        <choice>
          <value>stratified</value>
          <display_name>stratified</display_name>
        </choice>
      </choices>
    </argument>
    <argument>
      <name>water_heater_operating_mode</name>
      <display_name>Water Heater: Operating Mode</display_name>
      <description>The water heater operating mode. The 'heat pump only' option only uses the heat pump, while 'hybrid/auto' allows the backup electric resistance to come on in high demand situations. This is ignored if a scheduled operating mode type is selected. Applies only to heat pump water heater. If not provided, the OS-HPXML default (see &lt;a href='https://openstudio-hpxml.readthedocs.io/en/v1.8.1/workflow_inputs.html#heat-pump'&gt;Heat Pump&lt;/a&gt;) is used.</description>
      <type>Choice</type>
      <units></units>
      <required>false</required>
      <model_dependent>false</model_dependent>
      <choices>
        <choice>
          <value>auto</value>
          <display_name>auto</display_name>
        </choice>
        <choice>
          <value>hybrid/auto</value>
          <display_name>hybrid/auto</display_name>
        </choice>
        <choice>
          <value>heat pump only</value>
          <display_name>heat pump only</display_name>
        </choice>
      </choices>
    </argument>
    <argument>
      <name>hot_water_distribution_system_type</name>
      <display_name>Hot Water Distribution: System Type</display_name>
      <description>The type of the hot water distribution system.</description>
      <type>Choice</type>
      <required>true</required>
      <model_dependent>false</model_dependent>
      <default_value>Standard</default_value>
      <choices>
        <choice>
          <value>Standard</value>
          <display_name>Standard</display_name>
        </choice>
        <choice>
          <value>Recirculation</value>
          <display_name>Recirculation</display_name>
        </choice>
      </choices>
    </argument>
    <argument>
      <name>hot_water_distribution_standard_piping_length</name>
      <display_name>Hot Water Distribution: Standard Piping Length</display_name>
      <description>If the distribution system is Standard, the length of the piping. If not provided, the OS-HPXML default (see &lt;a href='https://openstudio-hpxml.readthedocs.io/en/v1.8.1/workflow_inputs.html#standard'&gt;Standard&lt;/a&gt;) is used.</description>
      <type>String</type>
      <units>ft</units>
      <required>false</required>
      <model_dependent>false</model_dependent>
    </argument>
    <argument>
      <name>hot_water_distribution_recirc_control_type</name>
      <display_name>Hot Water Distribution: Recirculation Control Type</display_name>
      <description>If the distribution system is Recirculation, the type of hot water recirculation control, if any.</description>
      <type>Choice</type>
      <units></units>
      <required>false</required>
      <model_dependent>false</model_dependent>
      <choices>
        <choice>
          <value>auto</value>
          <display_name>auto</display_name>
        </choice>
        <choice>
          <value>no control</value>
          <display_name>no control</display_name>
        </choice>
        <choice>
          <value>timer</value>
          <display_name>timer</display_name>
        </choice>
        <choice>
          <value>temperature</value>
          <display_name>temperature</display_name>
        </choice>
        <choice>
          <value>presence sensor demand control</value>
          <display_name>presence sensor demand control</display_name>
        </choice>
        <choice>
          <value>manual demand control</value>
          <display_name>manual demand control</display_name>
        </choice>
      </choices>
    </argument>
    <argument>
      <name>hot_water_distribution_recirc_piping_length</name>
      <display_name>Hot Water Distribution: Recirculation Piping Length</display_name>
      <description>If the distribution system is Recirculation, the length of the recirculation piping. If not provided, the OS-HPXML default (see &lt;a href='https://openstudio-hpxml.readthedocs.io/en/v1.8.1/workflow_inputs.html#recirculation-in-unit'&gt;Recirculation (In-Unit)&lt;/a&gt;) is used.</description>
      <type>String</type>
      <units>ft</units>
      <required>false</required>
      <model_dependent>false</model_dependent>
    </argument>
    <argument>
      <name>hot_water_distribution_recirc_branch_piping_length</name>
      <display_name>Hot Water Distribution: Recirculation Branch Piping Length</display_name>
      <description>If the distribution system is Recirculation, the length of the recirculation branch piping. If not provided, the OS-HPXML default (see &lt;a href='https://openstudio-hpxml.readthedocs.io/en/v1.8.1/workflow_inputs.html#recirculation-in-unit'&gt;Recirculation (In-Unit)&lt;/a&gt;) is used.</description>
      <type>String</type>
      <units>ft</units>
      <required>false</required>
      <model_dependent>false</model_dependent>
    </argument>
    <argument>
      <name>hot_water_distribution_recirc_pump_power</name>
      <display_name>Hot Water Distribution: Recirculation Pump Power</display_name>
      <description>If the distribution system is Recirculation, the recirculation pump power. If not provided, the OS-HPXML default (see &lt;a href='https://openstudio-hpxml.readthedocs.io/en/v1.8.1/workflow_inputs.html#recirculation-in-unit'&gt;Recirculation (In-Unit)&lt;/a&gt;) is used.</description>
      <type>String</type>
      <units>W</units>
      <required>false</required>
      <model_dependent>false</model_dependent>
    </argument>
    <argument>
      <name>hot_water_distribution_pipe_r</name>
      <display_name>Hot Water Distribution: Pipe Insulation Nominal R-Value</display_name>
      <description>Nominal R-value of the pipe insulation. If not provided, the OS-HPXML default (see &lt;a href='https://openstudio-hpxml.readthedocs.io/en/v1.8.1/workflow_inputs.html#hpxml-hot-water-distribution'&gt;HPXML Hot Water Distribution&lt;/a&gt;) is used.</description>
      <type>String</type>
      <units>h-ft^2-R/Btu</units>
      <required>false</required>
      <model_dependent>false</model_dependent>
    </argument>
    <argument>
      <name>dwhr_facilities_connected</name>
      <display_name>Drain Water Heat Recovery: Facilities Connected</display_name>
      <description>Which facilities are connected for the drain water heat recovery. Use 'none' if there is no drain water heat recovery system.</description>
      <type>Choice</type>
      <required>true</required>
      <model_dependent>false</model_dependent>
      <default_value>none</default_value>
      <choices>
        <choice>
          <value>none</value>
          <display_name>none</display_name>
        </choice>
        <choice>
          <value>one</value>
          <display_name>one</display_name>
        </choice>
        <choice>
          <value>all</value>
          <display_name>all</display_name>
        </choice>
      </choices>
    </argument>
    <argument>
      <name>dwhr_equal_flow</name>
      <display_name>Drain Water Heat Recovery: Equal Flow</display_name>
      <description>Whether the drain water heat recovery has equal flow.</description>
      <type>Choice</type>
      <units></units>
      <required>false</required>
      <model_dependent>false</model_dependent>
      <choices>
        <choice>
          <value>auto</value>
          <display_name>auto</display_name>
        </choice>
        <choice>
          <value>true</value>
          <display_name>true</display_name>
        </choice>
        <choice>
          <value>false</value>
          <display_name>false</display_name>
        </choice>
      </choices>
    </argument>
    <argument>
      <name>dwhr_efficiency</name>
      <display_name>Drain Water Heat Recovery: Efficiency</display_name>
      <description>The efficiency of the drain water heat recovery.</description>
      <type>String</type>
      <units>Frac</units>
      <required>false</required>
      <model_dependent>false</model_dependent>
    </argument>
    <argument>
      <name>water_fixtures_shower_low_flow</name>
      <display_name>Hot Water Fixtures: Is Shower Low Flow</display_name>
      <description>Whether the shower fixture is low flow.</description>
      <type>Boolean</type>
      <required>true</required>
      <model_dependent>false</model_dependent>
      <default_value>false</default_value>
      <choices>
        <choice>
          <value>true</value>
          <display_name>true</display_name>
        </choice>
        <choice>
          <value>false</value>
          <display_name>false</display_name>
        </choice>
      </choices>
    </argument>
    <argument>
      <name>water_fixtures_sink_low_flow</name>
      <display_name>Hot Water Fixtures: Is Sink Low Flow</display_name>
      <description>Whether the sink fixture is low flow.</description>
      <type>Boolean</type>
      <required>true</required>
      <model_dependent>false</model_dependent>
      <default_value>false</default_value>
      <choices>
        <choice>
          <value>true</value>
          <display_name>true</display_name>
        </choice>
        <choice>
          <value>false</value>
          <display_name>false</display_name>
        </choice>
      </choices>
    </argument>
    <argument>
      <name>water_fixtures_usage_multiplier</name>
      <display_name>Hot Water Fixtures: Usage Multiplier</display_name>
      <description>Multiplier on the hot water usage that can reflect, e.g., high/low usage occupants. If not provided, the OS-HPXML default (see &lt;a href='https://openstudio-hpxml.readthedocs.io/en/v1.8.1/workflow_inputs.html#hpxml-water-fixtures'&gt;HPXML Water Fixtures&lt;/a&gt;) is used.</description>
      <type>String</type>
      <units></units>
      <required>false</required>
      <model_dependent>false</model_dependent>
    </argument>
    <argument>
      <name>general_water_use_usage_multiplier</name>
      <display_name>General Water Use: Usage Multiplier</display_name>
      <description>Multiplier on internal gains from general water use (floor mopping, shower evaporation, water films on showers, tubs &amp; sinks surfaces, plant watering, etc.) that can reflect, e.g., high/low usage occupants. If not provided, the OS-HPXML default (see &lt;a href='https://openstudio-hpxml.readthedocs.io/en/v1.8.1/workflow_inputs.html#hpxml-building-occupancy'&gt;HPXML Building Occupancy&lt;/a&gt;) is used.</description>
      <type>String</type>
      <units></units>
      <required>false</required>
      <model_dependent>false</model_dependent>
    </argument>
    <argument>
      <name>solar_thermal_system_type</name>
      <display_name>Solar Thermal: System Type</display_name>
      <description>The type of solar thermal system. Use 'none' if there is no solar thermal system.</description>
      <type>Choice</type>
      <required>true</required>
      <model_dependent>false</model_dependent>
      <default_value>none</default_value>
      <choices>
        <choice>
          <value>none</value>
          <display_name>none</display_name>
        </choice>
        <choice>
          <value>hot water</value>
          <display_name>hot water</display_name>
        </choice>
      </choices>
    </argument>
    <argument>
      <name>solar_thermal_collector_area</name>
      <display_name>Solar Thermal: Collector Area</display_name>
      <description>The collector area of the solar thermal system.</description>
      <type>Double</type>
      <units>ft^2</units>
      <required>true</required>
      <model_dependent>false</model_dependent>
      <default_value>40</default_value>
    </argument>
    <argument>
      <name>solar_thermal_collector_loop_type</name>
      <display_name>Solar Thermal: Collector Loop Type</display_name>
      <description>The collector loop type of the solar thermal system.</description>
      <type>Choice</type>
      <required>true</required>
      <model_dependent>false</model_dependent>
      <default_value>liquid direct</default_value>
      <choices>
        <choice>
          <value>liquid direct</value>
          <display_name>liquid direct</display_name>
        </choice>
        <choice>
          <value>liquid indirect</value>
          <display_name>liquid indirect</display_name>
        </choice>
        <choice>
          <value>passive thermosyphon</value>
          <display_name>passive thermosyphon</display_name>
        </choice>
      </choices>
    </argument>
    <argument>
      <name>solar_thermal_collector_type</name>
      <display_name>Solar Thermal: Collector Type</display_name>
      <description>The collector type of the solar thermal system.</description>
      <type>Choice</type>
      <required>true</required>
      <model_dependent>false</model_dependent>
      <default_value>evacuated tube</default_value>
      <choices>
        <choice>
          <value>evacuated tube</value>
          <display_name>evacuated tube</display_name>
        </choice>
        <choice>
          <value>single glazing black</value>
          <display_name>single glazing black</display_name>
        </choice>
        <choice>
          <value>double glazing black</value>
          <display_name>double glazing black</display_name>
        </choice>
        <choice>
          <value>integrated collector storage</value>
          <display_name>integrated collector storage</display_name>
        </choice>
      </choices>
    </argument>
    <argument>
      <name>solar_thermal_collector_azimuth</name>
      <display_name>Solar Thermal: Collector Azimuth</display_name>
      <description>The collector azimuth of the solar thermal system. Azimuth is measured clockwise from north (e.g., North=0, East=90, South=180, West=270).</description>
      <type>Double</type>
      <units>degrees</units>
      <required>true</required>
      <model_dependent>false</model_dependent>
      <default_value>180</default_value>
    </argument>
    <argument>
      <name>solar_thermal_collector_tilt</name>
      <display_name>Solar Thermal: Collector Tilt</display_name>
      <description>The collector tilt of the solar thermal system. Can also enter, e.g., RoofPitch, RoofPitch+20, Latitude, Latitude-15, etc.</description>
      <type>String</type>
      <units>degrees</units>
      <required>true</required>
      <model_dependent>false</model_dependent>
      <default_value>RoofPitch</default_value>
    </argument>
    <argument>
      <name>solar_thermal_collector_rated_optical_efficiency</name>
      <display_name>Solar Thermal: Collector Rated Optical Efficiency</display_name>
      <description>The collector rated optical efficiency of the solar thermal system.</description>
      <type>Double</type>
      <units>Frac</units>
      <required>true</required>
      <model_dependent>false</model_dependent>
      <default_value>0.5</default_value>
    </argument>
    <argument>
      <name>solar_thermal_collector_rated_thermal_losses</name>
      <display_name>Solar Thermal: Collector Rated Thermal Losses</display_name>
      <description>The collector rated thermal losses of the solar thermal system.</description>
      <type>Double</type>
      <units>Btu/hr-ft^2-R</units>
      <required>true</required>
      <model_dependent>false</model_dependent>
      <default_value>0.2799</default_value>
    </argument>
    <argument>
      <name>solar_thermal_storage_volume</name>
      <display_name>Solar Thermal: Storage Volume</display_name>
      <description>The storage volume of the solar thermal system. If not provided, the OS-HPXML default (see &lt;a href='https://openstudio-hpxml.readthedocs.io/en/v1.8.1/workflow_inputs.html#detailed-inputs'&gt;Detailed Inputs&lt;/a&gt;) is used.</description>
      <type>String</type>
      <units>gal</units>
      <required>false</required>
      <model_dependent>false</model_dependent>
    </argument>
    <argument>
      <name>solar_thermal_solar_fraction</name>
      <display_name>Solar Thermal: Solar Fraction</display_name>
      <description>The solar fraction of the solar thermal system. If provided, overrides all other solar thermal inputs.</description>
      <type>Double</type>
      <units>Frac</units>
      <required>true</required>
      <model_dependent>false</model_dependent>
      <default_value>0</default_value>
    </argument>
    <argument>
      <name>pv_system_present</name>
      <display_name>PV System: Present</display_name>
      <description>Whether there is a PV system present.</description>
      <type>Boolean</type>
      <required>true</required>
      <model_dependent>false</model_dependent>
      <default_value>false</default_value>
      <choices>
        <choice>
          <value>true</value>
          <display_name>true</display_name>
        </choice>
        <choice>
          <value>false</value>
          <display_name>false</display_name>
        </choice>
      </choices>
    </argument>
    <argument>
      <name>pv_system_module_type</name>
      <display_name>PV System: Module Type</display_name>
      <description>Module type of the PV system. If not provided, the OS-HPXML default (see &lt;a href='https://openstudio-hpxml.readthedocs.io/en/v1.8.1/workflow_inputs.html#hpxml-photovoltaics'&gt;HPXML Photovoltaics&lt;/a&gt;) is used.</description>
      <type>Choice</type>
      <units></units>
      <required>false</required>
      <model_dependent>false</model_dependent>
      <choices>
        <choice>
          <value>auto</value>
          <display_name>auto</display_name>
        </choice>
        <choice>
          <value>standard</value>
          <display_name>standard</display_name>
        </choice>
        <choice>
          <value>premium</value>
          <display_name>premium</display_name>
        </choice>
        <choice>
          <value>thin film</value>
          <display_name>thin film</display_name>
        </choice>
      </choices>
    </argument>
    <argument>
      <name>pv_system_location</name>
      <display_name>PV System: Location</display_name>
      <description>Location of the PV system. If not provided, the OS-HPXML default (see &lt;a href='https://openstudio-hpxml.readthedocs.io/en/v1.8.1/workflow_inputs.html#hpxml-photovoltaics'&gt;HPXML Photovoltaics&lt;/a&gt;) is used.</description>
      <type>Choice</type>
      <units></units>
      <required>false</required>
      <model_dependent>false</model_dependent>
      <choices>
        <choice>
          <value>auto</value>
          <display_name>auto</display_name>
        </choice>
        <choice>
          <value>roof</value>
          <display_name>roof</display_name>
        </choice>
        <choice>
          <value>ground</value>
          <display_name>ground</display_name>
        </choice>
      </choices>
    </argument>
    <argument>
      <name>pv_system_tracking</name>
      <display_name>PV System: Tracking</display_name>
      <description>Type of tracking for the PV system. If not provided, the OS-HPXML default (see &lt;a href='https://openstudio-hpxml.readthedocs.io/en/v1.8.1/workflow_inputs.html#hpxml-photovoltaics'&gt;HPXML Photovoltaics&lt;/a&gt;) is used.</description>
      <type>Choice</type>
      <units></units>
      <required>false</required>
      <model_dependent>false</model_dependent>
      <choices>
        <choice>
          <value>auto</value>
          <display_name>auto</display_name>
        </choice>
        <choice>
          <value>fixed</value>
          <display_name>fixed</display_name>
        </choice>
        <choice>
          <value>1-axis</value>
          <display_name>1-axis</display_name>
        </choice>
        <choice>
          <value>1-axis backtracked</value>
          <display_name>1-axis backtracked</display_name>
        </choice>
        <choice>
          <value>2-axis</value>
          <display_name>2-axis</display_name>
        </choice>
      </choices>
    </argument>
    <argument>
      <name>pv_system_array_azimuth</name>
      <display_name>PV System: Array Azimuth</display_name>
      <description>Array azimuth of the PV system. Azimuth is measured clockwise from north (e.g., North=0, East=90, South=180, West=270).</description>
      <type>Double</type>
      <units>degrees</units>
      <required>true</required>
      <model_dependent>false</model_dependent>
      <default_value>180</default_value>
    </argument>
    <argument>
      <name>pv_system_array_tilt</name>
      <display_name>PV System: Array Tilt</display_name>
      <description>Array tilt of the PV system. Can also enter, e.g., RoofPitch, RoofPitch+20, Latitude, Latitude-15, etc.</description>
      <type>String</type>
      <units>degrees</units>
      <required>true</required>
      <model_dependent>false</model_dependent>
      <default_value>RoofPitch</default_value>
    </argument>
    <argument>
      <name>pv_system_max_power_output</name>
      <display_name>PV System: Maximum Power Output</display_name>
      <description>Maximum power output of the PV system. For a shared system, this is the total building maximum power output.</description>
      <type>Double</type>
      <units>W</units>
      <required>true</required>
      <model_dependent>false</model_dependent>
      <default_value>4000</default_value>
    </argument>
    <argument>
      <name>pv_system_inverter_efficiency</name>
      <display_name>PV System: Inverter Efficiency</display_name>
      <description>Inverter efficiency of the PV system. If there are two PV systems, this will apply to both. If not provided, the OS-HPXML default (see &lt;a href='https://openstudio-hpxml.readthedocs.io/en/v1.8.1/workflow_inputs.html#hpxml-photovoltaics'&gt;HPXML Photovoltaics&lt;/a&gt;) is used.</description>
      <type>String</type>
      <units>Frac</units>
      <required>false</required>
      <model_dependent>false</model_dependent>
    </argument>
    <argument>
      <name>pv_system_system_losses_fraction</name>
      <display_name>PV System: System Losses Fraction</display_name>
      <description>System losses fraction of the PV system. If there are two PV systems, this will apply to both. If not provided, the OS-HPXML default (see &lt;a href='https://openstudio-hpxml.readthedocs.io/en/v1.8.1/workflow_inputs.html#hpxml-photovoltaics'&gt;HPXML Photovoltaics&lt;/a&gt;) is used.</description>
      <type>String</type>
      <units>Frac</units>
      <required>false</required>
      <model_dependent>false</model_dependent>
    </argument>
    <argument>
      <name>pv_system_2_present</name>
      <display_name>PV System 2: Present</display_name>
      <description>Whether there is a second PV system present.</description>
      <type>Boolean</type>
      <required>true</required>
      <model_dependent>false</model_dependent>
      <default_value>false</default_value>
      <choices>
        <choice>
          <value>true</value>
          <display_name>true</display_name>
        </choice>
        <choice>
          <value>false</value>
          <display_name>false</display_name>
        </choice>
      </choices>
    </argument>
    <argument>
      <name>pv_system_2_module_type</name>
      <display_name>PV System 2: Module Type</display_name>
      <description>Module type of the second PV system. If not provided, the OS-HPXML default (see &lt;a href='https://openstudio-hpxml.readthedocs.io/en/v1.8.1/workflow_inputs.html#hpxml-photovoltaics'&gt;HPXML Photovoltaics&lt;/a&gt;) is used.</description>
      <type>Choice</type>
      <units></units>
      <required>false</required>
      <model_dependent>false</model_dependent>
      <choices>
        <choice>
          <value>auto</value>
          <display_name>auto</display_name>
        </choice>
        <choice>
          <value>standard</value>
          <display_name>standard</display_name>
        </choice>
        <choice>
          <value>premium</value>
          <display_name>premium</display_name>
        </choice>
        <choice>
          <value>thin film</value>
          <display_name>thin film</display_name>
        </choice>
      </choices>
    </argument>
    <argument>
      <name>pv_system_2_location</name>
      <display_name>PV System 2: Location</display_name>
      <description>Location of the second PV system. If not provided, the OS-HPXML default (see &lt;a href='https://openstudio-hpxml.readthedocs.io/en/v1.8.1/workflow_inputs.html#hpxml-photovoltaics'&gt;HPXML Photovoltaics&lt;/a&gt;) is used.</description>
      <type>Choice</type>
      <units></units>
      <required>false</required>
      <model_dependent>false</model_dependent>
      <choices>
        <choice>
          <value>auto</value>
          <display_name>auto</display_name>
        </choice>
        <choice>
          <value>roof</value>
          <display_name>roof</display_name>
        </choice>
        <choice>
          <value>ground</value>
          <display_name>ground</display_name>
        </choice>
      </choices>
    </argument>
    <argument>
      <name>pv_system_2_tracking</name>
      <display_name>PV System 2: Tracking</display_name>
      <description>Type of tracking for the second PV system. If not provided, the OS-HPXML default (see &lt;a href='https://openstudio-hpxml.readthedocs.io/en/v1.8.1/workflow_inputs.html#hpxml-photovoltaics'&gt;HPXML Photovoltaics&lt;/a&gt;) is used.</description>
      <type>Choice</type>
      <units></units>
      <required>false</required>
      <model_dependent>false</model_dependent>
      <choices>
        <choice>
          <value>auto</value>
          <display_name>auto</display_name>
        </choice>
        <choice>
          <value>fixed</value>
          <display_name>fixed</display_name>
        </choice>
        <choice>
          <value>1-axis</value>
          <display_name>1-axis</display_name>
        </choice>
        <choice>
          <value>1-axis backtracked</value>
          <display_name>1-axis backtracked</display_name>
        </choice>
        <choice>
          <value>2-axis</value>
          <display_name>2-axis</display_name>
        </choice>
      </choices>
    </argument>
    <argument>
      <name>pv_system_2_array_azimuth</name>
      <display_name>PV System 2: Array Azimuth</display_name>
      <description>Array azimuth of the second PV system. Azimuth is measured clockwise from north (e.g., North=0, East=90, South=180, West=270).</description>
      <type>Double</type>
      <units>degrees</units>
      <required>true</required>
      <model_dependent>false</model_dependent>
      <default_value>180</default_value>
    </argument>
    <argument>
      <name>pv_system_2_array_tilt</name>
      <display_name>PV System 2: Array Tilt</display_name>
      <description>Array tilt of the second PV system. Can also enter, e.g., RoofPitch, RoofPitch+20, Latitude, Latitude-15, etc.</description>
      <type>String</type>
      <units>degrees</units>
      <required>true</required>
      <model_dependent>false</model_dependent>
      <default_value>RoofPitch</default_value>
    </argument>
    <argument>
      <name>pv_system_2_max_power_output</name>
      <display_name>PV System 2: Maximum Power Output</display_name>
      <description>Maximum power output of the second PV system. For a shared system, this is the total building maximum power output.</description>
      <type>Double</type>
      <units>W</units>
      <required>true</required>
      <model_dependent>false</model_dependent>
      <default_value>4000</default_value>
    </argument>
    <argument>
      <name>battery_present</name>
      <display_name>Battery: Present</display_name>
      <description>Whether there is a lithium ion battery present.</description>
      <type>Boolean</type>
      <required>true</required>
      <model_dependent>false</model_dependent>
      <default_value>false</default_value>
      <choices>
        <choice>
          <value>true</value>
          <display_name>true</display_name>
        </choice>
        <choice>
          <value>false</value>
          <display_name>false</display_name>
        </choice>
      </choices>
    </argument>
    <argument>
      <name>battery_location</name>
      <display_name>Battery: Location</display_name>
      <description>The space type for the lithium ion battery location. If not provided, the OS-HPXML default (see &lt;a href='https://openstudio-hpxml.readthedocs.io/en/v1.8.1/workflow_inputs.html#hpxml-batteries'&gt;HPXML Batteries&lt;/a&gt;) is used.</description>
      <type>Choice</type>
      <units></units>
      <required>false</required>
      <model_dependent>false</model_dependent>
      <choices>
        <choice>
          <value>auto</value>
          <display_name>auto</display_name>
        </choice>
        <choice>
          <value>conditioned space</value>
          <display_name>conditioned space</display_name>
        </choice>
        <choice>
          <value>basement - conditioned</value>
          <display_name>basement - conditioned</display_name>
        </choice>
        <choice>
          <value>basement - unconditioned</value>
          <display_name>basement - unconditioned</display_name>
        </choice>
        <choice>
          <value>crawlspace</value>
          <display_name>crawlspace</display_name>
        </choice>
        <choice>
          <value>crawlspace - vented</value>
          <display_name>crawlspace - vented</display_name>
        </choice>
        <choice>
          <value>crawlspace - unvented</value>
          <display_name>crawlspace - unvented</display_name>
        </choice>
        <choice>
          <value>crawlspace - conditioned</value>
          <display_name>crawlspace - conditioned</display_name>
        </choice>
        <choice>
          <value>attic</value>
          <display_name>attic</display_name>
        </choice>
        <choice>
          <value>attic - vented</value>
          <display_name>attic - vented</display_name>
        </choice>
        <choice>
          <value>attic - unvented</value>
          <display_name>attic - unvented</display_name>
        </choice>
        <choice>
          <value>garage</value>
          <display_name>garage</display_name>
        </choice>
        <choice>
          <value>outside</value>
          <display_name>outside</display_name>
        </choice>
      </choices>
    </argument>
    <argument>
      <name>battery_power</name>
      <display_name>Battery: Rated Power Output</display_name>
      <description>The rated power output of the lithium ion battery. If not provided, the OS-HPXML default (see &lt;a href='https://openstudio-hpxml.readthedocs.io/en/v1.8.1/workflow_inputs.html#hpxml-batteries'&gt;HPXML Batteries&lt;/a&gt;) is used.</description>
      <type>String</type>
      <units>W</units>
      <required>false</required>
      <model_dependent>false</model_dependent>
    </argument>
    <argument>
      <name>battery_capacity</name>
      <display_name>Battery: Nominal Capacity</display_name>
      <description>The nominal capacity of the lithium ion battery. If not provided, the OS-HPXML default (see &lt;a href='https://openstudio-hpxml.readthedocs.io/en/v1.8.1/workflow_inputs.html#hpxml-batteries'&gt;HPXML Batteries&lt;/a&gt;) is used.</description>
      <type>String</type>
      <units>kWh</units>
      <required>false</required>
      <model_dependent>false</model_dependent>
    </argument>
    <argument>
      <name>battery_usable_capacity</name>
      <display_name>Battery: Usable Capacity</display_name>
      <description>The usable capacity of the lithium ion battery. If not provided, the OS-HPXML default (see &lt;a href='https://openstudio-hpxml.readthedocs.io/en/v1.8.1/workflow_inputs.html#hpxml-batteries'&gt;HPXML Batteries&lt;/a&gt;) is used.</description>
      <type>String</type>
      <units>kWh</units>
      <required>false</required>
      <model_dependent>false</model_dependent>
    </argument>
    <argument>
      <name>battery_round_trip_efficiency</name>
      <display_name>Battery: Round Trip Efficiency</display_name>
      <description>The round trip efficiency of the lithium ion battery. If not provided, the OS-HPXML default (see &lt;a href='https://openstudio-hpxml.readthedocs.io/en/v1.8.1/workflow_inputs.html#hpxml-batteries'&gt;HPXML Batteries&lt;/a&gt;) is used.</description>
      <type>String</type>
      <units>Frac</units>
      <required>false</required>
      <model_dependent>false</model_dependent>
    </argument>
    <argument>
      <name>lighting_present</name>
      <display_name>Lighting: Present</display_name>
      <description>Whether there is lighting energy use.</description>
      <type>Boolean</type>
      <required>true</required>
      <model_dependent>false</model_dependent>
      <default_value>true</default_value>
      <choices>
        <choice>
          <value>true</value>
          <display_name>true</display_name>
        </choice>
        <choice>
          <value>false</value>
          <display_name>false</display_name>
        </choice>
      </choices>
    </argument>
    <argument>
      <name>lighting_interior_fraction_cfl</name>
      <display_name>Lighting: Interior Fraction CFL</display_name>
      <description>Fraction of all lamps (interior) that are compact fluorescent. Lighting not specified as CFL, LFL, or LED is assumed to be incandescent.</description>
      <type>Double</type>
      <required>true</required>
      <model_dependent>false</model_dependent>
      <default_value>0.1</default_value>
    </argument>
    <argument>
      <name>lighting_interior_fraction_lfl</name>
      <display_name>Lighting: Interior Fraction LFL</display_name>
      <description>Fraction of all lamps (interior) that are linear fluorescent. Lighting not specified as CFL, LFL, or LED is assumed to be incandescent.</description>
      <type>Double</type>
      <required>true</required>
      <model_dependent>false</model_dependent>
      <default_value>0</default_value>
    </argument>
    <argument>
      <name>lighting_interior_fraction_led</name>
      <display_name>Lighting: Interior Fraction LED</display_name>
      <description>Fraction of all lamps (interior) that are light emitting diodes. Lighting not specified as CFL, LFL, or LED is assumed to be incandescent.</description>
      <type>Double</type>
      <required>true</required>
      <model_dependent>false</model_dependent>
      <default_value>0</default_value>
    </argument>
    <argument>
      <name>lighting_interior_usage_multiplier</name>
      <display_name>Lighting: Interior Usage Multiplier</display_name>
      <description>Multiplier on the lighting energy usage (interior) that can reflect, e.g., high/low usage occupants. If not provided, the OS-HPXML default (see &lt;a href='https://openstudio-hpxml.readthedocs.io/en/v1.8.1/workflow_inputs.html#hpxml-lighting'&gt;HPXML Lighting&lt;/a&gt;) is used.</description>
      <type>String</type>
      <units></units>
      <required>false</required>
      <model_dependent>false</model_dependent>
    </argument>
    <argument>
      <name>lighting_exterior_fraction_cfl</name>
      <display_name>Lighting: Exterior Fraction CFL</display_name>
      <description>Fraction of all lamps (exterior) that are compact fluorescent. Lighting not specified as CFL, LFL, or LED is assumed to be incandescent.</description>
      <type>Double</type>
      <required>true</required>
      <model_dependent>false</model_dependent>
      <default_value>0</default_value>
    </argument>
    <argument>
      <name>lighting_exterior_fraction_lfl</name>
      <display_name>Lighting: Exterior Fraction LFL</display_name>
      <description>Fraction of all lamps (exterior) that are linear fluorescent. Lighting not specified as CFL, LFL, or LED is assumed to be incandescent.</description>
      <type>Double</type>
      <required>true</required>
      <model_dependent>false</model_dependent>
      <default_value>0</default_value>
    </argument>
    <argument>
      <name>lighting_exterior_fraction_led</name>
      <display_name>Lighting: Exterior Fraction LED</display_name>
      <description>Fraction of all lamps (exterior) that are light emitting diodes. Lighting not specified as CFL, LFL, or LED is assumed to be incandescent.</description>
      <type>Double</type>
      <required>true</required>
      <model_dependent>false</model_dependent>
      <default_value>0</default_value>
    </argument>
    <argument>
      <name>lighting_exterior_usage_multiplier</name>
      <display_name>Lighting: Exterior Usage Multiplier</display_name>
      <description>Multiplier on the lighting energy usage (exterior) that can reflect, e.g., high/low usage occupants. If not provided, the OS-HPXML default (see &lt;a href='https://openstudio-hpxml.readthedocs.io/en/v1.8.1/workflow_inputs.html#hpxml-lighting'&gt;HPXML Lighting&lt;/a&gt;) is used.</description>
      <type>String</type>
      <units></units>
      <required>false</required>
      <model_dependent>false</model_dependent>
    </argument>
    <argument>
      <name>lighting_garage_fraction_cfl</name>
      <display_name>Lighting: Garage Fraction CFL</display_name>
      <description>Fraction of all lamps (garage) that are compact fluorescent. Lighting not specified as CFL, LFL, or LED is assumed to be incandescent.</description>
      <type>Double</type>
      <required>true</required>
      <model_dependent>false</model_dependent>
      <default_value>0</default_value>
    </argument>
    <argument>
      <name>lighting_garage_fraction_lfl</name>
      <display_name>Lighting: Garage Fraction LFL</display_name>
      <description>Fraction of all lamps (garage) that are linear fluorescent. Lighting not specified as CFL, LFL, or LED is assumed to be incandescent.</description>
      <type>Double</type>
      <required>true</required>
      <model_dependent>false</model_dependent>
      <default_value>0</default_value>
    </argument>
    <argument>
      <name>lighting_garage_fraction_led</name>
      <display_name>Lighting: Garage Fraction LED</display_name>
      <description>Fraction of all lamps (garage) that are light emitting diodes. Lighting not specified as CFL, LFL, or LED is assumed to be incandescent.</description>
      <type>Double</type>
      <required>true</required>
      <model_dependent>false</model_dependent>
      <default_value>0</default_value>
    </argument>
    <argument>
      <name>lighting_garage_usage_multiplier</name>
      <display_name>Lighting: Garage Usage Multiplier</display_name>
      <description>Multiplier on the lighting energy usage (garage) that can reflect, e.g., high/low usage occupants. If not provided, the OS-HPXML default (see &lt;a href='https://openstudio-hpxml.readthedocs.io/en/v1.8.1/workflow_inputs.html#hpxml-lighting'&gt;HPXML Lighting&lt;/a&gt;) is used.</description>
      <type>String</type>
      <units></units>
      <required>false</required>
      <model_dependent>false</model_dependent>
    </argument>
    <argument>
      <name>holiday_lighting_present</name>
      <display_name>Holiday Lighting: Present</display_name>
      <description>Whether there is holiday lighting.</description>
      <type>Boolean</type>
      <required>true</required>
      <model_dependent>false</model_dependent>
      <default_value>false</default_value>
      <choices>
        <choice>
          <value>true</value>
          <display_name>true</display_name>
        </choice>
        <choice>
          <value>false</value>
          <display_name>false</display_name>
        </choice>
      </choices>
    </argument>
    <argument>
      <name>holiday_lighting_daily_kwh</name>
      <display_name>Holiday Lighting: Daily Consumption</display_name>
      <description>The daily energy consumption for holiday lighting (exterior). If not provided, the OS-HPXML default (see &lt;a href='https://openstudio-hpxml.readthedocs.io/en/v1.8.1/workflow_inputs.html#hpxml-lighting'&gt;HPXML Lighting&lt;/a&gt;) is used.</description>
      <type>String</type>
      <units>kWh/day</units>
      <required>false</required>
      <model_dependent>false</model_dependent>
    </argument>
    <argument>
      <name>holiday_lighting_period</name>
      <display_name>Holiday Lighting: Period</display_name>
      <description>Enter a date like 'Nov 25 - Jan 5'. If not provided, the OS-HPXML default (see &lt;a href='https://openstudio-hpxml.readthedocs.io/en/v1.8.1/workflow_inputs.html#hpxml-lighting'&gt;HPXML Lighting&lt;/a&gt;) is used.</description>
      <type>String</type>
      <units></units>
      <required>false</required>
      <model_dependent>false</model_dependent>
    </argument>
    <argument>
      <name>dehumidifier_type</name>
      <display_name>Dehumidifier: Type</display_name>
      <description>The type of dehumidifier.</description>
      <type>Choice</type>
      <required>true</required>
      <model_dependent>false</model_dependent>
      <default_value>none</default_value>
      <choices>
        <choice>
          <value>none</value>
          <display_name>none</display_name>
        </choice>
        <choice>
          <value>portable</value>
          <display_name>portable</display_name>
        </choice>
        <choice>
          <value>whole-home</value>
          <display_name>whole-home</display_name>
        </choice>
      </choices>
    </argument>
    <argument>
      <name>dehumidifier_efficiency_type</name>
      <display_name>Dehumidifier: Efficiency Type</display_name>
      <description>The efficiency type of dehumidifier.</description>
      <type>Choice</type>
      <required>true</required>
      <model_dependent>false</model_dependent>
      <default_value>IntegratedEnergyFactor</default_value>
      <choices>
        <choice>
          <value>EnergyFactor</value>
          <display_name>EnergyFactor</display_name>
        </choice>
        <choice>
          <value>IntegratedEnergyFactor</value>
          <display_name>IntegratedEnergyFactor</display_name>
        </choice>
      </choices>
    </argument>
    <argument>
      <name>dehumidifier_efficiency</name>
      <display_name>Dehumidifier: Efficiency</display_name>
      <description>The efficiency of the dehumidifier.</description>
      <type>Double</type>
      <units>liters/kWh</units>
      <required>true</required>
      <model_dependent>false</model_dependent>
      <default_value>1.5</default_value>
    </argument>
    <argument>
      <name>dehumidifier_capacity</name>
      <display_name>Dehumidifier: Capacity</display_name>
      <description>The capacity (water removal rate) of the dehumidifier.</description>
      <type>Double</type>
      <units>pint/day</units>
      <required>true</required>
      <model_dependent>false</model_dependent>
      <default_value>40</default_value>
    </argument>
    <argument>
      <name>dehumidifier_rh_setpoint</name>
      <display_name>Dehumidifier: Relative Humidity Setpoint</display_name>
      <description>The relative humidity setpoint of the dehumidifier.</description>
      <type>Double</type>
      <units>Frac</units>
      <required>true</required>
      <model_dependent>false</model_dependent>
      <default_value>0.5</default_value>
    </argument>
    <argument>
      <name>dehumidifier_fraction_dehumidification_load_served</name>
      <display_name>Dehumidifier: Fraction Dehumidification Load Served</display_name>
      <description>The dehumidification load served fraction of the dehumidifier.</description>
      <type>Double</type>
      <units>Frac</units>
      <required>true</required>
      <model_dependent>false</model_dependent>
      <default_value>1</default_value>
    </argument>
    <argument>
      <name>clothes_washer_present</name>
      <display_name>Clothes Washer: Present</display_name>
      <description>Whether there is a clothes washer present.</description>
      <type>Boolean</type>
      <required>true</required>
      <model_dependent>false</model_dependent>
      <default_value>true</default_value>
      <choices>
        <choice>
          <value>true</value>
          <display_name>true</display_name>
        </choice>
        <choice>
          <value>false</value>
          <display_name>false</display_name>
        </choice>
      </choices>
    </argument>
    <argument>
      <name>clothes_washer_location</name>
      <display_name>Clothes Washer: Location</display_name>
      <description>The space type for the clothes washer location. If not provided, the OS-HPXML default (see &lt;a href='https://openstudio-hpxml.readthedocs.io/en/v1.8.1/workflow_inputs.html#hpxml-clothes-washer'&gt;HPXML Clothes Washer&lt;/a&gt;) is used.</description>
      <type>Choice</type>
      <units></units>
      <required>false</required>
      <model_dependent>false</model_dependent>
      <choices>
        <choice>
          <value>auto</value>
          <display_name>auto</display_name>
        </choice>
        <choice>
          <value>conditioned space</value>
          <display_name>conditioned space</display_name>
        </choice>
        <choice>
          <value>basement - conditioned</value>
          <display_name>basement - conditioned</display_name>
        </choice>
        <choice>
          <value>basement - unconditioned</value>
          <display_name>basement - unconditioned</display_name>
        </choice>
        <choice>
          <value>garage</value>
          <display_name>garage</display_name>
        </choice>
        <choice>
          <value>other housing unit</value>
          <display_name>other housing unit</display_name>
        </choice>
        <choice>
          <value>other heated space</value>
          <display_name>other heated space</display_name>
        </choice>
        <choice>
          <value>other multifamily buffer space</value>
          <display_name>other multifamily buffer space</display_name>
        </choice>
        <choice>
          <value>other non-freezing space</value>
          <display_name>other non-freezing space</display_name>
        </choice>
      </choices>
    </argument>
    <argument>
      <name>clothes_washer_efficiency_type</name>
      <display_name>Clothes Washer: Efficiency Type</display_name>
      <description>The efficiency type of the clothes washer.</description>
      <type>Choice</type>
      <required>true</required>
      <model_dependent>false</model_dependent>
      <default_value>IntegratedModifiedEnergyFactor</default_value>
      <choices>
        <choice>
          <value>ModifiedEnergyFactor</value>
          <display_name>ModifiedEnergyFactor</display_name>
        </choice>
        <choice>
          <value>IntegratedModifiedEnergyFactor</value>
          <display_name>IntegratedModifiedEnergyFactor</display_name>
        </choice>
      </choices>
    </argument>
    <argument>
      <name>clothes_washer_efficiency</name>
      <display_name>Clothes Washer: Efficiency</display_name>
      <description>The efficiency of the clothes washer. If not provided, the OS-HPXML default (see &lt;a href='https://openstudio-hpxml.readthedocs.io/en/v1.8.1/workflow_inputs.html#hpxml-clothes-washer'&gt;HPXML Clothes Washer&lt;/a&gt;) is used.</description>
      <type>String</type>
      <units>ft^3/kWh-cyc</units>
      <required>false</required>
      <model_dependent>false</model_dependent>
    </argument>
    <argument>
      <name>clothes_washer_rated_annual_kwh</name>
      <display_name>Clothes Washer: Rated Annual Consumption</display_name>
      <description>The annual energy consumed by the clothes washer, as rated, obtained from the EnergyGuide label. This includes both the appliance electricity consumption and the energy required for water heating. If not provided, the OS-HPXML default (see &lt;a href='https://openstudio-hpxml.readthedocs.io/en/v1.8.1/workflow_inputs.html#hpxml-clothes-washer'&gt;HPXML Clothes Washer&lt;/a&gt;) is used.</description>
      <type>String</type>
      <units>kWh/yr</units>
      <required>false</required>
      <model_dependent>false</model_dependent>
    </argument>
    <argument>
      <name>clothes_washer_label_electric_rate</name>
      <display_name>Clothes Washer: Label Electric Rate</display_name>
      <description>The annual energy consumed by the clothes washer, as rated, obtained from the EnergyGuide label. This includes both the appliance electricity consumption and the energy required for water heating. If not provided, the OS-HPXML default (see &lt;a href='https://openstudio-hpxml.readthedocs.io/en/v1.8.1/workflow_inputs.html#hpxml-clothes-washer'&gt;HPXML Clothes Washer&lt;/a&gt;) is used.</description>
      <type>String</type>
      <units>$/kWh</units>
      <required>false</required>
      <model_dependent>false</model_dependent>
    </argument>
    <argument>
      <name>clothes_washer_label_gas_rate</name>
      <display_name>Clothes Washer: Label Gas Rate</display_name>
      <description>The annual energy consumed by the clothes washer, as rated, obtained from the EnergyGuide label. This includes both the appliance electricity consumption and the energy required for water heating. If not provided, the OS-HPXML default (see &lt;a href='https://openstudio-hpxml.readthedocs.io/en/v1.8.1/workflow_inputs.html#hpxml-clothes-washer'&gt;HPXML Clothes Washer&lt;/a&gt;) is used.</description>
      <type>String</type>
      <units>$/therm</units>
      <required>false</required>
      <model_dependent>false</model_dependent>
    </argument>
    <argument>
      <name>clothes_washer_label_annual_gas_cost</name>
      <display_name>Clothes Washer: Label Annual Cost with Gas DHW</display_name>
      <description>The annual cost of using the system under test conditions. Input is obtained from the EnergyGuide label. If not provided, the OS-HPXML default (see &lt;a href='https://openstudio-hpxml.readthedocs.io/en/v1.8.1/workflow_inputs.html#hpxml-clothes-washer'&gt;HPXML Clothes Washer&lt;/a&gt;) is used.</description>
      <type>String</type>
      <units>$</units>
      <required>false</required>
      <model_dependent>false</model_dependent>
    </argument>
    <argument>
      <name>clothes_washer_label_usage</name>
      <display_name>Clothes Washer: Label Usage</display_name>
      <description>The clothes washer loads per week. If not provided, the OS-HPXML default (see &lt;a href='https://openstudio-hpxml.readthedocs.io/en/v1.8.1/workflow_inputs.html#hpxml-clothes-washer'&gt;HPXML Clothes Washer&lt;/a&gt;) is used.</description>
      <type>String</type>
      <units>cyc/wk</units>
      <required>false</required>
      <model_dependent>false</model_dependent>
    </argument>
    <argument>
      <name>clothes_washer_capacity</name>
      <display_name>Clothes Washer: Drum Volume</display_name>
      <description>Volume of the washer drum. Obtained from the EnergyStar website or the manufacturer's literature. If not provided, the OS-HPXML default (see &lt;a href='https://openstudio-hpxml.readthedocs.io/en/v1.8.1/workflow_inputs.html#hpxml-clothes-washer'&gt;HPXML Clothes Washer&lt;/a&gt;) is used.</description>
      <type>String</type>
      <units>ft^3</units>
      <required>false</required>
      <model_dependent>false</model_dependent>
    </argument>
    <argument>
      <name>clothes_washer_usage_multiplier</name>
      <display_name>Clothes Washer: Usage Multiplier</display_name>
      <description>Multiplier on the clothes washer energy and hot water usage that can reflect, e.g., high/low usage occupants. If not provided, the OS-HPXML default (see &lt;a href='https://openstudio-hpxml.readthedocs.io/en/v1.8.1/workflow_inputs.html#hpxml-clothes-washer'&gt;HPXML Clothes Washer&lt;/a&gt;) is used.</description>
      <type>String</type>
      <units></units>
      <required>false</required>
      <model_dependent>false</model_dependent>
    </argument>
    <argument>
      <name>clothes_dryer_present</name>
      <display_name>Clothes Dryer: Present</display_name>
      <description>Whether there is a clothes dryer present.</description>
      <type>Boolean</type>
      <required>true</required>
      <model_dependent>false</model_dependent>
      <default_value>true</default_value>
      <choices>
        <choice>
          <value>true</value>
          <display_name>true</display_name>
        </choice>
        <choice>
          <value>false</value>
          <display_name>false</display_name>
        </choice>
      </choices>
    </argument>
    <argument>
      <name>clothes_dryer_location</name>
      <display_name>Clothes Dryer: Location</display_name>
      <description>The space type for the clothes dryer location. If not provided, the OS-HPXML default (see &lt;a href='https://openstudio-hpxml.readthedocs.io/en/v1.8.1/workflow_inputs.html#hpxml-clothes-dryer'&gt;HPXML Clothes Dryer&lt;/a&gt;) is used.</description>
      <type>Choice</type>
      <units></units>
      <required>false</required>
      <model_dependent>false</model_dependent>
      <choices>
        <choice>
          <value>auto</value>
          <display_name>auto</display_name>
        </choice>
        <choice>
          <value>conditioned space</value>
          <display_name>conditioned space</display_name>
        </choice>
        <choice>
          <value>basement - conditioned</value>
          <display_name>basement - conditioned</display_name>
        </choice>
        <choice>
          <value>basement - unconditioned</value>
          <display_name>basement - unconditioned</display_name>
        </choice>
        <choice>
          <value>garage</value>
          <display_name>garage</display_name>
        </choice>
        <choice>
          <value>other housing unit</value>
          <display_name>other housing unit</display_name>
        </choice>
        <choice>
          <value>other heated space</value>
          <display_name>other heated space</display_name>
        </choice>
        <choice>
          <value>other multifamily buffer space</value>
          <display_name>other multifamily buffer space</display_name>
        </choice>
        <choice>
          <value>other non-freezing space</value>
          <display_name>other non-freezing space</display_name>
        </choice>
      </choices>
    </argument>
    <argument>
      <name>clothes_dryer_fuel_type</name>
      <display_name>Clothes Dryer: Fuel Type</display_name>
      <description>Type of fuel used by the clothes dryer.</description>
      <type>Choice</type>
      <required>true</required>
      <model_dependent>false</model_dependent>
      <default_value>natural gas</default_value>
      <choices>
        <choice>
          <value>electricity</value>
          <display_name>electricity</display_name>
        </choice>
        <choice>
          <value>natural gas</value>
          <display_name>natural gas</display_name>
        </choice>
        <choice>
          <value>fuel oil</value>
          <display_name>fuel oil</display_name>
        </choice>
        <choice>
          <value>propane</value>
          <display_name>propane</display_name>
        </choice>
        <choice>
          <value>wood</value>
          <display_name>wood</display_name>
        </choice>
        <choice>
          <value>coal</value>
          <display_name>coal</display_name>
        </choice>
      </choices>
    </argument>
    <argument>
      <name>clothes_dryer_efficiency_type</name>
      <display_name>Clothes Dryer: Efficiency Type</display_name>
      <description>The efficiency type of the clothes dryer.</description>
      <type>Choice</type>
      <required>true</required>
      <model_dependent>false</model_dependent>
      <default_value>CombinedEnergyFactor</default_value>
      <choices>
        <choice>
          <value>EnergyFactor</value>
          <display_name>EnergyFactor</display_name>
        </choice>
        <choice>
          <value>CombinedEnergyFactor</value>
          <display_name>CombinedEnergyFactor</display_name>
        </choice>
      </choices>
    </argument>
    <argument>
      <name>clothes_dryer_efficiency</name>
      <display_name>Clothes Dryer: Efficiency</display_name>
      <description>The efficiency of the clothes dryer. If not provided, the OS-HPXML default (see &lt;a href='https://openstudio-hpxml.readthedocs.io/en/v1.8.1/workflow_inputs.html#hpxml-clothes-dryer'&gt;HPXML Clothes Dryer&lt;/a&gt;) is used.</description>
      <type>String</type>
      <units>lb/kWh</units>
      <required>false</required>
      <model_dependent>false</model_dependent>
    </argument>
    <argument>
      <name>clothes_dryer_vented_flow_rate</name>
      <display_name>Clothes Dryer: Vented Flow Rate</display_name>
      <description>The exhaust flow rate of the vented clothes dryer. If not provided, the OS-HPXML default (see &lt;a href='https://openstudio-hpxml.readthedocs.io/en/v1.8.1/workflow_inputs.html#hpxml-clothes-dryer'&gt;HPXML Clothes Dryer&lt;/a&gt;) is used.</description>
      <type>String</type>
      <units>CFM</units>
      <required>false</required>
      <model_dependent>false</model_dependent>
    </argument>
    <argument>
      <name>clothes_dryer_usage_multiplier</name>
      <display_name>Clothes Dryer: Usage Multiplier</display_name>
      <description>Multiplier on the clothes dryer energy usage that can reflect, e.g., high/low usage occupants. If not provided, the OS-HPXML default (see &lt;a href='https://openstudio-hpxml.readthedocs.io/en/v1.8.1/workflow_inputs.html#hpxml-clothes-dryer'&gt;HPXML Clothes Dryer&lt;/a&gt;) is used.</description>
      <type>String</type>
      <units></units>
      <required>false</required>
      <model_dependent>false</model_dependent>
    </argument>
    <argument>
      <name>dishwasher_present</name>
      <display_name>Dishwasher: Present</display_name>
      <description>Whether there is a dishwasher present.</description>
      <type>Boolean</type>
      <required>true</required>
      <model_dependent>false</model_dependent>
      <default_value>true</default_value>
      <choices>
        <choice>
          <value>true</value>
          <display_name>true</display_name>
        </choice>
        <choice>
          <value>false</value>
          <display_name>false</display_name>
        </choice>
      </choices>
    </argument>
    <argument>
      <name>dishwasher_location</name>
      <display_name>Dishwasher: Location</display_name>
      <description>The space type for the dishwasher location. If not provided, the OS-HPXML default (see &lt;a href='https://openstudio-hpxml.readthedocs.io/en/v1.8.1/workflow_inputs.html#hpxml-dishwasher'&gt;HPXML Dishwasher&lt;/a&gt;) is used.</description>
      <type>Choice</type>
      <units></units>
      <required>false</required>
      <model_dependent>false</model_dependent>
      <choices>
        <choice>
          <value>auto</value>
          <display_name>auto</display_name>
        </choice>
        <choice>
          <value>conditioned space</value>
          <display_name>conditioned space</display_name>
        </choice>
        <choice>
          <value>basement - conditioned</value>
          <display_name>basement - conditioned</display_name>
        </choice>
        <choice>
          <value>basement - unconditioned</value>
          <display_name>basement - unconditioned</display_name>
        </choice>
        <choice>
          <value>garage</value>
          <display_name>garage</display_name>
        </choice>
        <choice>
          <value>other housing unit</value>
          <display_name>other housing unit</display_name>
        </choice>
        <choice>
          <value>other heated space</value>
          <display_name>other heated space</display_name>
        </choice>
        <choice>
          <value>other multifamily buffer space</value>
          <display_name>other multifamily buffer space</display_name>
        </choice>
        <choice>
          <value>other non-freezing space</value>
          <display_name>other non-freezing space</display_name>
        </choice>
      </choices>
    </argument>
    <argument>
      <name>dishwasher_efficiency_type</name>
      <display_name>Dishwasher: Efficiency Type</display_name>
      <description>The efficiency type of dishwasher.</description>
      <type>Choice</type>
      <required>true</required>
      <model_dependent>false</model_dependent>
      <default_value>RatedAnnualkWh</default_value>
      <choices>
        <choice>
          <value>RatedAnnualkWh</value>
          <display_name>RatedAnnualkWh</display_name>
        </choice>
        <choice>
          <value>EnergyFactor</value>
          <display_name>EnergyFactor</display_name>
        </choice>
      </choices>
    </argument>
    <argument>
      <name>dishwasher_efficiency</name>
      <display_name>Dishwasher: Efficiency</display_name>
      <description>The efficiency of the dishwasher. If not provided, the OS-HPXML default (see &lt;a href='https://openstudio-hpxml.readthedocs.io/en/v1.8.1/workflow_inputs.html#hpxml-dishwasher'&gt;HPXML Dishwasher&lt;/a&gt;) is used.</description>
      <type>String</type>
      <units>RatedAnnualkWh or EnergyFactor</units>
      <required>false</required>
      <model_dependent>false</model_dependent>
    </argument>
    <argument>
      <name>dishwasher_label_electric_rate</name>
      <display_name>Dishwasher: Label Electric Rate</display_name>
      <description>The label electric rate of the dishwasher. If not provided, the OS-HPXML default (see &lt;a href='https://openstudio-hpxml.readthedocs.io/en/v1.8.1/workflow_inputs.html#hpxml-dishwasher'&gt;HPXML Dishwasher&lt;/a&gt;) is used.</description>
      <type>String</type>
      <units>$/kWh</units>
      <required>false</required>
      <model_dependent>false</model_dependent>
    </argument>
    <argument>
      <name>dishwasher_label_gas_rate</name>
      <display_name>Dishwasher: Label Gas Rate</display_name>
      <description>The label gas rate of the dishwasher. If not provided, the OS-HPXML default (see &lt;a href='https://openstudio-hpxml.readthedocs.io/en/v1.8.1/workflow_inputs.html#hpxml-dishwasher'&gt;HPXML Dishwasher&lt;/a&gt;) is used.</description>
      <type>String</type>
      <units>$/therm</units>
      <required>false</required>
      <model_dependent>false</model_dependent>
    </argument>
    <argument>
      <name>dishwasher_label_annual_gas_cost</name>
      <display_name>Dishwasher: Label Annual Gas Cost</display_name>
      <description>The label annual gas cost of the dishwasher. If not provided, the OS-HPXML default (see &lt;a href='https://openstudio-hpxml.readthedocs.io/en/v1.8.1/workflow_inputs.html#hpxml-dishwasher'&gt;HPXML Dishwasher&lt;/a&gt;) is used.</description>
      <type>String</type>
      <units>$</units>
      <required>false</required>
      <model_dependent>false</model_dependent>
    </argument>
    <argument>
      <name>dishwasher_label_usage</name>
      <display_name>Dishwasher: Label Usage</display_name>
      <description>The dishwasher loads per week. If not provided, the OS-HPXML default (see &lt;a href='https://openstudio-hpxml.readthedocs.io/en/v1.8.1/workflow_inputs.html#hpxml-dishwasher'&gt;HPXML Dishwasher&lt;/a&gt;) is used.</description>
      <type>String</type>
      <units>cyc/wk</units>
      <required>false</required>
      <model_dependent>false</model_dependent>
    </argument>
    <argument>
      <name>dishwasher_place_setting_capacity</name>
      <display_name>Dishwasher: Number of Place Settings</display_name>
      <description>The number of place settings for the unit. Data obtained from manufacturer's literature. If not provided, the OS-HPXML default (see &lt;a href='https://openstudio-hpxml.readthedocs.io/en/v1.8.1/workflow_inputs.html#hpxml-dishwasher'&gt;HPXML Dishwasher&lt;/a&gt;) is used.</description>
      <type>String</type>
      <units>#</units>
      <required>false</required>
      <model_dependent>false</model_dependent>
    </argument>
    <argument>
      <name>dishwasher_usage_multiplier</name>
      <display_name>Dishwasher: Usage Multiplier</display_name>
      <description>Multiplier on the dishwasher energy usage that can reflect, e.g., high/low usage occupants. If not provided, the OS-HPXML default (see &lt;a href='https://openstudio-hpxml.readthedocs.io/en/v1.8.1/workflow_inputs.html#hpxml-dishwasher'&gt;HPXML Dishwasher&lt;/a&gt;) is used.</description>
      <type>String</type>
      <units></units>
      <required>false</required>
      <model_dependent>false</model_dependent>
    </argument>
    <argument>
      <name>refrigerator_present</name>
      <display_name>Refrigerator: Present</display_name>
      <description>Whether there is a refrigerator present.</description>
      <type>Boolean</type>
      <required>true</required>
      <model_dependent>false</model_dependent>
      <default_value>true</default_value>
      <choices>
        <choice>
          <value>true</value>
          <display_name>true</display_name>
        </choice>
        <choice>
          <value>false</value>
          <display_name>false</display_name>
        </choice>
      </choices>
    </argument>
    <argument>
      <name>refrigerator_location</name>
      <display_name>Refrigerator: Location</display_name>
      <description>The space type for the refrigerator location. If not provided, the OS-HPXML default (see &lt;a href='https://openstudio-hpxml.readthedocs.io/en/v1.8.1/workflow_inputs.html#hpxml-refrigerators'&gt;HPXML Refrigerators&lt;/a&gt;) is used.</description>
      <type>Choice</type>
      <units></units>
      <required>false</required>
      <model_dependent>false</model_dependent>
      <choices>
        <choice>
          <value>auto</value>
          <display_name>auto</display_name>
        </choice>
        <choice>
          <value>conditioned space</value>
          <display_name>conditioned space</display_name>
        </choice>
        <choice>
          <value>basement - conditioned</value>
          <display_name>basement - conditioned</display_name>
        </choice>
        <choice>
          <value>basement - unconditioned</value>
          <display_name>basement - unconditioned</display_name>
        </choice>
        <choice>
          <value>garage</value>
          <display_name>garage</display_name>
        </choice>
        <choice>
          <value>other housing unit</value>
          <display_name>other housing unit</display_name>
        </choice>
        <choice>
          <value>other heated space</value>
          <display_name>other heated space</display_name>
        </choice>
        <choice>
          <value>other multifamily buffer space</value>
          <display_name>other multifamily buffer space</display_name>
        </choice>
        <choice>
          <value>other non-freezing space</value>
          <display_name>other non-freezing space</display_name>
        </choice>
      </choices>
    </argument>
    <argument>
      <name>refrigerator_rated_annual_kwh</name>
      <display_name>Refrigerator: Rated Annual Consumption</display_name>
      <description>The EnergyGuide rated annual energy consumption for a refrigerator. If not provided, the OS-HPXML default (see &lt;a href='https://openstudio-hpxml.readthedocs.io/en/v1.8.1/workflow_inputs.html#hpxml-refrigerators'&gt;HPXML Refrigerators&lt;/a&gt;) is used.</description>
      <type>String</type>
      <units>kWh/yr</units>
      <required>false</required>
      <model_dependent>false</model_dependent>
    </argument>
    <argument>
      <name>refrigerator_usage_multiplier</name>
      <display_name>Refrigerator: Usage Multiplier</display_name>
      <description>Multiplier on the refrigerator energy usage that can reflect, e.g., high/low usage occupants. If not provided, the OS-HPXML default (see &lt;a href='https://openstudio-hpxml.readthedocs.io/en/v1.8.1/workflow_inputs.html#hpxml-refrigerators'&gt;HPXML Refrigerators&lt;/a&gt;) is used.</description>
      <type>String</type>
      <units></units>
      <required>false</required>
      <model_dependent>false</model_dependent>
    </argument>
    <argument>
      <name>extra_refrigerator_present</name>
      <display_name>Extra Refrigerator: Present</display_name>
      <description>Whether there is an extra refrigerator present.</description>
      <type>Boolean</type>
      <required>true</required>
      <model_dependent>false</model_dependent>
      <default_value>false</default_value>
      <choices>
        <choice>
          <value>true</value>
          <display_name>true</display_name>
        </choice>
        <choice>
          <value>false</value>
          <display_name>false</display_name>
        </choice>
      </choices>
    </argument>
    <argument>
      <name>extra_refrigerator_location</name>
      <display_name>Extra Refrigerator: Location</display_name>
      <description>The space type for the extra refrigerator location. If not provided, the OS-HPXML default (see &lt;a href='https://openstudio-hpxml.readthedocs.io/en/v1.8.1/workflow_inputs.html#hpxml-refrigerators'&gt;HPXML Refrigerators&lt;/a&gt;) is used.</description>
      <type>Choice</type>
      <units></units>
      <required>false</required>
      <model_dependent>false</model_dependent>
      <choices>
        <choice>
          <value>auto</value>
          <display_name>auto</display_name>
        </choice>
        <choice>
          <value>conditioned space</value>
          <display_name>conditioned space</display_name>
        </choice>
        <choice>
          <value>basement - conditioned</value>
          <display_name>basement - conditioned</display_name>
        </choice>
        <choice>
          <value>basement - unconditioned</value>
          <display_name>basement - unconditioned</display_name>
        </choice>
        <choice>
          <value>garage</value>
          <display_name>garage</display_name>
        </choice>
        <choice>
          <value>other housing unit</value>
          <display_name>other housing unit</display_name>
        </choice>
        <choice>
          <value>other heated space</value>
          <display_name>other heated space</display_name>
        </choice>
        <choice>
          <value>other multifamily buffer space</value>
          <display_name>other multifamily buffer space</display_name>
        </choice>
        <choice>
          <value>other non-freezing space</value>
          <display_name>other non-freezing space</display_name>
        </choice>
      </choices>
    </argument>
    <argument>
      <name>extra_refrigerator_rated_annual_kwh</name>
      <display_name>Extra Refrigerator: Rated Annual Consumption</display_name>
      <description>The EnergyGuide rated annual energy consumption for an extra refrigerator. If not provided, the OS-HPXML default (see &lt;a href='https://openstudio-hpxml.readthedocs.io/en/v1.8.1/workflow_inputs.html#hpxml-refrigerators'&gt;HPXML Refrigerators&lt;/a&gt;) is used.</description>
      <type>String</type>
      <units>kWh/yr</units>
      <required>false</required>
      <model_dependent>false</model_dependent>
    </argument>
    <argument>
      <name>extra_refrigerator_usage_multiplier</name>
      <display_name>Extra Refrigerator: Usage Multiplier</display_name>
      <description>Multiplier on the extra refrigerator energy usage that can reflect, e.g., high/low usage occupants. If not provided, the OS-HPXML default (see &lt;a href='https://openstudio-hpxml.readthedocs.io/en/v1.8.1/workflow_inputs.html#hpxml-refrigerators'&gt;HPXML Refrigerators&lt;/a&gt;) is used.</description>
      <type>String</type>
      <units></units>
      <required>false</required>
      <model_dependent>false</model_dependent>
    </argument>
    <argument>
      <name>freezer_present</name>
      <display_name>Freezer: Present</display_name>
      <description>Whether there is a freezer present.</description>
      <type>Boolean</type>
      <required>true</required>
      <model_dependent>false</model_dependent>
      <default_value>false</default_value>
      <choices>
        <choice>
          <value>true</value>
          <display_name>true</display_name>
        </choice>
        <choice>
          <value>false</value>
          <display_name>false</display_name>
        </choice>
      </choices>
    </argument>
    <argument>
      <name>freezer_location</name>
      <display_name>Freezer: Location</display_name>
      <description>The space type for the freezer location. If not provided, the OS-HPXML default (see &lt;a href='https://openstudio-hpxml.readthedocs.io/en/v1.8.1/workflow_inputs.html#hpxml-freezers'&gt;HPXML Freezers&lt;/a&gt;) is used.</description>
      <type>Choice</type>
      <units></units>
      <required>false</required>
      <model_dependent>false</model_dependent>
      <choices>
        <choice>
          <value>auto</value>
          <display_name>auto</display_name>
        </choice>
        <choice>
          <value>conditioned space</value>
          <display_name>conditioned space</display_name>
        </choice>
        <choice>
          <value>basement - conditioned</value>
          <display_name>basement - conditioned</display_name>
        </choice>
        <choice>
          <value>basement - unconditioned</value>
          <display_name>basement - unconditioned</display_name>
        </choice>
        <choice>
          <value>garage</value>
          <display_name>garage</display_name>
        </choice>
        <choice>
          <value>other housing unit</value>
          <display_name>other housing unit</display_name>
        </choice>
        <choice>
          <value>other heated space</value>
          <display_name>other heated space</display_name>
        </choice>
        <choice>
          <value>other multifamily buffer space</value>
          <display_name>other multifamily buffer space</display_name>
        </choice>
        <choice>
          <value>other non-freezing space</value>
          <display_name>other non-freezing space</display_name>
        </choice>
      </choices>
    </argument>
    <argument>
      <name>freezer_rated_annual_kwh</name>
      <display_name>Freezer: Rated Annual Consumption</display_name>
      <description>The EnergyGuide rated annual energy consumption for a freezer. If not provided, the OS-HPXML default (see &lt;a href='https://openstudio-hpxml.readthedocs.io/en/v1.8.1/workflow_inputs.html#hpxml-freezers'&gt;HPXML Freezers&lt;/a&gt;) is used.</description>
      <type>String</type>
      <units>kWh/yr</units>
      <required>false</required>
      <model_dependent>false</model_dependent>
    </argument>
    <argument>
      <name>freezer_usage_multiplier</name>
      <display_name>Freezer: Usage Multiplier</display_name>
      <description>Multiplier on the freezer energy usage that can reflect, e.g., high/low usage occupants. If not provided, the OS-HPXML default (see &lt;a href='https://openstudio-hpxml.readthedocs.io/en/v1.8.1/workflow_inputs.html#hpxml-freezers'&gt;HPXML Freezers&lt;/a&gt;) is used.</description>
      <type>String</type>
      <units></units>
      <required>false</required>
      <model_dependent>false</model_dependent>
    </argument>
    <argument>
      <name>cooking_range_oven_present</name>
      <display_name>Cooking Range/Oven: Present</display_name>
      <description>Whether there is a cooking range/oven present.</description>
      <type>Boolean</type>
      <required>true</required>
      <model_dependent>false</model_dependent>
      <default_value>true</default_value>
      <choices>
        <choice>
          <value>true</value>
          <display_name>true</display_name>
        </choice>
        <choice>
          <value>false</value>
          <display_name>false</display_name>
        </choice>
      </choices>
    </argument>
    <argument>
      <name>cooking_range_oven_location</name>
      <display_name>Cooking Range/Oven: Location</display_name>
      <description>The space type for the cooking range/oven location. If not provided, the OS-HPXML default (see &lt;a href='https://openstudio-hpxml.readthedocs.io/en/v1.8.1/workflow_inputs.html#hpxml-cooking-range-oven'&gt;HPXML Cooking Range/Oven&lt;/a&gt;) is used.</description>
      <type>Choice</type>
      <units></units>
      <required>false</required>
      <model_dependent>false</model_dependent>
      <choices>
        <choice>
          <value>auto</value>
          <display_name>auto</display_name>
        </choice>
        <choice>
          <value>conditioned space</value>
          <display_name>conditioned space</display_name>
        </choice>
        <choice>
          <value>basement - conditioned</value>
          <display_name>basement - conditioned</display_name>
        </choice>
        <choice>
          <value>basement - unconditioned</value>
          <display_name>basement - unconditioned</display_name>
        </choice>
        <choice>
          <value>garage</value>
          <display_name>garage</display_name>
        </choice>
        <choice>
          <value>other housing unit</value>
          <display_name>other housing unit</display_name>
        </choice>
        <choice>
          <value>other heated space</value>
          <display_name>other heated space</display_name>
        </choice>
        <choice>
          <value>other multifamily buffer space</value>
          <display_name>other multifamily buffer space</display_name>
        </choice>
        <choice>
          <value>other non-freezing space</value>
          <display_name>other non-freezing space</display_name>
        </choice>
      </choices>
    </argument>
    <argument>
      <name>cooking_range_oven_fuel_type</name>
      <display_name>Cooking Range/Oven: Fuel Type</display_name>
      <description>Type of fuel used by the cooking range/oven.</description>
      <type>Choice</type>
      <required>true</required>
      <model_dependent>false</model_dependent>
      <default_value>natural gas</default_value>
      <choices>
        <choice>
          <value>electricity</value>
          <display_name>electricity</display_name>
        </choice>
        <choice>
          <value>natural gas</value>
          <display_name>natural gas</display_name>
        </choice>
        <choice>
          <value>fuel oil</value>
          <display_name>fuel oil</display_name>
        </choice>
        <choice>
          <value>propane</value>
          <display_name>propane</display_name>
        </choice>
        <choice>
          <value>wood</value>
          <display_name>wood</display_name>
        </choice>
        <choice>
          <value>coal</value>
          <display_name>coal</display_name>
        </choice>
      </choices>
    </argument>
    <argument>
      <name>cooking_range_oven_is_induction</name>
      <display_name>Cooking Range/Oven: Is Induction</display_name>
      <description>Whether the cooking range is induction. If not provided, the OS-HPXML default (see &lt;a href='https://openstudio-hpxml.readthedocs.io/en/v1.8.1/workflow_inputs.html#hpxml-cooking-range-oven'&gt;HPXML Cooking Range/Oven&lt;/a&gt;) is used.</description>
      <type>Choice</type>
      <units></units>
      <required>false</required>
      <model_dependent>false</model_dependent>
      <choices>
        <choice>
          <value>auto</value>
          <display_name>auto</display_name>
        </choice>
        <choice>
          <value>true</value>
          <display_name>true</display_name>
        </choice>
        <choice>
          <value>false</value>
          <display_name>false</display_name>
        </choice>
      </choices>
    </argument>
    <argument>
      <name>cooking_range_oven_is_convection</name>
      <display_name>Cooking Range/Oven: Is Convection</display_name>
      <description>Whether the oven is convection. If not provided, the OS-HPXML default (see &lt;a href='https://openstudio-hpxml.readthedocs.io/en/v1.8.1/workflow_inputs.html#hpxml-cooking-range-oven'&gt;HPXML Cooking Range/Oven&lt;/a&gt;) is used.</description>
      <type>Choice</type>
      <units></units>
      <required>false</required>
      <model_dependent>false</model_dependent>
      <choices>
        <choice>
          <value>auto</value>
          <display_name>auto</display_name>
        </choice>
        <choice>
          <value>true</value>
          <display_name>true</display_name>
        </choice>
        <choice>
          <value>false</value>
          <display_name>false</display_name>
        </choice>
      </choices>
    </argument>
    <argument>
      <name>cooking_range_oven_usage_multiplier</name>
      <display_name>Cooking Range/Oven: Usage Multiplier</display_name>
      <description>Multiplier on the cooking range/oven energy usage that can reflect, e.g., high/low usage occupants. If not provided, the OS-HPXML default (see &lt;a href='https://openstudio-hpxml.readthedocs.io/en/v1.8.1/workflow_inputs.html#hpxml-cooking-range-oven'&gt;HPXML Cooking Range/Oven&lt;/a&gt;) is used.</description>
      <type>String</type>
      <units></units>
      <required>false</required>
      <model_dependent>false</model_dependent>
    </argument>
    <argument>
      <name>ceiling_fan_present</name>
      <display_name>Ceiling Fan: Present</display_name>
      <description>Whether there are any ceiling fans.</description>
      <type>Boolean</type>
      <required>true</required>
      <model_dependent>false</model_dependent>
      <default_value>true</default_value>
      <choices>
        <choice>
          <value>true</value>
          <display_name>true</display_name>
        </choice>
        <choice>
          <value>false</value>
          <display_name>false</display_name>
        </choice>
      </choices>
    </argument>
    <argument>
      <name>ceiling_fan_label_energy_use</name>
      <display_name>Ceiling Fan: Label Energy Use</display_name>
      <description>The label average energy use of the ceiling fan(s). If neither Efficiency nor Label Energy Use provided, the OS-HPXML default (see &lt;a href='https://openstudio-hpxml.readthedocs.io/en/v1.8.1/workflow_inputs.html#hpxml-ceiling-fans'&gt;HPXML Ceiling Fans&lt;/a&gt;) is used.</description>
      <type>String</type>
      <units>W</units>
      <required>false</required>
      <model_dependent>false</model_dependent>
    </argument>
    <argument>
      <name>ceiling_fan_efficiency</name>
      <display_name>Ceiling Fan: Efficiency</display_name>
      <description>The efficiency rating of the ceiling fan(s) at medium speed. Only used if Label Energy Use not provided. If neither Efficiency nor Label Energy Use provided, the OS-HPXML default (see &lt;a href='https://openstudio-hpxml.readthedocs.io/en/v1.8.1/workflow_inputs.html#hpxml-ceiling-fans'&gt;HPXML Ceiling Fans&lt;/a&gt;) is used.</description>
      <type>String</type>
      <units>CFM/W</units>
      <required>false</required>
      <model_dependent>false</model_dependent>
    </argument>
    <argument>
      <name>ceiling_fan_quantity</name>
      <display_name>Ceiling Fan: Quantity</display_name>
      <description>Total number of ceiling fans. If not provided, the OS-HPXML default (see &lt;a href='https://openstudio-hpxml.readthedocs.io/en/v1.8.1/workflow_inputs.html#hpxml-ceiling-fans'&gt;HPXML Ceiling Fans&lt;/a&gt;) is used.</description>
      <type>String</type>
      <units>#</units>
      <required>false</required>
      <model_dependent>false</model_dependent>
    </argument>
    <argument>
      <name>ceiling_fan_cooling_setpoint_temp_offset</name>
      <display_name>Ceiling Fan: Cooling Setpoint Temperature Offset</display_name>
      <description>The cooling setpoint temperature offset during months when the ceiling fans are operating. Only applies if ceiling fan quantity is greater than zero. If not provided, the OS-HPXML default (see &lt;a href='https://openstudio-hpxml.readthedocs.io/en/v1.8.1/workflow_inputs.html#hpxml-ceiling-fans'&gt;HPXML Ceiling Fans&lt;/a&gt;) is used.</description>
      <type>String</type>
      <units>F</units>
      <required>false</required>
      <model_dependent>false</model_dependent>
    </argument>
    <argument>
      <name>misc_plug_loads_television_present</name>
      <display_name>Misc Plug Loads: Television Present</display_name>
      <description>Whether there are televisions.</description>
      <type>Boolean</type>
      <required>true</required>
      <model_dependent>false</model_dependent>
      <default_value>true</default_value>
      <choices>
        <choice>
          <value>true</value>
          <display_name>true</display_name>
        </choice>
        <choice>
          <value>false</value>
          <display_name>false</display_name>
        </choice>
      </choices>
    </argument>
    <argument>
      <name>misc_plug_loads_television_annual_kwh</name>
      <display_name>Misc Plug Loads: Television Annual kWh</display_name>
      <description>The annual energy consumption of the television plug loads. If not provided, the OS-HPXML default (see &lt;a href='https://openstudio-hpxml.readthedocs.io/en/v1.8.1/workflow_inputs.html#hpxml-plug-loads'&gt;HPXML Plug Loads&lt;/a&gt;) is used.</description>
      <type>String</type>
      <units>kWh/yr</units>
      <required>false</required>
      <model_dependent>false</model_dependent>
    </argument>
    <argument>
      <name>misc_plug_loads_television_usage_multiplier</name>
      <display_name>Misc Plug Loads: Television Usage Multiplier</display_name>
      <description>Multiplier on the television energy usage that can reflect, e.g., high/low usage occupants. If not provided, the OS-HPXML default (see &lt;a href='https://openstudio-hpxml.readthedocs.io/en/v1.8.1/workflow_inputs.html#hpxml-plug-loads'&gt;HPXML Plug Loads&lt;/a&gt;) is used.</description>
      <type>String</type>
      <units></units>
      <required>false</required>
      <model_dependent>false</model_dependent>
    </argument>
    <argument>
      <name>misc_plug_loads_other_annual_kwh</name>
      <display_name>Misc Plug Loads: Other Annual kWh</display_name>
      <description>The annual energy consumption of the other residual plug loads. If not provided, the OS-HPXML default (see &lt;a href='https://openstudio-hpxml.readthedocs.io/en/v1.8.1/workflow_inputs.html#hpxml-plug-loads'&gt;HPXML Plug Loads&lt;/a&gt;) is used.</description>
      <type>String</type>
      <units>kWh/yr</units>
      <required>false</required>
      <model_dependent>false</model_dependent>
    </argument>
    <argument>
      <name>misc_plug_loads_other_frac_sensible</name>
      <display_name>Misc Plug Loads: Other Sensible Fraction</display_name>
      <description>Fraction of other residual plug loads' internal gains that are sensible. If not provided, the OS-HPXML default (see &lt;a href='https://openstudio-hpxml.readthedocs.io/en/v1.8.1/workflow_inputs.html#hpxml-plug-loads'&gt;HPXML Plug Loads&lt;/a&gt;) is used.</description>
      <type>String</type>
      <units>Frac</units>
      <required>false</required>
      <model_dependent>false</model_dependent>
    </argument>
    <argument>
      <name>misc_plug_loads_other_frac_latent</name>
      <display_name>Misc Plug Loads: Other Latent Fraction</display_name>
      <description>Fraction of other residual plug loads' internal gains that are latent. If not provided, the OS-HPXML default (see &lt;a href='https://openstudio-hpxml.readthedocs.io/en/v1.8.1/workflow_inputs.html#hpxml-plug-loads'&gt;HPXML Plug Loads&lt;/a&gt;) is used.</description>
      <type>String</type>
      <units>Frac</units>
      <required>false</required>
      <model_dependent>false</model_dependent>
    </argument>
    <argument>
      <name>misc_plug_loads_other_usage_multiplier</name>
      <display_name>Misc Plug Loads: Other Usage Multiplier</display_name>
      <description>Multiplier on the other energy usage that can reflect, e.g., high/low usage occupants. If not provided, the OS-HPXML default (see &lt;a href='https://openstudio-hpxml.readthedocs.io/en/v1.8.1/workflow_inputs.html#hpxml-plug-loads'&gt;HPXML Plug Loads&lt;/a&gt;) is used.</description>
      <type>String</type>
      <units></units>
      <required>false</required>
      <model_dependent>false</model_dependent>
    </argument>
    <argument>
      <name>misc_plug_loads_well_pump_present</name>
      <display_name>Misc Plug Loads: Well Pump Present</display_name>
      <description>Whether there is a well pump.</description>
      <type>Boolean</type>
      <required>true</required>
      <model_dependent>false</model_dependent>
      <default_value>false</default_value>
      <choices>
        <choice>
          <value>true</value>
          <display_name>true</display_name>
        </choice>
        <choice>
          <value>false</value>
          <display_name>false</display_name>
        </choice>
      </choices>
    </argument>
    <argument>
      <name>misc_plug_loads_well_pump_annual_kwh</name>
      <display_name>Misc Plug Loads: Well Pump Annual kWh</display_name>
      <description>The annual energy consumption of the well pump plug loads. If not provided, the OS-HPXML default (see &lt;a href='https://openstudio-hpxml.readthedocs.io/en/v1.8.1/workflow_inputs.html#hpxml-plug-loads'&gt;HPXML Plug Loads&lt;/a&gt;) is used.</description>
      <type>String</type>
      <units>kWh/yr</units>
      <required>false</required>
      <model_dependent>false</model_dependent>
    </argument>
    <argument>
      <name>misc_plug_loads_well_pump_usage_multiplier</name>
      <display_name>Misc Plug Loads: Well Pump Usage Multiplier</display_name>
      <description>Multiplier on the well pump energy usage that can reflect, e.g., high/low usage occupants. If not provided, the OS-HPXML default (see &lt;a href='https://openstudio-hpxml.readthedocs.io/en/v1.8.1/workflow_inputs.html#hpxml-plug-loads'&gt;HPXML Plug Loads&lt;/a&gt;) is used.</description>
      <type>String</type>
      <units></units>
      <required>false</required>
      <model_dependent>false</model_dependent>
    </argument>
    <argument>
      <name>misc_plug_loads_vehicle_present</name>
      <display_name>Misc Plug Loads: Vehicle Present</display_name>
      <description>Whether there is an electric vehicle.</description>
      <type>Boolean</type>
      <required>true</required>
      <model_dependent>false</model_dependent>
      <default_value>false</default_value>
      <choices>
        <choice>
          <value>true</value>
          <display_name>true</display_name>
        </choice>
        <choice>
          <value>false</value>
          <display_name>false</display_name>
        </choice>
      </choices>
    </argument>
    <argument>
      <name>misc_plug_loads_vehicle_annual_kwh</name>
      <display_name>Misc Plug Loads: Vehicle Annual kWh</display_name>
      <description>The annual energy consumption of the electric vehicle plug loads. If not provided, the OS-HPXML default (see &lt;a href='https://openstudio-hpxml.readthedocs.io/en/v1.8.1/workflow_inputs.html#hpxml-plug-loads'&gt;HPXML Plug Loads&lt;/a&gt;) is used.</description>
      <type>String</type>
      <units>kWh/yr</units>
      <required>false</required>
      <model_dependent>false</model_dependent>
    </argument>
    <argument>
      <name>misc_plug_loads_vehicle_usage_multiplier</name>
      <display_name>Misc Plug Loads: Vehicle Usage Multiplier</display_name>
      <description>Multiplier on the electric vehicle energy usage that can reflect, e.g., high/low usage occupants. If not provided, the OS-HPXML default (see &lt;a href='https://openstudio-hpxml.readthedocs.io/en/v1.8.1/workflow_inputs.html#hpxml-plug-loads'&gt;HPXML Plug Loads&lt;/a&gt;) is used.</description>
      <type>String</type>
      <units></units>
      <required>false</required>
      <model_dependent>false</model_dependent>
    </argument>
    <argument>
      <name>misc_fuel_loads_grill_present</name>
      <display_name>Misc Fuel Loads: Grill Present</display_name>
      <description>Whether there is a fuel loads grill.</description>
      <type>Boolean</type>
      <required>true</required>
      <model_dependent>false</model_dependent>
      <default_value>false</default_value>
      <choices>
        <choice>
          <value>true</value>
          <display_name>true</display_name>
        </choice>
        <choice>
          <value>false</value>
          <display_name>false</display_name>
        </choice>
      </choices>
    </argument>
    <argument>
      <name>misc_fuel_loads_grill_fuel_type</name>
      <display_name>Misc Fuel Loads: Grill Fuel Type</display_name>
      <description>The fuel type of the fuel loads grill.</description>
      <type>Choice</type>
      <required>true</required>
      <model_dependent>false</model_dependent>
      <default_value>natural gas</default_value>
      <choices>
        <choice>
          <value>natural gas</value>
          <display_name>natural gas</display_name>
        </choice>
        <choice>
          <value>fuel oil</value>
          <display_name>fuel oil</display_name>
        </choice>
        <choice>
          <value>propane</value>
          <display_name>propane</display_name>
        </choice>
        <choice>
          <value>wood</value>
          <display_name>wood</display_name>
        </choice>
        <choice>
          <value>wood pellets</value>
          <display_name>wood pellets</display_name>
        </choice>
      </choices>
    </argument>
    <argument>
      <name>misc_fuel_loads_grill_annual_therm</name>
      <display_name>Misc Fuel Loads: Grill Annual therm</display_name>
      <description>The annual energy consumption of the fuel loads grill. If not provided, the OS-HPXML default (see &lt;a href='https://openstudio-hpxml.readthedocs.io/en/v1.8.1/workflow_inputs.html#hpxml-fuel-loads'&gt;HPXML Fuel Loads&lt;/a&gt;) is used.</description>
      <type>String</type>
      <units>therm/yr</units>
      <required>false</required>
      <model_dependent>false</model_dependent>
    </argument>
    <argument>
      <name>misc_fuel_loads_grill_usage_multiplier</name>
      <display_name>Misc Fuel Loads: Grill Usage Multiplier</display_name>
      <description>Multiplier on the fuel loads grill energy usage that can reflect, e.g., high/low usage occupants. If not provided, the OS-HPXML default (see &lt;a href='https://openstudio-hpxml.readthedocs.io/en/v1.8.1/workflow_inputs.html#hpxml-fuel-loads'&gt;HPXML Fuel Loads&lt;/a&gt;) is used.</description>
      <type>String</type>
      <units></units>
      <required>false</required>
      <model_dependent>false</model_dependent>
    </argument>
    <argument>
      <name>misc_fuel_loads_lighting_present</name>
      <display_name>Misc Fuel Loads: Lighting Present</display_name>
      <description>Whether there is fuel loads lighting.</description>
      <type>Boolean</type>
      <required>true</required>
      <model_dependent>false</model_dependent>
      <default_value>false</default_value>
      <choices>
        <choice>
          <value>true</value>
          <display_name>true</display_name>
        </choice>
        <choice>
          <value>false</value>
          <display_name>false</display_name>
        </choice>
      </choices>
    </argument>
    <argument>
      <name>misc_fuel_loads_lighting_fuel_type</name>
      <display_name>Misc Fuel Loads: Lighting Fuel Type</display_name>
      <description>The fuel type of the fuel loads lighting.</description>
      <type>Choice</type>
      <required>true</required>
      <model_dependent>false</model_dependent>
      <default_value>natural gas</default_value>
      <choices>
        <choice>
          <value>natural gas</value>
          <display_name>natural gas</display_name>
        </choice>
        <choice>
          <value>fuel oil</value>
          <display_name>fuel oil</display_name>
        </choice>
        <choice>
          <value>propane</value>
          <display_name>propane</display_name>
        </choice>
        <choice>
          <value>wood</value>
          <display_name>wood</display_name>
        </choice>
        <choice>
          <value>wood pellets</value>
          <display_name>wood pellets</display_name>
        </choice>
      </choices>
    </argument>
    <argument>
      <name>misc_fuel_loads_lighting_annual_therm</name>
      <display_name>Misc Fuel Loads: Lighting Annual therm</display_name>
      <description>The annual energy consumption of the fuel loads lighting. If not provided, the OS-HPXML default (see &lt;a href='https://openstudio-hpxml.readthedocs.io/en/v1.8.1/workflow_inputs.html#hpxml-fuel-loads'&gt;HPXML Fuel Loads&lt;/a&gt;)is used.</description>
      <type>String</type>
      <units>therm/yr</units>
      <required>false</required>
      <model_dependent>false</model_dependent>
    </argument>
    <argument>
      <name>misc_fuel_loads_lighting_usage_multiplier</name>
      <display_name>Misc Fuel Loads: Lighting Usage Multiplier</display_name>
      <description>Multiplier on the fuel loads lighting energy usage that can reflect, e.g., high/low usage occupants. If not provided, the OS-HPXML default (see &lt;a href='https://openstudio-hpxml.readthedocs.io/en/v1.8.1/workflow_inputs.html#hpxml-fuel-loads'&gt;HPXML Fuel Loads&lt;/a&gt;) is used.</description>
      <type>String</type>
      <units></units>
      <required>false</required>
      <model_dependent>false</model_dependent>
    </argument>
    <argument>
      <name>misc_fuel_loads_fireplace_present</name>
      <display_name>Misc Fuel Loads: Fireplace Present</display_name>
      <description>Whether there is fuel loads fireplace.</description>
      <type>Boolean</type>
      <required>true</required>
      <model_dependent>false</model_dependent>
      <default_value>false</default_value>
      <choices>
        <choice>
          <value>true</value>
          <display_name>true</display_name>
        </choice>
        <choice>
          <value>false</value>
          <display_name>false</display_name>
        </choice>
      </choices>
    </argument>
    <argument>
      <name>misc_fuel_loads_fireplace_fuel_type</name>
      <display_name>Misc Fuel Loads: Fireplace Fuel Type</display_name>
      <description>The fuel type of the fuel loads fireplace.</description>
      <type>Choice</type>
      <required>true</required>
      <model_dependent>false</model_dependent>
      <default_value>natural gas</default_value>
      <choices>
        <choice>
          <value>natural gas</value>
          <display_name>natural gas</display_name>
        </choice>
        <choice>
          <value>fuel oil</value>
          <display_name>fuel oil</display_name>
        </choice>
        <choice>
          <value>propane</value>
          <display_name>propane</display_name>
        </choice>
        <choice>
          <value>wood</value>
          <display_name>wood</display_name>
        </choice>
        <choice>
          <value>wood pellets</value>
          <display_name>wood pellets</display_name>
        </choice>
      </choices>
    </argument>
    <argument>
      <name>misc_fuel_loads_fireplace_annual_therm</name>
      <display_name>Misc Fuel Loads: Fireplace Annual therm</display_name>
      <description>The annual energy consumption of the fuel loads fireplace. If not provided, the OS-HPXML default (see &lt;a href='https://openstudio-hpxml.readthedocs.io/en/v1.8.1/workflow_inputs.html#hpxml-fuel-loads'&gt;HPXML Fuel Loads&lt;/a&gt;) is used.</description>
      <type>String</type>
      <units>therm/yr</units>
      <required>false</required>
      <model_dependent>false</model_dependent>
    </argument>
    <argument>
      <name>misc_fuel_loads_fireplace_frac_sensible</name>
      <display_name>Misc Fuel Loads: Fireplace Sensible Fraction</display_name>
      <description>Fraction of fireplace residual fuel loads' internal gains that are sensible. If not provided, the OS-HPXML default (see &lt;a href='https://openstudio-hpxml.readthedocs.io/en/v1.8.1/workflow_inputs.html#hpxml-fuel-loads'&gt;HPXML Fuel Loads&lt;/a&gt;) is used.</description>
      <type>String</type>
      <units>Frac</units>
      <required>false</required>
      <model_dependent>false</model_dependent>
    </argument>
    <argument>
      <name>misc_fuel_loads_fireplace_frac_latent</name>
      <display_name>Misc Fuel Loads: Fireplace Latent Fraction</display_name>
      <description>Fraction of fireplace residual fuel loads' internal gains that are latent. If not provided, the OS-HPXML default (see &lt;a href='https://openstudio-hpxml.readthedocs.io/en/v1.8.1/workflow_inputs.html#hpxml-fuel-loads'&gt;HPXML Fuel Loads&lt;/a&gt;) is used.</description>
      <type>String</type>
      <units>Frac</units>
      <required>false</required>
      <model_dependent>false</model_dependent>
    </argument>
    <argument>
      <name>misc_fuel_loads_fireplace_usage_multiplier</name>
      <display_name>Misc Fuel Loads: Fireplace Usage Multiplier</display_name>
      <description>Multiplier on the fuel loads fireplace energy usage that can reflect, e.g., high/low usage occupants. If not provided, the OS-HPXML default (see &lt;a href='https://openstudio-hpxml.readthedocs.io/en/v1.8.1/workflow_inputs.html#hpxml-fuel-loads'&gt;HPXML Fuel Loads&lt;/a&gt;) is used.</description>
      <type>String</type>
      <units></units>
      <required>false</required>
      <model_dependent>false</model_dependent>
    </argument>
    <argument>
      <name>pool_present</name>
      <display_name>Pool: Present</display_name>
      <description>Whether there is a pool.</description>
      <type>Boolean</type>
      <required>true</required>
      <model_dependent>false</model_dependent>
      <default_value>false</default_value>
      <choices>
        <choice>
          <value>true</value>
          <display_name>true</display_name>
        </choice>
        <choice>
          <value>false</value>
          <display_name>false</display_name>
        </choice>
      </choices>
    </argument>
    <argument>
      <name>pool_pump_annual_kwh</name>
      <display_name>Pool: Pump Annual kWh</display_name>
      <description>The annual energy consumption of the pool pump. If not provided, the OS-HPXML default (see &lt;a href='https://openstudio-hpxml.readthedocs.io/en/v1.8.1/workflow_inputs.html#pool-pump'&gt;Pool Pump&lt;/a&gt;) is used.</description>
      <type>String</type>
      <units>kWh/yr</units>
      <required>false</required>
      <model_dependent>false</model_dependent>
    </argument>
    <argument>
      <name>pool_pump_usage_multiplier</name>
      <display_name>Pool: Pump Usage Multiplier</display_name>
      <description>Multiplier on the pool pump energy usage that can reflect, e.g., high/low usage occupants. If not provided, the OS-HPXML default (see &lt;a href='https://openstudio-hpxml.readthedocs.io/en/v1.8.1/workflow_inputs.html#pool-pump'&gt;Pool Pump&lt;/a&gt;) is used.</description>
      <type>String</type>
      <units></units>
      <required>false</required>
      <model_dependent>false</model_dependent>
    </argument>
    <argument>
      <name>pool_heater_type</name>
      <display_name>Pool: Heater Type</display_name>
      <description>The type of pool heater. Use 'none' if there is no pool heater.</description>
      <type>Choice</type>
      <required>true</required>
      <model_dependent>false</model_dependent>
      <default_value>none</default_value>
      <choices>
        <choice>
          <value>none</value>
          <display_name>none</display_name>
        </choice>
        <choice>
          <value>electric resistance</value>
          <display_name>electric resistance</display_name>
        </choice>
        <choice>
          <value>gas fired</value>
          <display_name>gas fired</display_name>
        </choice>
        <choice>
          <value>heat pump</value>
          <display_name>heat pump</display_name>
        </choice>
      </choices>
    </argument>
    <argument>
      <name>pool_heater_annual_kwh</name>
      <display_name>Pool: Heater Annual kWh</display_name>
      <description>The annual energy consumption of the electric resistance pool heater. If not provided, the OS-HPXML default (see &lt;a href='https://openstudio-hpxml.readthedocs.io/en/v1.8.1/workflow_inputs.html#pool-heater'&gt;Pool Heater&lt;/a&gt;) is used.</description>
      <type>String</type>
      <units>kWh/yr</units>
      <required>false</required>
      <model_dependent>false</model_dependent>
    </argument>
    <argument>
      <name>pool_heater_annual_therm</name>
      <display_name>Pool: Heater Annual therm</display_name>
      <description>The annual energy consumption of the gas fired pool heater. If not provided, the OS-HPXML default (see &lt;a href='https://openstudio-hpxml.readthedocs.io/en/v1.8.1/workflow_inputs.html#pool-heater'&gt;Pool Heater&lt;/a&gt;) is used.</description>
      <type>String</type>
      <units>therm/yr</units>
      <required>false</required>
      <model_dependent>false</model_dependent>
    </argument>
    <argument>
      <name>pool_heater_usage_multiplier</name>
      <display_name>Pool: Heater Usage Multiplier</display_name>
      <description>Multiplier on the pool heater energy usage that can reflect, e.g., high/low usage occupants. If not provided, the OS-HPXML default (see &lt;a href='https://openstudio-hpxml.readthedocs.io/en/v1.8.1/workflow_inputs.html#pool-heater'&gt;Pool Heater&lt;/a&gt;) is used.</description>
      <type>String</type>
      <units></units>
      <required>false</required>
      <model_dependent>false</model_dependent>
    </argument>
    <argument>
      <name>permanent_spa_present</name>
      <display_name>Permanent Spa: Present</display_name>
      <description>Whether there is a permanent spa.</description>
      <type>Boolean</type>
      <required>true</required>
      <model_dependent>false</model_dependent>
      <default_value>false</default_value>
      <choices>
        <choice>
          <value>true</value>
          <display_name>true</display_name>
        </choice>
        <choice>
          <value>false</value>
          <display_name>false</display_name>
        </choice>
      </choices>
    </argument>
    <argument>
      <name>permanent_spa_pump_annual_kwh</name>
      <display_name>Permanent Spa: Pump Annual kWh</display_name>
      <description>The annual energy consumption of the permanent spa pump. If not provided, the OS-HPXML default (see &lt;a href='https://openstudio-hpxml.readthedocs.io/en/v1.8.1/workflow_inputs.html#permanent-spa-pump'&gt;Permanent Spa Pump&lt;/a&gt;) is used.</description>
      <type>String</type>
      <units>kWh/yr</units>
      <required>false</required>
      <model_dependent>false</model_dependent>
    </argument>
    <argument>
      <name>permanent_spa_pump_usage_multiplier</name>
      <display_name>Permanent Spa: Pump Usage Multiplier</display_name>
      <description>Multiplier on the permanent spa pump energy usage that can reflect, e.g., high/low usage occupants. If not provided, the OS-HPXML default (see &lt;a href='https://openstudio-hpxml.readthedocs.io/en/v1.8.1/workflow_inputs.html#permanent-spa-pump'&gt;Permanent Spa Pump&lt;/a&gt;) is used.</description>
      <type>String</type>
      <units></units>
      <required>false</required>
      <model_dependent>false</model_dependent>
    </argument>
    <argument>
      <name>permanent_spa_heater_type</name>
      <display_name>Permanent Spa: Heater Type</display_name>
      <description>The type of permanent spa heater. Use 'none' if there is no permanent spa heater.</description>
      <type>Choice</type>
      <required>true</required>
      <model_dependent>false</model_dependent>
      <default_value>none</default_value>
      <choices>
        <choice>
          <value>none</value>
          <display_name>none</display_name>
        </choice>
        <choice>
          <value>electric resistance</value>
          <display_name>electric resistance</display_name>
        </choice>
        <choice>
          <value>gas fired</value>
          <display_name>gas fired</display_name>
        </choice>
        <choice>
          <value>heat pump</value>
          <display_name>heat pump</display_name>
        </choice>
      </choices>
    </argument>
    <argument>
      <name>permanent_spa_heater_annual_kwh</name>
      <display_name>Permanent Spa: Heater Annual kWh</display_name>
      <description>The annual energy consumption of the electric resistance permanent spa heater. If not provided, the OS-HPXML default (see &lt;a href='https://openstudio-hpxml.readthedocs.io/en/v1.8.1/workflow_inputs.html#permanent-spa-heater'&gt;Permanent Spa Heater&lt;/a&gt;) is used.</description>
      <type>String</type>
      <units>kWh/yr</units>
      <required>false</required>
      <model_dependent>false</model_dependent>
    </argument>
    <argument>
      <name>permanent_spa_heater_annual_therm</name>
      <display_name>Permanent Spa: Heater Annual therm</display_name>
      <description>The annual energy consumption of the gas fired permanent spa heater. If not provided, the OS-HPXML default (see &lt;a href='https://openstudio-hpxml.readthedocs.io/en/v1.8.1/workflow_inputs.html#permanent-spa-heater'&gt;Permanent Spa Heater&lt;/a&gt;) is used.</description>
      <type>String</type>
      <units>therm/yr</units>
      <required>false</required>
      <model_dependent>false</model_dependent>
    </argument>
    <argument>
      <name>permanent_spa_heater_usage_multiplier</name>
      <display_name>Permanent Spa: Heater Usage Multiplier</display_name>
      <description>Multiplier on the permanent spa heater energy usage that can reflect, e.g., high/low usage occupants. If not provided, the OS-HPXML default (see &lt;a href='https://openstudio-hpxml.readthedocs.io/en/v1.8.1/workflow_inputs.html#permanent-spa-heater'&gt;Permanent Spa Heater&lt;/a&gt;) is used.</description>
      <type>String</type>
      <units></units>
      <required>false</required>
      <model_dependent>false</model_dependent>
    </argument>
    <argument>
      <name>geometry_unit_cfa_bin</name>
      <display_name>Geometry: Unit Conditioned Floor Area Bin</display_name>
      <description>E.g., '2000-2499'.</description>
      <type>String</type>
      <required>true</required>
      <model_dependent>false</model_dependent>
      <default_value>2000-2499</default_value>
    </argument>
    <argument>
      <name>geometry_unit_cfa</name>
      <display_name>Geometry: Unit Conditioned Floor Area</display_name>
      <description>E.g., '2000' or 'auto'.</description>
      <type>String</type>
      <units>sqft</units>
      <required>true</required>
      <model_dependent>false</model_dependent>
      <default_value>2000</default_value>
    </argument>
    <argument>
      <name>vintage</name>
      <display_name>Building Construction: Vintage</display_name>
      <description>The building vintage, used for informational purposes only.</description>
      <type>String</type>
      <required>false</required>
      <model_dependent>false</model_dependent>
    </argument>
    <argument>
      <name>exterior_finish_r</name>
      <display_name>Building Construction: Exterior Finish R-Value</display_name>
      <description>R-value of the exterior finish.</description>
      <type>Double</type>
      <units>h-ft^2-R/Btu</units>
      <required>true</required>
      <model_dependent>false</model_dependent>
      <default_value>0.6</default_value>
    </argument>
    <argument>
      <name>geometry_unit_level</name>
      <display_name>Geometry: Unit Level</display_name>
      <description>The level of the unit. This is required for apartment units.</description>
      <type>Choice</type>
      <required>false</required>
      <model_dependent>false</model_dependent>
      <choices>
        <choice>
          <value>Bottom</value>
          <display_name>Bottom</display_name>
        </choice>
        <choice>
          <value>Middle</value>
          <display_name>Middle</display_name>
        </choice>
        <choice>
          <value>Top</value>
          <display_name>Top</display_name>
        </choice>
      </choices>
    </argument>
    <argument>
      <name>geometry_unit_horizontal_location</name>
      <display_name>Geometry: Unit Horizontal Location</display_name>
      <description>The horizontal location of the unit when viewing the front of the building. This is required for single-family attached and apartment units.</description>
      <type>Choice</type>
      <required>false</required>
      <model_dependent>false</model_dependent>
      <choices>
        <choice>
          <value>None</value>
          <display_name>None</display_name>
        </choice>
        <choice>
          <value>Left</value>
          <display_name>Left</display_name>
        </choice>
        <choice>
          <value>Middle</value>
          <display_name>Middle</display_name>
        </choice>
        <choice>
          <value>Right</value>
          <display_name>Right</display_name>
        </choice>
      </choices>
    </argument>
    <argument>
      <name>geometry_num_floors_above_grade</name>
      <display_name>Geometry: Number of Floors Above Grade</display_name>
      <description>The number of floors above grade (in the unit if single-family detached or single-family attached, and in the building if apartment unit). Conditioned attics are included.</description>
      <type>Integer</type>
      <units>#</units>
      <required>true</required>
      <model_dependent>false</model_dependent>
      <default_value>2</default_value>
    </argument>
    <argument>
      <name>geometry_corridor_position</name>
      <display_name>Geometry: Corridor Position</display_name>
      <description>The position of the corridor. Only applies to single-family attached and apartment units. Exterior corridors are shaded, but not enclosed. Interior corridors are enclosed and conditioned.</description>
      <type>Choice</type>
      <required>true</required>
      <model_dependent>false</model_dependent>
      <choices>
        <choice>
          <value>Double-Loaded Interior</value>
          <display_name>Double-Loaded Interior</display_name>
        </choice>
        <choice>
          <value>Double Exterior</value>
          <display_name>Double Exterior</display_name>
        </choice>
        <choice>
          <value>Single Exterior (Front)</value>
          <display_name>Single Exterior (Front)</display_name>
        </choice>
        <choice>
          <value>None</value>
          <display_name>None</display_name>
        </choice>
      </choices>
    </argument>
    <argument>
      <name>geometry_corridor_width</name>
      <display_name>Geometry: Corridor Width</display_name>
      <description>The width of the corridor. Only applies to apartment units.</description>
      <type>Double</type>
      <units>ft</units>
      <required>true</required>
      <model_dependent>false</model_dependent>
      <default_value>10</default_value>
    </argument>
    <argument>
      <name>wall_continuous_exterior_r</name>
      <display_name>Wall: Continuous Exterior Insulation Nominal R-value</display_name>
      <description>Nominal R-value for the wall continuous exterior insulation.</description>
      <type>Double</type>
      <units>h-ft^2-R/Btu</units>
      <required>false</required>
      <model_dependent>false</model_dependent>
    </argument>
    <argument>
      <name>ceiling_insulation_r</name>
      <display_name>Ceiling: Insulation Nominal R-value</display_name>
      <description>Nominal R-value for the ceiling (attic floor).</description>
      <type>Double</type>
      <units>h-ft^2-R/Btu</units>
      <required>true</required>
      <model_dependent>false</model_dependent>
      <default_value>0</default_value>
    </argument>
    <argument>
      <name>rim_joist_continuous_exterior_r</name>
      <display_name>Rim Joist: Continuous Exterior Insulation Nominal R-value</display_name>
      <description>Nominal R-value for the rim joist continuous exterior insulation. Only applies to basements/crawlspaces.</description>
      <type>Double</type>
      <units>h-ft^2-R/Btu</units>
      <required>true</required>
      <model_dependent>false</model_dependent>
      <default_value>0</default_value>
    </argument>
    <argument>
      <name>rim_joist_continuous_interior_r</name>
      <display_name>Rim Joist: Continuous Interior Insulation Nominal R-value</display_name>
      <description>Nominal R-value for the rim joist continuous interior insulation that runs parallel to floor joists. Only applies to basements/crawlspaces.</description>
      <type>Double</type>
      <units>h-ft^2-R/Btu</units>
      <required>true</required>
      <model_dependent>false</model_dependent>
      <default_value>0</default_value>
    </argument>
    <argument>
      <name>rim_joist_assembly_interior_r</name>
      <display_name>Rim Joist: Interior Assembly R-value</display_name>
      <description>Assembly R-value for the rim joist assembly interior insulation that runs perpendicular to floor joists. Only applies to basements/crawlspaces.</description>
      <type>Double</type>
      <units>h-ft^2-R/Btu</units>
      <required>true</required>
      <model_dependent>false</model_dependent>
      <default_value>0</default_value>
    </argument>
    <argument>
      <name>air_leakage_percent_reduction</name>
      <display_name>Air Leakage: Value Reduction</display_name>
      <description>Reduction (%) on the air exchange rate value.</description>
      <type>Double</type>
      <required>false</required>
      <model_dependent>false</model_dependent>
    </argument>
    <argument>
      <name>misc_plug_loads_television_2_usage_multiplier</name>
      <display_name>Plug Loads: Television Usage Multiplier 2</display_name>
      <description>Additional multiplier on the television energy usage that can reflect, e.g., high/low usage occupants.</description>
      <type>Double</type>
      <required>true</required>
      <model_dependent>false</model_dependent>
      <default_value>1</default_value>
    </argument>
    <argument>
      <name>misc_plug_loads_other_2_usage_multiplier</name>
      <display_name>Plug Loads: Other Usage Multiplier 2</display_name>
      <description>Additional multiplier on the other energy usage that can reflect, e.g., high/low usage occupants.</description>
      <type>Double</type>
      <required>true</required>
      <model_dependent>false</model_dependent>
      <default_value>1</default_value>
    </argument>
    <argument>
      <name>misc_plug_loads_well_pump_2_usage_multiplier</name>
      <display_name>Plug Loads: Well Pump Usage Multiplier 2</display_name>
      <description>Additional multiplier on the well pump energy usage that can reflect, e.g., high/low usage occupants.</description>
      <type>Double</type>
      <required>true</required>
      <model_dependent>false</model_dependent>
      <default_value>0</default_value>
    </argument>
    <argument>
      <name>misc_plug_loads_vehicle_2_usage_multiplier</name>
      <display_name>Plug Loads: Vehicle Usage Multiplier 2</display_name>
      <description>Additional multiplier on the electric vehicle energy usage that can reflect, e.g., high/low usage occupants.</description>
      <type>Double</type>
      <required>true</required>
      <model_dependent>false</model_dependent>
      <default_value>0</default_value>
    </argument>
    <argument>
      <name>hvac_control_heating_weekday_setpoint_temp</name>
      <display_name>Heating Setpoint: Weekday Temperature</display_name>
      <description>Specify the weekday heating setpoint temperature.</description>
      <type>Double</type>
      <units>deg-F</units>
      <required>true</required>
      <model_dependent>false</model_dependent>
      <default_value>71</default_value>
    </argument>
    <argument>
      <name>hvac_control_heating_weekend_setpoint_temp</name>
      <display_name>Heating Setpoint: Weekend Temperature</display_name>
      <description>Specify the weekend heating setpoint temperature.</description>
      <type>Double</type>
      <units>deg-F</units>
      <required>true</required>
      <model_dependent>false</model_dependent>
      <default_value>71</default_value>
    </argument>
    <argument>
      <name>hvac_control_heating_weekday_setpoint_offset_magnitude</name>
      <display_name>Heating Setpoint: Weekday Offset Magnitude</display_name>
      <description>Specify the weekday heating offset magnitude.</description>
      <type>Double</type>
      <units>deg-F</units>
      <required>true</required>
      <model_dependent>false</model_dependent>
      <default_value>0</default_value>
    </argument>
    <argument>
      <name>hvac_control_heating_weekend_setpoint_offset_magnitude</name>
      <display_name>Heating Setpoint: Weekend Offset Magnitude</display_name>
      <description>Specify the weekend heating offset magnitude.</description>
      <type>Double</type>
      <units>deg-F</units>
      <required>true</required>
      <model_dependent>false</model_dependent>
      <default_value>0</default_value>
    </argument>
    <argument>
      <name>hvac_control_heating_weekday_setpoint_schedule</name>
      <display_name>Heating Setpoint: Weekday Schedule</display_name>
      <description>Specify the 24-hour comma-separated weekday heating schedule of 0s and 1s.</description>
      <type>String</type>
      <required>true</required>
      <model_dependent>false</model_dependent>
      <default_value>0, 0, 0, 0, 0, 0, 0, 0, 0, 0, 0, 0, 0, 0, 0, 0, 0, 0, 0, 0, 0, 0, 0, 0</default_value>
    </argument>
    <argument>
      <name>hvac_control_heating_weekend_setpoint_schedule</name>
      <display_name>Heating Setpoint: Weekend Schedule</display_name>
      <description>Specify the 24-hour comma-separated weekend heating schedule of 0s and 1s.</description>
      <type>String</type>
      <required>true</required>
      <model_dependent>false</model_dependent>
      <default_value>0, 0, 0, 0, 0, 0, 0, 0, 0, 0, 0, 0, 0, 0, 0, 0, 0, 0, 0, 0, 0, 0, 0, 0</default_value>
    </argument>
    <argument>
      <name>use_auto_heating_season</name>
      <display_name>Use Auto Heating Season</display_name>
      <description>Specifies whether to automatically define the heating season based on the weather file.</description>
      <type>Boolean</type>
      <required>true</required>
      <model_dependent>false</model_dependent>
      <default_value>false</default_value>
      <choices>
        <choice>
          <value>true</value>
          <display_name>true</display_name>
        </choice>
        <choice>
          <value>false</value>
          <display_name>false</display_name>
        </choice>
      </choices>
    </argument>
    <argument>
      <name>hvac_control_cooling_weekday_setpoint_temp</name>
      <display_name>Cooling Setpoint: Weekday Temperature</display_name>
      <description>Specify the weekday cooling setpoint temperature.</description>
      <type>Double</type>
      <units>deg-F</units>
      <required>true</required>
      <model_dependent>false</model_dependent>
      <default_value>76</default_value>
    </argument>
    <argument>
      <name>hvac_control_cooling_weekend_setpoint_temp</name>
      <display_name>Cooling Setpoint: Weekend Temperature</display_name>
      <description>Specify the weekend cooling setpoint temperature.</description>
      <type>Double</type>
      <units>deg-F</units>
      <required>true</required>
      <model_dependent>false</model_dependent>
      <default_value>76</default_value>
    </argument>
    <argument>
      <name>hvac_control_cooling_weekday_setpoint_offset_magnitude</name>
      <display_name>Cooling Setpoint: Weekday Offset Magnitude</display_name>
      <description>Specify the weekday cooling offset magnitude.</description>
      <type>Double</type>
      <units>deg-F</units>
      <required>true</required>
      <model_dependent>false</model_dependent>
      <default_value>0</default_value>
    </argument>
    <argument>
      <name>hvac_control_cooling_weekend_setpoint_offset_magnitude</name>
      <display_name>Cooling Setpoint: Weekend Offset Magnitude</display_name>
      <description>Specify the weekend cooling offset magnitude.</description>
      <type>Double</type>
      <units>deg-F</units>
      <required>true</required>
      <model_dependent>false</model_dependent>
      <default_value>0</default_value>
    </argument>
    <argument>
      <name>hvac_control_cooling_weekday_setpoint_schedule</name>
      <display_name>Cooling Setpoint: Weekday Schedule</display_name>
      <description>Specify the 24-hour comma-separated weekday cooling schedule of 0s and 1s.</description>
      <type>String</type>
      <required>true</required>
      <model_dependent>false</model_dependent>
      <default_value>0, 0, 0, 0, 0, 0, 0, 0, 0, 0, 0, 0, 0, 0, 0, 0, 0, 0, 0, 0, 0, 0, 0, 0</default_value>
    </argument>
    <argument>
      <name>hvac_control_cooling_weekend_setpoint_schedule</name>
      <display_name>Cooling Setpoint: Weekend Schedule</display_name>
      <description>Specify the 24-hour comma-separated weekend cooling schedule of 0s and 1s.</description>
      <type>String</type>
      <required>true</required>
      <model_dependent>false</model_dependent>
      <default_value>0, 0, 0, 0, 0, 0, 0, 0, 0, 0, 0, 0, 0, 0, 0, 0, 0, 0, 0, 0, 0, 0, 0, 0</default_value>
    </argument>
    <argument>
      <name>use_auto_cooling_season</name>
      <display_name>Use Auto Cooling Season</display_name>
      <description>Specifies whether to automatically define the cooling season based on the weather file.</description>
      <type>Boolean</type>
      <required>true</required>
      <model_dependent>false</model_dependent>
      <default_value>false</default_value>
      <choices>
        <choice>
          <value>true</value>
          <display_name>true</display_name>
        </choice>
        <choice>
          <value>false</value>
          <display_name>false</display_name>
        </choice>
      </choices>
    </argument>
    <argument>
      <name>heating_system_has_flue_or_chimney</name>
      <display_name>Heating System: Has Flue or Chimney</display_name>
      <description>Whether the heating system has a flue or chimney.</description>
      <type>String</type>
      <required>true</required>
      <model_dependent>false</model_dependent>
      <default_value>auto</default_value>
    </argument>
    <argument>
      <name>heating_system_2_has_flue_or_chimney</name>
      <display_name>Heating System 2: Has Flue or Chimney</display_name>
      <description>Whether the second heating system has a flue or chimney.</description>
      <type>String</type>
      <required>true</required>
      <model_dependent>false</model_dependent>
      <default_value>auto</default_value>
    </argument>
    <argument>
      <name>water_heater_has_flue_or_chimney</name>
      <display_name>Water Heater: Has Flue or Chimney</display_name>
      <description>Whether the water heater has a flue or chimney.</description>
      <type>String</type>
      <required>true</required>
      <model_dependent>false</model_dependent>
      <default_value>auto</default_value>
    </argument>
    <argument>
      <name>heating_system_rated_cfm_per_ton</name>
      <display_name>Heating System: Rated CFM Per Ton</display_name>
      <description>The rated cfm per ton of the heating system.</description>
      <type>Double</type>
      <units>cfm/ton</units>
      <required>false</required>
      <model_dependent>false</model_dependent>
    </argument>
    <argument>
      <name>heating_system_actual_cfm_per_ton</name>
      <display_name>Heating System: Actual CFM Per Ton</display_name>
      <description>The actual cfm per ton of the heating system.</description>
      <type>Double</type>
      <units>cfm/ton</units>
      <required>false</required>
      <model_dependent>false</model_dependent>
    </argument>
    <argument>
      <name>cooling_system_rated_cfm_per_ton</name>
      <display_name>Cooling System: Rated CFM Per Ton</display_name>
      <description>The rated cfm per ton of the cooling system.</description>
      <type>Double</type>
      <units>cfm/ton</units>
      <required>false</required>
      <model_dependent>false</model_dependent>
    </argument>
    <argument>
      <name>cooling_system_actual_cfm_per_ton</name>
      <display_name>Cooling System: Actual CFM Per Ton</display_name>
      <description>The actual cfm per ton of the cooling system.</description>
      <type>Double</type>
      <units>cfm/ton</units>
      <required>false</required>
      <model_dependent>false</model_dependent>
    </argument>
    <argument>
      <name>cooling_system_frac_manufacturer_charge</name>
      <display_name>Cooling System: Fraction of Manufacturer Recommended Charge</display_name>
      <description>The fraction of manufacturer recommended charge of the cooling system.</description>
      <type>Double</type>
      <units>Frac</units>
      <required>false</required>
      <model_dependent>false</model_dependent>
    </argument>
    <argument>
      <name>heat_pump_rated_cfm_per_ton</name>
      <display_name>Heat Pump: Rated CFM Per Ton</display_name>
      <description>The rated cfm per ton of the heat pump.</description>
      <type>Double</type>
      <units>cfm/ton</units>
      <required>false</required>
      <model_dependent>false</model_dependent>
    </argument>
    <argument>
      <name>heat_pump_actual_cfm_per_ton</name>
      <display_name>Heat Pump: Actual CFM Per Ton</display_name>
      <description>The actual cfm per ton of the heat pump.</description>
      <type>Double</type>
      <units>cfm/ton</units>
      <required>false</required>
      <model_dependent>false</model_dependent>
    </argument>
    <argument>
      <name>heat_pump_frac_manufacturer_charge</name>
      <display_name>Heat Pump: Fraction of Manufacturer Recommended Charge</display_name>
      <description>The fraction of manufacturer recommended charge of the heat pump.</description>
      <type>Double</type>
      <units>Frac</units>
      <required>false</required>
      <model_dependent>false</model_dependent>
    </argument>
    <argument>
      <name>heat_pump_backup_use_existing_system</name>
      <display_name>Heat Pump Backup: Use Existing System</display_name>
      <description>Whether the heat pump uses the existing heating system as backup.</description>
      <type>Boolean</type>
      <required>false</required>
      <model_dependent>false</model_dependent>
      <choices>
        <choice>
          <value>true</value>
          <display_name>true</display_name>
        </choice>
        <choice>
          <value>false</value>
          <display_name>false</display_name>
        </choice>
      </choices>
    </argument>
    <argument>
      <name>hvac_distribution_use_autosizing_limits_and_maintain_duct_system_curve</name>
      <display_name>HVAC Distribution: Use Autosizing Limits and Maintain Duct System Curve</display_name>
      <description>Whether to (a) set upper limits for autosized capacities and (b) adjust the blower fan efficiency.</description>
      <type>Boolean</type>
      <required>false</required>
      <model_dependent>false</model_dependent>
      <choices>
        <choice>
          <value>true</value>
          <display_name>true</display_name>
        </choice>
        <choice>
          <value>false</value>
          <display_name>false</display_name>
        </choice>
      </choices>
    </argument>
    <argument>
      <name>hvac_distribution_min_max_range</name>
      <display_name>HVAC Distribution: Min Max Range</display_name>
      <description>Fraction of range between upper limits for autosized capacities and MaxLoad.</description>
      <type>Double</type>
      <required>false</required>
      <model_dependent>false</model_dependent>
    </argument>
  </arguments>
  <outputs />
  <provenances />
  <tags>
    <tag>Whole Building.Space Types</tag>
  </tags>
  <attributes>
    <attribute>
      <name>Measure Type</name>
      <value>ModelMeasure</value>
      <datatype>string</datatype>
    </attribute>
  </attributes>
  <files>
    <file>
      <filename>README.md</filename>
      <filetype>md</filetype>
      <usage_type>readme</usage_type>
<<<<<<< HEAD
      <checksum>2E8F862B</checksum>
=======
      <checksum>3F5066AC</checksum>
>>>>>>> 6e6c7932
    </file>
    <file>
      <filename>README.md.erb</filename>
      <filetype>erb</filetype>
      <usage_type>readmeerb</usage_type>
      <checksum>513F28E9</checksum>
    </file>
    <file>
      <version>
        <software_program>OpenStudio</software_program>
        <identifier>2.9.0</identifier>
        <min_compatible>2.9.0</min_compatible>
      </version>
      <filename>measure.rb</filename>
      <filetype>rb</filetype>
      <usage_type>script</usage_type>
<<<<<<< HEAD
      <checksum>B118054C</checksum>
=======
      <checksum>4009EF25</checksum>
>>>>>>> 6e6c7932
    </file>
    <file>
      <filename>constants.rb</filename>
      <filetype>rb</filetype>
      <usage_type>resource</usage_type>
      <checksum>54E89042</checksum>
    </file>
    <file>
      <filename>resstock_arguments_test.rb</filename>
      <filetype>rb</filetype>
      <usage_type>test</usage_type>
      <checksum>7E6D3230</checksum>
    </file>
  </files>
</measure><|MERGE_RESOLUTION|>--- conflicted
+++ resolved
@@ -3,13 +3,8 @@
   <schema_version>3.1</schema_version>
   <name>res_stock_arguments</name>
   <uid>c984bb9e-4ac4-4930-a399-9d23f8f6936a</uid>
-<<<<<<< HEAD
-  <version_id>9fd8a1db-42c6-409f-951f-e8d1b9ca825a</version_id>
-  <version_modified>2024-08-29T18:39:23Z</version_modified>
-=======
-  <version_id>ad7a9142-bcf5-4759-a5a5-948feedf8275</version_id>
-  <version_modified>2024-09-04T15:18:46Z</version_modified>
->>>>>>> 6e6c7932
+  <version_id>923f80a2-56f3-48c4-9caa-af36d26f80d7</version_id>
+  <version_modified>2024-09-04T21:29:09Z</version_modified>
   <xml_checksum>2C38F48B</xml_checksum>
   <class_name>ResStockArguments</class_name>
   <display_name>ResStock Arguments</display_name>
@@ -7576,11 +7571,7 @@
       <filename>README.md</filename>
       <filetype>md</filetype>
       <usage_type>readme</usage_type>
-<<<<<<< HEAD
-      <checksum>2E8F862B</checksum>
-=======
-      <checksum>3F5066AC</checksum>
->>>>>>> 6e6c7932
+      <checksum>846CAAAA</checksum>
     </file>
     <file>
       <filename>README.md.erb</filename>
@@ -7597,11 +7588,7 @@
       <filename>measure.rb</filename>
       <filetype>rb</filetype>
       <usage_type>script</usage_type>
-<<<<<<< HEAD
-      <checksum>B118054C</checksum>
-=======
-      <checksum>4009EF25</checksum>
->>>>>>> 6e6c7932
+      <checksum>3A0F76B6</checksum>
     </file>
     <file>
       <filename>constants.rb</filename>
