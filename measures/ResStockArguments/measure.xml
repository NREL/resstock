--- conflicted
+++ resolved
@@ -3,13 +3,8 @@
   <schema_version>3.1</schema_version>
   <name>res_stock_arguments</name>
   <uid>c984bb9e-4ac4-4930-a399-9d23f8f6936a</uid>
-<<<<<<< HEAD
-  <version_id>923f80a2-56f3-48c4-9caa-af36d26f80d7</version_id>
-  <version_modified>2024-09-04T21:29:09Z</version_modified>
-=======
-  <version_id>52dee2c0-3ac8-4c59-a25b-1e77d0983b1d</version_id>
-  <version_modified>2024-10-25T22:51:52Z</version_modified>
->>>>>>> e5a2880c
+  <version_id>4aecf369-e54f-429c-8020-f1ea51d2bf96</version_id>
+  <version_modified>2024-11-08T15:42:35Z</version_modified>
   <xml_checksum>2C38F48B</xml_checksum>
   <class_name>ResStockArguments</class_name>
   <display_name>ResStock Arguments</display_name>
@@ -7724,11 +7719,7 @@
       <filename>README.md</filename>
       <filetype>md</filetype>
       <usage_type>readme</usage_type>
-<<<<<<< HEAD
-      <checksum>846CAAAA</checksum>
-=======
-      <checksum>B8A69924</checksum>
->>>>>>> e5a2880c
+      <checksum>3359B274</checksum>
     </file>
     <file>
       <filename>README.md.erb</filename>
@@ -7745,11 +7736,7 @@
       <filename>measure.rb</filename>
       <filetype>rb</filetype>
       <usage_type>script</usage_type>
-<<<<<<< HEAD
-      <checksum>3A0F76B6</checksum>
-=======
-      <checksum>65EE211F</checksum>
->>>>>>> e5a2880c
+      <checksum>1523644A</checksum>
     </file>
     <file>
       <filename>constants.rb</filename>
