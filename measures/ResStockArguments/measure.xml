--- conflicted
+++ resolved
@@ -3,13 +3,8 @@
   <schema_version>3.1</schema_version>
   <name>res_stock_arguments</name>
   <uid>c984bb9e-4ac4-4930-a399-9d23f8f6936a</uid>
-<<<<<<< HEAD
-  <version_id>9de5fa0a-d70f-430a-96ee-79de752d0584</version_id>
-  <version_modified>2024-09-03T16:13:47Z</version_modified>
-=======
-  <version_id>907f45ab-45ad-4c4c-840e-596b3fe06b2a</version_id>
-  <version_modified>2024-08-27T21:36:29Z</version_modified>
->>>>>>> 235e778f
+  <version_id>ad7a9142-bcf5-4759-a5a5-948feedf8275</version_id>
+  <version_modified>2024-09-04T15:18:46Z</version_modified>
   <xml_checksum>2C38F48B</xml_checksum>
   <class_name>ResStockArguments</class_name>
   <display_name>ResStock Arguments</display_name>
@@ -7567,11 +7562,7 @@
       <filename>measure.rb</filename>
       <filetype>rb</filetype>
       <usage_type>script</usage_type>
-<<<<<<< HEAD
-      <checksum>C70A37CD</checksum>
-=======
-      <checksum>0BB8A5E4</checksum>
->>>>>>> 235e778f
+      <checksum>4009EF25</checksum>
     </file>
     <file>
       <filename>constants.rb</filename>
