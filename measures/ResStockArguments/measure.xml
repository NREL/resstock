<?xml version="1.0"?>
<measure>
  <schema_version>3.0</schema_version>
  <name>res_stock_arguments</name>
  <uid>c984bb9e-4ac4-4930-a399-9d23f8f6936a</uid>
<<<<<<< HEAD
  <version_id>c7871cb7-c284-4ccf-8d56-e577ef9fe170</version_id>
  <version_modified>20220518T174259Z</version_modified>
=======
  <version_id>3a003a9a-e8ac-422c-a7c8-6fc7356f068e</version_id>
  <version_modified>20220519T005521Z</version_modified>
>>>>>>> 94c5b046
  <xml_checksum>2C38F48B</xml_checksum>
  <class_name>ResStockArguments</class_name>
  <display_name>ResStock Arguments</display_name>
  <description>Measure that pre-processes the arguments passed to the BuildResidentialHPXML and BuildResidentialScheduleFile measures.</description>
  <modeler_description>Passes in all ResStockArguments arguments from the options lookup, processes them, and then registers values to the runner to be used by other measures.</modeler_description>
  <arguments>
    <argument>
      <name>schedules_filepaths</name>
      <display_name>Schedules: CSV File Paths</display_name>
      <description>Absolute/relative paths of csv files containing user-specified detailed schedules. If multiple files, use a comma-separated list.</description>
      <type>String</type>
      <required>false</required>
      <model_dependent>false</model_dependent>
    </argument>
    <argument>
      <name>simulation_control_timestep</name>
      <display_name>Simulation Control: Timestep</display_name>
      <description>Value must be a divisor of 60.</description>
      <type>Integer</type>
      <units>min</units>
      <required>false</required>
      <model_dependent>false</model_dependent>
    </argument>
    <argument>
      <name>simulation_control_run_period</name>
      <display_name>Simulation Control: Run Period</display_name>
      <description>Enter a date like "Jan 1 - Dec 31".</description>
      <type>String</type>
      <required>false</required>
      <model_dependent>false</model_dependent>
    </argument>
    <argument>
      <name>simulation_control_run_period_calendar_year</name>
      <display_name>Simulation Control: Run Period Calendar Year</display_name>
      <description>This numeric field should contain the calendar year that determines the start day of week. If you are running simulations using AMY weather files, the value entered for calendar year will not be used; it will be overridden by the actual year found in the AMY weather file.</description>
      <type>Integer</type>
      <units>year</units>
      <required>false</required>
      <model_dependent>false</model_dependent>
    </argument>
    <argument>
      <name>simulation_control_daylight_saving_enabled</name>
      <display_name>Simulation Control: Daylight Saving Enabled</display_name>
      <description>Whether to use daylight saving.</description>
      <type>Boolean</type>
      <required>false</required>
      <model_dependent>false</model_dependent>
      <choices>
        <choice>
          <value>true</value>
          <display_name>true</display_name>
        </choice>
        <choice>
          <value>false</value>
          <display_name>false</display_name>
        </choice>
      </choices>
    </argument>
    <argument>
      <name>simulation_control_daylight_saving_period</name>
      <display_name>Simulation Control: Daylight Saving Period</display_name>
      <description>Enter a date like "Mar 15 - Dec 15".</description>
      <type>String</type>
      <required>false</required>
      <model_dependent>false</model_dependent>
    </argument>
    <argument>
      <name>site_type</name>
      <display_name>Site: Type</display_name>
      <description>The type of site.</description>
      <type>Choice</type>
      <required>false</required>
      <model_dependent>false</model_dependent>
      <choices>
        <choice>
          <value>suburban</value>
          <display_name>suburban</display_name>
        </choice>
        <choice>
          <value>urban</value>
          <display_name>urban</display_name>
        </choice>
        <choice>
          <value>rural</value>
          <display_name>rural</display_name>
        </choice>
      </choices>
    </argument>
    <argument>
      <name>site_shielding_of_home</name>
      <display_name>Site: Shielding of Home</display_name>
      <description>Presence of nearby buildings, trees, obstructions for infiltration model.  A value of 'auto' will use 'normal'.</description>
      <type>Choice</type>
      <required>true</required>
      <model_dependent>false</model_dependent>
      <default_value>auto</default_value>
      <choices>
        <choice>
          <value>auto</value>
          <display_name>auto</display_name>
        </choice>
        <choice>
          <value>exposed</value>
          <display_name>exposed</display_name>
        </choice>
        <choice>
          <value>normal</value>
          <display_name>normal</display_name>
        </choice>
        <choice>
          <value>well-shielded</value>
          <display_name>well-shielded</display_name>
        </choice>
      </choices>
    </argument>
    <argument>
      <name>site_zip_code</name>
      <display_name>Site: Zip Code</display_name>
      <description>Zip code of the home address.</description>
      <type>String</type>
      <required>false</required>
      <model_dependent>false</model_dependent>
    </argument>
    <argument>
      <name>site_iecc_zone</name>
      <display_name>Site: IECC Zone</display_name>
      <description>IECC zone of the home address.</description>
      <type>Choice</type>
      <required>false</required>
      <model_dependent>false</model_dependent>
      <choices>
        <choice>
          <value>1A</value>
          <display_name>1A</display_name>
        </choice>
        <choice>
          <value>1B</value>
          <display_name>1B</display_name>
        </choice>
        <choice>
          <value>1C</value>
          <display_name>1C</display_name>
        </choice>
        <choice>
          <value>2A</value>
          <display_name>2A</display_name>
        </choice>
        <choice>
          <value>2B</value>
          <display_name>2B</display_name>
        </choice>
        <choice>
          <value>2C</value>
          <display_name>2C</display_name>
        </choice>
        <choice>
          <value>3A</value>
          <display_name>3A</display_name>
        </choice>
        <choice>
          <value>3B</value>
          <display_name>3B</display_name>
        </choice>
        <choice>
          <value>3C</value>
          <display_name>3C</display_name>
        </choice>
        <choice>
          <value>4A</value>
          <display_name>4A</display_name>
        </choice>
        <choice>
          <value>4B</value>
          <display_name>4B</display_name>
        </choice>
        <choice>
          <value>4C</value>
          <display_name>4C</display_name>
        </choice>
        <choice>
          <value>5A</value>
          <display_name>5A</display_name>
        </choice>
        <choice>
          <value>5B</value>
          <display_name>5B</display_name>
        </choice>
        <choice>
          <value>5C</value>
          <display_name>5C</display_name>
        </choice>
        <choice>
          <value>6A</value>
          <display_name>6A</display_name>
        </choice>
        <choice>
          <value>6B</value>
          <display_name>6B</display_name>
        </choice>
        <choice>
          <value>6C</value>
          <display_name>6C</display_name>
        </choice>
        <choice>
          <value>7</value>
          <display_name>7</display_name>
        </choice>
        <choice>
          <value>8</value>
          <display_name>8</display_name>
        </choice>
      </choices>
    </argument>
    <argument>
      <name>site_state_code</name>
      <display_name>Site: State Code</display_name>
      <description>State code of the home address.</description>
      <type>Choice</type>
      <required>false</required>
      <model_dependent>false</model_dependent>
      <choices>
        <choice>
          <value>AK</value>
          <display_name>AK</display_name>
        </choice>
        <choice>
          <value>AL</value>
          <display_name>AL</display_name>
        </choice>
        <choice>
          <value>AR</value>
          <display_name>AR</display_name>
        </choice>
        <choice>
          <value>AZ</value>
          <display_name>AZ</display_name>
        </choice>
        <choice>
          <value>CA</value>
          <display_name>CA</display_name>
        </choice>
        <choice>
          <value>CO</value>
          <display_name>CO</display_name>
        </choice>
        <choice>
          <value>CT</value>
          <display_name>CT</display_name>
        </choice>
        <choice>
          <value>DC</value>
          <display_name>DC</display_name>
        </choice>
        <choice>
          <value>DE</value>
          <display_name>DE</display_name>
        </choice>
        <choice>
          <value>FL</value>
          <display_name>FL</display_name>
        </choice>
        <choice>
          <value>GA</value>
          <display_name>GA</display_name>
        </choice>
        <choice>
          <value>HI</value>
          <display_name>HI</display_name>
        </choice>
        <choice>
          <value>IA</value>
          <display_name>IA</display_name>
        </choice>
        <choice>
          <value>ID</value>
          <display_name>ID</display_name>
        </choice>
        <choice>
          <value>IL</value>
          <display_name>IL</display_name>
        </choice>
        <choice>
          <value>IN</value>
          <display_name>IN</display_name>
        </choice>
        <choice>
          <value>KS</value>
          <display_name>KS</display_name>
        </choice>
        <choice>
          <value>KY</value>
          <display_name>KY</display_name>
        </choice>
        <choice>
          <value>LA</value>
          <display_name>LA</display_name>
        </choice>
        <choice>
          <value>MA</value>
          <display_name>MA</display_name>
        </choice>
        <choice>
          <value>MD</value>
          <display_name>MD</display_name>
        </choice>
        <choice>
          <value>ME</value>
          <display_name>ME</display_name>
        </choice>
        <choice>
          <value>MI</value>
          <display_name>MI</display_name>
        </choice>
        <choice>
          <value>MN</value>
          <display_name>MN</display_name>
        </choice>
        <choice>
          <value>MO</value>
          <display_name>MO</display_name>
        </choice>
        <choice>
          <value>MS</value>
          <display_name>MS</display_name>
        </choice>
        <choice>
          <value>MT</value>
          <display_name>MT</display_name>
        </choice>
        <choice>
          <value>NC</value>
          <display_name>NC</display_name>
        </choice>
        <choice>
          <value>ND</value>
          <display_name>ND</display_name>
        </choice>
        <choice>
          <value>NE</value>
          <display_name>NE</display_name>
        </choice>
        <choice>
          <value>NH</value>
          <display_name>NH</display_name>
        </choice>
        <choice>
          <value>NJ</value>
          <display_name>NJ</display_name>
        </choice>
        <choice>
          <value>NM</value>
          <display_name>NM</display_name>
        </choice>
        <choice>
          <value>NV</value>
          <display_name>NV</display_name>
        </choice>
        <choice>
          <value>NY</value>
          <display_name>NY</display_name>
        </choice>
        <choice>
          <value>OH</value>
          <display_name>OH</display_name>
        </choice>
        <choice>
          <value>OK</value>
          <display_name>OK</display_name>
        </choice>
        <choice>
          <value>OR</value>
          <display_name>OR</display_name>
        </choice>
        <choice>
          <value>PA</value>
          <display_name>PA</display_name>
        </choice>
        <choice>
          <value>RI</value>
          <display_name>RI</display_name>
        </choice>
        <choice>
          <value>SC</value>
          <display_name>SC</display_name>
        </choice>
        <choice>
          <value>SD</value>
          <display_name>SD</display_name>
        </choice>
        <choice>
          <value>TN</value>
          <display_name>TN</display_name>
        </choice>
        <choice>
          <value>TX</value>
          <display_name>TX</display_name>
        </choice>
        <choice>
          <value>UT</value>
          <display_name>UT</display_name>
        </choice>
        <choice>
          <value>VA</value>
          <display_name>VA</display_name>
        </choice>
        <choice>
          <value>VT</value>
          <display_name>VT</display_name>
        </choice>
        <choice>
          <value>WA</value>
          <display_name>WA</display_name>
        </choice>
        <choice>
          <value>WI</value>
          <display_name>WI</display_name>
        </choice>
        <choice>
          <value>WV</value>
          <display_name>WV</display_name>
        </choice>
        <choice>
          <value>WY</value>
          <display_name>WY</display_name>
        </choice>
      </choices>
    </argument>
    <argument>
      <name>site_time_zone_utc_offset</name>
      <display_name>Site: Time Zone UTC Offset</display_name>
      <description>Time zone UTC offset of the home address. Must be between -12 and 14.</description>
      <type>Double</type>
      <units>hr</units>
      <required>false</required>
      <model_dependent>false</model_dependent>
    </argument>
    <argument>
      <name>weather_station_epw_filepath</name>
      <display_name>Weather Station: EnergyPlus Weather (EPW) Filepath</display_name>
      <description>Path of the EPW file.</description>
      <type>String</type>
      <required>true</required>
      <model_dependent>false</model_dependent>
      <default_value>USA_CO_Denver.Intl.AP.725650_TMY3.epw</default_value>
    </argument>
    <argument>
      <name>year_built</name>
      <display_name>Building Construction: Year Built</display_name>
      <description>The year the building was built</description>
      <type>Integer</type>
      <required>false</required>
      <model_dependent>false</model_dependent>
    </argument>
    <argument>
      <name>geometry_unit_type</name>
      <display_name>Geometry: Unit Type</display_name>
      <description>The type of dwelling unit. Use single-family attached for a dwelling unit with 1 or more stories, attached units to one or both sides, and no units above/below. Use apartment unit for a dwelling unit with 1 story, attached units to one, two, or three sides, and units above and/or below.</description>
      <type>Choice</type>
      <required>true</required>
      <model_dependent>false</model_dependent>
      <default_value>single-family detached</default_value>
      <choices>
        <choice>
          <value>single-family detached</value>
          <display_name>single-family detached</display_name>
        </choice>
        <choice>
          <value>single-family attached</value>
          <display_name>single-family attached</display_name>
        </choice>
        <choice>
          <value>apartment unit</value>
          <display_name>apartment unit</display_name>
        </choice>
      </choices>
    </argument>
    <argument>
      <name>geometry_unit_aspect_ratio</name>
      <display_name>Geometry: Unit Aspect Ratio</display_name>
      <description>The ratio of front/back wall length to left/right wall length for the unit, excluding any protruding garage wall area.</description>
      <type>Double</type>
      <units>Frac</units>
      <required>true</required>
      <model_dependent>false</model_dependent>
      <default_value>2</default_value>
    </argument>
    <argument>
      <name>geometry_unit_orientation</name>
      <display_name>Geometry: Unit Orientation</display_name>
      <description>The unit's orientation is measured clockwise from north (e.g., North=0, East=90, South=180, West=270).</description>
      <type>Double</type>
      <units>degrees</units>
      <required>true</required>
      <model_dependent>false</model_dependent>
      <default_value>180</default_value>
    </argument>
    <argument>
      <name>geometry_unit_num_bedrooms</name>
      <display_name>Geometry: Unit Number of Bedrooms</display_name>
      <description>The number of bedrooms in the unit. Used to determine the energy usage of appliances and plug loads, hot water usage, etc.</description>
      <type>Integer</type>
      <units>#</units>
      <required>true</required>
      <model_dependent>false</model_dependent>
      <default_value>3</default_value>
    </argument>
    <argument>
      <name>geometry_unit_num_bathrooms</name>
      <display_name>Geometry: Unit Number of Bathrooms</display_name>
      <description>The number of bathrooms in the unit.  A value of 'auto' will default the value based on the number of bedrooms.</description>
      <type>String</type>
      <units>#</units>
      <required>true</required>
      <model_dependent>false</model_dependent>
      <default_value>auto</default_value>
    </argument>
    <argument>
      <name>geometry_unit_num_occupants</name>
      <display_name>Geometry: Unit Number of Occupants</display_name>
      <description>The number of occupants in the unit. A value of 'auto' will default the value based on the number of bedrooms. Used to specify the internal gains from people only.</description>
      <type>String</type>
      <units>#</units>
      <required>true</required>
      <model_dependent>false</model_dependent>
      <default_value>auto</default_value>
    </argument>
    <argument>
      <name>geometry_building_num_units</name>
      <display_name>Geometry: Building Number of Units</display_name>
      <description>The number of units in the building. This is required for single-family attached and apartment units.</description>
      <type>Integer</type>
      <units>#</units>
      <required>false</required>
      <model_dependent>false</model_dependent>
    </argument>
    <argument>
      <name>geometry_average_ceiling_height</name>
      <display_name>Geometry: Average Ceiling Height</display_name>
      <description>Average distance from the floor to the ceiling.</description>
      <type>Double</type>
      <units>ft</units>
      <required>true</required>
      <model_dependent>false</model_dependent>
      <default_value>8</default_value>
    </argument>
    <argument>
      <name>geometry_garage_width</name>
      <display_name>Geometry: Garage Width</display_name>
      <description>The width of the garage. Enter zero for no garage. Only applies to single-family detached units.</description>
      <type>Double</type>
      <units>ft</units>
      <required>true</required>
      <model_dependent>false</model_dependent>
      <default_value>0</default_value>
    </argument>
    <argument>
      <name>geometry_garage_depth</name>
      <display_name>Geometry: Garage Depth</display_name>
      <description>The depth of the garage. Only applies to single-family detached units.</description>
      <type>Double</type>
      <units>ft</units>
      <required>true</required>
      <model_dependent>false</model_dependent>
      <default_value>20</default_value>
    </argument>
    <argument>
      <name>geometry_garage_protrusion</name>
      <display_name>Geometry: Garage Protrusion</display_name>
      <description>The fraction of the garage that is protruding from the living space. Only applies to single-family detached units.</description>
      <type>Double</type>
      <units>Frac</units>
      <required>true</required>
      <model_dependent>false</model_dependent>
      <default_value>0</default_value>
    </argument>
    <argument>
      <name>geometry_garage_position</name>
      <display_name>Geometry: Garage Position</display_name>
      <description>The position of the garage. Only applies to single-family detached units.</description>
      <type>Choice</type>
      <required>true</required>
      <model_dependent>false</model_dependent>
      <default_value>Right</default_value>
      <choices>
        <choice>
          <value>Right</value>
          <display_name>Right</display_name>
        </choice>
        <choice>
          <value>Left</value>
          <display_name>Left</display_name>
        </choice>
      </choices>
    </argument>
    <argument>
      <name>geometry_foundation_type</name>
      <display_name>Geometry: Foundation Type</display_name>
      <description>The foundation type of the building. Foundation types ConditionedBasement and ConditionedCrawlspace are not allowed for apartment units.</description>
      <type>Choice</type>
      <required>true</required>
      <model_dependent>false</model_dependent>
      <default_value>SlabOnGrade</default_value>
      <choices>
        <choice>
          <value>SlabOnGrade</value>
          <display_name>SlabOnGrade</display_name>
        </choice>
        <choice>
          <value>VentedCrawlspace</value>
          <display_name>VentedCrawlspace</display_name>
        </choice>
        <choice>
          <value>UnventedCrawlspace</value>
          <display_name>UnventedCrawlspace</display_name>
        </choice>
        <choice>
          <value>ConditionedCrawlspace</value>
          <display_name>ConditionedCrawlspace</display_name>
        </choice>
        <choice>
          <value>UnconditionedBasement</value>
          <display_name>UnconditionedBasement</display_name>
        </choice>
        <choice>
          <value>ConditionedBasement</value>
          <display_name>ConditionedBasement</display_name>
        </choice>
        <choice>
          <value>Ambient</value>
          <display_name>Ambient</display_name>
        </choice>
        <choice>
          <value>AboveApartment</value>
          <display_name>AboveApartment</display_name>
        </choice>
      </choices>
    </argument>
    <argument>
      <name>geometry_foundation_height</name>
      <display_name>Geometry: Foundation Height</display_name>
      <description>The height of the foundation (e.g., 3ft for crawlspace, 8ft for basement). Only applies to basements/crawlspaces.</description>
      <type>Double</type>
      <units>ft</units>
      <required>true</required>
      <model_dependent>false</model_dependent>
      <default_value>0</default_value>
    </argument>
    <argument>
      <name>geometry_foundation_height_above_grade</name>
      <display_name>Geometry: Foundation Height Above Grade</display_name>
      <description>The depth above grade of the foundation wall. Only applies to basements/crawlspaces.</description>
      <type>Double</type>
      <units>ft</units>
      <required>true</required>
      <model_dependent>false</model_dependent>
      <default_value>0</default_value>
    </argument>
    <argument>
      <name>geometry_rim_joist_height</name>
      <display_name>Geometry: Rim Joist Height</display_name>
      <description>The height of the rim joists. Only applies to basements/crawlspaces.</description>
      <type>Double</type>
      <units>in</units>
      <required>false</required>
      <model_dependent>false</model_dependent>
    </argument>
    <argument>
      <name>geometry_attic_type</name>
      <display_name>Geometry: Attic Type</display_name>
      <description>The attic type of the building. Attic type ConditionedAttic is not allowed for apartment units.</description>
      <type>Choice</type>
      <required>true</required>
      <model_dependent>false</model_dependent>
      <default_value>VentedAttic</default_value>
      <choices>
        <choice>
          <value>FlatRoof</value>
          <display_name>FlatRoof</display_name>
        </choice>
        <choice>
          <value>VentedAttic</value>
          <display_name>VentedAttic</display_name>
        </choice>
        <choice>
          <value>UnventedAttic</value>
          <display_name>UnventedAttic</display_name>
        </choice>
        <choice>
          <value>ConditionedAttic</value>
          <display_name>ConditionedAttic</display_name>
        </choice>
        <choice>
          <value>BelowApartment</value>
          <display_name>BelowApartment</display_name>
        </choice>
      </choices>
    </argument>
    <argument>
      <name>geometry_roof_type</name>
      <display_name>Geometry: Roof Type</display_name>
      <description>The roof type of the building. Ignored if the building has a flat roof.</description>
      <type>Choice</type>
      <required>true</required>
      <model_dependent>false</model_dependent>
      <default_value>gable</default_value>
      <choices>
        <choice>
          <value>gable</value>
          <display_name>gable</display_name>
        </choice>
        <choice>
          <value>hip</value>
          <display_name>hip</display_name>
        </choice>
      </choices>
    </argument>
    <argument>
      <name>geometry_roof_pitch</name>
      <display_name>Geometry: Roof Pitch</display_name>
      <description>The roof pitch of the attic. Ignored if the building has a flat roof.</description>
      <type>Choice</type>
      <required>true</required>
      <model_dependent>false</model_dependent>
      <default_value>6:12</default_value>
      <choices>
        <choice>
          <value>1:12</value>
          <display_name>1:12</display_name>
        </choice>
        <choice>
          <value>2:12</value>
          <display_name>2:12</display_name>
        </choice>
        <choice>
          <value>3:12</value>
          <display_name>3:12</display_name>
        </choice>
        <choice>
          <value>4:12</value>
          <display_name>4:12</display_name>
        </choice>
        <choice>
          <value>5:12</value>
          <display_name>5:12</display_name>
        </choice>
        <choice>
          <value>6:12</value>
          <display_name>6:12</display_name>
        </choice>
        <choice>
          <value>7:12</value>
          <display_name>7:12</display_name>
        </choice>
        <choice>
          <value>8:12</value>
          <display_name>8:12</display_name>
        </choice>
        <choice>
          <value>9:12</value>
          <display_name>9:12</display_name>
        </choice>
        <choice>
          <value>10:12</value>
          <display_name>10:12</display_name>
        </choice>
        <choice>
          <value>11:12</value>
          <display_name>11:12</display_name>
        </choice>
        <choice>
          <value>12:12</value>
          <display_name>12:12</display_name>
        </choice>
      </choices>
    </argument>
    <argument>
      <name>geometry_eaves_depth</name>
      <display_name>Geometry: Eaves Depth</display_name>
      <description>The eaves depth of the roof.</description>
      <type>Double</type>
      <units>ft</units>
      <required>true</required>
      <model_dependent>false</model_dependent>
      <default_value>2</default_value>
    </argument>
    <argument>
      <name>neighbor_front_distance</name>
      <display_name>Neighbor: Front Distance</display_name>
      <description>The distance between the unit and the neighboring building to the front (not including eaves). A value of zero indicates no neighbors. Used for shading.</description>
      <type>Double</type>
      <units>ft</units>
      <required>true</required>
      <model_dependent>false</model_dependent>
      <default_value>0</default_value>
    </argument>
    <argument>
      <name>neighbor_back_distance</name>
      <display_name>Neighbor: Back Distance</display_name>
      <description>The distance between the unit and the neighboring building to the back (not including eaves). A value of zero indicates no neighbors. Used for shading.</description>
      <type>Double</type>
      <units>ft</units>
      <required>true</required>
      <model_dependent>false</model_dependent>
      <default_value>0</default_value>
    </argument>
    <argument>
      <name>neighbor_left_distance</name>
      <display_name>Neighbor: Left Distance</display_name>
      <description>The distance between the unit and the neighboring building to the left (not including eaves). A value of zero indicates no neighbors. Used for shading.</description>
      <type>Double</type>
      <units>ft</units>
      <required>true</required>
      <model_dependent>false</model_dependent>
      <default_value>10</default_value>
    </argument>
    <argument>
      <name>neighbor_right_distance</name>
      <display_name>Neighbor: Right Distance</display_name>
      <description>The distance between the unit and the neighboring building to the right (not including eaves). A value of zero indicates no neighbors. Used for shading.</description>
      <type>Double</type>
      <units>ft</units>
      <required>true</required>
      <model_dependent>false</model_dependent>
      <default_value>10</default_value>
    </argument>
    <argument>
      <name>neighbor_front_height</name>
      <display_name>Neighbor: Front Height</display_name>
      <description>The height of the neighboring building to the front. A value of 'auto' will use the same height as this building.</description>
      <type>String</type>
      <units>ft</units>
      <required>true</required>
      <model_dependent>false</model_dependent>
      <default_value>auto</default_value>
    </argument>
    <argument>
      <name>neighbor_back_height</name>
      <display_name>Neighbor: Back Height</display_name>
      <description>The height of the neighboring building to the back. A value of 'auto' will use the same height as this building.</description>
      <type>String</type>
      <units>ft</units>
      <required>true</required>
      <model_dependent>false</model_dependent>
      <default_value>auto</default_value>
    </argument>
    <argument>
      <name>neighbor_left_height</name>
      <display_name>Neighbor: Left Height</display_name>
      <description>The height of the neighboring building to the left. A value of 'auto' will use the same height as this building.</description>
      <type>String</type>
      <units>ft</units>
      <required>true</required>
      <model_dependent>false</model_dependent>
      <default_value>auto</default_value>
    </argument>
    <argument>
      <name>neighbor_right_height</name>
      <display_name>Neighbor: Right Height</display_name>
      <description>The height of the neighboring building to the right. A value of 'auto' will use the same height as this building.</description>
      <type>String</type>
      <units>ft</units>
      <required>true</required>
      <model_dependent>false</model_dependent>
      <default_value>auto</default_value>
    </argument>
    <argument>
      <name>floor_over_foundation_assembly_r</name>
      <display_name>Floor: Over Foundation Assembly R-value</display_name>
      <description>Assembly R-value for the floor over the foundation. Ignored if the building has a slab-on-grade foundation.</description>
      <type>Double</type>
      <units>h-ft^2-R/Btu</units>
      <required>true</required>
      <model_dependent>false</model_dependent>
      <default_value>28.1</default_value>
    </argument>
    <argument>
      <name>floor_over_garage_assembly_r</name>
      <display_name>Floor: Over Garage Assembly R-value</display_name>
      <description>Assembly R-value for the floor over the garage. Ignored unless the building has a garage under conditioned space.</description>
      <type>Double</type>
      <units>h-ft^2-R/Btu</units>
      <required>true</required>
      <model_dependent>false</model_dependent>
      <default_value>28.1</default_value>
    </argument>
    <argument>
      <name>foundation_wall_type</name>
      <display_name>Foundation Wall: Type</display_name>
      <description>The material type of the foundation wall.</description>
      <type>String</type>
      <required>true</required>
      <model_dependent>false</model_dependent>
      <default_value>auto</default_value>
    </argument>
    <argument>
      <name>foundation_wall_thickness</name>
      <display_name>Foundation Wall: Thickness</display_name>
      <description>The thickness of the foundation wall.</description>
      <type>String</type>
      <units>in</units>
      <required>true</required>
      <model_dependent>false</model_dependent>
      <default_value>auto</default_value>
    </argument>
    <argument>
      <name>foundation_wall_insulation_r</name>
      <display_name>Foundation Wall: Insulation Nominal R-value</display_name>
      <description>Nominal R-value for the foundation wall insulation. Only applies to basements/crawlspaces.</description>
      <type>Double</type>
      <units>h-ft^2-R/Btu</units>
      <required>true</required>
      <model_dependent>false</model_dependent>
      <default_value>0</default_value>
    </argument>
    <argument>
      <name>foundation_wall_insulation_location</name>
      <display_name>Foundation Wall: Insulation Location</display_name>
      <description>Whether the insulation is on the interior or exterior of the foundation wall. Only applies to basements/crawlspaces.</description>
      <type>Choice</type>
      <units>ft</units>
      <required>false</required>
      <model_dependent>false</model_dependent>
      <default_value>exterior</default_value>
      <choices>
        <choice>
          <value>interior</value>
          <display_name>interior</display_name>
        </choice>
        <choice>
          <value>exterior</value>
          <display_name>exterior</display_name>
        </choice>
      </choices>
    </argument>
    <argument>
      <name>foundation_wall_insulation_distance_to_top</name>
      <display_name>Foundation Wall: Insulation Distance To Top</display_name>
      <description>The distance from the top of the foundation wall to the top of the foundation wall insulation. Only applies to basements/crawlspaces. A value of 'auto' will use zero.</description>
      <type>String</type>
      <units>ft</units>
      <required>true</required>
      <model_dependent>false</model_dependent>
      <default_value>auto</default_value>
    </argument>
    <argument>
      <name>foundation_wall_insulation_distance_to_bottom</name>
      <display_name>Foundation Wall: Insulation Distance To Bottom</display_name>
      <description>The distance from the top of the foundation wall to the bottom of the foundation wall insulation. Only applies to basements/crawlspaces. A value of 'auto' will use the height of the foundation wall.</description>
      <type>String</type>
      <units>ft</units>
      <required>true</required>
      <model_dependent>false</model_dependent>
      <default_value>auto</default_value>
    </argument>
    <argument>
      <name>foundation_wall_assembly_r</name>
      <display_name>Foundation Wall: Assembly R-value</display_name>
      <description>Assembly R-value for the foundation walls. Only applies to basements/crawlspaces. If provided, overrides the previous foundation wall insulation inputs.</description>
      <type>Double</type>
      <units>h-ft^2-R/Btu</units>
      <required>false</required>
      <model_dependent>false</model_dependent>
    </argument>
    <argument>
      <name>rim_joist_assembly_r</name>
      <display_name>Rim Joist: Assembly R-value</display_name>
      <description>Assembly R-value for the rim joists. Only applies to basements/crawlspaces.</description>
      <type>Double</type>
      <units>h-ft^2-R/Btu</units>
      <required>false</required>
      <model_dependent>false</model_dependent>
    </argument>
    <argument>
      <name>slab_perimeter_insulation_r</name>
      <display_name>Slab: Perimeter Insulation Nominal R-value</display_name>
      <description>Nominal R-value of the vertical slab perimeter insulation. Applies to slab-on-grade foundations and basement/crawlspace floors.</description>
      <type>Double</type>
      <units>h-ft^2-R/Btu</units>
      <required>true</required>
      <model_dependent>false</model_dependent>
      <default_value>0</default_value>
    </argument>
    <argument>
      <name>slab_perimeter_depth</name>
      <display_name>Slab: Perimeter Insulation Depth</display_name>
      <description>Depth from grade to bottom of vertical slab perimeter insulation. Applies to slab-on-grade foundations and basement/crawlspace floors.</description>
      <type>Double</type>
      <units>ft</units>
      <required>true</required>
      <model_dependent>false</model_dependent>
      <default_value>0</default_value>
    </argument>
    <argument>
      <name>slab_under_insulation_r</name>
      <display_name>Slab: Under Slab Insulation Nominal R-value</display_name>
      <description>Nominal R-value of the horizontal under slab insulation. Applies to slab-on-grade foundations and basement/crawlspace floors.</description>
      <type>Double</type>
      <units>h-ft^2-R/Btu</units>
      <required>true</required>
      <model_dependent>false</model_dependent>
      <default_value>0</default_value>
    </argument>
    <argument>
      <name>slab_under_width</name>
      <display_name>Slab: Under Slab Insulation Width</display_name>
      <description>Width from slab edge inward of horizontal under-slab insulation. Enter 999 to specify that the under slab insulation spans the entire slab. Applies to slab-on-grade foundations and basement/crawlspace floors.</description>
      <type>Double</type>
      <units>ft</units>
      <required>true</required>
      <model_dependent>false</model_dependent>
      <default_value>0</default_value>
    </argument>
    <argument>
      <name>slab_thickness</name>
      <display_name>Slab: Thickness</display_name>
      <description>The thickness of the slab. Zero can be entered if there is a dirt floor instead of a slab.</description>
      <type>String</type>
      <units>in</units>
      <required>true</required>
      <model_dependent>false</model_dependent>
      <default_value>auto</default_value>
    </argument>
    <argument>
      <name>slab_carpet_fraction</name>
      <display_name>Slab: Carpet Fraction</display_name>
      <description>Fraction of the slab floor area that is carpeted.</description>
      <type>String</type>
      <units>Frac</units>
      <required>true</required>
      <model_dependent>false</model_dependent>
      <default_value>auto</default_value>
    </argument>
    <argument>
      <name>slab_carpet_r</name>
      <display_name>Slab: Carpet R-value</display_name>
      <description>R-value of the slab carpet.</description>
      <type>String</type>
      <units>h-ft^2-R/Btu</units>
      <required>true</required>
      <model_dependent>false</model_dependent>
      <default_value>auto</default_value>
    </argument>
    <argument>
      <name>ceiling_assembly_r</name>
      <display_name>Ceiling: Assembly R-value</display_name>
      <description>Assembly R-value for the ceiling (attic floor).</description>
      <type>Double</type>
      <units>h-ft^2-R/Btu</units>
      <required>true</required>
      <model_dependent>false</model_dependent>
      <default_value>31.6</default_value>
    </argument>
    <argument>
      <name>roof_material_type</name>
      <display_name>Roof: Material Type</display_name>
      <description>The material type of the roof.</description>
      <type>Choice</type>
      <required>false</required>
      <model_dependent>false</model_dependent>
      <choices>
        <choice>
          <value>asphalt or fiberglass shingles</value>
          <display_name>asphalt or fiberglass shingles</display_name>
        </choice>
        <choice>
          <value>concrete</value>
          <display_name>concrete</display_name>
        </choice>
        <choice>
          <value>cool roof</value>
          <display_name>cool roof</display_name>
        </choice>
        <choice>
          <value>slate or tile shingles</value>
          <display_name>slate or tile shingles</display_name>
        </choice>
        <choice>
          <value>expanded polystyrene sheathing</value>
          <display_name>expanded polystyrene sheathing</display_name>
        </choice>
        <choice>
          <value>metal surfacing</value>
          <display_name>metal surfacing</display_name>
        </choice>
        <choice>
          <value>plastic/rubber/synthetic sheeting</value>
          <display_name>plastic/rubber/synthetic sheeting</display_name>
        </choice>
        <choice>
          <value>shingles</value>
          <display_name>shingles</display_name>
        </choice>
        <choice>
          <value>wood shingles or shakes</value>
          <display_name>wood shingles or shakes</display_name>
        </choice>
      </choices>
    </argument>
    <argument>
      <name>roof_color</name>
      <display_name>Roof: Color</display_name>
      <description>The color of the roof.</description>
      <type>Choice</type>
      <required>true</required>
      <model_dependent>false</model_dependent>
      <default_value>medium</default_value>
      <choices>
        <choice>
          <value>dark</value>
          <display_name>dark</display_name>
        </choice>
        <choice>
          <value>light</value>
          <display_name>light</display_name>
        </choice>
        <choice>
          <value>medium</value>
          <display_name>medium</display_name>
        </choice>
        <choice>
          <value>medium dark</value>
          <display_name>medium dark</display_name>
        </choice>
        <choice>
          <value>reflective</value>
          <display_name>reflective</display_name>
        </choice>
      </choices>
    </argument>
    <argument>
      <name>roof_assembly_r</name>
      <display_name>Roof: Assembly R-value</display_name>
      <description>Assembly R-value of the roof.</description>
      <type>Double</type>
      <units>h-ft^2-R/Btu</units>
      <required>true</required>
      <model_dependent>false</model_dependent>
      <default_value>2.3</default_value>
    </argument>
    <argument>
      <name>roof_radiant_barrier</name>
      <display_name>Roof: Has Radiant Barrier</display_name>
      <description>Presence of a radiant barrier in the attic.</description>
      <type>Boolean</type>
      <required>true</required>
      <model_dependent>false</model_dependent>
      <default_value>false</default_value>
      <choices>
        <choice>
          <value>true</value>
          <display_name>true</display_name>
        </choice>
        <choice>
          <value>false</value>
          <display_name>false</display_name>
        </choice>
      </choices>
    </argument>
    <argument>
      <name>roof_radiant_barrier_grade</name>
      <display_name>Roof: Radiant Barrier Grade</display_name>
      <description>The grade of the radiant barrier, if it exists.</description>
      <type>Choice</type>
      <required>true</required>
      <model_dependent>false</model_dependent>
      <default_value>1</default_value>
      <choices>
        <choice>
          <value>1</value>
          <display_name>1</display_name>
        </choice>
        <choice>
          <value>2</value>
          <display_name>2</display_name>
        </choice>
        <choice>
          <value>3</value>
          <display_name>3</display_name>
        </choice>
      </choices>
    </argument>
    <argument>
      <name>wall_type</name>
      <display_name>Wall: Type</display_name>
      <description>The type of walls.</description>
      <type>Choice</type>
      <required>true</required>
      <model_dependent>false</model_dependent>
      <default_value>WoodStud</default_value>
      <choices>
        <choice>
          <value>WoodStud</value>
          <display_name>WoodStud</display_name>
        </choice>
        <choice>
          <value>ConcreteMasonryUnit</value>
          <display_name>ConcreteMasonryUnit</display_name>
        </choice>
        <choice>
          <value>DoubleWoodStud</value>
          <display_name>DoubleWoodStud</display_name>
        </choice>
        <choice>
          <value>InsulatedConcreteForms</value>
          <display_name>InsulatedConcreteForms</display_name>
        </choice>
        <choice>
          <value>LogWall</value>
          <display_name>LogWall</display_name>
        </choice>
        <choice>
          <value>StructurallyInsulatedPanel</value>
          <display_name>StructurallyInsulatedPanel</display_name>
        </choice>
        <choice>
          <value>SolidConcrete</value>
          <display_name>SolidConcrete</display_name>
        </choice>
        <choice>
          <value>SteelFrame</value>
          <display_name>SteelFrame</display_name>
        </choice>
        <choice>
          <value>Stone</value>
          <display_name>Stone</display_name>
        </choice>
        <choice>
          <value>StrawBale</value>
          <display_name>StrawBale</display_name>
        </choice>
        <choice>
          <value>StructuralBrick</value>
          <display_name>StructuralBrick</display_name>
        </choice>
      </choices>
    </argument>
    <argument>
      <name>wall_siding_type</name>
      <display_name>Wall: Siding Type</display_name>
      <description>The siding type of the walls. Also applies to rim joists.</description>
      <type>Choice</type>
      <required>false</required>
      <model_dependent>false</model_dependent>
      <choices>
        <choice>
          <value>aluminum siding</value>
          <display_name>aluminum siding</display_name>
        </choice>
        <choice>
          <value>asbestos siding</value>
          <display_name>asbestos siding</display_name>
        </choice>
        <choice>
          <value>brick veneer</value>
          <display_name>brick veneer</display_name>
        </choice>
        <choice>
          <value>composite shingle siding</value>
          <display_name>composite shingle siding</display_name>
        </choice>
        <choice>
          <value>fiber cement siding</value>
          <display_name>fiber cement siding</display_name>
        </choice>
        <choice>
          <value>masonite siding</value>
          <display_name>masonite siding</display_name>
        </choice>
        <choice>
          <value>none</value>
          <display_name>none</display_name>
        </choice>
        <choice>
          <value>stucco</value>
          <display_name>stucco</display_name>
        </choice>
        <choice>
          <value>synthetic stucco</value>
          <display_name>synthetic stucco</display_name>
        </choice>
        <choice>
          <value>vinyl siding</value>
          <display_name>vinyl siding</display_name>
        </choice>
        <choice>
          <value>wood siding</value>
          <display_name>wood siding</display_name>
        </choice>
      </choices>
    </argument>
    <argument>
      <name>wall_color</name>
      <display_name>Wall: Color</display_name>
      <description>The color of the walls. Also applies to rim joists.</description>
      <type>Choice</type>
      <required>true</required>
      <model_dependent>false</model_dependent>
      <default_value>medium</default_value>
      <choices>
        <choice>
          <value>dark</value>
          <display_name>dark</display_name>
        </choice>
        <choice>
          <value>light</value>
          <display_name>light</display_name>
        </choice>
        <choice>
          <value>medium</value>
          <display_name>medium</display_name>
        </choice>
        <choice>
          <value>medium dark</value>
          <display_name>medium dark</display_name>
        </choice>
        <choice>
          <value>reflective</value>
          <display_name>reflective</display_name>
        </choice>
      </choices>
    </argument>
    <argument>
      <name>wall_assembly_r</name>
      <display_name>Wall: Assembly R-value</display_name>
      <description>Assembly R-value of the walls.</description>
      <type>Double</type>
      <units>h-ft^2-R/Btu</units>
      <required>true</required>
      <model_dependent>false</model_dependent>
      <default_value>11.9</default_value>
    </argument>
    <argument>
      <name>window_front_wwr</name>
      <display_name>Windows: Front Window-to-Wall Ratio</display_name>
      <description>The ratio of window area to wall area for the unit's front facade. Enter 0 if specifying Front Window Area instead.</description>
      <type>Double</type>
      <units>Frac</units>
      <required>true</required>
      <model_dependent>false</model_dependent>
      <default_value>0.18</default_value>
    </argument>
    <argument>
      <name>window_back_wwr</name>
      <display_name>Windows: Back Window-to-Wall Ratio</display_name>
      <description>The ratio of window area to wall area for the unit's back facade. Enter 0 if specifying Back Window Area instead.</description>
      <type>Double</type>
      <units>Frac</units>
      <required>true</required>
      <model_dependent>false</model_dependent>
      <default_value>0.18</default_value>
    </argument>
    <argument>
      <name>window_left_wwr</name>
      <display_name>Windows: Left Window-to-Wall Ratio</display_name>
      <description>The ratio of window area to wall area for the unit's left facade (when viewed from the front). Enter 0 if specifying Left Window Area instead.</description>
      <type>Double</type>
      <units>Frac</units>
      <required>true</required>
      <model_dependent>false</model_dependent>
      <default_value>0.18</default_value>
    </argument>
    <argument>
      <name>window_right_wwr</name>
      <display_name>Windows: Right Window-to-Wall Ratio</display_name>
      <description>The ratio of window area to wall area for the unit's right facade (when viewed from the front). Enter 0 if specifying Right Window Area instead.</description>
      <type>Double</type>
      <units>Frac</units>
      <required>true</required>
      <model_dependent>false</model_dependent>
      <default_value>0.18</default_value>
    </argument>
    <argument>
      <name>window_area_front</name>
      <display_name>Windows: Front Window Area</display_name>
      <description>The amount of window area on the unit's front facade. Enter 0 if specifying Front Window-to-Wall Ratio instead.</description>
      <type>Double</type>
      <units>ft^2</units>
      <required>true</required>
      <model_dependent>false</model_dependent>
      <default_value>0</default_value>
    </argument>
    <argument>
      <name>window_area_back</name>
      <display_name>Windows: Back Window Area</display_name>
      <description>The amount of window area on the unit's back facade. Enter 0 if specifying Back Window-to-Wall Ratio instead.</description>
      <type>Double</type>
      <units>ft^2</units>
      <required>true</required>
      <model_dependent>false</model_dependent>
      <default_value>0</default_value>
    </argument>
    <argument>
      <name>window_area_left</name>
      <display_name>Windows: Left Window Area</display_name>
      <description>The amount of window area on the unit's left facade (when viewed from the front). Enter 0 if specifying Left Window-to-Wall Ratio instead.</description>
      <type>Double</type>
      <units>ft^2</units>
      <required>true</required>
      <model_dependent>false</model_dependent>
      <default_value>0</default_value>
    </argument>
    <argument>
      <name>window_area_right</name>
      <display_name>Windows: Right Window Area</display_name>
      <description>The amount of window area on the unit's right facade (when viewed from the front). Enter 0 if specifying Right Window-to-Wall Ratio instead.</description>
      <type>Double</type>
      <units>ft^2</units>
      <required>true</required>
      <model_dependent>false</model_dependent>
      <default_value>0</default_value>
    </argument>
    <argument>
      <name>window_aspect_ratio</name>
      <display_name>Windows: Aspect Ratio</display_name>
      <description>Ratio of window height to width.</description>
      <type>Double</type>
      <units>Frac</units>
      <required>true</required>
      <model_dependent>false</model_dependent>
      <default_value>1.333</default_value>
    </argument>
    <argument>
      <name>window_fraction_operable</name>
      <display_name>Windows: Fraction Operable</display_name>
      <description>Fraction of windows that are operable.</description>
      <type>Double</type>
      <units>Frac</units>
      <required>false</required>
      <model_dependent>false</model_dependent>
    </argument>
    <argument>
      <name>window_ufactor</name>
      <display_name>Windows: U-Factor</display_name>
      <description>Full-assembly NFRC U-factor.</description>
      <type>Double</type>
      <units>Btu/hr-ft^2-R</units>
      <required>true</required>
      <model_dependent>false</model_dependent>
      <default_value>0.37</default_value>
    </argument>
    <argument>
      <name>window_shgc</name>
      <display_name>Windows: SHGC</display_name>
      <description>Full-assembly NFRC solar heat gain coefficient.</description>
      <type>Double</type>
      <required>true</required>
      <model_dependent>false</model_dependent>
      <default_value>0.3</default_value>
    </argument>
    <argument>
      <name>window_interior_shading_winter</name>
      <display_name>Windows: Winter Interior Shading</display_name>
      <description>Interior shading multiplier for the heating season. 1.0 indicates no reduction in solar gain, 0.85 indicates 15% reduction, etc.</description>
      <type>Double</type>
      <units>Frac</units>
      <required>false</required>
      <model_dependent>false</model_dependent>
    </argument>
    <argument>
      <name>window_interior_shading_summer</name>
      <display_name>Windows: Summer Interior Shading</display_name>
      <description>Interior shading multiplier for the cooling season. 1.0 indicates no reduction in solar gain, 0.85 indicates 15% reduction, etc.</description>
      <type>Double</type>
      <units>Frac</units>
      <required>false</required>
      <model_dependent>false</model_dependent>
    </argument>
    <argument>
      <name>window_exterior_shading_winter</name>
      <display_name>Windows: Winter Exterior Shading</display_name>
      <description>Exterior shading multiplier for the heating season. 1.0 indicates no reduction in solar gain, 0.85 indicates 15% reduction, etc.</description>
      <type>Double</type>
      <units>Frac</units>
      <required>false</required>
      <model_dependent>false</model_dependent>
    </argument>
    <argument>
      <name>window_exterior_shading_summer</name>
      <display_name>Windows: Summer Exterior Shading</display_name>
      <description>Exterior shading multiplier for the cooling season. 1.0 indicates no reduction in solar gain, 0.85 indicates 15% reduction, etc.</description>
      <type>Double</type>
      <units>Frac</units>
      <required>false</required>
      <model_dependent>false</model_dependent>
    </argument>
    <argument>
      <name>window_storm_type</name>
      <display_name>Windows: Storm Type</display_name>
      <description>The type of storm, if present.</description>
      <type>Choice</type>
      <required>false</required>
      <model_dependent>false</model_dependent>
      <choices>
        <choice>
          <value>clear</value>
          <display_name>clear</display_name>
        </choice>
        <choice>
          <value>low-e</value>
          <display_name>low-e</display_name>
        </choice>
      </choices>
    </argument>
    <argument>
      <name>overhangs_front_depth</name>
      <display_name>Overhangs: Front Depth</display_name>
      <description>The depth of overhangs for windows for the front facade.</description>
      <type>Double</type>
      <units>ft</units>
      <required>true</required>
      <model_dependent>false</model_dependent>
      <default_value>0</default_value>
    </argument>
    <argument>
      <name>overhangs_front_distance_to_top_of_window</name>
      <display_name>Overhangs: Front Distance to Top of Window</display_name>
      <description>The overhangs distance to the top of window for the front facade.</description>
      <type>Double</type>
      <units>ft</units>
      <required>true</required>
      <model_dependent>false</model_dependent>
      <default_value>0</default_value>
    </argument>
    <argument>
      <name>overhangs_front_distance_to_bottom_of_window</name>
      <display_name>Overhangs: Front Distance to Bottom of Window</display_name>
      <description>The overhangs distance to the bottom of window for the front facade.</description>
      <type>Double</type>
      <units>ft</units>
      <required>true</required>
      <model_dependent>false</model_dependent>
      <default_value>4</default_value>
    </argument>
    <argument>
      <name>overhangs_back_depth</name>
      <display_name>Overhangs: Back Depth</display_name>
      <description>The depth of overhangs for windows for the back facade.</description>
      <type>Double</type>
      <units>ft</units>
      <required>true</required>
      <model_dependent>false</model_dependent>
      <default_value>0</default_value>
    </argument>
    <argument>
      <name>overhangs_back_distance_to_top_of_window</name>
      <display_name>Overhangs: Back Distance to Top of Window</display_name>
      <description>The overhangs distance to the top of window for the back facade.</description>
      <type>Double</type>
      <units>ft</units>
      <required>true</required>
      <model_dependent>false</model_dependent>
      <default_value>0</default_value>
    </argument>
    <argument>
      <name>overhangs_back_distance_to_bottom_of_window</name>
      <display_name>Overhangs: Back Distance to Bottom of Window</display_name>
      <description>The overhangs distance to the bottom of window for the back facade.</description>
      <type>Double</type>
      <units>ft</units>
      <required>true</required>
      <model_dependent>false</model_dependent>
      <default_value>4</default_value>
    </argument>
    <argument>
      <name>overhangs_left_depth</name>
      <display_name>Overhangs: Left Depth</display_name>
      <description>The depth of overhangs for windows for the left facade.</description>
      <type>Double</type>
      <units>ft</units>
      <required>true</required>
      <model_dependent>false</model_dependent>
      <default_value>0</default_value>
    </argument>
    <argument>
      <name>overhangs_left_distance_to_top_of_window</name>
      <display_name>Overhangs: Left Distance to Top of Window</display_name>
      <description>The overhangs distance to the top of window for the left facade.</description>
      <type>Double</type>
      <units>ft</units>
      <required>true</required>
      <model_dependent>false</model_dependent>
      <default_value>0</default_value>
    </argument>
    <argument>
      <name>overhangs_left_distance_to_bottom_of_window</name>
      <display_name>Overhangs: Left Distance to Bottom of Window</display_name>
      <description>The overhangs distance to the bottom of window for the left facade.</description>
      <type>Double</type>
      <units>ft</units>
      <required>true</required>
      <model_dependent>false</model_dependent>
      <default_value>4</default_value>
    </argument>
    <argument>
      <name>overhangs_right_depth</name>
      <display_name>Overhangs: Right Depth</display_name>
      <description>The depth of overhangs for windows for the right facade.</description>
      <type>Double</type>
      <units>ft</units>
      <required>true</required>
      <model_dependent>false</model_dependent>
      <default_value>0</default_value>
    </argument>
    <argument>
      <name>overhangs_right_distance_to_top_of_window</name>
      <display_name>Overhangs: Right Distance to Top of Window</display_name>
      <description>The overhangs distance to the top of window for the right facade.</description>
      <type>Double</type>
      <units>ft</units>
      <required>true</required>
      <model_dependent>false</model_dependent>
      <default_value>0</default_value>
    </argument>
    <argument>
      <name>overhangs_right_distance_to_bottom_of_window</name>
      <display_name>Overhangs: Right Distance to Bottom of Window</display_name>
      <description>The overhangs distance to the bottom of window for the right facade.</description>
      <type>Double</type>
      <units>ft</units>
      <required>true</required>
      <model_dependent>false</model_dependent>
      <default_value>4</default_value>
    </argument>
    <argument>
      <name>skylight_area_front</name>
      <display_name>Skylights: Front Roof Area</display_name>
      <description>The amount of skylight area on the unit's front conditioned roof facade.</description>
      <type>Double</type>
      <units>ft^2</units>
      <required>true</required>
      <model_dependent>false</model_dependent>
      <default_value>0</default_value>
    </argument>
    <argument>
      <name>skylight_area_back</name>
      <display_name>Skylights: Back Roof Area</display_name>
      <description>The amount of skylight area on the unit's back conditioned roof facade.</description>
      <type>Double</type>
      <units>ft^2</units>
      <required>true</required>
      <model_dependent>false</model_dependent>
      <default_value>0</default_value>
    </argument>
    <argument>
      <name>skylight_area_left</name>
      <display_name>Skylights: Left Roof Area</display_name>
      <description>The amount of skylight area on the unit's left conditioned roof facade (when viewed from the front).</description>
      <type>Double</type>
      <units>ft^2</units>
      <required>true</required>
      <model_dependent>false</model_dependent>
      <default_value>0</default_value>
    </argument>
    <argument>
      <name>skylight_area_right</name>
      <display_name>Skylights: Right Roof Area</display_name>
      <description>The amount of skylight area on the unit's right conditioned roof facade (when viewed from the front).</description>
      <type>Double</type>
      <units>ft^2</units>
      <required>true</required>
      <model_dependent>false</model_dependent>
      <default_value>0</default_value>
    </argument>
    <argument>
      <name>skylight_ufactor</name>
      <display_name>Skylights: U-Factor</display_name>
      <description>Full-assembly NFRC U-factor.</description>
      <type>Double</type>
      <units>Btu/hr-ft^2-R</units>
      <required>true</required>
      <model_dependent>false</model_dependent>
      <default_value>0.33</default_value>
    </argument>
    <argument>
      <name>skylight_shgc</name>
      <display_name>Skylights: SHGC</display_name>
      <description>Full-assembly NFRC solar heat gain coefficient.</description>
      <type>Double</type>
      <required>true</required>
      <model_dependent>false</model_dependent>
      <default_value>0.45</default_value>
    </argument>
    <argument>
      <name>skylight_storm_type</name>
      <display_name>Skylights: Storm Type</display_name>
      <description>The type of storm, if present.</description>
      <type>Choice</type>
      <required>false</required>
      <model_dependent>false</model_dependent>
      <choices>
        <choice>
          <value>clear</value>
          <display_name>clear</display_name>
        </choice>
        <choice>
          <value>low-e</value>
          <display_name>low-e</display_name>
        </choice>
      </choices>
    </argument>
    <argument>
      <name>door_area</name>
      <display_name>Doors: Area</display_name>
      <description>The area of the opaque door(s).</description>
      <type>Double</type>
      <units>ft^2</units>
      <required>true</required>
      <model_dependent>false</model_dependent>
      <default_value>20</default_value>
    </argument>
    <argument>
      <name>door_rvalue</name>
      <display_name>Doors: R-value</display_name>
      <description>R-value of the opaque door(s).</description>
      <type>Double</type>
      <units>h-ft^2-R/Btu</units>
      <required>true</required>
      <model_dependent>false</model_dependent>
      <default_value>4.4</default_value>
    </argument>
    <argument>
      <name>air_leakage_units</name>
      <display_name>Air Leakage: Units</display_name>
      <description>The unit of measure for the air leakage.</description>
      <type>Choice</type>
      <required>true</required>
      <model_dependent>false</model_dependent>
      <default_value>ACH</default_value>
      <choices>
        <choice>
          <value>ACH</value>
          <display_name>ACH</display_name>
        </choice>
        <choice>
          <value>CFM</value>
          <display_name>CFM</display_name>
        </choice>
        <choice>
          <value>ACHnatural</value>
          <display_name>ACHnatural</display_name>
        </choice>
      </choices>
    </argument>
    <argument>
      <name>air_leakage_house_pressure</name>
      <display_name>Air Leakage: House Pressure</display_name>
      <description>The house pressure relative to outside. Required when units are ACH or CFM.</description>
      <type>Double</type>
      <units>Pa</units>
      <required>true</required>
      <model_dependent>false</model_dependent>
      <default_value>50</default_value>
    </argument>
    <argument>
      <name>air_leakage_value</name>
      <display_name>Air Leakage: Value</display_name>
      <description>Air exchange rate value.</description>
      <type>Double</type>
      <required>true</required>
      <model_dependent>false</model_dependent>
      <default_value>3</default_value>
    </argument>
    <argument>
      <name>heating_system_type</name>
      <display_name>Heating System: Type</display_name>
      <description>The type of heating system. Use 'none' if there is no heating system.</description>
      <type>Choice</type>
      <required>true</required>
      <model_dependent>false</model_dependent>
      <default_value>Furnace</default_value>
      <choices>
        <choice>
          <value>none</value>
          <display_name>none</display_name>
        </choice>
        <choice>
          <value>Furnace</value>
          <display_name>Furnace</display_name>
        </choice>
        <choice>
          <value>WallFurnace</value>
          <display_name>WallFurnace</display_name>
        </choice>
        <choice>
          <value>FloorFurnace</value>
          <display_name>FloorFurnace</display_name>
        </choice>
        <choice>
          <value>Boiler</value>
          <display_name>Boiler</display_name>
        </choice>
        <choice>
          <value>ElectricResistance</value>
          <display_name>ElectricResistance</display_name>
        </choice>
        <choice>
          <value>Stove</value>
          <display_name>Stove</display_name>
        </choice>
        <choice>
          <value>PortableHeater</value>
          <display_name>PortableHeater</display_name>
        </choice>
        <choice>
          <value>Fireplace</value>
          <display_name>Fireplace</display_name>
        </choice>
        <choice>
          <value>FixedHeater</value>
          <display_name>FixedHeater</display_name>
        </choice>
        <choice>
          <value>PackagedTerminalAirConditionerHeating</value>
          <display_name>PackagedTerminalAirConditionerHeating</display_name>
        </choice>
        <choice>
          <value>Shared Boiler w/ Baseboard</value>
          <display_name>Shared Boiler w/ Baseboard</display_name>
        </choice>
        <choice>
          <value>Shared Boiler w/ Ductless Fan Coil</value>
          <display_name>Shared Boiler w/ Ductless Fan Coil</display_name>
        </choice>
      </choices>
    </argument>
    <argument>
      <name>heating_system_fuel</name>
      <display_name>Heating System: Fuel Type</display_name>
      <description>The fuel type of the heating system. Ignored for ElectricResistance and PackagedTerminalAirConditionerHeating.</description>
      <type>Choice</type>
      <required>true</required>
      <model_dependent>false</model_dependent>
      <default_value>natural gas</default_value>
      <choices>
        <choice>
          <value>electricity</value>
          <display_name>electricity</display_name>
        </choice>
        <choice>
          <value>natural gas</value>
          <display_name>natural gas</display_name>
        </choice>
        <choice>
          <value>fuel oil</value>
          <display_name>fuel oil</display_name>
        </choice>
        <choice>
          <value>propane</value>
          <display_name>propane</display_name>
        </choice>
        <choice>
          <value>wood</value>
          <display_name>wood</display_name>
        </choice>
        <choice>
          <value>wood pellets</value>
          <display_name>wood pellets</display_name>
        </choice>
        <choice>
          <value>coal</value>
          <display_name>coal</display_name>
        </choice>
      </choices>
    </argument>
    <argument>
      <name>heating_system_heating_efficiency</name>
      <display_name>Heating System: Rated AFUE or Percent</display_name>
      <description>The rated heating efficiency value of the heating system.</description>
      <type>Double</type>
      <units>Frac</units>
      <required>true</required>
      <model_dependent>false</model_dependent>
      <default_value>0.78</default_value>
    </argument>
    <argument>
      <name>heating_system_heating_capacity</name>
      <display_name>Heating System: Heating Capacity</display_name>
      <description>The output heating capacity of the heating system. Enter 'auto' to size the capacity based on ACCA Manual J/S.</description>
      <type>String</type>
      <units>Btu/hr</units>
      <required>true</required>
      <model_dependent>false</model_dependent>
      <default_value>auto</default_value>
    </argument>
    <argument>
      <name>heating_system_fraction_heat_load_served</name>
      <display_name>Heating System: Fraction Heat Load Served</display_name>
      <description>The heating load served by the heating system.</description>
      <type>Double</type>
      <units>Frac</units>
      <required>true</required>
      <model_dependent>false</model_dependent>
      <default_value>1</default_value>
    </argument>
    <argument>
      <name>cooling_system_type</name>
      <display_name>Cooling System: Type</display_name>
      <description>The type of cooling system. Use 'none' if there is no cooling system.</description>
      <type>Choice</type>
      <required>true</required>
      <model_dependent>false</model_dependent>
      <default_value>central air conditioner</default_value>
      <choices>
        <choice>
          <value>none</value>
          <display_name>none</display_name>
        </choice>
        <choice>
          <value>central air conditioner</value>
          <display_name>central air conditioner</display_name>
        </choice>
        <choice>
          <value>room air conditioner</value>
          <display_name>room air conditioner</display_name>
        </choice>
        <choice>
          <value>evaporative cooler</value>
          <display_name>evaporative cooler</display_name>
        </choice>
        <choice>
          <value>mini-split</value>
          <display_name>mini-split</display_name>
        </choice>
        <choice>
          <value>packaged terminal air conditioner</value>
          <display_name>packaged terminal air conditioner</display_name>
        </choice>
      </choices>
    </argument>
    <argument>
      <name>cooling_system_cooling_efficiency_type</name>
      <display_name>Cooling System: Efficiency Type</display_name>
      <description>The efficiency type of the cooling system. System types central air conditioner and mini-split use SEER. System types room air conditioner and packaged terminal air conditioner use EER or CEER. Ignored for system type evaporative cooler.</description>
      <type>Choice</type>
      <required>true</required>
      <model_dependent>false</model_dependent>
      <default_value>SEER</default_value>
      <choices>
        <choice>
          <value>SEER</value>
          <display_name>SEER</display_name>
        </choice>
        <choice>
          <value>EER</value>
          <display_name>EER</display_name>
        </choice>
        <choice>
          <value>CEER</value>
          <display_name>CEER</display_name>
        </choice>
      </choices>
    </argument>
    <argument>
      <name>cooling_system_cooling_efficiency</name>
      <display_name>Cooling System: Efficiency</display_name>
      <description>The rated efficiency value of the cooling system. Ignored for evaporative cooler.</description>
      <type>Double</type>
      <units>SEER or EER or CEER</units>
      <required>true</required>
      <model_dependent>false</model_dependent>
      <default_value>13</default_value>
    </argument>
    <argument>
      <name>cooling_system_cooling_compressor_type</name>
      <display_name>Cooling System: Cooling Compressor Type</display_name>
      <description>The compressor type of the cooling system. Only applies to central air conditioner.</description>
      <type>Choice</type>
      <required>false</required>
      <model_dependent>false</model_dependent>
      <choices>
        <choice>
          <value>single stage</value>
          <display_name>single stage</display_name>
        </choice>
        <choice>
          <value>two stage</value>
          <display_name>two stage</display_name>
        </choice>
        <choice>
          <value>variable speed</value>
          <display_name>variable speed</display_name>
        </choice>
      </choices>
    </argument>
    <argument>
      <name>cooling_system_cooling_sensible_heat_fraction</name>
      <display_name>Cooling System: Cooling Sensible Heat Fraction</display_name>
      <description>The sensible heat fraction of the cooling system. Ignored for evaporative cooler.</description>
      <type>Double</type>
      <units>Frac</units>
      <required>false</required>
      <model_dependent>false</model_dependent>
    </argument>
    <argument>
      <name>cooling_system_cooling_capacity</name>
      <display_name>Cooling System: Cooling Capacity</display_name>
      <description>The output cooling capacity of the cooling system. Enter 'auto' to size the capacity based on ACCA Manual J/S.</description>
      <type>String</type>
      <units>Btu/hr</units>
      <required>true</required>
      <model_dependent>false</model_dependent>
      <default_value>auto</default_value>
    </argument>
    <argument>
      <name>cooling_system_fraction_cool_load_served</name>
      <display_name>Cooling System: Fraction Cool Load Served</display_name>
      <description>The cooling load served by the cooling system.</description>
      <type>Double</type>
      <units>Frac</units>
      <required>true</required>
      <model_dependent>false</model_dependent>
      <default_value>1</default_value>
    </argument>
    <argument>
      <name>cooling_system_is_ducted</name>
      <display_name>Cooling System: Is Ducted</display_name>
      <description>Whether the cooling system is ducted or not. Only used for mini-split and evaporative cooler. It's assumed that central air conditioner is ducted, and room air conditioner and packaged terminal air conditioner are not ducted.</description>
      <type>Boolean</type>
      <required>true</required>
      <model_dependent>false</model_dependent>
      <default_value>false</default_value>
      <choices>
        <choice>
          <value>true</value>
          <display_name>true</display_name>
        </choice>
        <choice>
          <value>false</value>
          <display_name>false</display_name>
        </choice>
      </choices>
    </argument>
    <argument>
      <name>heat_pump_type</name>
      <display_name>Heat Pump: Type</display_name>
      <description>The type of heat pump. Use 'none' if there is no heat pump.</description>
      <type>Choice</type>
      <required>true</required>
      <model_dependent>false</model_dependent>
      <default_value>none</default_value>
      <choices>
        <choice>
          <value>none</value>
          <display_name>none</display_name>
        </choice>
        <choice>
          <value>air-to-air</value>
          <display_name>air-to-air</display_name>
        </choice>
        <choice>
          <value>mini-split</value>
          <display_name>mini-split</display_name>
        </choice>
        <choice>
          <value>ground-to-air</value>
          <display_name>ground-to-air</display_name>
        </choice>
        <choice>
          <value>packaged terminal heat pump</value>
          <display_name>packaged terminal heat pump</display_name>
        </choice>
      </choices>
    </argument>
    <argument>
      <name>heat_pump_heating_efficiency_type</name>
      <display_name>Heat Pump: Heating Efficiency Type</display_name>
      <description>The heating efficiency type of heat pump. System types air-to-air and mini-split use HSPF. System types ground-to-air and packaged terminal heat pump use COP.</description>
      <type>Choice</type>
      <required>true</required>
      <model_dependent>false</model_dependent>
      <default_value>HSPF</default_value>
      <choices>
        <choice>
          <value>HSPF</value>
          <display_name>HSPF</display_name>
        </choice>
        <choice>
          <value>COP</value>
          <display_name>COP</display_name>
        </choice>
      </choices>
    </argument>
    <argument>
      <name>heat_pump_heating_efficiency</name>
      <display_name>Heat Pump: Heating Efficiency</display_name>
      <description>The rated heating efficiency value of the heat pump.</description>
      <type>Double</type>
      <units>HSPF or COP</units>
      <required>true</required>
      <model_dependent>false</model_dependent>
      <default_value>7.7</default_value>
    </argument>
    <argument>
      <name>heat_pump_cooling_efficiency_type</name>
      <display_name>Heat Pump: Cooling Efficiency Type</display_name>
      <description>The cooling efficiency type of heat pump. System types air-to-air and mini-split use SEER. System types ground-to-air and packaged terminal heat pump use EER.</description>
      <type>Choice</type>
      <required>true</required>
      <model_dependent>false</model_dependent>
      <default_value>SEER</default_value>
      <choices>
        <choice>
          <value>SEER</value>
          <display_name>SEER</display_name>
        </choice>
        <choice>
          <value>EER</value>
          <display_name>EER</display_name>
        </choice>
        <choice>
          <value>CEER</value>
          <display_name>CEER</display_name>
        </choice>
      </choices>
    </argument>
    <argument>
      <name>heat_pump_cooling_efficiency</name>
      <display_name>Heat Pump: Cooling Efficiency</display_name>
      <description>The rated cooling efficiency value of the heat pump.</description>
      <type>Double</type>
      <units>SEER or EER</units>
      <required>true</required>
      <model_dependent>false</model_dependent>
      <default_value>13</default_value>
    </argument>
    <argument>
      <name>heat_pump_cooling_compressor_type</name>
      <display_name>Heat Pump: Cooling Compressor Type</display_name>
      <description>The compressor type of the heat pump. Only applies to air-to-air.</description>
      <type>Choice</type>
      <required>false</required>
      <model_dependent>false</model_dependent>
      <choices>
        <choice>
          <value>single stage</value>
          <display_name>single stage</display_name>
        </choice>
        <choice>
          <value>two stage</value>
          <display_name>two stage</display_name>
        </choice>
        <choice>
          <value>variable speed</value>
          <display_name>variable speed</display_name>
        </choice>
      </choices>
    </argument>
    <argument>
      <name>heat_pump_cooling_sensible_heat_fraction</name>
      <display_name>Heat Pump: Cooling Sensible Heat Fraction</display_name>
      <description>The sensible heat fraction of the heat pump.</description>
      <type>Double</type>
      <units>Frac</units>
      <required>false</required>
      <model_dependent>false</model_dependent>
    </argument>
    <argument>
      <name>heat_pump_heating_capacity</name>
      <display_name>Heat Pump: Heating Capacity</display_name>
      <description>The output heating capacity of the heat pump. Enter 'auto' to size the capacity based on ACCA Manual J/S (i.e., based on cooling design loads with some oversizing allowances for heating design loads). Enter 'auto using max load' to size the capacity based on the maximum of heating/cooling design loads, taking into account the heat pump's heating reduced capacity at cold temperature. Enter 'auto using HERS' to size the capacity equal to the maximum of heating/cooling design loads.</description>
      <type>String</type>
      <units>Btu/hr</units>
      <required>true</required>
      <model_dependent>false</model_dependent>
      <default_value>auto</default_value>
    </argument>
    <argument>
      <name>heat_pump_heating_capacity_17_f</name>
      <display_name>Heat Pump: Heating Capacity 17F</display_name>
      <description>The output heating capacity of the heat pump at 17F. Only applies to air-to-air and mini-split.</description>
      <type>String</type>
      <units>Btu/hr</units>
      <required>true</required>
      <model_dependent>false</model_dependent>
      <default_value>auto</default_value>
    </argument>
    <argument>
      <name>heat_pump_cooling_capacity</name>
      <display_name>Heat Pump: Cooling Capacity</display_name>
      <description>The output cooling capacity of the heat pump. Enter 'auto' to size the capacity based on ACCA Manual J/S.</description>
      <type>String</type>
      <units>Btu/hr</units>
      <required>true</required>
      <model_dependent>false</model_dependent>
      <default_value>auto</default_value>
    </argument>
    <argument>
      <name>heat_pump_fraction_heat_load_served</name>
      <display_name>Heat Pump: Fraction Heat Load Served</display_name>
      <description>The heating load served by the heat pump.</description>
      <type>Double</type>
      <units>Frac</units>
      <required>true</required>
      <model_dependent>false</model_dependent>
      <default_value>1</default_value>
    </argument>
    <argument>
      <name>heat_pump_fraction_cool_load_served</name>
      <display_name>Heat Pump: Fraction Cool Load Served</display_name>
      <description>The cooling load served by the heat pump.</description>
      <type>Double</type>
      <units>Frac</units>
      <required>true</required>
      <model_dependent>false</model_dependent>
      <default_value>1</default_value>
    </argument>
    <argument>
      <name>heat_pump_backup_type</name>
      <display_name>Heat Pump: Backup Type</display_name>
      <description>The backup type of the heat pump. If 'integrated', represents e.g. built-in electric strip heat or dual-fuel integrated furnace. If 'separate', represents e.g. electric baseboard or boiler based on the Heating System 2 specified below. Use 'none' if there is no backup heating.</description>
      <type>Choice</type>
      <required>true</required>
      <model_dependent>false</model_dependent>
      <default_value>integrated</default_value>
      <choices>
        <choice>
          <value>none</value>
          <display_name>none</display_name>
        </choice>
        <choice>
          <value>integrated</value>
          <display_name>integrated</display_name>
        </choice>
        <choice>
          <value>separate</value>
          <display_name>separate</display_name>
        </choice>
      </choices>
    </argument>
    <argument>
      <name>heat_pump_backup_fuel</name>
      <display_name>Heat Pump: Backup Fuel Type</display_name>
      <description>The backup fuel type of the heat pump. Only applies if Backup Type is 'integrated'.</description>
      <type>Choice</type>
      <required>true</required>
      <model_dependent>false</model_dependent>
      <default_value>electricity</default_value>
      <choices>
        <choice>
          <value>electricity</value>
          <display_name>electricity</display_name>
        </choice>
        <choice>
          <value>natural gas</value>
          <display_name>natural gas</display_name>
        </choice>
        <choice>
          <value>fuel oil</value>
          <display_name>fuel oil</display_name>
        </choice>
        <choice>
          <value>propane</value>
          <display_name>propane</display_name>
        </choice>
      </choices>
    </argument>
    <argument>
      <name>heat_pump_backup_heating_efficiency</name>
      <display_name>Heat Pump: Backup Rated Efficiency</display_name>
      <description>The backup rated efficiency value of the heat pump. Percent for electricity fuel type. AFUE otherwise. Only applies if Backup Type is 'integrated'.</description>
      <type>Double</type>
      <required>true</required>
      <model_dependent>false</model_dependent>
      <default_value>1</default_value>
    </argument>
    <argument>
      <name>heat_pump_backup_heating_capacity</name>
      <display_name>Heat Pump: Backup Heating Capacity</display_name>
      <description>The backup output heating capacity of the heat pump. Enter 'auto' to size the capacity based on ACCA Manual J/S. Only applies if Backup Type is 'integrated'.</description>
      <type>String</type>
      <units>Btu/hr</units>
      <required>true</required>
      <model_dependent>false</model_dependent>
      <default_value>auto</default_value>
    </argument>
    <argument>
      <name>heat_pump_backup_heating_switchover_temp</name>
      <display_name>Heat Pump: Backup Heating Switchover Temperature</display_name>
      <description>The temperature at which the heat pump stops operating and the backup heating system starts running. Only applies to air-to-air and mini-split. If not provided, backup heating will operate as needed when heat pump capacity is insufficient. Applies if Backup Type is either 'integrated' or 'separate'. Both Switchover Temperature and Lockout Temperature cannot be specified.</description>
      <type>Double</type>
      <units>deg-F</units>
      <required>false</required>
      <model_dependent>false</model_dependent>
    </argument>
    <argument>
      <name>heat_pump_backup_heating_lockout_temp</name>
      <display_name>Heat Pump: Backup Heating Lockout Temperature</display_name>
      <description>The temperature above which the backup system is disabled in order to prevent backup heating operation during, e.g., a thermostat heating setback recovery event. If not provided, backup heating will operate as needed when heat pump capacity is insufficient. Only applies if Backup Type is 'integrated'. Both Switchover Temperature and Lockout Temperature cannot be specified.</description>
      <type>Double</type>
      <units>deg-F</units>
      <required>false</required>
      <model_dependent>false</model_dependent>
    </argument>
    <argument>
      <name>heat_pump_is_ducted</name>
      <display_name>Heat Pump: Is Ducted</display_name>
      <description>Whether the heat pump is ducted or not. Only used for mini-split. It's assumed that air-to-air and ground-to-air are ducted.</description>
      <type>Boolean</type>
      <required>false</required>
      <model_dependent>false</model_dependent>
      <choices>
        <choice>
          <value>true</value>
          <display_name>true</display_name>
        </choice>
        <choice>
          <value>false</value>
          <display_name>false</display_name>
        </choice>
      </choices>
    </argument>
    <argument>
      <name>heat_pump_capacity_retention_fraction</name>
      <display_name>Heat Pump: Capacity Retention Fraction</display_name>
      <description>Only used for mini-split.</description>
      <type>Double</type>
      <units>Frac</units>
      <required>false</required>
      <model_dependent>false</model_dependent>
    </argument>
    <argument>
      <name>heat_pump_capacity_retention_temp</name>
      <display_name>Heat Pump: Capacity Retention Temperature</display_name>
      <description>Only used for mini-split.</description>
      <type>Double</type>
      <units>deg-F</units>
      <required>false</required>
      <model_dependent>false</model_dependent>
    </argument>
    <argument>
      <name>heating_system_2_type</name>
      <display_name>Heating System 2: Type</display_name>
      <description>The type of the second heating system.</description>
      <type>Choice</type>
      <required>true</required>
      <model_dependent>false</model_dependent>
      <default_value>none</default_value>
      <choices>
        <choice>
          <value>none</value>
          <display_name>none</display_name>
        </choice>
        <choice>
          <value>WallFurnace</value>
          <display_name>WallFurnace</display_name>
        </choice>
        <choice>
          <value>FloorFurnace</value>
          <display_name>FloorFurnace</display_name>
        </choice>
        <choice>
          <value>Boiler</value>
          <display_name>Boiler</display_name>
        </choice>
        <choice>
          <value>ElectricResistance</value>
          <display_name>ElectricResistance</display_name>
        </choice>
        <choice>
          <value>Stove</value>
          <display_name>Stove</display_name>
        </choice>
        <choice>
          <value>PortableHeater</value>
          <display_name>PortableHeater</display_name>
        </choice>
        <choice>
          <value>Fireplace</value>
          <display_name>Fireplace</display_name>
        </choice>
      </choices>
    </argument>
    <argument>
      <name>heating_system_2_fuel</name>
      <display_name>Heating System 2: Fuel Type</display_name>
      <description>The fuel type of the second heating system. Ignored for ElectricResistance.</description>
      <type>Choice</type>
      <required>true</required>
      <model_dependent>false</model_dependent>
      <default_value>electricity</default_value>
      <choices>
        <choice>
          <value>electricity</value>
          <display_name>electricity</display_name>
        </choice>
        <choice>
          <value>natural gas</value>
          <display_name>natural gas</display_name>
        </choice>
        <choice>
          <value>fuel oil</value>
          <display_name>fuel oil</display_name>
        </choice>
        <choice>
          <value>propane</value>
          <display_name>propane</display_name>
        </choice>
        <choice>
          <value>wood</value>
          <display_name>wood</display_name>
        </choice>
        <choice>
          <value>wood pellets</value>
          <display_name>wood pellets</display_name>
        </choice>
        <choice>
          <value>coal</value>
          <display_name>coal</display_name>
        </choice>
      </choices>
    </argument>
    <argument>
      <name>heating_system_2_heating_efficiency</name>
      <display_name>Heating System 2: Rated AFUE or Percent</display_name>
      <description>The rated heating efficiency value of the second heating system.</description>
      <type>Double</type>
      <units>Frac</units>
      <required>true</required>
      <model_dependent>false</model_dependent>
      <default_value>1</default_value>
    </argument>
    <argument>
      <name>heating_system_2_heating_capacity</name>
      <display_name>Heating System 2: Heating Capacity</display_name>
      <description>The output heating capacity of the second heating system. Enter 'auto' to size the capacity based on ACCA Manual J/S.</description>
      <type>String</type>
      <units>Btu/hr</units>
      <required>true</required>
      <model_dependent>false</model_dependent>
      <default_value>auto</default_value>
    </argument>
    <argument>
      <name>heating_system_2_fraction_heat_load_served</name>
      <display_name>Heating System 2: Fraction Heat Load Served</display_name>
      <description>The heat load served fraction of the second heating system. Ignored if this heating system serves as a backup system for a heat pump.</description>
      <type>Double</type>
      <units>Frac</units>
      <required>true</required>
      <model_dependent>false</model_dependent>
      <default_value>0.25</default_value>
    </argument>
    <argument>
      <name>hvac_control_heating_season_period</name>
      <display_name>HVAC Control: Heating Season Period</display_name>
      <description>Enter a date like "Nov 1 - Jun 30".</description>
      <type>String</type>
      <required>false</required>
      <model_dependent>false</model_dependent>
    </argument>
    <argument>
      <name>hvac_control_cooling_season_period</name>
      <display_name>HVAC Control: Cooling Season Period</display_name>
      <description>Enter a date like "Jun 1 - Oct 31".</description>
      <type>String</type>
      <required>false</required>
      <model_dependent>false</model_dependent>
    </argument>
    <argument>
      <name>ducts_leakage_units</name>
      <display_name>Ducts: Leakage Units</display_name>
      <description>The leakage units of the ducts.</description>
      <type>Choice</type>
      <required>true</required>
      <model_dependent>false</model_dependent>
      <default_value>Percent</default_value>
      <choices>
        <choice>
          <value>CFM25</value>
          <display_name>CFM25</display_name>
        </choice>
        <choice>
          <value>CFM50</value>
          <display_name>CFM50</display_name>
        </choice>
        <choice>
          <value>Percent</value>
          <display_name>Percent</display_name>
        </choice>
      </choices>
    </argument>
    <argument>
      <name>ducts_supply_leakage_to_outside_value</name>
      <display_name>Ducts: Supply Leakage to Outside Value</display_name>
      <description>The leakage value to outside for the supply ducts.</description>
      <type>Double</type>
      <required>true</required>
      <model_dependent>false</model_dependent>
      <default_value>0.1</default_value>
    </argument>
    <argument>
      <name>ducts_return_leakage_to_outside_value</name>
      <display_name>Ducts: Return Leakage to Outside Value</display_name>
      <description>The leakage value to outside for the return ducts.</description>
      <type>Double</type>
      <required>true</required>
      <model_dependent>false</model_dependent>
      <default_value>0.1</default_value>
    </argument>
    <argument>
      <name>ducts_supply_location</name>
      <display_name>Ducts: Supply Location</display_name>
      <description>The location of the supply ducts.</description>
      <type>Choice</type>
      <required>true</required>
      <model_dependent>false</model_dependent>
      <default_value>auto</default_value>
      <choices>
        <choice>
          <value>auto</value>
          <display_name>auto</display_name>
        </choice>
        <choice>
          <value>living space</value>
          <display_name>living space</display_name>
        </choice>
        <choice>
          <value>basement - conditioned</value>
          <display_name>basement - conditioned</display_name>
        </choice>
        <choice>
          <value>basement - unconditioned</value>
          <display_name>basement - unconditioned</display_name>
        </choice>
        <choice>
          <value>crawlspace - vented</value>
          <display_name>crawlspace - vented</display_name>
        </choice>
        <choice>
          <value>crawlspace - unvented</value>
          <display_name>crawlspace - unvented</display_name>
        </choice>
        <choice>
          <value>crawlspace - conditioned</value>
          <display_name>crawlspace - conditioned</display_name>
        </choice>
        <choice>
          <value>attic - vented</value>
          <display_name>attic - vented</display_name>
        </choice>
        <choice>
          <value>attic - unvented</value>
          <display_name>attic - unvented</display_name>
        </choice>
        <choice>
          <value>garage</value>
          <display_name>garage</display_name>
        </choice>
        <choice>
          <value>exterior wall</value>
          <display_name>exterior wall</display_name>
        </choice>
        <choice>
          <value>under slab</value>
          <display_name>under slab</display_name>
        </choice>
        <choice>
          <value>roof deck</value>
          <display_name>roof deck</display_name>
        </choice>
        <choice>
          <value>outside</value>
          <display_name>outside</display_name>
        </choice>
        <choice>
          <value>other housing unit</value>
          <display_name>other housing unit</display_name>
        </choice>
        <choice>
          <value>other heated space</value>
          <display_name>other heated space</display_name>
        </choice>
        <choice>
          <value>other multifamily buffer space</value>
          <display_name>other multifamily buffer space</display_name>
        </choice>
        <choice>
          <value>other non-freezing space</value>
          <display_name>other non-freezing space</display_name>
        </choice>
      </choices>
    </argument>
    <argument>
      <name>ducts_supply_insulation_r</name>
      <display_name>Ducts: Supply Insulation R-Value</display_name>
      <description>The insulation r-value of the supply ducts excluding air films.</description>
      <type>Double</type>
      <units>h-ft^2-R/Btu</units>
      <required>true</required>
      <model_dependent>false</model_dependent>
      <default_value>0</default_value>
    </argument>
    <argument>
      <name>ducts_supply_surface_area</name>
      <display_name>Ducts: Supply Surface Area</display_name>
      <description>The surface area of the supply ducts.</description>
      <type>String</type>
      <units>ft^2</units>
      <required>true</required>
      <model_dependent>false</model_dependent>
      <default_value>auto</default_value>
    </argument>
    <argument>
      <name>ducts_return_location</name>
      <display_name>Ducts: Return Location</display_name>
      <description>The location of the return ducts.</description>
      <type>Choice</type>
      <required>true</required>
      <model_dependent>false</model_dependent>
      <default_value>auto</default_value>
      <choices>
        <choice>
          <value>auto</value>
          <display_name>auto</display_name>
        </choice>
        <choice>
          <value>living space</value>
          <display_name>living space</display_name>
        </choice>
        <choice>
          <value>basement - conditioned</value>
          <display_name>basement - conditioned</display_name>
        </choice>
        <choice>
          <value>basement - unconditioned</value>
          <display_name>basement - unconditioned</display_name>
        </choice>
        <choice>
          <value>crawlspace - vented</value>
          <display_name>crawlspace - vented</display_name>
        </choice>
        <choice>
          <value>crawlspace - unvented</value>
          <display_name>crawlspace - unvented</display_name>
        </choice>
        <choice>
          <value>crawlspace - conditioned</value>
          <display_name>crawlspace - conditioned</display_name>
        </choice>
        <choice>
          <value>attic - vented</value>
          <display_name>attic - vented</display_name>
        </choice>
        <choice>
          <value>attic - unvented</value>
          <display_name>attic - unvented</display_name>
        </choice>
        <choice>
          <value>garage</value>
          <display_name>garage</display_name>
        </choice>
        <choice>
          <value>exterior wall</value>
          <display_name>exterior wall</display_name>
        </choice>
        <choice>
          <value>under slab</value>
          <display_name>under slab</display_name>
        </choice>
        <choice>
          <value>roof deck</value>
          <display_name>roof deck</display_name>
        </choice>
        <choice>
          <value>outside</value>
          <display_name>outside</display_name>
        </choice>
        <choice>
          <value>other housing unit</value>
          <display_name>other housing unit</display_name>
        </choice>
        <choice>
          <value>other heated space</value>
          <display_name>other heated space</display_name>
        </choice>
        <choice>
          <value>other multifamily buffer space</value>
          <display_name>other multifamily buffer space</display_name>
        </choice>
        <choice>
          <value>other non-freezing space</value>
          <display_name>other non-freezing space</display_name>
        </choice>
      </choices>
    </argument>
    <argument>
      <name>ducts_return_insulation_r</name>
      <display_name>Ducts: Return Insulation R-Value</display_name>
      <description>The insulation r-value of the return ducts excluding air films.</description>
      <type>Double</type>
      <units>h-ft^2-R/Btu</units>
      <required>true</required>
      <model_dependent>false</model_dependent>
      <default_value>0</default_value>
    </argument>
    <argument>
      <name>ducts_return_surface_area</name>
      <display_name>Ducts: Return Surface Area</display_name>
      <description>The surface area of the return ducts.</description>
      <type>String</type>
      <units>ft^2</units>
      <required>true</required>
      <model_dependent>false</model_dependent>
      <default_value>auto</default_value>
    </argument>
    <argument>
      <name>ducts_number_of_return_registers</name>
      <display_name>Ducts: Number of Return Registers</display_name>
      <description>The number of return registers of the ducts. Only used if duct surface areas are set to auto.</description>
      <type>String</type>
      <units>#</units>
      <required>false</required>
      <model_dependent>false</model_dependent>
      <default_value>auto</default_value>
    </argument>
    <argument>
      <name>mech_vent_fan_type</name>
      <display_name>Mechanical Ventilation: Fan Type</display_name>
      <description>The type of the mechanical ventilation. Use 'none' if there is no mechanical ventilation system.</description>
      <type>Choice</type>
      <required>true</required>
      <model_dependent>false</model_dependent>
      <default_value>none</default_value>
      <choices>
        <choice>
          <value>none</value>
          <display_name>none</display_name>
        </choice>
        <choice>
          <value>exhaust only</value>
          <display_name>exhaust only</display_name>
        </choice>
        <choice>
          <value>supply only</value>
          <display_name>supply only</display_name>
        </choice>
        <choice>
          <value>energy recovery ventilator</value>
          <display_name>energy recovery ventilator</display_name>
        </choice>
        <choice>
          <value>heat recovery ventilator</value>
          <display_name>heat recovery ventilator</display_name>
        </choice>
        <choice>
          <value>balanced</value>
          <display_name>balanced</display_name>
        </choice>
        <choice>
          <value>central fan integrated supply</value>
          <display_name>central fan integrated supply</display_name>
        </choice>
      </choices>
    </argument>
    <argument>
      <name>mech_vent_flow_rate</name>
      <display_name>Mechanical Ventilation: Flow Rate</display_name>
      <description>The flow rate of the mechanical ventilation.</description>
      <type>String</type>
      <units>CFM</units>
      <required>true</required>
      <model_dependent>false</model_dependent>
      <default_value>auto</default_value>
    </argument>
    <argument>
      <name>mech_vent_hours_in_operation</name>
      <display_name>Mechanical Ventilation: Hours In Operation</display_name>
      <description>The hours in operation of the mechanical ventilation.</description>
      <type>String</type>
      <units>hrs/day</units>
      <required>true</required>
      <model_dependent>false</model_dependent>
      <default_value>auto</default_value>
    </argument>
    <argument>
      <name>mech_vent_recovery_efficiency_type</name>
      <display_name>Mechanical Ventilation: Total Recovery Efficiency Type</display_name>
      <description>The total recovery efficiency type of the mechanical ventilation.</description>
      <type>Choice</type>
      <required>true</required>
      <model_dependent>false</model_dependent>
      <default_value>Unadjusted</default_value>
      <choices>
        <choice>
          <value>Unadjusted</value>
          <display_name>Unadjusted</display_name>
        </choice>
        <choice>
          <value>Adjusted</value>
          <display_name>Adjusted</display_name>
        </choice>
      </choices>
    </argument>
    <argument>
      <name>mech_vent_total_recovery_efficiency</name>
      <display_name>Mechanical Ventilation: Total Recovery Efficiency</display_name>
      <description>The Unadjusted or Adjusted total recovery efficiency of the mechanical ventilation. Applies to energy recovery ventilator.</description>
      <type>Double</type>
      <units>Frac</units>
      <required>true</required>
      <model_dependent>false</model_dependent>
      <default_value>0.48</default_value>
    </argument>
    <argument>
      <name>mech_vent_sensible_recovery_efficiency</name>
      <display_name>Mechanical Ventilation: Sensible Recovery Efficiency</display_name>
      <description>The Unadjusted or Adjusted sensible recovery efficiency of the mechanical ventilation. Applies to energy recovery ventilator and heat recovery ventilator.</description>
      <type>Double</type>
      <units>Frac</units>
      <required>true</required>
      <model_dependent>false</model_dependent>
      <default_value>0.72</default_value>
    </argument>
    <argument>
      <name>mech_vent_fan_power</name>
      <display_name>Mechanical Ventilation: Fan Power</display_name>
      <description>The fan power of the mechanical ventilation.</description>
      <type>String</type>
      <units>W</units>
      <required>true</required>
      <model_dependent>false</model_dependent>
      <default_value>auto</default_value>
    </argument>
    <argument>
      <name>mech_vent_num_units_served</name>
      <display_name>Mechanical Ventilation: Number of Units Served</display_name>
      <description>Number of dwelling units served by the mechanical ventilation system. Must be 1 if single-family detached. Used to apportion flow rate and fan power to the unit.</description>
      <type>Integer</type>
      <units>#</units>
      <required>true</required>
      <model_dependent>false</model_dependent>
      <default_value>1</default_value>
    </argument>
    <argument>
      <name>mech_vent_shared_frac_recirculation</name>
      <display_name>Shared Mechanical Ventilation: Fraction Recirculation</display_name>
      <description>Fraction of the total supply air that is recirculated, with the remainder assumed to be outdoor air. The value must be 0 for exhaust only systems. This is required for a shared mechanical ventilation system.</description>
      <type>Double</type>
      <units>Frac</units>
      <required>false</required>
      <model_dependent>false</model_dependent>
    </argument>
    <argument>
      <name>mech_vent_shared_preheating_fuel</name>
      <display_name>Shared Mechanical Ventilation: Preheating Fuel</display_name>
      <description>Fuel type of the preconditioning heating equipment. Only used for a shared mechanical ventilation system.</description>
      <type>Choice</type>
      <required>false</required>
      <model_dependent>false</model_dependent>
      <choices>
        <choice>
          <value>electricity</value>
          <display_name>electricity</display_name>
        </choice>
        <choice>
          <value>natural gas</value>
          <display_name>natural gas</display_name>
        </choice>
        <choice>
          <value>fuel oil</value>
          <display_name>fuel oil</display_name>
        </choice>
        <choice>
          <value>propane</value>
          <display_name>propane</display_name>
        </choice>
        <choice>
          <value>wood</value>
          <display_name>wood</display_name>
        </choice>
        <choice>
          <value>wood pellets</value>
          <display_name>wood pellets</display_name>
        </choice>
        <choice>
          <value>coal</value>
          <display_name>coal</display_name>
        </choice>
      </choices>
    </argument>
    <argument>
      <name>mech_vent_shared_preheating_efficiency</name>
      <display_name>Shared Mechanical Ventilation: Preheating Efficiency</display_name>
      <description>Efficiency of the preconditioning heating equipment. Only used for a shared mechanical ventilation system.</description>
      <type>Double</type>
      <units>COP</units>
      <required>false</required>
      <model_dependent>false</model_dependent>
    </argument>
    <argument>
      <name>mech_vent_shared_preheating_fraction_heat_load_served</name>
      <display_name>Shared Mechanical Ventilation: Preheating Fraction Ventilation Heat Load Served</display_name>
      <description>Fraction of heating load introduced by the shared ventilation system that is met by the preconditioning heating equipment.</description>
      <type>Double</type>
      <units>Frac</units>
      <required>false</required>
      <model_dependent>false</model_dependent>
    </argument>
    <argument>
      <name>mech_vent_shared_precooling_fuel</name>
      <display_name>Shared Mechanical Ventilation: Precooling Fuel</display_name>
      <description>Fuel type of the preconditioning cooling equipment. Only used for a shared mechanical ventilation system.</description>
      <type>Choice</type>
      <required>false</required>
      <model_dependent>false</model_dependent>
      <choices>
        <choice>
          <value>electricity</value>
          <display_name>electricity</display_name>
        </choice>
      </choices>
    </argument>
    <argument>
      <name>mech_vent_shared_precooling_efficiency</name>
      <display_name>Shared Mechanical Ventilation: Precooling Efficiency</display_name>
      <description>Efficiency of the preconditioning cooling equipment. Only used for a shared mechanical ventilation system.</description>
      <type>Double</type>
      <units>COP</units>
      <required>false</required>
      <model_dependent>false</model_dependent>
    </argument>
    <argument>
      <name>mech_vent_shared_precooling_fraction_cool_load_served</name>
      <display_name>Shared Mechanical Ventilation: Precooling Fraction Ventilation Cool Load Served</display_name>
      <description>Fraction of cooling load introduced by the shared ventilation system that is met by the preconditioning cooling equipment.</description>
      <type>Double</type>
      <units>Frac</units>
      <required>false</required>
      <model_dependent>false</model_dependent>
    </argument>
    <argument>
      <name>mech_vent_2_fan_type</name>
      <display_name>Mechanical Ventilation 2: Fan Type</display_name>
      <description>The type of the second mechanical ventilation. Use 'none' if there is no second mechanical ventilation system.</description>
      <type>Choice</type>
      <required>true</required>
      <model_dependent>false</model_dependent>
      <default_value>none</default_value>
      <choices>
        <choice>
          <value>none</value>
          <display_name>none</display_name>
        </choice>
        <choice>
          <value>exhaust only</value>
          <display_name>exhaust only</display_name>
        </choice>
        <choice>
          <value>supply only</value>
          <display_name>supply only</display_name>
        </choice>
        <choice>
          <value>energy recovery ventilator</value>
          <display_name>energy recovery ventilator</display_name>
        </choice>
        <choice>
          <value>heat recovery ventilator</value>
          <display_name>heat recovery ventilator</display_name>
        </choice>
        <choice>
          <value>balanced</value>
          <display_name>balanced</display_name>
        </choice>
      </choices>
    </argument>
    <argument>
      <name>mech_vent_2_flow_rate</name>
      <display_name>Mechanical Ventilation 2: Flow Rate</display_name>
      <description>The flow rate of the second mechanical ventilation.</description>
      <type>Double</type>
      <units>CFM</units>
      <required>true</required>
      <model_dependent>false</model_dependent>
      <default_value>110</default_value>
    </argument>
    <argument>
      <name>mech_vent_2_hours_in_operation</name>
      <display_name>Mechanical Ventilation 2: Hours In Operation</display_name>
      <description>The hours in operation of the second mechanical ventilation.</description>
      <type>Double</type>
      <units>hrs/day</units>
      <required>true</required>
      <model_dependent>false</model_dependent>
      <default_value>24</default_value>
    </argument>
    <argument>
      <name>mech_vent_2_recovery_efficiency_type</name>
      <display_name>Mechanical Ventilation 2: Total Recovery Efficiency Type</display_name>
      <description>The total recovery efficiency type of the second mechanical ventilation.</description>
      <type>Choice</type>
      <required>true</required>
      <model_dependent>false</model_dependent>
      <default_value>Unadjusted</default_value>
      <choices>
        <choice>
          <value>Unadjusted</value>
          <display_name>Unadjusted</display_name>
        </choice>
        <choice>
          <value>Adjusted</value>
          <display_name>Adjusted</display_name>
        </choice>
      </choices>
    </argument>
    <argument>
      <name>mech_vent_2_total_recovery_efficiency</name>
      <display_name>Mechanical Ventilation 2: Total Recovery Efficiency</display_name>
      <description>The Unadjusted or Adjusted total recovery efficiency of the second mechanical ventilation. Applies to energy recovery ventilator.</description>
      <type>Double</type>
      <units>Frac</units>
      <required>true</required>
      <model_dependent>false</model_dependent>
      <default_value>0.48</default_value>
    </argument>
    <argument>
      <name>mech_vent_2_sensible_recovery_efficiency</name>
      <display_name>Mechanical Ventilation 2: Sensible Recovery Efficiency</display_name>
      <description>The Unadjusted or Adjusted sensible recovery efficiency of the second mechanical ventilation. Applies to energy recovery ventilator and heat recovery ventilator.</description>
      <type>Double</type>
      <units>Frac</units>
      <required>true</required>
      <model_dependent>false</model_dependent>
      <default_value>0.72</default_value>
    </argument>
    <argument>
      <name>mech_vent_2_fan_power</name>
      <display_name>Mechanical Ventilation 2: Fan Power</display_name>
      <description>The fan power of the second mechanical ventilation.</description>
      <type>Double</type>
      <units>W</units>
      <required>true</required>
      <model_dependent>false</model_dependent>
      <default_value>30</default_value>
    </argument>
    <argument>
      <name>kitchen_fans_quantity</name>
      <display_name>Kitchen Fans: Quantity</display_name>
      <description>The quantity of the kitchen fans.</description>
      <type>String</type>
      <units>#</units>
      <required>true</required>
      <model_dependent>false</model_dependent>
      <default_value>auto</default_value>
    </argument>
    <argument>
      <name>kitchen_fans_flow_rate</name>
      <display_name>Kitchen Fans: Flow Rate</display_name>
      <description>The flow rate of the kitchen fan.</description>
      <type>String</type>
      <units>CFM</units>
      <required>false</required>
      <model_dependent>false</model_dependent>
      <default_value>auto</default_value>
    </argument>
    <argument>
      <name>kitchen_fans_hours_in_operation</name>
      <display_name>Kitchen Fans: Hours In Operation</display_name>
      <description>The hours in operation of the kitchen fan.</description>
      <type>String</type>
      <units>hrs/day</units>
      <required>false</required>
      <model_dependent>false</model_dependent>
      <default_value>auto</default_value>
    </argument>
    <argument>
      <name>kitchen_fans_power</name>
      <display_name>Kitchen Fans: Fan Power</display_name>
      <description>The fan power of the kitchen fan.</description>
      <type>String</type>
      <units>W</units>
      <required>false</required>
      <model_dependent>false</model_dependent>
      <default_value>auto</default_value>
    </argument>
    <argument>
      <name>kitchen_fans_start_hour</name>
      <display_name>Kitchen Fans: Start Hour</display_name>
      <description>The start hour of the kitchen fan.</description>
      <type>String</type>
      <units>hr</units>
      <required>false</required>
      <model_dependent>false</model_dependent>
      <default_value>auto</default_value>
    </argument>
    <argument>
      <name>bathroom_fans_quantity</name>
      <display_name>Bathroom Fans: Quantity</display_name>
      <description>The quantity of the bathroom fans.</description>
      <type>String</type>
      <units>#</units>
      <required>true</required>
      <model_dependent>false</model_dependent>
      <default_value>auto</default_value>
    </argument>
    <argument>
      <name>bathroom_fans_flow_rate</name>
      <display_name>Bathroom Fans: Flow Rate</display_name>
      <description>The flow rate of the bathroom fans.</description>
      <type>String</type>
      <units>CFM</units>
      <required>false</required>
      <model_dependent>false</model_dependent>
      <default_value>auto</default_value>
    </argument>
    <argument>
      <name>bathroom_fans_hours_in_operation</name>
      <display_name>Bathroom Fans: Hours In Operation</display_name>
      <description>The hours in operation of the bathroom fans.</description>
      <type>String</type>
      <units>hrs/day</units>
      <required>false</required>
      <model_dependent>false</model_dependent>
      <default_value>auto</default_value>
    </argument>
    <argument>
      <name>bathroom_fans_power</name>
      <display_name>Bathroom Fans: Fan Power</display_name>
      <description>The fan power of the bathroom fans.</description>
      <type>String</type>
      <units>W</units>
      <required>false</required>
      <model_dependent>false</model_dependent>
      <default_value>auto</default_value>
    </argument>
    <argument>
      <name>bathroom_fans_start_hour</name>
      <display_name>Bathroom Fans: Start Hour</display_name>
      <description>The start hour of the bathroom fans.</description>
      <type>String</type>
      <units>hr</units>
      <required>false</required>
      <model_dependent>false</model_dependent>
      <default_value>auto</default_value>
    </argument>
    <argument>
      <name>whole_house_fan_present</name>
      <display_name>Whole House Fan: Present</display_name>
      <description>Whether there is a whole house fan.</description>
      <type>Boolean</type>
      <required>true</required>
      <model_dependent>false</model_dependent>
      <default_value>false</default_value>
      <choices>
        <choice>
          <value>true</value>
          <display_name>true</display_name>
        </choice>
        <choice>
          <value>false</value>
          <display_name>false</display_name>
        </choice>
      </choices>
    </argument>
    <argument>
      <name>whole_house_fan_flow_rate</name>
      <display_name>Whole House Fan: Flow Rate</display_name>
      <description>The flow rate of the whole house fan.</description>
      <type>String</type>
      <units>CFM</units>
      <required>false</required>
      <model_dependent>false</model_dependent>
      <default_value>auto</default_value>
    </argument>
    <argument>
      <name>whole_house_fan_power</name>
      <display_name>Whole House Fan: Fan Power</display_name>
      <description>The fan power of the whole house fan.</description>
      <type>String</type>
      <units>W</units>
      <required>false</required>
      <model_dependent>false</model_dependent>
      <default_value>auto</default_value>
    </argument>
    <argument>
      <name>water_heater_type</name>
      <display_name>Water Heater: Type</display_name>
      <description>The type of water heater. Use 'none' if there is no water heater.</description>
      <type>Choice</type>
      <required>true</required>
      <model_dependent>false</model_dependent>
      <default_value>storage water heater</default_value>
      <choices>
        <choice>
          <value>none</value>
          <display_name>none</display_name>
        </choice>
        <choice>
          <value>storage water heater</value>
          <display_name>storage water heater</display_name>
        </choice>
        <choice>
          <value>instantaneous water heater</value>
          <display_name>instantaneous water heater</display_name>
        </choice>
        <choice>
          <value>heat pump water heater</value>
          <display_name>heat pump water heater</display_name>
        </choice>
        <choice>
          <value>space-heating boiler with storage tank</value>
          <display_name>space-heating boiler with storage tank</display_name>
        </choice>
        <choice>
          <value>space-heating boiler with tankless coil</value>
          <display_name>space-heating boiler with tankless coil</display_name>
        </choice>
      </choices>
    </argument>
    <argument>
      <name>water_heater_fuel_type</name>
      <display_name>Water Heater: Fuel Type</display_name>
      <description>The fuel type of water heater. Ignored for heat pump water heater.</description>
      <type>Choice</type>
      <required>true</required>
      <model_dependent>false</model_dependent>
      <default_value>natural gas</default_value>
      <choices>
        <choice>
          <value>electricity</value>
          <display_name>electricity</display_name>
        </choice>
        <choice>
          <value>natural gas</value>
          <display_name>natural gas</display_name>
        </choice>
        <choice>
          <value>fuel oil</value>
          <display_name>fuel oil</display_name>
        </choice>
        <choice>
          <value>propane</value>
          <display_name>propane</display_name>
        </choice>
        <choice>
          <value>wood</value>
          <display_name>wood</display_name>
        </choice>
        <choice>
          <value>coal</value>
          <display_name>coal</display_name>
        </choice>
      </choices>
    </argument>
    <argument>
      <name>water_heater_location</name>
      <display_name>Water Heater: Location</display_name>
      <description>The location of water heater.</description>
      <type>Choice</type>
      <required>true</required>
      <model_dependent>false</model_dependent>
      <default_value>auto</default_value>
      <choices>
        <choice>
          <value>auto</value>
          <display_name>auto</display_name>
        </choice>
        <choice>
          <value>living space</value>
          <display_name>living space</display_name>
        </choice>
        <choice>
          <value>basement - conditioned</value>
          <display_name>basement - conditioned</display_name>
        </choice>
        <choice>
          <value>basement - unconditioned</value>
          <display_name>basement - unconditioned</display_name>
        </choice>
        <choice>
          <value>garage</value>
          <display_name>garage</display_name>
        </choice>
        <choice>
          <value>attic - vented</value>
          <display_name>attic - vented</display_name>
        </choice>
        <choice>
          <value>attic - unvented</value>
          <display_name>attic - unvented</display_name>
        </choice>
        <choice>
          <value>crawlspace - vented</value>
          <display_name>crawlspace - vented</display_name>
        </choice>
        <choice>
          <value>crawlspace - unvented</value>
          <display_name>crawlspace - unvented</display_name>
        </choice>
        <choice>
          <value>crawlspace - conditioned</value>
          <display_name>crawlspace - conditioned</display_name>
        </choice>
        <choice>
          <value>other exterior</value>
          <display_name>other exterior</display_name>
        </choice>
        <choice>
          <value>other housing unit</value>
          <display_name>other housing unit</display_name>
        </choice>
        <choice>
          <value>other heated space</value>
          <display_name>other heated space</display_name>
        </choice>
        <choice>
          <value>other multifamily buffer space</value>
          <display_name>other multifamily buffer space</display_name>
        </choice>
        <choice>
          <value>other non-freezing space</value>
          <display_name>other non-freezing space</display_name>
        </choice>
      </choices>
    </argument>
    <argument>
      <name>water_heater_tank_volume</name>
      <display_name>Water Heater: Tank Volume</display_name>
      <description>Nominal volume of water heater tank. Set to 'auto' to have volume autosized. Only applies to storage water heater, heat pump water heater, and space-heating boiler with storage tank.</description>
      <type>String</type>
      <units>gal</units>
      <required>true</required>
      <model_dependent>false</model_dependent>
      <default_value>auto</default_value>
    </argument>
    <argument>
      <name>water_heater_efficiency_type</name>
      <display_name>Water Heater: Efficiency Type</display_name>
      <description>The efficiency type of water heater. Does not apply to space-heating boilers.</description>
      <type>Choice</type>
      <required>true</required>
      <model_dependent>false</model_dependent>
      <default_value>EnergyFactor</default_value>
      <choices>
        <choice>
          <value>EnergyFactor</value>
          <display_name>EnergyFactor</display_name>
        </choice>
        <choice>
          <value>UniformEnergyFactor</value>
          <display_name>UniformEnergyFactor</display_name>
        </choice>
      </choices>
    </argument>
    <argument>
      <name>water_heater_efficiency</name>
      <display_name>Water Heater: Efficiency</display_name>
      <description>Rated Energy Factor or Uniform Energy Factor. Does not apply to space-heating boilers.</description>
      <type>Double</type>
      <required>true</required>
      <model_dependent>false</model_dependent>
      <default_value>0.67</default_value>
    </argument>
    <argument>
      <name>water_heater_usage_bin</name>
      <display_name>Water Heater: Usage Bin</display_name>
      <description>The usage of the water heater. Required if Efficiency Type is UniformEnergyFactor and Type is not instantaneous water heater. Does not apply to space-heating boilers.</description>
      <type>Choice</type>
      <required>false</required>
      <model_dependent>false</model_dependent>
      <choices>
        <choice>
          <value>very small</value>
          <display_name>very small</display_name>
        </choice>
        <choice>
          <value>low</value>
          <display_name>low</display_name>
        </choice>
        <choice>
          <value>medium</value>
          <display_name>medium</display_name>
        </choice>
        <choice>
          <value>high</value>
          <display_name>high</display_name>
        </choice>
      </choices>
    </argument>
    <argument>
      <name>water_heater_recovery_efficiency</name>
      <display_name>Water Heater: Recovery Efficiency</display_name>
      <description>Ratio of energy delivered to water heater to the energy content of the fuel consumed by the water heater. Only used for non-electric storage water heaters.</description>
      <type>String</type>
      <units>Frac</units>
      <required>true</required>
      <model_dependent>false</model_dependent>
      <default_value>auto</default_value>
    </argument>
    <argument>
      <name>water_heater_heating_capacity</name>
      <display_name>Water Heater: Heating Capacity</display_name>
      <description>Heating capacity. Set to 'auto' to have heating capacity defaulted. Only applies to storage water heater.</description>
      <type>String</type>
      <units>Btu/hr</units>
      <required>true</required>
      <model_dependent>false</model_dependent>
      <default_value>auto</default_value>
    </argument>
    <argument>
      <name>water_heater_standby_loss</name>
      <display_name>Water Heater: Standby Loss</display_name>
      <description>The standby loss of water heater. Only applies to space-heating boilers.</description>
      <type>Double</type>
      <units>deg-F/hr</units>
      <required>false</required>
      <model_dependent>false</model_dependent>
    </argument>
    <argument>
      <name>water_heater_jacket_rvalue</name>
      <display_name>Water Heater: Jacket R-value</display_name>
      <description>The jacket R-value of water heater. Doesn't apply to instantaneous water heater or space-heating boiler with tankless coil.</description>
      <type>Double</type>
      <units>h-ft^2-R/Btu</units>
      <required>false</required>
      <model_dependent>false</model_dependent>
    </argument>
    <argument>
      <name>water_heater_setpoint_temperature</name>
      <display_name>Water Heater: Setpoint Temperature</display_name>
      <description>The setpoint temperature of water heater.</description>
      <type>String</type>
      <units>deg-F</units>
      <required>true</required>
      <model_dependent>false</model_dependent>
      <default_value>auto</default_value>
    </argument>
    <argument>
      <name>water_heater_num_units_served</name>
      <display_name>Water Heater: Number of Units Served</display_name>
      <description>Number of dwelling units served (directly or indirectly) by the water heater. Must be 1 if single-family detached. Used to apportion water heater tank losses to the unit.</description>
      <type>Integer</type>
      <units>#</units>
      <required>true</required>
      <model_dependent>false</model_dependent>
      <default_value>1</default_value>
    </argument>
    <argument>
      <name>water_heater_uses_desuperheater</name>
      <display_name>Water Heater: Uses Desuperheater</display_name>
      <description>Requires that the dwelling unit has a air-to-air, mini-split, or ground-to-air heat pump or a central air conditioner or mini-split air conditioner.</description>
      <type>Boolean</type>
      <required>false</required>
      <model_dependent>false</model_dependent>
      <choices>
        <choice>
          <value>true</value>
          <display_name>true</display_name>
        </choice>
        <choice>
          <value>false</value>
          <display_name>false</display_name>
        </choice>
      </choices>
    </argument>
    <argument>
      <name>water_heater_tank_model_type</name>
      <display_name>Water Heater: Tank Type</display_name>
      <description>Type of tank model to use. The 'stratified' tank generally provide more accurate results, but may significantly increase run time. Applies only to storage water heater.</description>
      <type>Choice</type>
      <required>false</required>
      <model_dependent>false</model_dependent>
      <choices>
        <choice>
          <value>mixed</value>
          <display_name>mixed</display_name>
        </choice>
        <choice>
          <value>stratified</value>
          <display_name>stratified</display_name>
        </choice>
      </choices>
    </argument>
    <argument>
      <name>water_heater_operating_mode</name>
      <display_name>Water Heater: Operating Mode</display_name>
      <description>The water heater operating mode. The 'heat pump only' option only uses the heat pump, while 'standard' allows the backup electric resistance to come on in high demand situations. This is ignored if a scheduled operating mode type is selected. Applies only to heat pump water heater.</description>
      <type>Choice</type>
      <required>false</required>
      <model_dependent>false</model_dependent>
      <choices>
        <choice>
          <value>standard</value>
          <display_name>standard</display_name>
        </choice>
        <choice>
          <value>heat pump only</value>
          <display_name>heat pump only</display_name>
        </choice>
      </choices>
    </argument>
    <argument>
      <name>hot_water_distribution_system_type</name>
      <display_name>Hot Water Distribution: System Type</display_name>
      <description>The type of the hot water distribution system.</description>
      <type>Choice</type>
      <required>true</required>
      <model_dependent>false</model_dependent>
      <default_value>Standard</default_value>
      <choices>
        <choice>
          <value>Standard</value>
          <display_name>Standard</display_name>
        </choice>
        <choice>
          <value>Recirculation</value>
          <display_name>Recirculation</display_name>
        </choice>
      </choices>
    </argument>
    <argument>
      <name>hot_water_distribution_standard_piping_length</name>
      <display_name>Hot Water Distribution: Standard Piping Length</display_name>
      <description>If the distribution system is Standard, the length of the piping. A value of 'auto' will use a default.</description>
      <type>String</type>
      <units>ft</units>
      <required>true</required>
      <model_dependent>false</model_dependent>
      <default_value>auto</default_value>
    </argument>
    <argument>
      <name>hot_water_distribution_recirc_control_type</name>
      <display_name>Hot Water Distribution: Recirculation Control Type</display_name>
      <description>If the distribution system is Recirculation, the type of hot water recirculation control, if any.</description>
      <type>Choice</type>
      <required>true</required>
      <model_dependent>false</model_dependent>
      <default_value>no control</default_value>
      <choices>
        <choice>
          <value>no control</value>
          <display_name>no control</display_name>
        </choice>
        <choice>
          <value>timer</value>
          <display_name>timer</display_name>
        </choice>
        <choice>
          <value>temperature</value>
          <display_name>temperature</display_name>
        </choice>
        <choice>
          <value>presence sensor demand control</value>
          <display_name>presence sensor demand control</display_name>
        </choice>
        <choice>
          <value>manual demand control</value>
          <display_name>manual demand control</display_name>
        </choice>
      </choices>
    </argument>
    <argument>
      <name>hot_water_distribution_recirc_piping_length</name>
      <display_name>Hot Water Distribution: Recirculation Piping Length</display_name>
      <description>If the distribution system is Recirculation, the length of the recirculation piping.</description>
      <type>String</type>
      <units>ft</units>
      <required>true</required>
      <model_dependent>false</model_dependent>
      <default_value>auto</default_value>
    </argument>
    <argument>
      <name>hot_water_distribution_recirc_branch_piping_length</name>
      <display_name>Hot Water Distribution: Recirculation Branch Piping Length</display_name>
      <description>If the distribution system is Recirculation, the length of the recirculation branch piping.</description>
      <type>String</type>
      <units>ft</units>
      <required>true</required>
      <model_dependent>false</model_dependent>
      <default_value>auto</default_value>
    </argument>
    <argument>
      <name>hot_water_distribution_recirc_pump_power</name>
      <display_name>Hot Water Distribution: Recirculation Pump Power</display_name>
      <description>If the distribution system is Recirculation, the recirculation pump power.</description>
      <type>String</type>
      <units>W</units>
      <required>true</required>
      <model_dependent>false</model_dependent>
      <default_value>auto</default_value>
    </argument>
    <argument>
      <name>hot_water_distribution_pipe_r</name>
      <display_name>Hot Water Distribution: Pipe Insulation Nominal R-Value</display_name>
      <description>Nominal R-value of the pipe insulation.</description>
      <type>String</type>
      <units>h-ft^2-R/Btu</units>
      <required>true</required>
      <model_dependent>false</model_dependent>
      <default_value>auto</default_value>
    </argument>
    <argument>
      <name>dwhr_facilities_connected</name>
      <display_name>Drain Water Heat Recovery: Facilities Connected</display_name>
      <description>Which facilities are connected for the drain water heat recovery. Use 'none' if there is no drain water heat recovery system.</description>
      <type>Choice</type>
      <required>true</required>
      <model_dependent>false</model_dependent>
      <default_value>none</default_value>
      <choices>
        <choice>
          <value>none</value>
          <display_name>none</display_name>
        </choice>
        <choice>
          <value>one</value>
          <display_name>one</display_name>
        </choice>
        <choice>
          <value>all</value>
          <display_name>all</display_name>
        </choice>
      </choices>
    </argument>
    <argument>
      <name>dwhr_equal_flow</name>
      <display_name>Drain Water Heat Recovery: Equal Flow</display_name>
      <description>Whether the drain water heat recovery has equal flow.</description>
      <type>Boolean</type>
      <required>true</required>
      <model_dependent>false</model_dependent>
      <default_value>true</default_value>
      <choices>
        <choice>
          <value>true</value>
          <display_name>true</display_name>
        </choice>
        <choice>
          <value>false</value>
          <display_name>false</display_name>
        </choice>
      </choices>
    </argument>
    <argument>
      <name>dwhr_efficiency</name>
      <display_name>Drain Water Heat Recovery: Efficiency</display_name>
      <description>The efficiency of the drain water heat recovery.</description>
      <type>Double</type>
      <units>Frac</units>
      <required>true</required>
      <model_dependent>false</model_dependent>
      <default_value>0.55</default_value>
    </argument>
    <argument>
      <name>water_fixtures_shower_low_flow</name>
      <display_name>Hot Water Fixtures: Is Shower Low Flow</display_name>
      <description>Whether the shower fixture is low flow.</description>
      <type>Boolean</type>
      <required>true</required>
      <model_dependent>false</model_dependent>
      <default_value>false</default_value>
      <choices>
        <choice>
          <value>true</value>
          <display_name>true</display_name>
        </choice>
        <choice>
          <value>false</value>
          <display_name>false</display_name>
        </choice>
      </choices>
    </argument>
    <argument>
      <name>water_fixtures_sink_low_flow</name>
      <display_name>Hot Water Fixtures: Is Sink Low Flow</display_name>
      <description>Whether the sink fixture is low flow.</description>
      <type>Boolean</type>
      <required>true</required>
      <model_dependent>false</model_dependent>
      <default_value>false</default_value>
      <choices>
        <choice>
          <value>true</value>
          <display_name>true</display_name>
        </choice>
        <choice>
          <value>false</value>
          <display_name>false</display_name>
        </choice>
      </choices>
    </argument>
    <argument>
      <name>water_fixtures_usage_multiplier</name>
      <display_name>Hot Water Fixtures: Usage Multiplier</display_name>
      <description>Multiplier on the hot water usage that can reflect, e.g., high/low usage occupants.</description>
      <type>Double</type>
      <required>true</required>
      <model_dependent>false</model_dependent>
      <default_value>1</default_value>
    </argument>
    <argument>
      <name>solar_thermal_system_type</name>
      <display_name>Solar Thermal: System Type</display_name>
      <description>The type of solar thermal system. Use 'none' if there is no solar thermal system.</description>
      <type>Choice</type>
      <required>true</required>
      <model_dependent>false</model_dependent>
      <default_value>none</default_value>
      <choices>
        <choice>
          <value>none</value>
          <display_name>none</display_name>
        </choice>
        <choice>
          <value>hot water</value>
          <display_name>hot water</display_name>
        </choice>
      </choices>
    </argument>
    <argument>
      <name>solar_thermal_collector_area</name>
      <display_name>Solar Thermal: Collector Area</display_name>
      <description>The collector area of the solar thermal system.</description>
      <type>Double</type>
      <units>ft^2</units>
      <required>true</required>
      <model_dependent>false</model_dependent>
      <default_value>40</default_value>
    </argument>
    <argument>
      <name>solar_thermal_collector_loop_type</name>
      <display_name>Solar Thermal: Collector Loop Type</display_name>
      <description>The collector loop type of the solar thermal system.</description>
      <type>Choice</type>
      <required>true</required>
      <model_dependent>false</model_dependent>
      <default_value>liquid direct</default_value>
      <choices>
        <choice>
          <value>liquid direct</value>
          <display_name>liquid direct</display_name>
        </choice>
        <choice>
          <value>liquid indirect</value>
          <display_name>liquid indirect</display_name>
        </choice>
        <choice>
          <value>passive thermosyphon</value>
          <display_name>passive thermosyphon</display_name>
        </choice>
      </choices>
    </argument>
    <argument>
      <name>solar_thermal_collector_type</name>
      <display_name>Solar Thermal: Collector Type</display_name>
      <description>The collector type of the solar thermal system.</description>
      <type>Choice</type>
      <required>true</required>
      <model_dependent>false</model_dependent>
      <default_value>evacuated tube</default_value>
      <choices>
        <choice>
          <value>evacuated tube</value>
          <display_name>evacuated tube</display_name>
        </choice>
        <choice>
          <value>single glazing black</value>
          <display_name>single glazing black</display_name>
        </choice>
        <choice>
          <value>double glazing black</value>
          <display_name>double glazing black</display_name>
        </choice>
        <choice>
          <value>integrated collector storage</value>
          <display_name>integrated collector storage</display_name>
        </choice>
      </choices>
    </argument>
    <argument>
      <name>solar_thermal_collector_azimuth</name>
      <display_name>Solar Thermal: Collector Azimuth</display_name>
      <description>The collector azimuth of the solar thermal system. Azimuth is measured clockwise from north (e.g., North=0, East=90, South=180, West=270).</description>
      <type>Double</type>
      <units>degrees</units>
      <required>true</required>
      <model_dependent>false</model_dependent>
      <default_value>180</default_value>
    </argument>
    <argument>
      <name>solar_thermal_collector_tilt</name>
      <display_name>Solar Thermal: Collector Tilt</display_name>
      <description>The collector tilt of the solar thermal system. Can also enter, e.g., RoofPitch, RoofPitch+20, Latitude, Latitude-15, etc.</description>
      <type>String</type>
      <units>degrees</units>
      <required>true</required>
      <model_dependent>false</model_dependent>
      <default_value>RoofPitch</default_value>
    </argument>
    <argument>
      <name>solar_thermal_collector_rated_optical_efficiency</name>
      <display_name>Solar Thermal: Collector Rated Optical Efficiency</display_name>
      <description>The collector rated optical efficiency of the solar thermal system.</description>
      <type>Double</type>
      <units>Frac</units>
      <required>true</required>
      <model_dependent>false</model_dependent>
      <default_value>0.5</default_value>
    </argument>
    <argument>
      <name>solar_thermal_collector_rated_thermal_losses</name>
      <display_name>Solar Thermal: Collector Rated Thermal Losses</display_name>
      <description>The collector rated thermal losses of the solar thermal system.</description>
      <type>Double</type>
      <units>Frac</units>
      <required>true</required>
      <model_dependent>false</model_dependent>
      <default_value>0.2799</default_value>
    </argument>
    <argument>
      <name>solar_thermal_storage_volume</name>
      <display_name>Solar Thermal: Storage Volume</display_name>
      <description>The storage volume of the solar thermal system.</description>
      <type>String</type>
      <units>Frac</units>
      <required>true</required>
      <model_dependent>false</model_dependent>
      <default_value>auto</default_value>
    </argument>
    <argument>
      <name>solar_thermal_solar_fraction</name>
      <display_name>Solar Thermal: Solar Fraction</display_name>
      <description>The solar fraction of the solar thermal system. If provided, overrides all other solar thermal inputs.</description>
      <type>Double</type>
      <units>Frac</units>
      <required>true</required>
      <model_dependent>false</model_dependent>
      <default_value>0</default_value>
    </argument>
    <argument>
      <name>pv_system_module_type</name>
      <display_name>PV System: Module Type</display_name>
      <description>Module type of the PV system. Use 'none' if there is no PV system.</description>
      <type>Choice</type>
      <required>true</required>
      <model_dependent>false</model_dependent>
      <default_value>none</default_value>
      <choices>
        <choice>
          <value>none</value>
          <display_name>none</display_name>
        </choice>
        <choice>
          <value>auto</value>
          <display_name>auto</display_name>
        </choice>
        <choice>
          <value>standard</value>
          <display_name>standard</display_name>
        </choice>
        <choice>
          <value>premium</value>
          <display_name>premium</display_name>
        </choice>
        <choice>
          <value>thin film</value>
          <display_name>thin film</display_name>
        </choice>
      </choices>
    </argument>
    <argument>
      <name>pv_system_location</name>
      <display_name>PV System: Location</display_name>
      <description>Location of the PV system.</description>
      <type>Choice</type>
      <required>true</required>
      <model_dependent>false</model_dependent>
      <default_value>auto</default_value>
      <choices>
        <choice>
          <value>auto</value>
          <display_name>auto</display_name>
        </choice>
        <choice>
          <value>roof</value>
          <display_name>roof</display_name>
        </choice>
        <choice>
          <value>ground</value>
          <display_name>ground</display_name>
        </choice>
      </choices>
    </argument>
    <argument>
      <name>pv_system_tracking</name>
      <display_name>PV System: Tracking</display_name>
      <description>Tracking of the PV system.</description>
      <type>Choice</type>
      <required>true</required>
      <model_dependent>false</model_dependent>
      <default_value>auto</default_value>
      <choices>
        <choice>
          <value>auto</value>
          <display_name>auto</display_name>
        </choice>
        <choice>
          <value>fixed</value>
          <display_name>fixed</display_name>
        </choice>
        <choice>
          <value>1-axis</value>
          <display_name>1-axis</display_name>
        </choice>
        <choice>
          <value>1-axis backtracked</value>
          <display_name>1-axis backtracked</display_name>
        </choice>
        <choice>
          <value>2-axis</value>
          <display_name>2-axis</display_name>
        </choice>
      </choices>
    </argument>
    <argument>
      <name>pv_system_array_azimuth</name>
      <display_name>PV System: Array Azimuth</display_name>
      <description>Array azimuth of the PV system. Azimuth is measured clockwise from north (e.g., North=0, East=90, South=180, West=270).</description>
      <type>Double</type>
      <units>degrees</units>
      <required>true</required>
      <model_dependent>false</model_dependent>
      <default_value>180</default_value>
    </argument>
    <argument>
      <name>pv_system_array_tilt</name>
      <display_name>PV System: Array Tilt</display_name>
      <description>Array tilt of the PV system. Can also enter, e.g., RoofPitch, RoofPitch+20, Latitude, Latitude-15, etc.</description>
      <type>String</type>
      <units>degrees</units>
      <required>true</required>
      <model_dependent>false</model_dependent>
      <default_value>RoofPitch</default_value>
    </argument>
    <argument>
      <name>pv_system_max_power_output</name>
      <display_name>PV System: Maximum Power Output</display_name>
      <description>Maximum power output of the PV system. For a shared system, this is the total building maximum power output.</description>
      <type>Double</type>
      <units>W</units>
      <required>true</required>
      <model_dependent>false</model_dependent>
      <default_value>4000</default_value>
    </argument>
    <argument>
      <name>pv_system_inverter_efficiency</name>
      <display_name>PV System: Inverter Efficiency</display_name>
      <description>Inverter efficiency of the PV system. If there are two PV systems, this will apply to both.</description>
      <type>Double</type>
      <units>Frac</units>
      <required>false</required>
      <model_dependent>false</model_dependent>
    </argument>
    <argument>
      <name>pv_system_system_losses_fraction</name>
      <display_name>PV System: System Losses Fraction</display_name>
      <description>System losses fraction of the PV system. If there are two PV systems, this will apply to both.</description>
      <type>Double</type>
      <units>Frac</units>
      <required>false</required>
      <model_dependent>false</model_dependent>
    </argument>
    <argument>
      <name>pv_system_2_module_type</name>
      <display_name>PV System 2: Module Type</display_name>
      <description>Module type of the second PV system. Use 'none' if there is no PV system 2.</description>
      <type>Choice</type>
      <required>true</required>
      <model_dependent>false</model_dependent>
      <default_value>none</default_value>
      <choices>
        <choice>
          <value>none</value>
          <display_name>none</display_name>
        </choice>
        <choice>
          <value>auto</value>
          <display_name>auto</display_name>
        </choice>
        <choice>
          <value>standard</value>
          <display_name>standard</display_name>
        </choice>
        <choice>
          <value>premium</value>
          <display_name>premium</display_name>
        </choice>
        <choice>
          <value>thin film</value>
          <display_name>thin film</display_name>
        </choice>
      </choices>
    </argument>
    <argument>
      <name>pv_system_2_location</name>
      <display_name>PV System 2: Location</display_name>
      <description>Location of the second PV system.</description>
      <type>Choice</type>
      <required>true</required>
      <model_dependent>false</model_dependent>
      <default_value>auto</default_value>
      <choices>
        <choice>
          <value>auto</value>
          <display_name>auto</display_name>
        </choice>
        <choice>
          <value>roof</value>
          <display_name>roof</display_name>
        </choice>
        <choice>
          <value>ground</value>
          <display_name>ground</display_name>
        </choice>
      </choices>
    </argument>
    <argument>
      <name>pv_system_2_tracking</name>
      <display_name>PV System 2: Tracking</display_name>
      <description>Tracking of the second PV system.</description>
      <type>Choice</type>
      <required>true</required>
      <model_dependent>false</model_dependent>
      <default_value>auto</default_value>
      <choices>
        <choice>
          <value>auto</value>
          <display_name>auto</display_name>
        </choice>
        <choice>
          <value>fixed</value>
          <display_name>fixed</display_name>
        </choice>
        <choice>
          <value>1-axis</value>
          <display_name>1-axis</display_name>
        </choice>
        <choice>
          <value>1-axis backtracked</value>
          <display_name>1-axis backtracked</display_name>
        </choice>
        <choice>
          <value>2-axis</value>
          <display_name>2-axis</display_name>
        </choice>
      </choices>
    </argument>
    <argument>
      <name>pv_system_2_array_azimuth</name>
      <display_name>PV System 2: Array Azimuth</display_name>
      <description>Array azimuth of the second PV system. Azimuth is measured clockwise from north (e.g., North=0, East=90, South=180, West=270).</description>
      <type>Double</type>
      <units>degrees</units>
      <required>true</required>
      <model_dependent>false</model_dependent>
      <default_value>180</default_value>
    </argument>
    <argument>
      <name>pv_system_2_array_tilt</name>
      <display_name>PV System 2: Array Tilt</display_name>
      <description>Array tilt of the second PV system. Can also enter, e.g., RoofPitch, RoofPitch+20, Latitude, Latitude-15, etc.</description>
      <type>String</type>
      <units>degrees</units>
      <required>true</required>
      <model_dependent>false</model_dependent>
      <default_value>RoofPitch</default_value>
    </argument>
    <argument>
      <name>pv_system_2_max_power_output</name>
      <display_name>PV System 2: Maximum Power Output</display_name>
      <description>Maximum power output of the second PV system. For a shared system, this is the total building maximum power output.</description>
      <type>Double</type>
      <units>W</units>
      <required>true</required>
      <model_dependent>false</model_dependent>
      <default_value>4000</default_value>
    </argument>
    <argument>
      <name>battery_location</name>
      <display_name>Battery: Location</display_name>
      <description>The space type for the lithium ion battery location.</description>
      <type>Choice</type>
      <required>true</required>
      <model_dependent>false</model_dependent>
      <default_value>none</default_value>
      <choices>
        <choice>
          <value>auto</value>
          <display_name>auto</display_name>
        </choice>
        <choice>
          <value>none</value>
          <display_name>none</display_name>
        </choice>
        <choice>
          <value>living space</value>
          <display_name>living space</display_name>
        </choice>
        <choice>
          <value>basement - conditioned</value>
          <display_name>basement - conditioned</display_name>
        </choice>
        <choice>
          <value>basement - unconditioned</value>
          <display_name>basement - unconditioned</display_name>
        </choice>
        <choice>
          <value>crawlspace - vented</value>
          <display_name>crawlspace - vented</display_name>
        </choice>
        <choice>
          <value>crawlspace - unvented</value>
          <display_name>crawlspace - unvented</display_name>
        </choice>
        <choice>
          <value>crawlspace - conditioned</value>
          <display_name>crawlspace - conditioned</display_name>
        </choice>
        <choice>
          <value>attic - vented</value>
          <display_name>attic - vented</display_name>
        </choice>
        <choice>
          <value>attic - unvented</value>
          <display_name>attic - unvented</display_name>
        </choice>
        <choice>
          <value>garage</value>
          <display_name>garage</display_name>
        </choice>
        <choice>
          <value>outside</value>
          <display_name>outside</display_name>
        </choice>
      </choices>
    </argument>
    <argument>
      <name>battery_power</name>
      <display_name>Battery: Rated Power Output</display_name>
      <description>The rated power output of the lithium ion battery.</description>
      <type>String</type>
      <units>W</units>
      <required>true</required>
      <model_dependent>false</model_dependent>
      <default_value>auto</default_value>
    </argument>
    <argument>
      <name>battery_capacity</name>
      <display_name>Battery: Nominal Capacity</display_name>
      <description>The nominal capacity of the lithium ion battery.</description>
      <type>String</type>
      <units>kWh</units>
      <required>true</required>
      <model_dependent>false</model_dependent>
      <default_value>auto</default_value>
    </argument>
    <argument>
      <name>battery_usable_capacity</name>
      <display_name>Battery: Usable Capacity</display_name>
      <description>The usable capacity of the lithium ion battery.</description>
      <type>String</type>
      <units>kWh</units>
      <required>false</required>
      <model_dependent>false</model_dependent>
    </argument>
    <argument>
      <name>lighting_present</name>
      <display_name>Lighting: Present</display_name>
      <description>Whether there is lighting energy use.</description>
      <type>Boolean</type>
      <required>false</required>
      <model_dependent>false</model_dependent>
      <default_value>true</default_value>
      <choices>
        <choice>
          <value>true</value>
          <display_name>true</display_name>
        </choice>
        <choice>
          <value>false</value>
          <display_name>false</display_name>
        </choice>
      </choices>
    </argument>
    <argument>
      <name>lighting_interior_fraction_cfl</name>
      <display_name>Lighting: Interior Fraction CFL</display_name>
      <description>Fraction of all lamps (interior) that are compact fluorescent. Lighting not specified as CFL, LFL, or LED is assumed to be incandescent.</description>
      <type>Double</type>
      <required>true</required>
      <model_dependent>false</model_dependent>
      <default_value>0.1</default_value>
    </argument>
    <argument>
      <name>lighting_interior_fraction_lfl</name>
      <display_name>Lighting: Interior Fraction LFL</display_name>
      <description>Fraction of all lamps (interior) that are linear fluorescent. Lighting not specified as CFL, LFL, or LED is assumed to be incandescent.</description>
      <type>Double</type>
      <required>true</required>
      <model_dependent>false</model_dependent>
      <default_value>0</default_value>
    </argument>
    <argument>
      <name>lighting_interior_fraction_led</name>
      <display_name>Lighting: Interior Fraction LED</display_name>
      <description>Fraction of all lamps (interior) that are light emitting diodes. Lighting not specified as CFL, LFL, or LED is assumed to be incandescent.</description>
      <type>Double</type>
      <required>true</required>
      <model_dependent>false</model_dependent>
      <default_value>0</default_value>
    </argument>
    <argument>
      <name>lighting_interior_usage_multiplier</name>
      <display_name>Lighting: Interior Usage Multiplier</display_name>
      <description>Multiplier on the lighting energy usage (interior) that can reflect, e.g., high/low usage occupants.</description>
      <type>Double</type>
      <required>true</required>
      <model_dependent>false</model_dependent>
      <default_value>1</default_value>
    </argument>
    <argument>
      <name>lighting_exterior_fraction_cfl</name>
      <display_name>Lighting: Exterior Fraction CFL</display_name>
      <description>Fraction of all lamps (exterior) that are compact fluorescent. Lighting not specified as CFL, LFL, or LED is assumed to be incandescent.</description>
      <type>Double</type>
      <required>true</required>
      <model_dependent>false</model_dependent>
      <default_value>0</default_value>
    </argument>
    <argument>
      <name>lighting_exterior_fraction_lfl</name>
      <display_name>Lighting: Exterior Fraction LFL</display_name>
      <description>Fraction of all lamps (exterior) that are linear fluorescent. Lighting not specified as CFL, LFL, or LED is assumed to be incandescent.</description>
      <type>Double</type>
      <required>true</required>
      <model_dependent>false</model_dependent>
      <default_value>0</default_value>
    </argument>
    <argument>
      <name>lighting_exterior_fraction_led</name>
      <display_name>Lighting: Exterior Fraction LED</display_name>
      <description>Fraction of all lamps (exterior) that are light emitting diodes. Lighting not specified as CFL, LFL, or LED is assumed to be incandescent.</description>
      <type>Double</type>
      <required>true</required>
      <model_dependent>false</model_dependent>
      <default_value>0</default_value>
    </argument>
    <argument>
      <name>lighting_exterior_usage_multiplier</name>
      <display_name>Lighting: Exterior Usage Multiplier</display_name>
      <description>Multiplier on the lighting energy usage (exterior) that can reflect, e.g., high/low usage occupants.</description>
      <type>Double</type>
      <required>true</required>
      <model_dependent>false</model_dependent>
      <default_value>1</default_value>
    </argument>
    <argument>
      <name>lighting_garage_fraction_cfl</name>
      <display_name>Lighting: Garage Fraction CFL</display_name>
      <description>Fraction of all lamps (garage) that are compact fluorescent. Lighting not specified as CFL, LFL, or LED is assumed to be incandescent.</description>
      <type>Double</type>
      <required>true</required>
      <model_dependent>false</model_dependent>
      <default_value>0</default_value>
    </argument>
    <argument>
      <name>lighting_garage_fraction_lfl</name>
      <display_name>Lighting: Garage Fraction LFL</display_name>
      <description>Fraction of all lamps (garage) that are linear fluorescent. Lighting not specified as CFL, LFL, or LED is assumed to be incandescent.</description>
      <type>Double</type>
      <required>true</required>
      <model_dependent>false</model_dependent>
      <default_value>0</default_value>
    </argument>
    <argument>
      <name>lighting_garage_fraction_led</name>
      <display_name>Lighting: Garage Fraction LED</display_name>
      <description>Fraction of all lamps (garage) that are light emitting diodes. Lighting not specified as CFL, LFL, or LED is assumed to be incandescent.</description>
      <type>Double</type>
      <required>true</required>
      <model_dependent>false</model_dependent>
      <default_value>0</default_value>
    </argument>
    <argument>
      <name>lighting_garage_usage_multiplier</name>
      <display_name>Lighting: Garage Usage Multiplier</display_name>
      <description>Multiplier on the lighting energy usage (garage) that can reflect, e.g., high/low usage occupants.</description>
      <type>Double</type>
      <required>true</required>
      <model_dependent>false</model_dependent>
      <default_value>1</default_value>
    </argument>
    <argument>
      <name>holiday_lighting_present</name>
      <display_name>Holiday Lighting: Present</display_name>
      <description>Whether there is holiday lighting.</description>
      <type>Boolean</type>
      <required>true</required>
      <model_dependent>false</model_dependent>
      <default_value>false</default_value>
      <choices>
        <choice>
          <value>true</value>
          <display_name>true</display_name>
        </choice>
        <choice>
          <value>false</value>
          <display_name>false</display_name>
        </choice>
      </choices>
    </argument>
    <argument>
      <name>holiday_lighting_daily_kwh</name>
      <display_name>Holiday Lighting: Daily Consumption</display_name>
      <description>The daily energy consumption for holiday lighting (exterior).</description>
      <type>String</type>
      <units>kWh/day</units>
      <required>true</required>
      <model_dependent>false</model_dependent>
      <default_value>auto</default_value>
    </argument>
    <argument>
      <name>holiday_lighting_period</name>
      <display_name>Holiday Lighting: Period</display_name>
      <description>Enter a date like "Nov 25 - Jan 5".</description>
      <type>String</type>
      <required>false</required>
      <model_dependent>false</model_dependent>
    </argument>
    <argument>
      <name>dehumidifier_type</name>
      <display_name>Dehumidifier: Type</display_name>
      <description>The type of dehumidifier.</description>
      <type>Choice</type>
      <required>true</required>
      <model_dependent>false</model_dependent>
      <default_value>none</default_value>
      <choices>
        <choice>
          <value>none</value>
          <display_name>none</display_name>
        </choice>
        <choice>
          <value>portable</value>
          <display_name>portable</display_name>
        </choice>
        <choice>
          <value>whole-home</value>
          <display_name>whole-home</display_name>
        </choice>
      </choices>
    </argument>
    <argument>
      <name>dehumidifier_efficiency_type</name>
      <display_name>Dehumidifier: Efficiency Type</display_name>
      <description>The efficiency type of dehumidifier.</description>
      <type>Choice</type>
      <required>true</required>
      <model_dependent>false</model_dependent>
      <default_value>IntegratedEnergyFactor</default_value>
      <choices>
        <choice>
          <value>EnergyFactor</value>
          <display_name>EnergyFactor</display_name>
        </choice>
        <choice>
          <value>IntegratedEnergyFactor</value>
          <display_name>IntegratedEnergyFactor</display_name>
        </choice>
      </choices>
    </argument>
    <argument>
      <name>dehumidifier_efficiency</name>
      <display_name>Dehumidifier: Efficiency</display_name>
      <description>The efficiency of the dehumidifier.</description>
      <type>Double</type>
      <units>liters/kWh</units>
      <required>true</required>
      <model_dependent>false</model_dependent>
      <default_value>1.5</default_value>
    </argument>
    <argument>
      <name>dehumidifier_capacity</name>
      <display_name>Dehumidifier: Capacity</display_name>
      <description>The capacity (water removal rate) of the dehumidifier.</description>
      <type>Double</type>
      <units>pint/day</units>
      <required>true</required>
      <model_dependent>false</model_dependent>
      <default_value>40</default_value>
    </argument>
    <argument>
      <name>dehumidifier_rh_setpoint</name>
      <display_name>Dehumidifier: Relative Humidity Setpoint</display_name>
      <description>The relative humidity setpoint of the dehumidifier.</description>
      <type>Double</type>
      <units>Frac</units>
      <required>true</required>
      <model_dependent>false</model_dependent>
      <default_value>0.5</default_value>
    </argument>
    <argument>
      <name>dehumidifier_fraction_dehumidification_load_served</name>
      <display_name>Dehumidifier: Fraction Dehumidification Load Served</display_name>
      <description>The dehumidification load served fraction of the dehumidifier.</description>
      <type>Double</type>
      <units>Frac</units>
      <required>true</required>
      <model_dependent>false</model_dependent>
      <default_value>1</default_value>
    </argument>
    <argument>
      <name>clothes_washer_location</name>
      <display_name>Clothes Washer: Location</display_name>
      <description>The space type for the clothes washer location.</description>
      <type>Choice</type>
      <required>true</required>
      <model_dependent>false</model_dependent>
      <default_value>auto</default_value>
      <choices>
        <choice>
          <value>auto</value>
          <display_name>auto</display_name>
        </choice>
        <choice>
          <value>none</value>
          <display_name>none</display_name>
        </choice>
        <choice>
          <value>living space</value>
          <display_name>living space</display_name>
        </choice>
        <choice>
          <value>basement - conditioned</value>
          <display_name>basement - conditioned</display_name>
        </choice>
        <choice>
          <value>basement - unconditioned</value>
          <display_name>basement - unconditioned</display_name>
        </choice>
        <choice>
          <value>garage</value>
          <display_name>garage</display_name>
        </choice>
        <choice>
          <value>other housing unit</value>
          <display_name>other housing unit</display_name>
        </choice>
        <choice>
          <value>other heated space</value>
          <display_name>other heated space</display_name>
        </choice>
        <choice>
          <value>other multifamily buffer space</value>
          <display_name>other multifamily buffer space</display_name>
        </choice>
        <choice>
          <value>other non-freezing space</value>
          <display_name>other non-freezing space</display_name>
        </choice>
      </choices>
    </argument>
    <argument>
      <name>clothes_washer_efficiency_type</name>
      <display_name>Clothes Washer: Efficiency Type</display_name>
      <description>The efficiency type of the clothes washer.</description>
      <type>Choice</type>
      <required>true</required>
      <model_dependent>false</model_dependent>
      <default_value>IntegratedModifiedEnergyFactor</default_value>
      <choices>
        <choice>
          <value>ModifiedEnergyFactor</value>
          <display_name>ModifiedEnergyFactor</display_name>
        </choice>
        <choice>
          <value>IntegratedModifiedEnergyFactor</value>
          <display_name>IntegratedModifiedEnergyFactor</display_name>
        </choice>
      </choices>
    </argument>
    <argument>
      <name>clothes_washer_efficiency</name>
      <display_name>Clothes Washer: Efficiency</display_name>
      <description>The efficiency of the clothes washer.</description>
      <type>String</type>
      <units>ft^3/kWh-cyc</units>
      <required>true</required>
      <model_dependent>false</model_dependent>
      <default_value>auto</default_value>
    </argument>
    <argument>
      <name>clothes_washer_rated_annual_kwh</name>
      <display_name>Clothes Washer: Rated Annual Consumption</display_name>
      <description>The annual energy consumed by the clothes washer, as rated, obtained from the EnergyGuide label. This includes both the appliance electricity consumption and the energy required for water heating.</description>
      <type>String</type>
      <units>kWh/yr</units>
      <required>true</required>
      <model_dependent>false</model_dependent>
      <default_value>auto</default_value>
    </argument>
    <argument>
      <name>clothes_washer_label_electric_rate</name>
      <display_name>Clothes Washer: Label Electric Rate</display_name>
      <description>The annual energy consumed by the clothes washer, as rated, obtained from the EnergyGuide label. This includes both the appliance electricity consumption and the energy required for water heating.</description>
      <type>String</type>
      <units>$/kWh</units>
      <required>true</required>
      <model_dependent>false</model_dependent>
      <default_value>auto</default_value>
    </argument>
    <argument>
      <name>clothes_washer_label_gas_rate</name>
      <display_name>Clothes Washer: Label Gas Rate</display_name>
      <description>The annual energy consumed by the clothes washer, as rated, obtained from the EnergyGuide label. This includes both the appliance electricity consumption and the energy required for water heating.</description>
      <type>String</type>
      <units>$/therm</units>
      <required>true</required>
      <model_dependent>false</model_dependent>
      <default_value>auto</default_value>
    </argument>
    <argument>
      <name>clothes_washer_label_annual_gas_cost</name>
      <display_name>Clothes Washer: Label Annual Cost with Gas DHW</display_name>
      <description>The annual cost of using the system under test conditions. Input is obtained from the EnergyGuide label.</description>
      <type>String</type>
      <units>$</units>
      <required>true</required>
      <model_dependent>false</model_dependent>
      <default_value>auto</default_value>
    </argument>
    <argument>
      <name>clothes_washer_label_usage</name>
      <display_name>Clothes Washer: Label Usage</display_name>
      <description>The clothes washer loads per week.</description>
      <type>String</type>
      <units>cyc/wk</units>
      <required>true</required>
      <model_dependent>false</model_dependent>
      <default_value>auto</default_value>
    </argument>
    <argument>
      <name>clothes_washer_capacity</name>
      <display_name>Clothes Washer: Drum Volume</display_name>
      <description>Volume of the washer drum. Obtained from the EnergyStar website or the manufacturer's literature.</description>
      <type>String</type>
      <units>ft^3</units>
      <required>true</required>
      <model_dependent>false</model_dependent>
      <default_value>auto</default_value>
    </argument>
    <argument>
      <name>clothes_washer_usage_multiplier</name>
      <display_name>Clothes Washer: Usage Multiplier</display_name>
      <description>Multiplier on the clothes washer energy and hot water usage that can reflect, e.g., high/low usage occupants.</description>
      <type>Double</type>
      <required>true</required>
      <model_dependent>false</model_dependent>
      <default_value>1</default_value>
    </argument>
    <argument>
      <name>clothes_dryer_location</name>
      <display_name>Clothes Dryer: Location</display_name>
      <description>The space type for the clothes dryer location.</description>
      <type>Choice</type>
      <required>true</required>
      <model_dependent>false</model_dependent>
      <default_value>auto</default_value>
      <choices>
        <choice>
          <value>auto</value>
          <display_name>auto</display_name>
        </choice>
        <choice>
          <value>none</value>
          <display_name>none</display_name>
        </choice>
        <choice>
          <value>living space</value>
          <display_name>living space</display_name>
        </choice>
        <choice>
          <value>basement - conditioned</value>
          <display_name>basement - conditioned</display_name>
        </choice>
        <choice>
          <value>basement - unconditioned</value>
          <display_name>basement - unconditioned</display_name>
        </choice>
        <choice>
          <value>garage</value>
          <display_name>garage</display_name>
        </choice>
        <choice>
          <value>other housing unit</value>
          <display_name>other housing unit</display_name>
        </choice>
        <choice>
          <value>other heated space</value>
          <display_name>other heated space</display_name>
        </choice>
        <choice>
          <value>other multifamily buffer space</value>
          <display_name>other multifamily buffer space</display_name>
        </choice>
        <choice>
          <value>other non-freezing space</value>
          <display_name>other non-freezing space</display_name>
        </choice>
      </choices>
    </argument>
    <argument>
      <name>clothes_dryer_fuel_type</name>
      <display_name>Clothes Dryer: Fuel Type</display_name>
      <description>Type of fuel used by the clothes dryer.</description>
      <type>Choice</type>
      <required>true</required>
      <model_dependent>false</model_dependent>
      <default_value>natural gas</default_value>
      <choices>
        <choice>
          <value>electricity</value>
          <display_name>electricity</display_name>
        </choice>
        <choice>
          <value>natural gas</value>
          <display_name>natural gas</display_name>
        </choice>
        <choice>
          <value>fuel oil</value>
          <display_name>fuel oil</display_name>
        </choice>
        <choice>
          <value>propane</value>
          <display_name>propane</display_name>
        </choice>
        <choice>
          <value>wood</value>
          <display_name>wood</display_name>
        </choice>
        <choice>
          <value>coal</value>
          <display_name>coal</display_name>
        </choice>
      </choices>
    </argument>
    <argument>
      <name>clothes_dryer_efficiency_type</name>
      <display_name>Clothes Dryer: Efficiency Type</display_name>
      <description>The efficiency type of the clothes dryer.</description>
      <type>Choice</type>
      <required>true</required>
      <model_dependent>false</model_dependent>
      <default_value>CombinedEnergyFactor</default_value>
      <choices>
        <choice>
          <value>EnergyFactor</value>
          <display_name>EnergyFactor</display_name>
        </choice>
        <choice>
          <value>CombinedEnergyFactor</value>
          <display_name>CombinedEnergyFactor</display_name>
        </choice>
      </choices>
    </argument>
    <argument>
      <name>clothes_dryer_efficiency</name>
      <display_name>Clothes Dryer: Efficiency</display_name>
      <description>The efficiency of the clothes dryer.</description>
      <type>String</type>
      <units>lb/kWh</units>
      <required>true</required>
      <model_dependent>false</model_dependent>
      <default_value>auto</default_value>
    </argument>
    <argument>
      <name>clothes_dryer_vented_flow_rate</name>
      <display_name>Clothes Dryer: Vented Flow Rate</display_name>
      <description>The exhaust flow rate of the vented clothes dryer.</description>
      <type>String</type>
      <units>CFM</units>
      <required>true</required>
      <model_dependent>false</model_dependent>
      <default_value>auto</default_value>
    </argument>
    <argument>
      <name>clothes_dryer_usage_multiplier</name>
      <display_name>Clothes Dryer: Usage Multiplier</display_name>
      <description>Multiplier on the clothes dryer energy usage that can reflect, e.g., high/low usage occupants.</description>
      <type>Double</type>
      <required>true</required>
      <model_dependent>false</model_dependent>
      <default_value>1</default_value>
    </argument>
    <argument>
      <name>dishwasher_location</name>
      <display_name>Dishwasher: Location</display_name>
      <description>The space type for the dishwasher location.</description>
      <type>Choice</type>
      <required>true</required>
      <model_dependent>false</model_dependent>
      <default_value>auto</default_value>
      <choices>
        <choice>
          <value>auto</value>
          <display_name>auto</display_name>
        </choice>
        <choice>
          <value>none</value>
          <display_name>none</display_name>
        </choice>
        <choice>
          <value>living space</value>
          <display_name>living space</display_name>
        </choice>
        <choice>
          <value>basement - conditioned</value>
          <display_name>basement - conditioned</display_name>
        </choice>
        <choice>
          <value>basement - unconditioned</value>
          <display_name>basement - unconditioned</display_name>
        </choice>
        <choice>
          <value>garage</value>
          <display_name>garage</display_name>
        </choice>
        <choice>
          <value>other housing unit</value>
          <display_name>other housing unit</display_name>
        </choice>
        <choice>
          <value>other heated space</value>
          <display_name>other heated space</display_name>
        </choice>
        <choice>
          <value>other multifamily buffer space</value>
          <display_name>other multifamily buffer space</display_name>
        </choice>
        <choice>
          <value>other non-freezing space</value>
          <display_name>other non-freezing space</display_name>
        </choice>
      </choices>
    </argument>
    <argument>
      <name>dishwasher_efficiency_type</name>
      <display_name>Dishwasher: Efficiency Type</display_name>
      <description>The efficiency type of dishwasher.</description>
      <type>Choice</type>
      <required>true</required>
      <model_dependent>false</model_dependent>
      <default_value>RatedAnnualkWh</default_value>
      <choices>
        <choice>
          <value>RatedAnnualkWh</value>
          <display_name>RatedAnnualkWh</display_name>
        </choice>
        <choice>
          <value>EnergyFactor</value>
          <display_name>EnergyFactor</display_name>
        </choice>
      </choices>
    </argument>
    <argument>
      <name>dishwasher_efficiency</name>
      <display_name>Dishwasher: Efficiency</display_name>
      <description>The efficiency of the dishwasher.</description>
      <type>String</type>
      <units>RatedAnnualkWh or EnergyFactor</units>
      <required>true</required>
      <model_dependent>false</model_dependent>
      <default_value>auto</default_value>
    </argument>
    <argument>
      <name>dishwasher_label_electric_rate</name>
      <display_name>Dishwasher: Label Electric Rate</display_name>
      <description>The label electric rate of the dishwasher.</description>
      <type>String</type>
      <units>$/kWh</units>
      <required>true</required>
      <model_dependent>false</model_dependent>
      <default_value>auto</default_value>
    </argument>
    <argument>
      <name>dishwasher_label_gas_rate</name>
      <display_name>Dishwasher: Label Gas Rate</display_name>
      <description>The label gas rate of the dishwasher.</description>
      <type>String</type>
      <units>$/therm</units>
      <required>true</required>
      <model_dependent>false</model_dependent>
      <default_value>auto</default_value>
    </argument>
    <argument>
      <name>dishwasher_label_annual_gas_cost</name>
      <display_name>Dishwasher: Label Annual Gas Cost</display_name>
      <description>The label annual gas cost of the dishwasher.</description>
      <type>String</type>
      <units>$</units>
      <required>true</required>
      <model_dependent>false</model_dependent>
      <default_value>auto</default_value>
    </argument>
    <argument>
      <name>dishwasher_label_usage</name>
      <display_name>Dishwasher: Label Usage</display_name>
      <description>The dishwasher loads per week.</description>
      <type>String</type>
      <units>cyc/wk</units>
      <required>true</required>
      <model_dependent>false</model_dependent>
      <default_value>auto</default_value>
    </argument>
    <argument>
      <name>dishwasher_place_setting_capacity</name>
      <display_name>Dishwasher: Number of Place Settings</display_name>
      <description>The number of place settings for the unit. Data obtained from manufacturer's literature.</description>
      <type>String</type>
      <units>#</units>
      <required>true</required>
      <model_dependent>false</model_dependent>
      <default_value>auto</default_value>
    </argument>
    <argument>
      <name>dishwasher_usage_multiplier</name>
      <display_name>Dishwasher: Usage Multiplier</display_name>
      <description>Multiplier on the dishwasher energy usage that can reflect, e.g., high/low usage occupants.</description>
      <type>Double</type>
      <required>true</required>
      <model_dependent>false</model_dependent>
      <default_value>1</default_value>
    </argument>
    <argument>
      <name>refrigerator_location</name>
      <display_name>Refrigerator: Location</display_name>
      <description>The space type for the refrigerator location.</description>
      <type>Choice</type>
      <required>true</required>
      <model_dependent>false</model_dependent>
      <default_value>auto</default_value>
      <choices>
        <choice>
          <value>auto</value>
          <display_name>auto</display_name>
        </choice>
        <choice>
          <value>none</value>
          <display_name>none</display_name>
        </choice>
        <choice>
          <value>living space</value>
          <display_name>living space</display_name>
        </choice>
        <choice>
          <value>basement - conditioned</value>
          <display_name>basement - conditioned</display_name>
        </choice>
        <choice>
          <value>basement - unconditioned</value>
          <display_name>basement - unconditioned</display_name>
        </choice>
        <choice>
          <value>garage</value>
          <display_name>garage</display_name>
        </choice>
        <choice>
          <value>other housing unit</value>
          <display_name>other housing unit</display_name>
        </choice>
        <choice>
          <value>other heated space</value>
          <display_name>other heated space</display_name>
        </choice>
        <choice>
          <value>other multifamily buffer space</value>
          <display_name>other multifamily buffer space</display_name>
        </choice>
        <choice>
          <value>other non-freezing space</value>
          <display_name>other non-freezing space</display_name>
        </choice>
      </choices>
    </argument>
    <argument>
      <name>refrigerator_rated_annual_kwh</name>
      <display_name>Refrigerator: Rated Annual Consumption</display_name>
      <description>The EnergyGuide rated annual energy consumption for a refrigerator.</description>
      <type>String</type>
      <units>kWh/yr</units>
      <required>true</required>
      <model_dependent>false</model_dependent>
      <default_value>auto</default_value>
    </argument>
    <argument>
      <name>refrigerator_usage_multiplier</name>
      <display_name>Refrigerator: Usage Multiplier</display_name>
      <description>Multiplier on the refrigerator energy usage that can reflect, e.g., high/low usage occupants.</description>
      <type>Double</type>
      <required>true</required>
      <model_dependent>false</model_dependent>
      <default_value>1</default_value>
    </argument>
    <argument>
      <name>extra_refrigerator_location</name>
      <display_name>Extra Refrigerator: Location</display_name>
      <description>The space type for the extra refrigerator location.</description>
      <type>Choice</type>
      <required>true</required>
      <model_dependent>false</model_dependent>
      <default_value>none</default_value>
      <choices>
        <choice>
          <value>auto</value>
          <display_name>auto</display_name>
        </choice>
        <choice>
          <value>none</value>
          <display_name>none</display_name>
        </choice>
        <choice>
          <value>living space</value>
          <display_name>living space</display_name>
        </choice>
        <choice>
          <value>basement - conditioned</value>
          <display_name>basement - conditioned</display_name>
        </choice>
        <choice>
          <value>basement - unconditioned</value>
          <display_name>basement - unconditioned</display_name>
        </choice>
        <choice>
          <value>garage</value>
          <display_name>garage</display_name>
        </choice>
        <choice>
          <value>other housing unit</value>
          <display_name>other housing unit</display_name>
        </choice>
        <choice>
          <value>other heated space</value>
          <display_name>other heated space</display_name>
        </choice>
        <choice>
          <value>other multifamily buffer space</value>
          <display_name>other multifamily buffer space</display_name>
        </choice>
        <choice>
          <value>other non-freezing space</value>
          <display_name>other non-freezing space</display_name>
        </choice>
      </choices>
    </argument>
    <argument>
      <name>extra_refrigerator_rated_annual_kwh</name>
      <display_name>Extra Refrigerator: Rated Annual Consumption</display_name>
      <description>The EnergyGuide rated annual energy consumption for an extra rrefrigerator.</description>
      <type>String</type>
      <units>kWh/yr</units>
      <required>true</required>
      <model_dependent>false</model_dependent>
      <default_value>auto</default_value>
    </argument>
    <argument>
      <name>extra_refrigerator_usage_multiplier</name>
      <display_name>Extra Refrigerator: Usage Multiplier</display_name>
      <description>Multiplier on the extra refrigerator energy usage that can reflect, e.g., high/low usage occupants.</description>
      <type>Double</type>
      <required>true</required>
      <model_dependent>false</model_dependent>
      <default_value>1</default_value>
    </argument>
    <argument>
      <name>freezer_location</name>
      <display_name>Freezer: Location</display_name>
      <description>The space type for the freezer location.</description>
      <type>Choice</type>
      <required>true</required>
      <model_dependent>false</model_dependent>
      <default_value>none</default_value>
      <choices>
        <choice>
          <value>auto</value>
          <display_name>auto</display_name>
        </choice>
        <choice>
          <value>none</value>
          <display_name>none</display_name>
        </choice>
        <choice>
          <value>living space</value>
          <display_name>living space</display_name>
        </choice>
        <choice>
          <value>basement - conditioned</value>
          <display_name>basement - conditioned</display_name>
        </choice>
        <choice>
          <value>basement - unconditioned</value>
          <display_name>basement - unconditioned</display_name>
        </choice>
        <choice>
          <value>garage</value>
          <display_name>garage</display_name>
        </choice>
        <choice>
          <value>other housing unit</value>
          <display_name>other housing unit</display_name>
        </choice>
        <choice>
          <value>other heated space</value>
          <display_name>other heated space</display_name>
        </choice>
        <choice>
          <value>other multifamily buffer space</value>
          <display_name>other multifamily buffer space</display_name>
        </choice>
        <choice>
          <value>other non-freezing space</value>
          <display_name>other non-freezing space</display_name>
        </choice>
      </choices>
    </argument>
    <argument>
      <name>freezer_rated_annual_kwh</name>
      <display_name>Freezer: Rated Annual Consumption</display_name>
      <description>The EnergyGuide rated annual energy consumption for a freezer.</description>
      <type>String</type>
      <units>kWh/yr</units>
      <required>true</required>
      <model_dependent>false</model_dependent>
      <default_value>auto</default_value>
    </argument>
    <argument>
      <name>freezer_usage_multiplier</name>
      <display_name>Freezer: Usage Multiplier</display_name>
      <description>Multiplier on the freezer energy usage that can reflect, e.g., high/low usage occupants.</description>
      <type>Double</type>
      <required>true</required>
      <model_dependent>false</model_dependent>
      <default_value>1</default_value>
    </argument>
    <argument>
      <name>cooking_range_oven_location</name>
      <display_name>Cooking Range/Oven: Location</display_name>
      <description>The space type for the cooking range/oven location.</description>
      <type>Choice</type>
      <required>true</required>
      <model_dependent>false</model_dependent>
      <default_value>auto</default_value>
      <choices>
        <choice>
          <value>auto</value>
          <display_name>auto</display_name>
        </choice>
        <choice>
          <value>none</value>
          <display_name>none</display_name>
        </choice>
        <choice>
          <value>living space</value>
          <display_name>living space</display_name>
        </choice>
        <choice>
          <value>basement - conditioned</value>
          <display_name>basement - conditioned</display_name>
        </choice>
        <choice>
          <value>basement - unconditioned</value>
          <display_name>basement - unconditioned</display_name>
        </choice>
        <choice>
          <value>garage</value>
          <display_name>garage</display_name>
        </choice>
        <choice>
          <value>other housing unit</value>
          <display_name>other housing unit</display_name>
        </choice>
        <choice>
          <value>other heated space</value>
          <display_name>other heated space</display_name>
        </choice>
        <choice>
          <value>other multifamily buffer space</value>
          <display_name>other multifamily buffer space</display_name>
        </choice>
        <choice>
          <value>other non-freezing space</value>
          <display_name>other non-freezing space</display_name>
        </choice>
      </choices>
    </argument>
    <argument>
      <name>cooking_range_oven_fuel_type</name>
      <display_name>Cooking Range/Oven: Fuel Type</display_name>
      <description>Type of fuel used by the cooking range/oven.</description>
      <type>Choice</type>
      <required>true</required>
      <model_dependent>false</model_dependent>
      <default_value>natural gas</default_value>
      <choices>
        <choice>
          <value>electricity</value>
          <display_name>electricity</display_name>
        </choice>
        <choice>
          <value>natural gas</value>
          <display_name>natural gas</display_name>
        </choice>
        <choice>
          <value>fuel oil</value>
          <display_name>fuel oil</display_name>
        </choice>
        <choice>
          <value>propane</value>
          <display_name>propane</display_name>
        </choice>
        <choice>
          <value>wood</value>
          <display_name>wood</display_name>
        </choice>
        <choice>
          <value>coal</value>
          <display_name>coal</display_name>
        </choice>
      </choices>
    </argument>
    <argument>
      <name>cooking_range_oven_is_induction</name>
      <display_name>Cooking Range/Oven: Is Induction</display_name>
      <description>Whether the cooking range is induction.</description>
      <type>Boolean</type>
      <required>false</required>
      <model_dependent>false</model_dependent>
      <choices>
        <choice>
          <value>true</value>
          <display_name>true</display_name>
        </choice>
        <choice>
          <value>false</value>
          <display_name>false</display_name>
        </choice>
      </choices>
    </argument>
    <argument>
      <name>cooking_range_oven_is_convection</name>
      <display_name>Cooking Range/Oven: Is Convection</display_name>
      <description>Whether the oven is convection.</description>
      <type>Boolean</type>
      <required>false</required>
      <model_dependent>false</model_dependent>
      <choices>
        <choice>
          <value>true</value>
          <display_name>true</display_name>
        </choice>
        <choice>
          <value>false</value>
          <display_name>false</display_name>
        </choice>
      </choices>
    </argument>
    <argument>
      <name>cooking_range_oven_usage_multiplier</name>
      <display_name>Cooking Range/Oven: Usage Multiplier</display_name>
      <description>Multiplier on the cooking range/oven energy usage that can reflect, e.g., high/low usage occupants.</description>
      <type>Double</type>
      <required>true</required>
      <model_dependent>false</model_dependent>
      <default_value>1</default_value>
    </argument>
    <argument>
      <name>ceiling_fan_present</name>
      <display_name>Ceiling Fan: Present</display_name>
      <description>Whether there is are any ceiling fans.</description>
      <type>Boolean</type>
      <required>true</required>
      <model_dependent>false</model_dependent>
      <default_value>true</default_value>
      <choices>
        <choice>
          <value>true</value>
          <display_name>true</display_name>
        </choice>
        <choice>
          <value>false</value>
          <display_name>false</display_name>
        </choice>
      </choices>
    </argument>
    <argument>
      <name>ceiling_fan_efficiency</name>
      <display_name>Ceiling Fan: Efficiency</display_name>
      <description>The efficiency rating of the ceiling fan(s) at medium speed.</description>
      <type>String</type>
      <units>CFM/W</units>
      <required>true</required>
      <model_dependent>false</model_dependent>
      <default_value>auto</default_value>
    </argument>
    <argument>
      <name>ceiling_fan_quantity</name>
      <display_name>Ceiling Fan: Quantity</display_name>
      <description>Total number of ceiling fans.</description>
      <type>String</type>
      <units>#</units>
      <required>true</required>
      <model_dependent>false</model_dependent>
      <default_value>auto</default_value>
    </argument>
    <argument>
      <name>ceiling_fan_cooling_setpoint_temp_offset</name>
      <display_name>Ceiling Fan: Cooling Setpoint Temperature Offset</display_name>
      <description>The setpoint temperature offset during cooling season for the ceiling fan(s). Only applies if ceiling fan quantity is greater than zero.</description>
      <type>Double</type>
      <units>deg-F</units>
      <required>true</required>
      <model_dependent>false</model_dependent>
      <default_value>0</default_value>
    </argument>
    <argument>
      <name>misc_plug_loads_television_present</name>
      <display_name>Misc Plug Loads: Television Present</display_name>
      <description>Whether there are televisions.</description>
      <type>Boolean</type>
      <required>true</required>
      <model_dependent>false</model_dependent>
      <default_value>true</default_value>
      <choices>
        <choice>
          <value>true</value>
          <display_name>true</display_name>
        </choice>
        <choice>
          <value>false</value>
          <display_name>false</display_name>
        </choice>
      </choices>
    </argument>
    <argument>
      <name>misc_plug_loads_other_annual_kwh</name>
      <display_name>Misc Plug Loads: Other Annual kWh</display_name>
      <description>The annual energy consumption of the other residual plug loads.</description>
      <type>String</type>
      <units>kWh/yr</units>
      <required>true</required>
      <model_dependent>false</model_dependent>
      <default_value>auto</default_value>
    </argument>
    <argument>
      <name>misc_plug_loads_other_frac_sensible</name>
      <display_name>Misc Plug Loads: Other Sensible Fraction</display_name>
      <description>Fraction of other residual plug loads' internal gains that are sensible.</description>
      <type>String</type>
      <units>Frac</units>
      <required>true</required>
      <model_dependent>false</model_dependent>
      <default_value>auto</default_value>
    </argument>
    <argument>
      <name>misc_plug_loads_other_frac_latent</name>
      <display_name>Misc Plug Loads: Other Latent Fraction</display_name>
      <description>Fraction of other residual plug loads' internal gains that are latent.</description>
      <type>String</type>
      <units>Frac</units>
      <required>true</required>
      <model_dependent>false</model_dependent>
      <default_value>auto</default_value>
    </argument>
    <argument>
      <name>misc_plug_loads_other_usage_multiplier</name>
      <display_name>Misc Plug Loads: Other Usage Multiplier</display_name>
      <description>Multiplier on the other energy usage that can reflect, e.g., high/low usage occupants.</description>
      <type>Double</type>
      <required>true</required>
      <model_dependent>false</model_dependent>
      <default_value>1</default_value>
    </argument>
    <argument>
      <name>misc_plug_loads_well_pump_present</name>
      <display_name>Misc Plug Loads: Well Pump Present</display_name>
      <description>Whether there is a well pump.</description>
      <type>Boolean</type>
      <required>true</required>
      <model_dependent>false</model_dependent>
      <default_value>false</default_value>
      <choices>
        <choice>
          <value>true</value>
          <display_name>true</display_name>
        </choice>
        <choice>
          <value>false</value>
          <display_name>false</display_name>
        </choice>
      </choices>
    </argument>
    <argument>
      <name>misc_plug_loads_well_pump_annual_kwh</name>
      <display_name>Misc Plug Loads: Well Pump Annual kWh</display_name>
      <description>The annual energy consumption of the well pump plug loads.</description>
      <type>String</type>
      <units>kWh/yr</units>
      <required>true</required>
      <model_dependent>false</model_dependent>
      <default_value>auto</default_value>
    </argument>
    <argument>
      <name>misc_plug_loads_well_pump_usage_multiplier</name>
      <display_name>Misc Plug Loads: Well Pump Usage Multiplier</display_name>
      <description>Multiplier on the well pump energy usage that can reflect, e.g., high/low usage occupants.</description>
      <type>Double</type>
      <required>true</required>
      <model_dependent>false</model_dependent>
      <default_value>1</default_value>
    </argument>
    <argument>
      <name>misc_plug_loads_vehicle_present</name>
      <display_name>Misc Plug Loads: Vehicle Present</display_name>
      <description>Whether there is an electric vehicle.</description>
      <type>Boolean</type>
      <required>true</required>
      <model_dependent>false</model_dependent>
      <default_value>false</default_value>
      <choices>
        <choice>
          <value>true</value>
          <display_name>true</display_name>
        </choice>
        <choice>
          <value>false</value>
          <display_name>false</display_name>
        </choice>
      </choices>
    </argument>
    <argument>
      <name>misc_plug_loads_vehicle_annual_kwh</name>
      <display_name>Misc Plug Loads: Vehicle Annual kWh</display_name>
      <description>The annual energy consumption of the electric vehicle plug loads.</description>
      <type>String</type>
      <units>kWh/yr</units>
      <required>true</required>
      <model_dependent>false</model_dependent>
      <default_value>auto</default_value>
    </argument>
    <argument>
      <name>misc_plug_loads_vehicle_usage_multiplier</name>
      <display_name>Misc Plug Loads: Vehicle Usage Multiplier</display_name>
      <description>Multiplier on the electric vehicle energy usage that can reflect, e.g., high/low usage occupants.</description>
      <type>Double</type>
      <required>true</required>
      <model_dependent>false</model_dependent>
      <default_value>1</default_value>
    </argument>
    <argument>
      <name>misc_fuel_loads_grill_present</name>
      <display_name>Misc Fuel Loads: Grill Present</display_name>
      <description>Whether there is a fuel loads grill.</description>
      <type>Boolean</type>
      <required>true</required>
      <model_dependent>false</model_dependent>
      <default_value>false</default_value>
      <choices>
        <choice>
          <value>true</value>
          <display_name>true</display_name>
        </choice>
        <choice>
          <value>false</value>
          <display_name>false</display_name>
        </choice>
      </choices>
    </argument>
    <argument>
      <name>misc_fuel_loads_grill_fuel_type</name>
      <display_name>Misc Fuel Loads: Grill Fuel Type</display_name>
      <description>The fuel type of the fuel loads grill.</description>
      <type>Choice</type>
      <required>true</required>
      <model_dependent>false</model_dependent>
      <default_value>natural gas</default_value>
      <choices>
        <choice>
          <value>natural gas</value>
          <display_name>natural gas</display_name>
        </choice>
        <choice>
          <value>fuel oil</value>
          <display_name>fuel oil</display_name>
        </choice>
        <choice>
          <value>propane</value>
          <display_name>propane</display_name>
        </choice>
        <choice>
          <value>wood</value>
          <display_name>wood</display_name>
        </choice>
        <choice>
          <value>wood pellets</value>
          <display_name>wood pellets</display_name>
        </choice>
      </choices>
    </argument>
    <argument>
      <name>misc_fuel_loads_grill_annual_therm</name>
      <display_name>Misc Fuel Loads: Grill Annual therm</display_name>
      <description>The annual energy consumption of the fuel loads grill.</description>
      <type>String</type>
      <units>therm/yr</units>
      <required>true</required>
      <model_dependent>false</model_dependent>
      <default_value>auto</default_value>
    </argument>
    <argument>
      <name>misc_fuel_loads_grill_usage_multiplier</name>
      <display_name>Misc Fuel Loads: Grill Usage Multiplier</display_name>
      <description>Multiplier on the fuel loads grill energy usage that can reflect, e.g., high/low usage occupants.</description>
      <type>Double</type>
      <required>true</required>
      <model_dependent>false</model_dependent>
      <default_value>0</default_value>
    </argument>
    <argument>
      <name>misc_fuel_loads_lighting_present</name>
      <display_name>Misc Fuel Loads: Lighting Present</display_name>
      <description>Whether there is fuel loads lighting.</description>
      <type>Boolean</type>
      <required>true</required>
      <model_dependent>false</model_dependent>
      <default_value>false</default_value>
      <choices>
        <choice>
          <value>true</value>
          <display_name>true</display_name>
        </choice>
        <choice>
          <value>false</value>
          <display_name>false</display_name>
        </choice>
      </choices>
    </argument>
    <argument>
      <name>misc_fuel_loads_lighting_fuel_type</name>
      <display_name>Misc Fuel Loads: Lighting Fuel Type</display_name>
      <description>The fuel type of the fuel loads lighting.</description>
      <type>Choice</type>
      <required>true</required>
      <model_dependent>false</model_dependent>
      <default_value>natural gas</default_value>
      <choices>
        <choice>
          <value>natural gas</value>
          <display_name>natural gas</display_name>
        </choice>
        <choice>
          <value>fuel oil</value>
          <display_name>fuel oil</display_name>
        </choice>
        <choice>
          <value>propane</value>
          <display_name>propane</display_name>
        </choice>
        <choice>
          <value>wood</value>
          <display_name>wood</display_name>
        </choice>
        <choice>
          <value>wood pellets</value>
          <display_name>wood pellets</display_name>
        </choice>
      </choices>
    </argument>
    <argument>
      <name>misc_fuel_loads_lighting_annual_therm</name>
      <display_name>Misc Fuel Loads: Lighting Annual therm</display_name>
      <description>The annual energy consumption of the fuel loads lighting.</description>
      <type>String</type>
      <units>therm/yr</units>
      <required>true</required>
      <model_dependent>false</model_dependent>
      <default_value>auto</default_value>
    </argument>
    <argument>
      <name>misc_fuel_loads_lighting_usage_multiplier</name>
      <display_name>Misc Fuel Loads: Lighting Usage Multiplier</display_name>
      <description>Multiplier on the fuel loads lighting energy usage that can reflect, e.g., high/low usage occupants.</description>
      <type>Double</type>
      <required>true</required>
      <model_dependent>false</model_dependent>
      <default_value>0</default_value>
    </argument>
    <argument>
      <name>misc_fuel_loads_fireplace_present</name>
      <display_name>Misc Fuel Loads: Fireplace Present</display_name>
      <description>Whether there is fuel loads fireplace.</description>
      <type>Boolean</type>
      <required>true</required>
      <model_dependent>false</model_dependent>
      <default_value>false</default_value>
      <choices>
        <choice>
          <value>true</value>
          <display_name>true</display_name>
        </choice>
        <choice>
          <value>false</value>
          <display_name>false</display_name>
        </choice>
      </choices>
    </argument>
    <argument>
      <name>misc_fuel_loads_fireplace_fuel_type</name>
      <display_name>Misc Fuel Loads: Fireplace Fuel Type</display_name>
      <description>The fuel type of the fuel loads fireplace.</description>
      <type>Choice</type>
      <required>true</required>
      <model_dependent>false</model_dependent>
      <default_value>natural gas</default_value>
      <choices>
        <choice>
          <value>natural gas</value>
          <display_name>natural gas</display_name>
        </choice>
        <choice>
          <value>fuel oil</value>
          <display_name>fuel oil</display_name>
        </choice>
        <choice>
          <value>propane</value>
          <display_name>propane</display_name>
        </choice>
        <choice>
          <value>wood</value>
          <display_name>wood</display_name>
        </choice>
        <choice>
          <value>wood pellets</value>
          <display_name>wood pellets</display_name>
        </choice>
      </choices>
    </argument>
    <argument>
      <name>misc_fuel_loads_fireplace_annual_therm</name>
      <display_name>Misc Fuel Loads: Fireplace Annual therm</display_name>
      <description>The annual energy consumption of the fuel loads fireplace.</description>
      <type>String</type>
      <units>therm/yr</units>
      <required>true</required>
      <model_dependent>false</model_dependent>
      <default_value>auto</default_value>
    </argument>
    <argument>
      <name>misc_fuel_loads_fireplace_frac_sensible</name>
      <display_name>Misc Fuel Loads: Fireplace Sensible Fraction</display_name>
      <description>Fraction of fireplace residual fuel loads' internal gains that are sensible.</description>
      <type>String</type>
      <units>Frac</units>
      <required>true</required>
      <model_dependent>false</model_dependent>
      <default_value>auto</default_value>
    </argument>
    <argument>
      <name>misc_fuel_loads_fireplace_frac_latent</name>
      <display_name>Misc Fuel Loads: Fireplace Latent Fraction</display_name>
      <description>Fraction of fireplace residual fuel loads' internal gains that are latent.</description>
      <type>String</type>
      <units>Frac</units>
      <required>true</required>
      <model_dependent>false</model_dependent>
      <default_value>auto</default_value>
    </argument>
    <argument>
      <name>misc_fuel_loads_fireplace_usage_multiplier</name>
      <display_name>Misc Fuel Loads: Fireplace Usage Multiplier</display_name>
      <description>Multiplier on the fuel loads fireplace energy usage that can reflect, e.g., high/low usage occupants.</description>
      <type>Double</type>
      <required>true</required>
      <model_dependent>false</model_dependent>
      <default_value>0</default_value>
    </argument>
    <argument>
      <name>pool_present</name>
      <display_name>Pool: Present</display_name>
      <description>Whether there is a pool.</description>
      <type>Boolean</type>
      <required>true</required>
      <model_dependent>false</model_dependent>
      <default_value>false</default_value>
      <choices>
        <choice>
          <value>true</value>
          <display_name>true</display_name>
        </choice>
        <choice>
          <value>false</value>
          <display_name>false</display_name>
        </choice>
      </choices>
    </argument>
    <argument>
      <name>pool_pump_annual_kwh</name>
      <display_name>Pool: Pump Annual kWh</display_name>
      <description>The annual energy consumption of the pool pump.</description>
      <type>String</type>
      <units>kWh/yr</units>
      <required>true</required>
      <model_dependent>false</model_dependent>
      <default_value>auto</default_value>
    </argument>
    <argument>
      <name>pool_pump_usage_multiplier</name>
      <display_name>Pool: Pump Usage Multiplier</display_name>
      <description>Multiplier on the pool pump energy usage that can reflect, e.g., high/low usage occupants.</description>
      <type>Double</type>
      <required>true</required>
      <model_dependent>false</model_dependent>
      <default_value>1</default_value>
    </argument>
    <argument>
      <name>pool_heater_type</name>
      <display_name>Pool: Heater Type</display_name>
      <description>The type of pool heater. Use 'none' if there is no pool heater.</description>
      <type>Choice</type>
      <required>true</required>
      <model_dependent>false</model_dependent>
      <default_value>none</default_value>
      <choices>
        <choice>
          <value>none</value>
          <display_name>none</display_name>
        </choice>
        <choice>
          <value>electric resistance</value>
          <display_name>electric resistance</display_name>
        </choice>
        <choice>
          <value>gas fired</value>
          <display_name>gas fired</display_name>
        </choice>
        <choice>
          <value>heat pump</value>
          <display_name>heat pump</display_name>
        </choice>
      </choices>
    </argument>
    <argument>
      <name>pool_heater_annual_kwh</name>
      <display_name>Pool: Heater Annual kWh</display_name>
      <description>The annual energy consumption of the electric resistance pool heater.</description>
      <type>String</type>
      <units>kWh/yr</units>
      <required>true</required>
      <model_dependent>false</model_dependent>
      <default_value>auto</default_value>
    </argument>
    <argument>
      <name>pool_heater_annual_therm</name>
      <display_name>Pool: Heater Annual therm</display_name>
      <description>The annual energy consumption of the gas fired pool heater.</description>
      <type>String</type>
      <units>therm/yr</units>
      <required>true</required>
      <model_dependent>false</model_dependent>
      <default_value>auto</default_value>
    </argument>
    <argument>
      <name>pool_heater_usage_multiplier</name>
      <display_name>Pool: Heater Usage Multiplier</display_name>
      <description>Multiplier on the pool heater energy usage that can reflect, e.g., high/low usage occupants.</description>
      <type>Double</type>
      <required>true</required>
      <model_dependent>false</model_dependent>
      <default_value>1</default_value>
    </argument>
    <argument>
      <name>hot_tub_present</name>
      <display_name>Hot Tub: Present</display_name>
      <description>Whether there is a hot tub.</description>
      <type>Boolean</type>
      <required>true</required>
      <model_dependent>false</model_dependent>
      <default_value>false</default_value>
      <choices>
        <choice>
          <value>true</value>
          <display_name>true</display_name>
        </choice>
        <choice>
          <value>false</value>
          <display_name>false</display_name>
        </choice>
      </choices>
    </argument>
    <argument>
      <name>hot_tub_pump_annual_kwh</name>
      <display_name>Hot Tub: Pump Annual kWh</display_name>
      <description>The annual energy consumption of the hot tub pump.</description>
      <type>String</type>
      <units>kWh/yr</units>
      <required>true</required>
      <model_dependent>false</model_dependent>
      <default_value>auto</default_value>
    </argument>
    <argument>
      <name>hot_tub_pump_usage_multiplier</name>
      <display_name>Hot Tub: Pump Usage Multiplier</display_name>
      <description>Multiplier on the hot tub pump energy usage that can reflect, e.g., high/low usage occupants.</description>
      <type>Double</type>
      <required>true</required>
      <model_dependent>false</model_dependent>
      <default_value>1</default_value>
    </argument>
    <argument>
      <name>hot_tub_heater_type</name>
      <display_name>Hot Tub: Heater Type</display_name>
      <description>The type of hot tub heater. Use 'none' if there is no hot tub heater.</description>
      <type>Choice</type>
      <required>true</required>
      <model_dependent>false</model_dependent>
      <default_value>none</default_value>
      <choices>
        <choice>
          <value>none</value>
          <display_name>none</display_name>
        </choice>
        <choice>
          <value>electric resistance</value>
          <display_name>electric resistance</display_name>
        </choice>
        <choice>
          <value>gas fired</value>
          <display_name>gas fired</display_name>
        </choice>
        <choice>
          <value>heat pump</value>
          <display_name>heat pump</display_name>
        </choice>
      </choices>
    </argument>
    <argument>
      <name>hot_tub_heater_annual_kwh</name>
      <display_name>Hot Tub: Heater Annual kWh</display_name>
      <description>The annual energy consumption of the electric resistance hot tub heater.</description>
      <type>String</type>
      <units>kWh/yr</units>
      <required>true</required>
      <model_dependent>false</model_dependent>
      <default_value>auto</default_value>
    </argument>
    <argument>
      <name>hot_tub_heater_annual_therm</name>
      <display_name>Hot Tub: Heater Annual therm</display_name>
      <description>The annual energy consumption of the gas fired hot tub heater.</description>
      <type>String</type>
      <units>therm/yr</units>
      <required>true</required>
      <model_dependent>false</model_dependent>
      <default_value>auto</default_value>
    </argument>
    <argument>
      <name>hot_tub_heater_usage_multiplier</name>
      <display_name>Hot Tub: Heater Usage Multiplier</display_name>
      <description>Multiplier on the hot tub heater energy usage that can reflect, e.g., high/low usage occupants.</description>
      <type>Double</type>
      <required>true</required>
      <model_dependent>false</model_dependent>
      <default_value>1</default_value>
    </argument>
    <argument>
      <name>emissions_scenario_names</name>
      <display_name>Emissions: Scenario Names</display_name>
      <description>Names of emissions scenarios. If multiple scenarios, use a comma-separated list.</description>
      <type>String</type>
      <required>false</required>
      <model_dependent>false</model_dependent>
    </argument>
    <argument>
      <name>emissions_types</name>
      <display_name>Emissions: Types</display_name>
      <description>Types of emissions (e.g., CO2e, NOx, etc.). If multiple scenarios, use a comma-separated list.</description>
      <type>String</type>
      <required>false</required>
      <model_dependent>false</model_dependent>
    </argument>
    <argument>
      <name>emissions_electricity_units</name>
      <display_name>Emissions: Electricity Units</display_name>
      <description>Electricity emissions factors units. If multiple scenarios, use a comma-separated list. Only lb/MWh and kg/MWh are allowed.</description>
      <type>String</type>
      <required>false</required>
      <model_dependent>false</model_dependent>
    </argument>
    <argument>
      <name>emissions_electricity_values_or_filepaths</name>
      <display_name>Emissions: Electricity Values or File Paths</display_name>
      <description>Electricity emissions factors values, specified as either an annual factor or an absolute/relative path to a file with hourly factors. If multiple scenarios, use a comma-separated list.</description>
      <type>String</type>
      <required>false</required>
      <model_dependent>false</model_dependent>
    </argument>
    <argument>
      <name>emissions_electricity_number_of_header_rows</name>
      <display_name>Emissions: Electricity Files Number of Header Rows</display_name>
      <description>The number of header rows in the electricity emissions factor file. Only applies when an electricity filepath is used. If multiple scenarios, use a comma-separated list.</description>
      <type>String</type>
      <required>false</required>
      <model_dependent>false</model_dependent>
    </argument>
    <argument>
      <name>emissions_electricity_column_numbers</name>
      <display_name>Emissions: Electricity Files Column Numbers</display_name>
      <description>The column number in the electricity emissions factor file. Only applies when an electricity filepath is used. If multiple scenarios, use a comma-separated list.</description>
      <type>String</type>
      <required>false</required>
      <model_dependent>false</model_dependent>
    </argument>
    <argument>
      <name>emissions_fossil_fuel_units</name>
      <display_name>Emissions: Fossil Fuel Units</display_name>
      <description>Fossil fuel emissions factors units. If multiple scenarios, use a comma-separated list. Only lb/MBtu and kg/MBtu are allowed.</description>
      <type>String</type>
      <required>false</required>
      <model_dependent>false</model_dependent>
    </argument>
    <argument>
      <name>emissions_natural_gas_values</name>
      <display_name>Emissions: Natural Gas Values</display_name>
      <description>Natural gas emissions factors values, specified as an annual factor. If multiple scenarios, use a comma-separated list.</description>
      <type>String</type>
      <required>false</required>
      <model_dependent>false</model_dependent>
    </argument>
    <argument>
      <name>emissions_propane_values</name>
      <display_name>Emissions: Propane Values</display_name>
      <description>Propane emissions factors values, specified as an annual factor. If multiple scenarios, use a comma-separated list.</description>
      <type>String</type>
      <required>false</required>
      <model_dependent>false</model_dependent>
    </argument>
    <argument>
      <name>emissions_fuel_oil_values</name>
      <display_name>Emissions: Fuel Oil Values</display_name>
      <description>Fuel oil emissions factors values, specified as an annual factor. If multiple scenarios, use a comma-separated list.</description>
      <type>String</type>
      <required>false</required>
      <model_dependent>false</model_dependent>
    </argument>
    <argument>
      <name>emissions_coal_values</name>
      <display_name>Emissions: Coal Values</display_name>
      <description>Coal emissions factors values, specified as an annual factor. If multiple scenarios, use a comma-separated list.</description>
      <type>String</type>
      <required>false</required>
      <model_dependent>false</model_dependent>
    </argument>
    <argument>
      <name>emissions_wood_values</name>
      <display_name>Emissions: Wood Values</display_name>
      <description>Wood emissions factors values, specified as an annual factor. If multiple scenarios, use a comma-separated list.</description>
      <type>String</type>
      <required>false</required>
      <model_dependent>false</model_dependent>
    </argument>
    <argument>
      <name>emissions_wood_pellets_values</name>
      <display_name>Emissions: Wood Pellets Values</display_name>
      <description>Wood pellets emissions factors values, specified as an annual factor. If multiple scenarios, use a comma-separated list.</description>
      <type>String</type>
      <required>false</required>
      <model_dependent>false</model_dependent>
    </argument>
    <argument>
      <name>additional_properties</name>
      <display_name>Additional Properties</display_name>
      <description>Additional properties specified as key-value pairs (i.e., key=value). If multiple additional properties, use a |-separated list. For example, 'LowIncome=false|Remodeled|Description=2-story home in Denver'. These properties will be stored in the HPXML file under /HPXML/SoftwareInfo/extension/AdditionalProperties.</description>
      <type>String</type>
      <required>false</required>
      <model_dependent>false</model_dependent>
    </argument>
    <argument>
      <name>apply_defaults</name>
      <display_name>Apply Default Values?</display_name>
      <description>If true, applies OS-HPXML default values to the HPXML output file.</description>
      <type>Boolean</type>
      <required>false</required>
      <model_dependent>false</model_dependent>
      <default_value>false</default_value>
      <choices>
        <choice>
          <value>true</value>
          <display_name>true</display_name>
        </choice>
        <choice>
          <value>false</value>
          <display_name>false</display_name>
        </choice>
      </choices>
    </argument>
    <argument>
      <name>apply_validation</name>
      <display_name>Apply Validation?</display_name>
      <description>If true, validates the HPXML output file. Set to false for faster performance. Note that validation is not needed if the HPXML file will be validated downstream (e.g., via the HPXMLtoOpenStudio measure).</description>
      <type>Boolean</type>
      <required>false</required>
      <model_dependent>false</model_dependent>
      <default_value>false</default_value>
      <choices>
        <choice>
          <value>true</value>
          <display_name>true</display_name>
        </choice>
        <choice>
          <value>false</value>
          <display_name>false</display_name>
        </choice>
      </choices>
    </argument>
    <argument>
      <name>schedules_type</name>
      <display_name>Schedules: Type</display_name>
      <description>The type of occupant-related schedules to use.</description>
      <type>Choice</type>
      <required>true</required>
      <model_dependent>false</model_dependent>
      <default_value>smooth</default_value>
      <choices>
        <choice>
          <value>smooth</value>
          <display_name>smooth</display_name>
        </choice>
        <choice>
          <value>stochastic</value>
          <display_name>stochastic</display_name>
        </choice>
      </choices>
    </argument>
    <argument>
      <name>schedules_vacancy_period</name>
      <display_name>Schedules: Vacancy Period</display_name>
      <description>Specifies the vacancy period. Enter a date like "Dec 15 - Jan 15".</description>
      <type>String</type>
      <required>false</required>
      <model_dependent>false</model_dependent>
    </argument>
    <argument>
      <name>schedules_random_seed</name>
      <display_name>Schedules: Random Seed</display_name>
      <description>This numeric field is the seed for the random number generator. Only applies if the schedules type is 'stochastic'.</description>
      <type>Integer</type>
      <units>#</units>
      <required>false</required>
      <model_dependent>false</model_dependent>
    </argument>
    <argument>
      <name>geometry_unit_cfa_bin</name>
      <display_name>Geometry: Unit Conditioned Floor Area Bin</display_name>
      <description>E.g., '2000-2499'.</description>
      <type>String</type>
      <required>true</required>
      <model_dependent>false</model_dependent>
      <default_value>2000-2499</default_value>
    </argument>
    <argument>
      <name>geometry_unit_cfa</name>
      <display_name>Geometry: Unit Conditioned Floor Area</display_name>
      <description>E.g., '2000' or 'auto'.</description>
      <type>String</type>
      <units>sqft</units>
      <required>true</required>
      <model_dependent>false</model_dependent>
      <default_value>2000</default_value>
    </argument>
    <argument>
      <name>vintage</name>
      <display_name>Building Construction: Vintage</display_name>
      <description>The building vintage, used for informational purposes only.</description>
      <type>String</type>
      <required>false</required>
      <model_dependent>false</model_dependent>
    </argument>
    <argument>
      <name>exterior_finish_r</name>
      <display_name>Building Construction: Exterior Finish R-Value</display_name>
      <description>R-value of the exterior finish.</description>
      <type>Double</type>
      <units>h-ft^2-R/Btu</units>
      <required>true</required>
      <model_dependent>false</model_dependent>
      <default_value>0.6</default_value>
    </argument>
    <argument>
      <name>geometry_unit_level</name>
      <display_name>Geometry: Unit Level</display_name>
      <description>The level of the unit. This is required for apartment units.</description>
      <type>Choice</type>
      <required>false</required>
      <model_dependent>false</model_dependent>
      <choices>
        <choice>
          <value>Bottom</value>
          <display_name>Bottom</display_name>
        </choice>
        <choice>
          <value>Middle</value>
          <display_name>Middle</display_name>
        </choice>
        <choice>
          <value>Top</value>
          <display_name>Top</display_name>
        </choice>
      </choices>
    </argument>
    <argument>
      <name>geometry_unit_horizontal_location</name>
      <display_name>Geometry: Unit Horizontal Location</display_name>
      <description>The horizontal location of the unit when viewing the front of the building. This is required for single-family attached and apartment units.</description>
      <type>Choice</type>
      <required>false</required>
      <model_dependent>false</model_dependent>
      <choices>
        <choice>
          <value>None</value>
          <display_name>None</display_name>
        </choice>
        <choice>
          <value>Left</value>
          <display_name>Left</display_name>
        </choice>
        <choice>
          <value>Middle</value>
          <display_name>Middle</display_name>
        </choice>
        <choice>
          <value>Right</value>
          <display_name>Right</display_name>
        </choice>
      </choices>
    </argument>
    <argument>
      <name>geometry_num_floors_above_grade</name>
      <display_name>Geometry: Number of Floors Above Grade</display_name>
      <description>The number of floors above grade (in the unit if single-family detached or single-family attached, and in the building if apartment unit). Conditioned attics are included.</description>
      <type>Integer</type>
      <units>#</units>
      <required>true</required>
      <model_dependent>false</model_dependent>
      <default_value>2</default_value>
    </argument>
    <argument>
      <name>geometry_corridor_position</name>
      <display_name>Geometry: Corridor Position</display_name>
      <description>The position of the corridor. Only applies to single-family attached and apartment units. Exterior corridors are shaded, but not enclosed. Interior corridors are enclosed and conditioned.</description>
      <type>Choice</type>
      <required>true</required>
      <model_dependent>false</model_dependent>
      <choices>
        <choice>
          <value>Double-Loaded Interior</value>
          <display_name>Double-Loaded Interior</display_name>
        </choice>
        <choice>
          <value>Double Exterior</value>
          <display_name>Double Exterior</display_name>
        </choice>
        <choice>
          <value>Single Exterior (Front)</value>
          <display_name>Single Exterior (Front)</display_name>
        </choice>
        <choice>
          <value>None</value>
          <display_name>None</display_name>
        </choice>
      </choices>
    </argument>
    <argument>
      <name>geometry_corridor_width</name>
      <display_name>Geometry: Corridor Width</display_name>
      <description>The width of the corridor. Only applies to apartment units.</description>
      <type>Double</type>
      <units>ft</units>
      <required>true</required>
      <model_dependent>false</model_dependent>
      <default_value>10</default_value>
    </argument>
    <argument>
      <name>wall_continuous_exterior_r</name>
      <display_name>Wall: Continuous Exterior Insulation Nominal R-value</display_name>
      <description>Nominal R-value for the wall continuous exterior insulation.</description>
      <type>Double</type>
      <units>h-ft^2-R/Btu</units>
      <required>false</required>
      <model_dependent>false</model_dependent>
    </argument>
    <argument>
      <name>ceiling_insulation_r</name>
      <display_name>Ceiling: Insulation Nominal R-value</display_name>
      <description>Nominal R-value for the ceiling (attic floor).</description>
      <type>Double</type>
      <units>h-ft^2-R/Btu</units>
      <required>true</required>
      <model_dependent>false</model_dependent>
      <default_value>0</default_value>
    </argument>
    <argument>
      <name>rim_joist_continuous_exterior_r</name>
      <display_name>Rim Joist: Continuous Exterior Insulation Nominal R-value</display_name>
      <description>Nominal R-value for the rim joist continuous exterior insulation. Only applies to basements/crawlspaces.</description>
      <type>Double</type>
      <units>h-ft^2-R/Btu</units>
      <required>true</required>
      <model_dependent>false</model_dependent>
      <default_value>0</default_value>
    </argument>
    <argument>
      <name>rim_joist_continuous_interior_r</name>
      <display_name>Rim Joist: Continuous Interior Insulation Nominal R-value</display_name>
      <description>Nominal R-value for the rim joist continuous interior insulation that runs parallel to floor joists. Only applies to basements/crawlspaces.</description>
      <type>Double</type>
      <units>h-ft^2-R/Btu</units>
      <required>true</required>
      <model_dependent>false</model_dependent>
      <default_value>0</default_value>
    </argument>
    <argument>
      <name>rim_joist_assembly_interior_r</name>
      <display_name>Rim Joist: Interior Assembly R-value</display_name>
      <description>Assembly R-value for the rim joist assembly interior insulation that runs perpendicular to floor joists. Only applies to basements/crawlspaces.</description>
      <type>Double</type>
      <units>h-ft^2-R/Btu</units>
      <required>true</required>
      <model_dependent>false</model_dependent>
      <default_value>0</default_value>
    </argument>
    <argument>
      <name>air_leakage_percent_reduction</name>
      <display_name>Air Leakage: Value Reduction</display_name>
      <description>Reduction (%) on the air exchange rate value.</description>
      <type>Double</type>
      <required>false</required>
      <model_dependent>false</model_dependent>
    </argument>
    <argument>
      <name>misc_plug_loads_other_2_usage_multiplier</name>
      <display_name>Plug Loads: Other Usage Multiplier 2</display_name>
      <description>Additional multiplier on the other energy usage that can reflect, e.g., high/low usage occupants.</description>
      <type>Double</type>
      <required>true</required>
      <model_dependent>false</model_dependent>
      <default_value>1</default_value>
    </argument>
    <argument>
      <name>misc_plug_loads_well_pump_2_usage_multiplier</name>
      <display_name>Plug Loads: Well Pump Usage Multiplier 2</display_name>
      <description>Additional multiplier on the well pump energy usage that can reflect, e.g., high/low usage occupants.</description>
      <type>Double</type>
      <required>true</required>
      <model_dependent>false</model_dependent>
      <default_value>0</default_value>
    </argument>
    <argument>
      <name>misc_plug_loads_vehicle_2_usage_multiplier</name>
      <display_name>Plug Loads: Vehicle Usage Multiplier 2</display_name>
      <description>Additional multiplier on the electric vehicle energy usage that can reflect, e.g., high/low usage occupants.</description>
      <type>Double</type>
      <required>true</required>
      <model_dependent>false</model_dependent>
      <default_value>0</default_value>
    </argument>
    <argument>
      <name>heating_system_has_flue_or_chimney</name>
      <display_name>Heating System: Has Flue or Chimney</display_name>
      <description>Whether the heating system has a flue or chimney.</description>
      <type>String</type>
      <required>true</required>
      <model_dependent>false</model_dependent>
      <default_value>auto</default_value>
    </argument>
    <argument>
      <name>heating_system_2_has_flue_or_chimney</name>
      <display_name>Heating System 2: Has Flue or Chimney</display_name>
      <description>Whether the second heating system has a flue or chimney.</description>
      <type>String</type>
      <required>true</required>
      <model_dependent>false</model_dependent>
      <default_value>auto</default_value>
    </argument>
    <argument>
      <name>water_heater_has_flue_or_chimney</name>
      <display_name>Water Heater: Has Flue or Chimney</display_name>
      <description>Whether the water heater has a flue or chimney.</description>
      <type>String</type>
      <required>true</required>
      <model_dependent>false</model_dependent>
      <default_value>auto</default_value>
    </argument>
    <argument>
      <name>heating_system_rated_cfm_per_ton</name>
      <display_name>Heating System: Rated CFM Per Ton</display_name>
      <type>Double</type>
      <units>cfm/ton</units>
      <required>false</required>
      <model_dependent>false</model_dependent>
    </argument>
    <argument>
      <name>heating_system_actual_cfm_per_ton</name>
      <display_name>Heating System: Actual CFM Per Ton</display_name>
      <type>Double</type>
      <units>cfm/ton</units>
      <required>false</required>
      <model_dependent>false</model_dependent>
    </argument>
    <argument>
      <name>cooling_system_rated_cfm_per_ton</name>
      <display_name>Cooling System: Rated CFM Per Ton</display_name>
      <type>Double</type>
      <units>cfm/ton</units>
      <required>false</required>
      <model_dependent>false</model_dependent>
    </argument>
    <argument>
      <name>cooling_system_actual_cfm_per_ton</name>
      <display_name>Cooling System: Actual CFM Per Ton</display_name>
      <type>Double</type>
      <units>cfm/ton</units>
      <required>false</required>
      <model_dependent>false</model_dependent>
    </argument>
    <argument>
      <name>cooling_system_frac_manufacturer_charge</name>
      <display_name>Cooling System: Fraction of Manufacturer Recommended Charge</display_name>
      <type>Double</type>
      <units>Frac</units>
      <required>false</required>
      <model_dependent>false</model_dependent>
    </argument>
    <argument>
      <name>heat_pump_rated_cfm_per_ton</name>
      <display_name>Heat Pump: Rated CFM Per Ton</display_name>
      <type>Double</type>
      <units>cfm/ton</units>
      <required>false</required>
      <model_dependent>false</model_dependent>
    </argument>
    <argument>
      <name>heat_pump_actual_cfm_per_ton</name>
      <display_name>Heat Pump: Actual CFM Per Ton</display_name>
      <type>Double</type>
      <units>cfm/ton</units>
      <required>false</required>
      <model_dependent>false</model_dependent>
    </argument>
    <argument>
      <name>heat_pump_frac_manufacturer_charge</name>
      <display_name>Heat Pump: Fraction of Manufacturer Recommended Charge</display_name>
      <type>Double</type>
      <units>Frac</units>
      <required>false</required>
      <model_dependent>false</model_dependent>
    </argument>
  </arguments>
  <outputs />
  <provenances />
  <tags>
    <tag>Whole Building.Space Types</tag>
  </tags>
  <attributes>
    <attribute>
      <name>Measure Type</name>
      <value>ModelMeasure</value>
      <datatype>string</datatype>
    </attribute>
  </attributes>
  <files>
    <file>
      <version>
        <software_program>OpenStudio</software_program>
        <identifier>2.9.0</identifier>
        <min_compatible>2.9.0</min_compatible>
      </version>
      <filename>measure.rb</filename>
      <filetype>rb</filetype>
      <usage_type>script</usage_type>
      <checksum>00EA0D5E</checksum>
    </file>
    <file>
      <filename>constants.rb</filename>
      <filetype>rb</filetype>
      <usage_type>resource</usage_type>
      <checksum>D6EDF86C</checksum>
    </file>
    <file>
      <filename>constants.rb</filename>
      <filetype>rb</filetype>
      <usage_type>resource</usage_type>
      <checksum>D6EDF86C</checksum>
    </file>
  </files>
</measure><|MERGE_RESOLUTION|>--- conflicted
+++ resolved
@@ -3,13 +3,8 @@
   <schema_version>3.0</schema_version>
   <name>res_stock_arguments</name>
   <uid>c984bb9e-4ac4-4930-a399-9d23f8f6936a</uid>
-<<<<<<< HEAD
-  <version_id>c7871cb7-c284-4ccf-8d56-e577ef9fe170</version_id>
-  <version_modified>20220518T174259Z</version_modified>
-=======
-  <version_id>3a003a9a-e8ac-422c-a7c8-6fc7356f068e</version_id>
-  <version_modified>20220519T005521Z</version_modified>
->>>>>>> 94c5b046
+  <version_id>b96fc33b-4866-430f-829b-c0b78badc7c6</version_id>
+  <version_modified>20220519T005948Z</version_modified>
   <xml_checksum>2C38F48B</xml_checksum>
   <class_name>ResStockArguments</class_name>
   <display_name>ResStock Arguments</display_name>
@@ -6287,6 +6282,12 @@
   </attributes>
   <files>
     <file>
+      <filename>constants.rb</filename>
+      <filetype>rb</filetype>
+      <usage_type>resource</usage_type>
+      <checksum>D6EDF86C</checksum>
+    </file>
+    <file>
       <version>
         <software_program>OpenStudio</software_program>
         <identifier>2.9.0</identifier>
@@ -6297,17 +6298,5 @@
       <usage_type>script</usage_type>
       <checksum>00EA0D5E</checksum>
     </file>
-    <file>
-      <filename>constants.rb</filename>
-      <filetype>rb</filetype>
-      <usage_type>resource</usage_type>
-      <checksum>D6EDF86C</checksum>
-    </file>
-    <file>
-      <filename>constants.rb</filename>
-      <filetype>rb</filetype>
-      <usage_type>resource</usage_type>
-      <checksum>D6EDF86C</checksum>
-    </file>
   </files>
 </measure>