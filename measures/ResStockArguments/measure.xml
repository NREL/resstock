--- conflicted
+++ resolved
@@ -3,13 +3,8 @@
   <schema_version>3.1</schema_version>
   <name>res_stock_arguments</name>
   <uid>c984bb9e-4ac4-4930-a399-9d23f8f6936a</uid>
-<<<<<<< HEAD
-  <version_id>3f6df0b3-971c-4f71-935d-9c3704b66269</version_id>
-  <version_modified>2024-05-19T15:47:29Z</version_modified>
-=======
-  <version_id>5ad2e474-6d5a-404f-9976-6d835d0614d3</version_id>
-  <version_modified>2024-05-20T19:45:30Z</version_modified>
->>>>>>> e3736780
+  <version_id>78016cf9-c300-4434-bc1a-18ed8780c16b</version_id>
+  <version_modified>2024-05-23T16:14:53Z</version_modified>
   <xml_checksum>2C38F48B</xml_checksum>
   <class_name>ResStockArguments</class_name>
   <display_name>ResStock Arguments</display_name>
@@ -7503,11 +7498,7 @@
       <filename>README.md</filename>
       <filetype>md</filetype>
       <usage_type>readme</usage_type>
-<<<<<<< HEAD
-      <checksum>ABA535CB</checksum>
-=======
-      <checksum>EE2BA2DC</checksum>
->>>>>>> e3736780
+      <checksum>1F435E75</checksum>
     </file>
     <file>
       <filename>README.md.erb</filename>
@@ -7524,11 +7515,7 @@
       <filename>measure.rb</filename>
       <filetype>rb</filetype>
       <usage_type>script</usage_type>
-<<<<<<< HEAD
-      <checksum>B73C93A9</checksum>
-=======
-      <checksum>96F4DFC0</checksum>
->>>>>>> e3736780
+      <checksum>D8AEFF5F</checksum>
     </file>
     <file>
       <filename>constants.rb</filename>
