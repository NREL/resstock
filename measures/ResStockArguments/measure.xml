<?xml version="1.0"?>
<measure>
  <schema_version>3.0</schema_version>
<<<<<<< HEAD
  <error>undefined method `get_measure_instance' for #&lt;ResStockArguments:0x000001ef64cafd50&gt;</error>
  <name>res_stock_arguments</name>
  <uid>c984bb9e-4ac4-4930-a399-9d23f8f6936a</uid>
  <version_id>57ae101a-d333-42b5-9279-c5790724b514</version_id>
  <version_modified>20220415T205355Z</version_modified>
=======
  <name>res_stock_arguments</name>
  <uid>c984bb9e-4ac4-4930-a399-9d23f8f6936a</uid>
  <version_id>94e7dd88-d9be-4865-b029-e441deb75aff</version_id>
  <version_modified>20220416T003424Z</version_modified>
>>>>>>> e2ddbc3d
  <xml_checksum>2C38F48B</xml_checksum>
  <class_name>ResStockArguments</class_name>
  <display_name>ResStock Arguments</display_name>
  <description>Measure that pre-processes the arguments passed to the BuildResidentialHPXML and BuildResidentialScheduleFile measures.</description>
  <modeler_description>Passes in all arguments from the options lookup, processes them, and then registers values to the runner to be used by other measures.</modeler_description>
  <arguments>
    <argument>
      <name>simulation_control_timestep</name>
      <display_name>Simulation Control: Timestep</display_name>
      <description>Value must be a divisor of 60.</description>
      <type>Integer</type>
      <units>min</units>
      <required>false</required>
      <model_dependent>false</model_dependent>
    </argument>
    <argument>
      <name>simulation_control_run_period</name>
      <display_name>Simulation Control: Run Period</display_name>
      <description>Enter a date like "Jan 1 - Dec 31".</description>
      <type>String</type>
      <required>false</required>
      <model_dependent>false</model_dependent>
    </argument>
    <argument>
      <name>simulation_control_run_period_calendar_year</name>
      <display_name>Simulation Control: Run Period Calendar Year</display_name>
      <description>This numeric field should contain the calendar year that determines the start day of week. If you are running simulations using AMY weather files, the value entered for calendar year will not be used; it will be overridden by the actual year found in the AMY weather file.</description>
      <type>Integer</type>
      <units>year</units>
      <required>false</required>
      <model_dependent>false</model_dependent>
    </argument>
    <argument>
      <name>simulation_control_daylight_saving_enabled</name>
      <display_name>Simulation Control: Daylight Saving Enabled</display_name>
      <description>Whether to use daylight saving.</description>
      <type>Boolean</type>
      <required>false</required>
      <model_dependent>false</model_dependent>
      <choices>
        <choice>
          <value>true</value>
          <display_name>true</display_name>
        </choice>
        <choice>
          <value>false</value>
          <display_name>false</display_name>
        </choice>
      </choices>
    </argument>
    <argument>
      <name>simulation_control_daylight_saving_period</name>
      <display_name>Simulation Control: Daylight Saving Period</display_name>
      <description>Enter a date like "Mar 15 - Dec 15".</description>
      <type>String</type>
      <required>false</required>
      <model_dependent>false</model_dependent>
    </argument>
    <argument>
      <name>site_type</name>
      <display_name>Site: Type</display_name>
      <description>The type of site.</description>
      <type>Choice</type>
      <required>false</required>
      <model_dependent>false</model_dependent>
      <choices>
        <choice>
          <value>suburban</value>
          <display_name>suburban</display_name>
        </choice>
        <choice>
          <value>urban</value>
          <display_name>urban</display_name>
        </choice>
        <choice>
          <value>rural</value>
          <display_name>rural</display_name>
        </choice>
      </choices>
    </argument>
    <argument>
      <name>site_shielding_of_home</name>
      <display_name>Site: Shielding of Home</display_name>
      <description>Presence of nearby buildings, trees, obstructions for infiltration model.  A value of 'auto' will use 'normal'.</description>
      <type>Choice</type>
      <required>true</required>
      <model_dependent>false</model_dependent>
      <default_value>auto</default_value>
      <choices>
        <choice>
          <value>auto</value>
          <display_name>auto</display_name>
        </choice>
        <choice>
          <value>exposed</value>
          <display_name>exposed</display_name>
        </choice>
        <choice>
          <value>normal</value>
          <display_name>normal</display_name>
        </choice>
        <choice>
          <value>well-shielded</value>
          <display_name>well-shielded</display_name>
        </choice>
      </choices>
    </argument>
    <argument>
      <name>site_zip_code</name>
      <display_name>Site: Zip Code</display_name>
      <description>Zip code of the home address.</description>
      <type>String</type>
      <required>false</required>
      <model_dependent>false</model_dependent>
    </argument>
    <argument>
      <name>site_iecc_zone</name>
      <display_name>Site: IECC Zone</display_name>
      <description>IECC zone of the home address.</description>
      <type>Choice</type>
      <required>false</required>
      <model_dependent>false</model_dependent>
      <choices>
        <choice>
          <value>1A</value>
          <display_name>1A</display_name>
        </choice>
        <choice>
          <value>1B</value>
          <display_name>1B</display_name>
        </choice>
        <choice>
          <value>1C</value>
          <display_name>1C</display_name>
        </choice>
        <choice>
          <value>2A</value>
          <display_name>2A</display_name>
        </choice>
        <choice>
          <value>2B</value>
          <display_name>2B</display_name>
        </choice>
        <choice>
          <value>2C</value>
          <display_name>2C</display_name>
        </choice>
        <choice>
          <value>3A</value>
          <display_name>3A</display_name>
        </choice>
        <choice>
          <value>3B</value>
          <display_name>3B</display_name>
        </choice>
        <choice>
          <value>3C</value>
          <display_name>3C</display_name>
        </choice>
        <choice>
          <value>4A</value>
          <display_name>4A</display_name>
        </choice>
        <choice>
          <value>4B</value>
          <display_name>4B</display_name>
        </choice>
        <choice>
          <value>4C</value>
          <display_name>4C</display_name>
        </choice>
        <choice>
          <value>5A</value>
          <display_name>5A</display_name>
        </choice>
        <choice>
          <value>5B</value>
          <display_name>5B</display_name>
        </choice>
        <choice>
          <value>5C</value>
          <display_name>5C</display_name>
        </choice>
        <choice>
          <value>6A</value>
          <display_name>6A</display_name>
        </choice>
        <choice>
          <value>6B</value>
          <display_name>6B</display_name>
        </choice>
        <choice>
          <value>6C</value>
          <display_name>6C</display_name>
        </choice>
        <choice>
          <value>7</value>
          <display_name>7</display_name>
        </choice>
        <choice>
          <value>8</value>
          <display_name>8</display_name>
        </choice>
      </choices>
    </argument>
    <argument>
      <name>site_state_code</name>
      <display_name>Site: State Code</display_name>
      <description>State code of the home address.</description>
      <type>Choice</type>
      <required>false</required>
      <model_dependent>false</model_dependent>
      <choices>
        <choice>
          <value>AK</value>
          <display_name>AK</display_name>
        </choice>
        <choice>
          <value>AL</value>
          <display_name>AL</display_name>
        </choice>
        <choice>
          <value>AR</value>
          <display_name>AR</display_name>
        </choice>
        <choice>
          <value>AZ</value>
          <display_name>AZ</display_name>
        </choice>
        <choice>
          <value>CA</value>
          <display_name>CA</display_name>
        </choice>
        <choice>
          <value>CO</value>
          <display_name>CO</display_name>
        </choice>
        <choice>
          <value>CT</value>
          <display_name>CT</display_name>
        </choice>
        <choice>
          <value>DC</value>
          <display_name>DC</display_name>
        </choice>
        <choice>
          <value>DE</value>
          <display_name>DE</display_name>
        </choice>
        <choice>
          <value>FL</value>
          <display_name>FL</display_name>
        </choice>
        <choice>
          <value>GA</value>
          <display_name>GA</display_name>
        </choice>
        <choice>
          <value>HI</value>
          <display_name>HI</display_name>
        </choice>
        <choice>
          <value>IA</value>
          <display_name>IA</display_name>
        </choice>
        <choice>
          <value>ID</value>
          <display_name>ID</display_name>
        </choice>
        <choice>
          <value>IL</value>
          <display_name>IL</display_name>
        </choice>
        <choice>
          <value>IN</value>
          <display_name>IN</display_name>
        </choice>
        <choice>
          <value>KS</value>
          <display_name>KS</display_name>
        </choice>
        <choice>
          <value>KY</value>
          <display_name>KY</display_name>
        </choice>
        <choice>
          <value>LA</value>
          <display_name>LA</display_name>
        </choice>
        <choice>
          <value>MA</value>
          <display_name>MA</display_name>
        </choice>
        <choice>
          <value>MD</value>
          <display_name>MD</display_name>
        </choice>
        <choice>
          <value>ME</value>
          <display_name>ME</display_name>
        </choice>
        <choice>
          <value>MI</value>
          <display_name>MI</display_name>
        </choice>
        <choice>
          <value>MN</value>
          <display_name>MN</display_name>
        </choice>
        <choice>
          <value>MO</value>
          <display_name>MO</display_name>
        </choice>
        <choice>
          <value>MS</value>
          <display_name>MS</display_name>
        </choice>
        <choice>
          <value>MT</value>
          <display_name>MT</display_name>
        </choice>
        <choice>
          <value>NC</value>
          <display_name>NC</display_name>
        </choice>
        <choice>
          <value>ND</value>
          <display_name>ND</display_name>
        </choice>
        <choice>
          <value>NE</value>
          <display_name>NE</display_name>
        </choice>
        <choice>
          <value>NH</value>
          <display_name>NH</display_name>
        </choice>
        <choice>
          <value>NJ</value>
          <display_name>NJ</display_name>
        </choice>
        <choice>
          <value>NM</value>
          <display_name>NM</display_name>
        </choice>
        <choice>
          <value>NV</value>
          <display_name>NV</display_name>
        </choice>
        <choice>
          <value>NY</value>
          <display_name>NY</display_name>
        </choice>
        <choice>
          <value>OH</value>
          <display_name>OH</display_name>
        </choice>
        <choice>
          <value>OK</value>
          <display_name>OK</display_name>
        </choice>
        <choice>
          <value>OR</value>
          <display_name>OR</display_name>
        </choice>
        <choice>
          <value>PA</value>
          <display_name>PA</display_name>
        </choice>
        <choice>
          <value>RI</value>
          <display_name>RI</display_name>
        </choice>
        <choice>
          <value>SC</value>
          <display_name>SC</display_name>
        </choice>
        <choice>
          <value>SD</value>
          <display_name>SD</display_name>
        </choice>
        <choice>
          <value>TN</value>
          <display_name>TN</display_name>
        </choice>
        <choice>
          <value>TX</value>
          <display_name>TX</display_name>
        </choice>
        <choice>
          <value>UT</value>
          <display_name>UT</display_name>
        </choice>
        <choice>
          <value>VA</value>
          <display_name>VA</display_name>
        </choice>
        <choice>
          <value>VT</value>
          <display_name>VT</display_name>
        </choice>
        <choice>
          <value>WA</value>
          <display_name>WA</display_name>
        </choice>
        <choice>
          <value>WI</value>
          <display_name>WI</display_name>
        </choice>
        <choice>
          <value>WV</value>
          <display_name>WV</display_name>
        </choice>
        <choice>
          <value>WY</value>
          <display_name>WY</display_name>
        </choice>
      </choices>
    </argument>
    <argument>
      <name>site_time_zone_utc_offset</name>
      <display_name>Site: Time Zone UTC Offset</display_name>
      <description>Time zone UTC offset of the home address. Must be between -12 and 14.</description>
      <type>Double</type>
      <units>hr</units>
      <required>false</required>
      <model_dependent>false</model_dependent>
    </argument>
    <argument>
      <name>weather_station_epw_filepath</name>
      <display_name>Weather Station: EnergyPlus Weather (EPW) Filepath</display_name>
      <description>Path of the EPW file.</description>
      <type>String</type>
      <required>true</required>
      <model_dependent>false</model_dependent>
      <default_value>USA_CO_Denver.Intl.AP.725650_TMY3.epw</default_value>
    </argument>
    <argument>
      <name>year_built</name>
      <display_name>Building Construction: Year Built</display_name>
      <description>The year the building was built</description>
      <type>Integer</type>
      <required>false</required>
      <model_dependent>false</model_dependent>
    </argument>
    <argument>
      <name>geometry_unit_type</name>
      <display_name>Geometry: Unit Type</display_name>
      <description>The type of dwelling unit. Use single-family attached for a dwelling unit with 1 or more stories, attached units to one or both sides, and no units above/below. Use apartment unit for a dwelling unit with 1 story, attached units to one, two, or three sides, and units above and/or below.</description>
      <type>Choice</type>
      <required>true</required>
      <model_dependent>false</model_dependent>
      <default_value>single-family detached</default_value>
      <choices>
        <choice>
          <value>single-family detached</value>
          <display_name>single-family detached</display_name>
        </choice>
        <choice>
          <value>single-family attached</value>
          <display_name>single-family attached</display_name>
        </choice>
        <choice>
          <value>apartment unit</value>
          <display_name>apartment unit</display_name>
        </choice>
      </choices>
    </argument>
    <argument>
      <name>geometry_unit_aspect_ratio</name>
      <display_name>Geometry: Unit Aspect Ratio</display_name>
      <description>The ratio of front/back wall length to left/right wall length for the unit, excluding any protruding garage wall area.</description>
      <type>Double</type>
      <units>FB/LR</units>
      <required>true</required>
      <model_dependent>false</model_dependent>
      <default_value>2</default_value>
    </argument>
    <argument>
      <name>geometry_unit_orientation</name>
      <display_name>Geometry: Unit Orientation</display_name>
      <description>The unit's orientation is measured clockwise from north (e.g., North=0, East=90, South=180, West=270).</description>
      <type>Double</type>
      <units>degrees</units>
      <required>true</required>
      <model_dependent>false</model_dependent>
      <default_value>180</default_value>
    </argument>
    <argument>
      <name>geometry_unit_num_bedrooms</name>
      <display_name>Geometry: Unit Number of Bedrooms</display_name>
      <description>The number of bedrooms in the unit. Used to determine the energy usage of appliances and plug loads, hot water usage, etc.</description>
      <type>Integer</type>
      <units>#</units>
      <required>true</required>
      <model_dependent>false</model_dependent>
      <default_value>3</default_value>
    </argument>
    <argument>
      <name>geometry_unit_num_bathrooms</name>
      <display_name>Geometry: Unit Number of Bathrooms</display_name>
      <description>The number of bathrooms in the unit.  A value of 'auto' will default the value based on the number of bedrooms.</description>
      <type>String</type>
      <units>#</units>
      <required>true</required>
      <model_dependent>false</model_dependent>
      <default_value>auto</default_value>
    </argument>
    <argument>
      <name>geometry_unit_num_occupants</name>
      <display_name>Geometry: Unit Number of Occupants</display_name>
      <description>The number of occupants in the unit. A value of 'auto' will default the value based on the number of bedrooms. Used to specify the internal gains from people only.</description>
      <type>String</type>
      <units>#</units>
      <required>true</required>
      <model_dependent>false</model_dependent>
      <default_value>auto</default_value>
    </argument>
    <argument>
      <name>geometry_building_num_units</name>
      <display_name>Geometry: Building Number of Units</display_name>
      <description>The number of units in the building. This is required for single-family attached and apartment units.</description>
      <type>Integer</type>
      <units>#</units>
      <required>false</required>
      <model_dependent>false</model_dependent>
    </argument>
    <argument>
      <name>geometry_average_ceiling_height</name>
      <display_name>Geometry: Average Ceiling Height</display_name>
      <description>Average distance from the floor to the ceiling.</description>
      <type>Double</type>
      <units>ft</units>
      <required>true</required>
      <model_dependent>false</model_dependent>
      <default_value>8</default_value>
    </argument>
    <argument>
      <name>geometry_garage_width</name>
      <display_name>Geometry: Garage Width</display_name>
      <description>The width of the garage. Enter zero for no garage. Only applies to single-family detached units.</description>
      <type>Double</type>
      <units>ft</units>
      <required>true</required>
      <model_dependent>false</model_dependent>
      <default_value>0</default_value>
    </argument>
    <argument>
      <name>geometry_garage_depth</name>
      <display_name>Geometry: Garage Depth</display_name>
      <description>The depth of the garage. Only applies to single-family detached units.</description>
      <type>Double</type>
      <units>ft</units>
      <required>true</required>
      <model_dependent>false</model_dependent>
      <default_value>20</default_value>
    </argument>
    <argument>
      <name>geometry_garage_protrusion</name>
      <display_name>Geometry: Garage Protrusion</display_name>
      <description>The fraction of the garage that is protruding from the living space. Only applies to single-family detached units.</description>
      <type>Double</type>
      <units>frac</units>
      <required>true</required>
      <model_dependent>false</model_dependent>
      <default_value>0</default_value>
    </argument>
    <argument>
      <name>geometry_garage_position</name>
      <display_name>Geometry: Garage Position</display_name>
      <description>The position of the garage. Only applies to single-family detached units.</description>
      <type>Choice</type>
      <required>true</required>
      <model_dependent>false</model_dependent>
      <default_value>Right</default_value>
      <choices>
        <choice>
          <value>Right</value>
          <display_name>Right</display_name>
        </choice>
        <choice>
          <value>Left</value>
          <display_name>Left</display_name>
        </choice>
      </choices>
    </argument>
    <argument>
      <name>geometry_foundation_type</name>
      <display_name>Geometry: Foundation Type</display_name>
      <description>The foundation type of the building. Foundation types ConditionedBasement and ConditionedCrawlspace are not allowed for apartment units.</description>
      <type>Choice</type>
      <required>true</required>
      <model_dependent>false</model_dependent>
      <default_value>SlabOnGrade</default_value>
      <choices>
        <choice>
          <value>SlabOnGrade</value>
          <display_name>SlabOnGrade</display_name>
        </choice>
        <choice>
          <value>VentedCrawlspace</value>
          <display_name>VentedCrawlspace</display_name>
        </choice>
        <choice>
          <value>UnventedCrawlspace</value>
          <display_name>UnventedCrawlspace</display_name>
        </choice>
        <choice>
          <value>ConditionedCrawlspace</value>
          <display_name>ConditionedCrawlspace</display_name>
        </choice>
        <choice>
          <value>UnconditionedBasement</value>
          <display_name>UnconditionedBasement</display_name>
        </choice>
        <choice>
          <value>ConditionedBasement</value>
          <display_name>ConditionedBasement</display_name>
        </choice>
        <choice>
          <value>Ambient</value>
          <display_name>Ambient</display_name>
        </choice>
        <choice>
          <value>AboveApartment</value>
          <display_name>AboveApartment</display_name>
        </choice>
      </choices>
    </argument>
    <argument>
      <name>geometry_foundation_height</name>
      <display_name>Geometry: Foundation Height</display_name>
      <description>The height of the foundation (e.g., 3ft for crawlspace, 8ft for basement). Only applies to basements/crawlspaces.</description>
      <type>Double</type>
      <units>ft</units>
      <required>true</required>
      <model_dependent>false</model_dependent>
      <default_value>0</default_value>
    </argument>
    <argument>
      <name>geometry_foundation_height_above_grade</name>
      <display_name>Geometry: Foundation Height Above Grade</display_name>
      <description>The depth above grade of the foundation wall. Only applies to basements/crawlspaces.</description>
      <type>Double</type>
      <units>ft</units>
      <required>true</required>
      <model_dependent>false</model_dependent>
      <default_value>0</default_value>
    </argument>
    <argument>
      <name>geometry_rim_joist_height</name>
      <display_name>Geometry: Rim Joist Height</display_name>
      <description>The height of the rim joists. Only applies to basements/crawlspaces.</description>
      <type>Double</type>
      <units>in</units>
      <required>false</required>
      <model_dependent>false</model_dependent>
    </argument>
    <argument>
      <name>geometry_attic_type</name>
      <display_name>Geometry: Attic Type</display_name>
      <description>The attic type of the building. Attic type ConditionedAttic is not allowed for apartment units.</description>
      <type>Choice</type>
      <required>true</required>
      <model_dependent>false</model_dependent>
      <default_value>VentedAttic</default_value>
      <choices>
        <choice>
          <value>FlatRoof</value>
          <display_name>FlatRoof</display_name>
        </choice>
        <choice>
          <value>VentedAttic</value>
          <display_name>VentedAttic</display_name>
        </choice>
        <choice>
          <value>UnventedAttic</value>
          <display_name>UnventedAttic</display_name>
        </choice>
        <choice>
          <value>ConditionedAttic</value>
          <display_name>ConditionedAttic</display_name>
        </choice>
        <choice>
          <value>BelowApartment</value>
          <display_name>BelowApartment</display_name>
        </choice>
      </choices>
    </argument>
    <argument>
      <name>geometry_roof_type</name>
      <display_name>Geometry: Roof Type</display_name>
      <description>The roof type of the building. Ignored if the building has a flat roof.</description>
      <type>Choice</type>
      <required>true</required>
      <model_dependent>false</model_dependent>
      <default_value>gable</default_value>
      <choices>
        <choice>
          <value>gable</value>
          <display_name>gable</display_name>
        </choice>
        <choice>
          <value>hip</value>
          <display_name>hip</display_name>
        </choice>
      </choices>
    </argument>
    <argument>
      <name>geometry_roof_pitch</name>
      <display_name>Geometry: Roof Pitch</display_name>
      <description>The roof pitch of the attic. Ignored if the building has a flat roof.</description>
      <type>Choice</type>
      <required>true</required>
      <model_dependent>false</model_dependent>
      <default_value>6:12</default_value>
      <choices>
        <choice>
          <value>1:12</value>
          <display_name>1:12</display_name>
        </choice>
        <choice>
          <value>2:12</value>
          <display_name>2:12</display_name>
        </choice>
        <choice>
          <value>3:12</value>
          <display_name>3:12</display_name>
        </choice>
        <choice>
          <value>4:12</value>
          <display_name>4:12</display_name>
        </choice>
        <choice>
          <value>5:12</value>
          <display_name>5:12</display_name>
        </choice>
        <choice>
          <value>6:12</value>
          <display_name>6:12</display_name>
        </choice>
        <choice>
          <value>7:12</value>
          <display_name>7:12</display_name>
        </choice>
        <choice>
          <value>8:12</value>
          <display_name>8:12</display_name>
        </choice>
        <choice>
          <value>9:12</value>
          <display_name>9:12</display_name>
        </choice>
        <choice>
          <value>10:12</value>
          <display_name>10:12</display_name>
        </choice>
        <choice>
          <value>11:12</value>
          <display_name>11:12</display_name>
        </choice>
        <choice>
          <value>12:12</value>
          <display_name>12:12</display_name>
        </choice>
      </choices>
    </argument>
    <argument>
      <name>geometry_eaves_depth</name>
      <display_name>Geometry: Eaves Depth</display_name>
      <description>The eaves depth of the roof.</description>
      <type>Double</type>
      <units>ft</units>
      <required>true</required>
      <model_dependent>false</model_dependent>
      <default_value>2</default_value>
    </argument>
    <argument>
      <name>neighbor_front_distance</name>
      <display_name>Neighbor: Front Distance</display_name>
      <description>The distance between the unit and the neighboring building to the front (not including eaves). A value of zero indicates no neighbors. Used for shading.</description>
      <type>Double</type>
      <units>ft</units>
      <required>true</required>
      <model_dependent>false</model_dependent>
      <default_value>0</default_value>
    </argument>
    <argument>
      <name>neighbor_back_distance</name>
      <display_name>Neighbor: Back Distance</display_name>
      <description>The distance between the unit and the neighboring building to the back (not including eaves). A value of zero indicates no neighbors. Used for shading.</description>
      <type>Double</type>
      <units>ft</units>
      <required>true</required>
      <model_dependent>false</model_dependent>
      <default_value>0</default_value>
    </argument>
    <argument>
      <name>neighbor_left_distance</name>
      <display_name>Neighbor: Left Distance</display_name>
      <description>The distance between the unit and the neighboring building to the left (not including eaves). A value of zero indicates no neighbors. Used for shading.</description>
      <type>Double</type>
      <units>ft</units>
      <required>true</required>
      <model_dependent>false</model_dependent>
      <default_value>10</default_value>
    </argument>
    <argument>
      <name>neighbor_right_distance</name>
      <display_name>Neighbor: Right Distance</display_name>
      <description>The distance between the unit and the neighboring building to the right (not including eaves). A value of zero indicates no neighbors. Used for shading.</description>
      <type>Double</type>
      <units>ft</units>
      <required>true</required>
      <model_dependent>false</model_dependent>
      <default_value>10</default_value>
    </argument>
    <argument>
      <name>neighbor_front_height</name>
      <display_name>Neighbor: Front Height</display_name>
      <description>The height of the neighboring building to the front. A value of 'auto' will use the same height as this building.</description>
      <type>String</type>
      <units>ft</units>
      <required>true</required>
      <model_dependent>false</model_dependent>
      <default_value>auto</default_value>
    </argument>
    <argument>
      <name>neighbor_back_height</name>
      <display_name>Neighbor: Back Height</display_name>
      <description>The height of the neighboring building to the back. A value of 'auto' will use the same height as this building.</description>
      <type>String</type>
      <units>ft</units>
      <required>true</required>
      <model_dependent>false</model_dependent>
      <default_value>auto</default_value>
    </argument>
    <argument>
      <name>neighbor_left_height</name>
      <display_name>Neighbor: Left Height</display_name>
      <description>The height of the neighboring building to the left. A value of 'auto' will use the same height as this building.</description>
      <type>String</type>
      <units>ft</units>
      <required>true</required>
      <model_dependent>false</model_dependent>
      <default_value>auto</default_value>
    </argument>
    <argument>
      <name>neighbor_right_height</name>
      <display_name>Neighbor: Right Height</display_name>
      <description>The height of the neighboring building to the right. A value of 'auto' will use the same height as this building.</description>
      <type>String</type>
      <units>ft</units>
      <required>true</required>
      <model_dependent>false</model_dependent>
      <default_value>auto</default_value>
    </argument>
    <argument>
      <name>floor_over_foundation_assembly_r</name>
      <display_name>Floor: Over Foundation Assembly R-value</display_name>
      <description>Assembly R-value for the floor over the foundation. Ignored if the building has a slab-on-grade foundation.</description>
      <type>Double</type>
      <units>h-ft^2-R/Btu</units>
      <required>true</required>
      <model_dependent>false</model_dependent>
      <default_value>28.1</default_value>
    </argument>
    <argument>
      <name>floor_over_garage_assembly_r</name>
      <display_name>Floor: Over Garage Assembly R-value</display_name>
      <description>Assembly R-value for the floor over the garage. Ignored unless the building has a garage under conditioned space.</description>
      <type>Double</type>
      <units>h-ft^2-R/Btu</units>
      <required>true</required>
      <model_dependent>false</model_dependent>
      <default_value>28.1</default_value>
    </argument>
    <argument>
      <name>foundation_wall_type</name>
      <display_name>Foundation Wall: Type</display_name>
      <description>The material type of the foundation wall.</description>
      <type>String</type>
      <required>true</required>
      <model_dependent>false</model_dependent>
      <default_value>auto</default_value>
    </argument>
    <argument>
      <name>foundation_wall_thickness</name>
      <display_name>Foundation Wall: Thickness</display_name>
      <description>The thickness of the foundation wall.</description>
      <type>String</type>
      <required>true</required>
      <model_dependent>false</model_dependent>
      <default_value>auto</default_value>
    </argument>
    <argument>
      <name>foundation_wall_insulation_r</name>
      <display_name>Foundation Wall: Insulation Nominal R-value</display_name>
      <description>Nominal R-value for the foundation wall insulation. Only applies to basements/crawlspaces.</description>
      <type>Double</type>
      <units>h-ft^2-R/Btu</units>
      <required>true</required>
      <model_dependent>false</model_dependent>
      <default_value>0</default_value>
    </argument>
    <argument>
      <name>foundation_wall_insulation_location</name>
      <display_name>Foundation Wall: Insulation Location</display_name>
      <description>Whether the insulation is on the interior or exterior of the foundation wall. Only applies to basements/crawlspaces.</description>
      <type>Choice</type>
      <units>ft</units>
      <required>false</required>
      <model_dependent>false</model_dependent>
      <default_value>exterior</default_value>
      <choices>
        <choice>
          <value>interior</value>
          <display_name>interior</display_name>
        </choice>
        <choice>
          <value>exterior</value>
          <display_name>exterior</display_name>
        </choice>
      </choices>
    </argument>
    <argument>
      <name>foundation_wall_insulation_distance_to_top</name>
      <display_name>Foundation Wall: Insulation Distance To Top</display_name>
      <description>The distance from the top of the foundation wall to the top of the foundation wall insulation. Only applies to basements/crawlspaces. A value of 'auto' will use zero.</description>
      <type>String</type>
      <units>ft</units>
      <required>true</required>
      <model_dependent>false</model_dependent>
      <default_value>auto</default_value>
    </argument>
    <argument>
      <name>foundation_wall_insulation_distance_to_bottom</name>
      <display_name>Foundation Wall: Insulation Distance To Bottom</display_name>
      <description>The distance from the top of the foundation wall to the bottom of the foundation wall insulation. Only applies to basements/crawlspaces. A value of 'auto' will use the height of the foundation wall.</description>
      <type>String</type>
      <units>ft</units>
      <required>true</required>
      <model_dependent>false</model_dependent>
      <default_value>auto</default_value>
    </argument>
    <argument>
      <name>foundation_wall_assembly_r</name>
      <display_name>Foundation Wall: Assembly R-value</display_name>
      <description>Assembly R-value for the foundation walls. Only applies to basements/crawlspaces. If provided, overrides the previous foundation wall insulation inputs.</description>
      <type>Double</type>
      <units>h-ft^2-R/Btu</units>
      <required>false</required>
      <model_dependent>false</model_dependent>
    </argument>
    <argument>
      <name>rim_joist_assembly_r</name>
      <display_name>Rim Joist: Assembly R-value</display_name>
      <description>Assembly R-value for the rim joists. Only applies to basements/crawlspaces.</description>
      <type>Double</type>
      <units>h-ft^2-R/Btu</units>
      <required>false</required>
      <model_dependent>false</model_dependent>
    </argument>
    <argument>
      <name>slab_perimeter_insulation_r</name>
      <display_name>Slab: Perimeter Insulation Nominal R-value</display_name>
      <description>Nominal R-value of the vertical slab perimeter insulation. Applies to slab-on-grade foundations and basement/crawlspace floors.</description>
      <type>Double</type>
      <units>h-ft^2-R/Btu</units>
      <required>true</required>
      <model_dependent>false</model_dependent>
      <default_value>0</default_value>
    </argument>
    <argument>
      <name>slab_perimeter_depth</name>
      <display_name>Slab: Perimeter Insulation Depth</display_name>
      <description>Depth from grade to bottom of vertical slab perimeter insulation. Applies to slab-on-grade foundations and basement/crawlspace floors.</description>
      <type>Double</type>
      <units>ft</units>
      <required>true</required>
      <model_dependent>false</model_dependent>
      <default_value>0</default_value>
    </argument>
    <argument>
      <name>slab_under_insulation_r</name>
      <display_name>Slab: Under Slab Insulation Nominal R-value</display_name>
      <description>Nominal R-value of the horizontal under slab insulation. Applies to slab-on-grade foundations and basement/crawlspace floors.</description>
      <type>Double</type>
      <units>h-ft^2-R/Btu</units>
      <required>true</required>
      <model_dependent>false</model_dependent>
      <default_value>0</default_value>
    </argument>
    <argument>
      <name>slab_under_width</name>
      <display_name>Slab: Under Slab Insulation Width</display_name>
      <description>Width from slab edge inward of horizontal under-slab insulation. Enter 999 to specify that the under slab insulation spans the entire slab. Applies to slab-on-grade foundations and basement/crawlspace floors.</description>
      <type>Double</type>
      <units>ft</units>
      <required>true</required>
      <model_dependent>false</model_dependent>
      <default_value>0</default_value>
    </argument>
    <argument>
      <name>slab_thickness</name>
      <display_name>Slab: Thickness</display_name>
      <description>The thickness of the slab. Zero can be entered if there is a dirt floor instead of a slab.</description>
      <type>String</type>
      <required>true</required>
      <model_dependent>false</model_dependent>
      <default_value>auto</default_value>
    </argument>
    <argument>
      <name>slab_carpet_fraction</name>
      <display_name>Slab: Carpet Fraction</display_name>
      <description>Fraction of the slab floor area that is carpeted.</description>
      <type>String</type>
      <units>Frac</units>
      <required>true</required>
      <model_dependent>false</model_dependent>
      <default_value>auto</default_value>
    </argument>
    <argument>
      <name>slab_carpet_r</name>
      <display_name>Slab: Carpet R-value</display_name>
      <description>R-value of the slab carpet.</description>
      <type>String</type>
      <units>h-ft^2-R/Btu</units>
      <required>true</required>
      <model_dependent>false</model_dependent>
      <default_value>auto</default_value>
    </argument>
    <argument>
      <name>ceiling_assembly_r</name>
      <display_name>Ceiling: Assembly R-value</display_name>
      <description>Assembly R-value for the ceiling (attic floor).</description>
      <type>Double</type>
      <units>h-ft^2-R/Btu</units>
      <required>true</required>
      <model_dependent>false</model_dependent>
      <default_value>31.6</default_value>
    </argument>
    <argument>
      <name>roof_material_type</name>
      <display_name>Roof: Material Type</display_name>
      <description>The material type of the roof.</description>
      <type>Choice</type>
      <required>false</required>
      <model_dependent>false</model_dependent>
      <choices>
        <choice>
          <value>asphalt or fiberglass shingles</value>
          <display_name>asphalt or fiberglass shingles</display_name>
        </choice>
        <choice>
          <value>concrete</value>
          <display_name>concrete</display_name>
        </choice>
        <choice>
          <value>cool roof</value>
          <display_name>cool roof</display_name>
        </choice>
        <choice>
          <value>slate or tile shingles</value>
          <display_name>slate or tile shingles</display_name>
        </choice>
        <choice>
          <value>expanded polystyrene sheathing</value>
          <display_name>expanded polystyrene sheathing</display_name>
        </choice>
        <choice>
          <value>metal surfacing</value>
          <display_name>metal surfacing</display_name>
        </choice>
        <choice>
          <value>plastic/rubber/synthetic sheeting</value>
          <display_name>plastic/rubber/synthetic sheeting</display_name>
        </choice>
        <choice>
          <value>shingles</value>
          <display_name>shingles</display_name>
        </choice>
        <choice>
          <value>wood shingles or shakes</value>
          <display_name>wood shingles or shakes</display_name>
        </choice>
      </choices>
    </argument>
    <argument>
      <name>roof_color</name>
      <display_name>Roof: Color</display_name>
      <description>The color of the roof.</description>
      <type>Choice</type>
      <required>true</required>
      <model_dependent>false</model_dependent>
      <default_value>medium</default_value>
      <choices>
        <choice>
          <value>dark</value>
          <display_name>dark</display_name>
        </choice>
        <choice>
          <value>light</value>
          <display_name>light</display_name>
        </choice>
        <choice>
          <value>medium</value>
          <display_name>medium</display_name>
        </choice>
        <choice>
          <value>medium dark</value>
          <display_name>medium dark</display_name>
        </choice>
        <choice>
          <value>reflective</value>
          <display_name>reflective</display_name>
        </choice>
      </choices>
    </argument>
    <argument>
      <name>roof_assembly_r</name>
      <display_name>Roof: Assembly R-value</display_name>
      <description>Assembly R-value of the roof.</description>
      <type>Double</type>
      <units>h-ft^2-R/Btu</units>
      <required>true</required>
      <model_dependent>false</model_dependent>
      <default_value>2.3</default_value>
    </argument>
    <argument>
      <name>roof_radiant_barrier</name>
      <display_name>Roof: Has Radiant Barrier</display_name>
      <description>Presence of a radiant barrier in the attic.</description>
      <type>Boolean</type>
      <required>true</required>
      <model_dependent>false</model_dependent>
      <default_value>false</default_value>
      <choices>
        <choice>
          <value>true</value>
          <display_name>true</display_name>
        </choice>
        <choice>
          <value>false</value>
          <display_name>false</display_name>
        </choice>
      </choices>
    </argument>
    <argument>
      <name>roof_radiant_barrier_grade</name>
      <display_name>Roof: Radiant Barrier Grade</display_name>
      <description>The grade of the radiant barrier, if it exists.</description>
      <type>Choice</type>
      <required>true</required>
      <model_dependent>false</model_dependent>
      <default_value>1</default_value>
      <choices>
        <choice>
          <value>1</value>
          <display_name>1</display_name>
        </choice>
        <choice>
          <value>2</value>
          <display_name>2</display_name>
        </choice>
        <choice>
          <value>3</value>
          <display_name>3</display_name>
        </choice>
      </choices>
    </argument>
    <argument>
      <name>wall_type</name>
      <display_name>Wall: Type</display_name>
      <description>The type of walls.</description>
      <type>Choice</type>
      <required>true</required>
      <model_dependent>false</model_dependent>
      <default_value>WoodStud</default_value>
      <choices>
        <choice>
          <value>WoodStud</value>
          <display_name>WoodStud</display_name>
        </choice>
        <choice>
          <value>ConcreteMasonryUnit</value>
          <display_name>ConcreteMasonryUnit</display_name>
        </choice>
        <choice>
          <value>DoubleWoodStud</value>
          <display_name>DoubleWoodStud</display_name>
        </choice>
        <choice>
          <value>InsulatedConcreteForms</value>
          <display_name>InsulatedConcreteForms</display_name>
        </choice>
        <choice>
          <value>LogWall</value>
          <display_name>LogWall</display_name>
        </choice>
        <choice>
          <value>StructurallyInsulatedPanel</value>
          <display_name>StructurallyInsulatedPanel</display_name>
        </choice>
        <choice>
          <value>SolidConcrete</value>
          <display_name>SolidConcrete</display_name>
        </choice>
        <choice>
          <value>SteelFrame</value>
          <display_name>SteelFrame</display_name>
        </choice>
        <choice>
          <value>Stone</value>
          <display_name>Stone</display_name>
        </choice>
        <choice>
          <value>StrawBale</value>
          <display_name>StrawBale</display_name>
        </choice>
        <choice>
          <value>StructuralBrick</value>
          <display_name>StructuralBrick</display_name>
        </choice>
      </choices>
    </argument>
    <argument>
      <name>wall_siding_type</name>
      <display_name>Wall: Siding Type</display_name>
      <description>The siding type of the walls. Also applies to rim joists.</description>
      <type>Choice</type>
      <required>false</required>
      <model_dependent>false</model_dependent>
      <choices>
        <choice>
          <value>aluminum siding</value>
          <display_name>aluminum siding</display_name>
        </choice>
        <choice>
          <value>asbestos siding</value>
          <display_name>asbestos siding</display_name>
        </choice>
        <choice>
          <value>brick veneer</value>
          <display_name>brick veneer</display_name>
        </choice>
        <choice>
          <value>composite shingle siding</value>
          <display_name>composite shingle siding</display_name>
        </choice>
        <choice>
          <value>fiber cement siding</value>
          <display_name>fiber cement siding</display_name>
        </choice>
        <choice>
          <value>masonite siding</value>
          <display_name>masonite siding</display_name>
        </choice>
        <choice>
          <value>none</value>
          <display_name>none</display_name>
        </choice>
        <choice>
          <value>stucco</value>
          <display_name>stucco</display_name>
        </choice>
        <choice>
          <value>synthetic stucco</value>
          <display_name>synthetic stucco</display_name>
        </choice>
        <choice>
          <value>vinyl siding</value>
          <display_name>vinyl siding</display_name>
        </choice>
        <choice>
          <value>wood siding</value>
          <display_name>wood siding</display_name>
        </choice>
      </choices>
    </argument>
    <argument>
      <name>wall_color</name>
      <display_name>Wall: Color</display_name>
      <description>The color of the walls. Also applies to rim joists.</description>
      <type>Choice</type>
      <required>true</required>
      <model_dependent>false</model_dependent>
      <default_value>medium</default_value>
      <choices>
        <choice>
          <value>dark</value>
          <display_name>dark</display_name>
        </choice>
        <choice>
          <value>light</value>
          <display_name>light</display_name>
        </choice>
        <choice>
          <value>medium</value>
          <display_name>medium</display_name>
        </choice>
        <choice>
          <value>medium dark</value>
          <display_name>medium dark</display_name>
        </choice>
        <choice>
          <value>reflective</value>
          <display_name>reflective</display_name>
        </choice>
      </choices>
    </argument>
    <argument>
      <name>wall_assembly_r</name>
      <display_name>Wall: Assembly R-value</display_name>
      <description>Assembly R-value of the walls.</description>
      <type>Double</type>
      <units>h-ft^2-R/Btu</units>
      <required>true</required>
      <model_dependent>false</model_dependent>
      <default_value>11.9</default_value>
    </argument>
    <argument>
      <name>window_front_wwr</name>
      <display_name>Windows: Front Window-to-Wall Ratio</display_name>
      <description>The ratio of window area to wall area for the unit's front facade. Enter 0 if specifying Front Window Area instead.</description>
      <type>Double</type>
      <required>true</required>
      <model_dependent>false</model_dependent>
      <default_value>0.18</default_value>
    </argument>
    <argument>
      <name>window_back_wwr</name>
      <display_name>Windows: Back Window-to-Wall Ratio</display_name>
      <description>The ratio of window area to wall area for the unit's back facade. Enter 0 if specifying Back Window Area instead.</description>
      <type>Double</type>
      <required>true</required>
      <model_dependent>false</model_dependent>
      <default_value>0.18</default_value>
    </argument>
    <argument>
      <name>window_left_wwr</name>
      <display_name>Windows: Left Window-to-Wall Ratio</display_name>
      <description>The ratio of window area to wall area for the unit's left facade (when viewed from the front). Enter 0 if specifying Left Window Area instead.</description>
      <type>Double</type>
      <required>true</required>
      <model_dependent>false</model_dependent>
      <default_value>0.18</default_value>
    </argument>
    <argument>
      <name>window_right_wwr</name>
      <display_name>Windows: Right Window-to-Wall Ratio</display_name>
      <description>The ratio of window area to wall area for the unit's right facade (when viewed from the front). Enter 0 if specifying Right Window Area instead.</description>
      <type>Double</type>
      <required>true</required>
      <model_dependent>false</model_dependent>
      <default_value>0.18</default_value>
    </argument>
    <argument>
      <name>window_area_front</name>
      <display_name>Windows: Front Window Area</display_name>
      <description>The amount of window area on the unit's front facade. Enter 0 if specifying Front Window-to-Wall Ratio instead.</description>
      <type>Double</type>
      <required>true</required>
      <model_dependent>false</model_dependent>
      <default_value>0</default_value>
    </argument>
    <argument>
      <name>window_area_back</name>
      <display_name>Windows: Back Window Area</display_name>
      <description>The amount of window area on the unit's back facade. Enter 0 if specifying Back Window-to-Wall Ratio instead.</description>
      <type>Double</type>
      <required>true</required>
      <model_dependent>false</model_dependent>
      <default_value>0</default_value>
    </argument>
    <argument>
      <name>window_area_left</name>
      <display_name>Windows: Left Window Area</display_name>
      <description>The amount of window area on the unit's left facade (when viewed from the front). Enter 0 if specifying Left Window-to-Wall Ratio instead.</description>
      <type>Double</type>
      <required>true</required>
      <model_dependent>false</model_dependent>
      <default_value>0</default_value>
    </argument>
    <argument>
      <name>window_area_right</name>
      <display_name>Windows: Right Window Area</display_name>
      <description>The amount of window area on the unit's right facade (when viewed from the front). Enter 0 if specifying Right Window-to-Wall Ratio instead.</description>
      <type>Double</type>
      <required>true</required>
      <model_dependent>false</model_dependent>
      <default_value>0</default_value>
    </argument>
    <argument>
      <name>window_aspect_ratio</name>
      <display_name>Windows: Aspect Ratio</display_name>
      <description>Ratio of window height to width.</description>
      <type>Double</type>
      <required>true</required>
      <model_dependent>false</model_dependent>
      <default_value>1.333</default_value>
    </argument>
    <argument>
      <name>window_fraction_operable</name>
      <display_name>Windows: Fraction Operable</display_name>
      <description>Fraction of windows that are operable.</description>
      <type>Double</type>
      <required>false</required>
      <model_dependent>false</model_dependent>
    </argument>
    <argument>
      <name>window_ufactor</name>
      <display_name>Windows: U-Factor</display_name>
      <description>Full-assembly NFRC U-factor.</description>
      <type>Double</type>
      <units>Btu/hr-ft^2-R</units>
      <required>true</required>
      <model_dependent>false</model_dependent>
      <default_value>0.37</default_value>
    </argument>
    <argument>
      <name>window_shgc</name>
      <display_name>Windows: SHGC</display_name>
      <description>Full-assembly NFRC solar heat gain coefficient.</description>
      <type>Double</type>
      <required>true</required>
      <model_dependent>false</model_dependent>
      <default_value>0.3</default_value>
    </argument>
    <argument>
      <name>window_interior_shading_winter</name>
      <display_name>Windows: Winter Interior Shading</display_name>
      <description>Interior shading multiplier for the heating season. 1.0 indicates no reduction in solar gain, 0.85 indicates 15% reduction, etc.</description>
      <type>Double</type>
      <required>false</required>
      <model_dependent>false</model_dependent>
    </argument>
    <argument>
      <name>window_interior_shading_summer</name>
      <display_name>Windows: Summer Interior Shading</display_name>
      <description>Interior shading multiplier for the cooling season. 1.0 indicates no reduction in solar gain, 0.85 indicates 15% reduction, etc.</description>
      <type>Double</type>
      <required>false</required>
      <model_dependent>false</model_dependent>
    </argument>
    <argument>
      <name>window_exterior_shading_winter</name>
      <display_name>Windows: Winter Exterior Shading</display_name>
      <description>Exterior shading multiplier for the heating season. 1.0 indicates no reduction in solar gain, 0.85 indicates 15% reduction, etc.</description>
      <type>Double</type>
      <required>false</required>
      <model_dependent>false</model_dependent>
    </argument>
    <argument>
      <name>window_exterior_shading_summer</name>
      <display_name>Windows: Summer Exterior Shading</display_name>
      <description>Exterior shading multiplier for the cooling season. 1.0 indicates no reduction in solar gain, 0.85 indicates 15% reduction, etc.</description>
      <type>Double</type>
      <required>false</required>
      <model_dependent>false</model_dependent>
    </argument>
    <argument>
      <name>window_storm_type</name>
      <display_name>Windows: Storm Type</display_name>
      <description>The type of storm, if present.</description>
      <type>Choice</type>
      <required>false</required>
      <model_dependent>false</model_dependent>
      <choices>
        <choice>
          <value>clear</value>
          <display_name>clear</display_name>
        </choice>
        <choice>
          <value>low-e</value>
          <display_name>low-e</display_name>
        </choice>
      </choices>
    </argument>
    <argument>
      <name>overhangs_front_depth</name>
      <display_name>Overhangs: Front Depth</display_name>
      <description>The depth of overhangs for windows for the front facade.</description>
      <type>Double</type>
      <required>true</required>
      <model_dependent>false</model_dependent>
      <default_value>0</default_value>
    </argument>
    <argument>
      <name>overhangs_front_distance_to_top_of_window</name>
      <display_name>Overhangs: Front Distance to Top of Window</display_name>
      <description>The overhangs distance to the top of window for the front facade.</description>
      <type>Double</type>
      <required>true</required>
      <model_dependent>false</model_dependent>
      <default_value>0</default_value>
    </argument>
    <argument>
      <name>overhangs_front_distance_to_bottom_of_window</name>
      <display_name>Overhangs: Front Distance to Bottom of Window</display_name>
      <description>The overhangs distance to the bottom of window for the front facade.</description>
      <type>Double</type>
      <required>true</required>
      <model_dependent>false</model_dependent>
      <default_value>4</default_value>
    </argument>
    <argument>
      <name>overhangs_back_depth</name>
      <display_name>Overhangs: Back Depth</display_name>
      <description>The depth of overhangs for windows for the back facade.</description>
      <type>Double</type>
      <required>true</required>
      <model_dependent>false</model_dependent>
      <default_value>0</default_value>
    </argument>
    <argument>
      <name>overhangs_back_distance_to_top_of_window</name>
      <display_name>Overhangs: Back Distance to Top of Window</display_name>
      <description>The overhangs distance to the top of window for the back facade.</description>
      <type>Double</type>
      <required>true</required>
      <model_dependent>false</model_dependent>
      <default_value>0</default_value>
    </argument>
    <argument>
      <name>overhangs_back_distance_to_bottom_of_window</name>
      <display_name>Overhangs: Back Distance to Bottom of Window</display_name>
      <description>The overhangs distance to the bottom of window for the back facade.</description>
      <type>Double</type>
      <required>true</required>
      <model_dependent>false</model_dependent>
      <default_value>4</default_value>
    </argument>
    <argument>
      <name>overhangs_left_depth</name>
      <display_name>Overhangs: Left Depth</display_name>
      <description>The depth of overhangs for windows for the left facade.</description>
      <type>Double</type>
      <required>true</required>
      <model_dependent>false</model_dependent>
      <default_value>0</default_value>
    </argument>
    <argument>
      <name>overhangs_left_distance_to_top_of_window</name>
      <display_name>Overhangs: Left Distance to Top of Window</display_name>
      <description>The overhangs distance to the top of window for the left facade.</description>
      <type>Double</type>
      <required>true</required>
      <model_dependent>false</model_dependent>
      <default_value>0</default_value>
    </argument>
    <argument>
      <name>overhangs_left_distance_to_bottom_of_window</name>
      <display_name>Overhangs: Left Distance to Bottom of Window</display_name>
      <description>The overhangs distance to the bottom of window for the left facade.</description>
      <type>Double</type>
      <required>true</required>
      <model_dependent>false</model_dependent>
      <default_value>4</default_value>
    </argument>
    <argument>
      <name>overhangs_right_depth</name>
      <display_name>Overhangs: Right Depth</display_name>
      <description>The depth of overhangs for windows for the right facade.</description>
      <type>Double</type>
      <required>true</required>
      <model_dependent>false</model_dependent>
      <default_value>0</default_value>
    </argument>
    <argument>
      <name>overhangs_right_distance_to_top_of_window</name>
      <display_name>Overhangs: Right Distance to Top of Window</display_name>
      <description>The overhangs distance to the top of window for the right facade.</description>
      <type>Double</type>
      <required>true</required>
      <model_dependent>false</model_dependent>
      <default_value>0</default_value>
    </argument>
    <argument>
      <name>overhangs_right_distance_to_bottom_of_window</name>
      <display_name>Overhangs: Right Distance to Bottom of Window</display_name>
      <description>The overhangs distance to the bottom of window for the right facade.</description>
      <type>Double</type>
      <required>true</required>
      <model_dependent>false</model_dependent>
      <default_value>4</default_value>
    </argument>
    <argument>
      <name>skylight_area_front</name>
      <display_name>Skylights: Front Roof Area</display_name>
      <description>The amount of skylight area on the unit's front conditioned roof facade.</description>
      <type>Double</type>
      <required>true</required>
      <model_dependent>false</model_dependent>
      <default_value>0</default_value>
    </argument>
    <argument>
      <name>skylight_area_back</name>
      <display_name>Skylights: Back Roof Area</display_name>
      <description>The amount of skylight area on the unit's back conditioned roof facade.</description>
      <type>Double</type>
      <required>true</required>
      <model_dependent>false</model_dependent>
      <default_value>0</default_value>
    </argument>
    <argument>
      <name>skylight_area_left</name>
      <display_name>Skylights: Left Roof Area</display_name>
      <description>The amount of skylight area on the unit's left conditioned roof facade (when viewed from the front).</description>
      <type>Double</type>
      <required>true</required>
      <model_dependent>false</model_dependent>
      <default_value>0</default_value>
    </argument>
    <argument>
      <name>skylight_area_right</name>
      <display_name>Skylights: Right Roof Area</display_name>
      <description>The amount of skylight area on the unit's right conditioned roof facade (when viewed from the front).</description>
      <type>Double</type>
      <required>true</required>
      <model_dependent>false</model_dependent>
      <default_value>0</default_value>
    </argument>
    <argument>
      <name>skylight_ufactor</name>
      <display_name>Skylights: U-Factor</display_name>
      <description>Full-assembly NFRC U-factor.</description>
      <type>Double</type>
      <units>Btu/hr-ft^2-R</units>
      <required>true</required>
      <model_dependent>false</model_dependent>
      <default_value>0.33</default_value>
    </argument>
    <argument>
      <name>skylight_shgc</name>
      <display_name>Skylights: SHGC</display_name>
      <description>Full-assembly NFRC solar heat gain coefficient.</description>
      <type>Double</type>
      <required>true</required>
      <model_dependent>false</model_dependent>
      <default_value>0.45</default_value>
    </argument>
    <argument>
      <name>skylight_storm_type</name>
      <display_name>Skylights: Storm Type</display_name>
      <description>The type of storm, if present.</description>
      <type>Choice</type>
      <required>false</required>
      <model_dependent>false</model_dependent>
      <choices>
        <choice>
          <value>clear</value>
          <display_name>clear</display_name>
        </choice>
        <choice>
          <value>low-e</value>
          <display_name>low-e</display_name>
        </choice>
      </choices>
    </argument>
    <argument>
      <name>door_area</name>
      <display_name>Doors: Area</display_name>
      <description>The area of the opaque door(s).</description>
      <type>Double</type>
      <units>ft^2</units>
      <required>true</required>
      <model_dependent>false</model_dependent>
      <default_value>20</default_value>
    </argument>
    <argument>
      <name>door_rvalue</name>
      <display_name>Doors: R-value</display_name>
      <description>R-value of the opaque door(s).</description>
      <type>Double</type>
      <units>h-ft^2-R/Btu</units>
      <required>true</required>
      <model_dependent>false</model_dependent>
      <default_value>4.4</default_value>
    </argument>
    <argument>
      <name>air_leakage_units</name>
      <display_name>Air Leakage: Units</display_name>
      <description>The unit of measure for the air leakage.</description>
      <type>Choice</type>
      <required>true</required>
      <model_dependent>false</model_dependent>
      <default_value>ACH</default_value>
      <choices>
        <choice>
          <value>ACH</value>
          <display_name>ACH</display_name>
        </choice>
        <choice>
          <value>CFM</value>
          <display_name>CFM</display_name>
        </choice>
        <choice>
          <value>ACHnatural</value>
          <display_name>ACHnatural</display_name>
        </choice>
      </choices>
    </argument>
    <argument>
      <name>air_leakage_house_pressure</name>
      <display_name>Air Leakage: House Pressure</display_name>
      <description>The house pressure relative to outside. Required when units are ACH or CFM.</description>
      <type>Double</type>
      <units>Pa</units>
      <required>true</required>
      <model_dependent>false</model_dependent>
      <default_value>50</default_value>
    </argument>
    <argument>
      <name>air_leakage_value</name>
      <display_name>Air Leakage: Value</display_name>
      <description>Air exchange rate value.</description>
      <type>Double</type>
      <required>true</required>
      <model_dependent>false</model_dependent>
      <default_value>3</default_value>
    </argument>
    <argument>
      <name>heating_system_type</name>
      <display_name>Heating System: Type</display_name>
      <description>The type of heating system. Use 'none' if there is no heating system.</description>
      <type>Choice</type>
      <required>true</required>
      <model_dependent>false</model_dependent>
      <default_value>Furnace</default_value>
      <choices>
        <choice>
          <value>none</value>
          <display_name>none</display_name>
        </choice>
        <choice>
          <value>Furnace</value>
          <display_name>Furnace</display_name>
        </choice>
        <choice>
          <value>WallFurnace</value>
          <display_name>WallFurnace</display_name>
        </choice>
        <choice>
          <value>FloorFurnace</value>
          <display_name>FloorFurnace</display_name>
        </choice>
        <choice>
          <value>Boiler</value>
          <display_name>Boiler</display_name>
        </choice>
        <choice>
          <value>ElectricResistance</value>
          <display_name>ElectricResistance</display_name>
        </choice>
        <choice>
          <value>Stove</value>
          <display_name>Stove</display_name>
        </choice>
        <choice>
          <value>PortableHeater</value>
          <display_name>PortableHeater</display_name>
        </choice>
        <choice>
          <value>Fireplace</value>
          <display_name>Fireplace</display_name>
        </choice>
        <choice>
          <value>FixedHeater</value>
          <display_name>FixedHeater</display_name>
        </choice>
        <choice>
          <value>PackagedTerminalAirConditionerHeating</value>
          <display_name>PackagedTerminalAirConditionerHeating</display_name>
        </choice>
        <choice>
          <value>Shared Boiler w/ Baseboard</value>
          <display_name>Shared Boiler w/ Baseboard</display_name>
        </choice>
        <choice>
          <value>Shared Boiler w/ Ductless Fan Coil</value>
          <display_name>Shared Boiler w/ Ductless Fan Coil</display_name>
        </choice>
      </choices>
    </argument>
    <argument>
      <name>heating_system_fuel</name>
      <display_name>Heating System: Fuel Type</display_name>
      <description>The fuel type of the heating system. Ignored for ElectricResistance and PackagedTerminalAirConditionerHeating.</description>
      <type>Choice</type>
      <required>true</required>
      <model_dependent>false</model_dependent>
      <default_value>natural gas</default_value>
      <choices>
        <choice>
          <value>electricity</value>
          <display_name>electricity</display_name>
        </choice>
        <choice>
          <value>natural gas</value>
          <display_name>natural gas</display_name>
        </choice>
        <choice>
          <value>fuel oil</value>
          <display_name>fuel oil</display_name>
        </choice>
        <choice>
          <value>propane</value>
          <display_name>propane</display_name>
        </choice>
        <choice>
          <value>wood</value>
          <display_name>wood</display_name>
        </choice>
        <choice>
          <value>wood pellets</value>
          <display_name>wood pellets</display_name>
        </choice>
        <choice>
          <value>coal</value>
          <display_name>coal</display_name>
        </choice>
      </choices>
    </argument>
    <argument>
      <name>heating_system_heating_efficiency</name>
      <display_name>Heating System: Rated AFUE or Percent</display_name>
      <description>The rated heating efficiency value of the heating system.</description>
      <type>Double</type>
      <units>Frac</units>
      <required>true</required>
      <model_dependent>false</model_dependent>
      <default_value>0.78</default_value>
    </argument>
    <argument>
      <name>heating_system_heating_capacity</name>
      <display_name>Heating System: Heating Capacity</display_name>
      <description>The output heating capacity of the heating system. Enter 'auto' to size the capacity based on ACCA Manual J/S.</description>
      <type>String</type>
      <units>Btu/hr</units>
      <required>true</required>
      <model_dependent>false</model_dependent>
      <default_value>auto</default_value>
    </argument>
    <argument>
      <name>heating_system_fraction_heat_load_served</name>
      <display_name>Heating System: Fraction Heat Load Served</display_name>
      <description>The heating load served by the heating system.</description>
      <type>Double</type>
      <units>Frac</units>
      <required>true</required>
      <model_dependent>false</model_dependent>
      <default_value>1</default_value>
    </argument>
    <argument>
      <name>cooling_system_type</name>
      <display_name>Cooling System: Type</display_name>
      <description>The type of cooling system. Use 'none' if there is no cooling system.</description>
      <type>Choice</type>
      <required>true</required>
      <model_dependent>false</model_dependent>
      <default_value>central air conditioner</default_value>
      <choices>
        <choice>
          <value>none</value>
          <display_name>none</display_name>
        </choice>
        <choice>
          <value>central air conditioner</value>
          <display_name>central air conditioner</display_name>
        </choice>
        <choice>
          <value>room air conditioner</value>
          <display_name>room air conditioner</display_name>
        </choice>
        <choice>
          <value>evaporative cooler</value>
          <display_name>evaporative cooler</display_name>
        </choice>
        <choice>
          <value>mini-split</value>
          <display_name>mini-split</display_name>
        </choice>
        <choice>
          <value>packaged terminal air conditioner</value>
          <display_name>packaged terminal air conditioner</display_name>
        </choice>
      </choices>
    </argument>
    <argument>
      <name>cooling_system_cooling_efficiency_type</name>
      <display_name>Cooling System: Efficiency Type</display_name>
      <description>The efficiency type of the cooling system. System types central air conditioner and mini-split use SEER. System types room air conditioner and packaged terminal air conditioner use EER or CEER. Ignored for system type evaporative cooler.</description>
      <type>Choice</type>
      <required>true</required>
      <model_dependent>false</model_dependent>
      <default_value>SEER</default_value>
      <choices>
        <choice>
          <value>SEER</value>
          <display_name>SEER</display_name>
        </choice>
        <choice>
          <value>EER</value>
          <display_name>EER</display_name>
        </choice>
        <choice>
          <value>CEER</value>
          <display_name>CEER</display_name>
        </choice>
      </choices>
    </argument>
    <argument>
      <name>cooling_system_cooling_efficiency</name>
      <display_name>Cooling System: Efficiency</display_name>
      <description>The rated efficiency value of the cooling system. Ignored for evaporative cooler.</description>
      <type>Double</type>
      <units>SEER or EER or CEER</units>
      <required>true</required>
      <model_dependent>false</model_dependent>
      <default_value>13</default_value>
    </argument>
    <argument>
      <name>cooling_system_cooling_compressor_type</name>
      <display_name>Cooling System: Cooling Compressor Type</display_name>
      <description>The compressor type of the cooling system. Only applies to central air conditioner.</description>
      <type>Choice</type>
      <required>false</required>
      <model_dependent>false</model_dependent>
      <choices>
        <choice>
          <value>single stage</value>
          <display_name>single stage</display_name>
        </choice>
        <choice>
          <value>two stage</value>
          <display_name>two stage</display_name>
        </choice>
        <choice>
          <value>variable speed</value>
          <display_name>variable speed</display_name>
        </choice>
      </choices>
    </argument>
    <argument>
      <name>cooling_system_cooling_sensible_heat_fraction</name>
      <display_name>Cooling System: Cooling Sensible Heat Fraction</display_name>
      <description>The sensible heat fraction of the cooling system. Ignored for evaporative cooler.</description>
      <type>Double</type>
      <units>Frac</units>
      <required>false</required>
      <model_dependent>false</model_dependent>
    </argument>
    <argument>
      <name>cooling_system_cooling_capacity</name>
      <display_name>Cooling System: Cooling Capacity</display_name>
      <description>The output cooling capacity of the cooling system. Enter 'auto' to size the capacity based on ACCA Manual J/S.</description>
      <type>String</type>
      <units>tons</units>
      <required>true</required>
      <model_dependent>false</model_dependent>
      <default_value>auto</default_value>
    </argument>
    <argument>
      <name>cooling_system_fraction_cool_load_served</name>
      <display_name>Cooling System: Fraction Cool Load Served</display_name>
      <description>The cooling load served by the cooling system.</description>
      <type>Double</type>
      <units>Frac</units>
      <required>true</required>
      <model_dependent>false</model_dependent>
      <default_value>1</default_value>
    </argument>
    <argument>
      <name>cooling_system_is_ducted</name>
      <display_name>Cooling System: Is Ducted</display_name>
      <description>Whether the cooling system is ducted or not. Only used for mini-split and evaporative cooler. It's assumed that central air conditioner is ducted, and room air conditioner and packaged terminal air conditioner are not ducted.</description>
      <type>Boolean</type>
      <required>true</required>
      <model_dependent>false</model_dependent>
      <default_value>false</default_value>
      <choices>
        <choice>
          <value>true</value>
          <display_name>true</display_name>
        </choice>
        <choice>
          <value>false</value>
          <display_name>false</display_name>
        </choice>
      </choices>
    </argument>
    <argument>
      <name>heat_pump_type</name>
      <display_name>Heat Pump: Type</display_name>
      <description>The type of heat pump. Use 'none' if there is no heat pump.</description>
      <type>Choice</type>
      <required>true</required>
      <model_dependent>false</model_dependent>
      <default_value>none</default_value>
      <choices>
        <choice>
          <value>none</value>
          <display_name>none</display_name>
        </choice>
        <choice>
          <value>air-to-air</value>
          <display_name>air-to-air</display_name>
        </choice>
        <choice>
          <value>mini-split</value>
          <display_name>mini-split</display_name>
        </choice>
        <choice>
          <value>ground-to-air</value>
          <display_name>ground-to-air</display_name>
        </choice>
        <choice>
          <value>packaged terminal heat pump</value>
          <display_name>packaged terminal heat pump</display_name>
        </choice>
      </choices>
    </argument>
    <argument>
      <name>heat_pump_heating_efficiency_type</name>
      <display_name>Heat Pump: Heating Efficiency Type</display_name>
      <description>The heating efficiency type of heat pump. System types air-to-air and mini-split use HSPF. System types ground-to-air and packaged terminal heat pump use COP.</description>
      <type>Choice</type>
      <required>true</required>
      <model_dependent>false</model_dependent>
      <default_value>HSPF</default_value>
      <choices>
        <choice>
          <value>HSPF</value>
          <display_name>HSPF</display_name>
        </choice>
        <choice>
          <value>COP</value>
          <display_name>COP</display_name>
        </choice>
      </choices>
    </argument>
    <argument>
      <name>heat_pump_heating_efficiency</name>
      <display_name>Heat Pump: Heating Efficiency</display_name>
      <description>The rated heating efficiency value of the heat pump.</description>
      <type>Double</type>
      <units>HSPF or COP</units>
      <required>true</required>
      <model_dependent>false</model_dependent>
      <default_value>7.7</default_value>
    </argument>
    <argument>
      <name>heat_pump_cooling_efficiency_type</name>
      <display_name>Heat Pump: Cooling Efficiency Type</display_name>
      <description>The cooling efficiency type of heat pump. System types air-to-air and mini-split use SEER. System types ground-to-air and packaged terminal heat pump use EER.</description>
      <type>Choice</type>
      <required>true</required>
      <model_dependent>false</model_dependent>
      <default_value>SEER</default_value>
      <choices>
        <choice>
          <value>SEER</value>
          <display_name>SEER</display_name>
        </choice>
        <choice>
          <value>EER</value>
          <display_name>EER</display_name>
        </choice>
        <choice>
          <value>CEER</value>
          <display_name>CEER</display_name>
        </choice>
      </choices>
    </argument>
    <argument>
      <name>heat_pump_cooling_efficiency</name>
      <display_name>Heat Pump: Cooling Efficiency</display_name>
      <description>The rated cooling efficiency value of the heat pump.</description>
      <type>Double</type>
      <units>SEER or EER</units>
      <required>true</required>
      <model_dependent>false</model_dependent>
      <default_value>13</default_value>
    </argument>
    <argument>
      <name>heat_pump_cooling_compressor_type</name>
      <display_name>Heat Pump: Cooling Compressor Type</display_name>
      <description>The compressor type of the heat pump. Only applies to air-to-air.</description>
      <type>Choice</type>
      <required>false</required>
      <model_dependent>false</model_dependent>
      <choices>
        <choice>
          <value>single stage</value>
          <display_name>single stage</display_name>
        </choice>
        <choice>
          <value>two stage</value>
          <display_name>two stage</display_name>
        </choice>
        <choice>
          <value>variable speed</value>
          <display_name>variable speed</display_name>
        </choice>
      </choices>
    </argument>
    <argument>
      <name>heat_pump_cooling_sensible_heat_fraction</name>
      <display_name>Heat Pump: Cooling Sensible Heat Fraction</display_name>
      <description>The sensible heat fraction of the heat pump.</description>
      <type>Double</type>
      <units>Frac</units>
      <required>false</required>
      <model_dependent>false</model_dependent>
    </argument>
    <argument>
      <name>heat_pump_heating_capacity</name>
      <display_name>Heat Pump: Heating Capacity</display_name>
      <description>The output heating capacity of the heat pump. Enter 'auto' to size the capacity based on ACCA Manual J/S (i.e., based on cooling design loads with some oversizing allowances for heating design loads). Enter 'auto using max load' to size the capacity based on the maximum of heating/cooling design loads.</description>
      <type>String</type>
      <units>Btu/hr</units>
      <required>true</required>
      <model_dependent>false</model_dependent>
      <default_value>auto</default_value>
    </argument>
    <argument>
      <name>heat_pump_heating_capacity_17_f</name>
      <display_name>Heat Pump: Heating Capacity 17F</display_name>
      <description>The output heating capacity of the heat pump at 17F. Only applies to air-to-air and mini-split.</description>
      <type>String</type>
      <units>Btu/hr</units>
      <required>true</required>
      <model_dependent>false</model_dependent>
      <default_value>auto</default_value>
    </argument>
    <argument>
      <name>heat_pump_cooling_capacity</name>
      <display_name>Heat Pump: Cooling Capacity</display_name>
      <description>The output cooling capacity of the heat pump. Enter 'auto' to size the capacity based on ACCA Manual J/S.</description>
      <type>String</type>
      <units>Btu/hr</units>
      <required>true</required>
      <model_dependent>false</model_dependent>
      <default_value>auto</default_value>
    </argument>
    <argument>
      <name>heat_pump_fraction_heat_load_served</name>
      <display_name>Heat Pump: Fraction Heat Load Served</display_name>
      <description>The heating load served by the heat pump.</description>
      <type>Double</type>
      <units>Frac</units>
      <required>true</required>
      <model_dependent>false</model_dependent>
      <default_value>1</default_value>
    </argument>
    <argument>
      <name>heat_pump_fraction_cool_load_served</name>
      <display_name>Heat Pump: Fraction Cool Load Served</display_name>
      <description>The cooling load served by the heat pump.</description>
      <type>Double</type>
      <units>Frac</units>
      <required>true</required>
      <model_dependent>false</model_dependent>
      <default_value>1</default_value>
    </argument>
    <argument>
      <name>heat_pump_backup_type</name>
      <display_name>Heat Pump: Backup Type</display_name>
      <description>The backup type of the heat pump. If 'integrated', represents e.g. built-in electric strip heat or dual-fuel integrated furnace. If 'separate', represents e.g. electric baseboard or boiler based on the Heating System 2 specified below. Use 'none' if there is no backup heating.</description>
      <type>Choice</type>
      <required>true</required>
      <model_dependent>false</model_dependent>
      <default_value>integrated</default_value>
      <choices>
        <choice>
          <value>none</value>
          <display_name>none</display_name>
        </choice>
        <choice>
          <value>integrated</value>
          <display_name>integrated</display_name>
        </choice>
        <choice>
          <value>separate</value>
          <display_name>separate</display_name>
        </choice>
      </choices>
    </argument>
    <argument>
      <name>heat_pump_backup_fuel</name>
      <display_name>Heat Pump: Backup Fuel Type</display_name>
      <description>The backup fuel type of the heat pump. Only applies if Backup Type is 'integrated'.</description>
      <type>Choice</type>
      <required>true</required>
      <model_dependent>false</model_dependent>
      <default_value>electricity</default_value>
      <choices>
        <choice>
          <value>electricity</value>
          <display_name>electricity</display_name>
        </choice>
        <choice>
          <value>natural gas</value>
          <display_name>natural gas</display_name>
        </choice>
        <choice>
          <value>fuel oil</value>
          <display_name>fuel oil</display_name>
        </choice>
        <choice>
          <value>propane</value>
          <display_name>propane</display_name>
        </choice>
      </choices>
    </argument>
    <argument>
      <name>heat_pump_backup_heating_efficiency</name>
      <display_name>Heat Pump: Backup Rated Efficiency</display_name>
      <description>The backup rated efficiency value of the heat pump. Percent for electricity fuel type. AFUE otherwise. Only applies if Backup Type is 'integrated'.</description>
      <type>Double</type>
      <required>true</required>
      <model_dependent>false</model_dependent>
      <default_value>1</default_value>
    </argument>
    <argument>
      <name>heat_pump_backup_heating_capacity</name>
      <display_name>Heat Pump: Backup Heating Capacity</display_name>
      <description>The backup output heating capacity of the heat pump. Enter 'auto' to size the capacity based on ACCA Manual J/S. Only applies if Backup Type is 'integrated'.</description>
      <type>String</type>
      <units>Btu/hr</units>
      <required>true</required>
      <model_dependent>false</model_dependent>
      <default_value>auto</default_value>
    </argument>
    <argument>
      <name>heat_pump_backup_heating_switchover_temp</name>
      <display_name>Heat Pump: Backup Heating Switchover Temperature</display_name>
      <description>The temperature at which the heat pump stops operating and the backup heating system starts running. Only applies to air-to-air and mini-split. If not provided, backup heating will operate as needed when heat pump capacity is insufficient. Applies if Backup Type is either 'integrated' or 'separate'.</description>
      <type>Double</type>
      <units>deg-F</units>
      <required>false</required>
      <model_dependent>false</model_dependent>
    </argument>
    <argument>
      <name>heat_pump_is_ducted</name>
      <display_name>Heat Pump: Is Ducted</display_name>
      <description>Whether the heat pump is ducted or not. Only used for mini-split. It's assumed that air-to-air and ground-to-air are ducted.</description>
      <type>Boolean</type>
      <required>false</required>
      <model_dependent>false</model_dependent>
      <choices>
        <choice>
          <value>true</value>
          <display_name>true</display_name>
        </choice>
        <choice>
          <value>false</value>
          <display_name>false</display_name>
        </choice>
      </choices>
    </argument>
    <argument>
      <name>heating_system_2_type</name>
      <display_name>Heating System 2: Type</display_name>
      <description>The type of the second heating system.</description>
      <type>Choice</type>
      <required>true</required>
      <model_dependent>false</model_dependent>
      <default_value>none</default_value>
      <choices>
        <choice>
          <value>none</value>
          <display_name>none</display_name>
        </choice>
        <choice>
          <value>WallFurnace</value>
          <display_name>WallFurnace</display_name>
        </choice>
        <choice>
          <value>FloorFurnace</value>
          <display_name>FloorFurnace</display_name>
        </choice>
        <choice>
          <value>Boiler</value>
          <display_name>Boiler</display_name>
        </choice>
        <choice>
          <value>ElectricResistance</value>
          <display_name>ElectricResistance</display_name>
        </choice>
        <choice>
          <value>Stove</value>
          <display_name>Stove</display_name>
        </choice>
        <choice>
          <value>PortableHeater</value>
          <display_name>PortableHeater</display_name>
        </choice>
        <choice>
          <value>Fireplace</value>
          <display_name>Fireplace</display_name>
        </choice>
      </choices>
    </argument>
    <argument>
      <name>heating_system_2_fuel</name>
      <display_name>Heating System 2: Fuel Type</display_name>
      <description>The fuel type of the second heating system. Ignored for ElectricResistance.</description>
      <type>Choice</type>
      <required>true</required>
      <model_dependent>false</model_dependent>
      <default_value>electricity</default_value>
      <choices>
        <choice>
          <value>electricity</value>
          <display_name>electricity</display_name>
        </choice>
        <choice>
          <value>natural gas</value>
          <display_name>natural gas</display_name>
        </choice>
        <choice>
          <value>fuel oil</value>
          <display_name>fuel oil</display_name>
        </choice>
        <choice>
          <value>propane</value>
          <display_name>propane</display_name>
        </choice>
        <choice>
          <value>wood</value>
          <display_name>wood</display_name>
        </choice>
        <choice>
          <value>wood pellets</value>
          <display_name>wood pellets</display_name>
        </choice>
        <choice>
          <value>coal</value>
          <display_name>coal</display_name>
        </choice>
      </choices>
    </argument>
    <argument>
      <name>heating_system_2_heating_efficiency</name>
      <display_name>Heating System 2: Rated AFUE or Percent</display_name>
      <description>The rated heating efficiency value of the second heating system.</description>
      <type>Double</type>
      <units>Frac</units>
      <required>true</required>
      <model_dependent>false</model_dependent>
      <default_value>1</default_value>
    </argument>
    <argument>
      <name>heating_system_2_heating_capacity</name>
      <display_name>Heating System 2: Heating Capacity</display_name>
      <description>The output heating capacity of the second heating system. Enter 'auto' to size the capacity based on ACCA Manual J/S.</description>
      <type>String</type>
      <units>Btu/hr</units>
      <required>true</required>
      <model_dependent>false</model_dependent>
      <default_value>auto</default_value>
    </argument>
    <argument>
      <name>heating_system_2_fraction_heat_load_served</name>
      <display_name>Heating System 2: Fraction Heat Load Served</display_name>
      <description>The heat load served fraction of the second heating system. Ignored if this heating system serves as a backup system for a heat pump.</description>
      <type>Double</type>
      <units>Frac</units>
      <required>true</required>
      <model_dependent>false</model_dependent>
      <default_value>0.25</default_value>
    </argument>
    <argument>
      <name>hvac_control_heating_season_period</name>
      <display_name>HVAC Control: Heating Season Period</display_name>
      <description>Enter a date like "Nov 1 - Jun 30".</description>
      <type>String</type>
      <required>false</required>
      <model_dependent>false</model_dependent>
    </argument>
    <argument>
      <name>hvac_control_cooling_season_period</name>
      <display_name>HVAC Control: Cooling Season Period</display_name>
      <description>Enter a date like "Jun 1 - Oct 31".</description>
      <type>String</type>
      <required>false</required>
      <model_dependent>false</model_dependent>
    </argument>
    <argument>
      <name>ducts_leakage_units</name>
      <display_name>Ducts: Leakage Units</display_name>
      <description>The leakage units of the ducts.</description>
      <type>Choice</type>
      <required>true</required>
      <model_dependent>false</model_dependent>
      <default_value>Percent</default_value>
      <choices>
        <choice>
          <value>CFM25</value>
          <display_name>CFM25</display_name>
        </choice>
        <choice>
          <value>CFM50</value>
          <display_name>CFM50</display_name>
        </choice>
        <choice>
          <value>Percent</value>
          <display_name>Percent</display_name>
        </choice>
      </choices>
    </argument>
    <argument>
      <name>ducts_supply_leakage_to_outside_value</name>
      <display_name>Ducts: Supply Leakage to Outside Value</display_name>
      <description>The leakage value to outside for the supply ducts.</description>
      <type>Double</type>
      <required>true</required>
      <model_dependent>false</model_dependent>
      <default_value>0.1</default_value>
    </argument>
    <argument>
      <name>ducts_return_leakage_to_outside_value</name>
      <display_name>Ducts: Return Leakage to Outside Value</display_name>
      <description>The leakage value to outside for the return ducts.</description>
      <type>Double</type>
      <required>true</required>
      <model_dependent>false</model_dependent>
      <default_value>0.1</default_value>
    </argument>
    <argument>
      <name>ducts_supply_location</name>
      <display_name>Ducts: Supply Location</display_name>
      <description>The location of the supply ducts.</description>
      <type>Choice</type>
      <required>true</required>
      <model_dependent>false</model_dependent>
      <default_value>auto</default_value>
      <choices>
        <choice>
          <value>auto</value>
          <display_name>auto</display_name>
        </choice>
        <choice>
          <value>living space</value>
          <display_name>living space</display_name>
        </choice>
        <choice>
          <value>basement - conditioned</value>
          <display_name>basement - conditioned</display_name>
        </choice>
        <choice>
          <value>basement - unconditioned</value>
          <display_name>basement - unconditioned</display_name>
        </choice>
        <choice>
          <value>crawlspace - vented</value>
          <display_name>crawlspace - vented</display_name>
        </choice>
        <choice>
          <value>crawlspace - unvented</value>
          <display_name>crawlspace - unvented</display_name>
        </choice>
        <choice>
          <value>crawlspace - conditioned</value>
          <display_name>crawlspace - conditioned</display_name>
        </choice>
        <choice>
          <value>attic - vented</value>
          <display_name>attic - vented</display_name>
        </choice>
        <choice>
          <value>attic - unvented</value>
          <display_name>attic - unvented</display_name>
        </choice>
        <choice>
          <value>garage</value>
          <display_name>garage</display_name>
        </choice>
        <choice>
          <value>exterior wall</value>
          <display_name>exterior wall</display_name>
        </choice>
        <choice>
          <value>under slab</value>
          <display_name>under slab</display_name>
        </choice>
        <choice>
          <value>roof deck</value>
          <display_name>roof deck</display_name>
        </choice>
        <choice>
          <value>outside</value>
          <display_name>outside</display_name>
        </choice>
        <choice>
          <value>other housing unit</value>
          <display_name>other housing unit</display_name>
        </choice>
        <choice>
          <value>other heated space</value>
          <display_name>other heated space</display_name>
        </choice>
        <choice>
          <value>other multifamily buffer space</value>
          <display_name>other multifamily buffer space</display_name>
        </choice>
        <choice>
          <value>other non-freezing space</value>
          <display_name>other non-freezing space</display_name>
        </choice>
      </choices>
    </argument>
    <argument>
      <name>ducts_supply_insulation_r</name>
      <display_name>Ducts: Supply Insulation R-Value</display_name>
      <description>The insulation r-value of the supply ducts excluding air films.</description>
      <type>Double</type>
      <units>h-ft^2-R/Btu</units>
      <required>true</required>
      <model_dependent>false</model_dependent>
      <default_value>0</default_value>
    </argument>
    <argument>
      <name>ducts_supply_surface_area</name>
      <display_name>Ducts: Supply Surface Area</display_name>
      <description>The surface area of the supply ducts.</description>
      <type>String</type>
      <units>ft^2</units>
      <required>true</required>
      <model_dependent>false</model_dependent>
      <default_value>auto</default_value>
    </argument>
    <argument>
      <name>ducts_return_location</name>
      <display_name>Ducts: Return Location</display_name>
      <description>The location of the return ducts.</description>
      <type>Choice</type>
      <required>true</required>
      <model_dependent>false</model_dependent>
      <default_value>auto</default_value>
      <choices>
        <choice>
          <value>auto</value>
          <display_name>auto</display_name>
        </choice>
        <choice>
          <value>living space</value>
          <display_name>living space</display_name>
        </choice>
        <choice>
          <value>basement - conditioned</value>
          <display_name>basement - conditioned</display_name>
        </choice>
        <choice>
          <value>basement - unconditioned</value>
          <display_name>basement - unconditioned</display_name>
        </choice>
        <choice>
          <value>crawlspace - vented</value>
          <display_name>crawlspace - vented</display_name>
        </choice>
        <choice>
          <value>crawlspace - unvented</value>
          <display_name>crawlspace - unvented</display_name>
        </choice>
        <choice>
          <value>crawlspace - conditioned</value>
          <display_name>crawlspace - conditioned</display_name>
        </choice>
        <choice>
          <value>attic - vented</value>
          <display_name>attic - vented</display_name>
        </choice>
        <choice>
          <value>attic - unvented</value>
          <display_name>attic - unvented</display_name>
        </choice>
        <choice>
          <value>garage</value>
          <display_name>garage</display_name>
        </choice>
        <choice>
          <value>exterior wall</value>
          <display_name>exterior wall</display_name>
        </choice>
        <choice>
          <value>under slab</value>
          <display_name>under slab</display_name>
        </choice>
        <choice>
          <value>roof deck</value>
          <display_name>roof deck</display_name>
        </choice>
        <choice>
          <value>outside</value>
          <display_name>outside</display_name>
        </choice>
        <choice>
          <value>other housing unit</value>
          <display_name>other housing unit</display_name>
        </choice>
        <choice>
          <value>other heated space</value>
          <display_name>other heated space</display_name>
        </choice>
        <choice>
          <value>other multifamily buffer space</value>
          <display_name>other multifamily buffer space</display_name>
        </choice>
        <choice>
          <value>other non-freezing space</value>
          <display_name>other non-freezing space</display_name>
        </choice>
      </choices>
    </argument>
    <argument>
      <name>ducts_return_insulation_r</name>
      <display_name>Ducts: Return Insulation R-Value</display_name>
      <description>The insulation r-value of the return ducts excluding air films.</description>
      <type>Double</type>
      <units>h-ft^2-R/Btu</units>
      <required>true</required>
      <model_dependent>false</model_dependent>
      <default_value>0</default_value>
    </argument>
    <argument>
      <name>ducts_return_surface_area</name>
      <display_name>Ducts: Return Surface Area</display_name>
      <description>The surface area of the return ducts.</description>
      <type>String</type>
      <units>ft^2</units>
      <required>true</required>
      <model_dependent>false</model_dependent>
      <default_value>auto</default_value>
    </argument>
    <argument>
      <name>ducts_number_of_return_registers</name>
      <display_name>Ducts: Number of Return Registers</display_name>
      <description>The number of return registers of the ducts. Only used if duct surface areas are set to auto.</description>
      <type>String</type>
      <units>#</units>
      <required>false</required>
      <model_dependent>false</model_dependent>
      <default_value>auto</default_value>
    </argument>
    <argument>
      <name>mech_vent_fan_type</name>
      <display_name>Mechanical Ventilation: Fan Type</display_name>
      <description>The type of the mechanical ventilation. Use 'none' if there is no mechanical ventilation system.</description>
      <type>Choice</type>
      <required>true</required>
      <model_dependent>false</model_dependent>
      <default_value>none</default_value>
      <choices>
        <choice>
          <value>none</value>
          <display_name>none</display_name>
        </choice>
        <choice>
          <value>exhaust only</value>
          <display_name>exhaust only</display_name>
        </choice>
        <choice>
          <value>supply only</value>
          <display_name>supply only</display_name>
        </choice>
        <choice>
          <value>energy recovery ventilator</value>
          <display_name>energy recovery ventilator</display_name>
        </choice>
        <choice>
          <value>heat recovery ventilator</value>
          <display_name>heat recovery ventilator</display_name>
        </choice>
        <choice>
          <value>balanced</value>
          <display_name>balanced</display_name>
        </choice>
        <choice>
          <value>central fan integrated supply</value>
          <display_name>central fan integrated supply</display_name>
        </choice>
      </choices>
    </argument>
    <argument>
      <name>mech_vent_flow_rate</name>
      <display_name>Mechanical Ventilation: Flow Rate</display_name>
      <description>The flow rate of the mechanical ventilation.</description>
      <type>String</type>
      <units>CFM</units>
      <required>true</required>
      <model_dependent>false</model_dependent>
      <default_value>auto</default_value>
    </argument>
    <argument>
      <name>mech_vent_hours_in_operation</name>
      <display_name>Mechanical Ventilation: Hours In Operation</display_name>
      <description>The hours in operation of the mechanical ventilation.</description>
      <type>String</type>
      <units>hrs/day</units>
      <required>true</required>
      <model_dependent>false</model_dependent>
      <default_value>auto</default_value>
    </argument>
    <argument>
      <name>mech_vent_recovery_efficiency_type</name>
      <display_name>Mechanical Ventilation: Total Recovery Efficiency Type</display_name>
      <description>The total recovery efficiency type of the mechanical ventilation.</description>
      <type>Choice</type>
      <required>true</required>
      <model_dependent>false</model_dependent>
      <default_value>Unadjusted</default_value>
      <choices>
        <choice>
          <value>Unadjusted</value>
          <display_name>Unadjusted</display_name>
        </choice>
        <choice>
          <value>Adjusted</value>
          <display_name>Adjusted</display_name>
        </choice>
      </choices>
    </argument>
    <argument>
      <name>mech_vent_total_recovery_efficiency</name>
      <display_name>Mechanical Ventilation: Total Recovery Efficiency</display_name>
      <description>The Unadjusted or Adjusted total recovery efficiency of the mechanical ventilation. Applies to energy recovery ventilator.</description>
      <type>Double</type>
      <units>Frac</units>
      <required>true</required>
      <model_dependent>false</model_dependent>
      <default_value>0.48</default_value>
    </argument>
    <argument>
      <name>mech_vent_sensible_recovery_efficiency</name>
      <display_name>Mechanical Ventilation: Sensible Recovery Efficiency</display_name>
      <description>The Unadjusted or Adjusted sensible recovery efficiency of the mechanical ventilation. Applies to energy recovery ventilator and heat recovery ventilator.</description>
      <type>Double</type>
      <units>Frac</units>
      <required>true</required>
      <model_dependent>false</model_dependent>
      <default_value>0.72</default_value>
    </argument>
    <argument>
      <name>mech_vent_fan_power</name>
      <display_name>Mechanical Ventilation: Fan Power</display_name>
      <description>The fan power of the mechanical ventilation.</description>
      <type>String</type>
      <units>W</units>
      <required>true</required>
      <model_dependent>false</model_dependent>
      <default_value>auto</default_value>
    </argument>
    <argument>
      <name>mech_vent_num_units_served</name>
      <display_name>Mechanical Ventilation: Number of Units Served</display_name>
      <description>Number of dwelling units served by the mechanical ventilation system. Must be 1 if single-family detached. Used to apportion flow rate and fan power to the unit.</description>
      <type>Integer</type>
      <units>#</units>
      <required>true</required>
      <model_dependent>false</model_dependent>
      <default_value>1</default_value>
    </argument>
    <argument>
      <name>mech_vent_shared_frac_recirculation</name>
      <display_name>Shared Mechanical Ventilation: Fraction Recirculation</display_name>
      <description>Fraction of the total supply air that is recirculated, with the remainder assumed to be outdoor air. The value must be 0 for exhaust only systems. This is required for a shared mechanical ventilation system.</description>
      <type>Double</type>
      <units>Frac</units>
      <required>false</required>
      <model_dependent>false</model_dependent>
    </argument>
    <argument>
      <name>mech_vent_shared_preheating_fuel</name>
      <display_name>Shared Mechanical Ventilation: Preheating Fuel</display_name>
      <description>Fuel type of the preconditioning heating equipment. Only used for a shared mechanical ventilation system.</description>
      <type>Choice</type>
      <required>false</required>
      <model_dependent>false</model_dependent>
      <choices>
        <choice>
          <value>electricity</value>
          <display_name>electricity</display_name>
        </choice>
        <choice>
          <value>natural gas</value>
          <display_name>natural gas</display_name>
        </choice>
        <choice>
          <value>fuel oil</value>
          <display_name>fuel oil</display_name>
        </choice>
        <choice>
          <value>propane</value>
          <display_name>propane</display_name>
        </choice>
        <choice>
          <value>wood</value>
          <display_name>wood</display_name>
        </choice>
        <choice>
          <value>wood pellets</value>
          <display_name>wood pellets</display_name>
        </choice>
        <choice>
          <value>coal</value>
          <display_name>coal</display_name>
        </choice>
      </choices>
    </argument>
    <argument>
      <name>mech_vent_shared_preheating_efficiency</name>
      <display_name>Shared Mechanical Ventilation: Preheating Efficiency</display_name>
      <description>Efficiency of the preconditioning heating equipment. Only used for a shared mechanical ventilation system.</description>
      <type>Double</type>
      <units>COP</units>
      <required>false</required>
      <model_dependent>false</model_dependent>
    </argument>
    <argument>
      <name>mech_vent_shared_preheating_fraction_heat_load_served</name>
      <display_name>Shared Mechanical Ventilation: Preheating Fraction Ventilation Heat Load Served</display_name>
      <description>Fraction of heating load introduced by the shared ventilation system that is met by the preconditioning heating equipment.</description>
      <type>Double</type>
      <units>Frac</units>
      <required>false</required>
      <model_dependent>false</model_dependent>
    </argument>
    <argument>
      <name>mech_vent_shared_precooling_fuel</name>
      <display_name>Shared Mechanical Ventilation: Precooling Fuel</display_name>
      <description>Fuel type of the preconditioning cooling equipment. Only used for a shared mechanical ventilation system.</description>
      <type>Choice</type>
      <required>false</required>
      <model_dependent>false</model_dependent>
      <choices>
        <choice>
          <value>electricity</value>
          <display_name>electricity</display_name>
        </choice>
      </choices>
    </argument>
    <argument>
      <name>mech_vent_shared_precooling_efficiency</name>
      <display_name>Shared Mechanical Ventilation: Precooling Efficiency</display_name>
      <description>Efficiency of the preconditioning cooling equipment. Only used for a shared mechanical ventilation system.</description>
      <type>Double</type>
      <units>COP</units>
      <required>false</required>
      <model_dependent>false</model_dependent>
    </argument>
    <argument>
      <name>mech_vent_shared_precooling_fraction_cool_load_served</name>
      <display_name>Shared Mechanical Ventilation: Precooling Fraction Ventilation Cool Load Served</display_name>
      <description>Fraction of cooling load introduced by the shared ventilation system that is met by the preconditioning cooling equipment.</description>
      <type>Double</type>
      <units>Frac</units>
      <required>false</required>
      <model_dependent>false</model_dependent>
    </argument>
    <argument>
      <name>mech_vent_2_fan_type</name>
      <display_name>Mechanical Ventilation 2: Fan Type</display_name>
      <description>The type of the second mechanical ventilation. Use 'none' if there is no second mechanical ventilation system.</description>
      <type>Choice</type>
      <required>true</required>
      <model_dependent>false</model_dependent>
      <default_value>none</default_value>
      <choices>
        <choice>
          <value>none</value>
          <display_name>none</display_name>
        </choice>
        <choice>
          <value>exhaust only</value>
          <display_name>exhaust only</display_name>
        </choice>
        <choice>
          <value>supply only</value>
          <display_name>supply only</display_name>
        </choice>
        <choice>
          <value>energy recovery ventilator</value>
          <display_name>energy recovery ventilator</display_name>
        </choice>
        <choice>
          <value>heat recovery ventilator</value>
          <display_name>heat recovery ventilator</display_name>
        </choice>
        <choice>
          <value>balanced</value>
          <display_name>balanced</display_name>
        </choice>
      </choices>
    </argument>
    <argument>
      <name>mech_vent_2_flow_rate</name>
      <display_name>Mechanical Ventilation 2: Flow Rate</display_name>
      <description>The flow rate of the second mechanical ventilation.</description>
      <type>Double</type>
      <units>CFM</units>
      <required>true</required>
      <model_dependent>false</model_dependent>
      <default_value>110</default_value>
    </argument>
    <argument>
      <name>mech_vent_2_hours_in_operation</name>
      <display_name>Mechanical Ventilation 2: Hours In Operation</display_name>
      <description>The hours in operation of the second mechanical ventilation.</description>
      <type>Double</type>
      <units>hrs/day</units>
      <required>true</required>
      <model_dependent>false</model_dependent>
      <default_value>24</default_value>
    </argument>
    <argument>
      <name>mech_vent_2_recovery_efficiency_type</name>
      <display_name>Mechanical Ventilation 2: Total Recovery Efficiency Type</display_name>
      <description>The total recovery efficiency type of the second mechanical ventilation.</description>
      <type>Choice</type>
      <required>true</required>
      <model_dependent>false</model_dependent>
      <default_value>Unadjusted</default_value>
      <choices>
        <choice>
          <value>Unadjusted</value>
          <display_name>Unadjusted</display_name>
        </choice>
        <choice>
          <value>Adjusted</value>
          <display_name>Adjusted</display_name>
        </choice>
      </choices>
    </argument>
    <argument>
      <name>mech_vent_2_total_recovery_efficiency</name>
      <display_name>Mechanical Ventilation 2: Total Recovery Efficiency</display_name>
      <description>The Unadjusted or Adjusted total recovery efficiency of the second mechanical ventilation. Applies to energy recovery ventilator.</description>
      <type>Double</type>
      <units>Frac</units>
      <required>true</required>
      <model_dependent>false</model_dependent>
      <default_value>0.48</default_value>
    </argument>
    <argument>
      <name>mech_vent_2_sensible_recovery_efficiency</name>
      <display_name>Mechanical Ventilation 2: Sensible Recovery Efficiency</display_name>
      <description>The Unadjusted or Adjusted sensible recovery efficiency of the second mechanical ventilation. Applies to energy recovery ventilator and heat recovery ventilator.</description>
      <type>Double</type>
      <units>Frac</units>
      <required>true</required>
      <model_dependent>false</model_dependent>
      <default_value>0.72</default_value>
    </argument>
    <argument>
      <name>mech_vent_2_fan_power</name>
      <display_name>Mechanical Ventilation 2: Fan Power</display_name>
      <description>The fan power of the second mechanical ventilation.</description>
      <type>Double</type>
      <units>W</units>
      <required>true</required>
      <model_dependent>false</model_dependent>
      <default_value>30</default_value>
    </argument>
    <argument>
      <name>kitchen_fans_quantity</name>
      <display_name>Kitchen Fans: Quantity</display_name>
      <description>The quantity of the kitchen fans.</description>
      <type>String</type>
      <units>#</units>
      <required>true</required>
      <model_dependent>false</model_dependent>
      <default_value>auto</default_value>
    </argument>
    <argument>
      <name>kitchen_fans_flow_rate</name>
      <display_name>Kitchen Fans: Flow Rate</display_name>
      <description>The flow rate of the kitchen fan.</description>
      <type>String</type>
      <units>CFM</units>
      <required>false</required>
      <model_dependent>false</model_dependent>
      <default_value>auto</default_value>
    </argument>
    <argument>
      <name>kitchen_fans_hours_in_operation</name>
      <display_name>Kitchen Fans: Hours In Operation</display_name>
      <description>The hours in operation of the kitchen fan.</description>
      <type>String</type>
      <units>hrs/day</units>
      <required>false</required>
      <model_dependent>false</model_dependent>
      <default_value>auto</default_value>
    </argument>
    <argument>
      <name>kitchen_fans_power</name>
      <display_name>Kitchen Fans: Fan Power</display_name>
      <description>The fan power of the kitchen fan.</description>
      <type>String</type>
      <units>W</units>
      <required>false</required>
      <model_dependent>false</model_dependent>
      <default_value>auto</default_value>
    </argument>
    <argument>
      <name>kitchen_fans_start_hour</name>
      <display_name>Kitchen Fans: Start Hour</display_name>
      <description>The start hour of the kitchen fan.</description>
      <type>String</type>
      <units>hr</units>
      <required>false</required>
      <model_dependent>false</model_dependent>
      <default_value>auto</default_value>
    </argument>
    <argument>
      <name>bathroom_fans_quantity</name>
      <display_name>Bathroom Fans: Quantity</display_name>
      <description>The quantity of the bathroom fans.</description>
      <type>String</type>
      <units>#</units>
      <required>true</required>
      <model_dependent>false</model_dependent>
      <default_value>auto</default_value>
    </argument>
    <argument>
      <name>bathroom_fans_flow_rate</name>
      <display_name>Bathroom Fans: Flow Rate</display_name>
      <description>The flow rate of the bathroom fans.</description>
      <type>String</type>
      <units>CFM</units>
      <required>false</required>
      <model_dependent>false</model_dependent>
      <default_value>auto</default_value>
    </argument>
    <argument>
      <name>bathroom_fans_hours_in_operation</name>
      <display_name>Bathroom Fans: Hours In Operation</display_name>
      <description>The hours in operation of the bathroom fans.</description>
      <type>String</type>
      <units>hrs/day</units>
      <required>false</required>
      <model_dependent>false</model_dependent>
      <default_value>auto</default_value>
    </argument>
    <argument>
      <name>bathroom_fans_power</name>
      <display_name>Bathroom Fans: Fan Power</display_name>
      <description>The fan power of the bathroom fans.</description>
      <type>String</type>
      <units>W</units>
      <required>false</required>
      <model_dependent>false</model_dependent>
      <default_value>auto</default_value>
    </argument>
    <argument>
      <name>bathroom_fans_start_hour</name>
      <display_name>Bathroom Fans: Start Hour</display_name>
      <description>The start hour of the bathroom fans.</description>
      <type>String</type>
      <units>hr</units>
      <required>false</required>
      <model_dependent>false</model_dependent>
      <default_value>auto</default_value>
    </argument>
    <argument>
      <name>whole_house_fan_present</name>
      <display_name>Whole House Fan: Present</display_name>
      <description>Whether there is a whole house fan.</description>
      <type>Boolean</type>
      <required>true</required>
      <model_dependent>false</model_dependent>
      <default_value>false</default_value>
      <choices>
        <choice>
          <value>true</value>
          <display_name>true</display_name>
        </choice>
        <choice>
          <value>false</value>
          <display_name>false</display_name>
        </choice>
      </choices>
    </argument>
    <argument>
      <name>whole_house_fan_flow_rate</name>
      <display_name>Whole House Fan: Flow Rate</display_name>
      <description>The flow rate of the whole house fan.</description>
      <type>String</type>
      <units>CFM</units>
      <required>false</required>
      <model_dependent>false</model_dependent>
      <default_value>auto</default_value>
    </argument>
    <argument>
      <name>whole_house_fan_power</name>
      <display_name>Whole House Fan: Fan Power</display_name>
      <description>The fan power of the whole house fan.</description>
      <type>String</type>
      <units>W</units>
      <required>false</required>
      <model_dependent>false</model_dependent>
      <default_value>auto</default_value>
    </argument>
    <argument>
      <name>water_heater_type</name>
      <display_name>Water Heater: Type</display_name>
      <description>The type of water heater. Use 'none' if there is no water heater.</description>
      <type>Choice</type>
      <required>true</required>
      <model_dependent>false</model_dependent>
      <default_value>storage water heater</default_value>
      <choices>
        <choice>
          <value>none</value>
          <display_name>none</display_name>
        </choice>
        <choice>
          <value>storage water heater</value>
          <display_name>storage water heater</display_name>
        </choice>
        <choice>
          <value>instantaneous water heater</value>
          <display_name>instantaneous water heater</display_name>
        </choice>
        <choice>
          <value>heat pump water heater</value>
          <display_name>heat pump water heater</display_name>
        </choice>
        <choice>
          <value>space-heating boiler with storage tank</value>
          <display_name>space-heating boiler with storage tank</display_name>
        </choice>
        <choice>
          <value>space-heating boiler with tankless coil</value>
          <display_name>space-heating boiler with tankless coil</display_name>
        </choice>
      </choices>
    </argument>
    <argument>
      <name>water_heater_fuel_type</name>
      <display_name>Water Heater: Fuel Type</display_name>
      <description>The fuel type of water heater. Ignored for heat pump water heater.</description>
      <type>Choice</type>
      <required>true</required>
      <model_dependent>false</model_dependent>
      <default_value>natural gas</default_value>
      <choices>
        <choice>
          <value>electricity</value>
          <display_name>electricity</display_name>
        </choice>
        <choice>
          <value>natural gas</value>
          <display_name>natural gas</display_name>
        </choice>
        <choice>
          <value>fuel oil</value>
          <display_name>fuel oil</display_name>
        </choice>
        <choice>
          <value>propane</value>
          <display_name>propane</display_name>
        </choice>
        <choice>
          <value>wood</value>
          <display_name>wood</display_name>
        </choice>
        <choice>
          <value>coal</value>
          <display_name>coal</display_name>
        </choice>
      </choices>
    </argument>
    <argument>
      <name>water_heater_location</name>
      <display_name>Water Heater: Location</display_name>
      <description>The location of water heater.</description>
      <type>Choice</type>
      <required>true</required>
      <model_dependent>false</model_dependent>
      <default_value>auto</default_value>
      <choices>
        <choice>
          <value>auto</value>
          <display_name>auto</display_name>
        </choice>
        <choice>
          <value>living space</value>
          <display_name>living space</display_name>
        </choice>
        <choice>
          <value>basement - conditioned</value>
          <display_name>basement - conditioned</display_name>
        </choice>
        <choice>
          <value>basement - unconditioned</value>
          <display_name>basement - unconditioned</display_name>
        </choice>
        <choice>
          <value>garage</value>
          <display_name>garage</display_name>
        </choice>
        <choice>
          <value>attic - vented</value>
          <display_name>attic - vented</display_name>
        </choice>
        <choice>
          <value>attic - unvented</value>
          <display_name>attic - unvented</display_name>
        </choice>
        <choice>
          <value>crawlspace - vented</value>
          <display_name>crawlspace - vented</display_name>
        </choice>
        <choice>
          <value>crawlspace - unvented</value>
          <display_name>crawlspace - unvented</display_name>
        </choice>
        <choice>
          <value>crawlspace - conditioned</value>
          <display_name>crawlspace - conditioned</display_name>
        </choice>
        <choice>
          <value>other exterior</value>
          <display_name>other exterior</display_name>
        </choice>
        <choice>
          <value>other housing unit</value>
          <display_name>other housing unit</display_name>
        </choice>
        <choice>
          <value>other heated space</value>
          <display_name>other heated space</display_name>
        </choice>
        <choice>
          <value>other multifamily buffer space</value>
          <display_name>other multifamily buffer space</display_name>
        </choice>
        <choice>
          <value>other non-freezing space</value>
          <display_name>other non-freezing space</display_name>
        </choice>
      </choices>
    </argument>
    <argument>
      <name>water_heater_tank_volume</name>
      <display_name>Water Heater: Tank Volume</display_name>
      <description>Nominal volume of water heater tank. Set to 'auto' to have volume autosized. Only applies to storage water heater, heat pump water heater, and space-heating boiler with storage tank.</description>
      <type>String</type>
      <units>gal</units>
      <required>true</required>
      <model_dependent>false</model_dependent>
      <default_value>auto</default_value>
    </argument>
    <argument>
      <name>water_heater_efficiency_type</name>
      <display_name>Water Heater: Efficiency Type</display_name>
      <description>The efficiency type of water heater. Does not apply to space-heating boilers.</description>
      <type>Choice</type>
      <required>true</required>
      <model_dependent>false</model_dependent>
      <default_value>EnergyFactor</default_value>
      <choices>
        <choice>
          <value>EnergyFactor</value>
          <display_name>EnergyFactor</display_name>
        </choice>
        <choice>
          <value>UniformEnergyFactor</value>
          <display_name>UniformEnergyFactor</display_name>
        </choice>
      </choices>
    </argument>
    <argument>
      <name>water_heater_efficiency</name>
      <display_name>Water Heater: Efficiency</display_name>
      <description>Rated Energy Factor or Uniform Energy Factor. Does not apply to space-heating boilers.</description>
      <type>Double</type>
      <required>true</required>
      <model_dependent>false</model_dependent>
      <default_value>0.67</default_value>
    </argument>
    <argument>
      <name>water_heater_usage_bin</name>
      <display_name>Water Heater: Usage Bin</display_name>
      <description>The usage of the water heater. Required if Efficiency Type is UniformEnergyFactor and Type is not instantaneous water heater. Does not apply to space-heating boilers.</description>
      <type>Choice</type>
      <required>false</required>
      <model_dependent>false</model_dependent>
      <choices>
        <choice>
          <value>very small</value>
          <display_name>very small</display_name>
        </choice>
        <choice>
          <value>low</value>
          <display_name>low</display_name>
        </choice>
        <choice>
          <value>medium</value>
          <display_name>medium</display_name>
        </choice>
        <choice>
          <value>high</value>
          <display_name>high</display_name>
        </choice>
      </choices>
    </argument>
    <argument>
      <name>water_heater_recovery_efficiency</name>
      <display_name>Water Heater: Recovery Efficiency</display_name>
      <description>Ratio of energy delivered to water heater to the energy content of the fuel consumed by the water heater. Only used for non-electric storage water heaters.</description>
      <type>String</type>
      <units>Frac</units>
      <required>true</required>
      <model_dependent>false</model_dependent>
      <default_value>auto</default_value>
    </argument>
    <argument>
      <name>water_heater_heating_capacity</name>
      <display_name>Water Heater: Heating Capacity</display_name>
      <description>Heating capacity. Set to 'auto' to have heating capacity defaulted. Only applies to storage water heater.</description>
      <type>String</type>
      <units>Btu/hr</units>
      <required>true</required>
      <model_dependent>false</model_dependent>
      <default_value>auto</default_value>
    </argument>
    <argument>
      <name>water_heater_standby_loss</name>
      <display_name>Water Heater: Standby Loss</display_name>
      <description>The standby loss of water heater. Only applies to space-heating boilers.</description>
      <type>Double</type>
      <units>deg-F/hr</units>
      <required>false</required>
      <model_dependent>false</model_dependent>
    </argument>
    <argument>
      <name>water_heater_jacket_rvalue</name>
      <display_name>Water Heater: Jacket R-value</display_name>
      <description>The jacket R-value of water heater. Doesn't apply to instantaneous water heater or space-heating boiler with tankless coil.</description>
      <type>Double</type>
      <units>h-ft^2-R/Btu</units>
      <required>false</required>
      <model_dependent>false</model_dependent>
    </argument>
    <argument>
      <name>water_heater_setpoint_temperature</name>
      <display_name>Water Heater: Setpoint Temperature</display_name>
      <description>The setpoint temperature of water heater.</description>
      <type>String</type>
      <units>deg-F</units>
      <required>true</required>
      <model_dependent>false</model_dependent>
      <default_value>auto</default_value>
    </argument>
    <argument>
      <name>water_heater_num_units_served</name>
      <display_name>Water Heater: Number of Units Served</display_name>
      <description>Number of dwelling units served (directly or indirectly) by the water heater. Must be 1 if single-family detached. Used to apportion water heater tank losses to the unit.</description>
      <type>Integer</type>
      <units>#</units>
      <required>true</required>
      <model_dependent>false</model_dependent>
      <default_value>1</default_value>
    </argument>
    <argument>
      <name>water_heater_uses_desuperheater</name>
      <display_name>Water Heater: Uses Desuperheater</display_name>
      <description>Requires that the dwelling unit has a air-to-air, mini-split, or ground-to-air heat pump or a central air conditioner or mini-split air conditioner.</description>
      <type>Boolean</type>
      <required>false</required>
      <model_dependent>false</model_dependent>
      <choices>
        <choice>
          <value>true</value>
          <display_name>true</display_name>
        </choice>
        <choice>
          <value>false</value>
          <display_name>false</display_name>
        </choice>
      </choices>
    </argument>
    <argument>
      <name>hot_water_distribution_system_type</name>
      <display_name>Hot Water Distribution: System Type</display_name>
      <description>The type of the hot water distribution system.</description>
      <type>Choice</type>
      <required>true</required>
      <model_dependent>false</model_dependent>
      <default_value>Standard</default_value>
      <choices>
        <choice>
          <value>Standard</value>
          <display_name>Standard</display_name>
        </choice>
        <choice>
          <value>Recirculation</value>
          <display_name>Recirculation</display_name>
        </choice>
      </choices>
    </argument>
    <argument>
      <name>hot_water_distribution_standard_piping_length</name>
      <display_name>Hot Water Distribution: Standard Piping Length</display_name>
      <description>If the distribution system is Standard, the length of the piping. A value of 'auto' will use a default.</description>
      <type>String</type>
      <units>ft</units>
      <required>true</required>
      <model_dependent>false</model_dependent>
      <default_value>auto</default_value>
    </argument>
    <argument>
      <name>hot_water_distribution_recirc_control_type</name>
      <display_name>Hot Water Distribution: Recirculation Control Type</display_name>
      <description>If the distribution system is Recirculation, the type of hot water recirculation control, if any.</description>
      <type>Choice</type>
      <required>true</required>
      <model_dependent>false</model_dependent>
      <default_value>no control</default_value>
      <choices>
        <choice>
          <value>no control</value>
          <display_name>no control</display_name>
        </choice>
        <choice>
          <value>timer</value>
          <display_name>timer</display_name>
        </choice>
        <choice>
          <value>temperature</value>
          <display_name>temperature</display_name>
        </choice>
        <choice>
          <value>presence sensor demand control</value>
          <display_name>presence sensor demand control</display_name>
        </choice>
        <choice>
          <value>manual demand control</value>
          <display_name>manual demand control</display_name>
        </choice>
      </choices>
    </argument>
    <argument>
      <name>hot_water_distribution_recirc_piping_length</name>
      <display_name>Hot Water Distribution: Recirculation Piping Length</display_name>
      <description>If the distribution system is Recirculation, the length of the recirculation piping.</description>
      <type>String</type>
      <units>ft</units>
      <required>true</required>
      <model_dependent>false</model_dependent>
      <default_value>auto</default_value>
    </argument>
    <argument>
      <name>hot_water_distribution_recirc_branch_piping_length</name>
      <display_name>Hot Water Distribution: Recirculation Branch Piping Length</display_name>
      <description>If the distribution system is Recirculation, the length of the recirculation branch piping.</description>
      <type>String</type>
      <units>ft</units>
      <required>true</required>
      <model_dependent>false</model_dependent>
      <default_value>auto</default_value>
    </argument>
    <argument>
      <name>hot_water_distribution_recirc_pump_power</name>
      <display_name>Hot Water Distribution: Recirculation Pump Power</display_name>
      <description>If the distribution system is Recirculation, the recirculation pump power.</description>
      <type>String</type>
      <units>W</units>
      <required>true</required>
      <model_dependent>false</model_dependent>
      <default_value>auto</default_value>
    </argument>
    <argument>
      <name>hot_water_distribution_pipe_r</name>
      <display_name>Hot Water Distribution: Pipe Insulation Nominal R-Value</display_name>
      <description>Nominal R-value of the pipe insulation.</description>
      <type>String</type>
      <units>h-ft^2-R/Btu</units>
      <required>true</required>
      <model_dependent>false</model_dependent>
      <default_value>auto</default_value>
    </argument>
    <argument>
      <name>dwhr_facilities_connected</name>
      <display_name>Drain Water Heat Recovery: Facilities Connected</display_name>
      <description>Which facilities are connected for the drain water heat recovery. Use 'none' if there is no drain water heat recovery system.</description>
      <type>Choice</type>
      <required>true</required>
      <model_dependent>false</model_dependent>
      <default_value>none</default_value>
      <choices>
        <choice>
          <value>none</value>
          <display_name>none</display_name>
        </choice>
        <choice>
          <value>one</value>
          <display_name>one</display_name>
        </choice>
        <choice>
          <value>all</value>
          <display_name>all</display_name>
        </choice>
      </choices>
    </argument>
    <argument>
      <name>dwhr_equal_flow</name>
      <display_name>Drain Water Heat Recovery: Equal Flow</display_name>
      <description>Whether the drain water heat recovery has equal flow.</description>
      <type>Boolean</type>
      <required>true</required>
      <model_dependent>false</model_dependent>
      <default_value>true</default_value>
      <choices>
        <choice>
          <value>true</value>
          <display_name>true</display_name>
        </choice>
        <choice>
          <value>false</value>
          <display_name>false</display_name>
        </choice>
      </choices>
    </argument>
    <argument>
      <name>dwhr_efficiency</name>
      <display_name>Drain Water Heat Recovery: Efficiency</display_name>
      <description>The efficiency of the drain water heat recovery.</description>
      <type>Double</type>
      <units>Frac</units>
      <required>true</required>
      <model_dependent>false</model_dependent>
      <default_value>0.55</default_value>
    </argument>
    <argument>
      <name>water_fixtures_shower_low_flow</name>
      <display_name>Hot Water Fixtures: Is Shower Low Flow</display_name>
      <description>Whether the shower fixture is low flow.</description>
      <type>Boolean</type>
      <required>true</required>
      <model_dependent>false</model_dependent>
      <default_value>false</default_value>
      <choices>
        <choice>
          <value>true</value>
          <display_name>true</display_name>
        </choice>
        <choice>
          <value>false</value>
          <display_name>false</display_name>
        </choice>
      </choices>
    </argument>
    <argument>
      <name>water_fixtures_sink_low_flow</name>
      <display_name>Hot Water Fixtures: Is Sink Low Flow</display_name>
      <description>Whether the sink fixture is low flow.</description>
      <type>Boolean</type>
      <required>true</required>
      <model_dependent>false</model_dependent>
      <default_value>false</default_value>
      <choices>
        <choice>
          <value>true</value>
          <display_name>true</display_name>
        </choice>
        <choice>
          <value>false</value>
          <display_name>false</display_name>
        </choice>
      </choices>
    </argument>
    <argument>
      <name>water_fixtures_usage_multiplier</name>
      <display_name>Hot Water Fixtures: Usage Multiplier</display_name>
      <description>Multiplier on the hot water usage that can reflect, e.g., high/low usage occupants.</description>
      <type>Double</type>
      <required>true</required>
      <model_dependent>false</model_dependent>
      <default_value>1</default_value>
    </argument>
    <argument>
      <name>solar_thermal_system_type</name>
      <display_name>Solar Thermal: System Type</display_name>
      <description>The type of solar thermal system. Use 'none' if there is no solar thermal system.</description>
      <type>Choice</type>
      <required>true</required>
      <model_dependent>false</model_dependent>
      <default_value>none</default_value>
      <choices>
        <choice>
          <value>none</value>
          <display_name>none</display_name>
        </choice>
        <choice>
          <value>hot water</value>
          <display_name>hot water</display_name>
        </choice>
      </choices>
    </argument>
    <argument>
      <name>solar_thermal_collector_area</name>
      <display_name>Solar Thermal: Collector Area</display_name>
      <description>The collector area of the solar thermal system.</description>
      <type>Double</type>
      <units>ft^2</units>
      <required>true</required>
      <model_dependent>false</model_dependent>
      <default_value>40</default_value>
    </argument>
    <argument>
      <name>solar_thermal_collector_loop_type</name>
      <display_name>Solar Thermal: Collector Loop Type</display_name>
      <description>The collector loop type of the solar thermal system.</description>
      <type>Choice</type>
      <required>true</required>
      <model_dependent>false</model_dependent>
      <default_value>liquid direct</default_value>
      <choices>
        <choice>
          <value>liquid direct</value>
          <display_name>liquid direct</display_name>
        </choice>
        <choice>
          <value>liquid indirect</value>
          <display_name>liquid indirect</display_name>
        </choice>
        <choice>
          <value>passive thermosyphon</value>
          <display_name>passive thermosyphon</display_name>
        </choice>
      </choices>
    </argument>
    <argument>
      <name>solar_thermal_collector_type</name>
      <display_name>Solar Thermal: Collector Type</display_name>
      <description>The collector type of the solar thermal system.</description>
      <type>Choice</type>
      <required>true</required>
      <model_dependent>false</model_dependent>
      <default_value>evacuated tube</default_value>
      <choices>
        <choice>
          <value>evacuated tube</value>
          <display_name>evacuated tube</display_name>
        </choice>
        <choice>
          <value>single glazing black</value>
          <display_name>single glazing black</display_name>
        </choice>
        <choice>
          <value>double glazing black</value>
          <display_name>double glazing black</display_name>
        </choice>
        <choice>
          <value>integrated collector storage</value>
          <display_name>integrated collector storage</display_name>
        </choice>
      </choices>
    </argument>
    <argument>
      <name>solar_thermal_collector_azimuth</name>
      <display_name>Solar Thermal: Collector Azimuth</display_name>
      <description>The collector azimuth of the solar thermal system. Azimuth is measured clockwise from north (e.g., North=0, East=90, South=180, West=270).</description>
      <type>Double</type>
      <units>degrees</units>
      <required>true</required>
      <model_dependent>false</model_dependent>
      <default_value>180</default_value>
    </argument>
    <argument>
      <name>solar_thermal_collector_tilt</name>
      <display_name>Solar Thermal: Collector Tilt</display_name>
      <description>The collector tilt of the solar thermal system. Can also enter, e.g., RoofPitch, RoofPitch+20, Latitude, Latitude-15, etc.</description>
      <type>String</type>
      <units>degrees</units>
      <required>true</required>
      <model_dependent>false</model_dependent>
      <default_value>RoofPitch</default_value>
    </argument>
    <argument>
      <name>solar_thermal_collector_rated_optical_efficiency</name>
      <display_name>Solar Thermal: Collector Rated Optical Efficiency</display_name>
      <description>The collector rated optical efficiency of the solar thermal system.</description>
      <type>Double</type>
      <units>Frac</units>
      <required>true</required>
      <model_dependent>false</model_dependent>
      <default_value>0.5</default_value>
    </argument>
    <argument>
      <name>solar_thermal_collector_rated_thermal_losses</name>
      <display_name>Solar Thermal: Collector Rated Thermal Losses</display_name>
      <description>The collector rated thermal losses of the solar thermal system.</description>
      <type>Double</type>
      <units>Frac</units>
      <required>true</required>
      <model_dependent>false</model_dependent>
      <default_value>0.2799</default_value>
    </argument>
    <argument>
      <name>solar_thermal_storage_volume</name>
      <display_name>Solar Thermal: Storage Volume</display_name>
      <description>The storage volume of the solar thermal system.</description>
      <type>String</type>
      <units>Frac</units>
      <required>true</required>
      <model_dependent>false</model_dependent>
      <default_value>auto</default_value>
    </argument>
    <argument>
      <name>solar_thermal_solar_fraction</name>
      <display_name>Solar Thermal: Solar Fraction</display_name>
      <description>The solar fraction of the solar thermal system. If provided, overrides all other solar thermal inputs.</description>
      <type>Double</type>
      <units>Frac</units>
      <required>true</required>
      <model_dependent>false</model_dependent>
      <default_value>0</default_value>
    </argument>
    <argument>
      <name>pv_system_module_type</name>
      <display_name>PV System: Module Type</display_name>
      <description>Module type of the PV system. Use 'none' if there is no PV system.</description>
      <type>Choice</type>
      <required>true</required>
      <model_dependent>false</model_dependent>
      <default_value>none</default_value>
      <choices>
        <choice>
          <value>none</value>
          <display_name>none</display_name>
        </choice>
        <choice>
          <value>auto</value>
          <display_name>auto</display_name>
        </choice>
        <choice>
          <value>standard</value>
          <display_name>standard</display_name>
        </choice>
        <choice>
          <value>premium</value>
          <display_name>premium</display_name>
        </choice>
        <choice>
          <value>thin film</value>
          <display_name>thin film</display_name>
        </choice>
      </choices>
    </argument>
    <argument>
      <name>pv_system_location</name>
      <display_name>PV System: Location</display_name>
      <description>Location of the PV system.</description>
      <type>Choice</type>
      <required>true</required>
      <model_dependent>false</model_dependent>
      <default_value>auto</default_value>
      <choices>
        <choice>
          <value>auto</value>
          <display_name>auto</display_name>
        </choice>
        <choice>
          <value>roof</value>
          <display_name>roof</display_name>
        </choice>
        <choice>
          <value>ground</value>
          <display_name>ground</display_name>
        </choice>
      </choices>
    </argument>
    <argument>
      <name>pv_system_tracking</name>
      <display_name>PV System: Tracking</display_name>
      <description>Tracking of the PV system.</description>
      <type>Choice</type>
      <required>true</required>
      <model_dependent>false</model_dependent>
      <default_value>auto</default_value>
      <choices>
        <choice>
          <value>auto</value>
          <display_name>auto</display_name>
        </choice>
        <choice>
          <value>fixed</value>
          <display_name>fixed</display_name>
        </choice>
        <choice>
          <value>1-axis</value>
          <display_name>1-axis</display_name>
        </choice>
        <choice>
          <value>1-axis backtracked</value>
          <display_name>1-axis backtracked</display_name>
        </choice>
        <choice>
          <value>2-axis</value>
          <display_name>2-axis</display_name>
        </choice>
      </choices>
    </argument>
    <argument>
      <name>pv_system_array_azimuth</name>
      <display_name>PV System: Array Azimuth</display_name>
      <description>Array azimuth of the PV system. Azimuth is measured clockwise from north (e.g., North=0, East=90, South=180, West=270).</description>
      <type>Double</type>
      <units>degrees</units>
      <required>true</required>
      <model_dependent>false</model_dependent>
      <default_value>180</default_value>
    </argument>
    <argument>
      <name>pv_system_array_tilt</name>
      <display_name>PV System: Array Tilt</display_name>
      <description>Array tilt of the PV system. Can also enter, e.g., RoofPitch, RoofPitch+20, Latitude, Latitude-15, etc.</description>
      <type>String</type>
      <units>degrees</units>
      <required>true</required>
      <model_dependent>false</model_dependent>
      <default_value>RoofPitch</default_value>
    </argument>
    <argument>
      <name>pv_system_max_power_output</name>
      <display_name>PV System: Maximum Power Output</display_name>
      <description>Maximum power output of the PV system. For a shared system, this is the total building maximum power output.</description>
      <type>Double</type>
      <units>W</units>
      <required>true</required>
      <model_dependent>false</model_dependent>
      <default_value>4000</default_value>
    </argument>
    <argument>
      <name>pv_system_inverter_efficiency</name>
      <display_name>PV System: Inverter Efficiency</display_name>
      <description>Inverter efficiency of the PV system. If there are two PV systems, this will apply to both.</description>
      <type>Double</type>
      <units>Frac</units>
      <required>false</required>
      <model_dependent>false</model_dependent>
    </argument>
    <argument>
      <name>pv_system_system_losses_fraction</name>
      <display_name>PV System: System Losses Fraction</display_name>
      <description>System losses fraction of the PV system. If there are two PV systems, this will apply to both.</description>
      <type>Double</type>
      <units>Frac</units>
      <required>false</required>
      <model_dependent>false</model_dependent>
    </argument>
    <argument>
      <name>pv_system_2_module_type</name>
      <display_name>PV System 2: Module Type</display_name>
      <description>Module type of the second PV system. Use 'none' if there is no PV system 2.</description>
      <type>Choice</type>
      <required>true</required>
      <model_dependent>false</model_dependent>
      <default_value>none</default_value>
      <choices>
        <choice>
          <value>none</value>
          <display_name>none</display_name>
        </choice>
        <choice>
          <value>auto</value>
          <display_name>auto</display_name>
        </choice>
        <choice>
          <value>standard</value>
          <display_name>standard</display_name>
        </choice>
        <choice>
          <value>premium</value>
          <display_name>premium</display_name>
        </choice>
        <choice>
          <value>thin film</value>
          <display_name>thin film</display_name>
        </choice>
      </choices>
    </argument>
    <argument>
      <name>pv_system_2_location</name>
      <display_name>PV System 2: Location</display_name>
      <description>Location of the second PV system.</description>
      <type>Choice</type>
      <required>true</required>
      <model_dependent>false</model_dependent>
      <default_value>auto</default_value>
      <choices>
        <choice>
          <value>auto</value>
          <display_name>auto</display_name>
        </choice>
        <choice>
          <value>roof</value>
          <display_name>roof</display_name>
        </choice>
        <choice>
          <value>ground</value>
          <display_name>ground</display_name>
        </choice>
      </choices>
    </argument>
    <argument>
      <name>pv_system_2_tracking</name>
      <display_name>PV System 2: Tracking</display_name>
      <description>Tracking of the second PV system.</description>
      <type>Choice</type>
      <required>true</required>
      <model_dependent>false</model_dependent>
      <default_value>auto</default_value>
      <choices>
        <choice>
          <value>auto</value>
          <display_name>auto</display_name>
        </choice>
        <choice>
          <value>fixed</value>
          <display_name>fixed</display_name>
        </choice>
        <choice>
          <value>1-axis</value>
          <display_name>1-axis</display_name>
        </choice>
        <choice>
          <value>1-axis backtracked</value>
          <display_name>1-axis backtracked</display_name>
        </choice>
        <choice>
          <value>2-axis</value>
          <display_name>2-axis</display_name>
        </choice>
      </choices>
    </argument>
    <argument>
      <name>pv_system_2_array_azimuth</name>
      <display_name>PV System 2: Array Azimuth</display_name>
      <description>Array azimuth of the second PV system. Azimuth is measured clockwise from north (e.g., North=0, East=90, South=180, West=270).</description>
      <type>Double</type>
      <units>degrees</units>
      <required>true</required>
      <model_dependent>false</model_dependent>
      <default_value>180</default_value>
    </argument>
    <argument>
      <name>pv_system_2_array_tilt</name>
      <display_name>PV System 2: Array Tilt</display_name>
      <description>Array tilt of the second PV system. Can also enter, e.g., RoofPitch, RoofPitch+20, Latitude, Latitude-15, etc.</description>
      <type>String</type>
      <units>degrees</units>
      <required>true</required>
      <model_dependent>false</model_dependent>
      <default_value>RoofPitch</default_value>
    </argument>
    <argument>
      <name>pv_system_2_max_power_output</name>
      <display_name>PV System 2: Maximum Power Output</display_name>
      <description>Maximum power output of the second PV system. For a shared system, this is the total building maximum power output.</description>
      <type>Double</type>
      <units>W</units>
      <required>true</required>
      <model_dependent>false</model_dependent>
      <default_value>4000</default_value>
    </argument>
    <argument>
      <name>battery_location</name>
      <display_name>Battery: Location</display_name>
      <description>The space type for the lithium ion battery location.</description>
      <type>Choice</type>
      <required>true</required>
      <model_dependent>false</model_dependent>
      <default_value>none</default_value>
      <choices>
        <choice>
          <value>auto</value>
          <display_name>auto</display_name>
        </choice>
        <choice>
          <value>none</value>
          <display_name>none</display_name>
        </choice>
        <choice>
          <value>living space</value>
          <display_name>living space</display_name>
        </choice>
        <choice>
          <value>basement - conditioned</value>
          <display_name>basement - conditioned</display_name>
        </choice>
        <choice>
          <value>basement - unconditioned</value>
          <display_name>basement - unconditioned</display_name>
        </choice>
        <choice>
          <value>crawlspace - vented</value>
          <display_name>crawlspace - vented</display_name>
        </choice>
        <choice>
          <value>crawlspace - unvented</value>
          <display_name>crawlspace - unvented</display_name>
        </choice>
        <choice>
          <value>crawlspace - conditioned</value>
          <display_name>crawlspace - conditioned</display_name>
        </choice>
        <choice>
          <value>attic - vented</value>
          <display_name>attic - vented</display_name>
        </choice>
        <choice>
          <value>attic - unvented</value>
          <display_name>attic - unvented</display_name>
        </choice>
        <choice>
          <value>garage</value>
          <display_name>garage</display_name>
        </choice>
        <choice>
          <value>outside</value>
          <display_name>outside</display_name>
        </choice>
      </choices>
    </argument>
    <argument>
      <name>battery_power</name>
      <display_name>Battery: Rated Power Output</display_name>
      <description>The rated power output of the lithium ion battery.</description>
      <type>String</type>
      <units>W</units>
      <required>true</required>
      <model_dependent>false</model_dependent>
      <default_value>auto</default_value>
    </argument>
    <argument>
      <name>battery_capacity</name>
      <display_name>Battery: Nominal Capacity</display_name>
      <description>The nominal capacity of the lithium ion battery.</description>
      <type>String</type>
      <units>kWh</units>
      <required>true</required>
      <model_dependent>false</model_dependent>
      <default_value>auto</default_value>
    </argument>
    <argument>
      <name>battery_usable_capacity</name>
      <display_name>Battery: Usable Capacity</display_name>
      <description>The usable capacity of the lithium ion battery.</description>
      <type>String</type>
      <units>kWh</units>
      <required>true</required>
      <model_dependent>false</model_dependent>
      <default_value>auto</default_value>
    </argument>
    <argument>
      <name>lighting_present</name>
      <display_name>Lighting: Present</display_name>
      <description>Whether there is lighting energy use.</description>
      <type>Boolean</type>
      <required>false</required>
      <model_dependent>false</model_dependent>
      <default_value>true</default_value>
      <choices>
        <choice>
          <value>true</value>
          <display_name>true</display_name>
        </choice>
        <choice>
          <value>false</value>
          <display_name>false</display_name>
        </choice>
      </choices>
    </argument>
    <argument>
      <name>lighting_interior_fraction_cfl</name>
      <display_name>Lighting: Interior Fraction CFL</display_name>
      <description>Fraction of all lamps (interior) that are compact fluorescent. Lighting not specified as CFL, LFL, or LED is assumed to be incandescent.</description>
      <type>Double</type>
      <required>true</required>
      <model_dependent>false</model_dependent>
      <default_value>0.1</default_value>
    </argument>
    <argument>
      <name>lighting_interior_fraction_lfl</name>
      <display_name>Lighting: Interior Fraction LFL</display_name>
      <description>Fraction of all lamps (interior) that are linear fluorescent. Lighting not specified as CFL, LFL, or LED is assumed to be incandescent.</description>
      <type>Double</type>
      <required>true</required>
      <model_dependent>false</model_dependent>
      <default_value>0</default_value>
    </argument>
    <argument>
      <name>lighting_interior_fraction_led</name>
      <display_name>Lighting: Interior Fraction LED</display_name>
      <description>Fraction of all lamps (interior) that are light emitting diodes. Lighting not specified as CFL, LFL, or LED is assumed to be incandescent.</description>
      <type>Double</type>
      <required>true</required>
      <model_dependent>false</model_dependent>
      <default_value>0</default_value>
    </argument>
    <argument>
      <name>lighting_interior_usage_multiplier</name>
      <display_name>Lighting: Interior Usage Multiplier</display_name>
      <description>Multiplier on the lighting energy usage (interior) that can reflect, e.g., high/low usage occupants.</description>
      <type>Double</type>
      <required>true</required>
      <model_dependent>false</model_dependent>
      <default_value>1</default_value>
    </argument>
    <argument>
      <name>lighting_exterior_fraction_cfl</name>
      <display_name>Lighting: Exterior Fraction CFL</display_name>
      <description>Fraction of all lamps (exterior) that are compact fluorescent. Lighting not specified as CFL, LFL, or LED is assumed to be incandescent.</description>
      <type>Double</type>
      <required>true</required>
      <model_dependent>false</model_dependent>
      <default_value>0</default_value>
    </argument>
    <argument>
      <name>lighting_exterior_fraction_lfl</name>
      <display_name>Lighting: Exterior Fraction LFL</display_name>
      <description>Fraction of all lamps (exterior) that are linear fluorescent. Lighting not specified as CFL, LFL, or LED is assumed to be incandescent.</description>
      <type>Double</type>
      <required>true</required>
      <model_dependent>false</model_dependent>
      <default_value>0</default_value>
    </argument>
    <argument>
      <name>lighting_exterior_fraction_led</name>
      <display_name>Lighting: Exterior Fraction LED</display_name>
      <description>Fraction of all lamps (exterior) that are light emitting diodes. Lighting not specified as CFL, LFL, or LED is assumed to be incandescent.</description>
      <type>Double</type>
      <required>true</required>
      <model_dependent>false</model_dependent>
      <default_value>0</default_value>
    </argument>
    <argument>
      <name>lighting_exterior_usage_multiplier</name>
      <display_name>Lighting: Exterior Usage Multiplier</display_name>
      <description>Multiplier on the lighting energy usage (exterior) that can reflect, e.g., high/low usage occupants.</description>
      <type>Double</type>
      <required>true</required>
      <model_dependent>false</model_dependent>
      <default_value>1</default_value>
    </argument>
    <argument>
      <name>lighting_garage_fraction_cfl</name>
      <display_name>Lighting: Garage Fraction CFL</display_name>
      <description>Fraction of all lamps (garage) that are compact fluorescent. Lighting not specified as CFL, LFL, or LED is assumed to be incandescent.</description>
      <type>Double</type>
      <required>true</required>
      <model_dependent>false</model_dependent>
      <default_value>0</default_value>
    </argument>
    <argument>
      <name>lighting_garage_fraction_lfl</name>
      <display_name>Lighting: Garage Fraction LFL</display_name>
      <description>Fraction of all lamps (garage) that are linear fluorescent. Lighting not specified as CFL, LFL, or LED is assumed to be incandescent.</description>
      <type>Double</type>
      <required>true</required>
      <model_dependent>false</model_dependent>
      <default_value>0</default_value>
    </argument>
    <argument>
      <name>lighting_garage_fraction_led</name>
      <display_name>Lighting: Garage Fraction LED</display_name>
      <description>Fraction of all lamps (garage) that are light emitting diodes. Lighting not specified as CFL, LFL, or LED is assumed to be incandescent.</description>
      <type>Double</type>
      <required>true</required>
      <model_dependent>false</model_dependent>
      <default_value>0</default_value>
    </argument>
    <argument>
      <name>lighting_garage_usage_multiplier</name>
      <display_name>Lighting: Garage Usage Multiplier</display_name>
      <description>Multiplier on the lighting energy usage (garage) that can reflect, e.g., high/low usage occupants.</description>
      <type>Double</type>
      <required>true</required>
      <model_dependent>false</model_dependent>
      <default_value>1</default_value>
    </argument>
    <argument>
      <name>holiday_lighting_present</name>
      <display_name>Holiday Lighting: Present</display_name>
      <description>Whether there is holiday lighting.</description>
      <type>Boolean</type>
      <required>true</required>
      <model_dependent>false</model_dependent>
      <default_value>false</default_value>
      <choices>
        <choice>
          <value>true</value>
          <display_name>true</display_name>
        </choice>
        <choice>
          <value>false</value>
          <display_name>false</display_name>
        </choice>
      </choices>
    </argument>
    <argument>
      <name>holiday_lighting_daily_kwh</name>
      <display_name>Holiday Lighting: Daily Consumption</display_name>
      <description>The daily energy consumption for holiday lighting (exterior).</description>
      <type>String</type>
      <units>kWh/day</units>
      <required>true</required>
      <model_dependent>false</model_dependent>
      <default_value>auto</default_value>
    </argument>
    <argument>
      <name>holiday_lighting_period</name>
      <display_name>Holiday Lighting: Period</display_name>
      <description>Enter a date like "Nov 25 - Jan 5".</description>
      <type>String</type>
      <required>false</required>
      <model_dependent>false</model_dependent>
    </argument>
    <argument>
      <name>dehumidifier_type</name>
      <display_name>Dehumidifier: Type</display_name>
      <description>The type of dehumidifier.</description>
      <type>Choice</type>
      <required>true</required>
      <model_dependent>false</model_dependent>
      <default_value>none</default_value>
      <choices>
        <choice>
          <value>none</value>
          <display_name>none</display_name>
        </choice>
        <choice>
          <value>portable</value>
          <display_name>portable</display_name>
        </choice>
        <choice>
          <value>whole-home</value>
          <display_name>whole-home</display_name>
        </choice>
      </choices>
    </argument>
    <argument>
      <name>dehumidifier_efficiency_type</name>
      <display_name>Dehumidifier: Efficiency Type</display_name>
      <description>The efficiency type of dehumidifier.</description>
      <type>Choice</type>
      <required>true</required>
      <model_dependent>false</model_dependent>
      <default_value>IntegratedEnergyFactor</default_value>
      <choices>
        <choice>
          <value>EnergyFactor</value>
          <display_name>EnergyFactor</display_name>
        </choice>
        <choice>
          <value>IntegratedEnergyFactor</value>
          <display_name>IntegratedEnergyFactor</display_name>
        </choice>
      </choices>
    </argument>
    <argument>
      <name>dehumidifier_efficiency</name>
      <display_name>Dehumidifier: Efficiency</display_name>
      <description>The efficiency of the dehumidifier.</description>
      <type>Double</type>
      <units>liters/kWh</units>
      <required>true</required>
      <model_dependent>false</model_dependent>
      <default_value>1.5</default_value>
    </argument>
    <argument>
      <name>dehumidifier_capacity</name>
      <display_name>Dehumidifier: Capacity</display_name>
      <description>The capacity (water removal rate) of the dehumidifier.</description>
      <type>Double</type>
      <units>pint/day</units>
      <required>true</required>
      <model_dependent>false</model_dependent>
      <default_value>40</default_value>
    </argument>
    <argument>
      <name>dehumidifier_rh_setpoint</name>
      <display_name>Dehumidifier: Relative Humidity Setpoint</display_name>
      <description>The relative humidity setpoint of the dehumidifier.</description>
      <type>Double</type>
      <units>Frac</units>
      <required>true</required>
      <model_dependent>false</model_dependent>
      <default_value>0.5</default_value>
    </argument>
    <argument>
      <name>dehumidifier_fraction_dehumidification_load_served</name>
      <display_name>Dehumidifier: Fraction Dehumidification Load Served</display_name>
      <description>The dehumidification load served fraction of the dehumidifier.</description>
      <type>Double</type>
      <units>Frac</units>
      <required>true</required>
      <model_dependent>false</model_dependent>
      <default_value>1</default_value>
    </argument>
    <argument>
      <name>clothes_washer_location</name>
      <display_name>Clothes Washer: Location</display_name>
      <description>The space type for the clothes washer location.</description>
      <type>Choice</type>
      <required>true</required>
      <model_dependent>false</model_dependent>
      <default_value>auto</default_value>
      <choices>
        <choice>
          <value>auto</value>
          <display_name>auto</display_name>
        </choice>
        <choice>
          <value>none</value>
          <display_name>none</display_name>
        </choice>
        <choice>
          <value>living space</value>
          <display_name>living space</display_name>
        </choice>
        <choice>
          <value>basement - conditioned</value>
          <display_name>basement - conditioned</display_name>
        </choice>
        <choice>
          <value>basement - unconditioned</value>
          <display_name>basement - unconditioned</display_name>
        </choice>
        <choice>
          <value>garage</value>
          <display_name>garage</display_name>
        </choice>
        <choice>
          <value>other housing unit</value>
          <display_name>other housing unit</display_name>
        </choice>
        <choice>
          <value>other heated space</value>
          <display_name>other heated space</display_name>
        </choice>
        <choice>
          <value>other multifamily buffer space</value>
          <display_name>other multifamily buffer space</display_name>
        </choice>
        <choice>
          <value>other non-freezing space</value>
          <display_name>other non-freezing space</display_name>
        </choice>
      </choices>
    </argument>
    <argument>
      <name>clothes_washer_efficiency_type</name>
      <display_name>Clothes Washer: Efficiency Type</display_name>
      <description>The efficiency type of the clothes washer.</description>
      <type>Choice</type>
      <required>true</required>
      <model_dependent>false</model_dependent>
      <default_value>IntegratedModifiedEnergyFactor</default_value>
      <choices>
        <choice>
          <value>ModifiedEnergyFactor</value>
          <display_name>ModifiedEnergyFactor</display_name>
        </choice>
        <choice>
          <value>IntegratedModifiedEnergyFactor</value>
          <display_name>IntegratedModifiedEnergyFactor</display_name>
        </choice>
      </choices>
    </argument>
    <argument>
      <name>clothes_washer_efficiency</name>
      <display_name>Clothes Washer: Efficiency</display_name>
      <description>The efficiency of the clothes washer.</description>
      <type>String</type>
      <units>ft^3/kWh-cyc</units>
      <required>true</required>
      <model_dependent>false</model_dependent>
      <default_value>auto</default_value>
    </argument>
    <argument>
      <name>clothes_washer_rated_annual_kwh</name>
      <display_name>Clothes Washer: Rated Annual Consumption</display_name>
      <description>The annual energy consumed by the clothes washer, as rated, obtained from the EnergyGuide label. This includes both the appliance electricity consumption and the energy required for water heating.</description>
      <type>String</type>
      <units>kWh/yr</units>
      <required>true</required>
      <model_dependent>false</model_dependent>
      <default_value>auto</default_value>
    </argument>
    <argument>
      <name>clothes_washer_label_electric_rate</name>
      <display_name>Clothes Washer: Label Electric Rate</display_name>
      <description>The annual energy consumed by the clothes washer, as rated, obtained from the EnergyGuide label. This includes both the appliance electricity consumption and the energy required for water heating.</description>
      <type>String</type>
      <units>$/kWh</units>
      <required>true</required>
      <model_dependent>false</model_dependent>
      <default_value>auto</default_value>
    </argument>
    <argument>
      <name>clothes_washer_label_gas_rate</name>
      <display_name>Clothes Washer: Label Gas Rate</display_name>
      <description>The annual energy consumed by the clothes washer, as rated, obtained from the EnergyGuide label. This includes both the appliance electricity consumption and the energy required for water heating.</description>
      <type>String</type>
      <units>$/therm</units>
      <required>true</required>
      <model_dependent>false</model_dependent>
      <default_value>auto</default_value>
    </argument>
    <argument>
      <name>clothes_washer_label_annual_gas_cost</name>
      <display_name>Clothes Washer: Label Annual Cost with Gas DHW</display_name>
      <description>The annual cost of using the system under test conditions. Input is obtained from the EnergyGuide label.</description>
      <type>String</type>
      <units>$</units>
      <required>true</required>
      <model_dependent>false</model_dependent>
      <default_value>auto</default_value>
    </argument>
    <argument>
      <name>clothes_washer_label_usage</name>
      <display_name>Clothes Washer: Label Usage</display_name>
      <description>The clothes washer loads per week.</description>
      <type>String</type>
      <units>cyc/wk</units>
      <required>true</required>
      <model_dependent>false</model_dependent>
      <default_value>auto</default_value>
    </argument>
    <argument>
      <name>clothes_washer_capacity</name>
      <display_name>Clothes Washer: Drum Volume</display_name>
      <description>Volume of the washer drum. Obtained from the EnergyStar website or the manufacturer's literature.</description>
      <type>String</type>
      <units>ft^3</units>
      <required>true</required>
      <model_dependent>false</model_dependent>
      <default_value>auto</default_value>
    </argument>
    <argument>
      <name>clothes_washer_usage_multiplier</name>
      <display_name>Clothes Washer: Usage Multiplier</display_name>
      <description>Multiplier on the clothes washer energy and hot water usage that can reflect, e.g., high/low usage occupants.</description>
      <type>Double</type>
      <required>true</required>
      <model_dependent>false</model_dependent>
      <default_value>1</default_value>
    </argument>
    <argument>
      <name>clothes_dryer_location</name>
      <display_name>Clothes Dryer: Location</display_name>
      <description>The space type for the clothes dryer location.</description>
      <type>Choice</type>
      <required>true</required>
      <model_dependent>false</model_dependent>
      <default_value>auto</default_value>
      <choices>
        <choice>
          <value>auto</value>
          <display_name>auto</display_name>
        </choice>
        <choice>
          <value>none</value>
          <display_name>none</display_name>
        </choice>
        <choice>
          <value>living space</value>
          <display_name>living space</display_name>
        </choice>
        <choice>
          <value>basement - conditioned</value>
          <display_name>basement - conditioned</display_name>
        </choice>
        <choice>
          <value>basement - unconditioned</value>
          <display_name>basement - unconditioned</display_name>
        </choice>
        <choice>
          <value>garage</value>
          <display_name>garage</display_name>
        </choice>
        <choice>
          <value>other housing unit</value>
          <display_name>other housing unit</display_name>
        </choice>
        <choice>
          <value>other heated space</value>
          <display_name>other heated space</display_name>
        </choice>
        <choice>
          <value>other multifamily buffer space</value>
          <display_name>other multifamily buffer space</display_name>
        </choice>
        <choice>
          <value>other non-freezing space</value>
          <display_name>other non-freezing space</display_name>
        </choice>
      </choices>
    </argument>
    <argument>
      <name>clothes_dryer_fuel_type</name>
      <display_name>Clothes Dryer: Fuel Type</display_name>
      <description>Type of fuel used by the clothes dryer.</description>
      <type>Choice</type>
      <required>true</required>
      <model_dependent>false</model_dependent>
      <default_value>natural gas</default_value>
      <choices>
        <choice>
          <value>electricity</value>
          <display_name>electricity</display_name>
        </choice>
        <choice>
          <value>natural gas</value>
          <display_name>natural gas</display_name>
        </choice>
        <choice>
          <value>fuel oil</value>
          <display_name>fuel oil</display_name>
        </choice>
        <choice>
          <value>propane</value>
          <display_name>propane</display_name>
        </choice>
        <choice>
          <value>wood</value>
          <display_name>wood</display_name>
        </choice>
        <choice>
          <value>coal</value>
          <display_name>coal</display_name>
        </choice>
      </choices>
    </argument>
    <argument>
      <name>clothes_dryer_efficiency_type</name>
      <display_name>Clothes Dryer: Efficiency Type</display_name>
      <description>The efficiency type of the clothes dryer.</description>
      <type>Choice</type>
      <required>true</required>
      <model_dependent>false</model_dependent>
      <default_value>CombinedEnergyFactor</default_value>
      <choices>
        <choice>
          <value>EnergyFactor</value>
          <display_name>EnergyFactor</display_name>
        </choice>
        <choice>
          <value>CombinedEnergyFactor</value>
          <display_name>CombinedEnergyFactor</display_name>
        </choice>
      </choices>
    </argument>
    <argument>
      <name>clothes_dryer_efficiency</name>
      <display_name>Clothes Dryer: Efficiency</display_name>
      <description>The efficiency of the clothes dryer.</description>
      <type>String</type>
      <units>lb/kWh</units>
      <required>true</required>
      <model_dependent>false</model_dependent>
      <default_value>auto</default_value>
    </argument>
    <argument>
      <name>clothes_dryer_vented_flow_rate</name>
      <display_name>Clothes Dryer: Vented Flow Rate</display_name>
      <description>The exhaust flow rate of the vented clothes dryer.</description>
      <type>String</type>
      <units>CFM</units>
      <required>true</required>
      <model_dependent>false</model_dependent>
      <default_value>auto</default_value>
    </argument>
    <argument>
      <name>clothes_dryer_usage_multiplier</name>
      <display_name>Clothes Dryer: Usage Multiplier</display_name>
      <description>Multiplier on the clothes dryer energy usage that can reflect, e.g., high/low usage occupants.</description>
      <type>Double</type>
      <required>true</required>
      <model_dependent>false</model_dependent>
      <default_value>1</default_value>
    </argument>
    <argument>
      <name>dishwasher_location</name>
      <display_name>Dishwasher: Location</display_name>
      <description>The space type for the dishwasher location.</description>
      <type>Choice</type>
      <required>true</required>
      <model_dependent>false</model_dependent>
      <default_value>auto</default_value>
      <choices>
        <choice>
          <value>auto</value>
          <display_name>auto</display_name>
        </choice>
        <choice>
          <value>none</value>
          <display_name>none</display_name>
        </choice>
        <choice>
          <value>living space</value>
          <display_name>living space</display_name>
        </choice>
        <choice>
          <value>basement - conditioned</value>
          <display_name>basement - conditioned</display_name>
        </choice>
        <choice>
          <value>basement - unconditioned</value>
          <display_name>basement - unconditioned</display_name>
        </choice>
        <choice>
          <value>garage</value>
          <display_name>garage</display_name>
        </choice>
        <choice>
          <value>other housing unit</value>
          <display_name>other housing unit</display_name>
        </choice>
        <choice>
          <value>other heated space</value>
          <display_name>other heated space</display_name>
        </choice>
        <choice>
          <value>other multifamily buffer space</value>
          <display_name>other multifamily buffer space</display_name>
        </choice>
        <choice>
          <value>other non-freezing space</value>
          <display_name>other non-freezing space</display_name>
        </choice>
      </choices>
    </argument>
    <argument>
      <name>dishwasher_efficiency_type</name>
      <display_name>Dishwasher: Efficiency Type</display_name>
      <description>The efficiency type of dishwasher.</description>
      <type>Choice</type>
      <required>true</required>
      <model_dependent>false</model_dependent>
      <default_value>RatedAnnualkWh</default_value>
      <choices>
        <choice>
          <value>RatedAnnualkWh</value>
          <display_name>RatedAnnualkWh</display_name>
        </choice>
        <choice>
          <value>EnergyFactor</value>
          <display_name>EnergyFactor</display_name>
        </choice>
      </choices>
    </argument>
    <argument>
      <name>dishwasher_efficiency</name>
      <display_name>Dishwasher: Efficiency</display_name>
      <description>The efficiency of the dishwasher.</description>
      <type>String</type>
      <units>RatedAnnualkWh or EnergyFactor</units>
      <required>true</required>
      <model_dependent>false</model_dependent>
      <default_value>auto</default_value>
    </argument>
    <argument>
      <name>dishwasher_label_electric_rate</name>
      <display_name>Dishwasher: Label Electric Rate</display_name>
      <description>The label electric rate of the dishwasher.</description>
      <type>String</type>
      <units>$/kWh</units>
      <required>true</required>
      <model_dependent>false</model_dependent>
      <default_value>auto</default_value>
    </argument>
    <argument>
      <name>dishwasher_label_gas_rate</name>
      <display_name>Dishwasher: Label Gas Rate</display_name>
      <description>The label gas rate of the dishwasher.</description>
      <type>String</type>
      <units>$/therm</units>
      <required>true</required>
      <model_dependent>false</model_dependent>
      <default_value>auto</default_value>
    </argument>
    <argument>
      <name>dishwasher_label_annual_gas_cost</name>
      <display_name>Dishwasher: Label Annual Gas Cost</display_name>
      <description>The label annual gas cost of the dishwasher.</description>
      <type>String</type>
      <units>$</units>
      <required>true</required>
      <model_dependent>false</model_dependent>
      <default_value>auto</default_value>
    </argument>
    <argument>
      <name>dishwasher_label_usage</name>
      <display_name>Dishwasher: Label Usage</display_name>
      <description>The dishwasher loads per week.</description>
      <type>String</type>
      <units>cyc/wk</units>
      <required>true</required>
      <model_dependent>false</model_dependent>
      <default_value>auto</default_value>
    </argument>
    <argument>
      <name>dishwasher_place_setting_capacity</name>
      <display_name>Dishwasher: Number of Place Settings</display_name>
      <description>The number of place settings for the unit. Data obtained from manufacturer's literature.</description>
      <type>String</type>
      <units>#</units>
      <required>true</required>
      <model_dependent>false</model_dependent>
      <default_value>auto</default_value>
    </argument>
    <argument>
      <name>dishwasher_usage_multiplier</name>
      <display_name>Dishwasher: Usage Multiplier</display_name>
      <description>Multiplier on the dishwasher energy usage that can reflect, e.g., high/low usage occupants.</description>
      <type>Double</type>
      <required>true</required>
      <model_dependent>false</model_dependent>
      <default_value>1</default_value>
    </argument>
    <argument>
      <name>refrigerator_location</name>
      <display_name>Refrigerator: Location</display_name>
      <description>The space type for the refrigerator location.</description>
      <type>Choice</type>
      <required>true</required>
      <model_dependent>false</model_dependent>
      <default_value>auto</default_value>
      <choices>
        <choice>
          <value>auto</value>
          <display_name>auto</display_name>
        </choice>
        <choice>
          <value>none</value>
          <display_name>none</display_name>
        </choice>
        <choice>
          <value>living space</value>
          <display_name>living space</display_name>
        </choice>
        <choice>
          <value>basement - conditioned</value>
          <display_name>basement - conditioned</display_name>
        </choice>
        <choice>
          <value>basement - unconditioned</value>
          <display_name>basement - unconditioned</display_name>
        </choice>
        <choice>
          <value>garage</value>
          <display_name>garage</display_name>
        </choice>
        <choice>
          <value>other housing unit</value>
          <display_name>other housing unit</display_name>
        </choice>
        <choice>
          <value>other heated space</value>
          <display_name>other heated space</display_name>
        </choice>
        <choice>
          <value>other multifamily buffer space</value>
          <display_name>other multifamily buffer space</display_name>
        </choice>
        <choice>
          <value>other non-freezing space</value>
          <display_name>other non-freezing space</display_name>
        </choice>
      </choices>
    </argument>
    <argument>
      <name>refrigerator_rated_annual_kwh</name>
      <display_name>Refrigerator: Rated Annual Consumption</display_name>
      <description>The EnergyGuide rated annual energy consumption for a refrigerator.</description>
      <type>String</type>
      <units>kWh/yr</units>
      <required>true</required>
      <model_dependent>false</model_dependent>
      <default_value>auto</default_value>
    </argument>
    <argument>
      <name>refrigerator_usage_multiplier</name>
      <display_name>Refrigerator: Usage Multiplier</display_name>
      <description>Multiplier on the refrigerator energy usage that can reflect, e.g., high/low usage occupants.</description>
      <type>Double</type>
      <required>true</required>
      <model_dependent>false</model_dependent>
      <default_value>1</default_value>
    </argument>
    <argument>
      <name>extra_refrigerator_location</name>
      <display_name>Extra Refrigerator: Location</display_name>
      <description>The space type for the extra refrigerator location.</description>
      <type>Choice</type>
      <required>true</required>
      <model_dependent>false</model_dependent>
      <default_value>none</default_value>
      <choices>
        <choice>
          <value>auto</value>
          <display_name>auto</display_name>
        </choice>
        <choice>
          <value>none</value>
          <display_name>none</display_name>
        </choice>
        <choice>
          <value>living space</value>
          <display_name>living space</display_name>
        </choice>
        <choice>
          <value>basement - conditioned</value>
          <display_name>basement - conditioned</display_name>
        </choice>
        <choice>
          <value>basement - unconditioned</value>
          <display_name>basement - unconditioned</display_name>
        </choice>
        <choice>
          <value>garage</value>
          <display_name>garage</display_name>
        </choice>
        <choice>
          <value>other housing unit</value>
          <display_name>other housing unit</display_name>
        </choice>
        <choice>
          <value>other heated space</value>
          <display_name>other heated space</display_name>
        </choice>
        <choice>
          <value>other multifamily buffer space</value>
          <display_name>other multifamily buffer space</display_name>
        </choice>
        <choice>
          <value>other non-freezing space</value>
          <display_name>other non-freezing space</display_name>
        </choice>
      </choices>
    </argument>
    <argument>
      <name>extra_refrigerator_rated_annual_kwh</name>
      <display_name>Extra Refrigerator: Rated Annual Consumption</display_name>
      <description>The EnergyGuide rated annual energy consumption for an extra rrefrigerator.</description>
      <type>String</type>
      <units>kWh/yr</units>
      <required>true</required>
      <model_dependent>false</model_dependent>
      <default_value>auto</default_value>
    </argument>
    <argument>
      <name>extra_refrigerator_usage_multiplier</name>
      <display_name>Extra Refrigerator: Usage Multiplier</display_name>
      <description>Multiplier on the extra refrigerator energy usage that can reflect, e.g., high/low usage occupants.</description>
      <type>Double</type>
      <required>true</required>
      <model_dependent>false</model_dependent>
      <default_value>1</default_value>
    </argument>
    <argument>
      <name>freezer_location</name>
      <display_name>Freezer: Location</display_name>
      <description>The space type for the freezer location.</description>
      <type>Choice</type>
      <required>true</required>
      <model_dependent>false</model_dependent>
      <default_value>none</default_value>
      <choices>
        <choice>
          <value>auto</value>
          <display_name>auto</display_name>
        </choice>
        <choice>
          <value>none</value>
          <display_name>none</display_name>
        </choice>
        <choice>
          <value>living space</value>
          <display_name>living space</display_name>
        </choice>
        <choice>
          <value>basement - conditioned</value>
          <display_name>basement - conditioned</display_name>
        </choice>
        <choice>
          <value>basement - unconditioned</value>
          <display_name>basement - unconditioned</display_name>
        </choice>
        <choice>
          <value>garage</value>
          <display_name>garage</display_name>
        </choice>
        <choice>
          <value>other housing unit</value>
          <display_name>other housing unit</display_name>
        </choice>
        <choice>
          <value>other heated space</value>
          <display_name>other heated space</display_name>
        </choice>
        <choice>
          <value>other multifamily buffer space</value>
          <display_name>other multifamily buffer space</display_name>
        </choice>
        <choice>
          <value>other non-freezing space</value>
          <display_name>other non-freezing space</display_name>
        </choice>
      </choices>
    </argument>
    <argument>
      <name>freezer_rated_annual_kwh</name>
      <display_name>Freezer: Rated Annual Consumption</display_name>
      <description>The EnergyGuide rated annual energy consumption for a freezer.</description>
      <type>String</type>
      <units>kWh/yr</units>
      <required>true</required>
      <model_dependent>false</model_dependent>
      <default_value>auto</default_value>
    </argument>
    <argument>
      <name>freezer_usage_multiplier</name>
      <display_name>Freezer: Usage Multiplier</display_name>
      <description>Multiplier on the freezer energy usage that can reflect, e.g., high/low usage occupants.</description>
      <type>Double</type>
      <required>true</required>
      <model_dependent>false</model_dependent>
      <default_value>1</default_value>
    </argument>
    <argument>
      <name>cooking_range_oven_location</name>
      <display_name>Cooking Range/Oven: Location</display_name>
      <description>The space type for the cooking range/oven location.</description>
      <type>Choice</type>
      <required>true</required>
      <model_dependent>false</model_dependent>
      <default_value>auto</default_value>
      <choices>
        <choice>
          <value>auto</value>
          <display_name>auto</display_name>
        </choice>
        <choice>
          <value>none</value>
          <display_name>none</display_name>
        </choice>
        <choice>
          <value>living space</value>
          <display_name>living space</display_name>
        </choice>
        <choice>
          <value>basement - conditioned</value>
          <display_name>basement - conditioned</display_name>
        </choice>
        <choice>
          <value>basement - unconditioned</value>
          <display_name>basement - unconditioned</display_name>
        </choice>
        <choice>
          <value>garage</value>
          <display_name>garage</display_name>
        </choice>
        <choice>
          <value>other housing unit</value>
          <display_name>other housing unit</display_name>
        </choice>
        <choice>
          <value>other heated space</value>
          <display_name>other heated space</display_name>
        </choice>
        <choice>
          <value>other multifamily buffer space</value>
          <display_name>other multifamily buffer space</display_name>
        </choice>
        <choice>
          <value>other non-freezing space</value>
          <display_name>other non-freezing space</display_name>
        </choice>
      </choices>
    </argument>
    <argument>
      <name>cooking_range_oven_fuel_type</name>
      <display_name>Cooking Range/Oven: Fuel Type</display_name>
      <description>Type of fuel used by the cooking range/oven.</description>
      <type>Choice</type>
      <required>true</required>
      <model_dependent>false</model_dependent>
      <default_value>natural gas</default_value>
      <choices>
        <choice>
          <value>electricity</value>
          <display_name>electricity</display_name>
        </choice>
        <choice>
          <value>natural gas</value>
          <display_name>natural gas</display_name>
        </choice>
        <choice>
          <value>fuel oil</value>
          <display_name>fuel oil</display_name>
        </choice>
        <choice>
          <value>propane</value>
          <display_name>propane</display_name>
        </choice>
        <choice>
          <value>wood</value>
          <display_name>wood</display_name>
        </choice>
        <choice>
          <value>coal</value>
          <display_name>coal</display_name>
        </choice>
      </choices>
    </argument>
    <argument>
      <name>cooking_range_oven_is_induction</name>
      <display_name>Cooking Range/Oven: Is Induction</display_name>
      <description>Whether the cooking range is induction.</description>
      <type>Boolean</type>
      <required>false</required>
      <model_dependent>false</model_dependent>
      <choices>
        <choice>
          <value>true</value>
          <display_name>true</display_name>
        </choice>
        <choice>
          <value>false</value>
          <display_name>false</display_name>
        </choice>
      </choices>
    </argument>
    <argument>
      <name>cooking_range_oven_is_convection</name>
      <display_name>Cooking Range/Oven: Is Convection</display_name>
      <description>Whether the oven is convection.</description>
      <type>Boolean</type>
      <required>false</required>
      <model_dependent>false</model_dependent>
      <choices>
        <choice>
          <value>true</value>
          <display_name>true</display_name>
        </choice>
        <choice>
          <value>false</value>
          <display_name>false</display_name>
        </choice>
      </choices>
    </argument>
    <argument>
      <name>cooking_range_oven_usage_multiplier</name>
      <display_name>Cooking Range/Oven: Usage Multiplier</display_name>
      <description>Multiplier on the cooking range/oven energy usage that can reflect, e.g., high/low usage occupants.</description>
      <type>Double</type>
      <required>true</required>
      <model_dependent>false</model_dependent>
      <default_value>1</default_value>
    </argument>
    <argument>
      <name>ceiling_fan_present</name>
      <display_name>Ceiling Fan: Present</display_name>
      <description>Whether there is are any ceiling fans.</description>
      <type>Boolean</type>
      <required>true</required>
      <model_dependent>false</model_dependent>
      <default_value>true</default_value>
      <choices>
        <choice>
          <value>true</value>
          <display_name>true</display_name>
        </choice>
        <choice>
          <value>false</value>
          <display_name>false</display_name>
        </choice>
      </choices>
    </argument>
    <argument>
      <name>ceiling_fan_efficiency</name>
      <display_name>Ceiling Fan: Efficiency</display_name>
      <description>The efficiency rating of the ceiling fan(s) at medium speed.</description>
      <type>String</type>
      <units>CFM/W</units>
      <required>true</required>
      <model_dependent>false</model_dependent>
      <default_value>auto</default_value>
    </argument>
    <argument>
      <name>ceiling_fan_quantity</name>
      <display_name>Ceiling Fan: Quantity</display_name>
      <description>Total number of ceiling fans.</description>
      <type>String</type>
      <units>#</units>
      <required>true</required>
      <model_dependent>false</model_dependent>
      <default_value>auto</default_value>
    </argument>
    <argument>
      <name>ceiling_fan_cooling_setpoint_temp_offset</name>
      <display_name>Ceiling Fan: Cooling Setpoint Temperature Offset</display_name>
      <description>The setpoint temperature offset during cooling season for the ceiling fan(s). Only applies if ceiling fan quantity is greater than zero.</description>
      <type>Double</type>
      <units>deg-F</units>
      <required>true</required>
      <model_dependent>false</model_dependent>
      <default_value>0</default_value>
    </argument>
    <argument>
      <name>misc_plug_loads_television_present</name>
      <display_name>Misc Plug Loads: Television Present</display_name>
      <description>Whether there are televisions.</description>
      <type>Boolean</type>
      <required>true</required>
      <model_dependent>false</model_dependent>
      <default_value>true</default_value>
      <choices>
        <choice>
          <value>true</value>
          <display_name>true</display_name>
        </choice>
        <choice>
          <value>false</value>
          <display_name>false</display_name>
        </choice>
      </choices>
    </argument>
    <argument>
      <name>misc_plug_loads_other_annual_kwh</name>
      <display_name>Misc Plug Loads: Other Annual kWh</display_name>
      <description>The annual energy consumption of the other residual plug loads.</description>
      <type>String</type>
      <units>kWh/yr</units>
      <required>true</required>
      <model_dependent>false</model_dependent>
      <default_value>auto</default_value>
    </argument>
    <argument>
      <name>misc_plug_loads_other_frac_sensible</name>
      <display_name>Misc Plug Loads: Other Sensible Fraction</display_name>
      <description>Fraction of other residual plug loads' internal gains that are sensible.</description>
      <type>String</type>
      <units>Frac</units>
      <required>true</required>
      <model_dependent>false</model_dependent>
      <default_value>auto</default_value>
    </argument>
    <argument>
      <name>misc_plug_loads_other_frac_latent</name>
      <display_name>Misc Plug Loads: Other Latent Fraction</display_name>
      <description>Fraction of other residual plug loads' internal gains that are latent.</description>
      <type>String</type>
      <units>Frac</units>
      <required>true</required>
      <model_dependent>false</model_dependent>
      <default_value>auto</default_value>
    </argument>
    <argument>
      <name>misc_plug_loads_other_usage_multiplier</name>
      <display_name>Misc Plug Loads: Other Usage Multiplier</display_name>
      <description>Multiplier on the other energy usage that can reflect, e.g., high/low usage occupants.</description>
      <type>Double</type>
      <required>true</required>
      <model_dependent>false</model_dependent>
      <default_value>1</default_value>
    </argument>
    <argument>
      <name>misc_plug_loads_well_pump_present</name>
      <display_name>Misc Plug Loads: Well Pump Present</display_name>
      <description>Whether there is a well pump.</description>
      <type>Boolean</type>
      <required>true</required>
      <model_dependent>false</model_dependent>
      <default_value>false</default_value>
      <choices>
        <choice>
          <value>true</value>
          <display_name>true</display_name>
        </choice>
        <choice>
          <value>false</value>
          <display_name>false</display_name>
        </choice>
      </choices>
    </argument>
    <argument>
      <name>misc_plug_loads_well_pump_annual_kwh</name>
      <display_name>Misc Plug Loads: Well Pump Annual kWh</display_name>
      <description>The annual energy consumption of the well pump plug loads.</description>
      <type>String</type>
      <units>kWh/yr</units>
      <required>true</required>
      <model_dependent>false</model_dependent>
      <default_value>auto</default_value>
    </argument>
    <argument>
      <name>misc_plug_loads_well_pump_usage_multiplier</name>
      <display_name>Misc Plug Loads: Well Pump Usage Multiplier</display_name>
      <description>Multiplier on the well pump energy usage that can reflect, e.g., high/low usage occupants.</description>
      <type>Double</type>
      <required>true</required>
      <model_dependent>false</model_dependent>
      <default_value>1</default_value>
    </argument>
    <argument>
      <name>misc_plug_loads_vehicle_present</name>
      <display_name>Misc Plug Loads: Vehicle Present</display_name>
      <description>Whether there is an electric vehicle.</description>
      <type>Boolean</type>
      <required>true</required>
      <model_dependent>false</model_dependent>
      <default_value>false</default_value>
      <choices>
        <choice>
          <value>true</value>
          <display_name>true</display_name>
        </choice>
        <choice>
          <value>false</value>
          <display_name>false</display_name>
        </choice>
      </choices>
    </argument>
    <argument>
      <name>misc_plug_loads_vehicle_annual_kwh</name>
      <display_name>Misc Plug Loads: Vehicle Annual kWh</display_name>
      <description>The annual energy consumption of the electric vehicle plug loads.</description>
      <type>String</type>
      <units>kWh/yr</units>
      <required>true</required>
      <model_dependent>false</model_dependent>
      <default_value>auto</default_value>
    </argument>
    <argument>
      <name>misc_plug_loads_vehicle_usage_multiplier</name>
      <display_name>Misc Plug Loads: Vehicle Usage Multiplier</display_name>
      <description>Multiplier on the electric vehicle energy usage that can reflect, e.g., high/low usage occupants.</description>
      <type>Double</type>
      <required>true</required>
      <model_dependent>false</model_dependent>
      <default_value>1</default_value>
    </argument>
    <argument>
      <name>misc_fuel_loads_grill_present</name>
      <display_name>Misc Fuel Loads: Grill Present</display_name>
      <description>Whether there is a fuel loads grill.</description>
      <type>Boolean</type>
      <required>true</required>
      <model_dependent>false</model_dependent>
      <default_value>false</default_value>
      <choices>
        <choice>
          <value>true</value>
          <display_name>true</display_name>
        </choice>
        <choice>
          <value>false</value>
          <display_name>false</display_name>
        </choice>
      </choices>
    </argument>
    <argument>
      <name>misc_fuel_loads_grill_fuel_type</name>
      <display_name>Misc Fuel Loads: Grill Fuel Type</display_name>
      <description>The fuel type of the fuel loads grill.</description>
      <type>Choice</type>
      <required>true</required>
      <model_dependent>false</model_dependent>
      <default_value>natural gas</default_value>
      <choices>
        <choice>
          <value>natural gas</value>
          <display_name>natural gas</display_name>
        </choice>
        <choice>
          <value>fuel oil</value>
          <display_name>fuel oil</display_name>
        </choice>
        <choice>
          <value>propane</value>
          <display_name>propane</display_name>
        </choice>
        <choice>
          <value>wood</value>
          <display_name>wood</display_name>
        </choice>
        <choice>
          <value>wood pellets</value>
          <display_name>wood pellets</display_name>
        </choice>
      </choices>
    </argument>
    <argument>
      <name>misc_fuel_loads_grill_annual_therm</name>
      <display_name>Misc Fuel Loads: Grill Annual therm</display_name>
      <description>The annual energy consumption of the fuel loads grill.</description>
      <type>String</type>
      <units>therm/yr</units>
      <required>true</required>
      <model_dependent>false</model_dependent>
      <default_value>auto</default_value>
    </argument>
    <argument>
      <name>misc_fuel_loads_grill_usage_multiplier</name>
      <display_name>Misc Fuel Loads: Grill Usage Multiplier</display_name>
      <description>Multiplier on the fuel loads grill energy usage that can reflect, e.g., high/low usage occupants.</description>
      <type>Double</type>
      <required>true</required>
      <model_dependent>false</model_dependent>
      <default_value>0</default_value>
    </argument>
    <argument>
      <name>misc_fuel_loads_lighting_present</name>
      <display_name>Misc Fuel Loads: Lighting Present</display_name>
      <description>Whether there is fuel loads lighting.</description>
      <type>Boolean</type>
      <required>true</required>
      <model_dependent>false</model_dependent>
      <default_value>false</default_value>
      <choices>
        <choice>
          <value>true</value>
          <display_name>true</display_name>
        </choice>
        <choice>
          <value>false</value>
          <display_name>false</display_name>
        </choice>
      </choices>
    </argument>
    <argument>
      <name>misc_fuel_loads_lighting_fuel_type</name>
      <display_name>Misc Fuel Loads: Lighting Fuel Type</display_name>
      <description>The fuel type of the fuel loads lighting.</description>
      <type>Choice</type>
      <required>true</required>
      <model_dependent>false</model_dependent>
      <default_value>natural gas</default_value>
      <choices>
        <choice>
          <value>natural gas</value>
          <display_name>natural gas</display_name>
        </choice>
        <choice>
          <value>fuel oil</value>
          <display_name>fuel oil</display_name>
        </choice>
        <choice>
          <value>propane</value>
          <display_name>propane</display_name>
        </choice>
        <choice>
          <value>wood</value>
          <display_name>wood</display_name>
        </choice>
        <choice>
          <value>wood pellets</value>
          <display_name>wood pellets</display_name>
        </choice>
      </choices>
    </argument>
    <argument>
      <name>misc_fuel_loads_lighting_annual_therm</name>
      <display_name>Misc Fuel Loads: Lighting Annual therm</display_name>
      <description>The annual energy consumption of the fuel loads lighting.</description>
      <type>String</type>
      <units>therm/yr</units>
      <required>true</required>
      <model_dependent>false</model_dependent>
      <default_value>auto</default_value>
    </argument>
    <argument>
      <name>misc_fuel_loads_lighting_usage_multiplier</name>
      <display_name>Misc Fuel Loads: Lighting Usage Multiplier</display_name>
      <description>Multiplier on the fuel loads lighting energy usage that can reflect, e.g., high/low usage occupants.</description>
      <type>Double</type>
      <required>true</required>
      <model_dependent>false</model_dependent>
      <default_value>0</default_value>
    </argument>
    <argument>
      <name>misc_fuel_loads_fireplace_present</name>
      <display_name>Misc Fuel Loads: Fireplace Present</display_name>
      <description>Whether there is fuel loads fireplace.</description>
      <type>Boolean</type>
      <required>true</required>
      <model_dependent>false</model_dependent>
      <default_value>false</default_value>
      <choices>
        <choice>
          <value>true</value>
          <display_name>true</display_name>
        </choice>
        <choice>
          <value>false</value>
          <display_name>false</display_name>
        </choice>
      </choices>
    </argument>
    <argument>
      <name>misc_fuel_loads_fireplace_fuel_type</name>
      <display_name>Misc Fuel Loads: Fireplace Fuel Type</display_name>
      <description>The fuel type of the fuel loads fireplace.</description>
      <type>Choice</type>
      <required>true</required>
      <model_dependent>false</model_dependent>
      <default_value>natural gas</default_value>
      <choices>
        <choice>
          <value>natural gas</value>
          <display_name>natural gas</display_name>
        </choice>
        <choice>
          <value>fuel oil</value>
          <display_name>fuel oil</display_name>
        </choice>
        <choice>
          <value>propane</value>
          <display_name>propane</display_name>
        </choice>
        <choice>
          <value>wood</value>
          <display_name>wood</display_name>
        </choice>
        <choice>
          <value>wood pellets</value>
          <display_name>wood pellets</display_name>
        </choice>
      </choices>
    </argument>
    <argument>
      <name>misc_fuel_loads_fireplace_annual_therm</name>
      <display_name>Misc Fuel Loads: Fireplace Annual therm</display_name>
      <description>The annual energy consumption of the fuel loads fireplace.</description>
      <type>String</type>
      <units>therm/yr</units>
      <required>true</required>
      <model_dependent>false</model_dependent>
      <default_value>auto</default_value>
    </argument>
    <argument>
      <name>misc_fuel_loads_fireplace_frac_sensible</name>
      <display_name>Misc Fuel Loads: Fireplace Sensible Fraction</display_name>
      <description>Fraction of fireplace residual fuel loads' internal gains that are sensible.</description>
      <type>String</type>
      <units>Frac</units>
      <required>true</required>
      <model_dependent>false</model_dependent>
      <default_value>auto</default_value>
    </argument>
    <argument>
      <name>misc_fuel_loads_fireplace_frac_latent</name>
      <display_name>Misc Fuel Loads: Fireplace Latent Fraction</display_name>
      <description>Fraction of fireplace residual fuel loads' internal gains that are latent.</description>
      <type>String</type>
      <units>Frac</units>
      <required>true</required>
      <model_dependent>false</model_dependent>
      <default_value>auto</default_value>
    </argument>
    <argument>
      <name>misc_fuel_loads_fireplace_usage_multiplier</name>
      <display_name>Misc Fuel Loads: Fireplace Usage Multiplier</display_name>
      <description>Multiplier on the fuel loads fireplace energy usage that can reflect, e.g., high/low usage occupants.</description>
      <type>Double</type>
      <required>true</required>
      <model_dependent>false</model_dependent>
      <default_value>0</default_value>
    </argument>
    <argument>
      <name>pool_present</name>
      <display_name>Pool: Present</display_name>
      <description>Whether there is a pool.</description>
      <type>Boolean</type>
      <required>true</required>
      <model_dependent>false</model_dependent>
      <default_value>false</default_value>
      <choices>
        <choice>
          <value>true</value>
          <display_name>true</display_name>
        </choice>
        <choice>
          <value>false</value>
          <display_name>false</display_name>
        </choice>
      </choices>
    </argument>
    <argument>
      <name>pool_pump_annual_kwh</name>
      <display_name>Pool: Pump Annual kWh</display_name>
      <description>The annual energy consumption of the pool pump.</description>
      <type>String</type>
      <units>kWh/yr</units>
      <required>true</required>
      <model_dependent>false</model_dependent>
      <default_value>auto</default_value>
    </argument>
    <argument>
      <name>pool_pump_usage_multiplier</name>
      <display_name>Pool: Pump Usage Multiplier</display_name>
      <description>Multiplier on the pool pump energy usage that can reflect, e.g., high/low usage occupants.</description>
      <type>Double</type>
      <required>true</required>
      <model_dependent>false</model_dependent>
      <default_value>1</default_value>
    </argument>
    <argument>
      <name>pool_heater_type</name>
      <display_name>Pool: Heater Type</display_name>
      <description>The type of pool heater. Use 'none' if there is no pool heater.</description>
      <type>Choice</type>
      <required>true</required>
      <model_dependent>false</model_dependent>
      <default_value>none</default_value>
      <choices>
        <choice>
          <value>none</value>
          <display_name>none</display_name>
        </choice>
        <choice>
          <value>electric resistance</value>
          <display_name>electric resistance</display_name>
        </choice>
        <choice>
          <value>gas fired</value>
          <display_name>gas fired</display_name>
        </choice>
        <choice>
          <value>heat pump</value>
          <display_name>heat pump</display_name>
        </choice>
      </choices>
    </argument>
    <argument>
      <name>pool_heater_annual_kwh</name>
      <display_name>Pool: Heater Annual kWh</display_name>
      <description>The annual energy consumption of the electric resistance pool heater.</description>
      <type>String</type>
      <units>kWh/yr</units>
      <required>true</required>
      <model_dependent>false</model_dependent>
      <default_value>auto</default_value>
    </argument>
    <argument>
      <name>pool_heater_annual_therm</name>
      <display_name>Pool: Heater Annual therm</display_name>
      <description>The annual energy consumption of the gas fired pool heater.</description>
      <type>String</type>
      <units>therm/yr</units>
      <required>true</required>
      <model_dependent>false</model_dependent>
      <default_value>auto</default_value>
    </argument>
    <argument>
      <name>pool_heater_usage_multiplier</name>
      <display_name>Pool: Heater Usage Multiplier</display_name>
      <description>Multiplier on the pool heater energy usage that can reflect, e.g., high/low usage occupants.</description>
      <type>Double</type>
      <required>true</required>
      <model_dependent>false</model_dependent>
      <default_value>1</default_value>
    </argument>
    <argument>
      <name>hot_tub_present</name>
      <display_name>Hot Tub: Present</display_name>
      <description>Whether there is a hot tub.</description>
      <type>Boolean</type>
      <required>true</required>
      <model_dependent>false</model_dependent>
      <default_value>false</default_value>
      <choices>
        <choice>
          <value>true</value>
          <display_name>true</display_name>
        </choice>
        <choice>
          <value>false</value>
          <display_name>false</display_name>
        </choice>
      </choices>
    </argument>
    <argument>
      <name>hot_tub_pump_annual_kwh</name>
      <display_name>Hot Tub: Pump Annual kWh</display_name>
      <description>The annual energy consumption of the hot tub pump.</description>
      <type>String</type>
      <units>kWh/yr</units>
      <required>true</required>
      <model_dependent>false</model_dependent>
      <default_value>auto</default_value>
    </argument>
    <argument>
      <name>hot_tub_pump_usage_multiplier</name>
      <display_name>Hot Tub: Pump Usage Multiplier</display_name>
      <description>Multiplier on the hot tub pump energy usage that can reflect, e.g., high/low usage occupants.</description>
      <type>Double</type>
      <required>true</required>
      <model_dependent>false</model_dependent>
      <default_value>1</default_value>
    </argument>
    <argument>
      <name>hot_tub_heater_type</name>
      <display_name>Hot Tub: Heater Type</display_name>
      <description>The type of hot tub heater. Use 'none' if there is no hot tub heater.</description>
      <type>Choice</type>
      <required>true</required>
      <model_dependent>false</model_dependent>
      <default_value>none</default_value>
      <choices>
        <choice>
          <value>none</value>
          <display_name>none</display_name>
        </choice>
        <choice>
          <value>electric resistance</value>
          <display_name>electric resistance</display_name>
        </choice>
        <choice>
          <value>gas fired</value>
          <display_name>gas fired</display_name>
        </choice>
        <choice>
          <value>heat pump</value>
          <display_name>heat pump</display_name>
        </choice>
      </choices>
    </argument>
    <argument>
      <name>hot_tub_heater_annual_kwh</name>
      <display_name>Hot Tub: Heater Annual kWh</display_name>
      <description>The annual energy consumption of the electric resistance hot tub heater.</description>
      <type>String</type>
      <units>kWh/yr</units>
      <required>true</required>
      <model_dependent>false</model_dependent>
      <default_value>auto</default_value>
    </argument>
    <argument>
      <name>hot_tub_heater_annual_therm</name>
      <display_name>Hot Tub: Heater Annual therm</display_name>
      <description>The annual energy consumption of the gas fired hot tub heater.</description>
      <type>String</type>
      <units>therm/yr</units>
      <required>true</required>
      <model_dependent>false</model_dependent>
      <default_value>auto</default_value>
    </argument>
    <argument>
      <name>hot_tub_heater_usage_multiplier</name>
      <display_name>Hot Tub: Heater Usage Multiplier</display_name>
      <description>Multiplier on the hot tub heater energy usage that can reflect, e.g., high/low usage occupants.</description>
      <type>Double</type>
      <required>true</required>
      <model_dependent>false</model_dependent>
      <default_value>1</default_value>
    </argument>
    <argument>
      <name>emissions_scenario_names</name>
      <display_name>Emissions: Scenario Names</display_name>
      <description>Names of emissions scenarios. If multiple scenarios, use a comma-separated list.</description>
      <type>String</type>
      <required>false</required>
      <model_dependent>false</model_dependent>
    </argument>
    <argument>
      <name>emissions_types</name>
      <display_name>Emissions: Types</display_name>
      <description>Types of emissions (e.g., CO2e, NOx, etc.). If multiple scenarios, use a comma-separated list.</description>
      <type>String</type>
      <required>false</required>
      <model_dependent>false</model_dependent>
    </argument>
    <argument>
      <name>emissions_electricity_units</name>
      <display_name>Emissions: Electricity Units</display_name>
      <description>Electricity emissions factors units. If multiple scenarios, use a comma-separated list. Only lb/MWh and kg/MWh are allowed.</description>
      <type>String</type>
      <required>false</required>
      <model_dependent>false</model_dependent>
    </argument>
    <argument>
      <name>emissions_electricity_values_or_filepaths</name>
      <display_name>Emissions: Electricity Values or File Paths</display_name>
      <description>Electricity emissions factors values, specified as either an annual factor or an absolute/relative path to a file with hourly factors. If multiple scenarios, use a comma-separated list.</description>
      <type>String</type>
      <required>false</required>
      <model_dependent>false</model_dependent>
    </argument>
    <argument>
      <name>emissions_electricity_number_of_header_rows</name>
      <display_name>Emissions: Electricity Files Number of Header Rows</display_name>
      <description>The number of header rows in the electricity emissions factor file. Only applies when an electricity filepath is used. If multiple scenarios, use a comma-separated list.</description>
      <type>String</type>
      <required>false</required>
      <model_dependent>false</model_dependent>
    </argument>
    <argument>
      <name>emissions_electricity_column_numbers</name>
      <display_name>Emissions: Electricity Files Column Numbers</display_name>
      <description>The column number in the electricity emissions factor file. Only applies when an electricity filepath is used. If multiple scenarios, use a comma-separated list.</description>
      <type>String</type>
      <required>false</required>
      <model_dependent>false</model_dependent>
    </argument>
    <argument>
      <name>emissions_fossil_fuel_units</name>
      <display_name>Emissions: Fossil Fuel Units</display_name>
      <description>Fossil fuel emissions factors units. If multiple scenarios, use a comma-separated list. Only lb/MBtu and kg/MBtu are allowed.</description>
      <type>String</type>
      <required>false</required>
      <model_dependent>false</model_dependent>
    </argument>
    <argument>
      <name>emissions_natural_gas_values</name>
      <display_name>Emissions: Natural Gas Values</display_name>
      <description>Natural gas emissions factors values, specified as an annual factor. If multiple scenarios, use a comma-separated list.</description>
      <type>String</type>
      <required>false</required>
      <model_dependent>false</model_dependent>
    </argument>
    <argument>
      <name>emissions_propane_values</name>
      <display_name>Emissions: Propane Values</display_name>
      <description>Propane emissions factors values, specified as an annual factor. If multiple scenarios, use a comma-separated list.</description>
      <type>String</type>
      <required>false</required>
      <model_dependent>false</model_dependent>
    </argument>
    <argument>
      <name>emissions_fuel_oil_values</name>
      <display_name>Emissions: Fuel Oil Values</display_name>
      <description>Fuel oil emissions factors values, specified as an annual factor. If multiple scenarios, use a comma-separated list.</description>
      <type>String</type>
      <required>false</required>
      <model_dependent>false</model_dependent>
    </argument>
    <argument>
      <name>emissions_coal_values</name>
      <display_name>Emissions: Coal Values</display_name>
      <description>Coal emissions factors values, specified as an annual factor. If multiple scenarios, use a comma-separated list.</description>
      <type>String</type>
      <required>false</required>
      <model_dependent>false</model_dependent>
    </argument>
    <argument>
      <name>emissions_wood_values</name>
      <display_name>Emissions: Wood Values</display_name>
      <description>Wood emissions factors values, specified as an annual factor. If multiple scenarios, use a comma-separated list.</description>
      <type>String</type>
      <required>false</required>
      <model_dependent>false</model_dependent>
    </argument>
    <argument>
      <name>emissions_wood_pellets_values</name>
      <display_name>Emissions: Wood Pellets Values</display_name>
      <description>Wood pellets emissions factors values, specified as an annual factor. If multiple scenarios, use a comma-separated list.</description>
      <type>String</type>
      <required>false</required>
      <model_dependent>false</model_dependent>
    </argument>
    <argument>
      <name>additional_properties</name>
      <display_name>Additional Properties</display_name>
      <description>Additional properties specified as key-value pairs (i.e., key=value). If multiple additional properties, use a |-separated list. For example, 'LowIncome=false|Remodeled|Description=2-story home in Denver'. These properties will be stored in the HPXML file under /HPXML/SoftwareInfo/extension/AdditionalProperties.</description>
      <type>String</type>
      <required>false</required>
      <model_dependent>false</model_dependent>
    </argument>
    <argument>
      <name>apply_defaults</name>
      <display_name>Apply Default Values?</display_name>
      <description>If true, applies OS-HPXML default values to the HPXML output file.</description>
      <type>Boolean</type>
      <required>false</required>
      <model_dependent>false</model_dependent>
      <default_value>false</default_value>
      <choices>
        <choice>
          <value>true</value>
          <display_name>true</display_name>
        </choice>
        <choice>
          <value>false</value>
          <display_name>false</display_name>
        </choice>
      </choices>
    </argument>
    <argument>
      <name>apply_validation</name>
      <display_name>Apply Validation?</display_name>
      <description>If true, validates the HPXML output file. Set to false for faster performance. Note that validation is not needed if the HPXML file will be validated downstream (e.g., via the HPXMLtoOpenStudio measure).</description>
      <type>Boolean</type>
      <required>false</required>
      <model_dependent>false</model_dependent>
      <default_value>false</default_value>
      <choices>
        <choice>
          <value>true</value>
          <display_name>true</display_name>
        </choice>
        <choice>
          <value>false</value>
          <display_name>false</display_name>
        </choice>
      </choices>
    </argument>
    <argument>
      <name>schedules_type</name>
      <display_name>Schedules: Type</display_name>
      <description>The type of occupant-related schedules to use.</description>
      <type>Choice</type>
      <required>true</required>
      <model_dependent>false</model_dependent>
      <default_value>smooth</default_value>
      <choices>
        <choice>
          <value>smooth</value>
          <display_name>smooth</display_name>
        </choice>
        <choice>
          <value>stochastic</value>
          <display_name>stochastic</display_name>
        </choice>
      </choices>
    </argument>
    <argument>
      <name>schedules_vacancy_period</name>
      <display_name>Schedules: Vacancy Period</display_name>
      <description>Specifies the vacancy period. Enter a date like "Dec 15 - Jan 15".</description>
      <type>String</type>
      <required>false</required>
      <model_dependent>false</model_dependent>
    </argument>
    <argument>
      <name>schedules_random_seed</name>
      <display_name>Schedules: Random Seed</display_name>
      <description>This numeric field is the seed for the random number generator. Only applies if the schedules type is 'stochastic'.</description>
      <type>Integer</type>
      <units>#</units>
      <required>false</required>
      <model_dependent>false</model_dependent>
    </argument>
    <argument>
      <name>geometry_unit_cfa_bin</name>
      <display_name>Geometry: Unit Conditioned Floor Area Bin</display_name>
      <description>E.g., '2000-2499'.</description>
      <type>String</type>
      <required>true</required>
      <model_dependent>false</model_dependent>
      <default_value>2000-2499</default_value>
    </argument>
    <argument>
      <name>geometry_unit_cfa</name>
      <display_name>Geometry: Unit Conditioned Floor Area</display_name>
      <description>E.g., '2000' or 'auto'.</description>
      <type>String</type>
      <units>sqft</units>
      <required>true</required>
      <model_dependent>false</model_dependent>
      <default_value>2000</default_value>
    </argument>
    <argument>
      <name>vintage</name>
      <display_name>Building Construction: Vintage</display_name>
      <description>The building vintage, used for informational purposes only.</description>
      <type>String</type>
      <required>false</required>
      <model_dependent>false</model_dependent>
    </argument>
    <argument>
      <name>exterior_finish_r</name>
      <display_name>Building Construction: Exterior Finish R-Value</display_name>
      <description>R-value of the exterior finish.</description>
      <type>Double</type>
      <units>h-ft^2-R/Btu</units>
      <required>true</required>
      <model_dependent>false</model_dependent>
      <default_value>0.6</default_value>
    </argument>
    <argument>
      <name>geometry_unit_level</name>
      <display_name>Geometry: Unit Level</display_name>
      <description>The level of the unit. This is required for apartment units.</description>
      <type>Choice</type>
      <required>false</required>
      <model_dependent>false</model_dependent>
      <choices>
        <choice>
          <value>Bottom</value>
          <display_name>Bottom</display_name>
        </choice>
        <choice>
          <value>Middle</value>
          <display_name>Middle</display_name>
        </choice>
        <choice>
          <value>Top</value>
          <display_name>Top</display_name>
        </choice>
      </choices>
    </argument>
    <argument>
      <name>geometry_unit_horizontal_location</name>
      <display_name>Geometry: Unit Horizontal Location</display_name>
      <description>The horizontal location of the unit when viewing the front of the building. This is required for single-family attached and apartment units.</description>
      <type>Choice</type>
      <required>false</required>
      <model_dependent>false</model_dependent>
      <choices>
        <choice>
          <value>None</value>
          <display_name>None</display_name>
        </choice>
        <choice>
          <value>Left</value>
          <display_name>Left</display_name>
        </choice>
        <choice>
          <value>Middle</value>
          <display_name>Middle</display_name>
        </choice>
        <choice>
          <value>Right</value>
          <display_name>Right</display_name>
        </choice>
      </choices>
    </argument>
    <argument>
      <name>geometry_num_floors_above_grade</name>
      <display_name>Geometry: Number of Floors Above Grade</display_name>
      <description>The number of floors above grade (in the unit if single-family detached or single-family attached, and in the building if apartment unit). Conditioned attics are included.</description>
      <type>Integer</type>
      <units>#</units>
      <required>true</required>
      <model_dependent>false</model_dependent>
      <default_value>2</default_value>
    </argument>
    <argument>
      <name>geometry_corridor_position</name>
      <display_name>Geometry: Corridor Position</display_name>
      <description>The position of the corridor. Only applies to single-family attached and apartment units. Exterior corridors are shaded, but not enclosed. Interior corridors are enclosed and conditioned.</description>
      <type>Choice</type>
      <required>true</required>
      <model_dependent>false</model_dependent>
      <choices>
        <choice>
          <value>Double-Loaded Interior</value>
          <display_name>Double-Loaded Interior</display_name>
        </choice>
        <choice>
          <value>Double Exterior</value>
          <display_name>Double Exterior</display_name>
        </choice>
        <choice>
          <value>Single Exterior (Front)</value>
          <display_name>Single Exterior (Front)</display_name>
        </choice>
        <choice>
          <value>None</value>
          <display_name>None</display_name>
        </choice>
      </choices>
    </argument>
    <argument>
      <name>geometry_corridor_width</name>
      <display_name>Geometry: Corridor Width</display_name>
      <description>The width of the corridor. Only applies to apartment units.</description>
      <type>Double</type>
      <units>ft</units>
      <required>true</required>
      <model_dependent>false</model_dependent>
      <default_value>10</default_value>
    </argument>
    <argument>
      <name>wall_continuous_exterior_r</name>
      <display_name>Wall: Continuous Exterior Insulation Nominal R-value</display_name>
      <description>Nominal R-value for the wall continuous exterior insulation.</description>
      <type>Double</type>
      <units>h-ft^2-R/Btu</units>
      <required>false</required>
      <model_dependent>false</model_dependent>
    </argument>
    <argument>
      <name>ceiling_insulation_r</name>
      <display_name>Ceiling: Insulation Nominal R-value</display_name>
      <description>Nominal R-value for the ceiling (attic floor).</description>
      <type>Double</type>
      <units>h-ft^2-R/Btu</units>
      <required>true</required>
      <model_dependent>false</model_dependent>
      <default_value>0</default_value>
    </argument>
    <argument>
      <name>rim_joist_continuous_exterior_r</name>
      <display_name>Rim Joist: Continuous Exterior Insulation Nominal R-value</display_name>
      <description>Nominal R-value for the rim joist continuous exterior insulation. Only applies to basements/crawlspaces.</description>
      <type>Double</type>
      <units>h-ft^2-R/Btu</units>
      <required>true</required>
      <model_dependent>false</model_dependent>
      <default_value>0</default_value>
    </argument>
    <argument>
      <name>rim_joist_continuous_interior_r</name>
      <display_name>Rim Joist: Continuous Interior Insulation Nominal R-value</display_name>
      <description>Nominal R-value for the rim joist continuous interior insulation that runs parallel to floor joists. Only applies to basements/crawlspaces.</description>
      <type>Double</type>
      <units>h-ft^2-R/Btu</units>
      <required>true</required>
      <model_dependent>false</model_dependent>
      <default_value>0</default_value>
    </argument>
    <argument>
      <name>rim_joist_assembly_interior_r</name>
      <display_name>Rim Joist: Interior Assembly R-value</display_name>
      <description>Assembly R-value for the rim joist assembly interior insulation that runs perpendicular to floor joists. Only applies to basements/crawlspaces.</description>
      <type>Double</type>
      <units>h-ft^2-R/Btu</units>
      <required>true</required>
      <model_dependent>false</model_dependent>
      <default_value>0</default_value>
    </argument>
    <argument>
      <name>air_leakage_percent_reduction</name>
      <display_name>Air Leakage: Value Reduction</display_name>
      <description>Reduction (%) on the air exchange rate value.</description>
      <type>Double</type>
      <required>false</required>
      <model_dependent>false</model_dependent>
    </argument>
    <argument>
      <name>misc_plug_loads_other_2_usage_multiplier</name>
      <display_name>Plug Loads: Other Usage Multiplier 2</display_name>
      <description>Additional multiplier on the other energy usage that can reflect, e.g., high/low usage occupants.</description>
      <type>Double</type>
      <required>true</required>
      <model_dependent>false</model_dependent>
      <default_value>1</default_value>
    </argument>
    <argument>
      <name>misc_plug_loads_well_pump_2_usage_multiplier</name>
      <display_name>Plug Loads: Well Pump Usage Multiplier 2</display_name>
      <description>Additional multiplier on the well pump energy usage that can reflect, e.g., high/low usage occupants.</description>
      <type>Double</type>
      <required>true</required>
      <model_dependent>false</model_dependent>
      <default_value>0</default_value>
    </argument>
    <argument>
      <name>misc_plug_loads_vehicle_2_usage_multiplier</name>
      <display_name>Plug Loads: Vehicle Usage Multiplier 2</display_name>
      <description>Additional multiplier on the electric vehicle energy usage that can reflect, e.g., high/low usage occupants.</description>
      <type>Double</type>
      <required>true</required>
      <model_dependent>false</model_dependent>
      <default_value>0</default_value>
    </argument>
    <argument>
      <name>hvac_control_heating_weekday_setpoint_temp</name>
      <display_name>Heating Setpoint: Weekday Temperature</display_name>
      <description>Specify the weekday heating setpoint temperature.</description>
      <type>Double</type>
      <units>deg-F</units>
      <required>true</required>
      <model_dependent>false</model_dependent>
      <default_value>71</default_value>
    </argument>
    <argument>
      <name>hvac_control_heating_weekend_setpoint_temp</name>
      <display_name>Heating Setpoint: Weekend Temperature</display_name>
      <description>Specify the weekend heating setpoint temperature.</description>
      <type>Double</type>
      <units>deg-F</units>
      <required>true</required>
      <model_dependent>false</model_dependent>
      <default_value>71</default_value>
    </argument>
    <argument>
      <name>hvac_control_heating_weekday_setpoint_offset_magnitude</name>
      <display_name>Heating Setpoint: Weekday Offset Magnitude</display_name>
      <description>Specify the weekday heating offset magnitude.</description>
      <type>Double</type>
      <units>deg-F</units>
      <required>true</required>
      <model_dependent>false</model_dependent>
      <default_value>0</default_value>
    </argument>
    <argument>
      <name>hvac_control_heating_weekend_setpoint_offset_magnitude</name>
      <display_name>Heating Setpoint: Weekend Offset Magnitude</display_name>
      <description>Specify the weekend heating offset magnitude.</description>
      <type>Double</type>
      <units>deg-F</units>
      <required>true</required>
      <model_dependent>false</model_dependent>
      <default_value>0</default_value>
    </argument>
    <argument>
      <name>hvac_control_heating_weekday_setpoint_schedule</name>
      <display_name>Heating Setpoint: Weekday Schedule</display_name>
      <description>Specify the 24-hour comma-separated weekday heating schedule of 0s and 1s.</description>
      <type>String</type>
      <required>true</required>
      <model_dependent>false</model_dependent>
      <default_value>0, 0, 0, 0, 0, 0, 0, 0, 0, 0, 0, 0, 0, 0, 0, 0, 0, 0, 0, 0, 0, 0, 0, 0</default_value>
    </argument>
    <argument>
      <name>hvac_control_heating_weekend_setpoint_schedule</name>
      <display_name>Heating Setpoint: Weekend Schedule</display_name>
      <description>Specify the 24-hour comma-separated weekend heating schedule of 0s and 1s.</description>
      <type>String</type>
      <required>true</required>
      <model_dependent>false</model_dependent>
      <default_value>0, 0, 0, 0, 0, 0, 0, 0, 0, 0, 0, 0, 0, 0, 0, 0, 0, 0, 0, 0, 0, 0, 0, 0</default_value>
    </argument>
    <argument>
      <name>use_auto_heating_season</name>
      <display_name>Use Auto Heating Season</display_name>
      <description>Specifies whether to automatically define the heating season based on the weather file.</description>
      <type>Boolean</type>
      <required>true</required>
      <model_dependent>false</model_dependent>
      <default_value>false</default_value>
      <choices>
        <choice>
          <value>true</value>
          <display_name>true</display_name>
        </choice>
        <choice>
          <value>false</value>
          <display_name>false</display_name>
        </choice>
      </choices>
    </argument>
    <argument>
      <name>hvac_control_cooling_weekday_setpoint_temp</name>
      <display_name>Cooling Setpoint: Weekday Temperature</display_name>
      <description>Specify the weekday cooling setpoint temperature.</description>
      <type>Double</type>
      <units>deg-F</units>
      <required>true</required>
      <model_dependent>false</model_dependent>
      <default_value>76</default_value>
    </argument>
    <argument>
      <name>hvac_control_cooling_weekend_setpoint_temp</name>
      <display_name>Cooling Setpoint: Weekend Temperature</display_name>
      <description>Specify the weekend cooling setpoint temperature.</description>
      <type>Double</type>
      <units>deg-F</units>
      <required>true</required>
      <model_dependent>false</model_dependent>
      <default_value>76</default_value>
    </argument>
    <argument>
      <name>hvac_control_cooling_weekday_setpoint_offset_magnitude</name>
      <display_name>Cooling Setpoint: Weekday Offset Magnitude</display_name>
      <description>Specify the weekday cooling offset magnitude.</description>
      <type>Double</type>
      <units>deg-F</units>
      <required>true</required>
      <model_dependent>false</model_dependent>
      <default_value>0</default_value>
    </argument>
    <argument>
      <name>hvac_control_cooling_weekend_setpoint_offset_magnitude</name>
      <display_name>Cooling Setpoint: Weekend Offset Magnitude</display_name>
      <description>Specify the weekend cooling offset magnitude.</description>
      <type>Double</type>
      <units>deg-F</units>
      <required>true</required>
      <model_dependent>false</model_dependent>
      <default_value>0</default_value>
    </argument>
    <argument>
      <name>hvac_control_cooling_weekday_setpoint_schedule</name>
      <display_name>Cooling Setpoint: Weekday Schedule</display_name>
      <description>Specify the 24-hour comma-separated weekday cooling schedule of 0s and 1s.</description>
      <type>String</type>
      <required>true</required>
      <model_dependent>false</model_dependent>
      <default_value>0, 0, 0, 0, 0, 0, 0, 0, 0, 0, 0, 0, 0, 0, 0, 0, 0, 0, 0, 0, 0, 0, 0, 0</default_value>
    </argument>
    <argument>
      <name>hvac_control_cooling_weekend_setpoint_schedule</name>
      <display_name>Cooling Setpoint: Weekend Schedule</display_name>
      <description>Specify the 24-hour comma-separated weekend cooling schedule of 0s and 1s.</description>
      <type>String</type>
      <required>true</required>
      <model_dependent>false</model_dependent>
      <default_value>0, 0, 0, 0, 0, 0, 0, 0, 0, 0, 0, 0, 0, 0, 0, 0, 0, 0, 0, 0, 0, 0, 0, 0</default_value>
    </argument>
    <argument>
      <name>use_auto_cooling_season</name>
      <display_name>Use Auto Cooling Season</display_name>
      <description>Specifies whether to automatically define the cooling season based on the weather file.</description>
      <type>Boolean</type>
      <required>true</required>
      <model_dependent>false</model_dependent>
      <default_value>false</default_value>
      <choices>
        <choice>
          <value>true</value>
          <display_name>true</display_name>
        </choice>
        <choice>
          <value>false</value>
          <display_name>false</display_name>
        </choice>
      </choices>
    </argument>
    <argument>
      <name>heating_system_has_flue_or_chimney</name>
      <display_name>Heating System: Has Flue or Chimney</display_name>
      <description>Whether the heating system has a flue or chimney.</description>
      <type>String</type>
      <required>true</required>
      <model_dependent>false</model_dependent>
      <default_value>auto</default_value>
    </argument>
    <argument>
      <name>heating_system_2_has_flue_or_chimney</name>
      <display_name>Heating System 2: Has Flue or Chimney</display_name>
      <description>Whether the second heating system has a flue or chimney.</description>
      <type>String</type>
      <required>true</required>
      <model_dependent>false</model_dependent>
      <default_value>auto</default_value>
    </argument>
    <argument>
      <name>water_heater_has_flue_or_chimney</name>
      <display_name>Water Heater: Has Flue or Chimney</display_name>
      <description>Whether the water heater has a flue or chimney.</description>
      <type>String</type>
      <required>true</required>
      <model_dependent>false</model_dependent>
      <default_value>auto</default_value>
    </argument>
    <argument>
      <name>heating_system_rated_cfm_per_ton</name>
      <display_name>Heating System: Rated CFM Per Ton</display_name>
      <type>Double</type>
      <units>cfm/ton</units>
      <required>false</required>
      <model_dependent>false</model_dependent>
    </argument>
    <argument>
      <name>heating_system_actual_cfm_per_ton</name>
      <display_name>Heating System: Actual CFM Per Ton</display_name>
      <type>Double</type>
      <units>cfm/ton</units>
      <required>false</required>
      <model_dependent>false</model_dependent>
    </argument>
    <argument>
      <name>cooling_system_rated_cfm_per_ton</name>
      <display_name>Cooling System: Rated CFM Per Ton</display_name>
      <type>Double</type>
      <units>cfm/ton</units>
      <required>false</required>
      <model_dependent>false</model_dependent>
    </argument>
    <argument>
      <name>cooling_system_actual_cfm_per_ton</name>
      <display_name>Cooling System: Actual CFM Per Ton</display_name>
      <type>Double</type>
      <units>cfm/ton</units>
      <required>false</required>
      <model_dependent>false</model_dependent>
    </argument>
    <argument>
      <name>cooling_system_frac_manufacturer_charge</name>
      <display_name>Cooling System: Fraction of Manufacturer Recommended Charge</display_name>
      <type>Double</type>
      <units>Frac</units>
      <required>false</required>
      <model_dependent>false</model_dependent>
    </argument>
    <argument>
      <name>heat_pump_rated_cfm_per_ton</name>
      <display_name>Heat Pump: Rated CFM Per Ton</display_name>
      <type>Double</type>
      <units>cfm/ton</units>
      <required>false</required>
      <model_dependent>false</model_dependent>
    </argument>
    <argument>
      <name>heat_pump_actual_cfm_per_ton</name>
      <display_name>Heat Pump: Actual CFM Per Ton</display_name>
      <type>Double</type>
      <units>cfm/ton</units>
      <required>false</required>
      <model_dependent>false</model_dependent>
    </argument>
    <argument>
      <name>heat_pump_frac_manufacturer_charge</name>
      <display_name>Heat Pump: Fraction of Manufacturer Recommended Charge</display_name>
      <type>Double</type>
      <units>Frac</units>
      <required>false</required>
      <model_dependent>false</model_dependent>
    </argument>
  </arguments>
  <outputs />
  <provenances />
  <tags>
    <tag>Whole Building.Space Types</tag>
  </tags>
  <attributes>
    <attribute>
      <name>Measure Type</name>
      <value>ModelMeasure</value>
      <datatype>string</datatype>
    </attribute>
  </attributes>
  <files>
    <file>
      <filename>constants.rb</filename>
      <filetype>rb</filetype>
      <usage_type>resource</usage_type>
      <checksum>5473255A</checksum>
    </file>
    <file>
      <version>
        <software_program>OpenStudio</software_program>
        <identifier>2.9.0</identifier>
        <min_compatible>2.9.0</min_compatible>
      </version>
      <filename>measure.rb</filename>
      <filetype>rb</filetype>
      <usage_type>script</usage_type>
<<<<<<< HEAD
      <checksum>F8579851</checksum>
=======
      <checksum>326D0725</checksum>
>>>>>>> e2ddbc3d
    </file>
  </files>
</measure><|MERGE_RESOLUTION|>--- conflicted
+++ resolved
@@ -1,18 +1,10 @@
 <?xml version="1.0"?>
 <measure>
   <schema_version>3.0</schema_version>
-<<<<<<< HEAD
-  <error>undefined method `get_measure_instance' for #&lt;ResStockArguments:0x000001ef64cafd50&gt;</error>
   <name>res_stock_arguments</name>
   <uid>c984bb9e-4ac4-4930-a399-9d23f8f6936a</uid>
-  <version_id>57ae101a-d333-42b5-9279-c5790724b514</version_id>
-  <version_modified>20220415T205355Z</version_modified>
-=======
-  <name>res_stock_arguments</name>
-  <uid>c984bb9e-4ac4-4930-a399-9d23f8f6936a</uid>
-  <version_id>94e7dd88-d9be-4865-b029-e441deb75aff</version_id>
-  <version_modified>20220416T003424Z</version_modified>
->>>>>>> e2ddbc3d
+  <version_id>babe0af3-55a0-45c1-ae07-c994108d8704</version_id>
+  <version_modified>20220416T145036Z</version_modified>
   <xml_checksum>2C38F48B</xml_checksum>
   <class_name>ResStockArguments</class_name>
   <display_name>ResStock Arguments</display_name>
@@ -6004,6 +5996,15 @@
       <description>Nominal R-value for the wall continuous exterior insulation.</description>
       <type>Double</type>
       <units>h-ft^2-R/Btu</units>
+      <required>false</required>
+      <model_dependent>false</model_dependent>
+    </argument>
+    <argument>
+      <name>wall_area</name>
+      <display_name>Wall: Area</display_name>
+      <description>Area of the above-grade walls.</description>
+      <type>Double</type>
+      <units>ft^2</units>
       <required>false</required>
       <model_dependent>false</model_dependent>
     </argument>
@@ -6356,11 +6357,7 @@
       <filename>measure.rb</filename>
       <filetype>rb</filetype>
       <usage_type>script</usage_type>
-<<<<<<< HEAD
-      <checksum>F8579851</checksum>
-=======
-      <checksum>326D0725</checksum>
->>>>>>> e2ddbc3d
+      <checksum>2FB6EA74</checksum>
     </file>
   </files>
 </measure>