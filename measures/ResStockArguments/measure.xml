--- conflicted
+++ resolved
@@ -3,13 +3,8 @@
   <schema_version>3.1</schema_version>
   <name>res_stock_arguments</name>
   <uid>c984bb9e-4ac4-4930-a399-9d23f8f6936a</uid>
-<<<<<<< HEAD
-  <version_id>4e7f9704-72ab-4b71-bdf5-a72afbf2eaea</version_id>
-  <version_modified>2024-07-16T21:18:00Z</version_modified>
-=======
-  <version_id>85aff5db-d723-41d8-a206-807e42e14586</version_id>
-  <version_modified>2024-07-19T19:54:41Z</version_modified>
->>>>>>> 592d9983
+  <version_id>a9ddb922-0d89-4c76-8f56-30388947e4b1</version_id>
+  <version_modified>2024-07-23T15:21:20Z</version_modified>
   <xml_checksum>2C38F48B</xml_checksum>
   <class_name>ResStockArguments</class_name>
   <display_name>ResStock Arguments</display_name>
@@ -7502,17 +7497,13 @@
       <filename>measure.rb</filename>
       <filetype>rb</filetype>
       <usage_type>script</usage_type>
-<<<<<<< HEAD
-      <checksum>71493784</checksum>
-=======
-      <checksum>4D84A86B</checksum>
->>>>>>> 592d9983
+      <checksum>37F515B4</checksum>
     </file>
     <file>
       <filename>constants.rb</filename>
       <filetype>rb</filetype>
       <usage_type>resource</usage_type>
-      <checksum>AB1AADDC</checksum>
+      <checksum>0E27DB76</checksum>
     </file>
     <file>
       <filename>resstock_arguments_test.rb</filename>
