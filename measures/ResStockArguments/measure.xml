<?xml version="1.0"?>
<measure>
  <schema_version>3.1</schema_version>
  <name>res_stock_arguments</name>
  <uid>c984bb9e-4ac4-4930-a399-9d23f8f6936a</uid>
<<<<<<< HEAD
  <version_id>0560cc24-7b58-468e-bfa9-55614b4efd37</version_id>
  <version_modified>2024-03-06T16:45:17Z</version_modified>
=======
  <version_id>d21e9cb1-9960-4d43-a508-3c72268fec82</version_id>
  <version_modified>2024-03-11T22:44:04Z</version_modified>
>>>>>>> fcd20606
  <xml_checksum>2C38F48B</xml_checksum>
  <class_name>ResStockArguments</class_name>
  <display_name>ResStock Arguments</display_name>
  <description>Measure that pre-processes the arguments passed to the BuildResidentialHPXML and BuildResidentialScheduleFile measures.</description>
  <modeler_description>Passes in all arguments from the options lookup, processes them, and then registers values to the runner to be used by other measures.</modeler_description>
  <arguments>
    <argument>
      <name>schedules_vacancy_periods</name>
      <display_name>Schedules: Vacancy Periods</display_name>
      <description>Specifies the vacancy periods. Enter a date like "Dec 15 - Jan 15". Optionally, can enter hour of the day like "Dec 15 2 - Jan 15 20" (start hour can be 0 through 23 and end hour can be 1 through 24). If multiple periods, use a comma-separated list.</description>
      <type>String</type>
      <units></units>
      <required>false</required>
      <model_dependent>false</model_dependent>
    </argument>
    <argument>
      <name>schedules_power_outage_periods</name>
      <display_name>Schedules: Power Outage Periods</display_name>
      <description>Specifies the power outage periods. Enter a date like "Dec 15 - Jan 15". Optionally, can enter hour of the day like "Dec 15 2 - Jan 15 20" (start hour can be 0 through 23 and end hour can be 1 through 24). If multiple periods, use a comma-separated list.</description>
      <type>String</type>
      <units></units>
      <required>false</required>
      <model_dependent>false</model_dependent>
    </argument>
    <argument>
      <name>schedules_power_outage_periods_window_natvent_availability</name>
      <display_name>Schedules: Power Outage Periods Window Natural Ventilation Availability</display_name>
      <description>The availability of the natural ventilation schedule during the power outage periods. Valid choices are 'regular schedule', 'always available', 'always unavailable'. If multiple periods, use a comma-separated list.</description>
      <type>String</type>
      <units></units>
      <required>false</required>
      <model_dependent>false</model_dependent>
    </argument>
    <argument>
      <name>simulation_control_daylight_saving_enabled</name>
      <display_name>Simulation Control: Daylight Saving Enabled</display_name>
      <description>Whether to use daylight saving. If not provided, the OS-HPXML default (see &lt;a href='https://openstudio-hpxml.readthedocs.io/en/v1.7.0/workflow_inputs.html#hpxml-building-site'&gt;HPXML Building Site&lt;/a&gt;) is used.</description>
      <type>Choice</type>
      <units></units>
      <required>false</required>
      <model_dependent>false</model_dependent>
      <choices>
        <choice>
          <value>auto</value>
          <display_name>auto</display_name>
        </choice>
        <choice>
          <value>true</value>
          <display_name>true</display_name>
        </choice>
        <choice>
          <value>false</value>
          <display_name>false</display_name>
        </choice>
      </choices>
    </argument>
    <argument>
      <name>site_type</name>
      <display_name>Site: Type</display_name>
      <description>The type of site. If not provided, the OS-HPXML default (see &lt;a href='https://openstudio-hpxml.readthedocs.io/en/v1.7.0/workflow_inputs.html#hpxml-site'&gt;HPXML Site&lt;/a&gt;) is used.</description>
      <type>Choice</type>
      <units></units>
      <required>false</required>
      <model_dependent>false</model_dependent>
      <choices>
        <choice>
          <value>auto</value>
          <display_name>auto</display_name>
        </choice>
        <choice>
          <value>suburban</value>
          <display_name>suburban</display_name>
        </choice>
        <choice>
          <value>urban</value>
          <display_name>urban</display_name>
        </choice>
        <choice>
          <value>rural</value>
          <display_name>rural</display_name>
        </choice>
      </choices>
    </argument>
    <argument>
      <name>site_shielding_of_home</name>
      <display_name>Site: Shielding of Home</display_name>
      <description>Presence of nearby buildings, trees, obstructions for infiltration model. If not provided, the OS-HPXML default (see &lt;a href='https://openstudio-hpxml.readthedocs.io/en/v1.7.0/workflow_inputs.html#hpxml-site'&gt;HPXML Site&lt;/a&gt;) is used.</description>
      <type>Choice</type>
      <units></units>
      <required>false</required>
      <model_dependent>false</model_dependent>
      <choices>
        <choice>
          <value>auto</value>
          <display_name>auto</display_name>
        </choice>
        <choice>
          <value>exposed</value>
          <display_name>exposed</display_name>
        </choice>
        <choice>
          <value>normal</value>
          <display_name>normal</display_name>
        </choice>
        <choice>
          <value>well-shielded</value>
          <display_name>well-shielded</display_name>
        </choice>
      </choices>
    </argument>
    <argument>
      <name>site_soil_and_moisture_type</name>
      <display_name>Site: Soil and Moisture Type</display_name>
      <description>Type of soil and moisture. This is used to inform ground conductivity and diffusivity. If not provided, the OS-HPXML default (see &lt;a href='https://openstudio-hpxml.readthedocs.io/en/v1.7.0/workflow_inputs.html#hpxml-site'&gt;HPXML Site&lt;/a&gt;) is used.</description>
      <type>Choice</type>
      <units></units>
      <required>false</required>
      <model_dependent>false</model_dependent>
      <choices>
        <choice>
          <value>auto</value>
          <display_name>auto</display_name>
        </choice>
        <choice>
          <value>clay, dry</value>
          <display_name>clay, dry</display_name>
        </choice>
        <choice>
          <value>clay, mixed</value>
          <display_name>clay, mixed</display_name>
        </choice>
        <choice>
          <value>clay, wet</value>
          <display_name>clay, wet</display_name>
        </choice>
        <choice>
          <value>gravel, dry</value>
          <display_name>gravel, dry</display_name>
        </choice>
        <choice>
          <value>gravel, mixed</value>
          <display_name>gravel, mixed</display_name>
        </choice>
        <choice>
          <value>gravel, wet</value>
          <display_name>gravel, wet</display_name>
        </choice>
        <choice>
          <value>loam, dry</value>
          <display_name>loam, dry</display_name>
        </choice>
        <choice>
          <value>loam, mixed</value>
          <display_name>loam, mixed</display_name>
        </choice>
        <choice>
          <value>loam, wet</value>
          <display_name>loam, wet</display_name>
        </choice>
        <choice>
          <value>sand, dry</value>
          <display_name>sand, dry</display_name>
        </choice>
        <choice>
          <value>sand, mixed</value>
          <display_name>sand, mixed</display_name>
        </choice>
        <choice>
          <value>sand, wet</value>
          <display_name>sand, wet</display_name>
        </choice>
        <choice>
          <value>silt, dry</value>
          <display_name>silt, dry</display_name>
        </choice>
        <choice>
          <value>silt, mixed</value>
          <display_name>silt, mixed</display_name>
        </choice>
        <choice>
          <value>silt, wet</value>
          <display_name>silt, wet</display_name>
        </choice>
        <choice>
          <value>unknown, dry</value>
          <display_name>unknown, dry</display_name>
        </choice>
        <choice>
          <value>unknown, mixed</value>
          <display_name>unknown, mixed</display_name>
        </choice>
        <choice>
          <value>unknown, wet</value>
          <display_name>unknown, wet</display_name>
        </choice>
      </choices>
    </argument>
    <argument>
      <name>site_ground_conductivity</name>
      <display_name>Site: Ground Conductivity</display_name>
      <description>Conductivity of the ground soil. If provided, overrides the previous site and moisture type input.</description>
      <type>String</type>
      <units>Btu/hr-ft-F</units>
      <required>false</required>
      <model_dependent>false</model_dependent>
    </argument>
    <argument>
      <name>site_ground_diffusivity</name>
      <display_name>Site: Ground Diffusivity</display_name>
      <description>Diffusivity of the ground soil. If provided, overrides the previous site and moisture type input.</description>
      <type>String</type>
      <units>ft^2/hr</units>
      <required>false</required>
      <model_dependent>false</model_dependent>
    </argument>
    <argument>
      <name>site_iecc_zone</name>
      <display_name>Site: IECC Zone</display_name>
      <description>IECC zone of the home address.</description>
      <type>Choice</type>
      <units></units>
      <required>false</required>
      <model_dependent>false</model_dependent>
      <choices>
        <choice>
          <value>auto</value>
          <display_name>auto</display_name>
        </choice>
        <choice>
          <value>1A</value>
          <display_name>1A</display_name>
        </choice>
        <choice>
          <value>1B</value>
          <display_name>1B</display_name>
        </choice>
        <choice>
          <value>1C</value>
          <display_name>1C</display_name>
        </choice>
        <choice>
          <value>2A</value>
          <display_name>2A</display_name>
        </choice>
        <choice>
          <value>2B</value>
          <display_name>2B</display_name>
        </choice>
        <choice>
          <value>2C</value>
          <display_name>2C</display_name>
        </choice>
        <choice>
          <value>3A</value>
          <display_name>3A</display_name>
        </choice>
        <choice>
          <value>3B</value>
          <display_name>3B</display_name>
        </choice>
        <choice>
          <value>3C</value>
          <display_name>3C</display_name>
        </choice>
        <choice>
          <value>4A</value>
          <display_name>4A</display_name>
        </choice>
        <choice>
          <value>4B</value>
          <display_name>4B</display_name>
        </choice>
        <choice>
          <value>4C</value>
          <display_name>4C</display_name>
        </choice>
        <choice>
          <value>5A</value>
          <display_name>5A</display_name>
        </choice>
        <choice>
          <value>5B</value>
          <display_name>5B</display_name>
        </choice>
        <choice>
          <value>5C</value>
          <display_name>5C</display_name>
        </choice>
        <choice>
          <value>6A</value>
          <display_name>6A</display_name>
        </choice>
        <choice>
          <value>6B</value>
          <display_name>6B</display_name>
        </choice>
        <choice>
          <value>6C</value>
          <display_name>6C</display_name>
        </choice>
        <choice>
          <value>7</value>
          <display_name>7</display_name>
        </choice>
        <choice>
          <value>8</value>
          <display_name>8</display_name>
        </choice>
      </choices>
    </argument>
    <argument>
      <name>site_city</name>
      <display_name>Site: City</display_name>
      <description>City/municipality of the home address.</description>
      <type>String</type>
      <units></units>
      <required>false</required>
      <model_dependent>false</model_dependent>
    </argument>
    <argument>
      <name>site_state_code</name>
      <display_name>Site: State Code</display_name>
      <description>State code of the home address. If not provided, the OS-HPXML default (see &lt;a href='https://openstudio-hpxml.readthedocs.io/en/v1.7.0/workflow_inputs.html#hpxml-site'&gt;HPXML Site&lt;/a&gt;) is used.</description>
      <type>Choice</type>
      <units></units>
      <required>false</required>
      <model_dependent>false</model_dependent>
      <choices>
        <choice>
          <value>auto</value>
          <display_name>auto</display_name>
        </choice>
        <choice>
          <value>AK</value>
          <display_name>AK</display_name>
        </choice>
        <choice>
          <value>AL</value>
          <display_name>AL</display_name>
        </choice>
        <choice>
          <value>AR</value>
          <display_name>AR</display_name>
        </choice>
        <choice>
          <value>AZ</value>
          <display_name>AZ</display_name>
        </choice>
        <choice>
          <value>CA</value>
          <display_name>CA</display_name>
        </choice>
        <choice>
          <value>CO</value>
          <display_name>CO</display_name>
        </choice>
        <choice>
          <value>CT</value>
          <display_name>CT</display_name>
        </choice>
        <choice>
          <value>DC</value>
          <display_name>DC</display_name>
        </choice>
        <choice>
          <value>DE</value>
          <display_name>DE</display_name>
        </choice>
        <choice>
          <value>FL</value>
          <display_name>FL</display_name>
        </choice>
        <choice>
          <value>GA</value>
          <display_name>GA</display_name>
        </choice>
        <choice>
          <value>HI</value>
          <display_name>HI</display_name>
        </choice>
        <choice>
          <value>IA</value>
          <display_name>IA</display_name>
        </choice>
        <choice>
          <value>ID</value>
          <display_name>ID</display_name>
        </choice>
        <choice>
          <value>IL</value>
          <display_name>IL</display_name>
        </choice>
        <choice>
          <value>IN</value>
          <display_name>IN</display_name>
        </choice>
        <choice>
          <value>KS</value>
          <display_name>KS</display_name>
        </choice>
        <choice>
          <value>KY</value>
          <display_name>KY</display_name>
        </choice>
        <choice>
          <value>LA</value>
          <display_name>LA</display_name>
        </choice>
        <choice>
          <value>MA</value>
          <display_name>MA</display_name>
        </choice>
        <choice>
          <value>MD</value>
          <display_name>MD</display_name>
        </choice>
        <choice>
          <value>ME</value>
          <display_name>ME</display_name>
        </choice>
        <choice>
          <value>MI</value>
          <display_name>MI</display_name>
        </choice>
        <choice>
          <value>MN</value>
          <display_name>MN</display_name>
        </choice>
        <choice>
          <value>MO</value>
          <display_name>MO</display_name>
        </choice>
        <choice>
          <value>MS</value>
          <display_name>MS</display_name>
        </choice>
        <choice>
          <value>MT</value>
          <display_name>MT</display_name>
        </choice>
        <choice>
          <value>NC</value>
          <display_name>NC</display_name>
        </choice>
        <choice>
          <value>ND</value>
          <display_name>ND</display_name>
        </choice>
        <choice>
          <value>NE</value>
          <display_name>NE</display_name>
        </choice>
        <choice>
          <value>NH</value>
          <display_name>NH</display_name>
        </choice>
        <choice>
          <value>NJ</value>
          <display_name>NJ</display_name>
        </choice>
        <choice>
          <value>NM</value>
          <display_name>NM</display_name>
        </choice>
        <choice>
          <value>NV</value>
          <display_name>NV</display_name>
        </choice>
        <choice>
          <value>NY</value>
          <display_name>NY</display_name>
        </choice>
        <choice>
          <value>OH</value>
          <display_name>OH</display_name>
        </choice>
        <choice>
          <value>OK</value>
          <display_name>OK</display_name>
        </choice>
        <choice>
          <value>OR</value>
          <display_name>OR</display_name>
        </choice>
        <choice>
          <value>PA</value>
          <display_name>PA</display_name>
        </choice>
        <choice>
          <value>RI</value>
          <display_name>RI</display_name>
        </choice>
        <choice>
          <value>SC</value>
          <display_name>SC</display_name>
        </choice>
        <choice>
          <value>SD</value>
          <display_name>SD</display_name>
        </choice>
        <choice>
          <value>TN</value>
          <display_name>TN</display_name>
        </choice>
        <choice>
          <value>TX</value>
          <display_name>TX</display_name>
        </choice>
        <choice>
          <value>UT</value>
          <display_name>UT</display_name>
        </choice>
        <choice>
          <value>VA</value>
          <display_name>VA</display_name>
        </choice>
        <choice>
          <value>VT</value>
          <display_name>VT</display_name>
        </choice>
        <choice>
          <value>WA</value>
          <display_name>WA</display_name>
        </choice>
        <choice>
          <value>WI</value>
          <display_name>WI</display_name>
        </choice>
        <choice>
          <value>WV</value>
          <display_name>WV</display_name>
        </choice>
        <choice>
          <value>WY</value>
          <display_name>WY</display_name>
        </choice>
      </choices>
    </argument>
    <argument>
      <name>site_zip_code</name>
      <display_name>Site: Zip Code</display_name>
      <description>Zip code of the home address.</description>
      <type>String</type>
      <units></units>
      <required>false</required>
      <model_dependent>false</model_dependent>
    </argument>
    <argument>
      <name>site_time_zone_utc_offset</name>
      <display_name>Site: Time Zone UTC Offset</display_name>
      <description>Time zone UTC offset of the home address. Must be between -12 and 14. If not provided, the OS-HPXML default (see &lt;a href='https://openstudio-hpxml.readthedocs.io/en/v1.7.0/workflow_inputs.html#hpxml-site'&gt;HPXML Site&lt;/a&gt;) is used.</description>
      <type>String</type>
      <units>hr</units>
      <required>false</required>
      <model_dependent>false</model_dependent>
    </argument>
    <argument>
      <name>site_elevation</name>
      <display_name>Site: Elevation</display_name>
      <description>Elevation of the home address. If not provided, the OS-HPXML default (see &lt;a href='https://openstudio-hpxml.readthedocs.io/en/v1.7.0/workflow_inputs.html#hpxml-site'&gt;HPXML Site&lt;/a&gt;) is used.</description>
      <type>String</type>
      <units>ft</units>
      <required>false</required>
      <model_dependent>false</model_dependent>
    </argument>
    <argument>
      <name>site_latitude</name>
      <display_name>Site: Latitude</display_name>
      <description>Latitude of the home address. Must be between -90 and 90. Use negative values for southern hemisphere. If not provided, the OS-HPXML default (see &lt;a href='https://openstudio-hpxml.readthedocs.io/en/v1.7.0/workflow_inputs.html#hpxml-site'&gt;HPXML Site&lt;/a&gt;) is used.</description>
      <type>String</type>
      <units>deg</units>
      <required>false</required>
      <model_dependent>false</model_dependent>
    </argument>
    <argument>
      <name>site_longitude</name>
      <display_name>Site: Longitude</display_name>
      <description>Longitude of the home address. Must be between -180 and 180. Use negative values for the western hemisphere. If not provided, the OS-HPXML default (see &lt;a href='https://openstudio-hpxml.readthedocs.io/en/v1.7.0/workflow_inputs.html#hpxml-site'&gt;HPXML Site&lt;/a&gt;) is used.</description>
      <type>String</type>
      <units>deg</units>
      <required>false</required>
      <model_dependent>false</model_dependent>
    </argument>
    <argument>
      <name>weather_station_epw_filepath</name>
      <display_name>Weather Station: EnergyPlus Weather (EPW) Filepath</display_name>
      <description>Path of the EPW file.</description>
      <type>String</type>
      <required>true</required>
      <model_dependent>false</model_dependent>
      <default_value>USA_CO_Denver.Intl.AP.725650_TMY3.epw</default_value>
    </argument>
    <argument>
      <name>year_built</name>
      <display_name>Building Construction: Year Built</display_name>
      <description>The year the building was built.</description>
      <type>String</type>
      <units></units>
      <required>false</required>
      <model_dependent>false</model_dependent>
    </argument>
    <argument>
      <name>geometry_unit_type</name>
      <display_name>Geometry: Unit Type</display_name>
      <description>The type of dwelling unit. Use single-family attached for a dwelling unit with 1 or more stories, attached units to one or both sides, and no units above/below. Use apartment unit for a dwelling unit with 1 story, attached units to one, two, or three sides, and units above and/or below.</description>
      <type>Choice</type>
      <required>true</required>
      <model_dependent>false</model_dependent>
      <default_value>single-family detached</default_value>
      <choices>
        <choice>
          <value>single-family detached</value>
          <display_name>single-family detached</display_name>
        </choice>
        <choice>
          <value>single-family attached</value>
          <display_name>single-family attached</display_name>
        </choice>
        <choice>
          <value>apartment unit</value>
          <display_name>apartment unit</display_name>
        </choice>
        <choice>
          <value>manufactured home</value>
          <display_name>manufactured home</display_name>
        </choice>
      </choices>
    </argument>
    <argument>
      <name>geometry_unit_aspect_ratio</name>
      <display_name>Geometry: Unit Aspect Ratio</display_name>
      <description>The ratio of front/back wall length to left/right wall length for the unit, excluding any protruding garage wall area.</description>
      <type>Double</type>
      <units>Frac</units>
      <required>true</required>
      <model_dependent>false</model_dependent>
      <default_value>2</default_value>
    </argument>
    <argument>
      <name>geometry_unit_orientation</name>
      <display_name>Geometry: Unit Orientation</display_name>
      <description>The unit's orientation is measured clockwise from north (e.g., North=0, East=90, South=180, West=270).</description>
      <type>Double</type>
      <units>degrees</units>
      <required>true</required>
      <model_dependent>false</model_dependent>
      <default_value>180</default_value>
    </argument>
    <argument>
      <name>geometry_unit_num_bedrooms</name>
      <display_name>Geometry: Unit Number of Bedrooms</display_name>
      <description>The number of bedrooms in the unit.</description>
      <type>Integer</type>
      <units>#</units>
      <required>true</required>
      <model_dependent>false</model_dependent>
      <default_value>3</default_value>
    </argument>
    <argument>
      <name>geometry_unit_num_bathrooms</name>
      <display_name>Geometry: Unit Number of Bathrooms</display_name>
      <description>The number of bathrooms in the unit. If not provided, the OS-HPXML default (see &lt;a href='https://openstudio-hpxml.readthedocs.io/en/v1.7.0/workflow_inputs.html#hpxml-building-construction'&gt;HPXML Building Construction&lt;/a&gt;) is used.</description>
      <type>String</type>
      <units>#</units>
      <required>false</required>
      <model_dependent>false</model_dependent>
    </argument>
    <argument>
      <name>geometry_unit_num_occupants</name>
      <display_name>Geometry: Unit Number of Occupants</display_name>
      <description>The number of occupants in the unit. If not provided, an *asset* calculation is performed assuming standard occupancy, in which various end use defaults (e.g., plug loads, appliances, and hot water usage) are calculated based on Number of Bedrooms and Conditioned Floor Area per ANSI/RESNET/ICC 301-2019. If provided, an *operational* calculation is instead performed in which the end use defaults are adjusted using the relationship between Number of Bedrooms and Number of Occupants from RECS 2015.</description>
      <type>String</type>
      <units>#</units>
      <required>false</required>
      <model_dependent>false</model_dependent>
    </argument>
    <argument>
      <name>geometry_building_num_units</name>
      <display_name>Geometry: Building Number of Units</display_name>
      <description>The number of units in the building. Required for single-family attached and apartment units.</description>
      <type>String</type>
      <units>#</units>
      <required>false</required>
      <model_dependent>false</model_dependent>
    </argument>
    <argument>
      <name>geometry_average_ceiling_height</name>
      <display_name>Geometry: Average Ceiling Height</display_name>
      <description>Average distance from the floor to the ceiling.</description>
      <type>Double</type>
      <units>ft</units>
      <required>true</required>
      <model_dependent>false</model_dependent>
      <default_value>8</default_value>
    </argument>
    <argument>
      <name>geometry_garage_width</name>
      <display_name>Geometry: Garage Width</display_name>
      <description>The width of the garage. Enter zero for no garage. Only applies to single-family detached units.</description>
      <type>Double</type>
      <units>ft</units>
      <required>true</required>
      <model_dependent>false</model_dependent>
      <default_value>0</default_value>
    </argument>
    <argument>
      <name>geometry_garage_depth</name>
      <display_name>Geometry: Garage Depth</display_name>
      <description>The depth of the garage. Only applies to single-family detached units.</description>
      <type>Double</type>
      <units>ft</units>
      <required>true</required>
      <model_dependent>false</model_dependent>
      <default_value>20</default_value>
    </argument>
    <argument>
      <name>geometry_garage_protrusion</name>
      <display_name>Geometry: Garage Protrusion</display_name>
      <description>The fraction of the garage that is protruding from the conditioned space. Only applies to single-family detached units.</description>
      <type>Double</type>
      <units>Frac</units>
      <required>true</required>
      <model_dependent>false</model_dependent>
      <default_value>0</default_value>
    </argument>
    <argument>
      <name>geometry_garage_position</name>
      <display_name>Geometry: Garage Position</display_name>
      <description>The position of the garage. Only applies to single-family detached units.</description>
      <type>Choice</type>
      <required>true</required>
      <model_dependent>false</model_dependent>
      <default_value>Right</default_value>
      <choices>
        <choice>
          <value>Right</value>
          <display_name>Right</display_name>
        </choice>
        <choice>
          <value>Left</value>
          <display_name>Left</display_name>
        </choice>
      </choices>
    </argument>
    <argument>
      <name>geometry_foundation_type</name>
      <display_name>Geometry: Foundation Type</display_name>
      <description>The foundation type of the building. Foundation types ConditionedBasement and ConditionedCrawlspace are not allowed for apartment units.</description>
      <type>Choice</type>
      <required>true</required>
      <model_dependent>false</model_dependent>
      <default_value>SlabOnGrade</default_value>
      <choices>
        <choice>
          <value>SlabOnGrade</value>
          <display_name>SlabOnGrade</display_name>
        </choice>
        <choice>
          <value>VentedCrawlspace</value>
          <display_name>VentedCrawlspace</display_name>
        </choice>
        <choice>
          <value>UnventedCrawlspace</value>
          <display_name>UnventedCrawlspace</display_name>
        </choice>
        <choice>
          <value>ConditionedCrawlspace</value>
          <display_name>ConditionedCrawlspace</display_name>
        </choice>
        <choice>
          <value>UnconditionedBasement</value>
          <display_name>UnconditionedBasement</display_name>
        </choice>
        <choice>
          <value>ConditionedBasement</value>
          <display_name>ConditionedBasement</display_name>
        </choice>
        <choice>
          <value>Ambient</value>
          <display_name>Ambient</display_name>
        </choice>
        <choice>
          <value>AboveApartment</value>
          <display_name>AboveApartment</display_name>
        </choice>
        <choice>
          <value>BellyAndWingWithSkirt</value>
          <display_name>BellyAndWingWithSkirt</display_name>
        </choice>
        <choice>
          <value>BellyAndWingNoSkirt</value>
          <display_name>BellyAndWingNoSkirt</display_name>
        </choice>
      </choices>
    </argument>
    <argument>
      <name>geometry_foundation_height</name>
      <display_name>Geometry: Foundation Height</display_name>
      <description>The height of the foundation (e.g., 3ft for crawlspace, 8ft for basement). Only applies to basements/crawlspaces.</description>
      <type>Double</type>
      <units>ft</units>
      <required>true</required>
      <model_dependent>false</model_dependent>
      <default_value>0</default_value>
    </argument>
    <argument>
      <name>geometry_foundation_height_above_grade</name>
      <display_name>Geometry: Foundation Height Above Grade</display_name>
      <description>The depth above grade of the foundation wall. Only applies to basements/crawlspaces.</description>
      <type>Double</type>
      <units>ft</units>
      <required>true</required>
      <model_dependent>false</model_dependent>
      <default_value>0</default_value>
    </argument>
    <argument>
      <name>geometry_rim_joist_height</name>
      <display_name>Geometry: Rim Joist Height</display_name>
      <description>The height of the rim joists. Only applies to basements/crawlspaces.</description>
      <type>String</type>
      <units>in</units>
      <required>false</required>
      <model_dependent>false</model_dependent>
    </argument>
    <argument>
      <name>geometry_attic_type</name>
      <display_name>Geometry: Attic Type</display_name>
      <description>The attic type of the building. Attic type ConditionedAttic is not allowed for apartment units.</description>
      <type>Choice</type>
      <required>true</required>
      <model_dependent>false</model_dependent>
      <default_value>VentedAttic</default_value>
      <choices>
        <choice>
          <value>FlatRoof</value>
          <display_name>FlatRoof</display_name>
        </choice>
        <choice>
          <value>VentedAttic</value>
          <display_name>VentedAttic</display_name>
        </choice>
        <choice>
          <value>UnventedAttic</value>
          <display_name>UnventedAttic</display_name>
        </choice>
        <choice>
          <value>ConditionedAttic</value>
          <display_name>ConditionedAttic</display_name>
        </choice>
        <choice>
          <value>BelowApartment</value>
          <display_name>BelowApartment</display_name>
        </choice>
      </choices>
    </argument>
    <argument>
      <name>geometry_roof_type</name>
      <display_name>Geometry: Roof Type</display_name>
      <description>The roof type of the building. Ignored if the building has a flat roof.</description>
      <type>Choice</type>
      <required>true</required>
      <model_dependent>false</model_dependent>
      <default_value>gable</default_value>
      <choices>
        <choice>
          <value>gable</value>
          <display_name>gable</display_name>
        </choice>
        <choice>
          <value>hip</value>
          <display_name>hip</display_name>
        </choice>
      </choices>
    </argument>
    <argument>
      <name>geometry_roof_pitch</name>
      <display_name>Geometry: Roof Pitch</display_name>
      <description>The roof pitch of the attic. Ignored if the building has a flat roof.</description>
      <type>Choice</type>
      <required>true</required>
      <model_dependent>false</model_dependent>
      <default_value>6:12</default_value>
      <choices>
        <choice>
          <value>1:12</value>
          <display_name>1:12</display_name>
        </choice>
        <choice>
          <value>2:12</value>
          <display_name>2:12</display_name>
        </choice>
        <choice>
          <value>3:12</value>
          <display_name>3:12</display_name>
        </choice>
        <choice>
          <value>4:12</value>
          <display_name>4:12</display_name>
        </choice>
        <choice>
          <value>5:12</value>
          <display_name>5:12</display_name>
        </choice>
        <choice>
          <value>6:12</value>
          <display_name>6:12</display_name>
        </choice>
        <choice>
          <value>7:12</value>
          <display_name>7:12</display_name>
        </choice>
        <choice>
          <value>8:12</value>
          <display_name>8:12</display_name>
        </choice>
        <choice>
          <value>9:12</value>
          <display_name>9:12</display_name>
        </choice>
        <choice>
          <value>10:12</value>
          <display_name>10:12</display_name>
        </choice>
        <choice>
          <value>11:12</value>
          <display_name>11:12</display_name>
        </choice>
        <choice>
          <value>12:12</value>
          <display_name>12:12</display_name>
        </choice>
      </choices>
    </argument>
    <argument>
      <name>geometry_eaves_depth</name>
      <display_name>Geometry: Eaves Depth</display_name>
      <description>The eaves depth of the roof.</description>
      <type>Double</type>
      <units>ft</units>
      <required>true</required>
      <model_dependent>false</model_dependent>
      <default_value>2</default_value>
    </argument>
    <argument>
      <name>neighbor_front_distance</name>
      <display_name>Neighbor: Front Distance</display_name>
      <description>The distance between the unit and the neighboring building to the front (not including eaves). A value of zero indicates no neighbors. Used for shading.</description>
      <type>Double</type>
      <units>ft</units>
      <required>true</required>
      <model_dependent>false</model_dependent>
      <default_value>0</default_value>
    </argument>
    <argument>
      <name>neighbor_back_distance</name>
      <display_name>Neighbor: Back Distance</display_name>
      <description>The distance between the unit and the neighboring building to the back (not including eaves). A value of zero indicates no neighbors. Used for shading.</description>
      <type>Double</type>
      <units>ft</units>
      <required>true</required>
      <model_dependent>false</model_dependent>
      <default_value>0</default_value>
    </argument>
    <argument>
      <name>neighbor_left_distance</name>
      <display_name>Neighbor: Left Distance</display_name>
      <description>The distance between the unit and the neighboring building to the left (not including eaves). A value of zero indicates no neighbors. Used for shading.</description>
      <type>Double</type>
      <units>ft</units>
      <required>true</required>
      <model_dependent>false</model_dependent>
      <default_value>10</default_value>
    </argument>
    <argument>
      <name>neighbor_right_distance</name>
      <display_name>Neighbor: Right Distance</display_name>
      <description>The distance between the unit and the neighboring building to the right (not including eaves). A value of zero indicates no neighbors. Used for shading.</description>
      <type>Double</type>
      <units>ft</units>
      <required>true</required>
      <model_dependent>false</model_dependent>
      <default_value>10</default_value>
    </argument>
    <argument>
      <name>neighbor_front_height</name>
      <display_name>Neighbor: Front Height</display_name>
      <description>The height of the neighboring building to the front. If not provided, the OS-HPXML default (see &lt;a href='https://openstudio-hpxml.readthedocs.io/en/v1.7.0/workflow_inputs.html#hpxml-site'&gt;HPXML Site&lt;/a&gt;) is used.</description>
      <type>String</type>
      <units>ft</units>
      <required>false</required>
      <model_dependent>false</model_dependent>
    </argument>
    <argument>
      <name>neighbor_back_height</name>
      <display_name>Neighbor: Back Height</display_name>
      <description>The height of the neighboring building to the back. If not provided, the OS-HPXML default (see &lt;a href='https://openstudio-hpxml.readthedocs.io/en/v1.7.0/workflow_inputs.html#hpxml-site'&gt;HPXML Site&lt;/a&gt;) is used.</description>
      <type>String</type>
      <units>ft</units>
      <required>false</required>
      <model_dependent>false</model_dependent>
    </argument>
    <argument>
      <name>neighbor_left_height</name>
      <display_name>Neighbor: Left Height</display_name>
      <description>The height of the neighboring building to the left. If not provided, the OS-HPXML default (see &lt;a href='https://openstudio-hpxml.readthedocs.io/en/v1.7.0/workflow_inputs.html#hpxml-site'&gt;HPXML Site&lt;/a&gt;) is used.</description>
      <type>String</type>
      <units>ft</units>
      <required>false</required>
      <model_dependent>false</model_dependent>
    </argument>
    <argument>
      <name>neighbor_right_height</name>
      <display_name>Neighbor: Right Height</display_name>
      <description>The height of the neighboring building to the right. If not provided, the OS-HPXML default (see &lt;a href='https://openstudio-hpxml.readthedocs.io/en/v1.7.0/workflow_inputs.html#hpxml-site'&gt;HPXML Site&lt;/a&gt;) is used.</description>
      <type>String</type>
      <units>ft</units>
      <required>false</required>
      <model_dependent>false</model_dependent>
    </argument>
    <argument>
      <name>floor_over_foundation_assembly_r</name>
      <display_name>Floor: Over Foundation Assembly R-value</display_name>
      <description>Assembly R-value for the floor over the foundation. Ignored if the building has a slab-on-grade foundation.</description>
      <type>Double</type>
      <units>h-ft^2-R/Btu</units>
      <required>true</required>
      <model_dependent>false</model_dependent>
      <default_value>28.1</default_value>
    </argument>
    <argument>
      <name>floor_over_garage_assembly_r</name>
      <display_name>Floor: Over Garage Assembly R-value</display_name>
      <description>Assembly R-value for the floor over the garage. Ignored unless the building has a garage under conditioned space.</description>
      <type>Double</type>
      <units>h-ft^2-R/Btu</units>
      <required>true</required>
      <model_dependent>false</model_dependent>
      <default_value>28.1</default_value>
    </argument>
    <argument>
      <name>floor_type</name>
      <display_name>Floor: Type</display_name>
      <description>The type of floors.</description>
      <type>Choice</type>
      <required>true</required>
      <model_dependent>false</model_dependent>
      <default_value>WoodFrame</default_value>
      <choices>
        <choice>
          <value>WoodFrame</value>
          <display_name>WoodFrame</display_name>
        </choice>
        <choice>
          <value>StructuralInsulatedPanel</value>
          <display_name>StructuralInsulatedPanel</display_name>
        </choice>
        <choice>
          <value>SolidConcrete</value>
          <display_name>SolidConcrete</display_name>
        </choice>
        <choice>
          <value>SteelFrame</value>
          <display_name>SteelFrame</display_name>
        </choice>
      </choices>
    </argument>
    <argument>
      <name>foundation_wall_type</name>
      <display_name>Foundation Wall: Type</display_name>
      <description>The material type of the foundation wall. If not provided, the OS-HPXML default (see &lt;a href='https://openstudio-hpxml.readthedocs.io/en/v1.7.0/workflow_inputs.html#hpxml-foundation-walls'&gt;HPXML Foundation Walls&lt;/a&gt;) is used.</description>
      <type>Choice</type>
      <units></units>
      <required>false</required>
      <model_dependent>false</model_dependent>
      <choices>
        <choice>
          <value>auto</value>
          <display_name>auto</display_name>
        </choice>
        <choice>
          <value>solid concrete</value>
          <display_name>solid concrete</display_name>
        </choice>
        <choice>
          <value>concrete block</value>
          <display_name>concrete block</display_name>
        </choice>
        <choice>
          <value>concrete block foam core</value>
          <display_name>concrete block foam core</display_name>
        </choice>
        <choice>
          <value>concrete block perlite core</value>
          <display_name>concrete block perlite core</display_name>
        </choice>
        <choice>
          <value>concrete block vermiculite core</value>
          <display_name>concrete block vermiculite core</display_name>
        </choice>
        <choice>
          <value>concrete block solid core</value>
          <display_name>concrete block solid core</display_name>
        </choice>
        <choice>
          <value>double brick</value>
          <display_name>double brick</display_name>
        </choice>
        <choice>
          <value>wood</value>
          <display_name>wood</display_name>
        </choice>
      </choices>
    </argument>
    <argument>
      <name>foundation_wall_thickness</name>
      <display_name>Foundation Wall: Thickness</display_name>
      <description>The thickness of the foundation wall. If not provided, the OS-HPXML default (see &lt;a href='https://openstudio-hpxml.readthedocs.io/en/v1.7.0/workflow_inputs.html#hpxml-foundation-walls'&gt;HPXML Foundation Walls&lt;/a&gt;) is used.</description>
      <type>String</type>
      <units>in</units>
      <required>false</required>
      <model_dependent>false</model_dependent>
    </argument>
    <argument>
      <name>foundation_wall_insulation_r</name>
      <display_name>Foundation Wall: Insulation Nominal R-value</display_name>
      <description>Nominal R-value for the foundation wall insulation. Only applies to basements/crawlspaces.</description>
      <type>Double</type>
      <units>h-ft^2-R/Btu</units>
      <required>true</required>
      <model_dependent>false</model_dependent>
      <default_value>0</default_value>
    </argument>
    <argument>
      <name>foundation_wall_insulation_location</name>
      <display_name>Foundation Wall: Insulation Location</display_name>
      <description>Whether the insulation is on the interior or exterior of the foundation wall. Only applies to basements/crawlspaces.</description>
      <type>Choice</type>
      <units>ft</units>
      <required>false</required>
      <model_dependent>false</model_dependent>
      <choices>
        <choice>
          <value>auto</value>
          <display_name>auto</display_name>
        </choice>
        <choice>
          <value>interior</value>
          <display_name>interior</display_name>
        </choice>
        <choice>
          <value>exterior</value>
          <display_name>exterior</display_name>
        </choice>
      </choices>
    </argument>
    <argument>
      <name>foundation_wall_insulation_distance_to_top</name>
      <display_name>Foundation Wall: Insulation Distance To Top</display_name>
      <description>The distance from the top of the foundation wall to the top of the foundation wall insulation. Only applies to basements/crawlspaces. If not provided, the OS-HPXML default (see &lt;a href='https://openstudio-hpxml.readthedocs.io/en/v1.7.0/workflow_inputs.html#hpxml-foundation-walls'&gt;HPXML Foundation Walls&lt;/a&gt;) is used.</description>
      <type>String</type>
      <units>ft</units>
      <required>false</required>
      <model_dependent>false</model_dependent>
    </argument>
    <argument>
      <name>foundation_wall_insulation_distance_to_bottom</name>
      <display_name>Foundation Wall: Insulation Distance To Bottom</display_name>
      <description>The distance from the top of the foundation wall to the bottom of the foundation wall insulation. Only applies to basements/crawlspaces. If not provided, the OS-HPXML default (see &lt;a href='https://openstudio-hpxml.readthedocs.io/en/v1.7.0/workflow_inputs.html#hpxml-foundation-walls'&gt;HPXML Foundation Walls&lt;/a&gt;) is used.</description>
      <type>String</type>
      <units>ft</units>
      <required>false</required>
      <model_dependent>false</model_dependent>
    </argument>
    <argument>
      <name>foundation_wall_assembly_r</name>
      <display_name>Foundation Wall: Assembly R-value</display_name>
      <description>Assembly R-value for the foundation walls. Only applies to basements/crawlspaces. If provided, overrides the previous foundation wall insulation inputs. If not provided, it is ignored.</description>
      <type>String</type>
      <units>h-ft^2-R/Btu</units>
      <required>false</required>
      <model_dependent>false</model_dependent>
    </argument>
    <argument>
      <name>rim_joist_assembly_r</name>
      <display_name>Rim Joist: Assembly R-value</display_name>
      <description>Assembly R-value for the rim joists. Only applies to basements/crawlspaces. Required if a rim joist height is provided.</description>
      <type>String</type>
      <units>h-ft^2-R/Btu</units>
      <required>false</required>
      <model_dependent>false</model_dependent>
    </argument>
    <argument>
      <name>slab_perimeter_insulation_r</name>
      <display_name>Slab: Perimeter Insulation Nominal R-value</display_name>
      <description>Nominal R-value of the vertical slab perimeter insulation. Applies to slab-on-grade foundations and basement/crawlspace floors.</description>
      <type>Double</type>
      <units>h-ft^2-R/Btu</units>
      <required>true</required>
      <model_dependent>false</model_dependent>
      <default_value>0</default_value>
    </argument>
    <argument>
      <name>slab_perimeter_depth</name>
      <display_name>Slab: Perimeter Insulation Depth</display_name>
      <description>Depth from grade to bottom of vertical slab perimeter insulation. Applies to slab-on-grade foundations and basement/crawlspace floors.</description>
      <type>Double</type>
      <units>ft</units>
      <required>true</required>
      <model_dependent>false</model_dependent>
      <default_value>0</default_value>
    </argument>
    <argument>
      <name>slab_under_insulation_r</name>
      <display_name>Slab: Under Slab Insulation Nominal R-value</display_name>
      <description>Nominal R-value of the horizontal under slab insulation. Applies to slab-on-grade foundations and basement/crawlspace floors.</description>
      <type>Double</type>
      <units>h-ft^2-R/Btu</units>
      <required>true</required>
      <model_dependent>false</model_dependent>
      <default_value>0</default_value>
    </argument>
    <argument>
      <name>slab_under_width</name>
      <display_name>Slab: Under Slab Insulation Width</display_name>
      <description>Width from slab edge inward of horizontal under-slab insulation. Enter 999 to specify that the under slab insulation spans the entire slab. Applies to slab-on-grade foundations and basement/crawlspace floors.</description>
      <type>Double</type>
      <units>ft</units>
      <required>true</required>
      <model_dependent>false</model_dependent>
      <default_value>0</default_value>
    </argument>
    <argument>
      <name>slab_thickness</name>
      <display_name>Slab: Thickness</display_name>
      <description>The thickness of the slab. Zero can be entered if there is a dirt floor instead of a slab. If not provided, the OS-HPXML default (see &lt;a href='https://openstudio-hpxml.readthedocs.io/en/v1.7.0/workflow_inputs.html#hpxml-slabs'&gt;HPXML Slabs&lt;/a&gt;) is used.</description>
      <type>String</type>
      <units>in</units>
      <required>false</required>
      <model_dependent>false</model_dependent>
    </argument>
    <argument>
      <name>slab_carpet_fraction</name>
      <display_name>Slab: Carpet Fraction</display_name>
      <description>Fraction of the slab floor area that is carpeted. If not provided, the OS-HPXML default (see &lt;a href='https://openstudio-hpxml.readthedocs.io/en/v1.7.0/workflow_inputs.html#hpxml-slabs'&gt;HPXML Slabs&lt;/a&gt;) is used.</description>
      <type>String</type>
      <units>Frac</units>
      <required>false</required>
      <model_dependent>false</model_dependent>
    </argument>
    <argument>
      <name>slab_carpet_r</name>
      <display_name>Slab: Carpet R-value</display_name>
      <description>R-value of the slab carpet. If not provided, the OS-HPXML default (see &lt;a href='https://openstudio-hpxml.readthedocs.io/en/v1.7.0/workflow_inputs.html#hpxml-slabs'&gt;HPXML Slabs&lt;/a&gt;) is used.</description>
      <type>String</type>
      <units>h-ft^2-R/Btu</units>
      <required>false</required>
      <model_dependent>false</model_dependent>
    </argument>
    <argument>
      <name>ceiling_assembly_r</name>
      <display_name>Ceiling: Assembly R-value</display_name>
      <description>Assembly R-value for the ceiling (attic floor).</description>
      <type>Double</type>
      <units>h-ft^2-R/Btu</units>
      <required>true</required>
      <model_dependent>false</model_dependent>
      <default_value>31.6</default_value>
    </argument>
    <argument>
      <name>roof_material_type</name>
      <display_name>Roof: Material Type</display_name>
      <description>The material type of the roof. If not provided, the OS-HPXML default (see &lt;a href='https://openstudio-hpxml.readthedocs.io/en/v1.7.0/workflow_inputs.html#hpxml-roofs'&gt;HPXML Roofs&lt;/a&gt;) is used.</description>
      <type>Choice</type>
      <units></units>
      <required>false</required>
      <model_dependent>false</model_dependent>
      <choices>
        <choice>
          <value>auto</value>
          <display_name>auto</display_name>
        </choice>
        <choice>
          <value>asphalt or fiberglass shingles</value>
          <display_name>asphalt or fiberglass shingles</display_name>
        </choice>
        <choice>
          <value>concrete</value>
          <display_name>concrete</display_name>
        </choice>
        <choice>
          <value>cool roof</value>
          <display_name>cool roof</display_name>
        </choice>
        <choice>
          <value>slate or tile shingles</value>
          <display_name>slate or tile shingles</display_name>
        </choice>
        <choice>
          <value>expanded polystyrene sheathing</value>
          <display_name>expanded polystyrene sheathing</display_name>
        </choice>
        <choice>
          <value>metal surfacing</value>
          <display_name>metal surfacing</display_name>
        </choice>
        <choice>
          <value>plastic/rubber/synthetic sheeting</value>
          <display_name>plastic/rubber/synthetic sheeting</display_name>
        </choice>
        <choice>
          <value>shingles</value>
          <display_name>shingles</display_name>
        </choice>
        <choice>
          <value>wood shingles or shakes</value>
          <display_name>wood shingles or shakes</display_name>
        </choice>
      </choices>
    </argument>
    <argument>
      <name>roof_color</name>
      <display_name>Roof: Color</display_name>
      <description>The color of the roof. If not provided, the OS-HPXML default (see &lt;a href='https://openstudio-hpxml.readthedocs.io/en/v1.7.0/workflow_inputs.html#hpxml-roofs'&gt;HPXML Roofs&lt;/a&gt;) is used.</description>
      <type>Choice</type>
      <units></units>
      <required>false</required>
      <model_dependent>false</model_dependent>
      <choices>
        <choice>
          <value>auto</value>
          <display_name>auto</display_name>
        </choice>
        <choice>
          <value>dark</value>
          <display_name>dark</display_name>
        </choice>
        <choice>
          <value>light</value>
          <display_name>light</display_name>
        </choice>
        <choice>
          <value>medium</value>
          <display_name>medium</display_name>
        </choice>
        <choice>
          <value>medium dark</value>
          <display_name>medium dark</display_name>
        </choice>
        <choice>
          <value>reflective</value>
          <display_name>reflective</display_name>
        </choice>
      </choices>
    </argument>
    <argument>
      <name>roof_assembly_r</name>
      <display_name>Roof: Assembly R-value</display_name>
      <description>Assembly R-value of the roof.</description>
      <type>Double</type>
      <units>h-ft^2-R/Btu</units>
      <required>true</required>
      <model_dependent>false</model_dependent>
      <default_value>2.3</default_value>
    </argument>
    <argument>
      <name>radiant_barrier_attic_location</name>
      <display_name>Attic: Radiant Barrier Location</display_name>
      <description>The location of the radiant barrier in the attic.</description>
      <type>Choice</type>
      <units></units>
      <required>false</required>
      <model_dependent>false</model_dependent>
      <choices>
        <choice>
          <value>auto</value>
          <display_name>auto</display_name>
        </choice>
        <choice>
          <value>none</value>
          <display_name>none</display_name>
        </choice>
        <choice>
          <value>Attic roof only</value>
          <display_name>Attic roof only</display_name>
        </choice>
        <choice>
          <value>Attic roof and gable walls</value>
          <display_name>Attic roof and gable walls</display_name>
        </choice>
        <choice>
          <value>Attic floor</value>
          <display_name>Attic floor</display_name>
        </choice>
      </choices>
    </argument>
    <argument>
      <name>radiant_barrier_grade</name>
      <display_name>Attic: Radiant Barrier Grade</display_name>
      <description>The grade of the radiant barrier in the attic. If not provided, the OS-HPXML default (see &lt;a href='https://openstudio-hpxml.readthedocs.io/en/v1.7.0/workflow_inputs.html#hpxml-roofs'&gt;HPXML Roofs&lt;/a&gt;) is used.</description>
      <type>Choice</type>
      <units></units>
      <required>false</required>
      <model_dependent>false</model_dependent>
      <choices>
        <choice>
          <value>auto</value>
          <display_name>auto</display_name>
        </choice>
        <choice>
          <value>1</value>
          <display_name>1</display_name>
        </choice>
        <choice>
          <value>2</value>
          <display_name>2</display_name>
        </choice>
        <choice>
          <value>3</value>
          <display_name>3</display_name>
        </choice>
      </choices>
    </argument>
    <argument>
      <name>wall_type</name>
      <display_name>Wall: Type</display_name>
      <description>The type of walls.</description>
      <type>Choice</type>
      <required>true</required>
      <model_dependent>false</model_dependent>
      <default_value>WoodStud</default_value>
      <choices>
        <choice>
          <value>WoodStud</value>
          <display_name>WoodStud</display_name>
        </choice>
        <choice>
          <value>ConcreteMasonryUnit</value>
          <display_name>ConcreteMasonryUnit</display_name>
        </choice>
        <choice>
          <value>DoubleWoodStud</value>
          <display_name>DoubleWoodStud</display_name>
        </choice>
        <choice>
          <value>InsulatedConcreteForms</value>
          <display_name>InsulatedConcreteForms</display_name>
        </choice>
        <choice>
          <value>LogWall</value>
          <display_name>LogWall</display_name>
        </choice>
        <choice>
          <value>StructuralInsulatedPanel</value>
          <display_name>StructuralInsulatedPanel</display_name>
        </choice>
        <choice>
          <value>SolidConcrete</value>
          <display_name>SolidConcrete</display_name>
        </choice>
        <choice>
          <value>SteelFrame</value>
          <display_name>SteelFrame</display_name>
        </choice>
        <choice>
          <value>Stone</value>
          <display_name>Stone</display_name>
        </choice>
        <choice>
          <value>StrawBale</value>
          <display_name>StrawBale</display_name>
        </choice>
        <choice>
          <value>StructuralBrick</value>
          <display_name>StructuralBrick</display_name>
        </choice>
      </choices>
    </argument>
    <argument>
      <name>wall_siding_type</name>
      <display_name>Wall: Siding Type</display_name>
      <description>The siding type of the walls. Also applies to rim joists. If not provided, the OS-HPXML default (see &lt;a href='https://openstudio-hpxml.readthedocs.io/en/v1.7.0/workflow_inputs.html#hpxml-walls'&gt;HPXML Walls&lt;/a&gt;) is used.</description>
      <type>Choice</type>
      <units></units>
      <required>false</required>
      <model_dependent>false</model_dependent>
      <choices>
        <choice>
          <value>auto</value>
          <display_name>auto</display_name>
        </choice>
        <choice>
          <value>aluminum siding</value>
          <display_name>aluminum siding</display_name>
        </choice>
        <choice>
          <value>asbestos siding</value>
          <display_name>asbestos siding</display_name>
        </choice>
        <choice>
          <value>brick veneer</value>
          <display_name>brick veneer</display_name>
        </choice>
        <choice>
          <value>composite shingle siding</value>
          <display_name>composite shingle siding</display_name>
        </choice>
        <choice>
          <value>fiber cement siding</value>
          <display_name>fiber cement siding</display_name>
        </choice>
        <choice>
          <value>masonite siding</value>
          <display_name>masonite siding</display_name>
        </choice>
        <choice>
          <value>none</value>
          <display_name>none</display_name>
        </choice>
        <choice>
          <value>stucco</value>
          <display_name>stucco</display_name>
        </choice>
        <choice>
          <value>synthetic stucco</value>
          <display_name>synthetic stucco</display_name>
        </choice>
        <choice>
          <value>vinyl siding</value>
          <display_name>vinyl siding</display_name>
        </choice>
        <choice>
          <value>wood siding</value>
          <display_name>wood siding</display_name>
        </choice>
      </choices>
    </argument>
    <argument>
      <name>wall_color</name>
      <display_name>Wall: Color</display_name>
      <description>The color of the walls. Also applies to rim joists. If not provided, the OS-HPXML default (see &lt;a href='https://openstudio-hpxml.readthedocs.io/en/v1.7.0/workflow_inputs.html#hpxml-walls'&gt;HPXML Walls&lt;/a&gt;) is used.</description>
      <type>Choice</type>
      <units></units>
      <required>false</required>
      <model_dependent>false</model_dependent>
      <choices>
        <choice>
          <value>auto</value>
          <display_name>auto</display_name>
        </choice>
        <choice>
          <value>dark</value>
          <display_name>dark</display_name>
        </choice>
        <choice>
          <value>light</value>
          <display_name>light</display_name>
        </choice>
        <choice>
          <value>medium</value>
          <display_name>medium</display_name>
        </choice>
        <choice>
          <value>medium dark</value>
          <display_name>medium dark</display_name>
        </choice>
        <choice>
          <value>reflective</value>
          <display_name>reflective</display_name>
        </choice>
      </choices>
    </argument>
    <argument>
      <name>wall_assembly_r</name>
      <display_name>Wall: Assembly R-value</display_name>
      <description>Assembly R-value of the walls.</description>
      <type>Double</type>
      <units>h-ft^2-R/Btu</units>
      <required>true</required>
      <model_dependent>false</model_dependent>
      <default_value>11.9</default_value>
    </argument>
    <argument>
      <name>window_front_wwr</name>
      <display_name>Windows: Front Window-to-Wall Ratio</display_name>
      <description>The ratio of window area to wall area for the unit's front facade. Enter 0 if specifying Front Window Area instead.</description>
      <type>Double</type>
      <units>Frac</units>
      <required>true</required>
      <model_dependent>false</model_dependent>
      <default_value>0.18</default_value>
    </argument>
    <argument>
      <name>window_back_wwr</name>
      <display_name>Windows: Back Window-to-Wall Ratio</display_name>
      <description>The ratio of window area to wall area for the unit's back facade. Enter 0 if specifying Back Window Area instead.</description>
      <type>Double</type>
      <units>Frac</units>
      <required>true</required>
      <model_dependent>false</model_dependent>
      <default_value>0.18</default_value>
    </argument>
    <argument>
      <name>window_left_wwr</name>
      <display_name>Windows: Left Window-to-Wall Ratio</display_name>
      <description>The ratio of window area to wall area for the unit's left facade (when viewed from the front). Enter 0 if specifying Left Window Area instead.</description>
      <type>Double</type>
      <units>Frac</units>
      <required>true</required>
      <model_dependent>false</model_dependent>
      <default_value>0.18</default_value>
    </argument>
    <argument>
      <name>window_right_wwr</name>
      <display_name>Windows: Right Window-to-Wall Ratio</display_name>
      <description>The ratio of window area to wall area for the unit's right facade (when viewed from the front). Enter 0 if specifying Right Window Area instead.</description>
      <type>Double</type>
      <units>Frac</units>
      <required>true</required>
      <model_dependent>false</model_dependent>
      <default_value>0.18</default_value>
    </argument>
    <argument>
      <name>window_area_front</name>
      <display_name>Windows: Front Window Area</display_name>
      <description>The amount of window area on the unit's front facade. Enter 0 if specifying Front Window-to-Wall Ratio instead.</description>
      <type>Double</type>
      <units>ft^2</units>
      <required>true</required>
      <model_dependent>false</model_dependent>
      <default_value>0</default_value>
    </argument>
    <argument>
      <name>window_area_back</name>
      <display_name>Windows: Back Window Area</display_name>
      <description>The amount of window area on the unit's back facade. Enter 0 if specifying Back Window-to-Wall Ratio instead.</description>
      <type>Double</type>
      <units>ft^2</units>
      <required>true</required>
      <model_dependent>false</model_dependent>
      <default_value>0</default_value>
    </argument>
    <argument>
      <name>window_area_left</name>
      <display_name>Windows: Left Window Area</display_name>
      <description>The amount of window area on the unit's left facade (when viewed from the front). Enter 0 if specifying Left Window-to-Wall Ratio instead.</description>
      <type>Double</type>
      <units>ft^2</units>
      <required>true</required>
      <model_dependent>false</model_dependent>
      <default_value>0</default_value>
    </argument>
    <argument>
      <name>window_area_right</name>
      <display_name>Windows: Right Window Area</display_name>
      <description>The amount of window area on the unit's right facade (when viewed from the front). Enter 0 if specifying Right Window-to-Wall Ratio instead.</description>
      <type>Double</type>
      <units>ft^2</units>
      <required>true</required>
      <model_dependent>false</model_dependent>
      <default_value>0</default_value>
    </argument>
    <argument>
      <name>window_aspect_ratio</name>
      <display_name>Windows: Aspect Ratio</display_name>
      <description>Ratio of window height to width.</description>
      <type>Double</type>
      <units>Frac</units>
      <required>true</required>
      <model_dependent>false</model_dependent>
      <default_value>1.333</default_value>
    </argument>
    <argument>
      <name>window_fraction_operable</name>
      <display_name>Windows: Fraction Operable</display_name>
      <description>Fraction of windows that are operable. If not provided, the OS-HPXML default (see &lt;a href='https://openstudio-hpxml.readthedocs.io/en/v1.7.0/workflow_inputs.html#hpxml-windows'&gt;HPXML Windows&lt;/a&gt;) is used.</description>
      <type>String</type>
      <units>Frac</units>
      <required>false</required>
      <model_dependent>false</model_dependent>
    </argument>
    <argument>
      <name>window_natvent_availability</name>
      <display_name>Windows: Natural Ventilation Availability</display_name>
      <description>For operable windows, the number of days/week that windows can be opened by occupants for natural ventilation. If not provided, the OS-HPXML default (see &lt;a href='https://openstudio-hpxml.readthedocs.io/en/v1.7.0/workflow_inputs.html#hpxml-windows'&gt;HPXML Windows&lt;/a&gt;) is used.</description>
      <type>String</type>
      <units>Days/week</units>
      <required>false</required>
      <model_dependent>false</model_dependent>
    </argument>
    <argument>
      <name>window_ufactor</name>
      <display_name>Windows: U-Factor</display_name>
      <description>Full-assembly NFRC U-factor.</description>
      <type>Double</type>
      <units>Btu/hr-ft^2-R</units>
      <required>true</required>
      <model_dependent>false</model_dependent>
      <default_value>0.37</default_value>
    </argument>
    <argument>
      <name>window_shgc</name>
      <display_name>Windows: SHGC</display_name>
      <description>Full-assembly NFRC solar heat gain coefficient.</description>
      <type>Double</type>
      <required>true</required>
      <model_dependent>false</model_dependent>
      <default_value>0.3</default_value>
    </argument>
    <argument>
      <name>window_interior_shading_winter</name>
      <display_name>Windows: Winter Interior Shading</display_name>
      <description>Interior shading coefficient for the winter season. 1.0 indicates no reduction in solar gain, 0.85 indicates 15% reduction, etc. If not provided, the OS-HPXML default (see &lt;a href='https://openstudio-hpxml.readthedocs.io/en/v1.7.0/workflow_inputs.html#hpxml-windows'&gt;HPXML Windows&lt;/a&gt;) is used.</description>
      <type>String</type>
      <units>Frac</units>
      <required>false</required>
      <model_dependent>false</model_dependent>
    </argument>
    <argument>
      <name>window_interior_shading_summer</name>
      <display_name>Windows: Summer Interior Shading</display_name>
      <description>Interior shading coefficient for the summer season. 1.0 indicates no reduction in solar gain, 0.85 indicates 15% reduction, etc. If not provided, the OS-HPXML default (see &lt;a href='https://openstudio-hpxml.readthedocs.io/en/v1.7.0/workflow_inputs.html#hpxml-windows'&gt;HPXML Windows&lt;/a&gt;) is used.</description>
      <type>String</type>
      <units>Frac</units>
      <required>false</required>
      <model_dependent>false</model_dependent>
    </argument>
    <argument>
      <name>window_exterior_shading_winter</name>
      <display_name>Windows: Winter Exterior Shading</display_name>
      <description>Exterior shading coefficient for the winter season. 1.0 indicates no reduction in solar gain, 0.85 indicates 15% reduction, etc. If not provided, the OS-HPXML default (see &lt;a href='https://openstudio-hpxml.readthedocs.io/en/v1.7.0/workflow_inputs.html#hpxml-windows'&gt;HPXML Windows&lt;/a&gt;) is used.</description>
      <type>String</type>
      <units>Frac</units>
      <required>false</required>
      <model_dependent>false</model_dependent>
    </argument>
    <argument>
      <name>window_exterior_shading_summer</name>
      <display_name>Windows: Summer Exterior Shading</display_name>
      <description>Exterior shading coefficient for the summer season. 1.0 indicates no reduction in solar gain, 0.85 indicates 15% reduction, etc. If not provided, the OS-HPXML default (see &lt;a href='https://openstudio-hpxml.readthedocs.io/en/v1.7.0/workflow_inputs.html#hpxml-windows'&gt;HPXML Windows&lt;/a&gt;) is used.</description>
      <type>String</type>
      <units>Frac</units>
      <required>false</required>
      <model_dependent>false</model_dependent>
    </argument>
    <argument>
      <name>window_shading_summer_season</name>
      <display_name>Windows: Shading Summer Season</display_name>
      <description>Enter a date like 'May 1 - Sep 30'. Defines the summer season for purposes of shading coefficients; the rest of the year is assumed to be winter. If not provided, the OS-HPXML default (see &lt;a href='https://openstudio-hpxml.readthedocs.io/en/v1.7.0/workflow_inputs.html#hpxml-windows'&gt;HPXML Windows&lt;/a&gt;) is used.</description>
      <type>String</type>
      <units></units>
      <required>false</required>
      <model_dependent>false</model_dependent>
    </argument>
    <argument>
      <name>window_storm_type</name>
      <display_name>Windows: Storm Type</display_name>
      <description>The type of storm, if present. If not provided, assumes there is no storm.</description>
      <type>Choice</type>
      <units></units>
      <required>false</required>
      <model_dependent>false</model_dependent>
      <choices>
        <choice>
          <value>auto</value>
          <display_name>auto</display_name>
        </choice>
        <choice>
          <value>clear</value>
          <display_name>clear</display_name>
        </choice>
        <choice>
          <value>low-e</value>
          <display_name>low-e</display_name>
        </choice>
      </choices>
    </argument>
    <argument>
      <name>overhangs_front_depth</name>
      <display_name>Overhangs: Front Depth</display_name>
      <description>The depth of overhangs for windows for the front facade.</description>
      <type>Double</type>
      <units>ft</units>
      <required>true</required>
      <model_dependent>false</model_dependent>
      <default_value>0</default_value>
    </argument>
    <argument>
      <name>overhangs_front_distance_to_top_of_window</name>
      <display_name>Overhangs: Front Distance to Top of Window</display_name>
      <description>The overhangs distance to the top of window for the front facade.</description>
      <type>Double</type>
      <units>ft</units>
      <required>true</required>
      <model_dependent>false</model_dependent>
      <default_value>0</default_value>
    </argument>
    <argument>
      <name>overhangs_front_distance_to_bottom_of_window</name>
      <display_name>Overhangs: Front Distance to Bottom of Window</display_name>
      <description>The overhangs distance to the bottom of window for the front facade.</description>
      <type>Double</type>
      <units>ft</units>
      <required>true</required>
      <model_dependent>false</model_dependent>
      <default_value>4</default_value>
    </argument>
    <argument>
      <name>overhangs_back_depth</name>
      <display_name>Overhangs: Back Depth</display_name>
      <description>The depth of overhangs for windows for the back facade.</description>
      <type>Double</type>
      <units>ft</units>
      <required>true</required>
      <model_dependent>false</model_dependent>
      <default_value>0</default_value>
    </argument>
    <argument>
      <name>overhangs_back_distance_to_top_of_window</name>
      <display_name>Overhangs: Back Distance to Top of Window</display_name>
      <description>The overhangs distance to the top of window for the back facade.</description>
      <type>Double</type>
      <units>ft</units>
      <required>true</required>
      <model_dependent>false</model_dependent>
      <default_value>0</default_value>
    </argument>
    <argument>
      <name>overhangs_back_distance_to_bottom_of_window</name>
      <display_name>Overhangs: Back Distance to Bottom of Window</display_name>
      <description>The overhangs distance to the bottom of window for the back facade.</description>
      <type>Double</type>
      <units>ft</units>
      <required>true</required>
      <model_dependent>false</model_dependent>
      <default_value>4</default_value>
    </argument>
    <argument>
      <name>overhangs_left_depth</name>
      <display_name>Overhangs: Left Depth</display_name>
      <description>The depth of overhangs for windows for the left facade.</description>
      <type>Double</type>
      <units>ft</units>
      <required>true</required>
      <model_dependent>false</model_dependent>
      <default_value>0</default_value>
    </argument>
    <argument>
      <name>overhangs_left_distance_to_top_of_window</name>
      <display_name>Overhangs: Left Distance to Top of Window</display_name>
      <description>The overhangs distance to the top of window for the left facade.</description>
      <type>Double</type>
      <units>ft</units>
      <required>true</required>
      <model_dependent>false</model_dependent>
      <default_value>0</default_value>
    </argument>
    <argument>
      <name>overhangs_left_distance_to_bottom_of_window</name>
      <display_name>Overhangs: Left Distance to Bottom of Window</display_name>
      <description>The overhangs distance to the bottom of window for the left facade.</description>
      <type>Double</type>
      <units>ft</units>
      <required>true</required>
      <model_dependent>false</model_dependent>
      <default_value>4</default_value>
    </argument>
    <argument>
      <name>overhangs_right_depth</name>
      <display_name>Overhangs: Right Depth</display_name>
      <description>The depth of overhangs for windows for the right facade.</description>
      <type>Double</type>
      <units>ft</units>
      <required>true</required>
      <model_dependent>false</model_dependent>
      <default_value>0</default_value>
    </argument>
    <argument>
      <name>overhangs_right_distance_to_top_of_window</name>
      <display_name>Overhangs: Right Distance to Top of Window</display_name>
      <description>The overhangs distance to the top of window for the right facade.</description>
      <type>Double</type>
      <units>ft</units>
      <required>true</required>
      <model_dependent>false</model_dependent>
      <default_value>0</default_value>
    </argument>
    <argument>
      <name>overhangs_right_distance_to_bottom_of_window</name>
      <display_name>Overhangs: Right Distance to Bottom of Window</display_name>
      <description>The overhangs distance to the bottom of window for the right facade.</description>
      <type>Double</type>
      <units>ft</units>
      <required>true</required>
      <model_dependent>false</model_dependent>
      <default_value>4</default_value>
    </argument>
    <argument>
      <name>skylight_area_front</name>
      <display_name>Skylights: Front Roof Area</display_name>
      <description>The amount of skylight area on the unit's front conditioned roof facade.</description>
      <type>Double</type>
      <units>ft^2</units>
      <required>true</required>
      <model_dependent>false</model_dependent>
      <default_value>0</default_value>
    </argument>
    <argument>
      <name>skylight_area_back</name>
      <display_name>Skylights: Back Roof Area</display_name>
      <description>The amount of skylight area on the unit's back conditioned roof facade.</description>
      <type>Double</type>
      <units>ft^2</units>
      <required>true</required>
      <model_dependent>false</model_dependent>
      <default_value>0</default_value>
    </argument>
    <argument>
      <name>skylight_area_left</name>
      <display_name>Skylights: Left Roof Area</display_name>
      <description>The amount of skylight area on the unit's left conditioned roof facade (when viewed from the front).</description>
      <type>Double</type>
      <units>ft^2</units>
      <required>true</required>
      <model_dependent>false</model_dependent>
      <default_value>0</default_value>
    </argument>
    <argument>
      <name>skylight_area_right</name>
      <display_name>Skylights: Right Roof Area</display_name>
      <description>The amount of skylight area on the unit's right conditioned roof facade (when viewed from the front).</description>
      <type>Double</type>
      <units>ft^2</units>
      <required>true</required>
      <model_dependent>false</model_dependent>
      <default_value>0</default_value>
    </argument>
    <argument>
      <name>skylight_ufactor</name>
      <display_name>Skylights: U-Factor</display_name>
      <description>Full-assembly NFRC U-factor.</description>
      <type>Double</type>
      <units>Btu/hr-ft^2-R</units>
      <required>true</required>
      <model_dependent>false</model_dependent>
      <default_value>0.33</default_value>
    </argument>
    <argument>
      <name>skylight_shgc</name>
      <display_name>Skylights: SHGC</display_name>
      <description>Full-assembly NFRC solar heat gain coefficient.</description>
      <type>Double</type>
      <required>true</required>
      <model_dependent>false</model_dependent>
      <default_value>0.45</default_value>
    </argument>
    <argument>
      <name>skylight_storm_type</name>
      <display_name>Skylights: Storm Type</display_name>
      <description>The type of storm, if present. If not provided, assumes there is no storm.</description>
      <type>Choice</type>
      <units></units>
      <required>false</required>
      <model_dependent>false</model_dependent>
      <choices>
        <choice>
          <value>auto</value>
          <display_name>auto</display_name>
        </choice>
        <choice>
          <value>clear</value>
          <display_name>clear</display_name>
        </choice>
        <choice>
          <value>low-e</value>
          <display_name>low-e</display_name>
        </choice>
      </choices>
    </argument>
    <argument>
      <name>door_area</name>
      <display_name>Doors: Area</display_name>
      <description>The area of the opaque door(s).</description>
      <type>Double</type>
      <units>ft^2</units>
      <required>true</required>
      <model_dependent>false</model_dependent>
      <default_value>20</default_value>
    </argument>
    <argument>
      <name>door_rvalue</name>
      <display_name>Doors: R-value</display_name>
      <description>R-value of the opaque door(s).</description>
      <type>Double</type>
      <units>h-ft^2-R/Btu</units>
      <required>true</required>
      <model_dependent>false</model_dependent>
      <default_value>4.4</default_value>
    </argument>
    <argument>
      <name>air_leakage_units</name>
      <display_name>Air Leakage: Units</display_name>
      <description>The unit of measure for the air leakage.</description>
      <type>Choice</type>
      <required>true</required>
      <model_dependent>false</model_dependent>
      <default_value>ACH</default_value>
      <choices>
        <choice>
          <value>ACH</value>
          <display_name>ACH</display_name>
        </choice>
        <choice>
          <value>CFM</value>
          <display_name>CFM</display_name>
        </choice>
        <choice>
          <value>ACHnatural</value>
          <display_name>ACHnatural</display_name>
        </choice>
        <choice>
          <value>CFMnatural</value>
          <display_name>CFMnatural</display_name>
        </choice>
        <choice>
          <value>EffectiveLeakageArea</value>
          <display_name>EffectiveLeakageArea</display_name>
        </choice>
      </choices>
    </argument>
    <argument>
      <name>air_leakage_house_pressure</name>
      <display_name>Air Leakage: House Pressure</display_name>
      <description>The house pressure relative to outside. Required when units are ACH or CFM.</description>
      <type>Double</type>
      <units>Pa</units>
      <required>true</required>
      <model_dependent>false</model_dependent>
      <default_value>50</default_value>
    </argument>
    <argument>
      <name>air_leakage_value</name>
      <display_name>Air Leakage: Value</display_name>
      <description>Air exchange rate value. For 'EffectiveLeakageArea', provide value in sq. in.</description>
      <type>Double</type>
      <required>true</required>
      <model_dependent>false</model_dependent>
      <default_value>3</default_value>
    </argument>
    <argument>
      <name>air_leakage_type</name>
      <display_name>Air Leakage: Type</display_name>
      <description>Type of air leakage. If 'unit total', represents the total infiltration to the unit as measured by a compartmentalization test, in which case the air leakage value will be adjusted by the ratio of exterior envelope surface area to total envelope surface area. Otherwise, if 'unit exterior only', represents the infiltration to the unit from outside only as measured by a guarded test. Required when unit type is single-family attached or apartment unit.</description>
      <type>Choice</type>
      <units></units>
      <required>false</required>
      <model_dependent>false</model_dependent>
      <choices>
        <choice>
          <value>auto</value>
          <display_name>auto</display_name>
        </choice>
        <choice>
          <value>unit total</value>
          <display_name>unit total</display_name>
        </choice>
        <choice>
          <value>unit exterior only</value>
          <display_name>unit exterior only</display_name>
        </choice>
      </choices>
    </argument>
    <argument>
      <name>heating_system_type</name>
      <display_name>Heating System: Type</display_name>
      <description>The type of heating system. Use 'none' if there is no heating system or if there is a heat pump serving a heating load.</description>
      <type>Choice</type>
      <required>true</required>
      <model_dependent>false</model_dependent>
      <default_value>Furnace</default_value>
      <choices>
        <choice>
          <value>none</value>
          <display_name>none</display_name>
        </choice>
        <choice>
          <value>Furnace</value>
          <display_name>Furnace</display_name>
        </choice>
        <choice>
          <value>WallFurnace</value>
          <display_name>WallFurnace</display_name>
        </choice>
        <choice>
          <value>FloorFurnace</value>
          <display_name>FloorFurnace</display_name>
        </choice>
        <choice>
          <value>Boiler</value>
          <display_name>Boiler</display_name>
        </choice>
        <choice>
          <value>ElectricResistance</value>
          <display_name>ElectricResistance</display_name>
        </choice>
        <choice>
          <value>Stove</value>
          <display_name>Stove</display_name>
        </choice>
        <choice>
          <value>SpaceHeater</value>
          <display_name>SpaceHeater</display_name>
        </choice>
        <choice>
          <value>Fireplace</value>
          <display_name>Fireplace</display_name>
        </choice>
        <choice>
          <value>Shared Boiler w/ Baseboard</value>
          <display_name>Shared Boiler w/ Baseboard</display_name>
        </choice>
        <choice>
          <value>Shared Boiler w/ Ductless Fan Coil</value>
          <display_name>Shared Boiler w/ Ductless Fan Coil</display_name>
        </choice>
      </choices>
    </argument>
    <argument>
      <name>heating_system_fuel</name>
      <display_name>Heating System: Fuel Type</display_name>
      <description>The fuel type of the heating system. Ignored for ElectricResistance.</description>
      <type>Choice</type>
      <required>true</required>
      <model_dependent>false</model_dependent>
      <default_value>natural gas</default_value>
      <choices>
        <choice>
          <value>electricity</value>
          <display_name>electricity</display_name>
        </choice>
        <choice>
          <value>natural gas</value>
          <display_name>natural gas</display_name>
        </choice>
        <choice>
          <value>fuel oil</value>
          <display_name>fuel oil</display_name>
        </choice>
        <choice>
          <value>propane</value>
          <display_name>propane</display_name>
        </choice>
        <choice>
          <value>wood</value>
          <display_name>wood</display_name>
        </choice>
        <choice>
          <value>wood pellets</value>
          <display_name>wood pellets</display_name>
        </choice>
        <choice>
          <value>coal</value>
          <display_name>coal</display_name>
        </choice>
      </choices>
    </argument>
    <argument>
      <name>heating_system_heating_efficiency</name>
      <display_name>Heating System: Rated AFUE or Percent</display_name>
      <description>The rated heating efficiency value of the heating system.</description>
      <type>Double</type>
      <units>Frac</units>
      <required>true</required>
      <model_dependent>false</model_dependent>
      <default_value>0.78</default_value>
    </argument>
    <argument>
      <name>heating_system_heating_capacity</name>
      <display_name>Heating System: Heating Capacity</display_name>
      <description>The output heating capacity of the heating system. If not provided, the OS-HPXML autosized default (see &lt;a href='https://openstudio-hpxml.readthedocs.io/en/v1.7.0/workflow_inputs.html#hpxml-heating-systems'&gt;HPXML Heating Systems&lt;/a&gt;) is used.</description>
      <type>String</type>
      <units>Btu/hr</units>
      <required>false</required>
      <model_dependent>false</model_dependent>
    </argument>
    <argument>
      <name>heating_system_fraction_heat_load_served</name>
      <display_name>Heating System: Fraction Heat Load Served</display_name>
      <description>The heating load served by the heating system.</description>
      <type>Double</type>
      <units>Frac</units>
      <required>true</required>
      <model_dependent>false</model_dependent>
      <default_value>1</default_value>
    </argument>
    <argument>
      <name>heating_system_pilot_light</name>
      <display_name>Heating System: Pilot Light</display_name>
      <description>The fuel usage of the pilot light. Applies only to Furnace, WallFurnace, FloorFurnace, Stove, Boiler, and Fireplace with non-electric fuel type. If not provided, assumes no pilot light.</description>
      <type>String</type>
      <units>Btuh</units>
      <required>false</required>
      <model_dependent>false</model_dependent>
    </argument>
    <argument>
      <name>cooling_system_type</name>
      <display_name>Cooling System: Type</display_name>
      <description>The type of cooling system. Use 'none' if there is no cooling system or if there is a heat pump serving a cooling load.</description>
      <type>Choice</type>
      <required>true</required>
      <model_dependent>false</model_dependent>
      <default_value>central air conditioner</default_value>
      <choices>
        <choice>
          <value>none</value>
          <display_name>none</display_name>
        </choice>
        <choice>
          <value>central air conditioner</value>
          <display_name>central air conditioner</display_name>
        </choice>
        <choice>
          <value>room air conditioner</value>
          <display_name>room air conditioner</display_name>
        </choice>
        <choice>
          <value>evaporative cooler</value>
          <display_name>evaporative cooler</display_name>
        </choice>
        <choice>
          <value>mini-split</value>
          <display_name>mini-split</display_name>
        </choice>
        <choice>
          <value>packaged terminal air conditioner</value>
          <display_name>packaged terminal air conditioner</display_name>
        </choice>
      </choices>
    </argument>
    <argument>
      <name>cooling_system_cooling_efficiency_type</name>
      <display_name>Cooling System: Efficiency Type</display_name>
      <description>The efficiency type of the cooling system. System types central air conditioner and mini-split use SEER or SEER2. System types room air conditioner and packaged terminal air conditioner use EER or CEER. Ignored for system type evaporative cooler.</description>
      <type>Choice</type>
      <required>true</required>
      <model_dependent>false</model_dependent>
      <default_value>SEER</default_value>
      <choices>
        <choice>
          <value>SEER</value>
          <display_name>SEER</display_name>
        </choice>
        <choice>
          <value>SEER2</value>
          <display_name>SEER2</display_name>
        </choice>
        <choice>
          <value>EER</value>
          <display_name>EER</display_name>
        </choice>
        <choice>
          <value>CEER</value>
          <display_name>CEER</display_name>
        </choice>
      </choices>
    </argument>
    <argument>
      <name>cooling_system_cooling_efficiency</name>
      <display_name>Cooling System: Efficiency</display_name>
      <description>The rated efficiency value of the cooling system. Ignored for evaporative cooler.</description>
      <type>Double</type>
      <required>true</required>
      <model_dependent>false</model_dependent>
      <default_value>13</default_value>
    </argument>
    <argument>
      <name>cooling_system_cooling_compressor_type</name>
      <display_name>Cooling System: Cooling Compressor Type</display_name>
      <description>The compressor type of the cooling system. Only applies to central air conditioner and mini-split. If not provided, the OS-HPXML default (see &lt;a href='https://openstudio-hpxml.readthedocs.io/en/v1.7.0/workflow_inputs.html#central-air-conditioner'&gt;Central Air Conditioner&lt;/a&gt;, &lt;a href='https://openstudio-hpxml.readthedocs.io/en/v1.7.0/workflow_inputs.html#mini-split-air-conditioner'&gt;Mini-Split Air Conditioner&lt;/a&gt;) is used.</description>
      <type>Choice</type>
      <units></units>
      <required>false</required>
      <model_dependent>false</model_dependent>
      <choices>
        <choice>
          <value>auto</value>
          <display_name>auto</display_name>
        </choice>
        <choice>
          <value>single stage</value>
          <display_name>single stage</display_name>
        </choice>
        <choice>
          <value>two stage</value>
          <display_name>two stage</display_name>
        </choice>
        <choice>
          <value>variable speed</value>
          <display_name>variable speed</display_name>
        </choice>
      </choices>
    </argument>
    <argument>
      <name>cooling_system_cooling_sensible_heat_fraction</name>
      <display_name>Cooling System: Cooling Sensible Heat Fraction</display_name>
      <description>The sensible heat fraction of the cooling system. Ignored for evaporative cooler. If not provided, the OS-HPXML default (see &lt;a href='https://openstudio-hpxml.readthedocs.io/en/v1.7.0/workflow_inputs.html#central-air-conditioner'&gt;Central Air Conditioner&lt;/a&gt;, &lt;a href='https://openstudio-hpxml.readthedocs.io/en/v1.7.0/workflow_inputs.html#room-air-conditioner'&gt;Room Air Conditioner&lt;/a&gt;, &lt;a href='https://openstudio-hpxml.readthedocs.io/en/v1.7.0/workflow_inputs.html#packaged-terminal-air-conditioner'&gt;Packaged Terminal Air Conditioner&lt;/a&gt;, &lt;a href='https://openstudio-hpxml.readthedocs.io/en/v1.7.0/workflow_inputs.html#mini-split-air-conditioner'&gt;Mini-Split Air Conditioner&lt;/a&gt;) is used.</description>
      <type>String</type>
      <units>Frac</units>
      <required>false</required>
      <model_dependent>false</model_dependent>
    </argument>
    <argument>
      <name>cooling_system_cooling_capacity</name>
      <display_name>Cooling System: Cooling Capacity</display_name>
      <description>The output cooling capacity of the cooling system. If not provided, the OS-HPXML autosized default (see &lt;a href='https://openstudio-hpxml.readthedocs.io/en/v1.7.0/workflow_inputs.html#central-air-conditioner'&gt;Central Air Conditioner&lt;/a&gt;, &lt;a href='https://openstudio-hpxml.readthedocs.io/en/v1.7.0/workflow_inputs.html#room-air-conditioner'&gt;Room Air Conditioner&lt;/a&gt;, &lt;a href='https://openstudio-hpxml.readthedocs.io/en/v1.7.0/workflow_inputs.html#packaged-terminal-air-conditioner'&gt;Packaged Terminal Air Conditioner&lt;/a&gt;, &lt;a href='https://openstudio-hpxml.readthedocs.io/en/v1.7.0/workflow_inputs.html#evaporative-cooler'&gt;Evaporative Cooler&lt;/a&gt;, &lt;a href='https://openstudio-hpxml.readthedocs.io/en/v1.7.0/workflow_inputs.html#mini-split-air-conditioner'&gt;Mini-Split Air Conditioner&lt;/a&gt;) is used.</description>
      <type>String</type>
      <units>Btu/hr</units>
      <required>false</required>
      <model_dependent>false</model_dependent>
    </argument>
    <argument>
      <name>cooling_system_fraction_cool_load_served</name>
      <display_name>Cooling System: Fraction Cool Load Served</display_name>
      <description>The cooling load served by the cooling system.</description>
      <type>Double</type>
      <units>Frac</units>
      <required>true</required>
      <model_dependent>false</model_dependent>
      <default_value>1</default_value>
    </argument>
    <argument>
      <name>cooling_system_is_ducted</name>
      <display_name>Cooling System: Is Ducted</display_name>
      <description>Whether the cooling system is ducted or not. Only used for mini-split and evaporative cooler. It's assumed that central air conditioner is ducted, and room air conditioner and packaged terminal air conditioner are not ducted.</description>
      <type>Choice</type>
      <units></units>
      <required>false</required>
      <model_dependent>false</model_dependent>
      <choices>
        <choice>
          <value>auto</value>
          <display_name>auto</display_name>
        </choice>
        <choice>
          <value>true</value>
          <display_name>true</display_name>
        </choice>
        <choice>
          <value>false</value>
          <display_name>false</display_name>
        </choice>
      </choices>
    </argument>
    <argument>
      <name>cooling_system_crankcase_heater_watts</name>
      <display_name>Cooling System: Crankcase Heater Power Watts</display_name>
      <description>Cooling system crankcase heater power consumption in Watts. Applies only to central air conditioner, room air conditioner, packaged terminal air conditioner and mini-split. If not provided, the OS-HPXML default (see &lt;a href='https://openstudio-hpxml.readthedocs.io/en/v1.7.0/workflow_inputs.html#central-air-conditioner'&gt;Central Air Conditioner&lt;/a&gt;, &lt;a href='https://openstudio-hpxml.readthedocs.io/en/v1.7.0/workflow_inputs.html#room-air-conditioner'&gt;Room Air Conditioner&lt;/a&gt;, &lt;a href='https://openstudio-hpxml.readthedocs.io/en/v1.7.0/workflow_inputs.html#packaged-terminal-air-conditioner'&gt;Packaged Terminal Air Conditioner&lt;/a&gt;, &lt;a href='https://openstudio-hpxml.readthedocs.io/en/v1.7.0/workflow_inputs.html#mini-split-air-conditioner'&gt;Mini-Split Air Conditioner&lt;/a&gt;) is used.</description>
      <type>String</type>
      <units>W</units>
      <required>false</required>
      <model_dependent>false</model_dependent>
    </argument>
    <argument>
      <name>cooling_system_integrated_heating_system_fuel</name>
      <display_name>Cooling System: Integrated Heating System Fuel Type</display_name>
      <description>The fuel type of the heating system integrated into cooling system. Only used for packaged terminal air conditioner and room air conditioner.</description>
      <type>Choice</type>
      <units></units>
      <required>false</required>
      <model_dependent>false</model_dependent>
      <choices>
        <choice>
          <value>auto</value>
          <display_name>auto</display_name>
        </choice>
        <choice>
          <value>electricity</value>
          <display_name>electricity</display_name>
        </choice>
        <choice>
          <value>natural gas</value>
          <display_name>natural gas</display_name>
        </choice>
        <choice>
          <value>fuel oil</value>
          <display_name>fuel oil</display_name>
        </choice>
        <choice>
          <value>propane</value>
          <display_name>propane</display_name>
        </choice>
        <choice>
          <value>wood</value>
          <display_name>wood</display_name>
        </choice>
        <choice>
          <value>wood pellets</value>
          <display_name>wood pellets</display_name>
        </choice>
        <choice>
          <value>coal</value>
          <display_name>coal</display_name>
        </choice>
      </choices>
    </argument>
    <argument>
      <name>cooling_system_integrated_heating_system_efficiency_percent</name>
      <display_name>Cooling System: Integrated Heating System Efficiency</display_name>
      <description>The rated heating efficiency value of the heating system integrated into cooling system. Only used for packaged terminal air conditioner and room air conditioner.</description>
      <type>String</type>
      <units>Frac</units>
      <required>false</required>
      <model_dependent>false</model_dependent>
    </argument>
    <argument>
      <name>cooling_system_integrated_heating_system_capacity</name>
      <display_name>Cooling System: Integrated Heating System Heating Capacity</display_name>
      <description>The output heating capacity of the heating system integrated into cooling system. If not provided, the OS-HPXML autosized default (see &lt;a href='https://openstudio-hpxml.readthedocs.io/en/v1.7.0/workflow_inputs.html#room-air-conditioner'&gt;Room Air Conditioner&lt;/a&gt;, &lt;a href='https://openstudio-hpxml.readthedocs.io/en/v1.7.0/workflow_inputs.html#packaged-terminal-air-conditioner'&gt;Packaged Terminal Air Conditioner&lt;/a&gt;) is used. Only used for room air conditioner and packaged terminal air conditioner.</description>
      <type>String</type>
      <units>Btu/hr</units>
      <required>false</required>
      <model_dependent>false</model_dependent>
    </argument>
    <argument>
      <name>cooling_system_integrated_heating_system_fraction_heat_load_served</name>
      <display_name>Cooling System: Integrated Heating System Fraction Heat Load Served</display_name>
      <description>The heating load served by the heating system integrated into cooling system. Only used for packaged terminal air conditioner and room air conditioner.</description>
      <type>String</type>
      <units>Frac</units>
      <required>false</required>
      <model_dependent>false</model_dependent>
    </argument>
    <argument>
      <name>heat_pump_type</name>
      <display_name>Heat Pump: Type</display_name>
      <description>The type of heat pump. Use 'none' if there is no heat pump.</description>
      <type>Choice</type>
      <required>true</required>
      <model_dependent>false</model_dependent>
      <default_value>none</default_value>
      <choices>
        <choice>
          <value>none</value>
          <display_name>none</display_name>
        </choice>
        <choice>
          <value>air-to-air</value>
          <display_name>air-to-air</display_name>
        </choice>
        <choice>
          <value>mini-split</value>
          <display_name>mini-split</display_name>
        </choice>
        <choice>
          <value>ground-to-air</value>
          <display_name>ground-to-air</display_name>
        </choice>
        <choice>
          <value>packaged terminal heat pump</value>
          <display_name>packaged terminal heat pump</display_name>
        </choice>
        <choice>
          <value>room air conditioner with reverse cycle</value>
          <display_name>room air conditioner with reverse cycle</display_name>
        </choice>
      </choices>
    </argument>
    <argument>
      <name>heat_pump_heating_efficiency_type</name>
      <display_name>Heat Pump: Heating Efficiency Type</display_name>
      <description>The heating efficiency type of heat pump. System types air-to-air and mini-split use HSPF or HSPF2. System types ground-to-air, packaged terminal heat pump and room air conditioner with reverse cycle use COP.</description>
      <type>Choice</type>
      <required>true</required>
      <model_dependent>false</model_dependent>
      <default_value>HSPF</default_value>
      <choices>
        <choice>
          <value>HSPF</value>
          <display_name>HSPF</display_name>
        </choice>
        <choice>
          <value>HSPF2</value>
          <display_name>HSPF2</display_name>
        </choice>
        <choice>
          <value>COP</value>
          <display_name>COP</display_name>
        </choice>
      </choices>
    </argument>
    <argument>
      <name>heat_pump_heating_efficiency</name>
      <display_name>Heat Pump: Heating Efficiency</display_name>
      <description>The rated heating efficiency value of the heat pump.</description>
      <type>Double</type>
      <required>true</required>
      <model_dependent>false</model_dependent>
      <default_value>7.7</default_value>
    </argument>
    <argument>
      <name>heat_pump_cooling_efficiency_type</name>
      <display_name>Heat Pump: Cooling Efficiency Type</display_name>
      <description>The cooling efficiency type of heat pump. System types air-to-air and mini-split use SEER or SEER2. System types ground-to-air, packaged terminal heat pump and room air conditioner with reverse cycle use EER.</description>
      <type>Choice</type>
      <required>true</required>
      <model_dependent>false</model_dependent>
      <default_value>SEER</default_value>
      <choices>
        <choice>
          <value>SEER</value>
          <display_name>SEER</display_name>
        </choice>
        <choice>
          <value>SEER2</value>
          <display_name>SEER2</display_name>
        </choice>
        <choice>
          <value>EER</value>
          <display_name>EER</display_name>
        </choice>
        <choice>
          <value>CEER</value>
          <display_name>CEER</display_name>
        </choice>
      </choices>
    </argument>
    <argument>
      <name>heat_pump_cooling_efficiency</name>
      <display_name>Heat Pump: Cooling Efficiency</display_name>
      <description>The rated cooling efficiency value of the heat pump.</description>
      <type>Double</type>
      <required>true</required>
      <model_dependent>false</model_dependent>
      <default_value>13</default_value>
    </argument>
    <argument>
      <name>heat_pump_cooling_compressor_type</name>
      <display_name>Heat Pump: Cooling Compressor Type</display_name>
      <description>The compressor type of the heat pump. Only applies to air-to-air and mini-split. If not provided, the OS-HPXML default (see &lt;a href='https://openstudio-hpxml.readthedocs.io/en/v1.7.0/workflow_inputs.html#air-to-air-heat-pump'&gt;Air-to-Air Heat Pump&lt;/a&gt;, &lt;a href='https://openstudio-hpxml.readthedocs.io/en/v1.7.0/workflow_inputs.html#mini-split-heat-pump'&gt;Mini-Split Heat Pump&lt;/a&gt;) is used.</description>
      <type>Choice</type>
      <units></units>
      <required>false</required>
      <model_dependent>false</model_dependent>
      <choices>
        <choice>
          <value>auto</value>
          <display_name>auto</display_name>
        </choice>
        <choice>
          <value>single stage</value>
          <display_name>single stage</display_name>
        </choice>
        <choice>
          <value>two stage</value>
          <display_name>two stage</display_name>
        </choice>
        <choice>
          <value>variable speed</value>
          <display_name>variable speed</display_name>
        </choice>
      </choices>
    </argument>
    <argument>
      <name>heat_pump_cooling_sensible_heat_fraction</name>
      <display_name>Heat Pump: Cooling Sensible Heat Fraction</display_name>
      <description>The sensible heat fraction of the heat pump. If not provided, the OS-HPXML default (see &lt;a href='https://openstudio-hpxml.readthedocs.io/en/v1.7.0/workflow_inputs.html#air-to-air-heat-pump'&gt;Air-to-Air Heat Pump&lt;/a&gt;, &lt;a href='https://openstudio-hpxml.readthedocs.io/en/v1.7.0/workflow_inputs.html#mini-split-heat-pump'&gt;Mini-Split Heat Pump&lt;/a&gt;, &lt;a href='https://openstudio-hpxml.readthedocs.io/en/v1.7.0/workflow_inputs.html#packaged-terminal-heat-pump'&gt;Packaged Terminal Heat Pump&lt;/a&gt;, &lt;a href='https://openstudio-hpxml.readthedocs.io/en/v1.7.0/workflow_inputs.html#room-air-conditioner-w-reverse-cycle'&gt;Room Air Conditioner w/ Reverse Cycle&lt;/a&gt;, &lt;a href='https://openstudio-hpxml.readthedocs.io/en/v1.7.0/workflow_inputs.html#ground-to-air-heat-pump'&gt;Ground-to-Air Heat Pump&lt;/a&gt;) is used.</description>
      <type>String</type>
      <units>Frac</units>
      <required>false</required>
      <model_dependent>false</model_dependent>
    </argument>
    <argument>
      <name>heat_pump_heating_capacity</name>
      <display_name>Heat Pump: Heating Capacity</display_name>
      <description>The output heating capacity of the heat pump. If not provided, the OS-HPXML autosized default (see &lt;a href='https://openstudio-hpxml.readthedocs.io/en/v1.7.0/workflow_inputs.html#air-to-air-heat-pump'&gt;Air-to-Air Heat Pump&lt;/a&gt;, &lt;a href='https://openstudio-hpxml.readthedocs.io/en/v1.7.0/workflow_inputs.html#mini-split-heat-pump'&gt;Mini-Split Heat Pump&lt;/a&gt;, &lt;a href='https://openstudio-hpxml.readthedocs.io/en/v1.7.0/workflow_inputs.html#packaged-terminal-heat-pump'&gt;Packaged Terminal Heat Pump&lt;/a&gt;, &lt;a href='https://openstudio-hpxml.readthedocs.io/en/v1.7.0/workflow_inputs.html#room-air-conditioner-w-reverse-cycle'&gt;Room Air Conditioner w/ Reverse Cycle&lt;/a&gt;, &lt;a href='https://openstudio-hpxml.readthedocs.io/en/v1.7.0/workflow_inputs.html#ground-to-air-heat-pump'&gt;Ground-to-Air Heat Pump&lt;/a&gt;) is used.</description>
      <type>String</type>
      <units>Btu/hr</units>
      <required>false</required>
      <model_dependent>false</model_dependent>
    </argument>
    <argument>
      <name>heat_pump_heating_capacity_retention_fraction</name>
      <display_name>Heat Pump: Heating Capacity Retention Fraction</display_name>
      <description>The output heating capacity of the heat pump at a user-specified temperature (e.g., 17F or 5F) divided by the above nominal heating capacity. Applies to all heat pump types except ground-to-air. If not provided, the OS-HPXML default (see &lt;a href='https://openstudio-hpxml.readthedocs.io/en/v1.7.0/workflow_inputs.html#air-to-air-heat-pump'&gt;Air-to-Air Heat Pump&lt;/a&gt;, &lt;a href='https://openstudio-hpxml.readthedocs.io/en/v1.7.0/workflow_inputs.html#mini-split-heat-pump'&gt;Mini-Split Heat Pump&lt;/a&gt;, &lt;a href='https://openstudio-hpxml.readthedocs.io/en/v1.7.0/workflow_inputs.html#packaged-terminal-heat-pump'&gt;Packaged Terminal Heat Pump&lt;/a&gt;, &lt;a href='https://openstudio-hpxml.readthedocs.io/en/v1.7.0/workflow_inputs.html#room-air-conditioner-w-reverse-cycle'&gt;Room Air Conditioner w/ Reverse Cycle&lt;/a&gt;) is used.</description>
      <type>String</type>
      <units>Frac</units>
      <required>false</required>
      <model_dependent>false</model_dependent>
    </argument>
    <argument>
      <name>heat_pump_heating_capacity_retention_temp</name>
      <display_name>Heat Pump: Heating Capacity Retention Temperature</display_name>
      <description>The user-specified temperature (e.g., 17F or 5F) for the above heating capacity retention fraction. Applies to all heat pump types except ground-to-air. Required if the Heating Capacity Retention Fraction is provided.</description>
      <type>String</type>
      <units>deg-F</units>
      <required>false</required>
      <model_dependent>false</model_dependent>
    </argument>
    <argument>
      <name>heat_pump_cooling_capacity</name>
      <display_name>Heat Pump: Cooling Capacity</display_name>
      <description>The output cooling capacity of the heat pump. If not provided, the OS-HPXML autosized default (see &lt;a href='https://openstudio-hpxml.readthedocs.io/en/v1.7.0/workflow_inputs.html#air-to-air-heat-pump'&gt;Air-to-Air Heat Pump&lt;/a&gt;, &lt;a href='https://openstudio-hpxml.readthedocs.io/en/v1.7.0/workflow_inputs.html#mini-split-heat-pump'&gt;Mini-Split Heat Pump&lt;/a&gt;, &lt;a href='https://openstudio-hpxml.readthedocs.io/en/v1.7.0/workflow_inputs.html#packaged-terminal-heat-pump'&gt;Packaged Terminal Heat Pump&lt;/a&gt;, &lt;a href='https://openstudio-hpxml.readthedocs.io/en/v1.7.0/workflow_inputs.html#room-air-conditioner-w-reverse-cycle'&gt;Room Air Conditioner w/ Reverse Cycle&lt;/a&gt;, &lt;a href='https://openstudio-hpxml.readthedocs.io/en/v1.7.0/workflow_inputs.html#ground-to-air-heat-pump'&gt;Ground-to-Air Heat Pump&lt;/a&gt;) is used.</description>
      <type>String</type>
      <units>Btu/hr</units>
      <required>false</required>
      <model_dependent>false</model_dependent>
    </argument>
    <argument>
      <name>heat_pump_fraction_heat_load_served</name>
      <display_name>Heat Pump: Fraction Heat Load Served</display_name>
      <description>The heating load served by the heat pump.</description>
      <type>Double</type>
      <units>Frac</units>
      <required>true</required>
      <model_dependent>false</model_dependent>
      <default_value>1</default_value>
    </argument>
    <argument>
      <name>heat_pump_fraction_cool_load_served</name>
      <display_name>Heat Pump: Fraction Cool Load Served</display_name>
      <description>The cooling load served by the heat pump.</description>
      <type>Double</type>
      <units>Frac</units>
      <required>true</required>
      <model_dependent>false</model_dependent>
      <default_value>1</default_value>
    </argument>
    <argument>
      <name>heat_pump_compressor_lockout_temp</name>
      <display_name>Heat Pump: Compressor Lockout Temperature</display_name>
      <description>The temperature below which the heat pump compressor is disabled. If both this and Backup Heating Lockout Temperature are provided and use the same value, it essentially defines a switchover temperature (for, e.g., a dual-fuel heat pump). Applies to all heat pump types other than ground-to-air. If not provided, the OS-HPXML default (see &lt;a href='https://openstudio-hpxml.readthedocs.io/en/v1.7.0/workflow_inputs.html#air-to-air-heat-pump'&gt;Air-to-Air Heat Pump&lt;/a&gt;, &lt;a href='https://openstudio-hpxml.readthedocs.io/en/v1.7.0/workflow_inputs.html#mini-split-heat-pump'&gt;Mini-Split Heat Pump&lt;/a&gt;, &lt;a href='https://openstudio-hpxml.readthedocs.io/en/v1.7.0/workflow_inputs.html#packaged-terminal-heat-pump'&gt;Packaged Terminal Heat Pump&lt;/a&gt;, &lt;a href='https://openstudio-hpxml.readthedocs.io/en/v1.7.0/workflow_inputs.html#room-air-conditioner-w-reverse-cycle'&gt;Room Air Conditioner w/ Reverse Cycle&lt;/a&gt;) is used.</description>
      <type>String</type>
      <units>deg-F</units>
      <required>false</required>
      <model_dependent>false</model_dependent>
    </argument>
    <argument>
      <name>heat_pump_backup_type</name>
      <display_name>Heat Pump: Backup Type</display_name>
      <description>The backup type of the heat pump. If 'integrated', represents e.g. built-in electric strip heat or dual-fuel integrated furnace. If 'separate', represents e.g. electric baseboard or boiler based on the Heating System 2 specified below. Use 'none' if there is no backup heating.</description>
      <type>Choice</type>
      <required>true</required>
      <model_dependent>false</model_dependent>
      <default_value>integrated</default_value>
      <choices>
        <choice>
          <value>none</value>
          <display_name>none</display_name>
        </choice>
        <choice>
          <value>integrated</value>
          <display_name>integrated</display_name>
        </choice>
        <choice>
          <value>separate</value>
          <display_name>separate</display_name>
        </choice>
      </choices>
    </argument>
    <argument>
      <name>heat_pump_backup_fuel</name>
      <display_name>Heat Pump: Backup Fuel Type</display_name>
      <description>The backup fuel type of the heat pump. Only applies if Backup Type is 'integrated'.</description>
      <type>Choice</type>
      <required>true</required>
      <model_dependent>false</model_dependent>
      <default_value>electricity</default_value>
      <choices>
        <choice>
          <value>electricity</value>
          <display_name>electricity</display_name>
        </choice>
        <choice>
          <value>natural gas</value>
          <display_name>natural gas</display_name>
        </choice>
        <choice>
          <value>fuel oil</value>
          <display_name>fuel oil</display_name>
        </choice>
        <choice>
          <value>propane</value>
          <display_name>propane</display_name>
        </choice>
      </choices>
    </argument>
    <argument>
      <name>heat_pump_backup_heating_efficiency</name>
      <display_name>Heat Pump: Backup Rated Efficiency</display_name>
      <description>The backup rated efficiency value of the heat pump. Percent for electricity fuel type. AFUE otherwise. Only applies if Backup Type is 'integrated'.</description>
      <type>Double</type>
      <required>true</required>
      <model_dependent>false</model_dependent>
      <default_value>1</default_value>
    </argument>
    <argument>
      <name>heat_pump_backup_heating_capacity</name>
      <display_name>Heat Pump: Backup Heating Capacity</display_name>
      <description>The backup output heating capacity of the heat pump. If not provided, the OS-HPXML autosized default (see &lt;a href='https://openstudio-hpxml.readthedocs.io/en/v1.7.0/workflow_inputs.html#backup'&gt;Backup&lt;/a&gt;) is used. Only applies if Backup Type is 'integrated'.</description>
      <type>String</type>
      <units>Btu/hr</units>
      <required>false</required>
      <model_dependent>false</model_dependent>
    </argument>
    <argument>
      <name>heat_pump_backup_heating_lockout_temp</name>
      <display_name>Heat Pump: Backup Heating Lockout Temperature</display_name>
      <description>The temperature above which the heat pump backup system is disabled. If both this and Compressor Lockout Temperature are provided and use the same value, it essentially defines a switchover temperature (for, e.g., a dual-fuel heat pump). Applies for both Backup Type of 'integrated' and 'separate'. If not provided, the OS-HPXML default (see &lt;a href='https://openstudio-hpxml.readthedocs.io/en/v1.7.0/workflow_inputs.html#backup'&gt;Backup&lt;/a&gt;) is used.</description>
      <type>String</type>
      <units>deg-F</units>
      <required>false</required>
      <model_dependent>false</model_dependent>
    </argument>
    <argument>
      <name>heat_pump_sizing_methodology</name>
      <display_name>Heat Pump: Sizing Methodology</display_name>
      <description>The auto-sizing methodology to use when the heat pump capacity is not provided. If not provided, the OS-HPXML default (see &lt;a href='https://openstudio-hpxml.readthedocs.io/en/v1.7.0/workflow_inputs.html#hpxml-hvac-sizing-control'&gt;HPXML HVAC Sizing Control&lt;/a&gt;) is used.</description>
      <type>Choice</type>
      <units></units>
      <required>false</required>
      <model_dependent>false</model_dependent>
      <choices>
        <choice>
          <value>auto</value>
          <display_name>auto</display_name>
        </choice>
        <choice>
          <value>ACCA</value>
          <display_name>ACCA</display_name>
        </choice>
        <choice>
          <value>HERS</value>
          <display_name>HERS</display_name>
        </choice>
        <choice>
          <value>MaxLoad</value>
          <display_name>MaxLoad</display_name>
        </choice>
      </choices>
    </argument>
    <argument>
      <name>heat_pump_backup_sizing_methodology</name>
      <display_name>Heat Pump: Backup Sizing Methodology</display_name>
      <description>The auto-sizing methodology to use when the heat pump backup capacity is not provided. If not provided, the OS-HPXML default (see &lt;a href='https://openstudio-hpxml.readthedocs.io/en/v1.7.0/workflow_inputs.html#hpxml-hvac-sizing-control'&gt;HPXML HVAC Sizing Control&lt;/a&gt;) is used.</description>
      <type>Choice</type>
      <units></units>
      <required>false</required>
      <model_dependent>false</model_dependent>
      <choices>
        <choice>
          <value>auto</value>
          <display_name>auto</display_name>
        </choice>
        <choice>
          <value>emergency</value>
          <display_name>emergency</display_name>
        </choice>
        <choice>
          <value>supplemental</value>
          <display_name>supplemental</display_name>
        </choice>
      </choices>
    </argument>
    <argument>
      <name>heat_pump_is_ducted</name>
      <display_name>Heat Pump: Is Ducted</display_name>
      <description>Whether the heat pump is ducted or not. Only used for mini-split. It's assumed that air-to-air and ground-to-air are ducted, and packaged terminal heat pump and room air conditioner with reverse cycle are not ducted. If not provided, assumes not ducted.</description>
      <type>Choice</type>
      <units></units>
      <required>false</required>
      <model_dependent>false</model_dependent>
      <choices>
        <choice>
          <value>auto</value>
          <display_name>auto</display_name>
        </choice>
        <choice>
          <value>true</value>
          <display_name>true</display_name>
        </choice>
        <choice>
          <value>false</value>
          <display_name>false</display_name>
        </choice>
      </choices>
    </argument>
    <argument>
      <name>heat_pump_crankcase_heater_watts</name>
      <display_name>Heat Pump: Crankcase Heater Power Watts</display_name>
      <description>Heat Pump crankcase heater power consumption in Watts. Applies only to air-to-air, mini-split, packaged terminal heat pump and room air conditioner with reverse cycle. If not provided, the OS-HPXML default (see &lt;a href='https://openstudio-hpxml.readthedocs.io/en/v1.7.0/workflow_inputs.html#air-to-air-heat-pump'&gt;Air-to-Air Heat Pump&lt;/a&gt;, &lt;a href='https://openstudio-hpxml.readthedocs.io/en/v1.7.0/workflow_inputs.html#mini-split-heat-pump'&gt;Mini-Split Heat Pump&lt;/a&gt;, &lt;a href='https://openstudio-hpxml.readthedocs.io/en/v1.7.0/workflow_inputs.html#packaged-terminal-heat-pump'&gt;Packaged Terminal Heat Pump&lt;/a&gt;, &lt;a href='https://openstudio-hpxml.readthedocs.io/en/v1.7.0/workflow_inputs.html#room-air-conditioner-w-reverse-cycle'&gt;Room Air Conditioner w/ Reverse Cycle&lt;/a&gt;) is used.</description>
      <type>String</type>
      <units>W</units>
      <required>false</required>
      <model_dependent>false</model_dependent>
    </argument>
    <argument>
      <name>hvac_perf_data_capacity_type</name>
      <display_name>HVAC Detailed Performance Data: Capacity Type</display_name>
      <description>Type of capacity values for detailed performance data if available. Applies only to variable-speed air-source HVAC systems (central air conditioners, mini-split air conditioners, air-to-air heat pumps, and mini-split heat pumps).</description>
      <type>Choice</type>
      <units>Absolute capacities</units>
      <required>false</required>
      <model_dependent>false</model_dependent>
      <choices>
        <choice>
          <value>auto</value>
          <display_name>auto</display_name>
        </choice>
        <choice>
          <value>Absolute capacities</value>
          <display_name>Absolute capacities</display_name>
        </choice>
        <choice>
          <value>Normalized capacity fractions</value>
          <display_name>Normalized capacity fractions</display_name>
        </choice>
      </choices>
    </argument>
    <argument>
      <name>hvac_perf_data_heating_outdoor_temperatures</name>
      <display_name>HVAC Detailed Performance Data: Heating Outdoor Temperatures</display_name>
      <description>Outdoor temperatures of heating detailed performance data if available. Applies only to variable-speed air-source HVAC systems (central air conditioners, mini-split air conditioners, air-to-air heat pumps, and mini-split heat pumps). One of the outdoor temperatures must be 47 deg-F. At least two performance data points are required using a comma-separated list.</description>
      <type>String</type>
      <units>deg-F</units>
      <required>false</required>
      <model_dependent>false</model_dependent>
    </argument>
    <argument>
      <name>hvac_perf_data_heating_min_speed_capacities</name>
      <display_name>HVAC Detailed Performance Data: Heating Minimum Speed Capacities</display_name>
      <description>Minimum speed capacities of heating detailed performance data if available. Applies only to variable-speed air-source HVAC systems (central air conditioners, mini-split air conditioners, air-to-air heat pumps, and mini-split heat pumps). At least two performance data points are required using a comma-separated list.</description>
      <type>String</type>
      <units>Btu/hr or Frac</units>
      <required>false</required>
      <model_dependent>false</model_dependent>
    </argument>
    <argument>
      <name>hvac_perf_data_heating_max_speed_capacities</name>
      <display_name>HVAC Detailed Performance Data: Heating Maximum Speed Capacities</display_name>
      <description>Maximum speed capacities of heating detailed performance data if available. Applies only to variable-speed air-source HVAC systems (central air conditioners, mini-split air conditioners, air-to-air heat pumps, and mini-split heat pumps). At least two performance data points are required using a comma-separated list.</description>
      <type>String</type>
      <units>Btu/hr or Frac</units>
      <required>false</required>
      <model_dependent>false</model_dependent>
    </argument>
    <argument>
      <name>hvac_perf_data_heating_min_speed_cops</name>
      <display_name>HVAC Detailed Performance Data: Heating Minimum Speed COPs</display_name>
      <description>Minimum speed efficiency COP values of heating detailed performance data if available. Applies only to variable-speed air-source HVAC systems (central air conditioners, mini-split air conditioners, air-to-air heat pumps, and mini-split heat pumps). At least two performance data points are required using a comma-separated list.</description>
      <type>String</type>
      <units>W/W</units>
      <required>false</required>
      <model_dependent>false</model_dependent>
    </argument>
    <argument>
      <name>hvac_perf_data_heating_max_speed_cops</name>
      <display_name>HVAC Detailed Performance Data: Heating Maximum Speed COPs</display_name>
      <description>Maximum speed efficiency COP values of heating detailed performance data if available. Applies only to variable-speed air-source HVAC systems (central air conditioners, mini-split air conditioners, air-to-air heat pumps, and mini-split heat pumps). At least two performance data points are required using a comma-separated list.</description>
      <type>String</type>
      <units>W/W</units>
      <required>false</required>
      <model_dependent>false</model_dependent>
    </argument>
    <argument>
      <name>hvac_perf_data_cooling_outdoor_temperatures</name>
      <display_name>HVAC Detailed Performance Data: Cooling Outdoor Temperatures</display_name>
      <description>Outdoor temperatures of cooling detailed performance data if available. Applies only to variable-speed air-source HVAC systems (central air conditioners, mini-split air conditioners, air-to-air heat pumps, and mini-split heat pumps). One of the outdoor temperatures must be 95 deg-F. At least two performance data points are required using a comma-separated list.</description>
      <type>String</type>
      <units>deg-F</units>
      <required>false</required>
      <model_dependent>false</model_dependent>
    </argument>
    <argument>
      <name>hvac_perf_data_cooling_min_speed_capacities</name>
      <display_name>HVAC Detailed Performance Data: Cooling Minimum Speed Capacities</display_name>
      <description>Minimum speed capacities of cooling detailed performance data if available. Applies only to variable-speed air-source HVAC systems (central air conditioners, mini-split air conditioners, air-to-air heat pumps, and mini-split heat pumps). At least two performance data points are required using a comma-separated list.</description>
      <type>String</type>
      <units>Btu/hr or Frac</units>
      <required>false</required>
      <model_dependent>false</model_dependent>
    </argument>
    <argument>
      <name>hvac_perf_data_cooling_max_speed_capacities</name>
      <display_name>HVAC Detailed Performance Data: Cooling Maximum Speed Capacities</display_name>
      <description>Maximum speed capacities of cooling detailed performance data if available. Applies only to variable-speed air-source HVAC systems (central air conditioners, mini-split air conditioners, air-to-air heat pumps, and mini-split heat pumps). At least two performance data points are required using a comma-separated list.</description>
      <type>String</type>
      <units>Btu/hr or Frac</units>
      <required>false</required>
      <model_dependent>false</model_dependent>
    </argument>
    <argument>
      <name>hvac_perf_data_cooling_min_speed_cops</name>
      <display_name>HVAC Detailed Performance Data: Cooling Minimum Speed COPs</display_name>
      <description>Minimum speed efficiency COP values of cooling detailed performance data if available. Applies only to variable-speed air-source HVAC systems (central air conditioners, mini-split air conditioners, air-to-air heat pumps, and mini-split heat pumps). At least two performance data points are required using a comma-separated list.</description>
      <type>String</type>
      <units>W/W</units>
      <required>false</required>
      <model_dependent>false</model_dependent>
    </argument>
    <argument>
      <name>hvac_perf_data_cooling_max_speed_cops</name>
      <display_name>HVAC Detailed Performance Data: Cooling Maximum Speed COPs</display_name>
      <description>Maximum speed efficiency COP values of cooling detailed performance data if available. Applies only to variable-speed air-source HVAC systems (central air conditioners, mini-split air conditioners, air-to-air heat pumps, and mini-split heat pumps). At least two performance data points are required using a comma-separated list.</description>
      <type>String</type>
      <units>W/W</units>
      <required>false</required>
      <model_dependent>false</model_dependent>
    </argument>
    <argument>
      <name>geothermal_loop_configuration</name>
      <display_name>Geothermal Loop: Configuration</display_name>
      <description>Configuration of the geothermal loop. Only applies to ground-to-air heat pump type. If not provided, the OS-HPXML default (see &lt;a href='https://openstudio-hpxml.readthedocs.io/en/v1.7.0/workflow_inputs.html#ground-to-air-heat-pump'&gt;Ground-to-Air Heat Pump&lt;/a&gt;) is used.</description>
      <type>Choice</type>
      <units></units>
      <required>false</required>
      <model_dependent>false</model_dependent>
      <choices>
        <choice>
          <value>auto</value>
          <display_name>auto</display_name>
        </choice>
        <choice>
          <value>none</value>
          <display_name>none</display_name>
        </choice>
        <choice>
          <value>vertical</value>
          <display_name>vertical</display_name>
        </choice>
      </choices>
    </argument>
    <argument>
      <name>geothermal_loop_borefield_configuration</name>
      <display_name>Geothermal Loop: Borefield Configuration</display_name>
      <description>Borefield configuration of the geothermal loop. Only applies to ground-to-air heat pump type. If not provided, the OS-HPXML default (see &lt;a href='https://openstudio-hpxml.readthedocs.io/en/v1.7.0/workflow_inputs.html#hpxml-geothermal-loops'&gt;HPXML Geothermal Loops&lt;/a&gt;) is used.</description>
      <type>Choice</type>
      <units></units>
      <required>false</required>
      <model_dependent>false</model_dependent>
      <choices>
        <choice>
          <value>auto</value>
          <display_name>auto</display_name>
        </choice>
        <choice>
          <value>Rectangle</value>
          <display_name>Rectangle</display_name>
        </choice>
        <choice>
          <value>Open Rectangle</value>
          <display_name>Open Rectangle</display_name>
        </choice>
        <choice>
          <value>C</value>
          <display_name>C</display_name>
        </choice>
        <choice>
          <value>L</value>
          <display_name>L</display_name>
        </choice>
        <choice>
          <value>U</value>
          <display_name>U</display_name>
        </choice>
        <choice>
          <value>Lopsided U</value>
          <display_name>Lopsided U</display_name>
        </choice>
      </choices>
    </argument>
    <argument>
      <name>geothermal_loop_loop_flow</name>
      <display_name>Geothermal Loop: Loop Flow</display_name>
      <description>Water flow rate through the geothermal loop. Only applies to ground-to-air heat pump type. If not provided, the OS-HPXML autosized default (see &lt;a href='https://openstudio-hpxml.readthedocs.io/en/v1.7.0/workflow_inputs.html#hpxml-geothermal-loops'&gt;HPXML Geothermal Loops&lt;/a&gt;) is used.</description>
      <type>String</type>
      <units>gpm</units>
      <required>false</required>
      <model_dependent>false</model_dependent>
    </argument>
    <argument>
      <name>geothermal_loop_boreholes_count</name>
      <display_name>Geothermal Loop: Boreholes Count</display_name>
      <description>Number of boreholes. Only applies to ground-to-air heat pump type. If not provided, the OS-HPXML autosized default (see &lt;a href='https://openstudio-hpxml.readthedocs.io/en/v1.7.0/workflow_inputs.html#hpxml-geothermal-loops'&gt;HPXML Geothermal Loops&lt;/a&gt;) is used.</description>
      <type>String</type>
      <units>#</units>
      <required>false</required>
      <model_dependent>false</model_dependent>
    </argument>
    <argument>
      <name>geothermal_loop_boreholes_length</name>
      <display_name>Geothermal Loop: Boreholes Length</display_name>
      <description>Average length of each borehole (vertical). Only applies to ground-to-air heat pump type. If not provided, the OS-HPXML autosized default (see &lt;a href='https://openstudio-hpxml.readthedocs.io/en/v1.7.0/workflow_inputs.html#hpxml-geothermal-loops'&gt;HPXML Geothermal Loops&lt;/a&gt;) is used.</description>
      <type>String</type>
      <units>ft</units>
      <required>false</required>
      <model_dependent>false</model_dependent>
    </argument>
    <argument>
      <name>geothermal_loop_boreholes_spacing</name>
      <display_name>Geothermal Loop: Boreholes Spacing</display_name>
      <description>Distance between bores. Only applies to ground-to-air heat pump type. If not provided, the OS-HPXML default (see &lt;a href='https://openstudio-hpxml.readthedocs.io/en/v1.7.0/workflow_inputs.html#hpxml-geothermal-loops'&gt;HPXML Geothermal Loops&lt;/a&gt;) is used.</description>
      <type>String</type>
      <units>ft</units>
      <required>false</required>
      <model_dependent>false</model_dependent>
    </argument>
    <argument>
      <name>geothermal_loop_boreholes_diameter</name>
      <display_name>Geothermal Loop: Boreholes Diameter</display_name>
      <description>Diameter of bores. Only applies to ground-to-air heat pump type. If not provided, the OS-HPXML default (see &lt;a href='https://openstudio-hpxml.readthedocs.io/en/v1.7.0/workflow_inputs.html#hpxml-geothermal-loops'&gt;HPXML Geothermal Loops&lt;/a&gt;) is used.</description>
      <type>String</type>
      <units>in</units>
      <required>false</required>
      <model_dependent>false</model_dependent>
    </argument>
    <argument>
      <name>geothermal_loop_grout_type</name>
      <display_name>Geothermal Loop: Grout Type</display_name>
      <description>Grout type of the geothermal loop. Only applies to ground-to-air heat pump type. If not provided, the OS-HPXML default (see &lt;a href='https://openstudio-hpxml.readthedocs.io/en/v1.7.0/workflow_inputs.html#hpxml-geothermal-loops'&gt;HPXML Geothermal Loops&lt;/a&gt;) is used.</description>
      <type>Choice</type>
      <units></units>
      <required>false</required>
      <model_dependent>false</model_dependent>
      <choices>
        <choice>
          <value>auto</value>
          <display_name>auto</display_name>
        </choice>
        <choice>
          <value>standard</value>
          <display_name>standard</display_name>
        </choice>
        <choice>
          <value>thermally enhanced</value>
          <display_name>thermally enhanced</display_name>
        </choice>
      </choices>
    </argument>
    <argument>
      <name>geothermal_loop_pipe_type</name>
      <display_name>Geothermal Loop: Pipe Type</display_name>
      <description>Pipe type of the geothermal loop. Only applies to ground-to-air heat pump type. If not provided, the OS-HPXML default (see &lt;a href='https://openstudio-hpxml.readthedocs.io/en/v1.7.0/workflow_inputs.html#hpxml-geothermal-loops'&gt;HPXML Geothermal Loops&lt;/a&gt;) is used.</description>
      <type>Choice</type>
      <units></units>
      <required>false</required>
      <model_dependent>false</model_dependent>
      <choices>
        <choice>
          <value>auto</value>
          <display_name>auto</display_name>
        </choice>
        <choice>
          <value>standard</value>
          <display_name>standard</display_name>
        </choice>
        <choice>
          <value>thermally enhanced</value>
          <display_name>thermally enhanced</display_name>
        </choice>
      </choices>
    </argument>
    <argument>
      <name>geothermal_loop_pipe_diameter</name>
      <display_name>Geothermal Loop: Pipe Diameter</display_name>
      <description>Pipe diameter of the geothermal loop. Only applies to ground-to-air heat pump type. If not provided, the OS-HPXML default (see &lt;a href='https://openstudio-hpxml.readthedocs.io/en/v1.7.0/workflow_inputs.html#hpxml-geothermal-loops'&gt;HPXML Geothermal Loops&lt;/a&gt;) is used.</description>
      <type>Choice</type>
      <units>in</units>
      <required>false</required>
      <model_dependent>false</model_dependent>
      <choices>
        <choice>
          <value>auto</value>
          <display_name>auto</display_name>
        </choice>
        <choice>
          <value>3/4" pipe</value>
          <display_name>3/4" pipe</display_name>
        </choice>
        <choice>
          <value>1" pipe</value>
          <display_name>1" pipe</display_name>
        </choice>
        <choice>
          <value>1-1/4" pipe</value>
          <display_name>1-1/4" pipe</display_name>
        </choice>
      </choices>
    </argument>
    <argument>
      <name>heating_system_2_type</name>
      <display_name>Heating System 2: Type</display_name>
      <description>The type of the second heating system.</description>
      <type>Choice</type>
      <required>true</required>
      <model_dependent>false</model_dependent>
      <default_value>none</default_value>
      <choices>
        <choice>
          <value>none</value>
          <display_name>none</display_name>
        </choice>
        <choice>
          <value>Furnace</value>
          <display_name>Furnace</display_name>
        </choice>
        <choice>
          <value>WallFurnace</value>
          <display_name>WallFurnace</display_name>
        </choice>
        <choice>
          <value>FloorFurnace</value>
          <display_name>FloorFurnace</display_name>
        </choice>
        <choice>
          <value>Boiler</value>
          <display_name>Boiler</display_name>
        </choice>
        <choice>
          <value>ElectricResistance</value>
          <display_name>ElectricResistance</display_name>
        </choice>
        <choice>
          <value>Stove</value>
          <display_name>Stove</display_name>
        </choice>
        <choice>
          <value>SpaceHeater</value>
          <display_name>SpaceHeater</display_name>
        </choice>
        <choice>
          <value>Fireplace</value>
          <display_name>Fireplace</display_name>
        </choice>
      </choices>
    </argument>
    <argument>
      <name>heating_system_2_fuel</name>
      <display_name>Heating System 2: Fuel Type</display_name>
      <description>The fuel type of the second heating system. Ignored for ElectricResistance.</description>
      <type>Choice</type>
      <required>true</required>
      <model_dependent>false</model_dependent>
      <default_value>electricity</default_value>
      <choices>
        <choice>
          <value>electricity</value>
          <display_name>electricity</display_name>
        </choice>
        <choice>
          <value>natural gas</value>
          <display_name>natural gas</display_name>
        </choice>
        <choice>
          <value>fuel oil</value>
          <display_name>fuel oil</display_name>
        </choice>
        <choice>
          <value>propane</value>
          <display_name>propane</display_name>
        </choice>
        <choice>
          <value>wood</value>
          <display_name>wood</display_name>
        </choice>
        <choice>
          <value>wood pellets</value>
          <display_name>wood pellets</display_name>
        </choice>
        <choice>
          <value>coal</value>
          <display_name>coal</display_name>
        </choice>
      </choices>
    </argument>
    <argument>
      <name>heating_system_2_heating_efficiency</name>
      <display_name>Heating System 2: Rated AFUE or Percent</display_name>
      <description>The rated heating efficiency value of the second heating system.</description>
      <type>Double</type>
      <units>Frac</units>
      <required>true</required>
      <model_dependent>false</model_dependent>
      <default_value>1</default_value>
    </argument>
    <argument>
      <name>heating_system_2_heating_capacity</name>
      <display_name>Heating System 2: Heating Capacity</display_name>
      <description>The output heating capacity of the second heating system. If not provided, the OS-HPXML autosized default (see &lt;a href='https://openstudio-hpxml.readthedocs.io/en/v1.7.0/workflow_inputs.html#hpxml-heating-systems'&gt;HPXML Heating Systems&lt;/a&gt;) is used.</description>
      <type>String</type>
      <units>Btu/hr</units>
      <required>false</required>
      <model_dependent>false</model_dependent>
    </argument>
    <argument>
      <name>heating_system_2_fraction_heat_load_served</name>
      <display_name>Heating System 2: Fraction Heat Load Served</display_name>
      <description>The heat load served fraction of the second heating system. Ignored if this heating system serves as a backup system for a heat pump.</description>
      <type>Double</type>
      <units>Frac</units>
      <required>true</required>
      <model_dependent>false</model_dependent>
      <default_value>0.25</default_value>
    </argument>
    <argument>
      <name>hvac_control_heating_season_period</name>
      <display_name>HVAC Control: Heating Season Period</display_name>
      <description>Enter a date like 'Nov 1 - Jun 30'. If not provided, the OS-HPXML default (see &lt;a href='https://openstudio-hpxml.readthedocs.io/en/v1.7.0/workflow_inputs.html#hpxml-hvac-control'&gt;HPXML HVAC Control&lt;/a&gt;) is used. Can also provide 'BuildingAmerica' to use automatic seasons from the Building America House Simulation Protocols.</description>
      <type>String</type>
      <units></units>
      <required>false</required>
      <model_dependent>false</model_dependent>
    </argument>
    <argument>
      <name>hvac_control_cooling_season_period</name>
      <display_name>HVAC Control: Cooling Season Period</display_name>
      <description>Enter a date like 'Jun 1 - Oct 31'. If not provided, the OS-HPXML default (see &lt;a href='https://openstudio-hpxml.readthedocs.io/en/v1.7.0/workflow_inputs.html#hpxml-hvac-control'&gt;HPXML HVAC Control&lt;/a&gt;) is used. Can also provide 'BuildingAmerica' to use automatic seasons from the Building America House Simulation Protocols.</description>
      <type>String</type>
      <units></units>
      <required>false</required>
      <model_dependent>false</model_dependent>
    </argument>
    <argument>
      <name>ducts_leakage_units</name>
      <display_name>Ducts: Leakage Units</display_name>
      <description>The leakage units of the ducts.</description>
      <type>Choice</type>
      <required>true</required>
      <model_dependent>false</model_dependent>
      <default_value>Percent</default_value>
      <choices>
        <choice>
          <value>CFM25</value>
          <display_name>CFM25</display_name>
        </choice>
        <choice>
          <value>CFM50</value>
          <display_name>CFM50</display_name>
        </choice>
        <choice>
          <value>Percent</value>
          <display_name>Percent</display_name>
        </choice>
      </choices>
    </argument>
    <argument>
      <name>ducts_supply_leakage_to_outside_value</name>
      <display_name>Ducts: Supply Leakage to Outside Value</display_name>
      <description>The leakage value to outside for the supply ducts.</description>
      <type>Double</type>
      <required>true</required>
      <model_dependent>false</model_dependent>
      <default_value>0.1</default_value>
    </argument>
    <argument>
      <name>ducts_return_leakage_to_outside_value</name>
      <display_name>Ducts: Return Leakage to Outside Value</display_name>
      <description>The leakage value to outside for the return ducts.</description>
      <type>Double</type>
      <required>true</required>
      <model_dependent>false</model_dependent>
      <default_value>0.1</default_value>
    </argument>
    <argument>
      <name>ducts_supply_location</name>
      <display_name>Ducts: Supply Location</display_name>
      <description>The location of the supply ducts. If not provided, the OS-HPXML default (see &lt;a href='https://openstudio-hpxml.readthedocs.io/en/v1.7.0/workflow_inputs.html#air-distribution'&gt;Air Distribution&lt;/a&gt;) is used.</description>
      <type>Choice</type>
      <units></units>
      <required>false</required>
      <model_dependent>false</model_dependent>
      <choices>
        <choice>
          <value>auto</value>
          <display_name>auto</display_name>
        </choice>
        <choice>
          <value>conditioned space</value>
          <display_name>conditioned space</display_name>
        </choice>
        <choice>
          <value>basement - conditioned</value>
          <display_name>basement - conditioned</display_name>
        </choice>
        <choice>
          <value>basement - unconditioned</value>
          <display_name>basement - unconditioned</display_name>
        </choice>
        <choice>
          <value>crawlspace</value>
          <display_name>crawlspace</display_name>
        </choice>
        <choice>
          <value>crawlspace - vented</value>
          <display_name>crawlspace - vented</display_name>
        </choice>
        <choice>
          <value>crawlspace - unvented</value>
          <display_name>crawlspace - unvented</display_name>
        </choice>
        <choice>
          <value>crawlspace - conditioned</value>
          <display_name>crawlspace - conditioned</display_name>
        </choice>
        <choice>
          <value>attic</value>
          <display_name>attic</display_name>
        </choice>
        <choice>
          <value>attic - vented</value>
          <display_name>attic - vented</display_name>
        </choice>
        <choice>
          <value>attic - unvented</value>
          <display_name>attic - unvented</display_name>
        </choice>
        <choice>
          <value>garage</value>
          <display_name>garage</display_name>
        </choice>
        <choice>
          <value>exterior wall</value>
          <display_name>exterior wall</display_name>
        </choice>
        <choice>
          <value>under slab</value>
          <display_name>under slab</display_name>
        </choice>
        <choice>
          <value>roof deck</value>
          <display_name>roof deck</display_name>
        </choice>
        <choice>
          <value>outside</value>
          <display_name>outside</display_name>
        </choice>
        <choice>
          <value>other housing unit</value>
          <display_name>other housing unit</display_name>
        </choice>
        <choice>
          <value>other heated space</value>
          <display_name>other heated space</display_name>
        </choice>
        <choice>
          <value>other multifamily buffer space</value>
          <display_name>other multifamily buffer space</display_name>
        </choice>
        <choice>
          <value>other non-freezing space</value>
          <display_name>other non-freezing space</display_name>
        </choice>
        <choice>
          <value>manufactured home belly</value>
          <display_name>manufactured home belly</display_name>
        </choice>
      </choices>
    </argument>
    <argument>
      <name>ducts_supply_insulation_r</name>
      <display_name>Ducts: Supply Insulation R-Value</display_name>
      <description>The insulation r-value of the supply ducts excluding air films.</description>
      <type>Double</type>
      <units>h-ft^2-R/Btu</units>
      <required>true</required>
      <model_dependent>false</model_dependent>
      <default_value>0</default_value>
    </argument>
    <argument>
      <name>ducts_supply_buried_insulation_level</name>
      <display_name>Ducts: Supply Buried Insulation Level</display_name>
      <description>Whether the supply ducts are buried in, e.g., attic loose-fill insulation. Partially buried ducts have insulation that does not cover the top of the ducts. Fully buried ducts have insulation that just covers the top of the ducts. Deeply buried ducts have insulation that continues above the top of the ducts.</description>
      <type>Choice</type>
      <units></units>
      <required>false</required>
      <model_dependent>false</model_dependent>
      <choices>
        <choice>
          <value>auto</value>
          <display_name>auto</display_name>
        </choice>
        <choice>
          <value>not buried</value>
          <display_name>not buried</display_name>
        </choice>
        <choice>
          <value>partially buried</value>
          <display_name>partially buried</display_name>
        </choice>
        <choice>
          <value>fully buried</value>
          <display_name>fully buried</display_name>
        </choice>
        <choice>
          <value>deeply buried</value>
          <display_name>deeply buried</display_name>
        </choice>
      </choices>
    </argument>
    <argument>
      <name>ducts_supply_surface_area</name>
      <display_name>Ducts: Supply Surface Area</display_name>
      <description>The supply ducts surface area in the given location. If neither Surface Area nor Area Fraction provided, the OS-HPXML default (see &lt;a href='https://openstudio-hpxml.readthedocs.io/en/v1.7.0/workflow_inputs.html#air-distribution'&gt;Air Distribution&lt;/a&gt;) is used.</description>
      <type>String</type>
      <units>ft^2</units>
      <required>false</required>
      <model_dependent>false</model_dependent>
    </argument>
    <argument>
      <name>ducts_supply_surface_area_fraction</name>
      <display_name>Ducts: Supply Area Fraction</display_name>
      <description>The fraction of supply ducts surface area in the given location. Only used if Surface Area is not provided. If the fraction is less than 1, the remaining duct area is assumed to be in conditioned space. If neither Surface Area nor Area Fraction provided, the OS-HPXML default (see &lt;a href='https://openstudio-hpxml.readthedocs.io/en/v1.7.0/workflow_inputs.html#air-distribution'&gt;Air Distribution&lt;/a&gt;) is used.</description>
      <type>String</type>
      <units>frac</units>
      <required>false</required>
      <model_dependent>false</model_dependent>
    </argument>
    <argument>
      <name>ducts_return_location</name>
      <display_name>Ducts: Return Location</display_name>
      <description>The location of the return ducts. If not provided, the OS-HPXML default (see &lt;a href='https://openstudio-hpxml.readthedocs.io/en/v1.7.0/workflow_inputs.html#air-distribution'&gt;Air Distribution&lt;/a&gt;) is used.</description>
      <type>Choice</type>
      <units></units>
      <required>false</required>
      <model_dependent>false</model_dependent>
      <choices>
        <choice>
          <value>auto</value>
          <display_name>auto</display_name>
        </choice>
        <choice>
          <value>conditioned space</value>
          <display_name>conditioned space</display_name>
        </choice>
        <choice>
          <value>basement - conditioned</value>
          <display_name>basement - conditioned</display_name>
        </choice>
        <choice>
          <value>basement - unconditioned</value>
          <display_name>basement - unconditioned</display_name>
        </choice>
        <choice>
          <value>crawlspace</value>
          <display_name>crawlspace</display_name>
        </choice>
        <choice>
          <value>crawlspace - vented</value>
          <display_name>crawlspace - vented</display_name>
        </choice>
        <choice>
          <value>crawlspace - unvented</value>
          <display_name>crawlspace - unvented</display_name>
        </choice>
        <choice>
          <value>crawlspace - conditioned</value>
          <display_name>crawlspace - conditioned</display_name>
        </choice>
        <choice>
          <value>attic</value>
          <display_name>attic</display_name>
        </choice>
        <choice>
          <value>attic - vented</value>
          <display_name>attic - vented</display_name>
        </choice>
        <choice>
          <value>attic - unvented</value>
          <display_name>attic - unvented</display_name>
        </choice>
        <choice>
          <value>garage</value>
          <display_name>garage</display_name>
        </choice>
        <choice>
          <value>exterior wall</value>
          <display_name>exterior wall</display_name>
        </choice>
        <choice>
          <value>under slab</value>
          <display_name>under slab</display_name>
        </choice>
        <choice>
          <value>roof deck</value>
          <display_name>roof deck</display_name>
        </choice>
        <choice>
          <value>outside</value>
          <display_name>outside</display_name>
        </choice>
        <choice>
          <value>other housing unit</value>
          <display_name>other housing unit</display_name>
        </choice>
        <choice>
          <value>other heated space</value>
          <display_name>other heated space</display_name>
        </choice>
        <choice>
          <value>other multifamily buffer space</value>
          <display_name>other multifamily buffer space</display_name>
        </choice>
        <choice>
          <value>other non-freezing space</value>
          <display_name>other non-freezing space</display_name>
        </choice>
        <choice>
          <value>manufactured home belly</value>
          <display_name>manufactured home belly</display_name>
        </choice>
      </choices>
    </argument>
    <argument>
      <name>ducts_return_insulation_r</name>
      <display_name>Ducts: Return Insulation R-Value</display_name>
      <description>The insulation r-value of the return ducts excluding air films.</description>
      <type>Double</type>
      <units>h-ft^2-R/Btu</units>
      <required>true</required>
      <model_dependent>false</model_dependent>
      <default_value>0</default_value>
    </argument>
    <argument>
      <name>ducts_return_buried_insulation_level</name>
      <display_name>Ducts: Return Buried Insulation Level</display_name>
      <description>Whether the return ducts are buried in, e.g., attic loose-fill insulation. Partially buried ducts have insulation that does not cover the top of the ducts. Fully buried ducts have insulation that just covers the top of the ducts. Deeply buried ducts have insulation that continues above the top of the ducts.</description>
      <type>Choice</type>
      <units></units>
      <required>false</required>
      <model_dependent>false</model_dependent>
      <choices>
        <choice>
          <value>auto</value>
          <display_name>auto</display_name>
        </choice>
        <choice>
          <value>not buried</value>
          <display_name>not buried</display_name>
        </choice>
        <choice>
          <value>partially buried</value>
          <display_name>partially buried</display_name>
        </choice>
        <choice>
          <value>fully buried</value>
          <display_name>fully buried</display_name>
        </choice>
        <choice>
          <value>deeply buried</value>
          <display_name>deeply buried</display_name>
        </choice>
      </choices>
    </argument>
    <argument>
      <name>ducts_return_surface_area</name>
      <display_name>Ducts: Return Surface Area</display_name>
      <description>The return ducts surface area in the given location. If neither Surface Area nor Area Fraction provided, the OS-HPXML default (see &lt;a href='https://openstudio-hpxml.readthedocs.io/en/v1.7.0/workflow_inputs.html#air-distribution'&gt;Air Distribution&lt;/a&gt;) is used.</description>
      <type>String</type>
      <units>ft^2</units>
      <required>false</required>
      <model_dependent>false</model_dependent>
    </argument>
    <argument>
      <name>ducts_return_surface_area_fraction</name>
      <display_name>Ducts: Return Area Fraction</display_name>
      <description>The fraction of return ducts surface area in the given location. Only used if Surface Area is not provided. If the fraction is less than 1, the remaining duct area is assumed to be in conditioned space. If neither Surface Area nor Area Fraction provided, the OS-HPXML default (see &lt;a href='https://openstudio-hpxml.readthedocs.io/en/v1.7.0/workflow_inputs.html#air-distribution'&gt;Air Distribution&lt;/a&gt;) is used.</description>
      <type>String</type>
      <units>frac</units>
      <required>false</required>
      <model_dependent>false</model_dependent>
    </argument>
    <argument>
      <name>ducts_number_of_return_registers</name>
      <display_name>Ducts: Number of Return Registers</display_name>
      <description>The number of return registers of the ducts. Only used to calculate default return duct surface area. If not provided, the OS-HPXML default (see &lt;a href='https://openstudio-hpxml.readthedocs.io/en/v1.7.0/workflow_inputs.html#air-distribution'&gt;Air Distribution&lt;/a&gt;) is used.</description>
      <type>String</type>
      <units>#</units>
      <required>false</required>
      <model_dependent>false</model_dependent>
    </argument>
    <argument>
      <name>mech_vent_fan_type</name>
      <display_name>Mechanical Ventilation: Fan Type</display_name>
      <description>The type of the mechanical ventilation. Use 'none' if there is no mechanical ventilation system.</description>
      <type>Choice</type>
      <required>true</required>
      <model_dependent>false</model_dependent>
      <default_value>none</default_value>
      <choices>
        <choice>
          <value>none</value>
          <display_name>none</display_name>
        </choice>
        <choice>
          <value>exhaust only</value>
          <display_name>exhaust only</display_name>
        </choice>
        <choice>
          <value>supply only</value>
          <display_name>supply only</display_name>
        </choice>
        <choice>
          <value>energy recovery ventilator</value>
          <display_name>energy recovery ventilator</display_name>
        </choice>
        <choice>
          <value>heat recovery ventilator</value>
          <display_name>heat recovery ventilator</display_name>
        </choice>
        <choice>
          <value>balanced</value>
          <display_name>balanced</display_name>
        </choice>
        <choice>
          <value>central fan integrated supply</value>
          <display_name>central fan integrated supply</display_name>
        </choice>
      </choices>
    </argument>
    <argument>
      <name>mech_vent_flow_rate</name>
      <display_name>Mechanical Ventilation: Flow Rate</display_name>
      <description>The flow rate of the mechanical ventilation. If not provided, the OS-HPXML default (see &lt;a href='https://openstudio-hpxml.readthedocs.io/en/v1.7.0/workflow_inputs.html#hpxml-mechanical-ventilation-fans'&gt;HPXML Mechanical Ventilation Fans&lt;/a&gt;) is used.</description>
      <type>String</type>
      <units>CFM</units>
      <required>false</required>
      <model_dependent>false</model_dependent>
    </argument>
    <argument>
      <name>mech_vent_hours_in_operation</name>
      <display_name>Mechanical Ventilation: Hours In Operation</display_name>
      <description>The hours in operation of the mechanical ventilation. If not provided, the OS-HPXML default (see &lt;a href='https://openstudio-hpxml.readthedocs.io/en/v1.7.0/workflow_inputs.html#hpxml-mechanical-ventilation-fans'&gt;HPXML Mechanical Ventilation Fans&lt;/a&gt;) is used.</description>
      <type>String</type>
      <units>hrs/day</units>
      <required>false</required>
      <model_dependent>false</model_dependent>
    </argument>
    <argument>
      <name>mech_vent_recovery_efficiency_type</name>
      <display_name>Mechanical Ventilation: Total Recovery Efficiency Type</display_name>
      <description>The total recovery efficiency type of the mechanical ventilation.</description>
      <type>Choice</type>
      <required>true</required>
      <model_dependent>false</model_dependent>
      <default_value>Unadjusted</default_value>
      <choices>
        <choice>
          <value>Unadjusted</value>
          <display_name>Unadjusted</display_name>
        </choice>
        <choice>
          <value>Adjusted</value>
          <display_name>Adjusted</display_name>
        </choice>
      </choices>
    </argument>
    <argument>
      <name>mech_vent_total_recovery_efficiency</name>
      <display_name>Mechanical Ventilation: Total Recovery Efficiency</display_name>
      <description>The Unadjusted or Adjusted total recovery efficiency of the mechanical ventilation. Applies to energy recovery ventilator.</description>
      <type>Double</type>
      <units>Frac</units>
      <required>true</required>
      <model_dependent>false</model_dependent>
      <default_value>0.48</default_value>
    </argument>
    <argument>
      <name>mech_vent_sensible_recovery_efficiency</name>
      <display_name>Mechanical Ventilation: Sensible Recovery Efficiency</display_name>
      <description>The Unadjusted or Adjusted sensible recovery efficiency of the mechanical ventilation. Applies to energy recovery ventilator and heat recovery ventilator.</description>
      <type>Double</type>
      <units>Frac</units>
      <required>true</required>
      <model_dependent>false</model_dependent>
      <default_value>0.72</default_value>
    </argument>
    <argument>
      <name>mech_vent_fan_power</name>
      <display_name>Mechanical Ventilation: Fan Power</display_name>
      <description>The fan power of the mechanical ventilation. If not provided, the OS-HPXML default (see &lt;a href='https://openstudio-hpxml.readthedocs.io/en/v1.7.0/workflow_inputs.html#hpxml-mechanical-ventilation-fans'&gt;HPXML Mechanical Ventilation Fans&lt;/a&gt;) is used.</description>
      <type>String</type>
      <units>W</units>
      <required>false</required>
      <model_dependent>false</model_dependent>
    </argument>
    <argument>
      <name>mech_vent_num_units_served</name>
      <display_name>Mechanical Ventilation: Number of Units Served</display_name>
      <description>Number of dwelling units served by the mechanical ventilation system. Must be 1 if single-family detached. Used to apportion flow rate and fan power to the unit.</description>
      <type>Integer</type>
      <units>#</units>
      <required>true</required>
      <model_dependent>false</model_dependent>
      <default_value>1</default_value>
    </argument>
    <argument>
      <name>mech_vent_shared_frac_recirculation</name>
      <display_name>Shared Mechanical Ventilation: Fraction Recirculation</display_name>
      <description>Fraction of the total supply air that is recirculated, with the remainder assumed to be outdoor air. The value must be 0 for exhaust only systems. Required for a shared mechanical ventilation system.</description>
      <type>String</type>
      <units>Frac</units>
      <required>false</required>
      <model_dependent>false</model_dependent>
    </argument>
    <argument>
      <name>mech_vent_shared_preheating_fuel</name>
      <display_name>Shared Mechanical Ventilation: Preheating Fuel</display_name>
      <description>Fuel type of the preconditioning heating equipment. Only used for a shared mechanical ventilation system. If not provided, assumes no preheating.</description>
      <type>Choice</type>
      <units></units>
      <required>false</required>
      <model_dependent>false</model_dependent>
      <choices>
        <choice>
          <value>auto</value>
          <display_name>auto</display_name>
        </choice>
        <choice>
          <value>electricity</value>
          <display_name>electricity</display_name>
        </choice>
        <choice>
          <value>natural gas</value>
          <display_name>natural gas</display_name>
        </choice>
        <choice>
          <value>fuel oil</value>
          <display_name>fuel oil</display_name>
        </choice>
        <choice>
          <value>propane</value>
          <display_name>propane</display_name>
        </choice>
        <choice>
          <value>wood</value>
          <display_name>wood</display_name>
        </choice>
        <choice>
          <value>wood pellets</value>
          <display_name>wood pellets</display_name>
        </choice>
        <choice>
          <value>coal</value>
          <display_name>coal</display_name>
        </choice>
      </choices>
    </argument>
    <argument>
      <name>mech_vent_shared_preheating_efficiency</name>
      <display_name>Shared Mechanical Ventilation: Preheating Efficiency</display_name>
      <description>Efficiency of the preconditioning heating equipment. Only used for a shared mechanical ventilation system. If not provided, assumes no preheating.</description>
      <type>String</type>
      <units>COP</units>
      <required>false</required>
      <model_dependent>false</model_dependent>
    </argument>
    <argument>
      <name>mech_vent_shared_preheating_fraction_heat_load_served</name>
      <display_name>Shared Mechanical Ventilation: Preheating Fraction Ventilation Heat Load Served</display_name>
      <description>Fraction of heating load introduced by the shared ventilation system that is met by the preconditioning heating equipment. If not provided, assumes no preheating.</description>
      <type>String</type>
      <units>Frac</units>
      <required>false</required>
      <model_dependent>false</model_dependent>
    </argument>
    <argument>
      <name>mech_vent_shared_precooling_fuel</name>
      <display_name>Shared Mechanical Ventilation: Precooling Fuel</display_name>
      <description>Fuel type of the preconditioning cooling equipment. Only used for a shared mechanical ventilation system. If not provided, assumes no precooling.</description>
      <type>Choice</type>
      <units></units>
      <required>false</required>
      <model_dependent>false</model_dependent>
      <choices>
        <choice>
          <value>auto</value>
          <display_name>auto</display_name>
        </choice>
        <choice>
          <value>electricity</value>
          <display_name>electricity</display_name>
        </choice>
      </choices>
    </argument>
    <argument>
      <name>mech_vent_shared_precooling_efficiency</name>
      <display_name>Shared Mechanical Ventilation: Precooling Efficiency</display_name>
      <description>Efficiency of the preconditioning cooling equipment. Only used for a shared mechanical ventilation system. If not provided, assumes no precooling.</description>
      <type>String</type>
      <units>COP</units>
      <required>false</required>
      <model_dependent>false</model_dependent>
    </argument>
    <argument>
      <name>mech_vent_shared_precooling_fraction_cool_load_served</name>
      <display_name>Shared Mechanical Ventilation: Precooling Fraction Ventilation Cool Load Served</display_name>
      <description>Fraction of cooling load introduced by the shared ventilation system that is met by the preconditioning cooling equipment. If not provided, assumes no precooling.</description>
      <type>String</type>
      <units>Frac</units>
      <required>false</required>
      <model_dependent>false</model_dependent>
    </argument>
    <argument>
      <name>mech_vent_2_fan_type</name>
      <display_name>Mechanical Ventilation 2: Fan Type</display_name>
      <description>The type of the second mechanical ventilation. Use 'none' if there is no second mechanical ventilation system.</description>
      <type>Choice</type>
      <required>true</required>
      <model_dependent>false</model_dependent>
      <default_value>none</default_value>
      <choices>
        <choice>
          <value>none</value>
          <display_name>none</display_name>
        </choice>
        <choice>
          <value>exhaust only</value>
          <display_name>exhaust only</display_name>
        </choice>
        <choice>
          <value>supply only</value>
          <display_name>supply only</display_name>
        </choice>
        <choice>
          <value>energy recovery ventilator</value>
          <display_name>energy recovery ventilator</display_name>
        </choice>
        <choice>
          <value>heat recovery ventilator</value>
          <display_name>heat recovery ventilator</display_name>
        </choice>
        <choice>
          <value>balanced</value>
          <display_name>balanced</display_name>
        </choice>
      </choices>
    </argument>
    <argument>
      <name>mech_vent_2_flow_rate</name>
      <display_name>Mechanical Ventilation 2: Flow Rate</display_name>
      <description>The flow rate of the second mechanical ventilation.</description>
      <type>Double</type>
      <units>CFM</units>
      <required>true</required>
      <model_dependent>false</model_dependent>
      <default_value>110</default_value>
    </argument>
    <argument>
      <name>mech_vent_2_hours_in_operation</name>
      <display_name>Mechanical Ventilation 2: Hours In Operation</display_name>
      <description>The hours in operation of the second mechanical ventilation.</description>
      <type>Double</type>
      <units>hrs/day</units>
      <required>true</required>
      <model_dependent>false</model_dependent>
      <default_value>24</default_value>
    </argument>
    <argument>
      <name>mech_vent_2_recovery_efficiency_type</name>
      <display_name>Mechanical Ventilation 2: Total Recovery Efficiency Type</display_name>
      <description>The total recovery efficiency type of the second mechanical ventilation.</description>
      <type>Choice</type>
      <required>true</required>
      <model_dependent>false</model_dependent>
      <default_value>Unadjusted</default_value>
      <choices>
        <choice>
          <value>Unadjusted</value>
          <display_name>Unadjusted</display_name>
        </choice>
        <choice>
          <value>Adjusted</value>
          <display_name>Adjusted</display_name>
        </choice>
      </choices>
    </argument>
    <argument>
      <name>mech_vent_2_total_recovery_efficiency</name>
      <display_name>Mechanical Ventilation 2: Total Recovery Efficiency</display_name>
      <description>The Unadjusted or Adjusted total recovery efficiency of the second mechanical ventilation. Applies to energy recovery ventilator.</description>
      <type>Double</type>
      <units>Frac</units>
      <required>true</required>
      <model_dependent>false</model_dependent>
      <default_value>0.48</default_value>
    </argument>
    <argument>
      <name>mech_vent_2_sensible_recovery_efficiency</name>
      <display_name>Mechanical Ventilation 2: Sensible Recovery Efficiency</display_name>
      <description>The Unadjusted or Adjusted sensible recovery efficiency of the second mechanical ventilation. Applies to energy recovery ventilator and heat recovery ventilator.</description>
      <type>Double</type>
      <units>Frac</units>
      <required>true</required>
      <model_dependent>false</model_dependent>
      <default_value>0.72</default_value>
    </argument>
    <argument>
      <name>mech_vent_2_fan_power</name>
      <display_name>Mechanical Ventilation 2: Fan Power</display_name>
      <description>The fan power of the second mechanical ventilation.</description>
      <type>Double</type>
      <units>W</units>
      <required>true</required>
      <model_dependent>false</model_dependent>
      <default_value>30</default_value>
    </argument>
    <argument>
      <name>kitchen_fans_quantity</name>
      <display_name>Kitchen Fans: Quantity</display_name>
      <description>The quantity of the kitchen fans. If not provided, the OS-HPXML default (see &lt;a href='https://openstudio-hpxml.readthedocs.io/en/v1.7.0/workflow_inputs.html#hpxml-local-ventilation-fans'&gt;HPXML Local Ventilation Fans&lt;/a&gt;) is used.</description>
      <type>String</type>
      <units>#</units>
      <required>false</required>
      <model_dependent>false</model_dependent>
    </argument>
    <argument>
      <name>kitchen_fans_flow_rate</name>
      <display_name>Kitchen Fans: Flow Rate</display_name>
      <description>The flow rate of the kitchen fan. If not provided, the OS-HPXML default (see &lt;a href='https://openstudio-hpxml.readthedocs.io/en/v1.7.0/workflow_inputs.html#hpxml-local-ventilation-fans'&gt;HPXML Local Ventilation Fans&lt;/a&gt;) is used.</description>
      <type>String</type>
      <units>CFM</units>
      <required>false</required>
      <model_dependent>false</model_dependent>
    </argument>
    <argument>
      <name>kitchen_fans_hours_in_operation</name>
      <display_name>Kitchen Fans: Hours In Operation</display_name>
      <description>The hours in operation of the kitchen fan. If not provided, the OS-HPXML default (see &lt;a href='https://openstudio-hpxml.readthedocs.io/en/v1.7.0/workflow_inputs.html#hpxml-local-ventilation-fans'&gt;HPXML Local Ventilation Fans&lt;/a&gt;) is used.</description>
      <type>String</type>
      <units>hrs/day</units>
      <required>false</required>
      <model_dependent>false</model_dependent>
    </argument>
    <argument>
      <name>kitchen_fans_power</name>
      <display_name>Kitchen Fans: Fan Power</display_name>
      <description>The fan power of the kitchen fan. If not provided, the OS-HPXML default (see &lt;a href='https://openstudio-hpxml.readthedocs.io/en/v1.7.0/workflow_inputs.html#hpxml-local-ventilation-fans'&gt;HPXML Local Ventilation Fans&lt;/a&gt;) is used.</description>
      <type>String</type>
      <units>W</units>
      <required>false</required>
      <model_dependent>false</model_dependent>
    </argument>
    <argument>
      <name>kitchen_fans_start_hour</name>
      <display_name>Kitchen Fans: Start Hour</display_name>
      <description>The start hour of the kitchen fan. If not provided, the OS-HPXML default (see &lt;a href='https://openstudio-hpxml.readthedocs.io/en/v1.7.0/workflow_inputs.html#hpxml-local-ventilation-fans'&gt;HPXML Local Ventilation Fans&lt;/a&gt;) is used.</description>
      <type>String</type>
      <units>hr</units>
      <required>false</required>
      <model_dependent>false</model_dependent>
    </argument>
    <argument>
      <name>bathroom_fans_quantity</name>
      <display_name>Bathroom Fans: Quantity</display_name>
      <description>The quantity of the bathroom fans. If not provided, the OS-HPXML default (see &lt;a href='https://openstudio-hpxml.readthedocs.io/en/v1.7.0/workflow_inputs.html#hpxml-local-ventilation-fans'&gt;HPXML Local Ventilation Fans&lt;/a&gt;) is used.</description>
      <type>String</type>
      <units>#</units>
      <required>false</required>
      <model_dependent>false</model_dependent>
    </argument>
    <argument>
      <name>bathroom_fans_flow_rate</name>
      <display_name>Bathroom Fans: Flow Rate</display_name>
      <description>The flow rate of the bathroom fans. If not provided, the OS-HPXML default (see &lt;a href='https://openstudio-hpxml.readthedocs.io/en/v1.7.0/workflow_inputs.html#hpxml-local-ventilation-fans'&gt;HPXML Local Ventilation Fans&lt;/a&gt;) is used.</description>
      <type>String</type>
      <units>CFM</units>
      <required>false</required>
      <model_dependent>false</model_dependent>
    </argument>
    <argument>
      <name>bathroom_fans_hours_in_operation</name>
      <display_name>Bathroom Fans: Hours In Operation</display_name>
      <description>The hours in operation of the bathroom fans. If not provided, the OS-HPXML default (see &lt;a href='https://openstudio-hpxml.readthedocs.io/en/v1.7.0/workflow_inputs.html#hpxml-local-ventilation-fans'&gt;HPXML Local Ventilation Fans&lt;/a&gt;) is used.</description>
      <type>String</type>
      <units>hrs/day</units>
      <required>false</required>
      <model_dependent>false</model_dependent>
    </argument>
    <argument>
      <name>bathroom_fans_power</name>
      <display_name>Bathroom Fans: Fan Power</display_name>
      <description>The fan power of the bathroom fans. If not provided, the OS-HPXML default (see &lt;a href='https://openstudio-hpxml.readthedocs.io/en/v1.7.0/workflow_inputs.html#hpxml-local-ventilation-fans'&gt;HPXML Local Ventilation Fans&lt;/a&gt;) is used.</description>
      <type>String</type>
      <units>W</units>
      <required>false</required>
      <model_dependent>false</model_dependent>
    </argument>
    <argument>
      <name>bathroom_fans_start_hour</name>
      <display_name>Bathroom Fans: Start Hour</display_name>
      <description>The start hour of the bathroom fans. If not provided, the OS-HPXML default (see &lt;a href='https://openstudio-hpxml.readthedocs.io/en/v1.7.0/workflow_inputs.html#hpxml-local-ventilation-fans'&gt;HPXML Local Ventilation Fans&lt;/a&gt;) is used.</description>
      <type>String</type>
      <units>hr</units>
      <required>false</required>
      <model_dependent>false</model_dependent>
    </argument>
    <argument>
      <name>whole_house_fan_present</name>
      <display_name>Whole House Fan: Present</display_name>
      <description>Whether there is a whole house fan.</description>
      <type>Boolean</type>
      <required>true</required>
      <model_dependent>false</model_dependent>
      <default_value>false</default_value>
      <choices>
        <choice>
          <value>true</value>
          <display_name>true</display_name>
        </choice>
        <choice>
          <value>false</value>
          <display_name>false</display_name>
        </choice>
      </choices>
    </argument>
    <argument>
      <name>whole_house_fan_flow_rate</name>
      <display_name>Whole House Fan: Flow Rate</display_name>
      <description>The flow rate of the whole house fan. If not provided, the OS-HPXML default (see &lt;a href='https://openstudio-hpxml.readthedocs.io/en/v1.7.0/workflow_inputs.html#hpxml-whole-house-fans'&gt;HPXML Whole House Fans&lt;/a&gt;) is used.</description>
      <type>String</type>
      <units>CFM</units>
      <required>false</required>
      <model_dependent>false</model_dependent>
    </argument>
    <argument>
      <name>whole_house_fan_power</name>
      <display_name>Whole House Fan: Fan Power</display_name>
      <description>The fan power of the whole house fan. If not provided, the OS-HPXML default (see &lt;a href='https://openstudio-hpxml.readthedocs.io/en/v1.7.0/workflow_inputs.html#hpxml-whole-house-fans'&gt;HPXML Whole House Fans&lt;/a&gt;) is used.</description>
      <type>String</type>
      <units>W</units>
      <required>false</required>
      <model_dependent>false</model_dependent>
    </argument>
    <argument>
      <name>water_heater_type</name>
      <display_name>Water Heater: Type</display_name>
      <description>The type of water heater. Use 'none' if there is no water heater.</description>
      <type>Choice</type>
      <required>true</required>
      <model_dependent>false</model_dependent>
      <default_value>storage water heater</default_value>
      <choices>
        <choice>
          <value>none</value>
          <display_name>none</display_name>
        </choice>
        <choice>
          <value>storage water heater</value>
          <display_name>storage water heater</display_name>
        </choice>
        <choice>
          <value>instantaneous water heater</value>
          <display_name>instantaneous water heater</display_name>
        </choice>
        <choice>
          <value>heat pump water heater</value>
          <display_name>heat pump water heater</display_name>
        </choice>
        <choice>
          <value>space-heating boiler with storage tank</value>
          <display_name>space-heating boiler with storage tank</display_name>
        </choice>
        <choice>
          <value>space-heating boiler with tankless coil</value>
          <display_name>space-heating boiler with tankless coil</display_name>
        </choice>
      </choices>
    </argument>
    <argument>
      <name>water_heater_fuel_type</name>
      <display_name>Water Heater: Fuel Type</display_name>
      <description>The fuel type of water heater. Ignored for heat pump water heater.</description>
      <type>Choice</type>
      <required>true</required>
      <model_dependent>false</model_dependent>
      <default_value>natural gas</default_value>
      <choices>
        <choice>
          <value>electricity</value>
          <display_name>electricity</display_name>
        </choice>
        <choice>
          <value>natural gas</value>
          <display_name>natural gas</display_name>
        </choice>
        <choice>
          <value>fuel oil</value>
          <display_name>fuel oil</display_name>
        </choice>
        <choice>
          <value>propane</value>
          <display_name>propane</display_name>
        </choice>
        <choice>
          <value>wood</value>
          <display_name>wood</display_name>
        </choice>
        <choice>
          <value>coal</value>
          <display_name>coal</display_name>
        </choice>
      </choices>
    </argument>
    <argument>
      <name>water_heater_location</name>
      <display_name>Water Heater: Location</display_name>
      <description>The location of water heater. If not provided, the OS-HPXML default (see &lt;a href='https://openstudio-hpxml.readthedocs.io/en/v1.7.0/workflow_inputs.html#hpxml-water-heating-systems'&gt;HPXML Water Heating Systems&lt;/a&gt;) is used.</description>
      <type>Choice</type>
      <units></units>
      <required>false</required>
      <model_dependent>false</model_dependent>
      <choices>
        <choice>
          <value>auto</value>
          <display_name>auto</display_name>
        </choice>
        <choice>
          <value>conditioned space</value>
          <display_name>conditioned space</display_name>
        </choice>
        <choice>
          <value>basement - conditioned</value>
          <display_name>basement - conditioned</display_name>
        </choice>
        <choice>
          <value>basement - unconditioned</value>
          <display_name>basement - unconditioned</display_name>
        </choice>
        <choice>
          <value>garage</value>
          <display_name>garage</display_name>
        </choice>
        <choice>
          <value>attic</value>
          <display_name>attic</display_name>
        </choice>
        <choice>
          <value>attic - vented</value>
          <display_name>attic - vented</display_name>
        </choice>
        <choice>
          <value>attic - unvented</value>
          <display_name>attic - unvented</display_name>
        </choice>
        <choice>
          <value>crawlspace</value>
          <display_name>crawlspace</display_name>
        </choice>
        <choice>
          <value>crawlspace - vented</value>
          <display_name>crawlspace - vented</display_name>
        </choice>
        <choice>
          <value>crawlspace - unvented</value>
          <display_name>crawlspace - unvented</display_name>
        </choice>
        <choice>
          <value>crawlspace - conditioned</value>
          <display_name>crawlspace - conditioned</display_name>
        </choice>
        <choice>
          <value>other exterior</value>
          <display_name>other exterior</display_name>
        </choice>
        <choice>
          <value>other housing unit</value>
          <display_name>other housing unit</display_name>
        </choice>
        <choice>
          <value>other heated space</value>
          <display_name>other heated space</display_name>
        </choice>
        <choice>
          <value>other multifamily buffer space</value>
          <display_name>other multifamily buffer space</display_name>
        </choice>
        <choice>
          <value>other non-freezing space</value>
          <display_name>other non-freezing space</display_name>
        </choice>
      </choices>
    </argument>
    <argument>
      <name>water_heater_tank_volume</name>
      <display_name>Water Heater: Tank Volume</display_name>
      <description>Nominal volume of water heater tank. Only applies to storage water heater, heat pump water heater, and space-heating boiler with storage tank. If not provided, the OS-HPXML default (see &lt;a href='https://openstudio-hpxml.readthedocs.io/en/v1.7.0/workflow_inputs.html#conventional-storage'&gt;Conventional Storage&lt;/a&gt;, &lt;a href='https://openstudio-hpxml.readthedocs.io/en/v1.7.0/workflow_inputs.html#heat-pump'&gt;Heat Pump&lt;/a&gt;, &lt;a href='https://openstudio-hpxml.readthedocs.io/en/v1.7.0/workflow_inputs.html#combi-boiler-w-storage'&gt;Combi Boiler w/ Storage&lt;/a&gt;) is used.</description>
      <type>String</type>
      <units>gal</units>
      <required>false</required>
      <model_dependent>false</model_dependent>
    </argument>
    <argument>
      <name>water_heater_efficiency_type</name>
      <display_name>Water Heater: Efficiency Type</display_name>
      <description>The efficiency type of water heater. Does not apply to space-heating boilers.</description>
      <type>Choice</type>
      <required>true</required>
      <model_dependent>false</model_dependent>
      <default_value>EnergyFactor</default_value>
      <choices>
        <choice>
          <value>EnergyFactor</value>
          <display_name>EnergyFactor</display_name>
        </choice>
        <choice>
          <value>UniformEnergyFactor</value>
          <display_name>UniformEnergyFactor</display_name>
        </choice>
      </choices>
    </argument>
    <argument>
      <name>water_heater_efficiency</name>
      <display_name>Water Heater: Efficiency</display_name>
      <description>Rated Energy Factor or Uniform Energy Factor. Does not apply to space-heating boilers.</description>
      <type>Double</type>
      <required>true</required>
      <model_dependent>false</model_dependent>
      <default_value>0.67</default_value>
    </argument>
    <argument>
      <name>water_heater_usage_bin</name>
      <display_name>Water Heater: Usage Bin</display_name>
      <description>The usage of the water heater. Only applies if Efficiency Type is UniformEnergyFactor and Type is not instantaneous water heater. Does not apply to space-heating boilers. If not provided, the OS-HPXML default (see &lt;a href='https://openstudio-hpxml.readthedocs.io/en/v1.7.0/workflow_inputs.html#conventional-storage'&gt;Conventional Storage&lt;/a&gt;, &lt;a href='https://openstudio-hpxml.readthedocs.io/en/v1.7.0/workflow_inputs.html#heat-pump'&gt;Heat Pump&lt;/a&gt;) is used.</description>
      <type>Choice</type>
      <units></units>
      <required>false</required>
      <model_dependent>false</model_dependent>
      <choices>
        <choice>
          <value>auto</value>
          <display_name>auto</display_name>
        </choice>
        <choice>
          <value>very small</value>
          <display_name>very small</display_name>
        </choice>
        <choice>
          <value>low</value>
          <display_name>low</display_name>
        </choice>
        <choice>
          <value>medium</value>
          <display_name>medium</display_name>
        </choice>
        <choice>
          <value>high</value>
          <display_name>high</display_name>
        </choice>
      </choices>
    </argument>
    <argument>
      <name>water_heater_recovery_efficiency</name>
      <display_name>Water Heater: Recovery Efficiency</display_name>
      <description>Ratio of energy delivered to water heater to the energy content of the fuel consumed by the water heater. Only used for non-electric storage water heaters. If not provided, the OS-HPXML default (see &lt;a href='https://openstudio-hpxml.readthedocs.io/en/v1.7.0/workflow_inputs.html#conventional-storage'&gt;Conventional Storage&lt;/a&gt;) is used.</description>
      <type>String</type>
      <units>Frac</units>
      <required>false</required>
      <model_dependent>false</model_dependent>
    </argument>
    <argument>
      <name>water_heater_heating_capacity</name>
      <display_name>Water Heater: Heating Capacity</display_name>
      <description>Heating capacity. Only applies to storage water heater. If not provided, the OS-HPXML default (see &lt;a href='https://openstudio-hpxml.readthedocs.io/en/v1.7.0/workflow_inputs.html#conventional-storage'&gt;Conventional Storage&lt;/a&gt;) is used.</description>
      <type>String</type>
      <units>Btu/hr</units>
      <required>false</required>
      <model_dependent>false</model_dependent>
    </argument>
    <argument>
      <name>water_heater_standby_loss</name>
      <display_name>Water Heater: Standby Loss</display_name>
      <description>The standby loss of water heater. Only applies to space-heating boilers. If not provided, the OS-HPXML default (see &lt;a href='https://openstudio-hpxml.readthedocs.io/en/v1.7.0/workflow_inputs.html#combi-boiler-w-storage'&gt;Combi Boiler w/ Storage&lt;/a&gt;) is used.</description>
      <type>String</type>
      <units>deg-F/hr</units>
      <required>false</required>
      <model_dependent>false</model_dependent>
    </argument>
    <argument>
      <name>water_heater_jacket_rvalue</name>
      <display_name>Water Heater: Jacket R-value</display_name>
      <description>The jacket R-value of water heater. Doesn't apply to instantaneous water heater or space-heating boiler with tankless coil. If not provided, defaults to no jacket insulation.</description>
      <type>String</type>
      <units>h-ft^2-R/Btu</units>
      <required>false</required>
      <model_dependent>false</model_dependent>
    </argument>
    <argument>
      <name>water_heater_setpoint_temperature</name>
      <display_name>Water Heater: Setpoint Temperature</display_name>
      <description>The setpoint temperature of water heater. If not provided, the OS-HPXML default (see &lt;a href='https://openstudio-hpxml.readthedocs.io/en/v1.7.0/workflow_inputs.html#hpxml-water-heating-systems'&gt;HPXML Water Heating Systems&lt;/a&gt;) is used.</description>
      <type>String</type>
      <units>deg-F</units>
      <required>false</required>
      <model_dependent>false</model_dependent>
    </argument>
    <argument>
      <name>water_heater_num_units_served</name>
      <display_name>Water Heater: Number of Units Served</display_name>
      <description>Number of dwelling units served (directly or indirectly) by the water heater. Must be 1 if single-family detached. Used to apportion water heater tank losses to the unit.</description>
      <type>Integer</type>
      <units>#</units>
      <required>true</required>
      <model_dependent>false</model_dependent>
      <default_value>1</default_value>
    </argument>
    <argument>
      <name>water_heater_uses_desuperheater</name>
      <display_name>Water Heater: Uses Desuperheater</display_name>
      <description>Requires that the dwelling unit has a air-to-air, mini-split, or ground-to-air heat pump or a central air conditioner or mini-split air conditioner. If not provided, assumes no desuperheater.</description>
      <type>Choice</type>
      <units></units>
      <required>false</required>
      <model_dependent>false</model_dependent>
      <choices>
        <choice>
          <value>auto</value>
          <display_name>auto</display_name>
        </choice>
        <choice>
          <value>true</value>
          <display_name>true</display_name>
        </choice>
        <choice>
          <value>false</value>
          <display_name>false</display_name>
        </choice>
      </choices>
    </argument>
    <argument>
      <name>water_heater_tank_model_type</name>
      <display_name>Water Heater: Tank Type</display_name>
      <description>Type of tank model to use. The 'stratified' tank generally provide more accurate results, but may significantly increase run time. Applies only to storage water heater. If not provided, the OS-HPXML default (see &lt;a href='https://openstudio-hpxml.readthedocs.io/en/v1.7.0/workflow_inputs.html#conventional-storage'&gt;Conventional Storage&lt;/a&gt;) is used.</description>
      <type>Choice</type>
      <units></units>
      <required>false</required>
      <model_dependent>false</model_dependent>
      <choices>
        <choice>
          <value>auto</value>
          <display_name>auto</display_name>
        </choice>
        <choice>
          <value>mixed</value>
          <display_name>mixed</display_name>
        </choice>
        <choice>
          <value>stratified</value>
          <display_name>stratified</display_name>
        </choice>
      </choices>
    </argument>
    <argument>
      <name>water_heater_operating_mode</name>
      <display_name>Water Heater: Operating Mode</display_name>
      <description>The water heater operating mode. The 'heat pump only' option only uses the heat pump, while 'hybrid/auto' allows the backup electric resistance to come on in high demand situations. This is ignored if a scheduled operating mode type is selected. Applies only to heat pump water heater. If not provided, the OS-HPXML default (see &lt;a href='https://openstudio-hpxml.readthedocs.io/en/v1.7.0/workflow_inputs.html#heat-pump'&gt;Heat Pump&lt;/a&gt;) is used.</description>
      <type>Choice</type>
      <units></units>
      <required>false</required>
      <model_dependent>false</model_dependent>
      <choices>
        <choice>
          <value>auto</value>
          <display_name>auto</display_name>
        </choice>
        <choice>
          <value>hybrid/auto</value>
          <display_name>hybrid/auto</display_name>
        </choice>
        <choice>
          <value>heat pump only</value>
          <display_name>heat pump only</display_name>
        </choice>
      </choices>
    </argument>
    <argument>
      <name>hot_water_distribution_system_type</name>
      <display_name>Hot Water Distribution: System Type</display_name>
      <description>The type of the hot water distribution system.</description>
      <type>Choice</type>
      <required>true</required>
      <model_dependent>false</model_dependent>
      <default_value>Standard</default_value>
      <choices>
        <choice>
          <value>Standard</value>
          <display_name>Standard</display_name>
        </choice>
        <choice>
          <value>Recirculation</value>
          <display_name>Recirculation</display_name>
        </choice>
      </choices>
    </argument>
    <argument>
      <name>hot_water_distribution_standard_piping_length</name>
      <display_name>Hot Water Distribution: Standard Piping Length</display_name>
      <description>If the distribution system is Standard, the length of the piping. If not provided, the OS-HPXML default (see &lt;a href='https://openstudio-hpxml.readthedocs.io/en/v1.7.0/workflow_inputs.html#standard'&gt;Standard&lt;/a&gt;) is used.</description>
      <type>String</type>
      <units>ft</units>
      <required>false</required>
      <model_dependent>false</model_dependent>
    </argument>
    <argument>
      <name>hot_water_distribution_recirc_control_type</name>
      <display_name>Hot Water Distribution: Recirculation Control Type</display_name>
      <description>If the distribution system is Recirculation, the type of hot water recirculation control, if any.</description>
      <type>Choice</type>
      <units></units>
      <required>false</required>
      <model_dependent>false</model_dependent>
      <choices>
        <choice>
          <value>auto</value>
          <display_name>auto</display_name>
        </choice>
        <choice>
          <value>no control</value>
          <display_name>no control</display_name>
        </choice>
        <choice>
          <value>timer</value>
          <display_name>timer</display_name>
        </choice>
        <choice>
          <value>temperature</value>
          <display_name>temperature</display_name>
        </choice>
        <choice>
          <value>presence sensor demand control</value>
          <display_name>presence sensor demand control</display_name>
        </choice>
        <choice>
          <value>manual demand control</value>
          <display_name>manual demand control</display_name>
        </choice>
      </choices>
    </argument>
    <argument>
      <name>hot_water_distribution_recirc_piping_length</name>
      <display_name>Hot Water Distribution: Recirculation Piping Length</display_name>
      <description>If the distribution system is Recirculation, the length of the recirculation piping. If not provided, the OS-HPXML default (see &lt;a href='https://openstudio-hpxml.readthedocs.io/en/v1.7.0/workflow_inputs.html#recirculation-in-unit'&gt;Recirculation (In-Unit)&lt;/a&gt;) is used.</description>
      <type>String</type>
      <units>ft</units>
      <required>false</required>
      <model_dependent>false</model_dependent>
    </argument>
    <argument>
      <name>hot_water_distribution_recirc_branch_piping_length</name>
      <display_name>Hot Water Distribution: Recirculation Branch Piping Length</display_name>
      <description>If the distribution system is Recirculation, the length of the recirculation branch piping. If not provided, the OS-HPXML default (see &lt;a href='https://openstudio-hpxml.readthedocs.io/en/v1.7.0/workflow_inputs.html#recirculation-in-unit'&gt;Recirculation (In-Unit)&lt;/a&gt;) is used.</description>
      <type>String</type>
      <units>ft</units>
      <required>false</required>
      <model_dependent>false</model_dependent>
    </argument>
    <argument>
      <name>hot_water_distribution_recirc_pump_power</name>
      <display_name>Hot Water Distribution: Recirculation Pump Power</display_name>
      <description>If the distribution system is Recirculation, the recirculation pump power. If not provided, the OS-HPXML default (see &lt;a href='https://openstudio-hpxml.readthedocs.io/en/v1.7.0/workflow_inputs.html#recirculation-in-unit'&gt;Recirculation (In-Unit)&lt;/a&gt;) is used.</description>
      <type>String</type>
      <units>W</units>
      <required>false</required>
      <model_dependent>false</model_dependent>
    </argument>
    <argument>
      <name>hot_water_distribution_pipe_r</name>
      <display_name>Hot Water Distribution: Pipe Insulation Nominal R-Value</display_name>
      <description>Nominal R-value of the pipe insulation. If not provided, the OS-HPXML default (see &lt;a href='https://openstudio-hpxml.readthedocs.io/en/v1.7.0/workflow_inputs.html#hpxml-hot-water-distribution'&gt;HPXML Hot Water Distribution&lt;/a&gt;) is used.</description>
      <type>String</type>
      <units>h-ft^2-R/Btu</units>
      <required>false</required>
      <model_dependent>false</model_dependent>
    </argument>
    <argument>
      <name>dwhr_facilities_connected</name>
      <display_name>Drain Water Heat Recovery: Facilities Connected</display_name>
      <description>Which facilities are connected for the drain water heat recovery. Use 'none' if there is no drain water heat recovery system.</description>
      <type>Choice</type>
      <required>true</required>
      <model_dependent>false</model_dependent>
      <default_value>none</default_value>
      <choices>
        <choice>
          <value>none</value>
          <display_name>none</display_name>
        </choice>
        <choice>
          <value>one</value>
          <display_name>one</display_name>
        </choice>
        <choice>
          <value>all</value>
          <display_name>all</display_name>
        </choice>
      </choices>
    </argument>
    <argument>
      <name>dwhr_equal_flow</name>
      <display_name>Drain Water Heat Recovery: Equal Flow</display_name>
      <description>Whether the drain water heat recovery has equal flow.</description>
      <type>Choice</type>
      <units></units>
      <required>false</required>
      <model_dependent>false</model_dependent>
      <choices>
        <choice>
          <value>auto</value>
          <display_name>auto</display_name>
        </choice>
        <choice>
          <value>true</value>
          <display_name>true</display_name>
        </choice>
        <choice>
          <value>false</value>
          <display_name>false</display_name>
        </choice>
      </choices>
    </argument>
    <argument>
      <name>dwhr_efficiency</name>
      <display_name>Drain Water Heat Recovery: Efficiency</display_name>
      <description>The efficiency of the drain water heat recovery.</description>
      <type>String</type>
      <units>Frac</units>
      <required>false</required>
      <model_dependent>false</model_dependent>
    </argument>
    <argument>
      <name>water_fixtures_shower_low_flow</name>
      <display_name>Hot Water Fixtures: Is Shower Low Flow</display_name>
      <description>Whether the shower fixture is low flow.</description>
      <type>Boolean</type>
      <required>true</required>
      <model_dependent>false</model_dependent>
      <default_value>false</default_value>
      <choices>
        <choice>
          <value>true</value>
          <display_name>true</display_name>
        </choice>
        <choice>
          <value>false</value>
          <display_name>false</display_name>
        </choice>
      </choices>
    </argument>
    <argument>
      <name>water_fixtures_sink_low_flow</name>
      <display_name>Hot Water Fixtures: Is Sink Low Flow</display_name>
      <description>Whether the sink fixture is low flow.</description>
      <type>Boolean</type>
      <required>true</required>
      <model_dependent>false</model_dependent>
      <default_value>false</default_value>
      <choices>
        <choice>
          <value>true</value>
          <display_name>true</display_name>
        </choice>
        <choice>
          <value>false</value>
          <display_name>false</display_name>
        </choice>
      </choices>
    </argument>
    <argument>
      <name>water_fixtures_usage_multiplier</name>
      <display_name>Hot Water Fixtures: Usage Multiplier</display_name>
      <description>Multiplier on the hot water usage that can reflect, e.g., high/low usage occupants. If not provided, the OS-HPXML default (see &lt;a href='https://openstudio-hpxml.readthedocs.io/en/v1.7.0/workflow_inputs.html#hpxml-water-fixtures'&gt;HPXML Water Fixtures&lt;/a&gt;) is used.</description>
      <type>String</type>
      <units></units>
      <required>false</required>
      <model_dependent>false</model_dependent>
    </argument>
    <argument>
      <name>general_water_use_usage_multiplier</name>
      <display_name>General Water Use: Usage Multiplier</display_name>
      <description>Multiplier on internal gains from general water use (floor mopping, shower evaporation, water films on showers, tubs &amp; sinks surfaces, plant watering, etc.) that can reflect, e.g., high/low usage occupants. If not provided, the OS-HPXML default (see &lt;a href='https://openstudio-hpxml.readthedocs.io/en/v1.7.0/workflow_inputs.html#hpxml-building-occupancy'&gt;HPXML Building Occupancy&lt;/a&gt;) is used.</description>
      <type>String</type>
      <units></units>
      <required>false</required>
      <model_dependent>false</model_dependent>
    </argument>
    <argument>
      <name>solar_thermal_system_type</name>
      <display_name>Solar Thermal: System Type</display_name>
      <description>The type of solar thermal system. Use 'none' if there is no solar thermal system.</description>
      <type>Choice</type>
      <required>true</required>
      <model_dependent>false</model_dependent>
      <default_value>none</default_value>
      <choices>
        <choice>
          <value>none</value>
          <display_name>none</display_name>
        </choice>
        <choice>
          <value>hot water</value>
          <display_name>hot water</display_name>
        </choice>
      </choices>
    </argument>
    <argument>
      <name>solar_thermal_collector_area</name>
      <display_name>Solar Thermal: Collector Area</display_name>
      <description>The collector area of the solar thermal system.</description>
      <type>Double</type>
      <units>ft^2</units>
      <required>true</required>
      <model_dependent>false</model_dependent>
      <default_value>40</default_value>
    </argument>
    <argument>
      <name>solar_thermal_collector_loop_type</name>
      <display_name>Solar Thermal: Collector Loop Type</display_name>
      <description>The collector loop type of the solar thermal system.</description>
      <type>Choice</type>
      <required>true</required>
      <model_dependent>false</model_dependent>
      <default_value>liquid direct</default_value>
      <choices>
        <choice>
          <value>liquid direct</value>
          <display_name>liquid direct</display_name>
        </choice>
        <choice>
          <value>liquid indirect</value>
          <display_name>liquid indirect</display_name>
        </choice>
        <choice>
          <value>passive thermosyphon</value>
          <display_name>passive thermosyphon</display_name>
        </choice>
      </choices>
    </argument>
    <argument>
      <name>solar_thermal_collector_type</name>
      <display_name>Solar Thermal: Collector Type</display_name>
      <description>The collector type of the solar thermal system.</description>
      <type>Choice</type>
      <required>true</required>
      <model_dependent>false</model_dependent>
      <default_value>evacuated tube</default_value>
      <choices>
        <choice>
          <value>evacuated tube</value>
          <display_name>evacuated tube</display_name>
        </choice>
        <choice>
          <value>single glazing black</value>
          <display_name>single glazing black</display_name>
        </choice>
        <choice>
          <value>double glazing black</value>
          <display_name>double glazing black</display_name>
        </choice>
        <choice>
          <value>integrated collector storage</value>
          <display_name>integrated collector storage</display_name>
        </choice>
      </choices>
    </argument>
    <argument>
      <name>solar_thermal_collector_azimuth</name>
      <display_name>Solar Thermal: Collector Azimuth</display_name>
      <description>The collector azimuth of the solar thermal system. Azimuth is measured clockwise from north (e.g., North=0, East=90, South=180, West=270).</description>
      <type>Double</type>
      <units>degrees</units>
      <required>true</required>
      <model_dependent>false</model_dependent>
      <default_value>180</default_value>
    </argument>
    <argument>
      <name>solar_thermal_collector_tilt</name>
      <display_name>Solar Thermal: Collector Tilt</display_name>
      <description>The collector tilt of the solar thermal system. Can also enter, e.g., RoofPitch, RoofPitch+20, Latitude, Latitude-15, etc.</description>
      <type>String</type>
      <units>degrees</units>
      <required>true</required>
      <model_dependent>false</model_dependent>
      <default_value>RoofPitch</default_value>
    </argument>
    <argument>
      <name>solar_thermal_collector_rated_optical_efficiency</name>
      <display_name>Solar Thermal: Collector Rated Optical Efficiency</display_name>
      <description>The collector rated optical efficiency of the solar thermal system.</description>
      <type>Double</type>
      <units>Frac</units>
      <required>true</required>
      <model_dependent>false</model_dependent>
      <default_value>0.5</default_value>
    </argument>
    <argument>
      <name>solar_thermal_collector_rated_thermal_losses</name>
      <display_name>Solar Thermal: Collector Rated Thermal Losses</display_name>
      <description>The collector rated thermal losses of the solar thermal system.</description>
      <type>Double</type>
      <units>Btu/hr-ft^2-R</units>
      <required>true</required>
      <model_dependent>false</model_dependent>
      <default_value>0.2799</default_value>
    </argument>
    <argument>
      <name>solar_thermal_storage_volume</name>
      <display_name>Solar Thermal: Storage Volume</display_name>
      <description>The storage volume of the solar thermal system. If not provided, the OS-HPXML default (see &lt;a href='https://openstudio-hpxml.readthedocs.io/en/v1.7.0/workflow_inputs.html#detailed-inputs'&gt;Detailed Inputs&lt;/a&gt;) is used.</description>
      <type>String</type>
      <units>gal</units>
      <required>false</required>
      <model_dependent>false</model_dependent>
    </argument>
    <argument>
      <name>solar_thermal_solar_fraction</name>
      <display_name>Solar Thermal: Solar Fraction</display_name>
      <description>The solar fraction of the solar thermal system. If provided, overrides all other solar thermal inputs.</description>
      <type>Double</type>
      <units>Frac</units>
      <required>true</required>
      <model_dependent>false</model_dependent>
      <default_value>0</default_value>
    </argument>
    <argument>
      <name>pv_system_present</name>
      <display_name>PV System: Present</display_name>
      <description>Whether there is a PV system present.</description>
      <type>Boolean</type>
      <required>true</required>
      <model_dependent>false</model_dependent>
      <default_value>false</default_value>
      <choices>
        <choice>
          <value>true</value>
          <display_name>true</display_name>
        </choice>
        <choice>
          <value>false</value>
          <display_name>false</display_name>
        </choice>
      </choices>
    </argument>
    <argument>
      <name>pv_system_module_type</name>
      <display_name>PV System: Module Type</display_name>
      <description>Module type of the PV system. If not provided, the OS-HPXML default (see &lt;a href='https://openstudio-hpxml.readthedocs.io/en/v1.7.0/workflow_inputs.html#hpxml-photovoltaics'&gt;HPXML Photovoltaics&lt;/a&gt;) is used.</description>
      <type>Choice</type>
      <units></units>
      <required>false</required>
      <model_dependent>false</model_dependent>
      <choices>
        <choice>
          <value>auto</value>
          <display_name>auto</display_name>
        </choice>
        <choice>
          <value>standard</value>
          <display_name>standard</display_name>
        </choice>
        <choice>
          <value>premium</value>
          <display_name>premium</display_name>
        </choice>
        <choice>
          <value>thin film</value>
          <display_name>thin film</display_name>
        </choice>
      </choices>
    </argument>
    <argument>
      <name>pv_system_location</name>
      <display_name>PV System: Location</display_name>
      <description>Location of the PV system. If not provided, the OS-HPXML default (see &lt;a href='https://openstudio-hpxml.readthedocs.io/en/v1.7.0/workflow_inputs.html#hpxml-photovoltaics'&gt;HPXML Photovoltaics&lt;/a&gt;) is used.</description>
      <type>Choice</type>
      <units></units>
      <required>false</required>
      <model_dependent>false</model_dependent>
      <choices>
        <choice>
          <value>auto</value>
          <display_name>auto</display_name>
        </choice>
        <choice>
          <value>roof</value>
          <display_name>roof</display_name>
        </choice>
        <choice>
          <value>ground</value>
          <display_name>ground</display_name>
        </choice>
      </choices>
    </argument>
    <argument>
      <name>pv_system_tracking</name>
      <display_name>PV System: Tracking</display_name>
      <description>Type of tracking for the PV system. If not provided, the OS-HPXML default (see &lt;a href='https://openstudio-hpxml.readthedocs.io/en/v1.7.0/workflow_inputs.html#hpxml-photovoltaics'&gt;HPXML Photovoltaics&lt;/a&gt;) is used.</description>
      <type>Choice</type>
      <units></units>
      <required>false</required>
      <model_dependent>false</model_dependent>
      <choices>
        <choice>
          <value>auto</value>
          <display_name>auto</display_name>
        </choice>
        <choice>
          <value>fixed</value>
          <display_name>fixed</display_name>
        </choice>
        <choice>
          <value>1-axis</value>
          <display_name>1-axis</display_name>
        </choice>
        <choice>
          <value>1-axis backtracked</value>
          <display_name>1-axis backtracked</display_name>
        </choice>
        <choice>
          <value>2-axis</value>
          <display_name>2-axis</display_name>
        </choice>
      </choices>
    </argument>
    <argument>
      <name>pv_system_array_azimuth</name>
      <display_name>PV System: Array Azimuth</display_name>
      <description>Array azimuth of the PV system. Azimuth is measured clockwise from north (e.g., North=0, East=90, South=180, West=270).</description>
      <type>Double</type>
      <units>degrees</units>
      <required>true</required>
      <model_dependent>false</model_dependent>
      <default_value>180</default_value>
    </argument>
    <argument>
      <name>pv_system_array_tilt</name>
      <display_name>PV System: Array Tilt</display_name>
      <description>Array tilt of the PV system. Can also enter, e.g., RoofPitch, RoofPitch+20, Latitude, Latitude-15, etc.</description>
      <type>String</type>
      <units>degrees</units>
      <required>true</required>
      <model_dependent>false</model_dependent>
      <default_value>RoofPitch</default_value>
    </argument>
    <argument>
      <name>pv_system_max_power_output</name>
      <display_name>PV System: Maximum Power Output</display_name>
      <description>Maximum power output of the PV system. For a shared system, this is the total building maximum power output.</description>
      <type>Double</type>
      <units>W</units>
      <required>true</required>
      <model_dependent>false</model_dependent>
      <default_value>4000</default_value>
    </argument>
    <argument>
      <name>pv_system_inverter_efficiency</name>
      <display_name>PV System: Inverter Efficiency</display_name>
      <description>Inverter efficiency of the PV system. If there are two PV systems, this will apply to both. If not provided, the OS-HPXML default (see &lt;a href='https://openstudio-hpxml.readthedocs.io/en/v1.7.0/workflow_inputs.html#hpxml-photovoltaics'&gt;HPXML Photovoltaics&lt;/a&gt;) is used.</description>
      <type>String</type>
      <units>Frac</units>
      <required>false</required>
      <model_dependent>false</model_dependent>
    </argument>
    <argument>
      <name>pv_system_system_losses_fraction</name>
      <display_name>PV System: System Losses Fraction</display_name>
      <description>System losses fraction of the PV system. If there are two PV systems, this will apply to both. If not provided, the OS-HPXML default (see &lt;a href='https://openstudio-hpxml.readthedocs.io/en/v1.7.0/workflow_inputs.html#hpxml-photovoltaics'&gt;HPXML Photovoltaics&lt;/a&gt;) is used.</description>
      <type>String</type>
      <units>Frac</units>
      <required>false</required>
      <model_dependent>false</model_dependent>
    </argument>
    <argument>
      <name>pv_system_2_present</name>
      <display_name>PV System 2: Present</display_name>
      <description>Whether there is a second PV system present.</description>
      <type>Boolean</type>
      <required>true</required>
      <model_dependent>false</model_dependent>
      <default_value>false</default_value>
      <choices>
        <choice>
          <value>true</value>
          <display_name>true</display_name>
        </choice>
        <choice>
          <value>false</value>
          <display_name>false</display_name>
        </choice>
      </choices>
    </argument>
    <argument>
      <name>pv_system_2_module_type</name>
      <display_name>PV System 2: Module Type</display_name>
      <description>Module type of the second PV system. If not provided, the OS-HPXML default (see &lt;a href='https://openstudio-hpxml.readthedocs.io/en/v1.7.0/workflow_inputs.html#hpxml-photovoltaics'&gt;HPXML Photovoltaics&lt;/a&gt;) is used.</description>
      <type>Choice</type>
      <units></units>
      <required>false</required>
      <model_dependent>false</model_dependent>
      <choices>
        <choice>
          <value>auto</value>
          <display_name>auto</display_name>
        </choice>
        <choice>
          <value>standard</value>
          <display_name>standard</display_name>
        </choice>
        <choice>
          <value>premium</value>
          <display_name>premium</display_name>
        </choice>
        <choice>
          <value>thin film</value>
          <display_name>thin film</display_name>
        </choice>
      </choices>
    </argument>
    <argument>
      <name>pv_system_2_location</name>
      <display_name>PV System 2: Location</display_name>
      <description>Location of the second PV system. If not provided, the OS-HPXML default (see &lt;a href='https://openstudio-hpxml.readthedocs.io/en/v1.7.0/workflow_inputs.html#hpxml-photovoltaics'&gt;HPXML Photovoltaics&lt;/a&gt;) is used.</description>
      <type>Choice</type>
      <units></units>
      <required>false</required>
      <model_dependent>false</model_dependent>
      <choices>
        <choice>
          <value>auto</value>
          <display_name>auto</display_name>
        </choice>
        <choice>
          <value>roof</value>
          <display_name>roof</display_name>
        </choice>
        <choice>
          <value>ground</value>
          <display_name>ground</display_name>
        </choice>
      </choices>
    </argument>
    <argument>
      <name>pv_system_2_tracking</name>
      <display_name>PV System 2: Tracking</display_name>
      <description>Type of tracking for the second PV system. If not provided, the OS-HPXML default (see &lt;a href='https://openstudio-hpxml.readthedocs.io/en/v1.7.0/workflow_inputs.html#hpxml-photovoltaics'&gt;HPXML Photovoltaics&lt;/a&gt;) is used.</description>
      <type>Choice</type>
      <units></units>
      <required>false</required>
      <model_dependent>false</model_dependent>
      <choices>
        <choice>
          <value>auto</value>
          <display_name>auto</display_name>
        </choice>
        <choice>
          <value>fixed</value>
          <display_name>fixed</display_name>
        </choice>
        <choice>
          <value>1-axis</value>
          <display_name>1-axis</display_name>
        </choice>
        <choice>
          <value>1-axis backtracked</value>
          <display_name>1-axis backtracked</display_name>
        </choice>
        <choice>
          <value>2-axis</value>
          <display_name>2-axis</display_name>
        </choice>
      </choices>
    </argument>
    <argument>
      <name>pv_system_2_array_azimuth</name>
      <display_name>PV System 2: Array Azimuth</display_name>
      <description>Array azimuth of the second PV system. Azimuth is measured clockwise from north (e.g., North=0, East=90, South=180, West=270).</description>
      <type>Double</type>
      <units>degrees</units>
      <required>true</required>
      <model_dependent>false</model_dependent>
      <default_value>180</default_value>
    </argument>
    <argument>
      <name>pv_system_2_array_tilt</name>
      <display_name>PV System 2: Array Tilt</display_name>
      <description>Array tilt of the second PV system. Can also enter, e.g., RoofPitch, RoofPitch+20, Latitude, Latitude-15, etc.</description>
      <type>String</type>
      <units>degrees</units>
      <required>true</required>
      <model_dependent>false</model_dependent>
      <default_value>RoofPitch</default_value>
    </argument>
    <argument>
      <name>pv_system_2_max_power_output</name>
      <display_name>PV System 2: Maximum Power Output</display_name>
      <description>Maximum power output of the second PV system. For a shared system, this is the total building maximum power output.</description>
      <type>Double</type>
      <units>W</units>
      <required>true</required>
      <model_dependent>false</model_dependent>
      <default_value>4000</default_value>
    </argument>
    <argument>
      <name>battery_present</name>
      <display_name>Battery: Present</display_name>
      <description>Whether there is a lithium ion battery present.</description>
      <type>Boolean</type>
      <required>true</required>
      <model_dependent>false</model_dependent>
      <default_value>false</default_value>
      <choices>
        <choice>
          <value>true</value>
          <display_name>true</display_name>
        </choice>
        <choice>
          <value>false</value>
          <display_name>false</display_name>
        </choice>
      </choices>
    </argument>
    <argument>
      <name>battery_location</name>
      <display_name>Battery: Location</display_name>
      <description>The space type for the lithium ion battery location. If not provided, the OS-HPXML default (see &lt;a href='https://openstudio-hpxml.readthedocs.io/en/v1.7.0/workflow_inputs.html#hpxml-batteries'&gt;HPXML Batteries&lt;/a&gt;) is used.</description>
      <type>Choice</type>
      <units></units>
      <required>false</required>
      <model_dependent>false</model_dependent>
      <choices>
        <choice>
          <value>auto</value>
          <display_name>auto</display_name>
        </choice>
        <choice>
          <value>conditioned space</value>
          <display_name>conditioned space</display_name>
        </choice>
        <choice>
          <value>basement - conditioned</value>
          <display_name>basement - conditioned</display_name>
        </choice>
        <choice>
          <value>basement - unconditioned</value>
          <display_name>basement - unconditioned</display_name>
        </choice>
        <choice>
          <value>crawlspace</value>
          <display_name>crawlspace</display_name>
        </choice>
        <choice>
          <value>crawlspace - vented</value>
          <display_name>crawlspace - vented</display_name>
        </choice>
        <choice>
          <value>crawlspace - unvented</value>
          <display_name>crawlspace - unvented</display_name>
        </choice>
        <choice>
          <value>crawlspace - conditioned</value>
          <display_name>crawlspace - conditioned</display_name>
        </choice>
        <choice>
          <value>attic</value>
          <display_name>attic</display_name>
        </choice>
        <choice>
          <value>attic - vented</value>
          <display_name>attic - vented</display_name>
        </choice>
        <choice>
          <value>attic - unvented</value>
          <display_name>attic - unvented</display_name>
        </choice>
        <choice>
          <value>garage</value>
          <display_name>garage</display_name>
        </choice>
        <choice>
          <value>outside</value>
          <display_name>outside</display_name>
        </choice>
      </choices>
    </argument>
    <argument>
      <name>battery_power</name>
      <display_name>Battery: Rated Power Output</display_name>
      <description>The rated power output of the lithium ion battery. If not provided, the OS-HPXML default (see &lt;a href='https://openstudio-hpxml.readthedocs.io/en/v1.7.0/workflow_inputs.html#hpxml-batteries'&gt;HPXML Batteries&lt;/a&gt;) is used.</description>
      <type>String</type>
      <units>W</units>
      <required>false</required>
      <model_dependent>false</model_dependent>
    </argument>
    <argument>
      <name>battery_capacity</name>
      <display_name>Battery: Nominal Capacity</display_name>
      <description>The nominal capacity of the lithium ion battery. If not provided, the OS-HPXML default (see &lt;a href='https://openstudio-hpxml.readthedocs.io/en/v1.7.0/workflow_inputs.html#hpxml-batteries'&gt;HPXML Batteries&lt;/a&gt;) is used.</description>
      <type>String</type>
      <units>kWh</units>
      <required>false</required>
      <model_dependent>false</model_dependent>
    </argument>
    <argument>
      <name>battery_usable_capacity</name>
      <display_name>Battery: Usable Capacity</display_name>
      <description>The usable capacity of the lithium ion battery. If not provided, the OS-HPXML default (see &lt;a href='https://openstudio-hpxml.readthedocs.io/en/v1.7.0/workflow_inputs.html#hpxml-batteries'&gt;HPXML Batteries&lt;/a&gt;) is used.</description>
      <type>String</type>
      <units>kWh</units>
      <required>false</required>
      <model_dependent>false</model_dependent>
    </argument>
    <argument>
      <name>battery_round_trip_efficiency</name>
      <display_name>Battery: Round Trip Efficiency</display_name>
      <description>The round trip efficiency of the lithium ion battery. If not provided, the OS-HPXML default (see &lt;a href='https://openstudio-hpxml.readthedocs.io/en/v1.7.0/workflow_inputs.html#hpxml-batteries'&gt;HPXML Batteries&lt;/a&gt;) is used.</description>
      <type>String</type>
      <units>Frac</units>
      <required>false</required>
      <model_dependent>false</model_dependent>
    </argument>
    <argument>
      <name>lighting_present</name>
      <display_name>Lighting: Present</display_name>
      <description>Whether there is lighting energy use.</description>
      <type>Boolean</type>
      <required>true</required>
      <model_dependent>false</model_dependent>
      <default_value>true</default_value>
      <choices>
        <choice>
          <value>true</value>
          <display_name>true</display_name>
        </choice>
        <choice>
          <value>false</value>
          <display_name>false</display_name>
        </choice>
      </choices>
    </argument>
    <argument>
      <name>lighting_interior_fraction_cfl</name>
      <display_name>Lighting: Interior Fraction CFL</display_name>
      <description>Fraction of all lamps (interior) that are compact fluorescent. Lighting not specified as CFL, LFL, or LED is assumed to be incandescent.</description>
      <type>Double</type>
      <required>true</required>
      <model_dependent>false</model_dependent>
      <default_value>0.1</default_value>
    </argument>
    <argument>
      <name>lighting_interior_fraction_lfl</name>
      <display_name>Lighting: Interior Fraction LFL</display_name>
      <description>Fraction of all lamps (interior) that are linear fluorescent. Lighting not specified as CFL, LFL, or LED is assumed to be incandescent.</description>
      <type>Double</type>
      <required>true</required>
      <model_dependent>false</model_dependent>
      <default_value>0</default_value>
    </argument>
    <argument>
      <name>lighting_interior_fraction_led</name>
      <display_name>Lighting: Interior Fraction LED</display_name>
      <description>Fraction of all lamps (interior) that are light emitting diodes. Lighting not specified as CFL, LFL, or LED is assumed to be incandescent.</description>
      <type>Double</type>
      <required>true</required>
      <model_dependent>false</model_dependent>
      <default_value>0</default_value>
    </argument>
    <argument>
      <name>lighting_interior_usage_multiplier</name>
      <display_name>Lighting: Interior Usage Multiplier</display_name>
      <description>Multiplier on the lighting energy usage (interior) that can reflect, e.g., high/low usage occupants. If not provided, the OS-HPXML default (see &lt;a href='https://openstudio-hpxml.readthedocs.io/en/v1.7.0/workflow_inputs.html#hpxml-lighting'&gt;HPXML Lighting&lt;/a&gt;) is used.</description>
      <type>String</type>
      <units></units>
      <required>false</required>
      <model_dependent>false</model_dependent>
    </argument>
    <argument>
      <name>lighting_exterior_fraction_cfl</name>
      <display_name>Lighting: Exterior Fraction CFL</display_name>
      <description>Fraction of all lamps (exterior) that are compact fluorescent. Lighting not specified as CFL, LFL, or LED is assumed to be incandescent.</description>
      <type>Double</type>
      <required>true</required>
      <model_dependent>false</model_dependent>
      <default_value>0</default_value>
    </argument>
    <argument>
      <name>lighting_exterior_fraction_lfl</name>
      <display_name>Lighting: Exterior Fraction LFL</display_name>
      <description>Fraction of all lamps (exterior) that are linear fluorescent. Lighting not specified as CFL, LFL, or LED is assumed to be incandescent.</description>
      <type>Double</type>
      <required>true</required>
      <model_dependent>false</model_dependent>
      <default_value>0</default_value>
    </argument>
    <argument>
      <name>lighting_exterior_fraction_led</name>
      <display_name>Lighting: Exterior Fraction LED</display_name>
      <description>Fraction of all lamps (exterior) that are light emitting diodes. Lighting not specified as CFL, LFL, or LED is assumed to be incandescent.</description>
      <type>Double</type>
      <required>true</required>
      <model_dependent>false</model_dependent>
      <default_value>0</default_value>
    </argument>
    <argument>
      <name>lighting_exterior_usage_multiplier</name>
      <display_name>Lighting: Exterior Usage Multiplier</display_name>
      <description>Multiplier on the lighting energy usage (exterior) that can reflect, e.g., high/low usage occupants. If not provided, the OS-HPXML default (see &lt;a href='https://openstudio-hpxml.readthedocs.io/en/v1.7.0/workflow_inputs.html#hpxml-lighting'&gt;HPXML Lighting&lt;/a&gt;) is used.</description>
      <type>String</type>
      <units></units>
      <required>false</required>
      <model_dependent>false</model_dependent>
    </argument>
    <argument>
      <name>lighting_garage_fraction_cfl</name>
      <display_name>Lighting: Garage Fraction CFL</display_name>
      <description>Fraction of all lamps (garage) that are compact fluorescent. Lighting not specified as CFL, LFL, or LED is assumed to be incandescent.</description>
      <type>Double</type>
      <required>true</required>
      <model_dependent>false</model_dependent>
      <default_value>0</default_value>
    </argument>
    <argument>
      <name>lighting_garage_fraction_lfl</name>
      <display_name>Lighting: Garage Fraction LFL</display_name>
      <description>Fraction of all lamps (garage) that are linear fluorescent. Lighting not specified as CFL, LFL, or LED is assumed to be incandescent.</description>
      <type>Double</type>
      <required>true</required>
      <model_dependent>false</model_dependent>
      <default_value>0</default_value>
    </argument>
    <argument>
      <name>lighting_garage_fraction_led</name>
      <display_name>Lighting: Garage Fraction LED</display_name>
      <description>Fraction of all lamps (garage) that are light emitting diodes. Lighting not specified as CFL, LFL, or LED is assumed to be incandescent.</description>
      <type>Double</type>
      <required>true</required>
      <model_dependent>false</model_dependent>
      <default_value>0</default_value>
    </argument>
    <argument>
      <name>lighting_garage_usage_multiplier</name>
      <display_name>Lighting: Garage Usage Multiplier</display_name>
      <description>Multiplier on the lighting energy usage (garage) that can reflect, e.g., high/low usage occupants. If not provided, the OS-HPXML default (see &lt;a href='https://openstudio-hpxml.readthedocs.io/en/v1.7.0/workflow_inputs.html#hpxml-lighting'&gt;HPXML Lighting&lt;/a&gt;) is used.</description>
      <type>String</type>
      <units></units>
      <required>false</required>
      <model_dependent>false</model_dependent>
    </argument>
    <argument>
      <name>holiday_lighting_present</name>
      <display_name>Holiday Lighting: Present</display_name>
      <description>Whether there is holiday lighting.</description>
      <type>Boolean</type>
      <required>true</required>
      <model_dependent>false</model_dependent>
      <default_value>false</default_value>
      <choices>
        <choice>
          <value>true</value>
          <display_name>true</display_name>
        </choice>
        <choice>
          <value>false</value>
          <display_name>false</display_name>
        </choice>
      </choices>
    </argument>
    <argument>
      <name>holiday_lighting_daily_kwh</name>
      <display_name>Holiday Lighting: Daily Consumption</display_name>
      <description>The daily energy consumption for holiday lighting (exterior). If not provided, the OS-HPXML default (see &lt;a href='https://openstudio-hpxml.readthedocs.io/en/v1.7.0/workflow_inputs.html#hpxml-lighting'&gt;HPXML Lighting&lt;/a&gt;) is used.</description>
      <type>String</type>
      <units>kWh/day</units>
      <required>false</required>
      <model_dependent>false</model_dependent>
    </argument>
    <argument>
      <name>holiday_lighting_period</name>
      <display_name>Holiday Lighting: Period</display_name>
      <description>Enter a date like 'Nov 25 - Jan 5'. If not provided, the OS-HPXML default (see &lt;a href='https://openstudio-hpxml.readthedocs.io/en/v1.7.0/workflow_inputs.html#hpxml-lighting'&gt;HPXML Lighting&lt;/a&gt;) is used.</description>
      <type>String</type>
      <units></units>
      <required>false</required>
      <model_dependent>false</model_dependent>
    </argument>
    <argument>
      <name>dehumidifier_type</name>
      <display_name>Dehumidifier: Type</display_name>
      <description>The type of dehumidifier.</description>
      <type>Choice</type>
      <required>true</required>
      <model_dependent>false</model_dependent>
      <default_value>none</default_value>
      <choices>
        <choice>
          <value>none</value>
          <display_name>none</display_name>
        </choice>
        <choice>
          <value>portable</value>
          <display_name>portable</display_name>
        </choice>
        <choice>
          <value>whole-home</value>
          <display_name>whole-home</display_name>
        </choice>
      </choices>
    </argument>
    <argument>
      <name>dehumidifier_efficiency_type</name>
      <display_name>Dehumidifier: Efficiency Type</display_name>
      <description>The efficiency type of dehumidifier.</description>
      <type>Choice</type>
      <required>true</required>
      <model_dependent>false</model_dependent>
      <default_value>IntegratedEnergyFactor</default_value>
      <choices>
        <choice>
          <value>EnergyFactor</value>
          <display_name>EnergyFactor</display_name>
        </choice>
        <choice>
          <value>IntegratedEnergyFactor</value>
          <display_name>IntegratedEnergyFactor</display_name>
        </choice>
      </choices>
    </argument>
    <argument>
      <name>dehumidifier_efficiency</name>
      <display_name>Dehumidifier: Efficiency</display_name>
      <description>The efficiency of the dehumidifier.</description>
      <type>Double</type>
      <units>liters/kWh</units>
      <required>true</required>
      <model_dependent>false</model_dependent>
      <default_value>1.5</default_value>
    </argument>
    <argument>
      <name>dehumidifier_capacity</name>
      <display_name>Dehumidifier: Capacity</display_name>
      <description>The capacity (water removal rate) of the dehumidifier.</description>
      <type>Double</type>
      <units>pint/day</units>
      <required>true</required>
      <model_dependent>false</model_dependent>
      <default_value>40</default_value>
    </argument>
    <argument>
      <name>dehumidifier_rh_setpoint</name>
      <display_name>Dehumidifier: Relative Humidity Setpoint</display_name>
      <description>The relative humidity setpoint of the dehumidifier.</description>
      <type>Double</type>
      <units>Frac</units>
      <required>true</required>
      <model_dependent>false</model_dependent>
      <default_value>0.5</default_value>
    </argument>
    <argument>
      <name>dehumidifier_fraction_dehumidification_load_served</name>
      <display_name>Dehumidifier: Fraction Dehumidification Load Served</display_name>
      <description>The dehumidification load served fraction of the dehumidifier.</description>
      <type>Double</type>
      <units>Frac</units>
      <required>true</required>
      <model_dependent>false</model_dependent>
      <default_value>1</default_value>
    </argument>
    <argument>
      <name>clothes_washer_present</name>
      <display_name>Clothes Washer: Present</display_name>
      <description>Whether there is a clothes washer present.</description>
      <type>Boolean</type>
      <required>true</required>
      <model_dependent>false</model_dependent>
      <default_value>true</default_value>
      <choices>
        <choice>
          <value>true</value>
          <display_name>true</display_name>
        </choice>
        <choice>
          <value>false</value>
          <display_name>false</display_name>
        </choice>
      </choices>
    </argument>
    <argument>
      <name>clothes_washer_location</name>
      <display_name>Clothes Washer: Location</display_name>
      <description>The space type for the clothes washer location. If not provided, the OS-HPXML default (see &lt;a href='https://openstudio-hpxml.readthedocs.io/en/v1.7.0/workflow_inputs.html#hpxml-clothes-washer'&gt;HPXML Clothes Washer&lt;/a&gt;) is used.</description>
      <type>Choice</type>
      <units></units>
      <required>false</required>
      <model_dependent>false</model_dependent>
      <choices>
        <choice>
          <value>auto</value>
          <display_name>auto</display_name>
        </choice>
        <choice>
          <value>conditioned space</value>
          <display_name>conditioned space</display_name>
        </choice>
        <choice>
          <value>basement - conditioned</value>
          <display_name>basement - conditioned</display_name>
        </choice>
        <choice>
          <value>basement - unconditioned</value>
          <display_name>basement - unconditioned</display_name>
        </choice>
        <choice>
          <value>garage</value>
          <display_name>garage</display_name>
        </choice>
        <choice>
          <value>other housing unit</value>
          <display_name>other housing unit</display_name>
        </choice>
        <choice>
          <value>other heated space</value>
          <display_name>other heated space</display_name>
        </choice>
        <choice>
          <value>other multifamily buffer space</value>
          <display_name>other multifamily buffer space</display_name>
        </choice>
        <choice>
          <value>other non-freezing space</value>
          <display_name>other non-freezing space</display_name>
        </choice>
      </choices>
    </argument>
    <argument>
      <name>clothes_washer_efficiency_type</name>
      <display_name>Clothes Washer: Efficiency Type</display_name>
      <description>The efficiency type of the clothes washer.</description>
      <type>Choice</type>
      <required>true</required>
      <model_dependent>false</model_dependent>
      <default_value>IntegratedModifiedEnergyFactor</default_value>
      <choices>
        <choice>
          <value>ModifiedEnergyFactor</value>
          <display_name>ModifiedEnergyFactor</display_name>
        </choice>
        <choice>
          <value>IntegratedModifiedEnergyFactor</value>
          <display_name>IntegratedModifiedEnergyFactor</display_name>
        </choice>
      </choices>
    </argument>
    <argument>
      <name>clothes_washer_efficiency</name>
      <display_name>Clothes Washer: Efficiency</display_name>
      <description>The efficiency of the clothes washer. If not provided, the OS-HPXML default (see &lt;a href='https://openstudio-hpxml.readthedocs.io/en/v1.7.0/workflow_inputs.html#hpxml-clothes-washer'&gt;HPXML Clothes Washer&lt;/a&gt;) is used.</description>
      <type>String</type>
      <units>ft^3/kWh-cyc</units>
      <required>false</required>
      <model_dependent>false</model_dependent>
    </argument>
    <argument>
      <name>clothes_washer_rated_annual_kwh</name>
      <display_name>Clothes Washer: Rated Annual Consumption</display_name>
      <description>The annual energy consumed by the clothes washer, as rated, obtained from the EnergyGuide label. This includes both the appliance electricity consumption and the energy required for water heating. If not provided, the OS-HPXML default (see &lt;a href='https://openstudio-hpxml.readthedocs.io/en/v1.7.0/workflow_inputs.html#hpxml-clothes-washer'&gt;HPXML Clothes Washer&lt;/a&gt;) is used.</description>
      <type>String</type>
      <units>kWh/yr</units>
      <required>false</required>
      <model_dependent>false</model_dependent>
    </argument>
    <argument>
      <name>clothes_washer_label_electric_rate</name>
      <display_name>Clothes Washer: Label Electric Rate</display_name>
      <description>The annual energy consumed by the clothes washer, as rated, obtained from the EnergyGuide label. This includes both the appliance electricity consumption and the energy required for water heating. If not provided, the OS-HPXML default (see &lt;a href='https://openstudio-hpxml.readthedocs.io/en/v1.7.0/workflow_inputs.html#hpxml-clothes-washer'&gt;HPXML Clothes Washer&lt;/a&gt;) is used.</description>
      <type>String</type>
      <units>$/kWh</units>
      <required>false</required>
      <model_dependent>false</model_dependent>
    </argument>
    <argument>
      <name>clothes_washer_label_gas_rate</name>
      <display_name>Clothes Washer: Label Gas Rate</display_name>
      <description>The annual energy consumed by the clothes washer, as rated, obtained from the EnergyGuide label. This includes both the appliance electricity consumption and the energy required for water heating. If not provided, the OS-HPXML default (see &lt;a href='https://openstudio-hpxml.readthedocs.io/en/v1.7.0/workflow_inputs.html#hpxml-clothes-washer'&gt;HPXML Clothes Washer&lt;/a&gt;) is used.</description>
      <type>String</type>
      <units>$/therm</units>
      <required>false</required>
      <model_dependent>false</model_dependent>
    </argument>
    <argument>
      <name>clothes_washer_label_annual_gas_cost</name>
      <display_name>Clothes Washer: Label Annual Cost with Gas DHW</display_name>
      <description>The annual cost of using the system under test conditions. Input is obtained from the EnergyGuide label. If not provided, the OS-HPXML default (see &lt;a href='https://openstudio-hpxml.readthedocs.io/en/v1.7.0/workflow_inputs.html#hpxml-clothes-washer'&gt;HPXML Clothes Washer&lt;/a&gt;) is used.</description>
      <type>String</type>
      <units>$</units>
      <required>false</required>
      <model_dependent>false</model_dependent>
    </argument>
    <argument>
      <name>clothes_washer_label_usage</name>
      <display_name>Clothes Washer: Label Usage</display_name>
      <description>The clothes washer loads per week. If not provided, the OS-HPXML default (see &lt;a href='https://openstudio-hpxml.readthedocs.io/en/v1.7.0/workflow_inputs.html#hpxml-clothes-washer'&gt;HPXML Clothes Washer&lt;/a&gt;) is used.</description>
      <type>String</type>
      <units>cyc/wk</units>
      <required>false</required>
      <model_dependent>false</model_dependent>
    </argument>
    <argument>
      <name>clothes_washer_capacity</name>
      <display_name>Clothes Washer: Drum Volume</display_name>
      <description>Volume of the washer drum. Obtained from the EnergyStar website or the manufacturer's literature. If not provided, the OS-HPXML default (see &lt;a href='https://openstudio-hpxml.readthedocs.io/en/v1.7.0/workflow_inputs.html#hpxml-clothes-washer'&gt;HPXML Clothes Washer&lt;/a&gt;) is used.</description>
      <type>String</type>
      <units>ft^3</units>
      <required>false</required>
      <model_dependent>false</model_dependent>
    </argument>
    <argument>
      <name>clothes_washer_usage_multiplier</name>
      <display_name>Clothes Washer: Usage Multiplier</display_name>
      <description>Multiplier on the clothes washer energy and hot water usage that can reflect, e.g., high/low usage occupants. If not provided, the OS-HPXML default (see &lt;a href='https://openstudio-hpxml.readthedocs.io/en/v1.7.0/workflow_inputs.html#hpxml-clothes-washer'&gt;HPXML Clothes Washer&lt;/a&gt;) is used.</description>
      <type>String</type>
      <units></units>
      <required>false</required>
      <model_dependent>false</model_dependent>
    </argument>
    <argument>
      <name>clothes_dryer_present</name>
      <display_name>Clothes Dryer: Present</display_name>
      <description>Whether there is a clothes dryer present.</description>
      <type>Boolean</type>
      <required>true</required>
      <model_dependent>false</model_dependent>
      <default_value>true</default_value>
      <choices>
        <choice>
          <value>true</value>
          <display_name>true</display_name>
        </choice>
        <choice>
          <value>false</value>
          <display_name>false</display_name>
        </choice>
      </choices>
    </argument>
    <argument>
      <name>clothes_dryer_location</name>
      <display_name>Clothes Dryer: Location</display_name>
      <description>The space type for the clothes dryer location. If not provided, the OS-HPXML default (see &lt;a href='https://openstudio-hpxml.readthedocs.io/en/v1.7.0/workflow_inputs.html#hpxml-clothes-dryer'&gt;HPXML Clothes Dryer&lt;/a&gt;) is used.</description>
      <type>Choice</type>
      <units></units>
      <required>false</required>
      <model_dependent>false</model_dependent>
      <choices>
        <choice>
          <value>auto</value>
          <display_name>auto</display_name>
        </choice>
        <choice>
          <value>conditioned space</value>
          <display_name>conditioned space</display_name>
        </choice>
        <choice>
          <value>basement - conditioned</value>
          <display_name>basement - conditioned</display_name>
        </choice>
        <choice>
          <value>basement - unconditioned</value>
          <display_name>basement - unconditioned</display_name>
        </choice>
        <choice>
          <value>garage</value>
          <display_name>garage</display_name>
        </choice>
        <choice>
          <value>other housing unit</value>
          <display_name>other housing unit</display_name>
        </choice>
        <choice>
          <value>other heated space</value>
          <display_name>other heated space</display_name>
        </choice>
        <choice>
          <value>other multifamily buffer space</value>
          <display_name>other multifamily buffer space</display_name>
        </choice>
        <choice>
          <value>other non-freezing space</value>
          <display_name>other non-freezing space</display_name>
        </choice>
      </choices>
    </argument>
    <argument>
      <name>clothes_dryer_fuel_type</name>
      <display_name>Clothes Dryer: Fuel Type</display_name>
      <description>Type of fuel used by the clothes dryer.</description>
      <type>Choice</type>
      <required>true</required>
      <model_dependent>false</model_dependent>
      <default_value>natural gas</default_value>
      <choices>
        <choice>
          <value>electricity</value>
          <display_name>electricity</display_name>
        </choice>
        <choice>
          <value>natural gas</value>
          <display_name>natural gas</display_name>
        </choice>
        <choice>
          <value>fuel oil</value>
          <display_name>fuel oil</display_name>
        </choice>
        <choice>
          <value>propane</value>
          <display_name>propane</display_name>
        </choice>
        <choice>
          <value>wood</value>
          <display_name>wood</display_name>
        </choice>
        <choice>
          <value>coal</value>
          <display_name>coal</display_name>
        </choice>
      </choices>
    </argument>
    <argument>
      <name>clothes_dryer_efficiency_type</name>
      <display_name>Clothes Dryer: Efficiency Type</display_name>
      <description>The efficiency type of the clothes dryer.</description>
      <type>Choice</type>
      <required>true</required>
      <model_dependent>false</model_dependent>
      <default_value>CombinedEnergyFactor</default_value>
      <choices>
        <choice>
          <value>EnergyFactor</value>
          <display_name>EnergyFactor</display_name>
        </choice>
        <choice>
          <value>CombinedEnergyFactor</value>
          <display_name>CombinedEnergyFactor</display_name>
        </choice>
      </choices>
    </argument>
    <argument>
      <name>clothes_dryer_efficiency</name>
      <display_name>Clothes Dryer: Efficiency</display_name>
      <description>The efficiency of the clothes dryer. If not provided, the OS-HPXML default (see &lt;a href='https://openstudio-hpxml.readthedocs.io/en/v1.7.0/workflow_inputs.html#hpxml-clothes-dryer'&gt;HPXML Clothes Dryer&lt;/a&gt;) is used.</description>
      <type>String</type>
      <units>lb/kWh</units>
      <required>false</required>
      <model_dependent>false</model_dependent>
    </argument>
    <argument>
      <name>clothes_dryer_vented_flow_rate</name>
      <display_name>Clothes Dryer: Vented Flow Rate</display_name>
      <description>The exhaust flow rate of the vented clothes dryer. If not provided, the OS-HPXML default (see &lt;a href='https://openstudio-hpxml.readthedocs.io/en/v1.7.0/workflow_inputs.html#hpxml-clothes-dryer'&gt;HPXML Clothes Dryer&lt;/a&gt;) is used.</description>
      <type>String</type>
      <units>CFM</units>
      <required>false</required>
      <model_dependent>false</model_dependent>
    </argument>
    <argument>
      <name>clothes_dryer_usage_multiplier</name>
      <display_name>Clothes Dryer: Usage Multiplier</display_name>
      <description>Multiplier on the clothes dryer energy usage that can reflect, e.g., high/low usage occupants. If not provided, the OS-HPXML default (see &lt;a href='https://openstudio-hpxml.readthedocs.io/en/v1.7.0/workflow_inputs.html#hpxml-clothes-dryer'&gt;HPXML Clothes Dryer&lt;/a&gt;) is used.</description>
      <type>String</type>
      <units></units>
      <required>false</required>
      <model_dependent>false</model_dependent>
    </argument>
    <argument>
      <name>dishwasher_present</name>
      <display_name>Dishwasher: Present</display_name>
      <description>Whether there is a dishwasher present.</description>
      <type>Boolean</type>
      <required>true</required>
      <model_dependent>false</model_dependent>
      <default_value>true</default_value>
      <choices>
        <choice>
          <value>true</value>
          <display_name>true</display_name>
        </choice>
        <choice>
          <value>false</value>
          <display_name>false</display_name>
        </choice>
      </choices>
    </argument>
    <argument>
      <name>dishwasher_location</name>
      <display_name>Dishwasher: Location</display_name>
      <description>The space type for the dishwasher location. If not provided, the OS-HPXML default (see &lt;a href='https://openstudio-hpxml.readthedocs.io/en/v1.7.0/workflow_inputs.html#hpxml-dishwasher'&gt;HPXML Dishwasher&lt;/a&gt;) is used.</description>
      <type>Choice</type>
      <units></units>
      <required>false</required>
      <model_dependent>false</model_dependent>
      <choices>
        <choice>
          <value>auto</value>
          <display_name>auto</display_name>
        </choice>
        <choice>
          <value>conditioned space</value>
          <display_name>conditioned space</display_name>
        </choice>
        <choice>
          <value>basement - conditioned</value>
          <display_name>basement - conditioned</display_name>
        </choice>
        <choice>
          <value>basement - unconditioned</value>
          <display_name>basement - unconditioned</display_name>
        </choice>
        <choice>
          <value>garage</value>
          <display_name>garage</display_name>
        </choice>
        <choice>
          <value>other housing unit</value>
          <display_name>other housing unit</display_name>
        </choice>
        <choice>
          <value>other heated space</value>
          <display_name>other heated space</display_name>
        </choice>
        <choice>
          <value>other multifamily buffer space</value>
          <display_name>other multifamily buffer space</display_name>
        </choice>
        <choice>
          <value>other non-freezing space</value>
          <display_name>other non-freezing space</display_name>
        </choice>
      </choices>
    </argument>
    <argument>
      <name>dishwasher_efficiency_type</name>
      <display_name>Dishwasher: Efficiency Type</display_name>
      <description>The efficiency type of dishwasher.</description>
      <type>Choice</type>
      <required>true</required>
      <model_dependent>false</model_dependent>
      <default_value>RatedAnnualkWh</default_value>
      <choices>
        <choice>
          <value>RatedAnnualkWh</value>
          <display_name>RatedAnnualkWh</display_name>
        </choice>
        <choice>
          <value>EnergyFactor</value>
          <display_name>EnergyFactor</display_name>
        </choice>
      </choices>
    </argument>
    <argument>
      <name>dishwasher_efficiency</name>
      <display_name>Dishwasher: Efficiency</display_name>
      <description>The efficiency of the dishwasher. If not provided, the OS-HPXML default (see &lt;a href='https://openstudio-hpxml.readthedocs.io/en/v1.7.0/workflow_inputs.html#hpxml-dishwasher'&gt;HPXML Dishwasher&lt;/a&gt;) is used.</description>
      <type>String</type>
      <units>RatedAnnualkWh or EnergyFactor</units>
      <required>false</required>
      <model_dependent>false</model_dependent>
    </argument>
    <argument>
      <name>dishwasher_label_electric_rate</name>
      <display_name>Dishwasher: Label Electric Rate</display_name>
      <description>The label electric rate of the dishwasher. If not provided, the OS-HPXML default (see &lt;a href='https://openstudio-hpxml.readthedocs.io/en/v1.7.0/workflow_inputs.html#hpxml-dishwasher'&gt;HPXML Dishwasher&lt;/a&gt;) is used.</description>
      <type>String</type>
      <units>$/kWh</units>
      <required>false</required>
      <model_dependent>false</model_dependent>
    </argument>
    <argument>
      <name>dishwasher_label_gas_rate</name>
      <display_name>Dishwasher: Label Gas Rate</display_name>
      <description>The label gas rate of the dishwasher. If not provided, the OS-HPXML default (see &lt;a href='https://openstudio-hpxml.readthedocs.io/en/v1.7.0/workflow_inputs.html#hpxml-dishwasher'&gt;HPXML Dishwasher&lt;/a&gt;) is used.</description>
      <type>String</type>
      <units>$/therm</units>
      <required>false</required>
      <model_dependent>false</model_dependent>
    </argument>
    <argument>
      <name>dishwasher_label_annual_gas_cost</name>
      <display_name>Dishwasher: Label Annual Gas Cost</display_name>
      <description>The label annual gas cost of the dishwasher. If not provided, the OS-HPXML default (see &lt;a href='https://openstudio-hpxml.readthedocs.io/en/v1.7.0/workflow_inputs.html#hpxml-dishwasher'&gt;HPXML Dishwasher&lt;/a&gt;) is used.</description>
      <type>String</type>
      <units>$</units>
      <required>false</required>
      <model_dependent>false</model_dependent>
    </argument>
    <argument>
      <name>dishwasher_label_usage</name>
      <display_name>Dishwasher: Label Usage</display_name>
      <description>The dishwasher loads per week. If not provided, the OS-HPXML default (see &lt;a href='https://openstudio-hpxml.readthedocs.io/en/v1.7.0/workflow_inputs.html#hpxml-dishwasher'&gt;HPXML Dishwasher&lt;/a&gt;) is used.</description>
      <type>String</type>
      <units>cyc/wk</units>
      <required>false</required>
      <model_dependent>false</model_dependent>
    </argument>
    <argument>
      <name>dishwasher_place_setting_capacity</name>
      <display_name>Dishwasher: Number of Place Settings</display_name>
      <description>The number of place settings for the unit. Data obtained from manufacturer's literature. If not provided, the OS-HPXML default (see &lt;a href='https://openstudio-hpxml.readthedocs.io/en/v1.7.0/workflow_inputs.html#hpxml-dishwasher'&gt;HPXML Dishwasher&lt;/a&gt;) is used.</description>
      <type>String</type>
      <units>#</units>
      <required>false</required>
      <model_dependent>false</model_dependent>
    </argument>
    <argument>
      <name>dishwasher_usage_multiplier</name>
      <display_name>Dishwasher: Usage Multiplier</display_name>
      <description>Multiplier on the dishwasher energy usage that can reflect, e.g., high/low usage occupants. If not provided, the OS-HPXML default (see &lt;a href='https://openstudio-hpxml.readthedocs.io/en/v1.7.0/workflow_inputs.html#hpxml-dishwasher'&gt;HPXML Dishwasher&lt;/a&gt;) is used.</description>
      <type>String</type>
      <units></units>
      <required>false</required>
      <model_dependent>false</model_dependent>
    </argument>
    <argument>
      <name>refrigerator_present</name>
      <display_name>Refrigerator: Present</display_name>
      <description>Whether there is a refrigerator present.</description>
      <type>Boolean</type>
      <required>true</required>
      <model_dependent>false</model_dependent>
      <default_value>true</default_value>
      <choices>
        <choice>
          <value>true</value>
          <display_name>true</display_name>
        </choice>
        <choice>
          <value>false</value>
          <display_name>false</display_name>
        </choice>
      </choices>
    </argument>
    <argument>
      <name>refrigerator_location</name>
      <display_name>Refrigerator: Location</display_name>
      <description>The space type for the refrigerator location. If not provided, the OS-HPXML default (see &lt;a href='https://openstudio-hpxml.readthedocs.io/en/v1.7.0/workflow_inputs.html#hpxml-refrigerators'&gt;HPXML Refrigerators&lt;/a&gt;) is used.</description>
      <type>Choice</type>
      <units></units>
      <required>false</required>
      <model_dependent>false</model_dependent>
      <choices>
        <choice>
          <value>auto</value>
          <display_name>auto</display_name>
        </choice>
        <choice>
          <value>conditioned space</value>
          <display_name>conditioned space</display_name>
        </choice>
        <choice>
          <value>basement - conditioned</value>
          <display_name>basement - conditioned</display_name>
        </choice>
        <choice>
          <value>basement - unconditioned</value>
          <display_name>basement - unconditioned</display_name>
        </choice>
        <choice>
          <value>garage</value>
          <display_name>garage</display_name>
        </choice>
        <choice>
          <value>other housing unit</value>
          <display_name>other housing unit</display_name>
        </choice>
        <choice>
          <value>other heated space</value>
          <display_name>other heated space</display_name>
        </choice>
        <choice>
          <value>other multifamily buffer space</value>
          <display_name>other multifamily buffer space</display_name>
        </choice>
        <choice>
          <value>other non-freezing space</value>
          <display_name>other non-freezing space</display_name>
        </choice>
      </choices>
    </argument>
    <argument>
      <name>refrigerator_rated_annual_kwh</name>
      <display_name>Refrigerator: Rated Annual Consumption</display_name>
      <description>The EnergyGuide rated annual energy consumption for a refrigerator. If not provided, the OS-HPXML default (see &lt;a href='https://openstudio-hpxml.readthedocs.io/en/v1.7.0/workflow_inputs.html#hpxml-refrigerators'&gt;HPXML Refrigerators&lt;/a&gt;) is used.</description>
      <type>String</type>
      <units>kWh/yr</units>
      <required>false</required>
      <model_dependent>false</model_dependent>
    </argument>
    <argument>
      <name>refrigerator_usage_multiplier</name>
      <display_name>Refrigerator: Usage Multiplier</display_name>
      <description>Multiplier on the refrigerator energy usage that can reflect, e.g., high/low usage occupants. If not provided, the OS-HPXML default (see &lt;a href='https://openstudio-hpxml.readthedocs.io/en/v1.7.0/workflow_inputs.html#hpxml-refrigerators'&gt;HPXML Refrigerators&lt;/a&gt;) is used.</description>
      <type>String</type>
      <units></units>
      <required>false</required>
      <model_dependent>false</model_dependent>
    </argument>
    <argument>
      <name>extra_refrigerator_present</name>
      <display_name>Extra Refrigerator: Present</display_name>
      <description>Whether there is an extra refrigerator present.</description>
      <type>Boolean</type>
      <required>true</required>
      <model_dependent>false</model_dependent>
      <default_value>false</default_value>
      <choices>
        <choice>
          <value>true</value>
          <display_name>true</display_name>
        </choice>
        <choice>
          <value>false</value>
          <display_name>false</display_name>
        </choice>
      </choices>
    </argument>
    <argument>
      <name>extra_refrigerator_location</name>
      <display_name>Extra Refrigerator: Location</display_name>
      <description>The space type for the extra refrigerator location. If not provided, the OS-HPXML default (see &lt;a href='https://openstudio-hpxml.readthedocs.io/en/v1.7.0/workflow_inputs.html#hpxml-refrigerators'&gt;HPXML Refrigerators&lt;/a&gt;) is used.</description>
      <type>Choice</type>
      <units></units>
      <required>false</required>
      <model_dependent>false</model_dependent>
      <choices>
        <choice>
          <value>auto</value>
          <display_name>auto</display_name>
        </choice>
        <choice>
          <value>conditioned space</value>
          <display_name>conditioned space</display_name>
        </choice>
        <choice>
          <value>basement - conditioned</value>
          <display_name>basement - conditioned</display_name>
        </choice>
        <choice>
          <value>basement - unconditioned</value>
          <display_name>basement - unconditioned</display_name>
        </choice>
        <choice>
          <value>garage</value>
          <display_name>garage</display_name>
        </choice>
        <choice>
          <value>other housing unit</value>
          <display_name>other housing unit</display_name>
        </choice>
        <choice>
          <value>other heated space</value>
          <display_name>other heated space</display_name>
        </choice>
        <choice>
          <value>other multifamily buffer space</value>
          <display_name>other multifamily buffer space</display_name>
        </choice>
        <choice>
          <value>other non-freezing space</value>
          <display_name>other non-freezing space</display_name>
        </choice>
      </choices>
    </argument>
    <argument>
      <name>extra_refrigerator_rated_annual_kwh</name>
      <display_name>Extra Refrigerator: Rated Annual Consumption</display_name>
      <description>The EnergyGuide rated annual energy consumption for an extra rrefrigerator. If not provided, the OS-HPXML default (see &lt;a href='https://openstudio-hpxml.readthedocs.io/en/v1.7.0/workflow_inputs.html#hpxml-refrigerators'&gt;HPXML Refrigerators&lt;/a&gt;) is used.</description>
      <type>String</type>
      <units>kWh/yr</units>
      <required>false</required>
      <model_dependent>false</model_dependent>
    </argument>
    <argument>
      <name>extra_refrigerator_usage_multiplier</name>
      <display_name>Extra Refrigerator: Usage Multiplier</display_name>
      <description>Multiplier on the extra refrigerator energy usage that can reflect, e.g., high/low usage occupants. If not provided, the OS-HPXML default (see &lt;a href='https://openstudio-hpxml.readthedocs.io/en/v1.7.0/workflow_inputs.html#hpxml-refrigerators'&gt;HPXML Refrigerators&lt;/a&gt;) is used.</description>
      <type>String</type>
      <units></units>
      <required>false</required>
      <model_dependent>false</model_dependent>
    </argument>
    <argument>
      <name>freezer_present</name>
      <display_name>Freezer: Present</display_name>
      <description>Whether there is a freezer present.</description>
      <type>Boolean</type>
      <required>true</required>
      <model_dependent>false</model_dependent>
      <default_value>false</default_value>
      <choices>
        <choice>
          <value>true</value>
          <display_name>true</display_name>
        </choice>
        <choice>
          <value>false</value>
          <display_name>false</display_name>
        </choice>
      </choices>
    </argument>
    <argument>
      <name>freezer_location</name>
      <display_name>Freezer: Location</display_name>
      <description>The space type for the freezer location. If not provided, the OS-HPXML default (see &lt;a href='https://openstudio-hpxml.readthedocs.io/en/v1.7.0/workflow_inputs.html#hpxml-freezers'&gt;HPXML Freezers&lt;/a&gt;) is used.</description>
      <type>Choice</type>
      <units></units>
      <required>false</required>
      <model_dependent>false</model_dependent>
      <choices>
        <choice>
          <value>auto</value>
          <display_name>auto</display_name>
        </choice>
        <choice>
          <value>conditioned space</value>
          <display_name>conditioned space</display_name>
        </choice>
        <choice>
          <value>basement - conditioned</value>
          <display_name>basement - conditioned</display_name>
        </choice>
        <choice>
          <value>basement - unconditioned</value>
          <display_name>basement - unconditioned</display_name>
        </choice>
        <choice>
          <value>garage</value>
          <display_name>garage</display_name>
        </choice>
        <choice>
          <value>other housing unit</value>
          <display_name>other housing unit</display_name>
        </choice>
        <choice>
          <value>other heated space</value>
          <display_name>other heated space</display_name>
        </choice>
        <choice>
          <value>other multifamily buffer space</value>
          <display_name>other multifamily buffer space</display_name>
        </choice>
        <choice>
          <value>other non-freezing space</value>
          <display_name>other non-freezing space</display_name>
        </choice>
      </choices>
    </argument>
    <argument>
      <name>freezer_rated_annual_kwh</name>
      <display_name>Freezer: Rated Annual Consumption</display_name>
      <description>The EnergyGuide rated annual energy consumption for a freezer. If not provided, the OS-HPXML default (see &lt;a href='https://openstudio-hpxml.readthedocs.io/en/v1.7.0/workflow_inputs.html#hpxml-freezers'&gt;HPXML Freezers&lt;/a&gt;) is used.</description>
      <type>String</type>
      <units>kWh/yr</units>
      <required>false</required>
      <model_dependent>false</model_dependent>
    </argument>
    <argument>
      <name>freezer_usage_multiplier</name>
      <display_name>Freezer: Usage Multiplier</display_name>
      <description>Multiplier on the freezer energy usage that can reflect, e.g., high/low usage occupants. If not provided, the OS-HPXML default (see &lt;a href='https://openstudio-hpxml.readthedocs.io/en/v1.7.0/workflow_inputs.html#hpxml-freezers'&gt;HPXML Freezers&lt;/a&gt;) is used.</description>
      <type>String</type>
      <units></units>
      <required>false</required>
      <model_dependent>false</model_dependent>
    </argument>
    <argument>
      <name>cooking_range_oven_present</name>
      <display_name>Cooking Range/Oven: Present</display_name>
      <description>Whether there is a cooking range/oven present.</description>
      <type>Boolean</type>
      <required>true</required>
      <model_dependent>false</model_dependent>
      <default_value>true</default_value>
      <choices>
        <choice>
          <value>true</value>
          <display_name>true</display_name>
        </choice>
        <choice>
          <value>false</value>
          <display_name>false</display_name>
        </choice>
      </choices>
    </argument>
    <argument>
      <name>cooking_range_oven_location</name>
      <display_name>Cooking Range/Oven: Location</display_name>
      <description>The space type for the cooking range/oven location. If not provided, the OS-HPXML default (see &lt;a href='https://openstudio-hpxml.readthedocs.io/en/v1.7.0/workflow_inputs.html#hpxml-cooking-range-oven'&gt;HPXML Cooking Range/Oven&lt;/a&gt;) is used.</description>
      <type>Choice</type>
      <units></units>
      <required>false</required>
      <model_dependent>false</model_dependent>
      <choices>
        <choice>
          <value>auto</value>
          <display_name>auto</display_name>
        </choice>
        <choice>
          <value>conditioned space</value>
          <display_name>conditioned space</display_name>
        </choice>
        <choice>
          <value>basement - conditioned</value>
          <display_name>basement - conditioned</display_name>
        </choice>
        <choice>
          <value>basement - unconditioned</value>
          <display_name>basement - unconditioned</display_name>
        </choice>
        <choice>
          <value>garage</value>
          <display_name>garage</display_name>
        </choice>
        <choice>
          <value>other housing unit</value>
          <display_name>other housing unit</display_name>
        </choice>
        <choice>
          <value>other heated space</value>
          <display_name>other heated space</display_name>
        </choice>
        <choice>
          <value>other multifamily buffer space</value>
          <display_name>other multifamily buffer space</display_name>
        </choice>
        <choice>
          <value>other non-freezing space</value>
          <display_name>other non-freezing space</display_name>
        </choice>
      </choices>
    </argument>
    <argument>
      <name>cooking_range_oven_fuel_type</name>
      <display_name>Cooking Range/Oven: Fuel Type</display_name>
      <description>Type of fuel used by the cooking range/oven.</description>
      <type>Choice</type>
      <required>true</required>
      <model_dependent>false</model_dependent>
      <default_value>natural gas</default_value>
      <choices>
        <choice>
          <value>electricity</value>
          <display_name>electricity</display_name>
        </choice>
        <choice>
          <value>natural gas</value>
          <display_name>natural gas</display_name>
        </choice>
        <choice>
          <value>fuel oil</value>
          <display_name>fuel oil</display_name>
        </choice>
        <choice>
          <value>propane</value>
          <display_name>propane</display_name>
        </choice>
        <choice>
          <value>wood</value>
          <display_name>wood</display_name>
        </choice>
        <choice>
          <value>coal</value>
          <display_name>coal</display_name>
        </choice>
      </choices>
    </argument>
    <argument>
      <name>cooking_range_oven_is_induction</name>
      <display_name>Cooking Range/Oven: Is Induction</display_name>
      <description>Whether the cooking range is induction. If not provided, the OS-HPXML default (see &lt;a href='https://openstudio-hpxml.readthedocs.io/en/v1.7.0/workflow_inputs.html#hpxml-cooking-range-oven'&gt;HPXML Cooking Range/Oven&lt;/a&gt;) is used.</description>
      <type>Choice</type>
      <units></units>
      <required>false</required>
      <model_dependent>false</model_dependent>
      <choices>
        <choice>
          <value>auto</value>
          <display_name>auto</display_name>
        </choice>
        <choice>
          <value>true</value>
          <display_name>true</display_name>
        </choice>
        <choice>
          <value>false</value>
          <display_name>false</display_name>
        </choice>
      </choices>
    </argument>
    <argument>
      <name>cooking_range_oven_is_convection</name>
      <display_name>Cooking Range/Oven: Is Convection</display_name>
      <description>Whether the oven is convection. If not provided, the OS-HPXML default (see &lt;a href='https://openstudio-hpxml.readthedocs.io/en/v1.7.0/workflow_inputs.html#hpxml-cooking-range-oven'&gt;HPXML Cooking Range/Oven&lt;/a&gt;) is used.</description>
      <type>Choice</type>
      <units></units>
      <required>false</required>
      <model_dependent>false</model_dependent>
      <choices>
        <choice>
          <value>auto</value>
          <display_name>auto</display_name>
        </choice>
        <choice>
          <value>true</value>
          <display_name>true</display_name>
        </choice>
        <choice>
          <value>false</value>
          <display_name>false</display_name>
        </choice>
      </choices>
    </argument>
    <argument>
      <name>cooking_range_oven_usage_multiplier</name>
      <display_name>Cooking Range/Oven: Usage Multiplier</display_name>
      <description>Multiplier on the cooking range/oven energy usage that can reflect, e.g., high/low usage occupants. If not provided, the OS-HPXML default (see &lt;a href='https://openstudio-hpxml.readthedocs.io/en/v1.7.0/workflow_inputs.html#hpxml-cooking-range-oven'&gt;HPXML Cooking Range/Oven&lt;/a&gt;) is used.</description>
      <type>String</type>
      <units></units>
      <required>false</required>
      <model_dependent>false</model_dependent>
    </argument>
    <argument>
      <name>ceiling_fan_present</name>
      <display_name>Ceiling Fan: Present</display_name>
      <description>Whether there are any ceiling fans.</description>
      <type>Boolean</type>
      <required>true</required>
      <model_dependent>false</model_dependent>
      <default_value>true</default_value>
      <choices>
        <choice>
          <value>true</value>
          <display_name>true</display_name>
        </choice>
        <choice>
          <value>false</value>
          <display_name>false</display_name>
        </choice>
      </choices>
    </argument>
    <argument>
      <name>ceiling_fan_label_energy_use</name>
      <display_name>Ceiling Fan: Label Energy Use</display_name>
      <description>The label average energy use of the ceiling fan(s). If neither Efficiency nor Label Energy Use provided, the OS-HPXML default (see &lt;a href='https://openstudio-hpxml.readthedocs.io/en/v1.7.0/workflow_inputs.html#hpxml-ceiling-fans'&gt;HPXML Ceiling Fans&lt;/a&gt;) is used.</description>
      <type>String</type>
      <units>W</units>
      <required>false</required>
      <model_dependent>false</model_dependent>
    </argument>
    <argument>
      <name>ceiling_fan_efficiency</name>
      <display_name>Ceiling Fan: Efficiency</display_name>
      <description>The efficiency rating of the ceiling fan(s) at medium speed. Only used if Label Energy Use not provided. If neither Efficiency nor Label Energy Use provided, the OS-HPXML default (see &lt;a href='https://openstudio-hpxml.readthedocs.io/en/v1.7.0/workflow_inputs.html#hpxml-ceiling-fans'&gt;HPXML Ceiling Fans&lt;/a&gt;) is used.</description>
      <type>String</type>
      <units>CFM/W</units>
      <required>false</required>
      <model_dependent>false</model_dependent>
    </argument>
    <argument>
      <name>ceiling_fan_quantity</name>
      <display_name>Ceiling Fan: Quantity</display_name>
      <description>Total number of ceiling fans. If not provided, the OS-HPXML default (see &lt;a href='https://openstudio-hpxml.readthedocs.io/en/v1.7.0/workflow_inputs.html#hpxml-ceiling-fans'&gt;HPXML Ceiling Fans&lt;/a&gt;) is used.</description>
      <type>String</type>
      <units>#</units>
      <required>false</required>
      <model_dependent>false</model_dependent>
    </argument>
    <argument>
      <name>ceiling_fan_cooling_setpoint_temp_offset</name>
      <display_name>Ceiling Fan: Cooling Setpoint Temperature Offset</display_name>
      <description>The cooling setpoint temperature offset during months when the ceiling fans are operating. Only applies if ceiling fan quantity is greater than zero. If not provided, the OS-HPXML default (see &lt;a href='https://openstudio-hpxml.readthedocs.io/en/v1.7.0/workflow_inputs.html#hpxml-ceiling-fans'&gt;HPXML Ceiling Fans&lt;/a&gt;) is used.</description>
      <type>String</type>
      <units>deg-F</units>
      <required>false</required>
      <model_dependent>false</model_dependent>
    </argument>
    <argument>
      <name>misc_plug_loads_television_present</name>
      <display_name>Misc Plug Loads: Television Present</display_name>
      <description>Whether there are televisions.</description>
      <type>Boolean</type>
      <required>true</required>
      <model_dependent>false</model_dependent>
      <default_value>true</default_value>
      <choices>
        <choice>
          <value>true</value>
          <display_name>true</display_name>
        </choice>
        <choice>
          <value>false</value>
          <display_name>false</display_name>
        </choice>
      </choices>
    </argument>
    <argument>
      <name>misc_plug_loads_television_annual_kwh</name>
      <display_name>Misc Plug Loads: Television Annual kWh</display_name>
      <description>The annual energy consumption of the television plug loads. If not provided, the OS-HPXML default (see &lt;a href='https://openstudio-hpxml.readthedocs.io/en/v1.7.0/workflow_inputs.html#hpxml-plug-loads'&gt;HPXML Plug Loads&lt;/a&gt;) is used.</description>
      <type>String</type>
      <units>kWh/yr</units>
      <required>false</required>
      <model_dependent>false</model_dependent>
    </argument>
    <argument>
      <name>misc_plug_loads_television_usage_multiplier</name>
      <display_name>Misc Plug Loads: Television Usage Multiplier</display_name>
      <description>Multiplier on the television energy usage that can reflect, e.g., high/low usage occupants. If not provided, the OS-HPXML default (see &lt;a href='https://openstudio-hpxml.readthedocs.io/en/v1.7.0/workflow_inputs.html#hpxml-plug-loads'&gt;HPXML Plug Loads&lt;/a&gt;) is used.</description>
      <type>String</type>
      <units></units>
      <required>false</required>
      <model_dependent>false</model_dependent>
    </argument>
    <argument>
      <name>misc_plug_loads_other_annual_kwh</name>
      <display_name>Misc Plug Loads: Other Annual kWh</display_name>
      <description>The annual energy consumption of the other residual plug loads. If not provided, the OS-HPXML default (see &lt;a href='https://openstudio-hpxml.readthedocs.io/en/v1.7.0/workflow_inputs.html#hpxml-plug-loads'&gt;HPXML Plug Loads&lt;/a&gt;) is used.</description>
      <type>String</type>
      <units>kWh/yr</units>
      <required>false</required>
      <model_dependent>false</model_dependent>
    </argument>
    <argument>
      <name>misc_plug_loads_other_frac_sensible</name>
      <display_name>Misc Plug Loads: Other Sensible Fraction</display_name>
      <description>Fraction of other residual plug loads' internal gains that are sensible. If not provided, the OS-HPXML default (see &lt;a href='https://openstudio-hpxml.readthedocs.io/en/v1.7.0/workflow_inputs.html#hpxml-plug-loads'&gt;HPXML Plug Loads&lt;/a&gt;) is used.</description>
      <type>String</type>
      <units>Frac</units>
      <required>false</required>
      <model_dependent>false</model_dependent>
    </argument>
    <argument>
      <name>misc_plug_loads_other_frac_latent</name>
      <display_name>Misc Plug Loads: Other Latent Fraction</display_name>
      <description>Fraction of other residual plug loads' internal gains that are latent. If not provided, the OS-HPXML default (see &lt;a href='https://openstudio-hpxml.readthedocs.io/en/v1.7.0/workflow_inputs.html#hpxml-plug-loads'&gt;HPXML Plug Loads&lt;/a&gt;) is used.</description>
      <type>String</type>
      <units>Frac</units>
      <required>false</required>
      <model_dependent>false</model_dependent>
    </argument>
    <argument>
      <name>misc_plug_loads_other_usage_multiplier</name>
      <display_name>Misc Plug Loads: Other Usage Multiplier</display_name>
      <description>Multiplier on the other energy usage that can reflect, e.g., high/low usage occupants. If not provided, the OS-HPXML default (see &lt;a href='https://openstudio-hpxml.readthedocs.io/en/v1.7.0/workflow_inputs.html#hpxml-plug-loads'&gt;HPXML Plug Loads&lt;/a&gt;) is used.</description>
      <type>String</type>
      <units></units>
      <required>false</required>
      <model_dependent>false</model_dependent>
    </argument>
    <argument>
      <name>misc_plug_loads_well_pump_present</name>
      <display_name>Misc Plug Loads: Well Pump Present</display_name>
      <description>Whether there is a well pump.</description>
      <type>Boolean</type>
      <required>true</required>
      <model_dependent>false</model_dependent>
      <default_value>false</default_value>
      <choices>
        <choice>
          <value>true</value>
          <display_name>true</display_name>
        </choice>
        <choice>
          <value>false</value>
          <display_name>false</display_name>
        </choice>
      </choices>
    </argument>
    <argument>
      <name>misc_plug_loads_well_pump_annual_kwh</name>
      <display_name>Misc Plug Loads: Well Pump Annual kWh</display_name>
      <description>The annual energy consumption of the well pump plug loads. If not provided, the OS-HPXML default (see &lt;a href='https://openstudio-hpxml.readthedocs.io/en/v1.7.0/workflow_inputs.html#hpxml-plug-loads'&gt;HPXML Plug Loads&lt;/a&gt;) is used.</description>
      <type>String</type>
      <units>kWh/yr</units>
      <required>false</required>
      <model_dependent>false</model_dependent>
    </argument>
    <argument>
      <name>misc_plug_loads_well_pump_usage_multiplier</name>
      <display_name>Misc Plug Loads: Well Pump Usage Multiplier</display_name>
      <description>Multiplier on the well pump energy usage that can reflect, e.g., high/low usage occupants. If not provided, the OS-HPXML default (see &lt;a href='https://openstudio-hpxml.readthedocs.io/en/v1.7.0/workflow_inputs.html#hpxml-plug-loads'&gt;HPXML Plug Loads&lt;/a&gt;) is used.</description>
      <type>String</type>
      <units></units>
      <required>false</required>
      <model_dependent>false</model_dependent>
    </argument>
    <argument>
      <name>misc_plug_loads_vehicle_present</name>
      <display_name>Misc Plug Loads: Vehicle Present</display_name>
      <description>Whether there is an electric vehicle.</description>
      <type>Boolean</type>
      <required>true</required>
      <model_dependent>false</model_dependent>
      <default_value>false</default_value>
      <choices>
        <choice>
          <value>true</value>
          <display_name>true</display_name>
        </choice>
        <choice>
          <value>false</value>
          <display_name>false</display_name>
        </choice>
      </choices>
    </argument>
    <argument>
      <name>misc_plug_loads_vehicle_annual_kwh</name>
      <display_name>Misc Plug Loads: Vehicle Annual kWh</display_name>
      <description>The annual energy consumption of the electric vehicle plug loads. If not provided, the OS-HPXML default (see &lt;a href='https://openstudio-hpxml.readthedocs.io/en/v1.7.0/workflow_inputs.html#hpxml-plug-loads'&gt;HPXML Plug Loads&lt;/a&gt;) is used.</description>
      <type>String</type>
      <units>kWh/yr</units>
      <required>false</required>
      <model_dependent>false</model_dependent>
    </argument>
    <argument>
      <name>misc_plug_loads_vehicle_usage_multiplier</name>
      <display_name>Misc Plug Loads: Vehicle Usage Multiplier</display_name>
      <description>Multiplier on the electric vehicle energy usage that can reflect, e.g., high/low usage occupants. If not provided, the OS-HPXML default (see &lt;a href='https://openstudio-hpxml.readthedocs.io/en/v1.7.0/workflow_inputs.html#hpxml-plug-loads'&gt;HPXML Plug Loads&lt;/a&gt;) is used.</description>
      <type>String</type>
      <units></units>
      <required>false</required>
      <model_dependent>false</model_dependent>
    </argument>
    <argument>
      <name>misc_fuel_loads_grill_present</name>
      <display_name>Misc Fuel Loads: Grill Present</display_name>
      <description>Whether there is a fuel loads grill.</description>
      <type>Boolean</type>
      <required>true</required>
      <model_dependent>false</model_dependent>
      <default_value>false</default_value>
      <choices>
        <choice>
          <value>true</value>
          <display_name>true</display_name>
        </choice>
        <choice>
          <value>false</value>
          <display_name>false</display_name>
        </choice>
      </choices>
    </argument>
    <argument>
      <name>misc_fuel_loads_grill_fuel_type</name>
      <display_name>Misc Fuel Loads: Grill Fuel Type</display_name>
      <description>The fuel type of the fuel loads grill.</description>
      <type>Choice</type>
      <required>true</required>
      <model_dependent>false</model_dependent>
      <default_value>natural gas</default_value>
      <choices>
        <choice>
          <value>natural gas</value>
          <display_name>natural gas</display_name>
        </choice>
        <choice>
          <value>fuel oil</value>
          <display_name>fuel oil</display_name>
        </choice>
        <choice>
          <value>propane</value>
          <display_name>propane</display_name>
        </choice>
        <choice>
          <value>wood</value>
          <display_name>wood</display_name>
        </choice>
        <choice>
          <value>wood pellets</value>
          <display_name>wood pellets</display_name>
        </choice>
      </choices>
    </argument>
    <argument>
      <name>misc_fuel_loads_grill_annual_therm</name>
      <display_name>Misc Fuel Loads: Grill Annual therm</display_name>
      <description>The annual energy consumption of the fuel loads grill. If not provided, the OS-HPXML default (see &lt;a href='https://openstudio-hpxml.readthedocs.io/en/v1.7.0/workflow_inputs.html#hpxml-fuel-loads'&gt;HPXML Fuel Loads&lt;/a&gt;) is used.</description>
      <type>String</type>
      <units>therm/yr</units>
      <required>false</required>
      <model_dependent>false</model_dependent>
    </argument>
    <argument>
      <name>misc_fuel_loads_grill_usage_multiplier</name>
      <display_name>Misc Fuel Loads: Grill Usage Multiplier</display_name>
      <description>Multiplier on the fuel loads grill energy usage that can reflect, e.g., high/low usage occupants. If not provided, the OS-HPXML default (see &lt;a href='https://openstudio-hpxml.readthedocs.io/en/v1.7.0/workflow_inputs.html#hpxml-fuel-loads'&gt;HPXML Fuel Loads&lt;/a&gt;) is used.</description>
      <type>String</type>
      <units></units>
      <required>false</required>
      <model_dependent>false</model_dependent>
    </argument>
    <argument>
      <name>misc_fuel_loads_lighting_present</name>
      <display_name>Misc Fuel Loads: Lighting Present</display_name>
      <description>Whether there is fuel loads lighting.</description>
      <type>Boolean</type>
      <required>true</required>
      <model_dependent>false</model_dependent>
      <default_value>false</default_value>
      <choices>
        <choice>
          <value>true</value>
          <display_name>true</display_name>
        </choice>
        <choice>
          <value>false</value>
          <display_name>false</display_name>
        </choice>
      </choices>
    </argument>
    <argument>
      <name>misc_fuel_loads_lighting_fuel_type</name>
      <display_name>Misc Fuel Loads: Lighting Fuel Type</display_name>
      <description>The fuel type of the fuel loads lighting.</description>
      <type>Choice</type>
      <required>true</required>
      <model_dependent>false</model_dependent>
      <default_value>natural gas</default_value>
      <choices>
        <choice>
          <value>natural gas</value>
          <display_name>natural gas</display_name>
        </choice>
        <choice>
          <value>fuel oil</value>
          <display_name>fuel oil</display_name>
        </choice>
        <choice>
          <value>propane</value>
          <display_name>propane</display_name>
        </choice>
        <choice>
          <value>wood</value>
          <display_name>wood</display_name>
        </choice>
        <choice>
          <value>wood pellets</value>
          <display_name>wood pellets</display_name>
        </choice>
      </choices>
    </argument>
    <argument>
      <name>misc_fuel_loads_lighting_annual_therm</name>
      <display_name>Misc Fuel Loads: Lighting Annual therm</display_name>
      <description>The annual energy consumption of the fuel loads lighting. If not provided, the OS-HPXML default (see &lt;a href='https://openstudio-hpxml.readthedocs.io/en/v1.7.0/workflow_inputs.html#hpxml-fuel-loads'&gt;HPXML Fuel Loads&lt;/a&gt;)is used.</description>
      <type>String</type>
      <units>therm/yr</units>
      <required>false</required>
      <model_dependent>false</model_dependent>
    </argument>
    <argument>
      <name>misc_fuel_loads_lighting_usage_multiplier</name>
      <display_name>Misc Fuel Loads: Lighting Usage Multiplier</display_name>
      <description>Multiplier on the fuel loads lighting energy usage that can reflect, e.g., high/low usage occupants. If not provided, the OS-HPXML default (see &lt;a href='https://openstudio-hpxml.readthedocs.io/en/v1.7.0/workflow_inputs.html#hpxml-fuel-loads'&gt;HPXML Fuel Loads&lt;/a&gt;) is used.</description>
      <type>String</type>
      <units></units>
      <required>false</required>
      <model_dependent>false</model_dependent>
    </argument>
    <argument>
      <name>misc_fuel_loads_fireplace_present</name>
      <display_name>Misc Fuel Loads: Fireplace Present</display_name>
      <description>Whether there is fuel loads fireplace.</description>
      <type>Boolean</type>
      <required>true</required>
      <model_dependent>false</model_dependent>
      <default_value>false</default_value>
      <choices>
        <choice>
          <value>true</value>
          <display_name>true</display_name>
        </choice>
        <choice>
          <value>false</value>
          <display_name>false</display_name>
        </choice>
      </choices>
    </argument>
    <argument>
      <name>misc_fuel_loads_fireplace_fuel_type</name>
      <display_name>Misc Fuel Loads: Fireplace Fuel Type</display_name>
      <description>The fuel type of the fuel loads fireplace.</description>
      <type>Choice</type>
      <required>true</required>
      <model_dependent>false</model_dependent>
      <default_value>natural gas</default_value>
      <choices>
        <choice>
          <value>natural gas</value>
          <display_name>natural gas</display_name>
        </choice>
        <choice>
          <value>fuel oil</value>
          <display_name>fuel oil</display_name>
        </choice>
        <choice>
          <value>propane</value>
          <display_name>propane</display_name>
        </choice>
        <choice>
          <value>wood</value>
          <display_name>wood</display_name>
        </choice>
        <choice>
          <value>wood pellets</value>
          <display_name>wood pellets</display_name>
        </choice>
      </choices>
    </argument>
    <argument>
      <name>misc_fuel_loads_fireplace_annual_therm</name>
      <display_name>Misc Fuel Loads: Fireplace Annual therm</display_name>
      <description>The annual energy consumption of the fuel loads fireplace. If not provided, the OS-HPXML default (see &lt;a href='https://openstudio-hpxml.readthedocs.io/en/v1.7.0/workflow_inputs.html#hpxml-fuel-loads'&gt;HPXML Fuel Loads&lt;/a&gt;) is used.</description>
      <type>String</type>
      <units>therm/yr</units>
      <required>false</required>
      <model_dependent>false</model_dependent>
    </argument>
    <argument>
      <name>misc_fuel_loads_fireplace_frac_sensible</name>
      <display_name>Misc Fuel Loads: Fireplace Sensible Fraction</display_name>
      <description>Fraction of fireplace residual fuel loads' internal gains that are sensible. If not provided, the OS-HPXML default (see &lt;a href='https://openstudio-hpxml.readthedocs.io/en/v1.7.0/workflow_inputs.html#hpxml-fuel-loads'&gt;HPXML Fuel Loads&lt;/a&gt;) is used.</description>
      <type>String</type>
      <units>Frac</units>
      <required>false</required>
      <model_dependent>false</model_dependent>
    </argument>
    <argument>
      <name>misc_fuel_loads_fireplace_frac_latent</name>
      <display_name>Misc Fuel Loads: Fireplace Latent Fraction</display_name>
      <description>Fraction of fireplace residual fuel loads' internal gains that are latent. If not provided, the OS-HPXML default (see &lt;a href='https://openstudio-hpxml.readthedocs.io/en/v1.7.0/workflow_inputs.html#hpxml-fuel-loads'&gt;HPXML Fuel Loads&lt;/a&gt;) is used.</description>
      <type>String</type>
      <units>Frac</units>
      <required>false</required>
      <model_dependent>false</model_dependent>
    </argument>
    <argument>
      <name>misc_fuel_loads_fireplace_usage_multiplier</name>
      <display_name>Misc Fuel Loads: Fireplace Usage Multiplier</display_name>
      <description>Multiplier on the fuel loads fireplace energy usage that can reflect, e.g., high/low usage occupants. If not provided, the OS-HPXML default (see &lt;a href='https://openstudio-hpxml.readthedocs.io/en/v1.7.0/workflow_inputs.html#hpxml-fuel-loads'&gt;HPXML Fuel Loads&lt;/a&gt;) is used.</description>
      <type>String</type>
      <units></units>
      <required>false</required>
      <model_dependent>false</model_dependent>
    </argument>
    <argument>
      <name>pool_present</name>
      <display_name>Pool: Present</display_name>
      <description>Whether there is a pool.</description>
      <type>Boolean</type>
      <required>true</required>
      <model_dependent>false</model_dependent>
      <default_value>false</default_value>
      <choices>
        <choice>
          <value>true</value>
          <display_name>true</display_name>
        </choice>
        <choice>
          <value>false</value>
          <display_name>false</display_name>
        </choice>
      </choices>
    </argument>
    <argument>
      <name>pool_pump_annual_kwh</name>
      <display_name>Pool: Pump Annual kWh</display_name>
      <description>The annual energy consumption of the pool pump. If not provided, the OS-HPXML default (see &lt;a href='https://openstudio-hpxml.readthedocs.io/en/v1.7.0/workflow_inputs.html#pool-pump'&gt;Pool Pump&lt;/a&gt;) is used.</description>
      <type>String</type>
      <units>kWh/yr</units>
      <required>false</required>
      <model_dependent>false</model_dependent>
    </argument>
    <argument>
      <name>pool_pump_usage_multiplier</name>
      <display_name>Pool: Pump Usage Multiplier</display_name>
      <description>Multiplier on the pool pump energy usage that can reflect, e.g., high/low usage occupants. If not provided, the OS-HPXML default (see &lt;a href='https://openstudio-hpxml.readthedocs.io/en/v1.7.0/workflow_inputs.html#pool-pump'&gt;Pool Pump&lt;/a&gt;) is used.</description>
      <type>String</type>
      <units></units>
      <required>false</required>
      <model_dependent>false</model_dependent>
    </argument>
    <argument>
      <name>pool_heater_type</name>
      <display_name>Pool: Heater Type</display_name>
      <description>The type of pool heater. Use 'none' if there is no pool heater.</description>
      <type>Choice</type>
      <required>true</required>
      <model_dependent>false</model_dependent>
      <default_value>none</default_value>
      <choices>
        <choice>
          <value>none</value>
          <display_name>none</display_name>
        </choice>
        <choice>
          <value>electric resistance</value>
          <display_name>electric resistance</display_name>
        </choice>
        <choice>
          <value>gas fired</value>
          <display_name>gas fired</display_name>
        </choice>
        <choice>
          <value>heat pump</value>
          <display_name>heat pump</display_name>
        </choice>
      </choices>
    </argument>
    <argument>
      <name>pool_heater_annual_kwh</name>
      <display_name>Pool: Heater Annual kWh</display_name>
      <description>The annual energy consumption of the electric resistance pool heater. If not provided, the OS-HPXML default (see &lt;a href='https://openstudio-hpxml.readthedocs.io/en/v1.7.0/workflow_inputs.html#pool-heater'&gt;Pool Heater&lt;/a&gt;) is used.</description>
      <type>String</type>
      <units>kWh/yr</units>
      <required>false</required>
      <model_dependent>false</model_dependent>
    </argument>
    <argument>
      <name>pool_heater_annual_therm</name>
      <display_name>Pool: Heater Annual therm</display_name>
      <description>The annual energy consumption of the gas fired pool heater. If not provided, the OS-HPXML default (see &lt;a href='https://openstudio-hpxml.readthedocs.io/en/v1.7.0/workflow_inputs.html#pool-heater'&gt;Pool Heater&lt;/a&gt;) is used.</description>
      <type>String</type>
      <units>therm/yr</units>
      <required>false</required>
      <model_dependent>false</model_dependent>
    </argument>
    <argument>
      <name>pool_heater_usage_multiplier</name>
      <display_name>Pool: Heater Usage Multiplier</display_name>
      <description>Multiplier on the pool heater energy usage that can reflect, e.g., high/low usage occupants. If not provided, the OS-HPXML default (see &lt;a href='https://openstudio-hpxml.readthedocs.io/en/v1.7.0/workflow_inputs.html#pool-heater'&gt;Pool Heater&lt;/a&gt;) is used.</description>
      <type>String</type>
      <units></units>
      <required>false</required>
      <model_dependent>false</model_dependent>
    </argument>
    <argument>
      <name>permanent_spa_present</name>
      <display_name>Permanent Spa: Present</display_name>
      <description>Whether there is a permanent spa.</description>
      <type>Boolean</type>
      <required>true</required>
      <model_dependent>false</model_dependent>
      <default_value>false</default_value>
      <choices>
        <choice>
          <value>true</value>
          <display_name>true</display_name>
        </choice>
        <choice>
          <value>false</value>
          <display_name>false</display_name>
        </choice>
      </choices>
    </argument>
    <argument>
      <name>permanent_spa_pump_annual_kwh</name>
      <display_name>Permanent Spa: Pump Annual kWh</display_name>
      <description>The annual energy consumption of the permanent spa pump. If not provided, the OS-HPXML default (see &lt;a href='https://openstudio-hpxml.readthedocs.io/en/v1.7.0/workflow_inputs.html#permanent-spa-pump'&gt;Permanent Spa Pump&lt;/a&gt;) is used.</description>
      <type>String</type>
      <units>kWh/yr</units>
      <required>false</required>
      <model_dependent>false</model_dependent>
    </argument>
    <argument>
      <name>permanent_spa_pump_usage_multiplier</name>
      <display_name>Permanent Spa: Pump Usage Multiplier</display_name>
      <description>Multiplier on the permanent spa pump energy usage that can reflect, e.g., high/low usage occupants. If not provided, the OS-HPXML default (see &lt;a href='https://openstudio-hpxml.readthedocs.io/en/v1.7.0/workflow_inputs.html#permanent-spa-pump'&gt;Permanent Spa Pump&lt;/a&gt;) is used.</description>
      <type>String</type>
      <units></units>
      <required>false</required>
      <model_dependent>false</model_dependent>
    </argument>
    <argument>
      <name>permanent_spa_heater_type</name>
      <display_name>Permanent Spa: Heater Type</display_name>
      <description>The type of permanent spa heater. Use 'none' if there is no permanent spa heater.</description>
      <type>Choice</type>
      <required>true</required>
      <model_dependent>false</model_dependent>
      <default_value>none</default_value>
      <choices>
        <choice>
          <value>none</value>
          <display_name>none</display_name>
        </choice>
        <choice>
          <value>electric resistance</value>
          <display_name>electric resistance</display_name>
        </choice>
        <choice>
          <value>gas fired</value>
          <display_name>gas fired</display_name>
        </choice>
        <choice>
          <value>heat pump</value>
          <display_name>heat pump</display_name>
        </choice>
      </choices>
    </argument>
    <argument>
      <name>permanent_spa_heater_annual_kwh</name>
      <display_name>Permanent Spa: Heater Annual kWh</display_name>
      <description>The annual energy consumption of the electric resistance permanent spa heater. If not provided, the OS-HPXML default (see &lt;a href='https://openstudio-hpxml.readthedocs.io/en/v1.7.0/workflow_inputs.html#permanent-spa-heater'&gt;Permanent Spa Heater&lt;/a&gt;) is used.</description>
      <type>String</type>
      <units>kWh/yr</units>
      <required>false</required>
      <model_dependent>false</model_dependent>
    </argument>
    <argument>
      <name>permanent_spa_heater_annual_therm</name>
      <display_name>Permanent Spa: Heater Annual therm</display_name>
      <description>The annual energy consumption of the gas fired permanent spa heater. If not provided, the OS-HPXML default (see &lt;a href='https://openstudio-hpxml.readthedocs.io/en/v1.7.0/workflow_inputs.html#permanent-spa-heater'&gt;Permanent Spa Heater&lt;/a&gt;) is used.</description>
      <type>String</type>
      <units>therm/yr</units>
      <required>false</required>
      <model_dependent>false</model_dependent>
    </argument>
    <argument>
      <name>permanent_spa_heater_usage_multiplier</name>
      <display_name>Permanent Spa: Heater Usage Multiplier</display_name>
      <description>Multiplier on the permanent spa heater energy usage that can reflect, e.g., high/low usage occupants. If not provided, the OS-HPXML default (see &lt;a href='https://openstudio-hpxml.readthedocs.io/en/v1.7.0/workflow_inputs.html#permanent-spa-heater'&gt;Permanent Spa Heater&lt;/a&gt;) is used.</description>
      <type>String</type>
      <units></units>
      <required>false</required>
      <model_dependent>false</model_dependent>
    </argument>
    <argument>
      <name>geometry_unit_cfa_bin</name>
      <display_name>Geometry: Unit Conditioned Floor Area Bin</display_name>
      <description>E.g., '2000-2499'.</description>
      <type>String</type>
      <required>true</required>
      <model_dependent>false</model_dependent>
      <default_value>2000-2499</default_value>
    </argument>
    <argument>
      <name>geometry_unit_cfa</name>
      <display_name>Geometry: Unit Conditioned Floor Area</display_name>
      <description>E.g., '2000' or 'auto'.</description>
      <type>String</type>
      <units>sqft</units>
      <required>true</required>
      <model_dependent>false</model_dependent>
      <default_value>2000</default_value>
    </argument>
    <argument>
      <name>vintage</name>
      <display_name>Building Construction: Vintage</display_name>
      <description>The building vintage, used for informational purposes only.</description>
      <type>String</type>
      <required>false</required>
      <model_dependent>false</model_dependent>
    </argument>
    <argument>
      <name>exterior_finish_r</name>
      <display_name>Building Construction: Exterior Finish R-Value</display_name>
      <description>R-value of the exterior finish.</description>
      <type>Double</type>
      <units>h-ft^2-R/Btu</units>
      <required>true</required>
      <model_dependent>false</model_dependent>
      <default_value>0.6</default_value>
    </argument>
    <argument>
      <name>geometry_unit_level</name>
      <display_name>Geometry: Unit Level</display_name>
      <description>The level of the unit. This is required for apartment units.</description>
      <type>Choice</type>
      <required>false</required>
      <model_dependent>false</model_dependent>
      <choices>
        <choice>
          <value>Bottom</value>
          <display_name>Bottom</display_name>
        </choice>
        <choice>
          <value>Middle</value>
          <display_name>Middle</display_name>
        </choice>
        <choice>
          <value>Top</value>
          <display_name>Top</display_name>
        </choice>
      </choices>
    </argument>
    <argument>
      <name>geometry_unit_horizontal_location</name>
      <display_name>Geometry: Unit Horizontal Location</display_name>
      <description>The horizontal location of the unit when viewing the front of the building. This is required for single-family attached and apartment units.</description>
      <type>Choice</type>
      <required>false</required>
      <model_dependent>false</model_dependent>
      <choices>
        <choice>
          <value>None</value>
          <display_name>None</display_name>
        </choice>
        <choice>
          <value>Left</value>
          <display_name>Left</display_name>
        </choice>
        <choice>
          <value>Middle</value>
          <display_name>Middle</display_name>
        </choice>
        <choice>
          <value>Right</value>
          <display_name>Right</display_name>
        </choice>
      </choices>
    </argument>
    <argument>
      <name>geometry_num_floors_above_grade</name>
      <display_name>Geometry: Number of Floors Above Grade</display_name>
      <description>The number of floors above grade (in the unit if single-family detached or single-family attached, and in the building if apartment unit). Conditioned attics are included.</description>
      <type>Integer</type>
      <units>#</units>
      <required>true</required>
      <model_dependent>false</model_dependent>
      <default_value>2</default_value>
    </argument>
    <argument>
      <name>geometry_corridor_position</name>
      <display_name>Geometry: Corridor Position</display_name>
      <description>The position of the corridor. Only applies to single-family attached and apartment units. Exterior corridors are shaded, but not enclosed. Interior corridors are enclosed and conditioned.</description>
      <type>Choice</type>
      <required>true</required>
      <model_dependent>false</model_dependent>
      <choices>
        <choice>
          <value>Double-Loaded Interior</value>
          <display_name>Double-Loaded Interior</display_name>
        </choice>
        <choice>
          <value>Double Exterior</value>
          <display_name>Double Exterior</display_name>
        </choice>
        <choice>
          <value>Single Exterior (Front)</value>
          <display_name>Single Exterior (Front)</display_name>
        </choice>
        <choice>
          <value>None</value>
          <display_name>None</display_name>
        </choice>
      </choices>
    </argument>
    <argument>
      <name>geometry_corridor_width</name>
      <display_name>Geometry: Corridor Width</display_name>
      <description>The width of the corridor. Only applies to apartment units.</description>
      <type>Double</type>
      <units>ft</units>
      <required>true</required>
      <model_dependent>false</model_dependent>
      <default_value>10</default_value>
    </argument>
    <argument>
      <name>wall_continuous_exterior_r</name>
      <display_name>Wall: Continuous Exterior Insulation Nominal R-value</display_name>
      <description>Nominal R-value for the wall continuous exterior insulation.</description>
      <type>Double</type>
      <units>h-ft^2-R/Btu</units>
      <required>false</required>
      <model_dependent>false</model_dependent>
    </argument>
    <argument>
      <name>ceiling_insulation_r</name>
      <display_name>Ceiling: Insulation Nominal R-value</display_name>
      <description>Nominal R-value for the ceiling (attic floor).</description>
      <type>Double</type>
      <units>h-ft^2-R/Btu</units>
      <required>true</required>
      <model_dependent>false</model_dependent>
      <default_value>0</default_value>
    </argument>
    <argument>
      <name>rim_joist_continuous_exterior_r</name>
      <display_name>Rim Joist: Continuous Exterior Insulation Nominal R-value</display_name>
      <description>Nominal R-value for the rim joist continuous exterior insulation. Only applies to basements/crawlspaces.</description>
      <type>Double</type>
      <units>h-ft^2-R/Btu</units>
      <required>true</required>
      <model_dependent>false</model_dependent>
      <default_value>0</default_value>
    </argument>
    <argument>
      <name>rim_joist_continuous_interior_r</name>
      <display_name>Rim Joist: Continuous Interior Insulation Nominal R-value</display_name>
      <description>Nominal R-value for the rim joist continuous interior insulation that runs parallel to floor joists. Only applies to basements/crawlspaces.</description>
      <type>Double</type>
      <units>h-ft^2-R/Btu</units>
      <required>true</required>
      <model_dependent>false</model_dependent>
      <default_value>0</default_value>
    </argument>
    <argument>
      <name>rim_joist_assembly_interior_r</name>
      <display_name>Rim Joist: Interior Assembly R-value</display_name>
      <description>Assembly R-value for the rim joist assembly interior insulation that runs perpendicular to floor joists. Only applies to basements/crawlspaces.</description>
      <type>Double</type>
      <units>h-ft^2-R/Btu</units>
      <required>true</required>
      <model_dependent>false</model_dependent>
      <default_value>0</default_value>
    </argument>
    <argument>
      <name>air_leakage_percent_reduction</name>
      <display_name>Air Leakage: Value Reduction</display_name>
      <description>Reduction (%) on the air exchange rate value.</description>
      <type>Double</type>
      <required>false</required>
      <model_dependent>false</model_dependent>
    </argument>
    <argument>
      <name>misc_plug_loads_television_quantity</name>
      <display_name>Plug Loads: Television Quantity</display_name>
      <description>Total number of televisions.</description>
      <type>Integer</type>
      <required>true</required>
      <model_dependent>false</model_dependent>
      <default_value>1</default_value>
    </argument>
    <argument>
      <name>misc_plug_loads_television_2_usage_multiplier</name>
      <display_name>Plug Loads: Television Usage Multiplier 2</display_name>
      <description>Additional multiplier on the television energy usage that can reflect, e.g., high/low usage occupants.</description>
      <type>Double</type>
      <required>true</required>
      <model_dependent>false</model_dependent>
      <default_value>1</default_value>
    </argument>
    <argument>
      <name>misc_plug_loads_other_2_usage_multiplier</name>
      <display_name>Plug Loads: Other Usage Multiplier 2</display_name>
      <description>Additional multiplier on the other energy usage that can reflect, e.g., high/low usage occupants.</description>
      <type>Double</type>
      <required>true</required>
      <model_dependent>false</model_dependent>
      <default_value>1</default_value>
    </argument>
    <argument>
      <name>misc_plug_loads_well_pump_2_usage_multiplier</name>
      <display_name>Plug Loads: Well Pump Usage Multiplier 2</display_name>
      <description>Additional multiplier on the well pump energy usage that can reflect, e.g., high/low usage occupants.</description>
      <type>Double</type>
      <required>true</required>
      <model_dependent>false</model_dependent>
      <default_value>0</default_value>
    </argument>
    <argument>
      <name>misc_plug_loads_vehicle_2_usage_multiplier</name>
      <display_name>Plug Loads: Vehicle Usage Multiplier 2</display_name>
      <description>Additional multiplier on the electric vehicle energy usage that can reflect, e.g., high/low usage occupants.</description>
      <type>Double</type>
      <required>true</required>
      <model_dependent>false</model_dependent>
      <default_value>0</default_value>
    </argument>
    <argument>
      <name>hvac_control_heating_weekday_setpoint_temp</name>
      <display_name>Heating Setpoint: Weekday Temperature</display_name>
      <description>Specify the weekday heating setpoint temperature.</description>
      <type>Double</type>
      <units>deg-F</units>
      <required>true</required>
      <model_dependent>false</model_dependent>
      <default_value>71</default_value>
    </argument>
    <argument>
      <name>hvac_control_heating_weekend_setpoint_temp</name>
      <display_name>Heating Setpoint: Weekend Temperature</display_name>
      <description>Specify the weekend heating setpoint temperature.</description>
      <type>Double</type>
      <units>deg-F</units>
      <required>true</required>
      <model_dependent>false</model_dependent>
      <default_value>71</default_value>
    </argument>
    <argument>
      <name>hvac_control_heating_weekday_setpoint_offset_magnitude</name>
      <display_name>Heating Setpoint: Weekday Offset Magnitude</display_name>
      <description>Specify the weekday heating offset magnitude.</description>
      <type>Double</type>
      <units>deg-F</units>
      <required>true</required>
      <model_dependent>false</model_dependent>
      <default_value>0</default_value>
    </argument>
    <argument>
      <name>hvac_control_heating_weekend_setpoint_offset_magnitude</name>
      <display_name>Heating Setpoint: Weekend Offset Magnitude</display_name>
      <description>Specify the weekend heating offset magnitude.</description>
      <type>Double</type>
      <units>deg-F</units>
      <required>true</required>
      <model_dependent>false</model_dependent>
      <default_value>0</default_value>
    </argument>
    <argument>
      <name>hvac_control_heating_weekday_setpoint_schedule</name>
      <display_name>Heating Setpoint: Weekday Schedule</display_name>
      <description>Specify the 24-hour comma-separated weekday heating schedule of 0s and 1s.</description>
      <type>String</type>
      <required>true</required>
      <model_dependent>false</model_dependent>
      <default_value>0, 0, 0, 0, 0, 0, 0, 0, 0, 0, 0, 0, 0, 0, 0, 0, 0, 0, 0, 0, 0, 0, 0, 0</default_value>
    </argument>
    <argument>
      <name>hvac_control_heating_weekend_setpoint_schedule</name>
      <display_name>Heating Setpoint: Weekend Schedule</display_name>
      <description>Specify the 24-hour comma-separated weekend heating schedule of 0s and 1s.</description>
      <type>String</type>
      <required>true</required>
      <model_dependent>false</model_dependent>
      <default_value>0, 0, 0, 0, 0, 0, 0, 0, 0, 0, 0, 0, 0, 0, 0, 0, 0, 0, 0, 0, 0, 0, 0, 0</default_value>
    </argument>
    <argument>
      <name>use_auto_heating_season</name>
      <display_name>Use Auto Heating Season</display_name>
      <description>Specifies whether to automatically define the heating season based on the weather file.</description>
      <type>Boolean</type>
      <required>true</required>
      <model_dependent>false</model_dependent>
      <default_value>false</default_value>
      <choices>
        <choice>
          <value>true</value>
          <display_name>true</display_name>
        </choice>
        <choice>
          <value>false</value>
          <display_name>false</display_name>
        </choice>
      </choices>
    </argument>
    <argument>
      <name>hvac_control_cooling_weekday_setpoint_temp</name>
      <display_name>Cooling Setpoint: Weekday Temperature</display_name>
      <description>Specify the weekday cooling setpoint temperature.</description>
      <type>Double</type>
      <units>deg-F</units>
      <required>true</required>
      <model_dependent>false</model_dependent>
      <default_value>76</default_value>
    </argument>
    <argument>
      <name>hvac_control_cooling_weekend_setpoint_temp</name>
      <display_name>Cooling Setpoint: Weekend Temperature</display_name>
      <description>Specify the weekend cooling setpoint temperature.</description>
      <type>Double</type>
      <units>deg-F</units>
      <required>true</required>
      <model_dependent>false</model_dependent>
      <default_value>76</default_value>
    </argument>
    <argument>
      <name>hvac_control_cooling_weekday_setpoint_offset_magnitude</name>
      <display_name>Cooling Setpoint: Weekday Offset Magnitude</display_name>
      <description>Specify the weekday cooling offset magnitude.</description>
      <type>Double</type>
      <units>deg-F</units>
      <required>true</required>
      <model_dependent>false</model_dependent>
      <default_value>0</default_value>
    </argument>
    <argument>
      <name>hvac_control_cooling_weekend_setpoint_offset_magnitude</name>
      <display_name>Cooling Setpoint: Weekend Offset Magnitude</display_name>
      <description>Specify the weekend cooling offset magnitude.</description>
      <type>Double</type>
      <units>deg-F</units>
      <required>true</required>
      <model_dependent>false</model_dependent>
      <default_value>0</default_value>
    </argument>
    <argument>
      <name>hvac_control_cooling_weekday_setpoint_schedule</name>
      <display_name>Cooling Setpoint: Weekday Schedule</display_name>
      <description>Specify the 24-hour comma-separated weekday cooling schedule of 0s and 1s.</description>
      <type>String</type>
      <required>true</required>
      <model_dependent>false</model_dependent>
      <default_value>0, 0, 0, 0, 0, 0, 0, 0, 0, 0, 0, 0, 0, 0, 0, 0, 0, 0, 0, 0, 0, 0, 0, 0</default_value>
    </argument>
    <argument>
      <name>hvac_control_cooling_weekend_setpoint_schedule</name>
      <display_name>Cooling Setpoint: Weekend Schedule</display_name>
      <description>Specify the 24-hour comma-separated weekend cooling schedule of 0s and 1s.</description>
      <type>String</type>
      <required>true</required>
      <model_dependent>false</model_dependent>
      <default_value>0, 0, 0, 0, 0, 0, 0, 0, 0, 0, 0, 0, 0, 0, 0, 0, 0, 0, 0, 0, 0, 0, 0, 0</default_value>
    </argument>
    <argument>
      <name>use_auto_cooling_season</name>
      <display_name>Use Auto Cooling Season</display_name>
      <description>Specifies whether to automatically define the cooling season based on the weather file.</description>
      <type>Boolean</type>
      <required>true</required>
      <model_dependent>false</model_dependent>
      <default_value>false</default_value>
      <choices>
        <choice>
          <value>true</value>
          <display_name>true</display_name>
        </choice>
        <choice>
          <value>false</value>
          <display_name>false</display_name>
        </choice>
      </choices>
    </argument>
    <argument>
      <name>heating_system_has_flue_or_chimney</name>
      <display_name>Heating System: Has Flue or Chimney</display_name>
      <description>Whether the heating system has a flue or chimney.</description>
      <type>String</type>
      <required>true</required>
      <model_dependent>false</model_dependent>
      <default_value>auto</default_value>
    </argument>
    <argument>
      <name>heating_system_2_has_flue_or_chimney</name>
      <display_name>Heating System 2: Has Flue or Chimney</display_name>
      <description>Whether the second heating system has a flue or chimney.</description>
      <type>String</type>
      <required>true</required>
      <model_dependent>false</model_dependent>
      <default_value>auto</default_value>
    </argument>
    <argument>
      <name>water_heater_has_flue_or_chimney</name>
      <display_name>Water Heater: Has Flue or Chimney</display_name>
      <description>Whether the water heater has a flue or chimney.</description>
      <type>String</type>
      <required>true</required>
      <model_dependent>false</model_dependent>
      <default_value>auto</default_value>
    </argument>
    <argument>
      <name>heating_system_rated_cfm_per_ton</name>
      <display_name>Heating System: Rated CFM Per Ton</display_name>
      <description>The rated cfm per ton of the heating system.</description>
      <type>Double</type>
      <units>cfm/ton</units>
      <required>false</required>
      <model_dependent>false</model_dependent>
    </argument>
    <argument>
      <name>heating_system_actual_cfm_per_ton</name>
      <display_name>Heating System: Actual CFM Per Ton</display_name>
      <description>The actual cfm per ton of the heating system.</description>
      <type>Double</type>
      <units>cfm/ton</units>
      <required>false</required>
      <model_dependent>false</model_dependent>
    </argument>
    <argument>
      <name>cooling_system_rated_cfm_per_ton</name>
      <display_name>Cooling System: Rated CFM Per Ton</display_name>
      <description>The rated cfm per ton of the cooling system.</description>
      <type>Double</type>
      <units>cfm/ton</units>
      <required>false</required>
      <model_dependent>false</model_dependent>
    </argument>
    <argument>
      <name>cooling_system_actual_cfm_per_ton</name>
      <display_name>Cooling System: Actual CFM Per Ton</display_name>
      <description>The actual cfm per ton of the cooling system.</description>
      <type>Double</type>
      <units>cfm/ton</units>
      <required>false</required>
      <model_dependent>false</model_dependent>
    </argument>
    <argument>
      <name>cooling_system_frac_manufacturer_charge</name>
      <display_name>Cooling System: Fraction of Manufacturer Recommended Charge</display_name>
      <description>The fraction of manufacturer recommended charge of the cooling system.</description>
      <type>Double</type>
      <units>Frac</units>
      <required>false</required>
      <model_dependent>false</model_dependent>
    </argument>
    <argument>
      <name>heat_pump_rated_cfm_per_ton</name>
      <display_name>Heat Pump: Rated CFM Per Ton</display_name>
      <description>The rated cfm per ton of the heat pump.</description>
      <type>Double</type>
      <units>cfm/ton</units>
      <required>false</required>
      <model_dependent>false</model_dependent>
    </argument>
    <argument>
      <name>heat_pump_actual_cfm_per_ton</name>
      <display_name>Heat Pump: Actual CFM Per Ton</display_name>
      <description>The actual cfm per ton of the heat pump.</description>
      <type>Double</type>
      <units>cfm/ton</units>
      <required>false</required>
      <model_dependent>false</model_dependent>
    </argument>
    <argument>
      <name>heat_pump_frac_manufacturer_charge</name>
      <display_name>Heat Pump: Fraction of Manufacturer Recommended Charge</display_name>
      <description>The fraction of manufacturer recommended charge of the heat pump.</description>
      <type>Double</type>
      <units>Frac</units>
      <required>false</required>
      <model_dependent>false</model_dependent>
    </argument>
    <argument>
      <name>heat_pump_backup_use_existing_system</name>
      <display_name>Heat Pump: Backup Use Existing System</display_name>
      <description>Whether the heat pump uses the existing system as backup.</description>
      <type>Boolean</type>
      <required>false</required>
      <model_dependent>false</model_dependent>
      <choices>
        <choice>
          <value>true</value>
          <display_name>true</display_name>
        </choice>
        <choice>
          <value>false</value>
          <display_name>false</display_name>
        </choice>
      </choices>
    </argument>
  </arguments>
  <outputs />
  <provenances />
  <tags>
    <tag>Whole Building.Space Types</tag>
  </tags>
  <attributes>
    <attribute>
      <name>Measure Type</name>
      <value>ModelMeasure</value>
      <datatype>string</datatype>
    </attribute>
  </attributes>
  <files>
    <file>
      <filename>README.md</filename>
      <filetype>md</filetype>
      <usage_type>readme</usage_type>
<<<<<<< HEAD
      <checksum>0E975F67</checksum>
=======
      <checksum>E180628E</checksum>
>>>>>>> fcd20606
    </file>
    <file>
      <filename>README.md.erb</filename>
      <filetype>erb</filetype>
      <usage_type>readmeerb</usage_type>
      <checksum>513F28E9</checksum>
    </file>
    <file>
      <version>
        <software_program>OpenStudio</software_program>
        <identifier>2.9.0</identifier>
        <min_compatible>2.9.0</min_compatible>
      </version>
      <filename>measure.rb</filename>
      <filetype>rb</filetype>
      <usage_type>script</usage_type>
      <checksum>F4DF81CC</checksum>
    </file>
    <file>
      <filename>constants.rb</filename>
      <filetype>rb</filetype>
      <usage_type>resource</usage_type>
<<<<<<< HEAD
      <checksum>D9BFB98C</checksum>
=======
      <checksum>48FA0665</checksum>
>>>>>>> fcd20606
    </file>
    <file>
      <filename>resstock_arguments_test.rb</filename>
      <filetype>rb</filetype>
      <usage_type>test</usage_type>
      <checksum>6DD62440</checksum>
    </file>
  </files>
</measure><|MERGE_RESOLUTION|>--- conflicted
+++ resolved
@@ -3,13 +3,8 @@
   <schema_version>3.1</schema_version>
   <name>res_stock_arguments</name>
   <uid>c984bb9e-4ac4-4930-a399-9d23f8f6936a</uid>
-<<<<<<< HEAD
-  <version_id>0560cc24-7b58-468e-bfa9-55614b4efd37</version_id>
-  <version_modified>2024-03-06T16:45:17Z</version_modified>
-=======
-  <version_id>d21e9cb1-9960-4d43-a508-3c72268fec82</version_id>
-  <version_modified>2024-03-11T22:44:04Z</version_modified>
->>>>>>> fcd20606
+  <version_id>74bad2b4-6a00-4478-950b-54ca1458a7db</version_id>
+  <version_modified>2024-03-15T17:04:03Z</version_modified>
   <xml_checksum>2C38F48B</xml_checksum>
   <class_name>ResStockArguments</class_name>
   <display_name>ResStock Arguments</display_name>
@@ -7360,11 +7355,7 @@
       <filename>README.md</filename>
       <filetype>md</filetype>
       <usage_type>readme</usage_type>
-<<<<<<< HEAD
-      <checksum>0E975F67</checksum>
-=======
-      <checksum>E180628E</checksum>
->>>>>>> fcd20606
+      <checksum>31443F2C</checksum>
     </file>
     <file>
       <filename>README.md.erb</filename>
@@ -7387,11 +7378,7 @@
       <filename>constants.rb</filename>
       <filetype>rb</filetype>
       <usage_type>resource</usage_type>
-<<<<<<< HEAD
-      <checksum>D9BFB98C</checksum>
-=======
-      <checksum>48FA0665</checksum>
->>>>>>> fcd20606
+      <checksum>4723D005</checksum>
     </file>
     <file>
       <filename>resstock_arguments_test.rb</filename>
