<?xml version="1.0"?>
<measure>
  <schema_version>3.1</schema_version>
  <name>res_stock_arguments</name>
  <uid>c984bb9e-4ac4-4930-a399-9d23f8f6936a</uid>
<<<<<<< HEAD
  <version_id>ca425d60-3a58-4ce5-b7c2-3e8bdba427db</version_id>
  <version_modified>20230517T165551Z</version_modified>
=======
  <version_id>2b2588b3-4f9a-4495-934d-9c654f5693c9</version_id>
  <version_modified>2023-07-14T22:34:18Z</version_modified>
>>>>>>> da0d2314
  <xml_checksum>2C38F48B</xml_checksum>
  <class_name>ResStockArguments</class_name>
  <display_name>ResStock Arguments</display_name>
  <description>Measure that pre-processes the arguments passed to the BuildResidentialHPXML and BuildResidentialScheduleFile measures.</description>
  <modeler_description>Passes in all arguments from the options lookup, processes them, and then registers values to the runner to be used by other measures.</modeler_description>
  <arguments>
    <argument>
      <name>schedules_filepaths</name>
      <display_name>schedules_filepaths</display_name>
      <type>String</type>
      <required>false</required>
      <model_dependent>false</model_dependent>
    </argument>
    <argument>
      <name>schedules_vacancy_period</name>
      <display_name>schedules_vacancy_period</display_name>
      <type>String</type>
      <required>false</required>
      <model_dependent>false</model_dependent>
    </argument>
    <argument>
      <name>schedules_power_outage_period</name>
      <display_name>schedules_power_outage_period</display_name>
      <type>String</type>
      <required>false</required>
      <model_dependent>false</model_dependent>
    </argument>
    <argument>
      <name>schedules_power_outage_window_natvent_availability</name>
      <display_name>schedules_power_outage_window_natvent_availability</display_name>
      <type>String</type>
      <required>false</required>
      <model_dependent>false</model_dependent>
    </argument>
    <argument>
      <name>simulation_control_timestep</name>
      <display_name>simulation_control_timestep</display_name>
      <type>String</type>
      <required>false</required>
      <model_dependent>false</model_dependent>
    </argument>
    <argument>
      <name>simulation_control_run_period</name>
      <display_name>simulation_control_run_period</display_name>
      <type>String</type>
      <required>false</required>
      <model_dependent>false</model_dependent>
    </argument>
    <argument>
      <name>simulation_control_run_period_calendar_year</name>
      <display_name>simulation_control_run_period_calendar_year</display_name>
      <type>String</type>
      <required>false</required>
      <model_dependent>false</model_dependent>
    </argument>
    <argument>
      <name>simulation_control_daylight_saving_enabled</name>
      <display_name>simulation_control_daylight_saving_enabled</display_name>
      <type>String</type>
      <required>false</required>
      <model_dependent>false</model_dependent>
    </argument>
    <argument>
      <name>simulation_control_daylight_saving_period</name>
      <display_name>simulation_control_daylight_saving_period</display_name>
      <type>String</type>
      <required>false</required>
      <model_dependent>false</model_dependent>
    </argument>
    <argument>
      <name>simulation_control_temperature_capacitance_multiplier</name>
      <display_name>simulation_control_temperature_capacitance_multiplier</display_name>
      <type>String</type>
      <required>false</required>
      <model_dependent>false</model_dependent>
    </argument>
    <argument>
      <name>site_type</name>
      <display_name>site_type</display_name>
      <type>String</type>
      <required>false</required>
      <model_dependent>false</model_dependent>
    </argument>
    <argument>
      <name>site_shielding_of_home</name>
      <display_name>site_shielding_of_home</display_name>
      <type>String</type>
      <required>false</required>
      <model_dependent>false</model_dependent>
    </argument>
    <argument>
      <name>site_ground_conductivity</name>
      <display_name>site_ground_conductivity</display_name>
      <type>String</type>
      <required>false</required>
      <model_dependent>false</model_dependent>
    </argument>
    <argument>
      <name>site_zip_code</name>
      <display_name>site_zip_code</display_name>
      <type>String</type>
      <required>false</required>
      <model_dependent>false</model_dependent>
    </argument>
    <argument>
      <name>site_iecc_zone</name>
      <display_name>site_iecc_zone</display_name>
      <type>String</type>
      <required>false</required>
      <model_dependent>false</model_dependent>
    </argument>
    <argument>
      <name>site_state_code</name>
      <display_name>site_state_code</display_name>
      <type>String</type>
      <required>false</required>
      <model_dependent>false</model_dependent>
    </argument>
    <argument>
      <name>site_time_zone_utc_offset</name>
      <display_name>site_time_zone_utc_offset</display_name>
      <type>String</type>
      <required>false</required>
      <model_dependent>false</model_dependent>
    </argument>
    <argument>
      <name>weather_station_epw_filepath</name>
      <display_name>Weather Station: EnergyPlus Weather (EPW) Filepath</display_name>
      <description>Path of the EPW file.</description>
      <type>String</type>
      <required>true</required>
      <model_dependent>false</model_dependent>
      <default_value>USA_CO_Denver.Intl.AP.725650_TMY3.epw</default_value>
    </argument>
    <argument>
      <name>year_built</name>
      <display_name>year_built</display_name>
      <type>String</type>
      <required>false</required>
      <model_dependent>false</model_dependent>
    </argument>
    <argument>
      <name>geometry_unit_type</name>
      <display_name>Geometry: Unit Type</display_name>
      <description>The type of dwelling unit. Use single-family attached for a dwelling unit with 1 or more stories, attached units to one or both sides, and no units above/below. Use apartment unit for a dwelling unit with 1 story, attached units to one, two, or three sides, and units above and/or below.</description>
      <type>Choice</type>
      <required>true</required>
      <model_dependent>false</model_dependent>
      <default_value>single-family detached</default_value>
      <choices>
        <choice>
          <value>single-family detached</value>
          <display_name>single-family detached</display_name>
        </choice>
        <choice>
          <value>single-family attached</value>
          <display_name>single-family attached</display_name>
        </choice>
        <choice>
          <value>apartment unit</value>
          <display_name>apartment unit</display_name>
        </choice>
      </choices>
    </argument>
    <argument>
      <name>geometry_unit_aspect_ratio</name>
      <display_name>Geometry: Unit Aspect Ratio</display_name>
      <description>The ratio of front/back wall length to left/right wall length for the unit, excluding any protruding garage wall area.</description>
      <type>Double</type>
      <units>Frac</units>
      <required>true</required>
      <model_dependent>false</model_dependent>
      <default_value>2</default_value>
    </argument>
    <argument>
      <name>geometry_unit_orientation</name>
      <display_name>Geometry: Unit Orientation</display_name>
      <description>The unit's orientation is measured clockwise from north (e.g., North=0, East=90, South=180, West=270).</description>
      <type>Double</type>
      <units>degrees</units>
      <required>true</required>
      <model_dependent>false</model_dependent>
      <default_value>180</default_value>
    </argument>
    <argument>
      <name>geometry_unit_num_bedrooms</name>
      <display_name>Geometry: Unit Number of Bedrooms</display_name>
      <description>The number of bedrooms in the unit.</description>
      <type>Integer</type>
      <units>#</units>
      <required>true</required>
      <model_dependent>false</model_dependent>
      <default_value>3</default_value>
    </argument>
    <argument>
      <name>geometry_unit_num_bathrooms</name>
      <display_name>geometry_unit_num_bathrooms</display_name>
      <type>String</type>
      <required>false</required>
      <model_dependent>false</model_dependent>
    </argument>
    <argument>
      <name>geometry_unit_num_occupants</name>
      <display_name>geometry_unit_num_occupants</display_name>
      <type>String</type>
      <required>false</required>
      <model_dependent>false</model_dependent>
    </argument>
    <argument>
      <name>geometry_building_num_units</name>
      <display_name>geometry_building_num_units</display_name>
      <type>String</type>
      <required>false</required>
      <model_dependent>false</model_dependent>
    </argument>
    <argument>
      <name>geometry_average_ceiling_height</name>
      <display_name>Geometry: Average Ceiling Height</display_name>
      <description>Average distance from the floor to the ceiling.</description>
      <type>Double</type>
      <units>ft</units>
      <required>true</required>
      <model_dependent>false</model_dependent>
      <default_value>8</default_value>
    </argument>
    <argument>
      <name>geometry_garage_width</name>
      <display_name>Geometry: Garage Width</display_name>
      <description>The width of the garage. Enter zero for no garage. Only applies to single-family detached units.</description>
      <type>Double</type>
      <units>ft</units>
      <required>true</required>
      <model_dependent>false</model_dependent>
      <default_value>0</default_value>
    </argument>
    <argument>
      <name>geometry_garage_depth</name>
      <display_name>Geometry: Garage Depth</display_name>
      <description>The depth of the garage. Only applies to single-family detached units.</description>
      <type>Double</type>
      <units>ft</units>
      <required>true</required>
      <model_dependent>false</model_dependent>
      <default_value>20</default_value>
    </argument>
    <argument>
      <name>geometry_garage_protrusion</name>
      <display_name>Geometry: Garage Protrusion</display_name>
      <description>The fraction of the garage that is protruding from the living space. Only applies to single-family detached units.</description>
      <type>Double</type>
      <units>Frac</units>
      <required>true</required>
      <model_dependent>false</model_dependent>
      <default_value>0</default_value>
    </argument>
    <argument>
      <name>geometry_garage_position</name>
      <display_name>Geometry: Garage Position</display_name>
      <description>The position of the garage. Only applies to single-family detached units.</description>
      <type>Choice</type>
      <required>true</required>
      <model_dependent>false</model_dependent>
      <default_value>Right</default_value>
      <choices>
        <choice>
          <value>Right</value>
          <display_name>Right</display_name>
        </choice>
        <choice>
          <value>Left</value>
          <display_name>Left</display_name>
        </choice>
      </choices>
    </argument>
    <argument>
      <name>geometry_foundation_type</name>
      <display_name>Geometry: Foundation Type</display_name>
      <description>The foundation type of the building. Foundation types ConditionedBasement and ConditionedCrawlspace are not allowed for apartment units.</description>
      <type>Choice</type>
      <required>true</required>
      <model_dependent>false</model_dependent>
      <default_value>SlabOnGrade</default_value>
      <choices>
        <choice>
          <value>SlabOnGrade</value>
          <display_name>SlabOnGrade</display_name>
        </choice>
        <choice>
          <value>VentedCrawlspace</value>
          <display_name>VentedCrawlspace</display_name>
        </choice>
        <choice>
          <value>UnventedCrawlspace</value>
          <display_name>UnventedCrawlspace</display_name>
        </choice>
        <choice>
          <value>ConditionedCrawlspace</value>
          <display_name>ConditionedCrawlspace</display_name>
        </choice>
        <choice>
          <value>UnconditionedBasement</value>
          <display_name>UnconditionedBasement</display_name>
        </choice>
        <choice>
          <value>ConditionedBasement</value>
          <display_name>ConditionedBasement</display_name>
        </choice>
        <choice>
          <value>Ambient</value>
          <display_name>Ambient</display_name>
        </choice>
        <choice>
          <value>AboveApartment</value>
          <display_name>AboveApartment</display_name>
        </choice>
      </choices>
    </argument>
    <argument>
      <name>geometry_foundation_height</name>
      <display_name>Geometry: Foundation Height</display_name>
      <description>The height of the foundation (e.g., 3ft for crawlspace, 8ft for basement). Only applies to basements/crawlspaces.</description>
      <type>Double</type>
      <units>ft</units>
      <required>true</required>
      <model_dependent>false</model_dependent>
      <default_value>0</default_value>
    </argument>
    <argument>
      <name>geometry_foundation_height_above_grade</name>
      <display_name>Geometry: Foundation Height Above Grade</display_name>
      <description>The depth above grade of the foundation wall. Only applies to basements/crawlspaces.</description>
      <type>Double</type>
      <units>ft</units>
      <required>true</required>
      <model_dependent>false</model_dependent>
      <default_value>0</default_value>
    </argument>
    <argument>
      <name>geometry_rim_joist_height</name>
      <display_name>geometry_rim_joist_height</display_name>
      <type>String</type>
      <required>false</required>
      <model_dependent>false</model_dependent>
    </argument>
    <argument>
      <name>geometry_attic_type</name>
      <display_name>Geometry: Attic Type</display_name>
      <description>The attic type of the building. Attic type ConditionedAttic is not allowed for apartment units.</description>
      <type>Choice</type>
      <required>true</required>
      <model_dependent>false</model_dependent>
      <default_value>VentedAttic</default_value>
      <choices>
        <choice>
          <value>FlatRoof</value>
          <display_name>FlatRoof</display_name>
        </choice>
        <choice>
          <value>VentedAttic</value>
          <display_name>VentedAttic</display_name>
        </choice>
        <choice>
          <value>UnventedAttic</value>
          <display_name>UnventedAttic</display_name>
        </choice>
        <choice>
          <value>ConditionedAttic</value>
          <display_name>ConditionedAttic</display_name>
        </choice>
        <choice>
          <value>BelowApartment</value>
          <display_name>BelowApartment</display_name>
        </choice>
      </choices>
    </argument>
    <argument>
      <name>geometry_roof_type</name>
      <display_name>Geometry: Roof Type</display_name>
      <description>The roof type of the building. Ignored if the building has a flat roof.</description>
      <type>Choice</type>
      <required>true</required>
      <model_dependent>false</model_dependent>
      <default_value>gable</default_value>
      <choices>
        <choice>
          <value>gable</value>
          <display_name>gable</display_name>
        </choice>
        <choice>
          <value>hip</value>
          <display_name>hip</display_name>
        </choice>
      </choices>
    </argument>
    <argument>
      <name>geometry_roof_pitch</name>
      <display_name>Geometry: Roof Pitch</display_name>
      <description>The roof pitch of the attic. Ignored if the building has a flat roof.</description>
      <type>Choice</type>
      <required>true</required>
      <model_dependent>false</model_dependent>
      <default_value>6:12</default_value>
      <choices>
        <choice>
          <value>1:12</value>
          <display_name>1:12</display_name>
        </choice>
        <choice>
          <value>2:12</value>
          <display_name>2:12</display_name>
        </choice>
        <choice>
          <value>3:12</value>
          <display_name>3:12</display_name>
        </choice>
        <choice>
          <value>4:12</value>
          <display_name>4:12</display_name>
        </choice>
        <choice>
          <value>5:12</value>
          <display_name>5:12</display_name>
        </choice>
        <choice>
          <value>6:12</value>
          <display_name>6:12</display_name>
        </choice>
        <choice>
          <value>7:12</value>
          <display_name>7:12</display_name>
        </choice>
        <choice>
          <value>8:12</value>
          <display_name>8:12</display_name>
        </choice>
        <choice>
          <value>9:12</value>
          <display_name>9:12</display_name>
        </choice>
        <choice>
          <value>10:12</value>
          <display_name>10:12</display_name>
        </choice>
        <choice>
          <value>11:12</value>
          <display_name>11:12</display_name>
        </choice>
        <choice>
          <value>12:12</value>
          <display_name>12:12</display_name>
        </choice>
      </choices>
    </argument>
    <argument>
      <name>geometry_eaves_depth</name>
      <display_name>Geometry: Eaves Depth</display_name>
      <description>The eaves depth of the roof.</description>
      <type>Double</type>
      <units>ft</units>
      <required>true</required>
      <model_dependent>false</model_dependent>
      <default_value>2</default_value>
    </argument>
    <argument>
      <name>neighbor_front_distance</name>
      <display_name>Neighbor: Front Distance</display_name>
      <description>The distance between the unit and the neighboring building to the front (not including eaves). A value of zero indicates no neighbors. Used for shading.</description>
      <type>Double</type>
      <units>ft</units>
      <required>true</required>
      <model_dependent>false</model_dependent>
      <default_value>0</default_value>
    </argument>
    <argument>
      <name>neighbor_back_distance</name>
      <display_name>Neighbor: Back Distance</display_name>
      <description>The distance between the unit and the neighboring building to the back (not including eaves). A value of zero indicates no neighbors. Used for shading.</description>
      <type>Double</type>
      <units>ft</units>
      <required>true</required>
      <model_dependent>false</model_dependent>
      <default_value>0</default_value>
    </argument>
    <argument>
      <name>neighbor_left_distance</name>
      <display_name>Neighbor: Left Distance</display_name>
      <description>The distance between the unit and the neighboring building to the left (not including eaves). A value of zero indicates no neighbors. Used for shading.</description>
      <type>Double</type>
      <units>ft</units>
      <required>true</required>
      <model_dependent>false</model_dependent>
      <default_value>10</default_value>
    </argument>
    <argument>
      <name>neighbor_right_distance</name>
      <display_name>Neighbor: Right Distance</display_name>
      <description>The distance between the unit and the neighboring building to the right (not including eaves). A value of zero indicates no neighbors. Used for shading.</description>
      <type>Double</type>
      <units>ft</units>
      <required>true</required>
      <model_dependent>false</model_dependent>
      <default_value>10</default_value>
    </argument>
    <argument>
      <name>neighbor_front_height</name>
      <display_name>neighbor_front_height</display_name>
      <type>String</type>
      <required>false</required>
      <model_dependent>false</model_dependent>
    </argument>
    <argument>
      <name>neighbor_back_height</name>
      <display_name>neighbor_back_height</display_name>
      <type>String</type>
      <required>false</required>
      <model_dependent>false</model_dependent>
    </argument>
    <argument>
      <name>neighbor_left_height</name>
      <display_name>neighbor_left_height</display_name>
      <type>String</type>
      <required>false</required>
      <model_dependent>false</model_dependent>
    </argument>
    <argument>
      <name>neighbor_right_height</name>
      <display_name>neighbor_right_height</display_name>
      <type>String</type>
      <required>false</required>
      <model_dependent>false</model_dependent>
    </argument>
    <argument>
      <name>floor_over_foundation_assembly_r</name>
      <display_name>Floor: Over Foundation Assembly R-value</display_name>
      <description>Assembly R-value for the floor over the foundation. Ignored if the building has a slab-on-grade foundation.</description>
      <type>Double</type>
      <units>h-ft^2-R/Btu</units>
      <required>true</required>
      <model_dependent>false</model_dependent>
      <default_value>28.1</default_value>
    </argument>
    <argument>
      <name>floor_over_garage_assembly_r</name>
      <display_name>Floor: Over Garage Assembly R-value</display_name>
      <description>Assembly R-value for the floor over the garage. Ignored unless the building has a garage under conditioned space.</description>
      <type>Double</type>
      <units>h-ft^2-R/Btu</units>
      <required>true</required>
      <model_dependent>false</model_dependent>
      <default_value>28.1</default_value>
    </argument>
    <argument>
      <name>floor_type</name>
      <display_name>Floor: Type</display_name>
      <description>The type of floors.</description>
      <type>Choice</type>
      <required>true</required>
      <model_dependent>false</model_dependent>
      <default_value>WoodFrame</default_value>
      <choices>
        <choice>
          <value>WoodFrame</value>
          <display_name>WoodFrame</display_name>
        </choice>
        <choice>
          <value>StructuralInsulatedPanel</value>
          <display_name>StructuralInsulatedPanel</display_name>
        </choice>
        <choice>
          <value>SolidConcrete</value>
          <display_name>SolidConcrete</display_name>
        </choice>
        <choice>
          <value>SteelFrame</value>
          <display_name>SteelFrame</display_name>
        </choice>
      </choices>
    </argument>
    <argument>
      <name>foundation_wall_type</name>
      <display_name>foundation_wall_type</display_name>
      <type>String</type>
      <required>false</required>
      <model_dependent>false</model_dependent>
    </argument>
    <argument>
      <name>foundation_wall_thickness</name>
      <display_name>foundation_wall_thickness</display_name>
      <type>String</type>
      <required>false</required>
      <model_dependent>false</model_dependent>
    </argument>
    <argument>
      <name>foundation_wall_insulation_r</name>
      <display_name>Foundation Wall: Insulation Nominal R-value</display_name>
      <description>Nominal R-value for the foundation wall insulation. Only applies to basements/crawlspaces.</description>
      <type>Double</type>
      <units>h-ft^2-R/Btu</units>
      <required>true</required>
      <model_dependent>false</model_dependent>
      <default_value>0</default_value>
    </argument>
    <argument>
      <name>foundation_wall_insulation_location</name>
      <display_name>foundation_wall_insulation_location</display_name>
      <type>String</type>
      <required>false</required>
      <model_dependent>false</model_dependent>
    </argument>
    <argument>
      <name>foundation_wall_insulation_distance_to_top</name>
      <display_name>foundation_wall_insulation_distance_to_top</display_name>
      <type>String</type>
      <required>false</required>
      <model_dependent>false</model_dependent>
    </argument>
    <argument>
      <name>foundation_wall_insulation_distance_to_bottom</name>
      <display_name>foundation_wall_insulation_distance_to_bottom</display_name>
      <type>String</type>
      <required>false</required>
      <model_dependent>false</model_dependent>
    </argument>
    <argument>
      <name>foundation_wall_assembly_r</name>
      <display_name>foundation_wall_assembly_r</display_name>
      <type>String</type>
      <required>false</required>
      <model_dependent>false</model_dependent>
    </argument>
    <argument>
      <name>rim_joist_assembly_r</name>
      <display_name>rim_joist_assembly_r</display_name>
      <type>String</type>
      <required>false</required>
      <model_dependent>false</model_dependent>
    </argument>
    <argument>
      <name>slab_perimeter_insulation_r</name>
      <display_name>Slab: Perimeter Insulation Nominal R-value</display_name>
      <description>Nominal R-value of the vertical slab perimeter insulation. Applies to slab-on-grade foundations and basement/crawlspace floors.</description>
      <type>Double</type>
      <units>h-ft^2-R/Btu</units>
      <required>true</required>
      <model_dependent>false</model_dependent>
      <default_value>0</default_value>
    </argument>
    <argument>
      <name>slab_perimeter_depth</name>
      <display_name>Slab: Perimeter Insulation Depth</display_name>
      <description>Depth from grade to bottom of vertical slab perimeter insulation. Applies to slab-on-grade foundations and basement/crawlspace floors.</description>
      <type>Double</type>
      <units>ft</units>
      <required>true</required>
      <model_dependent>false</model_dependent>
      <default_value>0</default_value>
    </argument>
    <argument>
      <name>slab_under_insulation_r</name>
      <display_name>Slab: Under Slab Insulation Nominal R-value</display_name>
      <description>Nominal R-value of the horizontal under slab insulation. Applies to slab-on-grade foundations and basement/crawlspace floors.</description>
      <type>Double</type>
      <units>h-ft^2-R/Btu</units>
      <required>true</required>
      <model_dependent>false</model_dependent>
      <default_value>0</default_value>
    </argument>
    <argument>
      <name>slab_under_width</name>
      <display_name>Slab: Under Slab Insulation Width</display_name>
      <description>Width from slab edge inward of horizontal under-slab insulation. Enter 999 to specify that the under slab insulation spans the entire slab. Applies to slab-on-grade foundations and basement/crawlspace floors.</description>
      <type>Double</type>
      <units>ft</units>
      <required>true</required>
      <model_dependent>false</model_dependent>
      <default_value>0</default_value>
    </argument>
    <argument>
      <name>slab_thickness</name>
      <display_name>slab_thickness</display_name>
      <type>String</type>
      <required>false</required>
      <model_dependent>false</model_dependent>
    </argument>
    <argument>
      <name>slab_carpet_fraction</name>
      <display_name>slab_carpet_fraction</display_name>
      <type>String</type>
      <required>false</required>
      <model_dependent>false</model_dependent>
    </argument>
    <argument>
      <name>slab_carpet_r</name>
      <display_name>slab_carpet_r</display_name>
      <type>String</type>
      <required>false</required>
      <model_dependent>false</model_dependent>
    </argument>
    <argument>
      <name>ceiling_assembly_r</name>
      <display_name>Ceiling: Assembly R-value</display_name>
      <description>Assembly R-value for the ceiling (attic floor).</description>
      <type>Double</type>
      <units>h-ft^2-R/Btu</units>
      <required>true</required>
      <model_dependent>false</model_dependent>
      <default_value>31.6</default_value>
    </argument>
    <argument>
      <name>roof_material_type</name>
      <display_name>roof_material_type</display_name>
      <type>String</type>
      <required>false</required>
      <model_dependent>false</model_dependent>
    </argument>
    <argument>
      <name>roof_color</name>
      <display_name>roof_color</display_name>
      <type>String</type>
      <required>false</required>
      <model_dependent>false</model_dependent>
    </argument>
    <argument>
      <name>roof_assembly_r</name>
      <display_name>Roof: Assembly R-value</display_name>
      <description>Assembly R-value of the roof.</description>
      <type>Double</type>
      <units>h-ft^2-R/Btu</units>
      <required>true</required>
      <model_dependent>false</model_dependent>
      <default_value>2.3</default_value>
    </argument>
    <argument>
      <name>roof_radiant_barrier</name>
      <display_name>Roof: Has Radiant Barrier</display_name>
      <description>Presence of a radiant barrier in the attic.</description>
      <type>Boolean</type>
      <required>true</required>
      <model_dependent>false</model_dependent>
      <default_value>false</default_value>
      <choices>
        <choice>
          <value>true</value>
          <display_name>true</display_name>
        </choice>
        <choice>
          <value>false</value>
          <display_name>false</display_name>
        </choice>
      </choices>
    </argument>
    <argument>
      <name>roof_radiant_barrier_grade</name>
      <display_name>roof_radiant_barrier_grade</display_name>
      <type>String</type>
      <required>false</required>
      <model_dependent>false</model_dependent>
    </argument>
    <argument>
      <name>wall_type</name>
      <display_name>Wall: Type</display_name>
      <description>The type of walls.</description>
      <type>Choice</type>
      <required>true</required>
      <model_dependent>false</model_dependent>
      <default_value>WoodStud</default_value>
      <choices>
        <choice>
          <value>WoodStud</value>
          <display_name>WoodStud</display_name>
        </choice>
        <choice>
          <value>ConcreteMasonryUnit</value>
          <display_name>ConcreteMasonryUnit</display_name>
        </choice>
        <choice>
          <value>DoubleWoodStud</value>
          <display_name>DoubleWoodStud</display_name>
        </choice>
        <choice>
          <value>InsulatedConcreteForms</value>
          <display_name>InsulatedConcreteForms</display_name>
        </choice>
        <choice>
          <value>LogWall</value>
          <display_name>LogWall</display_name>
        </choice>
        <choice>
          <value>StructuralInsulatedPanel</value>
          <display_name>StructuralInsulatedPanel</display_name>
        </choice>
        <choice>
          <value>SolidConcrete</value>
          <display_name>SolidConcrete</display_name>
        </choice>
        <choice>
          <value>SteelFrame</value>
          <display_name>SteelFrame</display_name>
        </choice>
        <choice>
          <value>Stone</value>
          <display_name>Stone</display_name>
        </choice>
        <choice>
          <value>StrawBale</value>
          <display_name>StrawBale</display_name>
        </choice>
        <choice>
          <value>StructuralBrick</value>
          <display_name>StructuralBrick</display_name>
        </choice>
      </choices>
    </argument>
    <argument>
      <name>wall_siding_type</name>
      <display_name>wall_siding_type</display_name>
      <type>String</type>
      <required>false</required>
      <model_dependent>false</model_dependent>
    </argument>
    <argument>
      <name>wall_color</name>
      <display_name>wall_color</display_name>
      <type>String</type>
      <required>false</required>
      <model_dependent>false</model_dependent>
    </argument>
    <argument>
      <name>wall_assembly_r</name>
      <display_name>Wall: Assembly R-value</display_name>
      <description>Assembly R-value of the walls.</description>
      <type>Double</type>
      <units>h-ft^2-R/Btu</units>
      <required>true</required>
      <model_dependent>false</model_dependent>
      <default_value>11.9</default_value>
    </argument>
    <argument>
      <name>window_front_wwr</name>
      <display_name>Windows: Front Window-to-Wall Ratio</display_name>
      <description>The ratio of window area to wall area for the unit's front facade. Enter 0 if specifying Front Window Area instead.</description>
      <type>Double</type>
      <units>Frac</units>
      <required>true</required>
      <model_dependent>false</model_dependent>
      <default_value>0.18</default_value>
    </argument>
    <argument>
      <name>window_back_wwr</name>
      <display_name>Windows: Back Window-to-Wall Ratio</display_name>
      <description>The ratio of window area to wall area for the unit's back facade. Enter 0 if specifying Back Window Area instead.</description>
      <type>Double</type>
      <units>Frac</units>
      <required>true</required>
      <model_dependent>false</model_dependent>
      <default_value>0.18</default_value>
    </argument>
    <argument>
      <name>window_left_wwr</name>
      <display_name>Windows: Left Window-to-Wall Ratio</display_name>
      <description>The ratio of window area to wall area for the unit's left facade (when viewed from the front). Enter 0 if specifying Left Window Area instead.</description>
      <type>Double</type>
      <units>Frac</units>
      <required>true</required>
      <model_dependent>false</model_dependent>
      <default_value>0.18</default_value>
    </argument>
    <argument>
      <name>window_right_wwr</name>
      <display_name>Windows: Right Window-to-Wall Ratio</display_name>
      <description>The ratio of window area to wall area for the unit's right facade (when viewed from the front). Enter 0 if specifying Right Window Area instead.</description>
      <type>Double</type>
      <units>Frac</units>
      <required>true</required>
      <model_dependent>false</model_dependent>
      <default_value>0.18</default_value>
    </argument>
    <argument>
      <name>window_area_front</name>
      <display_name>Windows: Front Window Area</display_name>
      <description>The amount of window area on the unit's front facade. Enter 0 if specifying Front Window-to-Wall Ratio instead.</description>
      <type>Double</type>
      <units>ft^2</units>
      <required>true</required>
      <model_dependent>false</model_dependent>
      <default_value>0</default_value>
    </argument>
    <argument>
      <name>window_area_back</name>
      <display_name>Windows: Back Window Area</display_name>
      <description>The amount of window area on the unit's back facade. Enter 0 if specifying Back Window-to-Wall Ratio instead.</description>
      <type>Double</type>
      <units>ft^2</units>
      <required>true</required>
      <model_dependent>false</model_dependent>
      <default_value>0</default_value>
    </argument>
    <argument>
      <name>window_area_left</name>
      <display_name>Windows: Left Window Area</display_name>
      <description>The amount of window area on the unit's left facade (when viewed from the front). Enter 0 if specifying Left Window-to-Wall Ratio instead.</description>
      <type>Double</type>
      <units>ft^2</units>
      <required>true</required>
      <model_dependent>false</model_dependent>
      <default_value>0</default_value>
    </argument>
    <argument>
      <name>window_area_right</name>
      <display_name>Windows: Right Window Area</display_name>
      <description>The amount of window area on the unit's right facade (when viewed from the front). Enter 0 if specifying Right Window-to-Wall Ratio instead.</description>
      <type>Double</type>
      <units>ft^2</units>
      <required>true</required>
      <model_dependent>false</model_dependent>
      <default_value>0</default_value>
    </argument>
    <argument>
      <name>window_aspect_ratio</name>
      <display_name>Windows: Aspect Ratio</display_name>
      <description>Ratio of window height to width.</description>
      <type>Double</type>
      <units>Frac</units>
      <required>true</required>
      <model_dependent>false</model_dependent>
      <default_value>1.333</default_value>
    </argument>
    <argument>
      <name>window_fraction_operable</name>
      <display_name>window_fraction_operable</display_name>
      <type>String</type>
      <required>false</required>
      <model_dependent>false</model_dependent>
    </argument>
    <argument>
      <name>window_natvent_availability</name>
      <display_name>window_natvent_availability</display_name>
      <type>String</type>
      <required>false</required>
      <model_dependent>false</model_dependent>
    </argument>
    <argument>
      <name>window_ufactor</name>
      <display_name>Windows: U-Factor</display_name>
      <description>Full-assembly NFRC U-factor.</description>
      <type>Double</type>
      <units>Btu/hr-ft^2-R</units>
      <required>true</required>
      <model_dependent>false</model_dependent>
      <default_value>0.37</default_value>
    </argument>
    <argument>
      <name>window_shgc</name>
      <display_name>Windows: SHGC</display_name>
      <description>Full-assembly NFRC solar heat gain coefficient.</description>
      <type>Double</type>
      <required>true</required>
      <model_dependent>false</model_dependent>
      <default_value>0.3</default_value>
    </argument>
    <argument>
      <name>window_interior_shading_winter</name>
      <display_name>window_interior_shading_winter</display_name>
      <type>String</type>
      <required>false</required>
      <model_dependent>false</model_dependent>
    </argument>
    <argument>
      <name>window_interior_shading_summer</name>
      <display_name>window_interior_shading_summer</display_name>
      <type>String</type>
      <required>false</required>
      <model_dependent>false</model_dependent>
    </argument>
    <argument>
      <name>window_exterior_shading_winter</name>
      <display_name>window_exterior_shading_winter</display_name>
      <type>String</type>
      <required>false</required>
      <model_dependent>false</model_dependent>
    </argument>
    <argument>
      <name>window_exterior_shading_summer</name>
      <display_name>window_exterior_shading_summer</display_name>
      <type>String</type>
      <required>false</required>
      <model_dependent>false</model_dependent>
    </argument>
    <argument>
      <name>window_shading_summer_season</name>
      <display_name>window_shading_summer_season</display_name>
      <type>String</type>
      <required>false</required>
      <model_dependent>false</model_dependent>
    </argument>
    <argument>
      <name>window_storm_type</name>
      <display_name>window_storm_type</display_name>
      <type>String</type>
      <required>false</required>
      <model_dependent>false</model_dependent>
    </argument>
    <argument>
      <name>overhangs_front_depth</name>
      <display_name>Overhangs: Front Depth</display_name>
      <description>The depth of overhangs for windows for the front facade.</description>
      <type>Double</type>
      <units>ft</units>
      <required>true</required>
      <model_dependent>false</model_dependent>
      <default_value>0</default_value>
    </argument>
    <argument>
      <name>overhangs_front_distance_to_top_of_window</name>
      <display_name>Overhangs: Front Distance to Top of Window</display_name>
      <description>The overhangs distance to the top of window for the front facade.</description>
      <type>Double</type>
      <units>ft</units>
      <required>true</required>
      <model_dependent>false</model_dependent>
      <default_value>0</default_value>
    </argument>
    <argument>
      <name>overhangs_front_distance_to_bottom_of_window</name>
      <display_name>Overhangs: Front Distance to Bottom of Window</display_name>
      <description>The overhangs distance to the bottom of window for the front facade.</description>
      <type>Double</type>
      <units>ft</units>
      <required>true</required>
      <model_dependent>false</model_dependent>
      <default_value>4</default_value>
    </argument>
    <argument>
      <name>overhangs_back_depth</name>
      <display_name>Overhangs: Back Depth</display_name>
      <description>The depth of overhangs for windows for the back facade.</description>
      <type>Double</type>
      <units>ft</units>
      <required>true</required>
      <model_dependent>false</model_dependent>
      <default_value>0</default_value>
    </argument>
    <argument>
      <name>overhangs_back_distance_to_top_of_window</name>
      <display_name>Overhangs: Back Distance to Top of Window</display_name>
      <description>The overhangs distance to the top of window for the back facade.</description>
      <type>Double</type>
      <units>ft</units>
      <required>true</required>
      <model_dependent>false</model_dependent>
      <default_value>0</default_value>
    </argument>
    <argument>
      <name>overhangs_back_distance_to_bottom_of_window</name>
      <display_name>Overhangs: Back Distance to Bottom of Window</display_name>
      <description>The overhangs distance to the bottom of window for the back facade.</description>
      <type>Double</type>
      <units>ft</units>
      <required>true</required>
      <model_dependent>false</model_dependent>
      <default_value>4</default_value>
    </argument>
    <argument>
      <name>overhangs_left_depth</name>
      <display_name>Overhangs: Left Depth</display_name>
      <description>The depth of overhangs for windows for the left facade.</description>
      <type>Double</type>
      <units>ft</units>
      <required>true</required>
      <model_dependent>false</model_dependent>
      <default_value>0</default_value>
    </argument>
    <argument>
      <name>overhangs_left_distance_to_top_of_window</name>
      <display_name>Overhangs: Left Distance to Top of Window</display_name>
      <description>The overhangs distance to the top of window for the left facade.</description>
      <type>Double</type>
      <units>ft</units>
      <required>true</required>
      <model_dependent>false</model_dependent>
      <default_value>0</default_value>
    </argument>
    <argument>
      <name>overhangs_left_distance_to_bottom_of_window</name>
      <display_name>Overhangs: Left Distance to Bottom of Window</display_name>
      <description>The overhangs distance to the bottom of window for the left facade.</description>
      <type>Double</type>
      <units>ft</units>
      <required>true</required>
      <model_dependent>false</model_dependent>
      <default_value>4</default_value>
    </argument>
    <argument>
      <name>overhangs_right_depth</name>
      <display_name>Overhangs: Right Depth</display_name>
      <description>The depth of overhangs for windows for the right facade.</description>
      <type>Double</type>
      <units>ft</units>
      <required>true</required>
      <model_dependent>false</model_dependent>
      <default_value>0</default_value>
    </argument>
    <argument>
      <name>overhangs_right_distance_to_top_of_window</name>
      <display_name>Overhangs: Right Distance to Top of Window</display_name>
      <description>The overhangs distance to the top of window for the right facade.</description>
      <type>Double</type>
      <units>ft</units>
      <required>true</required>
      <model_dependent>false</model_dependent>
      <default_value>0</default_value>
    </argument>
    <argument>
      <name>overhangs_right_distance_to_bottom_of_window</name>
      <display_name>Overhangs: Right Distance to Bottom of Window</display_name>
      <description>The overhangs distance to the bottom of window for the right facade.</description>
      <type>Double</type>
      <units>ft</units>
      <required>true</required>
      <model_dependent>false</model_dependent>
      <default_value>4</default_value>
    </argument>
    <argument>
      <name>skylight_area_front</name>
      <display_name>Skylights: Front Roof Area</display_name>
      <description>The amount of skylight area on the unit's front conditioned roof facade.</description>
      <type>Double</type>
      <units>ft^2</units>
      <required>true</required>
      <model_dependent>false</model_dependent>
      <default_value>0</default_value>
    </argument>
    <argument>
      <name>skylight_area_back</name>
      <display_name>Skylights: Back Roof Area</display_name>
      <description>The amount of skylight area on the unit's back conditioned roof facade.</description>
      <type>Double</type>
      <units>ft^2</units>
      <required>true</required>
      <model_dependent>false</model_dependent>
      <default_value>0</default_value>
    </argument>
    <argument>
      <name>skylight_area_left</name>
      <display_name>Skylights: Left Roof Area</display_name>
      <description>The amount of skylight area on the unit's left conditioned roof facade (when viewed from the front).</description>
      <type>Double</type>
      <units>ft^2</units>
      <required>true</required>
      <model_dependent>false</model_dependent>
      <default_value>0</default_value>
    </argument>
    <argument>
      <name>skylight_area_right</name>
      <display_name>Skylights: Right Roof Area</display_name>
      <description>The amount of skylight area on the unit's right conditioned roof facade (when viewed from the front).</description>
      <type>Double</type>
      <units>ft^2</units>
      <required>true</required>
      <model_dependent>false</model_dependent>
      <default_value>0</default_value>
    </argument>
    <argument>
      <name>skylight_ufactor</name>
      <display_name>Skylights: U-Factor</display_name>
      <description>Full-assembly NFRC U-factor.</description>
      <type>Double</type>
      <units>Btu/hr-ft^2-R</units>
      <required>true</required>
      <model_dependent>false</model_dependent>
      <default_value>0.33</default_value>
    </argument>
    <argument>
      <name>skylight_shgc</name>
      <display_name>Skylights: SHGC</display_name>
      <description>Full-assembly NFRC solar heat gain coefficient.</description>
      <type>Double</type>
      <required>true</required>
      <model_dependent>false</model_dependent>
      <default_value>0.45</default_value>
    </argument>
    <argument>
      <name>skylight_storm_type</name>
      <display_name>skylight_storm_type</display_name>
      <type>String</type>
      <required>false</required>
      <model_dependent>false</model_dependent>
    </argument>
    <argument>
      <name>door_area</name>
      <display_name>Doors: Area</display_name>
      <description>The area of the opaque door(s).</description>
      <type>Double</type>
      <units>ft^2</units>
      <required>true</required>
      <model_dependent>false</model_dependent>
      <default_value>20</default_value>
    </argument>
    <argument>
      <name>door_rvalue</name>
      <display_name>Doors: R-value</display_name>
      <description>R-value of the opaque door(s).</description>
      <type>Double</type>
      <units>h-ft^2-R/Btu</units>
      <required>true</required>
      <model_dependent>false</model_dependent>
      <default_value>4.4</default_value>
    </argument>
    <argument>
      <name>air_leakage_units</name>
      <display_name>Air Leakage: Units</display_name>
      <description>The unit of measure for the air leakage.</description>
      <type>Choice</type>
      <required>true</required>
      <model_dependent>false</model_dependent>
      <default_value>ACH</default_value>
      <choices>
        <choice>
          <value>ACH</value>
          <display_name>ACH</display_name>
        </choice>
        <choice>
          <value>CFM</value>
          <display_name>CFM</display_name>
        </choice>
        <choice>
          <value>ACHnatural</value>
          <display_name>ACHnatural</display_name>
        </choice>
        <choice>
          <value>CFMnatural</value>
          <display_name>CFMnatural</display_name>
        </choice>
        <choice>
          <value>EffectiveLeakageArea</value>
          <display_name>EffectiveLeakageArea</display_name>
        </choice>
      </choices>
    </argument>
    <argument>
      <name>air_leakage_house_pressure</name>
      <display_name>Air Leakage: House Pressure</display_name>
      <description>The house pressure relative to outside. Required when units are ACH or CFM.</description>
      <type>Double</type>
      <units>Pa</units>
      <required>true</required>
      <model_dependent>false</model_dependent>
      <default_value>50</default_value>
    </argument>
    <argument>
      <name>air_leakage_value</name>
      <display_name>Air Leakage: Value</display_name>
      <description>Air exchange rate value. For 'EffectiveLeakageArea', provide value in sq. in.</description>
      <type>Double</type>
      <required>true</required>
      <model_dependent>false</model_dependent>
      <default_value>3</default_value>
    </argument>
    <argument>
      <name>air_leakage_type</name>
      <display_name>air_leakage_type</display_name>
      <type>String</type>
      <required>false</required>
      <model_dependent>false</model_dependent>
    </argument>
    <argument>
      <name>air_leakage_has_flue_or_chimney_in_conditioned_space</name>
      <display_name>air_leakage_has_flue_or_chimney_in_conditioned_space</display_name>
      <type>String</type>
      <required>false</required>
      <model_dependent>false</model_dependent>
    </argument>
    <argument>
      <name>heating_system_type</name>
      <display_name>Heating System: Type</display_name>
      <description>The type of heating system. Use 'none' if there is no heating system or if there is a heat pump serving a heating load.</description>
      <type>Choice</type>
      <required>true</required>
      <model_dependent>false</model_dependent>
      <default_value>Furnace</default_value>
      <choices>
        <choice>
          <value>none</value>
          <display_name>none</display_name>
        </choice>
        <choice>
          <value>Furnace</value>
          <display_name>Furnace</display_name>
        </choice>
        <choice>
          <value>WallFurnace</value>
          <display_name>WallFurnace</display_name>
        </choice>
        <choice>
          <value>FloorFurnace</value>
          <display_name>FloorFurnace</display_name>
        </choice>
        <choice>
          <value>Boiler</value>
          <display_name>Boiler</display_name>
        </choice>
        <choice>
          <value>ElectricResistance</value>
          <display_name>ElectricResistance</display_name>
        </choice>
        <choice>
          <value>Stove</value>
          <display_name>Stove</display_name>
        </choice>
        <choice>
          <value>PortableHeater</value>
          <display_name>PortableHeater</display_name>
        </choice>
        <choice>
          <value>Fireplace</value>
          <display_name>Fireplace</display_name>
        </choice>
        <choice>
          <value>FixedHeater</value>
          <display_name>FixedHeater</display_name>
        </choice>
        <choice>
          <value>Shared Boiler w/ Baseboard</value>
          <display_name>Shared Boiler w/ Baseboard</display_name>
        </choice>
        <choice>
          <value>Shared Boiler w/ Ductless Fan Coil</value>
          <display_name>Shared Boiler w/ Ductless Fan Coil</display_name>
        </choice>
      </choices>
    </argument>
    <argument>
      <name>heating_system_fuel</name>
      <display_name>Heating System: Fuel Type</display_name>
      <description>The fuel type of the heating system. Ignored for ElectricResistance.</description>
      <type>Choice</type>
      <required>true</required>
      <model_dependent>false</model_dependent>
      <default_value>natural gas</default_value>
      <choices>
        <choice>
          <value>electricity</value>
          <display_name>electricity</display_name>
        </choice>
        <choice>
          <value>natural gas</value>
          <display_name>natural gas</display_name>
        </choice>
        <choice>
          <value>fuel oil</value>
          <display_name>fuel oil</display_name>
        </choice>
        <choice>
          <value>propane</value>
          <display_name>propane</display_name>
        </choice>
        <choice>
          <value>wood</value>
          <display_name>wood</display_name>
        </choice>
        <choice>
          <value>wood pellets</value>
          <display_name>wood pellets</display_name>
        </choice>
        <choice>
          <value>coal</value>
          <display_name>coal</display_name>
        </choice>
      </choices>
    </argument>
    <argument>
      <name>heating_system_heating_efficiency</name>
      <display_name>Heating System: Rated AFUE or Percent</display_name>
      <description>The rated heating efficiency value of the heating system.</description>
      <type>Double</type>
      <units>Frac</units>
      <required>true</required>
      <model_dependent>false</model_dependent>
      <default_value>0.78</default_value>
    </argument>
    <argument>
      <name>heating_system_heating_capacity</name>
      <display_name>heating_system_heating_capacity</display_name>
      <type>String</type>
      <required>false</required>
      <model_dependent>false</model_dependent>
    </argument>
    <argument>
      <name>heating_system_fraction_heat_load_served</name>
      <display_name>Heating System: Fraction Heat Load Served</display_name>
      <description>The heating load served by the heating system.</description>
      <type>Double</type>
      <units>Frac</units>
      <required>true</required>
      <model_dependent>false</model_dependent>
      <default_value>1</default_value>
    </argument>
    <argument>
      <name>heating_system_pilot_light</name>
      <display_name>heating_system_pilot_light</display_name>
      <type>String</type>
      <required>false</required>
      <model_dependent>false</model_dependent>
    </argument>
    <argument>
      <name>cooling_system_type</name>
      <display_name>Cooling System: Type</display_name>
      <description>The type of cooling system. Use 'none' if there is no cooling system or if there is a heat pump serving a cooling load.</description>
      <type>Choice</type>
      <required>true</required>
      <model_dependent>false</model_dependent>
      <default_value>central air conditioner</default_value>
      <choices>
        <choice>
          <value>none</value>
          <display_name>none</display_name>
        </choice>
        <choice>
          <value>central air conditioner</value>
          <display_name>central air conditioner</display_name>
        </choice>
        <choice>
          <value>room air conditioner</value>
          <display_name>room air conditioner</display_name>
        </choice>
        <choice>
          <value>evaporative cooler</value>
          <display_name>evaporative cooler</display_name>
        </choice>
        <choice>
          <value>mini-split</value>
          <display_name>mini-split</display_name>
        </choice>
        <choice>
          <value>packaged terminal air conditioner</value>
          <display_name>packaged terminal air conditioner</display_name>
        </choice>
      </choices>
    </argument>
    <argument>
      <name>cooling_system_cooling_efficiency_type</name>
      <display_name>Cooling System: Efficiency Type</display_name>
      <description>The efficiency type of the cooling system. System types central air conditioner and mini-split use SEER or SEER2. System types room air conditioner and packaged terminal air conditioner use EER or CEER. Ignored for system type evaporative cooler.</description>
      <type>Choice</type>
      <required>true</required>
      <model_dependent>false</model_dependent>
      <default_value>SEER</default_value>
      <choices>
        <choice>
          <value>SEER</value>
          <display_name>SEER</display_name>
        </choice>
        <choice>
          <value>SEER2</value>
          <display_name>SEER2</display_name>
        </choice>
        <choice>
          <value>EER</value>
          <display_name>EER</display_name>
        </choice>
        <choice>
          <value>CEER</value>
          <display_name>CEER</display_name>
        </choice>
      </choices>
    </argument>
    <argument>
      <name>cooling_system_cooling_efficiency</name>
      <display_name>Cooling System: Efficiency</display_name>
      <description>The rated efficiency value of the cooling system. Ignored for evaporative cooler.</description>
      <type>Double</type>
      <required>true</required>
      <model_dependent>false</model_dependent>
      <default_value>13</default_value>
    </argument>
    <argument>
      <name>cooling_system_cooling_compressor_type</name>
      <display_name>cooling_system_cooling_compressor_type</display_name>
      <type>String</type>
      <required>false</required>
      <model_dependent>false</model_dependent>
    </argument>
    <argument>
      <name>cooling_system_cooling_sensible_heat_fraction</name>
      <display_name>cooling_system_cooling_sensible_heat_fraction</display_name>
      <type>String</type>
      <required>false</required>
      <model_dependent>false</model_dependent>
    </argument>
    <argument>
      <name>cooling_system_cooling_capacity</name>
      <display_name>cooling_system_cooling_capacity</display_name>
      <type>String</type>
      <required>false</required>
      <model_dependent>false</model_dependent>
    </argument>
    <argument>
      <name>cooling_system_fraction_cool_load_served</name>
      <display_name>Cooling System: Fraction Cool Load Served</display_name>
      <description>The cooling load served by the cooling system.</description>
      <type>Double</type>
      <units>Frac</units>
      <required>true</required>
      <model_dependent>false</model_dependent>
      <default_value>1</default_value>
    </argument>
    <argument>
      <name>cooling_system_is_ducted</name>
      <display_name>cooling_system_is_ducted</display_name>
      <type>String</type>
      <required>false</required>
      <model_dependent>false</model_dependent>
    </argument>
    <argument>
      <name>cooling_system_crankcase_heater_watts</name>
      <display_name>cooling_system_crankcase_heater_watts</display_name>
      <type>String</type>
      <required>false</required>
      <model_dependent>false</model_dependent>
    </argument>
    <argument>
      <name>cooling_system_integrated_heating_system_fuel</name>
      <display_name>cooling_system_integrated_heating_system_fuel</display_name>
      <type>String</type>
      <required>false</required>
      <model_dependent>false</model_dependent>
    </argument>
    <argument>
      <name>cooling_system_integrated_heating_system_efficiency_percent</name>
      <display_name>cooling_system_integrated_heating_system_efficiency_percent</display_name>
      <type>String</type>
      <required>false</required>
      <model_dependent>false</model_dependent>
    </argument>
    <argument>
      <name>cooling_system_integrated_heating_system_capacity</name>
      <display_name>cooling_system_integrated_heating_system_capacity</display_name>
      <type>String</type>
      <required>false</required>
      <model_dependent>false</model_dependent>
    </argument>
    <argument>
      <name>cooling_system_integrated_heating_system_fraction_heat_load_served</name>
      <display_name>cooling_system_integrated_heating_system_fraction_heat_load_served</display_name>
      <type>String</type>
      <required>false</required>
      <model_dependent>false</model_dependent>
    </argument>
    <argument>
      <name>heat_pump_type</name>
      <display_name>Heat Pump: Type</display_name>
      <description>The type of heat pump. Use 'none' if there is no heat pump.</description>
      <type>Choice</type>
      <required>true</required>
      <model_dependent>false</model_dependent>
      <default_value>none</default_value>
      <choices>
        <choice>
          <value>none</value>
          <display_name>none</display_name>
        </choice>
        <choice>
          <value>air-to-air</value>
          <display_name>air-to-air</display_name>
        </choice>
        <choice>
          <value>mini-split</value>
          <display_name>mini-split</display_name>
        </choice>
        <choice>
          <value>ground-to-air</value>
          <display_name>ground-to-air</display_name>
        </choice>
        <choice>
          <value>packaged terminal heat pump</value>
          <display_name>packaged terminal heat pump</display_name>
        </choice>
        <choice>
          <value>room air conditioner with reverse cycle</value>
          <display_name>room air conditioner with reverse cycle</display_name>
        </choice>
      </choices>
    </argument>
    <argument>
      <name>heat_pump_heating_efficiency_type</name>
      <display_name>Heat Pump: Heating Efficiency Type</display_name>
      <description>The heating efficiency type of heat pump. System types air-to-air and mini-split use HSPF or HSPF2. System types ground-to-air, packaged terminal heat pump and room air conditioner with reverse cycle use COP.</description>
      <type>Choice</type>
      <required>true</required>
      <model_dependent>false</model_dependent>
      <default_value>HSPF</default_value>
      <choices>
        <choice>
          <value>HSPF</value>
          <display_name>HSPF</display_name>
        </choice>
        <choice>
          <value>HSPF2</value>
          <display_name>HSPF2</display_name>
        </choice>
        <choice>
          <value>COP</value>
          <display_name>COP</display_name>
        </choice>
      </choices>
    </argument>
    <argument>
      <name>heat_pump_heating_efficiency</name>
      <display_name>Heat Pump: Heating Efficiency</display_name>
      <description>The rated heating efficiency value of the heat pump.</description>
      <type>Double</type>
      <required>true</required>
      <model_dependent>false</model_dependent>
      <default_value>7.7</default_value>
    </argument>
    <argument>
      <name>heat_pump_cooling_efficiency_type</name>
      <display_name>Heat Pump: Cooling Efficiency Type</display_name>
      <description>The cooling efficiency type of heat pump. System types air-to-air and mini-split use SEER or SEER2. System types ground-to-air, packaged terminal heat pump and room air conditioner with reverse cycle use EER.</description>
      <type>Choice</type>
      <required>true</required>
      <model_dependent>false</model_dependent>
      <default_value>SEER</default_value>
      <choices>
        <choice>
          <value>SEER</value>
          <display_name>SEER</display_name>
        </choice>
        <choice>
          <value>SEER2</value>
          <display_name>SEER2</display_name>
        </choice>
        <choice>
          <value>EER</value>
          <display_name>EER</display_name>
        </choice>
        <choice>
          <value>CEER</value>
          <display_name>CEER</display_name>
        </choice>
      </choices>
    </argument>
    <argument>
      <name>heat_pump_cooling_efficiency</name>
      <display_name>Heat Pump: Cooling Efficiency</display_name>
      <description>The rated cooling efficiency value of the heat pump.</description>
      <type>Double</type>
      <required>true</required>
      <model_dependent>false</model_dependent>
      <default_value>13</default_value>
    </argument>
    <argument>
      <name>heat_pump_cooling_compressor_type</name>
      <display_name>heat_pump_cooling_compressor_type</display_name>
      <type>String</type>
      <required>false</required>
      <model_dependent>false</model_dependent>
    </argument>
    <argument>
      <name>heat_pump_cooling_sensible_heat_fraction</name>
      <display_name>heat_pump_cooling_sensible_heat_fraction</display_name>
      <type>String</type>
      <required>false</required>
      <model_dependent>false</model_dependent>
    </argument>
    <argument>
      <name>heat_pump_heating_capacity</name>
      <display_name>heat_pump_heating_capacity</display_name>
      <type>String</type>
      <required>false</required>
      <model_dependent>false</model_dependent>
    </argument>
    <argument>
      <name>heat_pump_heating_capacity_retention_fraction</name>
      <display_name>heat_pump_heating_capacity_retention_fraction</display_name>
      <type>String</type>
      <required>false</required>
      <model_dependent>false</model_dependent>
    </argument>
    <argument>
      <name>heat_pump_heating_capacity_retention_temp</name>
      <display_name>heat_pump_heating_capacity_retention_temp</display_name>
      <type>String</type>
      <required>false</required>
      <model_dependent>false</model_dependent>
    </argument>
    <argument>
      <name>heat_pump_cooling_capacity</name>
      <display_name>heat_pump_cooling_capacity</display_name>
      <type>String</type>
      <required>false</required>
      <model_dependent>false</model_dependent>
    </argument>
    <argument>
      <name>heat_pump_fraction_heat_load_served</name>
      <display_name>Heat Pump: Fraction Heat Load Served</display_name>
      <description>The heating load served by the heat pump.</description>
      <type>Double</type>
      <units>Frac</units>
      <required>true</required>
      <model_dependent>false</model_dependent>
      <default_value>1</default_value>
    </argument>
    <argument>
      <name>heat_pump_fraction_cool_load_served</name>
      <display_name>Heat Pump: Fraction Cool Load Served</display_name>
      <description>The cooling load served by the heat pump.</description>
      <type>Double</type>
      <units>Frac</units>
      <required>true</required>
      <model_dependent>false</model_dependent>
      <default_value>1</default_value>
    </argument>
    <argument>
      <name>heat_pump_compressor_lockout_temp</name>
      <display_name>heat_pump_compressor_lockout_temp</display_name>
      <type>String</type>
      <required>false</required>
      <model_dependent>false</model_dependent>
    </argument>
    <argument>
      <name>heat_pump_backup_type</name>
      <display_name>Heat Pump: Backup Type</display_name>
      <description>The backup type of the heat pump. If 'integrated', represents e.g. built-in electric strip heat or dual-fuel integrated furnace. If 'separate', represents e.g. electric baseboard or boiler based on the Heating System 2 specified below. Use 'none' if there is no backup heating.</description>
      <type>Choice</type>
      <required>true</required>
      <model_dependent>false</model_dependent>
      <default_value>integrated</default_value>
      <choices>
        <choice>
          <value>none</value>
          <display_name>none</display_name>
        </choice>
        <choice>
          <value>integrated</value>
          <display_name>integrated</display_name>
        </choice>
        <choice>
          <value>separate</value>
          <display_name>separate</display_name>
        </choice>
      </choices>
    </argument>
    <argument>
      <name>heat_pump_backup_fuel</name>
      <display_name>Heat Pump: Backup Fuel Type</display_name>
      <description>The backup fuel type of the heat pump. Only applies if Backup Type is 'integrated'.</description>
      <type>Choice</type>
      <required>true</required>
      <model_dependent>false</model_dependent>
      <default_value>electricity</default_value>
      <choices>
        <choice>
          <value>electricity</value>
          <display_name>electricity</display_name>
        </choice>
        <choice>
          <value>natural gas</value>
          <display_name>natural gas</display_name>
        </choice>
        <choice>
          <value>fuel oil</value>
          <display_name>fuel oil</display_name>
        </choice>
        <choice>
          <value>propane</value>
          <display_name>propane</display_name>
        </choice>
      </choices>
    </argument>
    <argument>
      <name>heat_pump_backup_heating_efficiency</name>
      <display_name>Heat Pump: Backup Rated Efficiency</display_name>
      <description>The backup rated efficiency value of the heat pump. Percent for electricity fuel type. AFUE otherwise. Only applies if Backup Type is 'integrated'.</description>
      <type>Double</type>
      <required>true</required>
      <model_dependent>false</model_dependent>
      <default_value>1</default_value>
    </argument>
    <argument>
      <name>heat_pump_backup_heating_capacity</name>
      <display_name>heat_pump_backup_heating_capacity</display_name>
      <type>String</type>
      <required>false</required>
      <model_dependent>false</model_dependent>
    </argument>
    <argument>
      <name>heat_pump_backup_heating_lockout_temp</name>
      <display_name>heat_pump_backup_heating_lockout_temp</display_name>
      <type>String</type>
      <required>false</required>
      <model_dependent>false</model_dependent>
    </argument>
    <argument>
      <name>heat_pump_sizing_methodology</name>
      <display_name>heat_pump_sizing_methodology</display_name>
      <type>String</type>
      <required>false</required>
      <model_dependent>false</model_dependent>
    </argument>
    <argument>
      <name>heat_pump_is_ducted</name>
      <display_name>heat_pump_is_ducted</display_name>
      <type>String</type>
      <required>false</required>
      <model_dependent>false</model_dependent>
    </argument>
    <argument>
<<<<<<< HEAD
=======
      <name>heat_pump_crankcase_heater_watts</name>
      <display_name>heat_pump_crankcase_heater_watts</display_name>
      <type>String</type>
      <required>false</required>
      <model_dependent>false</model_dependent>
    </argument>
    <argument>
>>>>>>> da0d2314
      <name>heating_system_2_type</name>
      <display_name>Heating System 2: Type</display_name>
      <description>The type of the second heating system.</description>
      <type>Choice</type>
      <required>true</required>
      <model_dependent>false</model_dependent>
      <default_value>none</default_value>
      <choices>
        <choice>
          <value>none</value>
          <display_name>none</display_name>
        </choice>
        <choice>
          <value>Furnace</value>
          <display_name>Furnace</display_name>
        </choice>
        <choice>
          <value>WallFurnace</value>
          <display_name>WallFurnace</display_name>
        </choice>
        <choice>
          <value>FloorFurnace</value>
          <display_name>FloorFurnace</display_name>
        </choice>
        <choice>
          <value>Boiler</value>
          <display_name>Boiler</display_name>
        </choice>
        <choice>
          <value>ElectricResistance</value>
          <display_name>ElectricResistance</display_name>
        </choice>
        <choice>
          <value>Stove</value>
          <display_name>Stove</display_name>
        </choice>
        <choice>
          <value>PortableHeater</value>
          <display_name>PortableHeater</display_name>
        </choice>
        <choice>
          <value>Fireplace</value>
          <display_name>Fireplace</display_name>
        </choice>
        <choice>
          <value>FixedHeater</value>
          <display_name>FixedHeater</display_name>
        </choice>
      </choices>
    </argument>
    <argument>
      <name>heating_system_2_fuel</name>
      <display_name>Heating System 2: Fuel Type</display_name>
      <description>The fuel type of the second heating system. Ignored for ElectricResistance.</description>
      <type>Choice</type>
      <required>true</required>
      <model_dependent>false</model_dependent>
      <default_value>electricity</default_value>
      <choices>
        <choice>
          <value>electricity</value>
          <display_name>electricity</display_name>
        </choice>
        <choice>
          <value>natural gas</value>
          <display_name>natural gas</display_name>
        </choice>
        <choice>
          <value>fuel oil</value>
          <display_name>fuel oil</display_name>
        </choice>
        <choice>
          <value>propane</value>
          <display_name>propane</display_name>
        </choice>
        <choice>
          <value>wood</value>
          <display_name>wood</display_name>
        </choice>
        <choice>
          <value>wood pellets</value>
          <display_name>wood pellets</display_name>
        </choice>
        <choice>
          <value>coal</value>
          <display_name>coal</display_name>
        </choice>
      </choices>
    </argument>
    <argument>
      <name>heating_system_2_heating_efficiency</name>
      <display_name>Heating System 2: Rated AFUE or Percent</display_name>
      <description>The rated heating efficiency value of the second heating system.</description>
      <type>Double</type>
      <units>Frac</units>
      <required>true</required>
      <model_dependent>false</model_dependent>
      <default_value>1</default_value>
    </argument>
    <argument>
      <name>heating_system_2_heating_capacity</name>
      <display_name>heating_system_2_heating_capacity</display_name>
      <type>String</type>
      <required>false</required>
      <model_dependent>false</model_dependent>
    </argument>
    <argument>
      <name>heating_system_2_fraction_heat_load_served</name>
      <display_name>Heating System 2: Fraction Heat Load Served</display_name>
      <description>The heat load served fraction of the second heating system. Ignored if this heating system serves as a backup system for a heat pump.</description>
      <type>Double</type>
      <units>Frac</units>
      <required>true</required>
      <model_dependent>false</model_dependent>
      <default_value>0.25</default_value>
    </argument>
    <argument>
      <name>hvac_control_heating_season_period</name>
      <display_name>hvac_control_heating_season_period</display_name>
      <type>String</type>
      <required>false</required>
      <model_dependent>false</model_dependent>
    </argument>
    <argument>
      <name>hvac_control_cooling_season_period</name>
      <display_name>hvac_control_cooling_season_period</display_name>
      <type>String</type>
      <required>false</required>
      <model_dependent>false</model_dependent>
    </argument>
    <argument>
      <name>ducts_leakage_units</name>
      <display_name>Ducts: Leakage Units</display_name>
      <description>The leakage units of the ducts.</description>
      <type>Choice</type>
      <required>true</required>
      <model_dependent>false</model_dependent>
      <default_value>Percent</default_value>
      <choices>
        <choice>
          <value>CFM25</value>
          <display_name>CFM25</display_name>
        </choice>
        <choice>
          <value>CFM50</value>
          <display_name>CFM50</display_name>
        </choice>
        <choice>
          <value>Percent</value>
          <display_name>Percent</display_name>
        </choice>
      </choices>
    </argument>
    <argument>
      <name>ducts_supply_leakage_to_outside_value</name>
      <display_name>Ducts: Supply Leakage to Outside Value</display_name>
      <description>The leakage value to outside for the supply ducts.</description>
      <type>Double</type>
      <required>true</required>
      <model_dependent>false</model_dependent>
      <default_value>0.1</default_value>
    </argument>
    <argument>
      <name>ducts_return_leakage_to_outside_value</name>
      <display_name>Ducts: Return Leakage to Outside Value</display_name>
      <description>The leakage value to outside for the return ducts.</description>
      <type>Double</type>
      <required>true</required>
      <model_dependent>false</model_dependent>
      <default_value>0.1</default_value>
    </argument>
    <argument>
      <name>ducts_supply_location</name>
      <display_name>ducts_supply_location</display_name>
      <type>String</type>
      <required>false</required>
      <model_dependent>false</model_dependent>
    </argument>
    <argument>
      <name>ducts_supply_insulation_r</name>
      <display_name>Ducts: Supply Insulation R-Value</display_name>
      <description>The insulation r-value of the supply ducts excluding air films.</description>
      <type>Double</type>
      <units>h-ft^2-R/Btu</units>
      <required>true</required>
      <model_dependent>false</model_dependent>
      <default_value>0</default_value>
    </argument>
    <argument>
      <name>ducts_supply_buried_insulation_level</name>
      <display_name>ducts_supply_buried_insulation_level</display_name>
      <type>String</type>
      <required>false</required>
      <model_dependent>false</model_dependent>
    </argument>
    <argument>
      <name>ducts_supply_surface_area</name>
      <display_name>ducts_supply_surface_area</display_name>
      <type>String</type>
      <required>false</required>
      <model_dependent>false</model_dependent>
    </argument>
    <argument>
      <name>ducts_return_location</name>
      <display_name>ducts_return_location</display_name>
      <type>String</type>
      <required>false</required>
      <model_dependent>false</model_dependent>
    </argument>
    <argument>
      <name>ducts_return_insulation_r</name>
      <display_name>Ducts: Return Insulation R-Value</display_name>
      <description>The insulation r-value of the return ducts excluding air films.</description>
      <type>Double</type>
      <units>h-ft^2-R/Btu</units>
      <required>true</required>
      <model_dependent>false</model_dependent>
      <default_value>0</default_value>
    </argument>
    <argument>
      <name>ducts_return_buried_insulation_level</name>
      <display_name>ducts_return_buried_insulation_level</display_name>
      <type>String</type>
      <required>false</required>
      <model_dependent>false</model_dependent>
    </argument>
    <argument>
      <name>ducts_return_surface_area</name>
      <display_name>ducts_return_surface_area</display_name>
      <type>String</type>
      <required>false</required>
      <model_dependent>false</model_dependent>
    </argument>
    <argument>
      <name>ducts_number_of_return_registers</name>
      <display_name>ducts_number_of_return_registers</display_name>
      <type>String</type>
      <required>false</required>
      <model_dependent>false</model_dependent>
    </argument>
    <argument>
      <name>mech_vent_fan_type</name>
      <display_name>Mechanical Ventilation: Fan Type</display_name>
      <description>The type of the mechanical ventilation. Use 'none' if there is no mechanical ventilation system.</description>
      <type>Choice</type>
      <required>true</required>
      <model_dependent>false</model_dependent>
      <default_value>none</default_value>
      <choices>
        <choice>
          <value>none</value>
          <display_name>none</display_name>
        </choice>
        <choice>
          <value>exhaust only</value>
          <display_name>exhaust only</display_name>
        </choice>
        <choice>
          <value>supply only</value>
          <display_name>supply only</display_name>
        </choice>
        <choice>
          <value>energy recovery ventilator</value>
          <display_name>energy recovery ventilator</display_name>
        </choice>
        <choice>
          <value>heat recovery ventilator</value>
          <display_name>heat recovery ventilator</display_name>
        </choice>
        <choice>
          <value>balanced</value>
          <display_name>balanced</display_name>
        </choice>
        <choice>
          <value>central fan integrated supply</value>
          <display_name>central fan integrated supply</display_name>
        </choice>
      </choices>
    </argument>
    <argument>
      <name>mech_vent_flow_rate</name>
      <display_name>mech_vent_flow_rate</display_name>
      <type>String</type>
      <required>false</required>
      <model_dependent>false</model_dependent>
    </argument>
    <argument>
      <name>mech_vent_hours_in_operation</name>
      <display_name>mech_vent_hours_in_operation</display_name>
      <type>String</type>
      <required>false</required>
      <model_dependent>false</model_dependent>
    </argument>
    <argument>
      <name>mech_vent_recovery_efficiency_type</name>
      <display_name>Mechanical Ventilation: Total Recovery Efficiency Type</display_name>
      <description>The total recovery efficiency type of the mechanical ventilation.</description>
      <type>Choice</type>
      <required>true</required>
      <model_dependent>false</model_dependent>
      <default_value>Unadjusted</default_value>
      <choices>
        <choice>
          <value>Unadjusted</value>
          <display_name>Unadjusted</display_name>
        </choice>
        <choice>
          <value>Adjusted</value>
          <display_name>Adjusted</display_name>
        </choice>
      </choices>
    </argument>
    <argument>
      <name>mech_vent_total_recovery_efficiency</name>
      <display_name>Mechanical Ventilation: Total Recovery Efficiency</display_name>
      <description>The Unadjusted or Adjusted total recovery efficiency of the mechanical ventilation. Applies to energy recovery ventilator.</description>
      <type>Double</type>
      <units>Frac</units>
      <required>true</required>
      <model_dependent>false</model_dependent>
      <default_value>0.48</default_value>
    </argument>
    <argument>
      <name>mech_vent_sensible_recovery_efficiency</name>
      <display_name>Mechanical Ventilation: Sensible Recovery Efficiency</display_name>
      <description>The Unadjusted or Adjusted sensible recovery efficiency of the mechanical ventilation. Applies to energy recovery ventilator and heat recovery ventilator.</description>
      <type>Double</type>
      <units>Frac</units>
      <required>true</required>
      <model_dependent>false</model_dependent>
      <default_value>0.72</default_value>
    </argument>
    <argument>
      <name>mech_vent_fan_power</name>
      <display_name>mech_vent_fan_power</display_name>
      <type>String</type>
      <required>false</required>
      <model_dependent>false</model_dependent>
    </argument>
    <argument>
      <name>mech_vent_num_units_served</name>
      <display_name>Mechanical Ventilation: Number of Units Served</display_name>
      <description>Number of dwelling units served by the mechanical ventilation system. Must be 1 if single-family detached. Used to apportion flow rate and fan power to the unit.</description>
      <type>Integer</type>
      <units>#</units>
      <required>true</required>
      <model_dependent>false</model_dependent>
      <default_value>1</default_value>
    </argument>
    <argument>
      <name>mech_vent_shared_frac_recirculation</name>
      <display_name>mech_vent_shared_frac_recirculation</display_name>
      <type>String</type>
      <required>false</required>
      <model_dependent>false</model_dependent>
    </argument>
    <argument>
      <name>mech_vent_shared_preheating_fuel</name>
      <display_name>mech_vent_shared_preheating_fuel</display_name>
      <type>String</type>
      <required>false</required>
      <model_dependent>false</model_dependent>
    </argument>
    <argument>
      <name>mech_vent_shared_preheating_efficiency</name>
      <display_name>mech_vent_shared_preheating_efficiency</display_name>
      <type>String</type>
      <required>false</required>
      <model_dependent>false</model_dependent>
    </argument>
    <argument>
      <name>mech_vent_shared_preheating_fraction_heat_load_served</name>
      <display_name>mech_vent_shared_preheating_fraction_heat_load_served</display_name>
      <type>String</type>
      <required>false</required>
      <model_dependent>false</model_dependent>
    </argument>
    <argument>
      <name>mech_vent_shared_precooling_fuel</name>
      <display_name>mech_vent_shared_precooling_fuel</display_name>
      <type>String</type>
      <required>false</required>
      <model_dependent>false</model_dependent>
    </argument>
    <argument>
      <name>mech_vent_shared_precooling_efficiency</name>
      <display_name>mech_vent_shared_precooling_efficiency</display_name>
      <type>String</type>
      <required>false</required>
      <model_dependent>false</model_dependent>
    </argument>
    <argument>
      <name>mech_vent_shared_precooling_fraction_cool_load_served</name>
      <display_name>mech_vent_shared_precooling_fraction_cool_load_served</display_name>
      <type>String</type>
      <required>false</required>
      <model_dependent>false</model_dependent>
    </argument>
    <argument>
      <name>mech_vent_2_fan_type</name>
      <display_name>Mechanical Ventilation 2: Fan Type</display_name>
      <description>The type of the second mechanical ventilation. Use 'none' if there is no second mechanical ventilation system.</description>
      <type>Choice</type>
      <required>true</required>
      <model_dependent>false</model_dependent>
      <default_value>none</default_value>
      <choices>
        <choice>
          <value>none</value>
          <display_name>none</display_name>
        </choice>
        <choice>
          <value>exhaust only</value>
          <display_name>exhaust only</display_name>
        </choice>
        <choice>
          <value>supply only</value>
          <display_name>supply only</display_name>
        </choice>
        <choice>
          <value>energy recovery ventilator</value>
          <display_name>energy recovery ventilator</display_name>
        </choice>
        <choice>
          <value>heat recovery ventilator</value>
          <display_name>heat recovery ventilator</display_name>
        </choice>
        <choice>
          <value>balanced</value>
          <display_name>balanced</display_name>
        </choice>
      </choices>
    </argument>
    <argument>
      <name>mech_vent_2_flow_rate</name>
      <display_name>Mechanical Ventilation 2: Flow Rate</display_name>
      <description>The flow rate of the second mechanical ventilation.</description>
      <type>Double</type>
      <units>CFM</units>
      <required>true</required>
      <model_dependent>false</model_dependent>
      <default_value>110</default_value>
    </argument>
    <argument>
      <name>mech_vent_2_hours_in_operation</name>
      <display_name>Mechanical Ventilation 2: Hours In Operation</display_name>
      <description>The hours in operation of the second mechanical ventilation.</description>
      <type>Double</type>
      <units>hrs/day</units>
      <required>true</required>
      <model_dependent>false</model_dependent>
      <default_value>24</default_value>
    </argument>
    <argument>
      <name>mech_vent_2_recovery_efficiency_type</name>
      <display_name>Mechanical Ventilation 2: Total Recovery Efficiency Type</display_name>
      <description>The total recovery efficiency type of the second mechanical ventilation.</description>
      <type>Choice</type>
      <required>true</required>
      <model_dependent>false</model_dependent>
      <default_value>Unadjusted</default_value>
      <choices>
        <choice>
          <value>Unadjusted</value>
          <display_name>Unadjusted</display_name>
        </choice>
        <choice>
          <value>Adjusted</value>
          <display_name>Adjusted</display_name>
        </choice>
      </choices>
    </argument>
    <argument>
      <name>mech_vent_2_total_recovery_efficiency</name>
      <display_name>Mechanical Ventilation 2: Total Recovery Efficiency</display_name>
      <description>The Unadjusted or Adjusted total recovery efficiency of the second mechanical ventilation. Applies to energy recovery ventilator.</description>
      <type>Double</type>
      <units>Frac</units>
      <required>true</required>
      <model_dependent>false</model_dependent>
      <default_value>0.48</default_value>
    </argument>
    <argument>
      <name>mech_vent_2_sensible_recovery_efficiency</name>
      <display_name>Mechanical Ventilation 2: Sensible Recovery Efficiency</display_name>
      <description>The Unadjusted or Adjusted sensible recovery efficiency of the second mechanical ventilation. Applies to energy recovery ventilator and heat recovery ventilator.</description>
      <type>Double</type>
      <units>Frac</units>
      <required>true</required>
      <model_dependent>false</model_dependent>
      <default_value>0.72</default_value>
    </argument>
    <argument>
      <name>mech_vent_2_fan_power</name>
      <display_name>Mechanical Ventilation 2: Fan Power</display_name>
      <description>The fan power of the second mechanical ventilation.</description>
      <type>Double</type>
      <units>W</units>
      <required>true</required>
      <model_dependent>false</model_dependent>
      <default_value>30</default_value>
    </argument>
    <argument>
      <name>kitchen_fans_quantity</name>
      <display_name>kitchen_fans_quantity</display_name>
      <type>String</type>
      <required>false</required>
      <model_dependent>false</model_dependent>
    </argument>
    <argument>
      <name>kitchen_fans_flow_rate</name>
      <display_name>kitchen_fans_flow_rate</display_name>
      <type>String</type>
      <required>false</required>
      <model_dependent>false</model_dependent>
    </argument>
    <argument>
      <name>kitchen_fans_hours_in_operation</name>
      <display_name>kitchen_fans_hours_in_operation</display_name>
      <type>String</type>
      <required>false</required>
      <model_dependent>false</model_dependent>
    </argument>
    <argument>
      <name>kitchen_fans_power</name>
      <display_name>kitchen_fans_power</display_name>
      <type>String</type>
      <required>false</required>
      <model_dependent>false</model_dependent>
    </argument>
    <argument>
      <name>kitchen_fans_start_hour</name>
      <display_name>kitchen_fans_start_hour</display_name>
      <type>String</type>
      <required>false</required>
      <model_dependent>false</model_dependent>
    </argument>
    <argument>
      <name>bathroom_fans_quantity</name>
      <display_name>bathroom_fans_quantity</display_name>
      <type>String</type>
      <required>false</required>
      <model_dependent>false</model_dependent>
    </argument>
    <argument>
      <name>bathroom_fans_flow_rate</name>
      <display_name>bathroom_fans_flow_rate</display_name>
      <type>String</type>
      <required>false</required>
      <model_dependent>false</model_dependent>
    </argument>
    <argument>
      <name>bathroom_fans_hours_in_operation</name>
      <display_name>bathroom_fans_hours_in_operation</display_name>
      <type>String</type>
      <required>false</required>
      <model_dependent>false</model_dependent>
    </argument>
    <argument>
      <name>bathroom_fans_power</name>
      <display_name>bathroom_fans_power</display_name>
      <type>String</type>
      <required>false</required>
      <model_dependent>false</model_dependent>
    </argument>
    <argument>
      <name>bathroom_fans_start_hour</name>
      <display_name>bathroom_fans_start_hour</display_name>
      <type>String</type>
      <required>false</required>
      <model_dependent>false</model_dependent>
    </argument>
    <argument>
      <name>whole_house_fan_present</name>
      <display_name>Whole House Fan: Present</display_name>
      <description>Whether there is a whole house fan.</description>
      <type>Boolean</type>
      <required>true</required>
      <model_dependent>false</model_dependent>
      <default_value>false</default_value>
      <choices>
        <choice>
          <value>true</value>
          <display_name>true</display_name>
        </choice>
        <choice>
          <value>false</value>
          <display_name>false</display_name>
        </choice>
      </choices>
    </argument>
    <argument>
      <name>whole_house_fan_flow_rate</name>
      <display_name>whole_house_fan_flow_rate</display_name>
      <type>String</type>
      <required>false</required>
      <model_dependent>false</model_dependent>
    </argument>
    <argument>
      <name>whole_house_fan_power</name>
      <display_name>whole_house_fan_power</display_name>
      <type>String</type>
      <required>false</required>
      <model_dependent>false</model_dependent>
    </argument>
    <argument>
      <name>water_heater_type</name>
      <display_name>Water Heater: Type</display_name>
      <description>The type of water heater. Use 'none' if there is no water heater.</description>
      <type>Choice</type>
      <required>true</required>
      <model_dependent>false</model_dependent>
      <default_value>storage water heater</default_value>
      <choices>
        <choice>
          <value>none</value>
          <display_name>none</display_name>
        </choice>
        <choice>
          <value>storage water heater</value>
          <display_name>storage water heater</display_name>
        </choice>
        <choice>
          <value>instantaneous water heater</value>
          <display_name>instantaneous water heater</display_name>
        </choice>
        <choice>
          <value>heat pump water heater</value>
          <display_name>heat pump water heater</display_name>
        </choice>
        <choice>
          <value>space-heating boiler with storage tank</value>
          <display_name>space-heating boiler with storage tank</display_name>
        </choice>
        <choice>
          <value>space-heating boiler with tankless coil</value>
          <display_name>space-heating boiler with tankless coil</display_name>
        </choice>
      </choices>
    </argument>
    <argument>
      <name>water_heater_fuel_type</name>
      <display_name>Water Heater: Fuel Type</display_name>
      <description>The fuel type of water heater. Ignored for heat pump water heater.</description>
      <type>Choice</type>
      <required>true</required>
      <model_dependent>false</model_dependent>
      <default_value>natural gas</default_value>
      <choices>
        <choice>
          <value>electricity</value>
          <display_name>electricity</display_name>
        </choice>
        <choice>
          <value>natural gas</value>
          <display_name>natural gas</display_name>
        </choice>
        <choice>
          <value>fuel oil</value>
          <display_name>fuel oil</display_name>
        </choice>
        <choice>
          <value>propane</value>
          <display_name>propane</display_name>
        </choice>
        <choice>
          <value>wood</value>
          <display_name>wood</display_name>
        </choice>
        <choice>
          <value>coal</value>
          <display_name>coal</display_name>
        </choice>
      </choices>
    </argument>
    <argument>
      <name>water_heater_location</name>
      <display_name>water_heater_location</display_name>
      <type>String</type>
      <required>false</required>
      <model_dependent>false</model_dependent>
    </argument>
    <argument>
      <name>water_heater_tank_volume</name>
      <display_name>water_heater_tank_volume</display_name>
      <type>String</type>
      <required>false</required>
      <model_dependent>false</model_dependent>
    </argument>
    <argument>
      <name>water_heater_efficiency_type</name>
      <display_name>Water Heater: Efficiency Type</display_name>
      <description>The efficiency type of water heater. Does not apply to space-heating boilers.</description>
      <type>Choice</type>
      <required>true</required>
      <model_dependent>false</model_dependent>
      <default_value>EnergyFactor</default_value>
      <choices>
        <choice>
          <value>EnergyFactor</value>
          <display_name>EnergyFactor</display_name>
        </choice>
        <choice>
          <value>UniformEnergyFactor</value>
          <display_name>UniformEnergyFactor</display_name>
        </choice>
      </choices>
    </argument>
    <argument>
      <name>water_heater_efficiency</name>
      <display_name>Water Heater: Efficiency</display_name>
      <description>Rated Energy Factor or Uniform Energy Factor. Does not apply to space-heating boilers.</description>
      <type>Double</type>
      <required>true</required>
      <model_dependent>false</model_dependent>
      <default_value>0.67</default_value>
    </argument>
    <argument>
      <name>water_heater_usage_bin</name>
      <display_name>water_heater_usage_bin</display_name>
      <type>String</type>
      <required>false</required>
      <model_dependent>false</model_dependent>
    </argument>
    <argument>
      <name>water_heater_recovery_efficiency</name>
      <display_name>water_heater_recovery_efficiency</display_name>
      <type>String</type>
      <required>false</required>
      <model_dependent>false</model_dependent>
    </argument>
    <argument>
      <name>water_heater_heating_capacity</name>
      <display_name>water_heater_heating_capacity</display_name>
      <type>String</type>
      <required>false</required>
      <model_dependent>false</model_dependent>
    </argument>
    <argument>
      <name>water_heater_standby_loss</name>
      <display_name>water_heater_standby_loss</display_name>
      <type>String</type>
      <required>false</required>
      <model_dependent>false</model_dependent>
    </argument>
    <argument>
      <name>water_heater_jacket_rvalue</name>
      <display_name>water_heater_jacket_rvalue</display_name>
      <type>String</type>
      <required>false</required>
      <model_dependent>false</model_dependent>
    </argument>
    <argument>
      <name>water_heater_setpoint_temperature</name>
      <display_name>water_heater_setpoint_temperature</display_name>
      <type>String</type>
      <required>false</required>
      <model_dependent>false</model_dependent>
    </argument>
    <argument>
      <name>water_heater_num_units_served</name>
      <display_name>Water Heater: Number of Units Served</display_name>
      <description>Number of dwelling units served (directly or indirectly) by the water heater. Must be 1 if single-family detached. Used to apportion water heater tank losses to the unit.</description>
      <type>Integer</type>
      <units>#</units>
      <required>true</required>
      <model_dependent>false</model_dependent>
      <default_value>1</default_value>
    </argument>
    <argument>
      <name>water_heater_uses_desuperheater</name>
      <display_name>water_heater_uses_desuperheater</display_name>
      <type>String</type>
      <required>false</required>
      <model_dependent>false</model_dependent>
    </argument>
    <argument>
      <name>water_heater_tank_model_type</name>
      <display_name>water_heater_tank_model_type</display_name>
      <type>String</type>
      <required>false</required>
      <model_dependent>false</model_dependent>
    </argument>
    <argument>
      <name>water_heater_operating_mode</name>
      <display_name>water_heater_operating_mode</display_name>
      <type>String</type>
      <required>false</required>
      <model_dependent>false</model_dependent>
    </argument>
    <argument>
      <name>hot_water_distribution_system_type</name>
      <display_name>Hot Water Distribution: System Type</display_name>
      <description>The type of the hot water distribution system.</description>
      <type>Choice</type>
      <required>true</required>
      <model_dependent>false</model_dependent>
      <default_value>Standard</default_value>
      <choices>
        <choice>
          <value>Standard</value>
          <display_name>Standard</display_name>
        </choice>
        <choice>
          <value>Recirculation</value>
          <display_name>Recirculation</display_name>
        </choice>
      </choices>
    </argument>
    <argument>
      <name>hot_water_distribution_standard_piping_length</name>
      <display_name>hot_water_distribution_standard_piping_length</display_name>
      <type>String</type>
      <required>false</required>
      <model_dependent>false</model_dependent>
    </argument>
    <argument>
      <name>hot_water_distribution_recirc_control_type</name>
      <display_name>hot_water_distribution_recirc_control_type</display_name>
      <type>String</type>
      <required>false</required>
      <model_dependent>false</model_dependent>
    </argument>
    <argument>
      <name>hot_water_distribution_recirc_piping_length</name>
      <display_name>hot_water_distribution_recirc_piping_length</display_name>
      <type>String</type>
      <required>false</required>
      <model_dependent>false</model_dependent>
    </argument>
    <argument>
      <name>hot_water_distribution_recirc_branch_piping_length</name>
      <display_name>hot_water_distribution_recirc_branch_piping_length</display_name>
      <type>String</type>
      <required>false</required>
      <model_dependent>false</model_dependent>
    </argument>
    <argument>
      <name>hot_water_distribution_recirc_pump_power</name>
      <display_name>hot_water_distribution_recirc_pump_power</display_name>
      <type>String</type>
      <required>false</required>
      <model_dependent>false</model_dependent>
    </argument>
    <argument>
      <name>hot_water_distribution_pipe_r</name>
      <display_name>hot_water_distribution_pipe_r</display_name>
      <type>String</type>
      <required>false</required>
      <model_dependent>false</model_dependent>
    </argument>
    <argument>
      <name>dwhr_facilities_connected</name>
      <display_name>Drain Water Heat Recovery: Facilities Connected</display_name>
      <description>Which facilities are connected for the drain water heat recovery. Use 'none' if there is no drain water heat recovery system.</description>
      <type>Choice</type>
      <required>true</required>
      <model_dependent>false</model_dependent>
      <default_value>none</default_value>
      <choices>
        <choice>
          <value>none</value>
          <display_name>none</display_name>
        </choice>
        <choice>
          <value>one</value>
          <display_name>one</display_name>
        </choice>
        <choice>
          <value>all</value>
          <display_name>all</display_name>
        </choice>
      </choices>
    </argument>
    <argument>
      <name>dwhr_equal_flow</name>
      <display_name>dwhr_equal_flow</display_name>
      <type>String</type>
      <required>false</required>
      <model_dependent>false</model_dependent>
    </argument>
    <argument>
      <name>dwhr_efficiency</name>
      <display_name>dwhr_efficiency</display_name>
      <type>String</type>
      <required>false</required>
      <model_dependent>false</model_dependent>
    </argument>
    <argument>
      <name>water_fixtures_shower_low_flow</name>
      <display_name>Hot Water Fixtures: Is Shower Low Flow</display_name>
      <description>Whether the shower fixture is low flow.</description>
      <type>Boolean</type>
      <required>true</required>
      <model_dependent>false</model_dependent>
      <default_value>false</default_value>
      <choices>
        <choice>
          <value>true</value>
          <display_name>true</display_name>
        </choice>
        <choice>
          <value>false</value>
          <display_name>false</display_name>
        </choice>
      </choices>
    </argument>
    <argument>
      <name>water_fixtures_sink_low_flow</name>
      <display_name>Hot Water Fixtures: Is Sink Low Flow</display_name>
      <description>Whether the sink fixture is low flow.</description>
      <type>Boolean</type>
      <required>true</required>
      <model_dependent>false</model_dependent>
      <default_value>false</default_value>
      <choices>
        <choice>
          <value>true</value>
          <display_name>true</display_name>
        </choice>
        <choice>
          <value>false</value>
          <display_name>false</display_name>
        </choice>
      </choices>
    </argument>
    <argument>
      <name>water_fixtures_usage_multiplier</name>
      <display_name>water_fixtures_usage_multiplier</display_name>
      <type>String</type>
      <required>false</required>
      <model_dependent>false</model_dependent>
    </argument>
    <argument>
      <name>solar_thermal_system_type</name>
      <display_name>Solar Thermal: System Type</display_name>
      <description>The type of solar thermal system. Use 'none' if there is no solar thermal system.</description>
      <type>Choice</type>
      <required>true</required>
      <model_dependent>false</model_dependent>
      <default_value>none</default_value>
      <choices>
        <choice>
          <value>none</value>
          <display_name>none</display_name>
        </choice>
        <choice>
          <value>hot water</value>
          <display_name>hot water</display_name>
        </choice>
      </choices>
    </argument>
    <argument>
      <name>solar_thermal_collector_area</name>
      <display_name>Solar Thermal: Collector Area</display_name>
      <description>The collector area of the solar thermal system.</description>
      <type>Double</type>
      <units>ft^2</units>
      <required>true</required>
      <model_dependent>false</model_dependent>
      <default_value>40</default_value>
    </argument>
    <argument>
      <name>solar_thermal_collector_loop_type</name>
      <display_name>Solar Thermal: Collector Loop Type</display_name>
      <description>The collector loop type of the solar thermal system.</description>
      <type>Choice</type>
      <required>true</required>
      <model_dependent>false</model_dependent>
      <default_value>liquid direct</default_value>
      <choices>
        <choice>
          <value>liquid direct</value>
          <display_name>liquid direct</display_name>
        </choice>
        <choice>
          <value>liquid indirect</value>
          <display_name>liquid indirect</display_name>
        </choice>
        <choice>
          <value>passive thermosyphon</value>
          <display_name>passive thermosyphon</display_name>
        </choice>
      </choices>
    </argument>
    <argument>
      <name>solar_thermal_collector_type</name>
      <display_name>Solar Thermal: Collector Type</display_name>
      <description>The collector type of the solar thermal system.</description>
      <type>Choice</type>
      <required>true</required>
      <model_dependent>false</model_dependent>
      <default_value>evacuated tube</default_value>
      <choices>
        <choice>
          <value>evacuated tube</value>
          <display_name>evacuated tube</display_name>
        </choice>
        <choice>
          <value>single glazing black</value>
          <display_name>single glazing black</display_name>
        </choice>
        <choice>
          <value>double glazing black</value>
          <display_name>double glazing black</display_name>
        </choice>
        <choice>
          <value>integrated collector storage</value>
          <display_name>integrated collector storage</display_name>
        </choice>
      </choices>
    </argument>
    <argument>
      <name>solar_thermal_collector_azimuth</name>
      <display_name>Solar Thermal: Collector Azimuth</display_name>
      <description>The collector azimuth of the solar thermal system. Azimuth is measured clockwise from north (e.g., North=0, East=90, South=180, West=270).</description>
      <type>Double</type>
      <units>degrees</units>
      <required>true</required>
      <model_dependent>false</model_dependent>
      <default_value>180</default_value>
    </argument>
    <argument>
      <name>solar_thermal_collector_tilt</name>
      <display_name>Solar Thermal: Collector Tilt</display_name>
      <description>The collector tilt of the solar thermal system. Can also enter, e.g., RoofPitch, RoofPitch+20, Latitude, Latitude-15, etc.</description>
      <type>String</type>
      <units>degrees</units>
      <required>true</required>
      <model_dependent>false</model_dependent>
      <default_value>RoofPitch</default_value>
    </argument>
    <argument>
      <name>solar_thermal_collector_rated_optical_efficiency</name>
      <display_name>Solar Thermal: Collector Rated Optical Efficiency</display_name>
      <description>The collector rated optical efficiency of the solar thermal system.</description>
      <type>Double</type>
      <units>Frac</units>
      <required>true</required>
      <model_dependent>false</model_dependent>
      <default_value>0.5</default_value>
    </argument>
    <argument>
      <name>solar_thermal_collector_rated_thermal_losses</name>
      <display_name>Solar Thermal: Collector Rated Thermal Losses</display_name>
      <description>The collector rated thermal losses of the solar thermal system.</description>
      <type>Double</type>
      <units>Btu/hr-ft^2-R</units>
      <required>true</required>
      <model_dependent>false</model_dependent>
      <default_value>0.2799</default_value>
    </argument>
    <argument>
      <name>solar_thermal_storage_volume</name>
      <display_name>solar_thermal_storage_volume</display_name>
      <type>String</type>
      <required>false</required>
      <model_dependent>false</model_dependent>
    </argument>
    <argument>
      <name>solar_thermal_solar_fraction</name>
      <display_name>Solar Thermal: Solar Fraction</display_name>
      <description>The solar fraction of the solar thermal system. If provided, overrides all other solar thermal inputs.</description>
      <type>Double</type>
      <units>Frac</units>
      <required>true</required>
      <model_dependent>false</model_dependent>
      <default_value>0</default_value>
    </argument>
    <argument>
      <name>pv_system_present</name>
      <display_name>PV System: Present</display_name>
      <description>Whether there is a PV system present.</description>
      <type>Boolean</type>
      <required>true</required>
      <model_dependent>false</model_dependent>
      <default_value>false</default_value>
      <choices>
        <choice>
          <value>true</value>
          <display_name>true</display_name>
        </choice>
        <choice>
          <value>false</value>
          <display_name>false</display_name>
        </choice>
      </choices>
    </argument>
    <argument>
      <name>pv_system_module_type</name>
      <display_name>pv_system_module_type</display_name>
      <type>String</type>
      <required>false</required>
      <model_dependent>false</model_dependent>
    </argument>
    <argument>
      <name>pv_system_location</name>
      <display_name>pv_system_location</display_name>
      <type>String</type>
      <required>false</required>
      <model_dependent>false</model_dependent>
    </argument>
    <argument>
      <name>pv_system_tracking</name>
      <display_name>pv_system_tracking</display_name>
      <type>String</type>
      <required>false</required>
      <model_dependent>false</model_dependent>
    </argument>
    <argument>
      <name>pv_system_array_azimuth</name>
      <display_name>PV System: Array Azimuth</display_name>
      <description>Array azimuth of the PV system. Azimuth is measured clockwise from north (e.g., North=0, East=90, South=180, West=270).</description>
      <type>Double</type>
      <units>degrees</units>
      <required>true</required>
      <model_dependent>false</model_dependent>
      <default_value>180</default_value>
    </argument>
    <argument>
      <name>pv_system_array_tilt</name>
      <display_name>PV System: Array Tilt</display_name>
      <description>Array tilt of the PV system. Can also enter, e.g., RoofPitch, RoofPitch+20, Latitude, Latitude-15, etc.</description>
      <type>String</type>
      <units>degrees</units>
      <required>true</required>
      <model_dependent>false</model_dependent>
      <default_value>RoofPitch</default_value>
    </argument>
    <argument>
      <name>pv_system_max_power_output</name>
      <display_name>PV System: Maximum Power Output</display_name>
      <description>Maximum power output of the PV system. For a shared system, this is the total building maximum power output.</description>
      <type>Double</type>
      <units>W</units>
      <required>true</required>
      <model_dependent>false</model_dependent>
      <default_value>4000</default_value>
    </argument>
    <argument>
      <name>pv_system_inverter_efficiency</name>
      <display_name>pv_system_inverter_efficiency</display_name>
      <type>String</type>
      <required>false</required>
      <model_dependent>false</model_dependent>
    </argument>
    <argument>
      <name>pv_system_system_losses_fraction</name>
      <display_name>pv_system_system_losses_fraction</display_name>
      <type>String</type>
      <required>false</required>
      <model_dependent>false</model_dependent>
    </argument>
    <argument>
      <name>pv_system_2_present</name>
      <display_name>PV System 2: Present</display_name>
      <description>Whether there is a second PV system present.</description>
      <type>Boolean</type>
      <required>true</required>
      <model_dependent>false</model_dependent>
      <default_value>false</default_value>
      <choices>
        <choice>
          <value>true</value>
          <display_name>true</display_name>
        </choice>
        <choice>
          <value>false</value>
          <display_name>false</display_name>
        </choice>
      </choices>
    </argument>
    <argument>
      <name>pv_system_2_module_type</name>
      <display_name>pv_system_2_module_type</display_name>
      <type>String</type>
      <required>false</required>
      <model_dependent>false</model_dependent>
    </argument>
    <argument>
      <name>pv_system_2_location</name>
      <display_name>pv_system_2_location</display_name>
      <type>String</type>
      <required>false</required>
      <model_dependent>false</model_dependent>
    </argument>
    <argument>
      <name>pv_system_2_tracking</name>
      <display_name>pv_system_2_tracking</display_name>
      <type>String</type>
      <required>false</required>
      <model_dependent>false</model_dependent>
    </argument>
    <argument>
      <name>pv_system_2_array_azimuth</name>
      <display_name>PV System 2: Array Azimuth</display_name>
      <description>Array azimuth of the second PV system. Azimuth is measured clockwise from north (e.g., North=0, East=90, South=180, West=270).</description>
      <type>Double</type>
      <units>degrees</units>
      <required>true</required>
      <model_dependent>false</model_dependent>
      <default_value>180</default_value>
    </argument>
    <argument>
      <name>pv_system_2_array_tilt</name>
      <display_name>PV System 2: Array Tilt</display_name>
      <description>Array tilt of the second PV system. Can also enter, e.g., RoofPitch, RoofPitch+20, Latitude, Latitude-15, etc.</description>
      <type>String</type>
      <units>degrees</units>
      <required>true</required>
      <model_dependent>false</model_dependent>
      <default_value>RoofPitch</default_value>
    </argument>
    <argument>
      <name>pv_system_2_max_power_output</name>
      <display_name>PV System 2: Maximum Power Output</display_name>
      <description>Maximum power output of the second PV system. For a shared system, this is the total building maximum power output.</description>
      <type>Double</type>
      <units>W</units>
      <required>true</required>
      <model_dependent>false</model_dependent>
      <default_value>4000</default_value>
    </argument>
    <argument>
      <name>battery_present</name>
      <display_name>Battery: Present</display_name>
      <description>Whether there is a lithium ion battery present.</description>
      <type>Boolean</type>
      <required>true</required>
      <model_dependent>false</model_dependent>
      <default_value>false</default_value>
      <choices>
        <choice>
          <value>true</value>
          <display_name>true</display_name>
        </choice>
        <choice>
          <value>false</value>
          <display_name>false</display_name>
        </choice>
      </choices>
    </argument>
    <argument>
      <name>battery_location</name>
      <display_name>battery_location</display_name>
      <type>String</type>
      <required>false</required>
      <model_dependent>false</model_dependent>
    </argument>
    <argument>
      <name>battery_power</name>
      <display_name>battery_power</display_name>
      <type>String</type>
      <required>false</required>
      <model_dependent>false</model_dependent>
    </argument>
    <argument>
      <name>battery_capacity</name>
      <display_name>battery_capacity</display_name>
      <type>String</type>
      <required>false</required>
      <model_dependent>false</model_dependent>
    </argument>
    <argument>
      <name>battery_usable_capacity</name>
      <display_name>battery_usable_capacity</display_name>
      <type>String</type>
      <required>false</required>
      <model_dependent>false</model_dependent>
    </argument>
    <argument>
      <name>battery_round_trip_efficiency</name>
      <display_name>battery_round_trip_efficiency</display_name>
      <type>String</type>
      <required>false</required>
      <model_dependent>false</model_dependent>
    </argument>
    <argument>
      <name>lighting_present</name>
      <display_name>Lighting: Present</display_name>
      <description>Whether there is lighting energy use.</description>
      <type>Boolean</type>
      <required>true</required>
      <model_dependent>false</model_dependent>
      <default_value>true</default_value>
      <choices>
        <choice>
          <value>true</value>
          <display_name>true</display_name>
        </choice>
        <choice>
          <value>false</value>
          <display_name>false</display_name>
        </choice>
      </choices>
    </argument>
    <argument>
      <name>lighting_interior_fraction_cfl</name>
      <display_name>Lighting: Interior Fraction CFL</display_name>
      <description>Fraction of all lamps (interior) that are compact fluorescent. Lighting not specified as CFL, LFL, or LED is assumed to be incandescent.</description>
      <type>Double</type>
      <required>true</required>
      <model_dependent>false</model_dependent>
      <default_value>0.1</default_value>
    </argument>
    <argument>
      <name>lighting_interior_fraction_lfl</name>
      <display_name>Lighting: Interior Fraction LFL</display_name>
      <description>Fraction of all lamps (interior) that are linear fluorescent. Lighting not specified as CFL, LFL, or LED is assumed to be incandescent.</description>
      <type>Double</type>
      <required>true</required>
      <model_dependent>false</model_dependent>
      <default_value>0</default_value>
    </argument>
    <argument>
      <name>lighting_interior_fraction_led</name>
      <display_name>Lighting: Interior Fraction LED</display_name>
      <description>Fraction of all lamps (interior) that are light emitting diodes. Lighting not specified as CFL, LFL, or LED is assumed to be incandescent.</description>
      <type>Double</type>
      <required>true</required>
      <model_dependent>false</model_dependent>
      <default_value>0</default_value>
    </argument>
    <argument>
      <name>lighting_interior_usage_multiplier</name>
      <display_name>lighting_interior_usage_multiplier</display_name>
      <type>String</type>
      <required>false</required>
      <model_dependent>false</model_dependent>
    </argument>
    <argument>
      <name>lighting_exterior_fraction_cfl</name>
      <display_name>Lighting: Exterior Fraction CFL</display_name>
      <description>Fraction of all lamps (exterior) that are compact fluorescent. Lighting not specified as CFL, LFL, or LED is assumed to be incandescent.</description>
      <type>Double</type>
      <required>true</required>
      <model_dependent>false</model_dependent>
      <default_value>0</default_value>
    </argument>
    <argument>
      <name>lighting_exterior_fraction_lfl</name>
      <display_name>Lighting: Exterior Fraction LFL</display_name>
      <description>Fraction of all lamps (exterior) that are linear fluorescent. Lighting not specified as CFL, LFL, or LED is assumed to be incandescent.</description>
      <type>Double</type>
      <required>true</required>
      <model_dependent>false</model_dependent>
      <default_value>0</default_value>
    </argument>
    <argument>
      <name>lighting_exterior_fraction_led</name>
      <display_name>Lighting: Exterior Fraction LED</display_name>
      <description>Fraction of all lamps (exterior) that are light emitting diodes. Lighting not specified as CFL, LFL, or LED is assumed to be incandescent.</description>
      <type>Double</type>
      <required>true</required>
      <model_dependent>false</model_dependent>
      <default_value>0</default_value>
    </argument>
    <argument>
      <name>lighting_exterior_usage_multiplier</name>
      <display_name>lighting_exterior_usage_multiplier</display_name>
      <type>String</type>
      <required>false</required>
      <model_dependent>false</model_dependent>
    </argument>
    <argument>
      <name>lighting_garage_fraction_cfl</name>
      <display_name>Lighting: Garage Fraction CFL</display_name>
      <description>Fraction of all lamps (garage) that are compact fluorescent. Lighting not specified as CFL, LFL, or LED is assumed to be incandescent.</description>
      <type>Double</type>
      <required>true</required>
      <model_dependent>false</model_dependent>
      <default_value>0</default_value>
    </argument>
    <argument>
      <name>lighting_garage_fraction_lfl</name>
      <display_name>Lighting: Garage Fraction LFL</display_name>
      <description>Fraction of all lamps (garage) that are linear fluorescent. Lighting not specified as CFL, LFL, or LED is assumed to be incandescent.</description>
      <type>Double</type>
      <required>true</required>
      <model_dependent>false</model_dependent>
      <default_value>0</default_value>
    </argument>
    <argument>
      <name>lighting_garage_fraction_led</name>
      <display_name>Lighting: Garage Fraction LED</display_name>
      <description>Fraction of all lamps (garage) that are light emitting diodes. Lighting not specified as CFL, LFL, or LED is assumed to be incandescent.</description>
      <type>Double</type>
      <required>true</required>
      <model_dependent>false</model_dependent>
      <default_value>0</default_value>
    </argument>
    <argument>
      <name>lighting_garage_usage_multiplier</name>
      <display_name>lighting_garage_usage_multiplier</display_name>
      <type>String</type>
      <required>false</required>
      <model_dependent>false</model_dependent>
    </argument>
    <argument>
      <name>holiday_lighting_present</name>
      <display_name>Holiday Lighting: Present</display_name>
      <description>Whether there is holiday lighting.</description>
      <type>Boolean</type>
      <required>true</required>
      <model_dependent>false</model_dependent>
      <default_value>false</default_value>
      <choices>
        <choice>
          <value>true</value>
          <display_name>true</display_name>
        </choice>
        <choice>
          <value>false</value>
          <display_name>false</display_name>
        </choice>
      </choices>
    </argument>
    <argument>
      <name>holiday_lighting_daily_kwh</name>
      <display_name>holiday_lighting_daily_kwh</display_name>
      <type>String</type>
      <required>false</required>
      <model_dependent>false</model_dependent>
    </argument>
    <argument>
      <name>holiday_lighting_period</name>
      <display_name>holiday_lighting_period</display_name>
      <type>String</type>
      <required>false</required>
      <model_dependent>false</model_dependent>
    </argument>
    <argument>
      <name>dehumidifier_type</name>
      <display_name>Dehumidifier: Type</display_name>
      <description>The type of dehumidifier.</description>
      <type>Choice</type>
      <required>true</required>
      <model_dependent>false</model_dependent>
      <default_value>none</default_value>
      <choices>
        <choice>
          <value>none</value>
          <display_name>none</display_name>
        </choice>
        <choice>
          <value>portable</value>
          <display_name>portable</display_name>
        </choice>
        <choice>
          <value>whole-home</value>
          <display_name>whole-home</display_name>
        </choice>
      </choices>
    </argument>
    <argument>
      <name>dehumidifier_efficiency_type</name>
      <display_name>Dehumidifier: Efficiency Type</display_name>
      <description>The efficiency type of dehumidifier.</description>
      <type>Choice</type>
      <required>true</required>
      <model_dependent>false</model_dependent>
      <default_value>IntegratedEnergyFactor</default_value>
      <choices>
        <choice>
          <value>EnergyFactor</value>
          <display_name>EnergyFactor</display_name>
        </choice>
        <choice>
          <value>IntegratedEnergyFactor</value>
          <display_name>IntegratedEnergyFactor</display_name>
        </choice>
      </choices>
    </argument>
    <argument>
      <name>dehumidifier_efficiency</name>
      <display_name>Dehumidifier: Efficiency</display_name>
      <description>The efficiency of the dehumidifier.</description>
      <type>Double</type>
      <units>liters/kWh</units>
      <required>true</required>
      <model_dependent>false</model_dependent>
      <default_value>1.5</default_value>
    </argument>
    <argument>
      <name>dehumidifier_capacity</name>
      <display_name>Dehumidifier: Capacity</display_name>
      <description>The capacity (water removal rate) of the dehumidifier.</description>
      <type>Double</type>
      <units>pint/day</units>
      <required>true</required>
      <model_dependent>false</model_dependent>
      <default_value>40</default_value>
    </argument>
    <argument>
      <name>dehumidifier_rh_setpoint</name>
      <display_name>Dehumidifier: Relative Humidity Setpoint</display_name>
      <description>The relative humidity setpoint of the dehumidifier.</description>
      <type>Double</type>
      <units>Frac</units>
      <required>true</required>
      <model_dependent>false</model_dependent>
      <default_value>0.5</default_value>
    </argument>
    <argument>
      <name>dehumidifier_fraction_dehumidification_load_served</name>
      <display_name>Dehumidifier: Fraction Dehumidification Load Served</display_name>
      <description>The dehumidification load served fraction of the dehumidifier.</description>
      <type>Double</type>
      <units>Frac</units>
      <required>true</required>
      <model_dependent>false</model_dependent>
      <default_value>1</default_value>
    </argument>
    <argument>
      <name>clothes_washer_present</name>
      <display_name>Clothes Washer: Present</display_name>
      <description>Whether there is a clothes washer present.</description>
      <type>Boolean</type>
      <required>true</required>
      <model_dependent>false</model_dependent>
      <default_value>true</default_value>
      <choices>
        <choice>
          <value>true</value>
          <display_name>true</display_name>
        </choice>
        <choice>
          <value>false</value>
          <display_name>false</display_name>
        </choice>
      </choices>
    </argument>
    <argument>
      <name>clothes_washer_location</name>
      <display_name>clothes_washer_location</display_name>
      <type>String</type>
      <required>false</required>
      <model_dependent>false</model_dependent>
    </argument>
    <argument>
      <name>clothes_washer_efficiency_type</name>
      <display_name>Clothes Washer: Efficiency Type</display_name>
      <description>The efficiency type of the clothes washer.</description>
      <type>Choice</type>
      <required>true</required>
      <model_dependent>false</model_dependent>
      <default_value>IntegratedModifiedEnergyFactor</default_value>
      <choices>
        <choice>
          <value>ModifiedEnergyFactor</value>
          <display_name>ModifiedEnergyFactor</display_name>
        </choice>
        <choice>
          <value>IntegratedModifiedEnergyFactor</value>
          <display_name>IntegratedModifiedEnergyFactor</display_name>
        </choice>
      </choices>
    </argument>
    <argument>
      <name>clothes_washer_efficiency</name>
      <display_name>clothes_washer_efficiency</display_name>
      <type>String</type>
      <required>false</required>
      <model_dependent>false</model_dependent>
    </argument>
    <argument>
      <name>clothes_washer_rated_annual_kwh</name>
      <display_name>clothes_washer_rated_annual_kwh</display_name>
      <type>String</type>
      <required>false</required>
      <model_dependent>false</model_dependent>
    </argument>
    <argument>
      <name>clothes_washer_label_electric_rate</name>
      <display_name>clothes_washer_label_electric_rate</display_name>
      <type>String</type>
      <required>false</required>
      <model_dependent>false</model_dependent>
    </argument>
    <argument>
      <name>clothes_washer_label_gas_rate</name>
      <display_name>clothes_washer_label_gas_rate</display_name>
      <type>String</type>
      <required>false</required>
      <model_dependent>false</model_dependent>
    </argument>
    <argument>
      <name>clothes_washer_label_annual_gas_cost</name>
      <display_name>clothes_washer_label_annual_gas_cost</display_name>
      <type>String</type>
      <required>false</required>
      <model_dependent>false</model_dependent>
    </argument>
    <argument>
      <name>clothes_washer_label_usage</name>
      <display_name>clothes_washer_label_usage</display_name>
      <type>String</type>
      <required>false</required>
      <model_dependent>false</model_dependent>
    </argument>
    <argument>
      <name>clothes_washer_capacity</name>
      <display_name>clothes_washer_capacity</display_name>
      <type>String</type>
      <required>false</required>
      <model_dependent>false</model_dependent>
    </argument>
    <argument>
      <name>clothes_washer_usage_multiplier</name>
      <display_name>clothes_washer_usage_multiplier</display_name>
      <type>String</type>
      <required>false</required>
      <model_dependent>false</model_dependent>
    </argument>
    <argument>
      <name>clothes_dryer_present</name>
      <display_name>Clothes Dryer: Present</display_name>
      <description>Whether there is a clothes dryer present.</description>
      <type>Boolean</type>
      <required>true</required>
      <model_dependent>false</model_dependent>
      <default_value>true</default_value>
      <choices>
        <choice>
          <value>true</value>
          <display_name>true</display_name>
        </choice>
        <choice>
          <value>false</value>
          <display_name>false</display_name>
        </choice>
      </choices>
    </argument>
    <argument>
      <name>clothes_dryer_location</name>
      <display_name>clothes_dryer_location</display_name>
      <type>String</type>
      <required>false</required>
      <model_dependent>false</model_dependent>
    </argument>
    <argument>
      <name>clothes_dryer_fuel_type</name>
      <display_name>Clothes Dryer: Fuel Type</display_name>
      <description>Type of fuel used by the clothes dryer.</description>
      <type>Choice</type>
      <required>true</required>
      <model_dependent>false</model_dependent>
      <default_value>natural gas</default_value>
      <choices>
        <choice>
          <value>electricity</value>
          <display_name>electricity</display_name>
        </choice>
        <choice>
          <value>natural gas</value>
          <display_name>natural gas</display_name>
        </choice>
        <choice>
          <value>fuel oil</value>
          <display_name>fuel oil</display_name>
        </choice>
        <choice>
          <value>propane</value>
          <display_name>propane</display_name>
        </choice>
        <choice>
          <value>wood</value>
          <display_name>wood</display_name>
        </choice>
        <choice>
          <value>coal</value>
          <display_name>coal</display_name>
        </choice>
      </choices>
    </argument>
    <argument>
      <name>clothes_dryer_efficiency_type</name>
      <display_name>Clothes Dryer: Efficiency Type</display_name>
      <description>The efficiency type of the clothes dryer.</description>
      <type>Choice</type>
      <required>true</required>
      <model_dependent>false</model_dependent>
      <default_value>CombinedEnergyFactor</default_value>
      <choices>
        <choice>
          <value>EnergyFactor</value>
          <display_name>EnergyFactor</display_name>
        </choice>
        <choice>
          <value>CombinedEnergyFactor</value>
          <display_name>CombinedEnergyFactor</display_name>
        </choice>
      </choices>
    </argument>
    <argument>
      <name>clothes_dryer_efficiency</name>
      <display_name>clothes_dryer_efficiency</display_name>
      <type>String</type>
      <required>false</required>
      <model_dependent>false</model_dependent>
    </argument>
    <argument>
      <name>clothes_dryer_vented_flow_rate</name>
      <display_name>clothes_dryer_vented_flow_rate</display_name>
      <type>String</type>
      <required>false</required>
      <model_dependent>false</model_dependent>
    </argument>
    <argument>
      <name>clothes_dryer_usage_multiplier</name>
      <display_name>clothes_dryer_usage_multiplier</display_name>
      <type>String</type>
      <required>false</required>
      <model_dependent>false</model_dependent>
    </argument>
    <argument>
      <name>dishwasher_present</name>
      <display_name>Dishwasher: Present</display_name>
      <description>Whether there is a dishwasher present.</description>
      <type>Boolean</type>
      <required>true</required>
      <model_dependent>false</model_dependent>
      <default_value>true</default_value>
      <choices>
        <choice>
          <value>true</value>
          <display_name>true</display_name>
        </choice>
        <choice>
          <value>false</value>
          <display_name>false</display_name>
        </choice>
      </choices>
    </argument>
    <argument>
      <name>dishwasher_location</name>
      <display_name>dishwasher_location</display_name>
      <type>String</type>
      <required>false</required>
      <model_dependent>false</model_dependent>
    </argument>
    <argument>
      <name>dishwasher_efficiency_type</name>
      <display_name>Dishwasher: Efficiency Type</display_name>
      <description>The efficiency type of dishwasher.</description>
      <type>Choice</type>
      <required>true</required>
      <model_dependent>false</model_dependent>
      <default_value>RatedAnnualkWh</default_value>
      <choices>
        <choice>
          <value>RatedAnnualkWh</value>
          <display_name>RatedAnnualkWh</display_name>
        </choice>
        <choice>
          <value>EnergyFactor</value>
          <display_name>EnergyFactor</display_name>
        </choice>
      </choices>
    </argument>
    <argument>
      <name>dishwasher_efficiency</name>
      <display_name>dishwasher_efficiency</display_name>
      <type>String</type>
      <required>false</required>
      <model_dependent>false</model_dependent>
    </argument>
    <argument>
      <name>dishwasher_label_electric_rate</name>
      <display_name>dishwasher_label_electric_rate</display_name>
      <type>String</type>
      <required>false</required>
      <model_dependent>false</model_dependent>
    </argument>
    <argument>
      <name>dishwasher_label_gas_rate</name>
      <display_name>dishwasher_label_gas_rate</display_name>
      <type>String</type>
      <required>false</required>
      <model_dependent>false</model_dependent>
    </argument>
    <argument>
      <name>dishwasher_label_annual_gas_cost</name>
      <display_name>dishwasher_label_annual_gas_cost</display_name>
      <type>String</type>
      <required>false</required>
      <model_dependent>false</model_dependent>
    </argument>
    <argument>
      <name>dishwasher_label_usage</name>
      <display_name>dishwasher_label_usage</display_name>
      <type>String</type>
      <required>false</required>
      <model_dependent>false</model_dependent>
    </argument>
    <argument>
      <name>dishwasher_place_setting_capacity</name>
      <display_name>dishwasher_place_setting_capacity</display_name>
      <type>String</type>
      <required>false</required>
      <model_dependent>false</model_dependent>
    </argument>
    <argument>
      <name>dishwasher_usage_multiplier</name>
      <display_name>dishwasher_usage_multiplier</display_name>
      <type>String</type>
      <required>false</required>
      <model_dependent>false</model_dependent>
    </argument>
    <argument>
      <name>refrigerator_present</name>
      <display_name>Refrigerator: Present</display_name>
      <description>Whether there is a refrigerator present.</description>
      <type>Boolean</type>
      <required>true</required>
      <model_dependent>false</model_dependent>
      <default_value>true</default_value>
      <choices>
        <choice>
          <value>true</value>
          <display_name>true</display_name>
        </choice>
        <choice>
          <value>false</value>
          <display_name>false</display_name>
        </choice>
      </choices>
    </argument>
    <argument>
      <name>refrigerator_location</name>
      <display_name>refrigerator_location</display_name>
      <type>String</type>
      <required>false</required>
      <model_dependent>false</model_dependent>
    </argument>
    <argument>
      <name>refrigerator_rated_annual_kwh</name>
      <display_name>refrigerator_rated_annual_kwh</display_name>
      <type>String</type>
      <required>false</required>
      <model_dependent>false</model_dependent>
    </argument>
    <argument>
      <name>refrigerator_usage_multiplier</name>
      <display_name>refrigerator_usage_multiplier</display_name>
      <type>String</type>
      <required>false</required>
      <model_dependent>false</model_dependent>
    </argument>
    <argument>
      <name>extra_refrigerator_present</name>
      <display_name>Extra Refrigerator: Present</display_name>
      <description>Whether there is an extra refrigerator present.</description>
      <type>Boolean</type>
      <required>true</required>
      <model_dependent>false</model_dependent>
      <default_value>false</default_value>
      <choices>
        <choice>
          <value>true</value>
          <display_name>true</display_name>
        </choice>
        <choice>
          <value>false</value>
          <display_name>false</display_name>
        </choice>
      </choices>
    </argument>
    <argument>
      <name>extra_refrigerator_location</name>
      <display_name>extra_refrigerator_location</display_name>
      <type>String</type>
      <required>false</required>
      <model_dependent>false</model_dependent>
    </argument>
    <argument>
      <name>extra_refrigerator_rated_annual_kwh</name>
      <display_name>extra_refrigerator_rated_annual_kwh</display_name>
      <type>String</type>
      <required>false</required>
      <model_dependent>false</model_dependent>
    </argument>
    <argument>
      <name>extra_refrigerator_usage_multiplier</name>
      <display_name>extra_refrigerator_usage_multiplier</display_name>
      <type>String</type>
      <required>false</required>
      <model_dependent>false</model_dependent>
    </argument>
    <argument>
      <name>freezer_present</name>
      <display_name>Freezer: Present</display_name>
      <description>Whether there is a freezer present.</description>
      <type>Boolean</type>
      <required>true</required>
      <model_dependent>false</model_dependent>
      <default_value>false</default_value>
      <choices>
        <choice>
          <value>true</value>
          <display_name>true</display_name>
        </choice>
        <choice>
          <value>false</value>
          <display_name>false</display_name>
        </choice>
      </choices>
    </argument>
    <argument>
      <name>freezer_location</name>
      <display_name>freezer_location</display_name>
      <type>String</type>
      <required>false</required>
      <model_dependent>false</model_dependent>
    </argument>
    <argument>
      <name>freezer_rated_annual_kwh</name>
      <display_name>freezer_rated_annual_kwh</display_name>
      <type>String</type>
      <required>false</required>
      <model_dependent>false</model_dependent>
    </argument>
    <argument>
      <name>freezer_usage_multiplier</name>
      <display_name>freezer_usage_multiplier</display_name>
      <type>String</type>
      <required>false</required>
      <model_dependent>false</model_dependent>
    </argument>
    <argument>
      <name>cooking_range_oven_present</name>
      <display_name>Cooking Range/Oven: Present</display_name>
      <description>Whether there is a cooking range/oven present.</description>
      <type>Boolean</type>
      <required>true</required>
      <model_dependent>false</model_dependent>
      <default_value>true</default_value>
      <choices>
        <choice>
          <value>true</value>
          <display_name>true</display_name>
        </choice>
        <choice>
          <value>false</value>
          <display_name>false</display_name>
        </choice>
      </choices>
    </argument>
    <argument>
      <name>cooking_range_oven_location</name>
      <display_name>cooking_range_oven_location</display_name>
      <type>String</type>
      <required>false</required>
      <model_dependent>false</model_dependent>
    </argument>
    <argument>
      <name>cooking_range_oven_fuel_type</name>
      <display_name>Cooking Range/Oven: Fuel Type</display_name>
      <description>Type of fuel used by the cooking range/oven.</description>
      <type>Choice</type>
      <required>true</required>
      <model_dependent>false</model_dependent>
      <default_value>natural gas</default_value>
      <choices>
        <choice>
          <value>electricity</value>
          <display_name>electricity</display_name>
        </choice>
        <choice>
          <value>natural gas</value>
          <display_name>natural gas</display_name>
        </choice>
        <choice>
          <value>fuel oil</value>
          <display_name>fuel oil</display_name>
        </choice>
        <choice>
          <value>propane</value>
          <display_name>propane</display_name>
        </choice>
        <choice>
          <value>wood</value>
          <display_name>wood</display_name>
        </choice>
        <choice>
          <value>coal</value>
          <display_name>coal</display_name>
        </choice>
      </choices>
    </argument>
    <argument>
      <name>cooking_range_oven_is_induction</name>
      <display_name>cooking_range_oven_is_induction</display_name>
      <type>String</type>
      <required>false</required>
      <model_dependent>false</model_dependent>
    </argument>
    <argument>
      <name>cooking_range_oven_is_convection</name>
      <display_name>cooking_range_oven_is_convection</display_name>
      <type>String</type>
      <required>false</required>
      <model_dependent>false</model_dependent>
    </argument>
    <argument>
      <name>cooking_range_oven_usage_multiplier</name>
      <display_name>cooking_range_oven_usage_multiplier</display_name>
      <type>String</type>
      <required>false</required>
      <model_dependent>false</model_dependent>
    </argument>
    <argument>
      <name>ceiling_fan_present</name>
      <display_name>Ceiling Fan: Present</display_name>
      <description>Whether there are any ceiling fans.</description>
      <type>Boolean</type>
      <required>true</required>
      <model_dependent>false</model_dependent>
      <default_value>true</default_value>
      <choices>
        <choice>
          <value>true</value>
          <display_name>true</display_name>
        </choice>
        <choice>
          <value>false</value>
          <display_name>false</display_name>
        </choice>
      </choices>
    </argument>
    <argument>
      <name>ceiling_fan_efficiency</name>
      <display_name>ceiling_fan_efficiency</display_name>
      <type>String</type>
      <required>false</required>
      <model_dependent>false</model_dependent>
    </argument>
    <argument>
      <name>ceiling_fan_quantity</name>
      <display_name>ceiling_fan_quantity</display_name>
      <type>String</type>
      <required>false</required>
      <model_dependent>false</model_dependent>
    </argument>
    <argument>
      <name>ceiling_fan_cooling_setpoint_temp_offset</name>
      <display_name>ceiling_fan_cooling_setpoint_temp_offset</display_name>
      <type>String</type>
      <required>false</required>
      <model_dependent>false</model_dependent>
    </argument>
    <argument>
      <name>misc_plug_loads_television_present</name>
      <display_name>Misc Plug Loads: Television Present</display_name>
      <description>Whether there are televisions.</description>
      <type>Boolean</type>
      <required>true</required>
      <model_dependent>false</model_dependent>
      <default_value>true</default_value>
      <choices>
        <choice>
          <value>true</value>
          <display_name>true</display_name>
        </choice>
        <choice>
          <value>false</value>
          <display_name>false</display_name>
        </choice>
      </choices>
    </argument>
    <argument>
      <name>misc_plug_loads_other_annual_kwh</name>
      <display_name>misc_plug_loads_other_annual_kwh</display_name>
      <type>String</type>
      <required>false</required>
      <model_dependent>false</model_dependent>
    </argument>
    <argument>
      <name>misc_plug_loads_other_frac_sensible</name>
      <display_name>misc_plug_loads_other_frac_sensible</display_name>
      <type>String</type>
      <required>false</required>
      <model_dependent>false</model_dependent>
    </argument>
    <argument>
      <name>misc_plug_loads_other_frac_latent</name>
      <display_name>misc_plug_loads_other_frac_latent</display_name>
      <type>String</type>
      <required>false</required>
      <model_dependent>false</model_dependent>
    </argument>
    <argument>
      <name>misc_plug_loads_other_usage_multiplier</name>
      <display_name>misc_plug_loads_other_usage_multiplier</display_name>
      <type>String</type>
      <required>false</required>
      <model_dependent>false</model_dependent>
    </argument>
    <argument>
      <name>misc_plug_loads_well_pump_present</name>
      <display_name>Misc Plug Loads: Well Pump Present</display_name>
      <description>Whether there is a well pump.</description>
      <type>Boolean</type>
      <required>true</required>
      <model_dependent>false</model_dependent>
      <default_value>false</default_value>
      <choices>
        <choice>
          <value>true</value>
          <display_name>true</display_name>
        </choice>
        <choice>
          <value>false</value>
          <display_name>false</display_name>
        </choice>
      </choices>
    </argument>
    <argument>
      <name>misc_plug_loads_well_pump_annual_kwh</name>
      <display_name>misc_plug_loads_well_pump_annual_kwh</display_name>
      <type>String</type>
      <required>false</required>
      <model_dependent>false</model_dependent>
    </argument>
    <argument>
      <name>misc_plug_loads_well_pump_usage_multiplier</name>
      <display_name>misc_plug_loads_well_pump_usage_multiplier</display_name>
      <type>String</type>
      <required>false</required>
      <model_dependent>false</model_dependent>
    </argument>
    <argument>
      <name>misc_plug_loads_vehicle_present</name>
      <display_name>Misc Plug Loads: Vehicle Present</display_name>
      <description>Whether there is an electric vehicle.</description>
      <type>Boolean</type>
      <required>true</required>
      <model_dependent>false</model_dependent>
      <default_value>false</default_value>
      <choices>
        <choice>
          <value>true</value>
          <display_name>true</display_name>
        </choice>
        <choice>
          <value>false</value>
          <display_name>false</display_name>
        </choice>
      </choices>
    </argument>
    <argument>
      <name>misc_plug_loads_vehicle_annual_kwh</name>
      <display_name>misc_plug_loads_vehicle_annual_kwh</display_name>
      <type>String</type>
      <required>false</required>
      <model_dependent>false</model_dependent>
    </argument>
    <argument>
      <name>misc_plug_loads_vehicle_usage_multiplier</name>
      <display_name>misc_plug_loads_vehicle_usage_multiplier</display_name>
      <type>String</type>
      <required>false</required>
      <model_dependent>false</model_dependent>
    </argument>
    <argument>
      <name>misc_fuel_loads_grill_present</name>
      <display_name>Misc Fuel Loads: Grill Present</display_name>
      <description>Whether there is a fuel loads grill.</description>
      <type>Boolean</type>
      <required>true</required>
      <model_dependent>false</model_dependent>
      <default_value>false</default_value>
      <choices>
        <choice>
          <value>true</value>
          <display_name>true</display_name>
        </choice>
        <choice>
          <value>false</value>
          <display_name>false</display_name>
        </choice>
      </choices>
    </argument>
    <argument>
      <name>misc_fuel_loads_grill_fuel_type</name>
      <display_name>Misc Fuel Loads: Grill Fuel Type</display_name>
      <description>The fuel type of the fuel loads grill.</description>
      <type>Choice</type>
      <required>true</required>
      <model_dependent>false</model_dependent>
      <default_value>natural gas</default_value>
      <choices>
        <choice>
          <value>natural gas</value>
          <display_name>natural gas</display_name>
        </choice>
        <choice>
          <value>fuel oil</value>
          <display_name>fuel oil</display_name>
        </choice>
        <choice>
          <value>propane</value>
          <display_name>propane</display_name>
        </choice>
        <choice>
          <value>wood</value>
          <display_name>wood</display_name>
        </choice>
        <choice>
          <value>wood pellets</value>
          <display_name>wood pellets</display_name>
        </choice>
      </choices>
    </argument>
    <argument>
      <name>misc_fuel_loads_grill_annual_therm</name>
      <display_name>misc_fuel_loads_grill_annual_therm</display_name>
      <type>String</type>
      <required>false</required>
      <model_dependent>false</model_dependent>
    </argument>
    <argument>
      <name>misc_fuel_loads_grill_usage_multiplier</name>
      <display_name>misc_fuel_loads_grill_usage_multiplier</display_name>
      <type>String</type>
      <required>false</required>
      <model_dependent>false</model_dependent>
    </argument>
    <argument>
      <name>misc_fuel_loads_lighting_present</name>
      <display_name>Misc Fuel Loads: Lighting Present</display_name>
      <description>Whether there is fuel loads lighting.</description>
      <type>Boolean</type>
      <required>true</required>
      <model_dependent>false</model_dependent>
      <default_value>false</default_value>
      <choices>
        <choice>
          <value>true</value>
          <display_name>true</display_name>
        </choice>
        <choice>
          <value>false</value>
          <display_name>false</display_name>
        </choice>
      </choices>
    </argument>
    <argument>
      <name>misc_fuel_loads_lighting_fuel_type</name>
      <display_name>Misc Fuel Loads: Lighting Fuel Type</display_name>
      <description>The fuel type of the fuel loads lighting.</description>
      <type>Choice</type>
      <required>true</required>
      <model_dependent>false</model_dependent>
      <default_value>natural gas</default_value>
      <choices>
        <choice>
          <value>natural gas</value>
          <display_name>natural gas</display_name>
        </choice>
        <choice>
          <value>fuel oil</value>
          <display_name>fuel oil</display_name>
        </choice>
        <choice>
          <value>propane</value>
          <display_name>propane</display_name>
        </choice>
        <choice>
          <value>wood</value>
          <display_name>wood</display_name>
        </choice>
        <choice>
          <value>wood pellets</value>
          <display_name>wood pellets</display_name>
        </choice>
      </choices>
    </argument>
    <argument>
      <name>misc_fuel_loads_lighting_annual_therm</name>
      <display_name>misc_fuel_loads_lighting_annual_therm</display_name>
      <type>String</type>
      <required>false</required>
      <model_dependent>false</model_dependent>
    </argument>
    <argument>
      <name>misc_fuel_loads_lighting_usage_multiplier</name>
      <display_name>misc_fuel_loads_lighting_usage_multiplier</display_name>
      <type>String</type>
      <required>false</required>
      <model_dependent>false</model_dependent>
    </argument>
    <argument>
      <name>misc_fuel_loads_fireplace_present</name>
      <display_name>Misc Fuel Loads: Fireplace Present</display_name>
      <description>Whether there is fuel loads fireplace.</description>
      <type>Boolean</type>
      <required>true</required>
      <model_dependent>false</model_dependent>
      <default_value>false</default_value>
      <choices>
        <choice>
          <value>true</value>
          <display_name>true</display_name>
        </choice>
        <choice>
          <value>false</value>
          <display_name>false</display_name>
        </choice>
      </choices>
    </argument>
    <argument>
      <name>misc_fuel_loads_fireplace_fuel_type</name>
      <display_name>Misc Fuel Loads: Fireplace Fuel Type</display_name>
      <description>The fuel type of the fuel loads fireplace.</description>
      <type>Choice</type>
      <required>true</required>
      <model_dependent>false</model_dependent>
      <default_value>natural gas</default_value>
      <choices>
        <choice>
          <value>natural gas</value>
          <display_name>natural gas</display_name>
        </choice>
        <choice>
          <value>fuel oil</value>
          <display_name>fuel oil</display_name>
        </choice>
        <choice>
          <value>propane</value>
          <display_name>propane</display_name>
        </choice>
        <choice>
          <value>wood</value>
          <display_name>wood</display_name>
        </choice>
        <choice>
          <value>wood pellets</value>
          <display_name>wood pellets</display_name>
        </choice>
      </choices>
    </argument>
    <argument>
      <name>misc_fuel_loads_fireplace_annual_therm</name>
      <display_name>misc_fuel_loads_fireplace_annual_therm</display_name>
      <type>String</type>
      <required>false</required>
      <model_dependent>false</model_dependent>
    </argument>
    <argument>
      <name>misc_fuel_loads_fireplace_frac_sensible</name>
      <display_name>misc_fuel_loads_fireplace_frac_sensible</display_name>
      <type>String</type>
      <required>false</required>
      <model_dependent>false</model_dependent>
    </argument>
    <argument>
      <name>misc_fuel_loads_fireplace_frac_latent</name>
      <display_name>misc_fuel_loads_fireplace_frac_latent</display_name>
      <type>String</type>
      <required>false</required>
      <model_dependent>false</model_dependent>
    </argument>
    <argument>
      <name>misc_fuel_loads_fireplace_usage_multiplier</name>
      <display_name>misc_fuel_loads_fireplace_usage_multiplier</display_name>
      <type>String</type>
      <required>false</required>
      <model_dependent>false</model_dependent>
    </argument>
    <argument>
      <name>pool_present</name>
      <display_name>Pool: Present</display_name>
      <description>Whether there is a pool.</description>
      <type>Boolean</type>
      <required>true</required>
      <model_dependent>false</model_dependent>
      <default_value>false</default_value>
      <choices>
        <choice>
          <value>true</value>
          <display_name>true</display_name>
        </choice>
        <choice>
          <value>false</value>
          <display_name>false</display_name>
        </choice>
      </choices>
    </argument>
    <argument>
      <name>pool_pump_annual_kwh</name>
      <display_name>pool_pump_annual_kwh</display_name>
      <type>String</type>
      <required>false</required>
      <model_dependent>false</model_dependent>
    </argument>
    <argument>
      <name>pool_pump_usage_multiplier</name>
      <display_name>pool_pump_usage_multiplier</display_name>
      <type>String</type>
      <required>false</required>
      <model_dependent>false</model_dependent>
    </argument>
    <argument>
      <name>pool_heater_type</name>
      <display_name>Pool: Heater Type</display_name>
      <description>The type of pool heater. Use 'none' if there is no pool heater.</description>
      <type>Choice</type>
      <required>true</required>
      <model_dependent>false</model_dependent>
      <default_value>none</default_value>
      <choices>
        <choice>
          <value>none</value>
          <display_name>none</display_name>
        </choice>
        <choice>
          <value>electric resistance</value>
          <display_name>electric resistance</display_name>
        </choice>
        <choice>
          <value>gas fired</value>
          <display_name>gas fired</display_name>
        </choice>
        <choice>
          <value>heat pump</value>
          <display_name>heat pump</display_name>
        </choice>
      </choices>
    </argument>
    <argument>
      <name>pool_heater_annual_kwh</name>
      <display_name>pool_heater_annual_kwh</display_name>
      <type>String</type>
      <required>false</required>
      <model_dependent>false</model_dependent>
    </argument>
    <argument>
      <name>pool_heater_annual_therm</name>
      <display_name>pool_heater_annual_therm</display_name>
      <type>String</type>
      <required>false</required>
      <model_dependent>false</model_dependent>
    </argument>
    <argument>
      <name>pool_heater_usage_multiplier</name>
      <display_name>pool_heater_usage_multiplier</display_name>
      <type>String</type>
      <required>false</required>
      <model_dependent>false</model_dependent>
    </argument>
    <argument>
      <name>hot_tub_present</name>
      <display_name>Hot Tub: Present</display_name>
      <description>Whether there is a hot tub.</description>
      <type>Boolean</type>
      <required>true</required>
      <model_dependent>false</model_dependent>
      <default_value>false</default_value>
      <choices>
        <choice>
          <value>true</value>
          <display_name>true</display_name>
        </choice>
        <choice>
          <value>false</value>
          <display_name>false</display_name>
        </choice>
      </choices>
    </argument>
    <argument>
      <name>hot_tub_pump_annual_kwh</name>
      <display_name>hot_tub_pump_annual_kwh</display_name>
      <type>String</type>
      <required>false</required>
      <model_dependent>false</model_dependent>
    </argument>
    <argument>
      <name>hot_tub_pump_usage_multiplier</name>
      <display_name>hot_tub_pump_usage_multiplier</display_name>
      <type>String</type>
      <required>false</required>
      <model_dependent>false</model_dependent>
    </argument>
    <argument>
      <name>hot_tub_heater_type</name>
      <display_name>Hot Tub: Heater Type</display_name>
      <description>The type of hot tub heater. Use 'none' if there is no hot tub heater.</description>
      <type>Choice</type>
      <required>true</required>
      <model_dependent>false</model_dependent>
      <default_value>none</default_value>
      <choices>
        <choice>
          <value>none</value>
          <display_name>none</display_name>
        </choice>
        <choice>
          <value>electric resistance</value>
          <display_name>electric resistance</display_name>
        </choice>
        <choice>
          <value>gas fired</value>
          <display_name>gas fired</display_name>
        </choice>
        <choice>
          <value>heat pump</value>
          <display_name>heat pump</display_name>
        </choice>
      </choices>
    </argument>
    <argument>
      <name>hot_tub_heater_annual_kwh</name>
      <display_name>hot_tub_heater_annual_kwh</display_name>
      <type>String</type>
      <required>false</required>
      <model_dependent>false</model_dependent>
    </argument>
    <argument>
      <name>hot_tub_heater_annual_therm</name>
      <display_name>hot_tub_heater_annual_therm</display_name>
      <type>String</type>
      <required>false</required>
      <model_dependent>false</model_dependent>
    </argument>
    <argument>
      <name>hot_tub_heater_usage_multiplier</name>
      <display_name>hot_tub_heater_usage_multiplier</display_name>
      <type>String</type>
      <required>false</required>
      <model_dependent>false</model_dependent>
    </argument>
    <argument>
      <name>emissions_scenario_names</name>
      <display_name>emissions_scenario_names</display_name>
      <type>String</type>
      <required>false</required>
      <model_dependent>false</model_dependent>
    </argument>
    <argument>
      <name>emissions_types</name>
      <display_name>emissions_types</display_name>
      <type>String</type>
      <required>false</required>
      <model_dependent>false</model_dependent>
    </argument>
    <argument>
      <name>emissions_electricity_units</name>
      <display_name>emissions_electricity_units</display_name>
      <type>String</type>
      <required>false</required>
      <model_dependent>false</model_dependent>
    </argument>
    <argument>
      <name>emissions_electricity_values_or_filepaths</name>
      <display_name>emissions_electricity_values_or_filepaths</display_name>
      <type>String</type>
      <required>false</required>
      <model_dependent>false</model_dependent>
    </argument>
    <argument>
      <name>emissions_electricity_number_of_header_rows</name>
      <display_name>emissions_electricity_number_of_header_rows</display_name>
      <type>String</type>
      <required>false</required>
      <model_dependent>false</model_dependent>
    </argument>
    <argument>
      <name>emissions_electricity_column_numbers</name>
      <display_name>emissions_electricity_column_numbers</display_name>
      <type>String</type>
      <required>false</required>
      <model_dependent>false</model_dependent>
    </argument>
    <argument>
      <name>emissions_fossil_fuel_units</name>
      <display_name>emissions_fossil_fuel_units</display_name>
      <type>String</type>
      <required>false</required>
      <model_dependent>false</model_dependent>
    </argument>
    <argument>
      <name>emissions_natural_gas_values</name>
      <display_name>emissions_natural_gas_values</display_name>
      <type>String</type>
      <required>false</required>
      <model_dependent>false</model_dependent>
    </argument>
    <argument>
      <name>emissions_propane_values</name>
      <display_name>emissions_propane_values</display_name>
      <type>String</type>
      <required>false</required>
      <model_dependent>false</model_dependent>
    </argument>
    <argument>
      <name>emissions_fuel_oil_values</name>
      <display_name>emissions_fuel_oil_values</display_name>
      <type>String</type>
      <required>false</required>
      <model_dependent>false</model_dependent>
    </argument>
    <argument>
      <name>emissions_coal_values</name>
      <display_name>emissions_coal_values</display_name>
      <type>String</type>
      <required>false</required>
      <model_dependent>false</model_dependent>
    </argument>
    <argument>
      <name>emissions_wood_values</name>
      <display_name>emissions_wood_values</display_name>
      <type>String</type>
      <required>false</required>
      <model_dependent>false</model_dependent>
    </argument>
    <argument>
      <name>emissions_wood_pellets_values</name>
      <display_name>emissions_wood_pellets_values</display_name>
      <type>String</type>
      <required>false</required>
      <model_dependent>false</model_dependent>
    </argument>
    <argument>
      <name>utility_bill_scenario_names</name>
      <display_name>utility_bill_scenario_names</display_name>
      <type>String</type>
      <required>false</required>
      <model_dependent>false</model_dependent>
    </argument>
    <argument>
      <name>utility_bill_electricity_filepaths</name>
      <display_name>utility_bill_electricity_filepaths</display_name>
      <type>String</type>
      <required>false</required>
      <model_dependent>false</model_dependent>
    </argument>
    <argument>
      <name>utility_bill_electricity_fixed_charges</name>
      <display_name>utility_bill_electricity_fixed_charges</display_name>
      <type>String</type>
      <required>false</required>
      <model_dependent>false</model_dependent>
    </argument>
    <argument>
      <name>utility_bill_natural_gas_fixed_charges</name>
      <display_name>utility_bill_natural_gas_fixed_charges</display_name>
      <type>String</type>
      <required>false</required>
      <model_dependent>false</model_dependent>
    </argument>
    <argument>
      <name>utility_bill_propane_fixed_charges</name>
      <display_name>utility_bill_propane_fixed_charges</display_name>
      <type>String</type>
      <required>false</required>
      <model_dependent>false</model_dependent>
    </argument>
    <argument>
      <name>utility_bill_fuel_oil_fixed_charges</name>
      <display_name>utility_bill_fuel_oil_fixed_charges</display_name>
      <type>String</type>
      <required>false</required>
      <model_dependent>false</model_dependent>
    </argument>
    <argument>
      <name>utility_bill_coal_fixed_charges</name>
      <display_name>utility_bill_coal_fixed_charges</display_name>
      <type>String</type>
      <required>false</required>
      <model_dependent>false</model_dependent>
    </argument>
    <argument>
      <name>utility_bill_wood_fixed_charges</name>
      <display_name>utility_bill_wood_fixed_charges</display_name>
      <type>String</type>
      <required>false</required>
      <model_dependent>false</model_dependent>
    </argument>
    <argument>
      <name>utility_bill_wood_pellets_fixed_charges</name>
      <display_name>utility_bill_wood_pellets_fixed_charges</display_name>
      <type>String</type>
      <required>false</required>
      <model_dependent>false</model_dependent>
    </argument>
    <argument>
      <name>utility_bill_electricity_marginal_rates</name>
      <display_name>utility_bill_electricity_marginal_rates</display_name>
      <type>String</type>
      <required>false</required>
      <model_dependent>false</model_dependent>
    </argument>
    <argument>
      <name>utility_bill_natural_gas_marginal_rates</name>
      <display_name>utility_bill_natural_gas_marginal_rates</display_name>
      <type>String</type>
      <required>false</required>
      <model_dependent>false</model_dependent>
    </argument>
    <argument>
      <name>utility_bill_propane_marginal_rates</name>
      <display_name>utility_bill_propane_marginal_rates</display_name>
      <type>String</type>
      <required>false</required>
      <model_dependent>false</model_dependent>
    </argument>
    <argument>
      <name>utility_bill_fuel_oil_marginal_rates</name>
      <display_name>utility_bill_fuel_oil_marginal_rates</display_name>
      <type>String</type>
      <required>false</required>
      <model_dependent>false</model_dependent>
    </argument>
    <argument>
      <name>utility_bill_coal_marginal_rates</name>
      <display_name>utility_bill_coal_marginal_rates</display_name>
      <type>String</type>
      <required>false</required>
      <model_dependent>false</model_dependent>
    </argument>
    <argument>
      <name>utility_bill_wood_marginal_rates</name>
      <display_name>utility_bill_wood_marginal_rates</display_name>
      <type>String</type>
      <required>false</required>
      <model_dependent>false</model_dependent>
    </argument>
    <argument>
      <name>utility_bill_wood_pellets_marginal_rates</name>
      <display_name>utility_bill_wood_pellets_marginal_rates</display_name>
      <type>String</type>
      <required>false</required>
      <model_dependent>false</model_dependent>
    </argument>
    <argument>
      <name>utility_bill_pv_compensation_types</name>
      <display_name>utility_bill_pv_compensation_types</display_name>
      <type>String</type>
      <required>false</required>
      <model_dependent>false</model_dependent>
    </argument>
    <argument>
      <name>utility_bill_pv_net_metering_annual_excess_sellback_rate_types</name>
      <display_name>utility_bill_pv_net_metering_annual_excess_sellback_rate_types</display_name>
      <type>String</type>
      <required>false</required>
      <model_dependent>false</model_dependent>
    </argument>
    <argument>
      <name>utility_bill_pv_net_metering_annual_excess_sellback_rates</name>
      <display_name>utility_bill_pv_net_metering_annual_excess_sellback_rates</display_name>
      <type>String</type>
      <required>false</required>
      <model_dependent>false</model_dependent>
    </argument>
    <argument>
      <name>utility_bill_pv_feed_in_tariff_rates</name>
      <display_name>utility_bill_pv_feed_in_tariff_rates</display_name>
      <type>String</type>
      <required>false</required>
      <model_dependent>false</model_dependent>
    </argument>
    <argument>
      <name>utility_bill_pv_monthly_grid_connection_fee_units</name>
      <display_name>utility_bill_pv_monthly_grid_connection_fee_units</display_name>
      <type>String</type>
      <required>false</required>
      <model_dependent>false</model_dependent>
    </argument>
    <argument>
      <name>utility_bill_pv_monthly_grid_connection_fees</name>
      <display_name>utility_bill_pv_monthly_grid_connection_fees</display_name>
      <type>String</type>
      <required>false</required>
      <model_dependent>false</model_dependent>
    </argument>
    <argument>
      <name>additional_properties</name>
      <display_name>additional_properties</display_name>
      <type>String</type>
      <required>false</required>
      <model_dependent>false</model_dependent>
    </argument>
    <argument>
      <name>combine_like_surfaces</name>
      <display_name>combine_like_surfaces</display_name>
      <type>String</type>
      <required>false</required>
      <model_dependent>false</model_dependent>
    </argument>
    <argument>
      <name>apply_defaults</name>
      <display_name>apply_defaults</display_name>
      <type>String</type>
      <required>false</required>
      <model_dependent>false</model_dependent>
    </argument>
    <argument>
      <name>apply_validation</name>
      <display_name>apply_validation</display_name>
      <type>String</type>
      <required>false</required>
      <model_dependent>false</model_dependent>
    </argument>
    <argument>
      <name>schedules_column_names</name>
      <display_name>Schedules: Column Names</display_name>
      <description>A comma-separated list of the column names to generate. If not provided, defaults to all columns. Possible column names are: occupants, lighting_interior, lighting_garage, cooking_range, dishwasher, clothes_washer, clothes_dryer, ceiling_fan, plug_loads_other, plug_loads_tv, hot_water_dishwasher, hot_water_clothes_washer, hot_water_fixtures.</description>
      <type>String</type>
      <required>false</required>
      <model_dependent>false</model_dependent>
    </argument>
    <argument>
      <name>schedules_random_seed</name>
      <display_name>Schedules: Random Seed</display_name>
      <description>This numeric field is the seed for the random number generator. Only applies if the schedules type is 'stochastic'.</description>
      <type>Integer</type>
      <units>#</units>
      <required>false</required>
      <model_dependent>false</model_dependent>
    </argument>
    <argument>
      <name>geometry_unit_cfa_bin</name>
      <display_name>Geometry: Unit Conditioned Floor Area Bin</display_name>
      <description>E.g., '2000-2499'.</description>
      <type>String</type>
      <required>true</required>
      <model_dependent>false</model_dependent>
      <default_value>2000-2499</default_value>
    </argument>
    <argument>
      <name>geometry_unit_cfa</name>
      <display_name>Geometry: Unit Conditioned Floor Area</display_name>
      <description>E.g., '2000' or 'auto'.</description>
      <type>String</type>
      <units>sqft</units>
      <required>true</required>
      <model_dependent>false</model_dependent>
      <default_value>2000</default_value>
    </argument>
    <argument>
      <name>vintage</name>
      <display_name>Building Construction: Vintage</display_name>
      <description>The building vintage, used for informational purposes only.</description>
      <type>String</type>
      <required>false</required>
      <model_dependent>false</model_dependent>
    </argument>
    <argument>
      <name>exterior_finish_r</name>
      <display_name>Building Construction: Exterior Finish R-Value</display_name>
      <description>R-value of the exterior finish.</description>
      <type>Double</type>
      <units>h-ft^2-R/Btu</units>
      <required>true</required>
      <model_dependent>false</model_dependent>
      <default_value>0.6</default_value>
    </argument>
    <argument>
      <name>geometry_unit_level</name>
      <display_name>Geometry: Unit Level</display_name>
      <description>The level of the unit. This is required for apartment units.</description>
      <type>Choice</type>
      <required>false</required>
      <model_dependent>false</model_dependent>
      <choices>
        <choice>
          <value>Bottom</value>
          <display_name>Bottom</display_name>
        </choice>
        <choice>
          <value>Middle</value>
          <display_name>Middle</display_name>
        </choice>
        <choice>
          <value>Top</value>
          <display_name>Top</display_name>
        </choice>
      </choices>
    </argument>
    <argument>
      <name>geometry_unit_horizontal_location</name>
      <display_name>Geometry: Unit Horizontal Location</display_name>
      <description>The horizontal location of the unit when viewing the front of the building. This is required for single-family attached and apartment units.</description>
      <type>Choice</type>
      <required>false</required>
      <model_dependent>false</model_dependent>
      <choices>
        <choice>
          <value>None</value>
          <display_name>None</display_name>
        </choice>
        <choice>
          <value>Left</value>
          <display_name>Left</display_name>
        </choice>
        <choice>
          <value>Middle</value>
          <display_name>Middle</display_name>
        </choice>
        <choice>
          <value>Right</value>
          <display_name>Right</display_name>
        </choice>
      </choices>
    </argument>
    <argument>
      <name>geometry_num_floors_above_grade</name>
      <display_name>Geometry: Number of Floors Above Grade</display_name>
      <description>The number of floors above grade (in the unit if single-family detached or single-family attached, and in the building if apartment unit). Conditioned attics are included.</description>
      <type>Integer</type>
      <units>#</units>
      <required>true</required>
      <model_dependent>false</model_dependent>
      <default_value>2</default_value>
    </argument>
    <argument>
      <name>geometry_corridor_position</name>
      <display_name>Geometry: Corridor Position</display_name>
      <description>The position of the corridor. Only applies to single-family attached and apartment units. Exterior corridors are shaded, but not enclosed. Interior corridors are enclosed and conditioned.</description>
      <type>Choice</type>
      <required>true</required>
      <model_dependent>false</model_dependent>
      <choices>
        <choice>
          <value>Double-Loaded Interior</value>
          <display_name>Double-Loaded Interior</display_name>
        </choice>
        <choice>
          <value>Double Exterior</value>
          <display_name>Double Exterior</display_name>
        </choice>
        <choice>
          <value>Single Exterior (Front)</value>
          <display_name>Single Exterior (Front)</display_name>
        </choice>
        <choice>
          <value>None</value>
          <display_name>None</display_name>
        </choice>
      </choices>
    </argument>
    <argument>
      <name>geometry_corridor_width</name>
      <display_name>Geometry: Corridor Width</display_name>
      <description>The width of the corridor. Only applies to apartment units.</description>
      <type>Double</type>
      <units>ft</units>
      <required>true</required>
      <model_dependent>false</model_dependent>
      <default_value>10</default_value>
    </argument>
    <argument>
      <name>wall_continuous_exterior_r</name>
      <display_name>Wall: Continuous Exterior Insulation Nominal R-value</display_name>
      <description>Nominal R-value for the wall continuous exterior insulation.</description>
      <type>Double</type>
      <units>h-ft^2-R/Btu</units>
      <required>false</required>
      <model_dependent>false</model_dependent>
    </argument>
    <argument>
      <name>ceiling_insulation_r</name>
      <display_name>Ceiling: Insulation Nominal R-value</display_name>
      <description>Nominal R-value for the ceiling (attic floor).</description>
      <type>Double</type>
      <units>h-ft^2-R/Btu</units>
      <required>true</required>
      <model_dependent>false</model_dependent>
      <default_value>0</default_value>
    </argument>
    <argument>
      <name>rim_joist_continuous_exterior_r</name>
      <display_name>Rim Joist: Continuous Exterior Insulation Nominal R-value</display_name>
      <description>Nominal R-value for the rim joist continuous exterior insulation. Only applies to basements/crawlspaces.</description>
      <type>Double</type>
      <units>h-ft^2-R/Btu</units>
      <required>true</required>
      <model_dependent>false</model_dependent>
      <default_value>0</default_value>
    </argument>
    <argument>
      <name>rim_joist_continuous_interior_r</name>
      <display_name>Rim Joist: Continuous Interior Insulation Nominal R-value</display_name>
      <description>Nominal R-value for the rim joist continuous interior insulation that runs parallel to floor joists. Only applies to basements/crawlspaces.</description>
      <type>Double</type>
      <units>h-ft^2-R/Btu</units>
      <required>true</required>
      <model_dependent>false</model_dependent>
      <default_value>0</default_value>
    </argument>
    <argument>
      <name>rim_joist_assembly_interior_r</name>
      <display_name>Rim Joist: Interior Assembly R-value</display_name>
      <description>Assembly R-value for the rim joist assembly interior insulation that runs perpendicular to floor joists. Only applies to basements/crawlspaces.</description>
      <type>Double</type>
      <units>h-ft^2-R/Btu</units>
      <required>true</required>
      <model_dependent>false</model_dependent>
      <default_value>0</default_value>
    </argument>
    <argument>
      <name>air_leakage_percent_reduction</name>
      <display_name>Air Leakage: Value Reduction</display_name>
      <description>Reduction (%) on the air exchange rate value.</description>
      <type>Double</type>
      <required>false</required>
      <model_dependent>false</model_dependent>
    </argument>
    <argument>
      <name>misc_plug_loads_other_2_usage_multiplier</name>
      <display_name>Plug Loads: Other Usage Multiplier 2</display_name>
      <description>Additional multiplier on the other energy usage that can reflect, e.g., high/low usage occupants.</description>
      <type>Double</type>
      <required>true</required>
      <model_dependent>false</model_dependent>
      <default_value>1</default_value>
    </argument>
    <argument>
      <name>misc_plug_loads_well_pump_2_usage_multiplier</name>
      <display_name>Plug Loads: Well Pump Usage Multiplier 2</display_name>
      <description>Additional multiplier on the well pump energy usage that can reflect, e.g., high/low usage occupants.</description>
      <type>Double</type>
      <required>true</required>
      <model_dependent>false</model_dependent>
      <default_value>0</default_value>
    </argument>
    <argument>
      <name>misc_plug_loads_vehicle_2_usage_multiplier</name>
      <display_name>Plug Loads: Vehicle Usage Multiplier 2</display_name>
      <description>Additional multiplier on the electric vehicle energy usage that can reflect, e.g., high/low usage occupants.</description>
      <type>Double</type>
      <required>true</required>
      <model_dependent>false</model_dependent>
      <default_value>0</default_value>
    </argument>
    <argument>
      <name>hvac_control_heating_weekday_setpoint_temp</name>
      <display_name>Heating Setpoint: Weekday Temperature</display_name>
      <description>Specify the weekday heating setpoint temperature.</description>
      <type>Double</type>
      <units>deg-F</units>
      <required>true</required>
      <model_dependent>false</model_dependent>
      <default_value>71</default_value>
    </argument>
    <argument>
      <name>hvac_control_heating_weekend_setpoint_temp</name>
      <display_name>Heating Setpoint: Weekend Temperature</display_name>
      <description>Specify the weekend heating setpoint temperature.</description>
      <type>Double</type>
      <units>deg-F</units>
      <required>true</required>
      <model_dependent>false</model_dependent>
      <default_value>71</default_value>
    </argument>
    <argument>
      <name>hvac_control_heating_weekday_setpoint_offset_magnitude</name>
      <display_name>Heating Setpoint: Weekday Offset Magnitude</display_name>
      <description>Specify the weekday heating offset magnitude.</description>
      <type>Double</type>
      <units>deg-F</units>
      <required>true</required>
      <model_dependent>false</model_dependent>
      <default_value>0</default_value>
    </argument>
    <argument>
      <name>hvac_control_heating_weekend_setpoint_offset_magnitude</name>
      <display_name>Heating Setpoint: Weekend Offset Magnitude</display_name>
      <description>Specify the weekend heating offset magnitude.</description>
      <type>Double</type>
      <units>deg-F</units>
      <required>true</required>
      <model_dependent>false</model_dependent>
      <default_value>0</default_value>
    </argument>
    <argument>
      <name>hvac_control_heating_weekday_setpoint_schedule</name>
      <display_name>Heating Setpoint: Weekday Schedule</display_name>
      <description>Specify the 24-hour comma-separated weekday heating schedule of 0s and 1s.</description>
      <type>String</type>
      <required>true</required>
      <model_dependent>false</model_dependent>
      <default_value>0, 0, 0, 0, 0, 0, 0, 0, 0, 0, 0, 0, 0, 0, 0, 0, 0, 0, 0, 0, 0, 0, 0, 0</default_value>
    </argument>
    <argument>
      <name>hvac_control_heating_weekend_setpoint_schedule</name>
      <display_name>Heating Setpoint: Weekend Schedule</display_name>
      <description>Specify the 24-hour comma-separated weekend heating schedule of 0s and 1s.</description>
      <type>String</type>
      <required>true</required>
      <model_dependent>false</model_dependent>
      <default_value>0, 0, 0, 0, 0, 0, 0, 0, 0, 0, 0, 0, 0, 0, 0, 0, 0, 0, 0, 0, 0, 0, 0, 0</default_value>
    </argument>
    <argument>
      <name>use_auto_heating_season</name>
      <display_name>Use Auto Heating Season</display_name>
      <description>Specifies whether to automatically define the heating season based on the weather file.</description>
      <type>Boolean</type>
      <required>true</required>
      <model_dependent>false</model_dependent>
      <default_value>false</default_value>
      <choices>
        <choice>
          <value>true</value>
          <display_name>true</display_name>
        </choice>
        <choice>
          <value>false</value>
          <display_name>false</display_name>
        </choice>
      </choices>
    </argument>
    <argument>
      <name>hvac_control_cooling_weekday_setpoint_temp</name>
      <display_name>Cooling Setpoint: Weekday Temperature</display_name>
      <description>Specify the weekday cooling setpoint temperature.</description>
      <type>Double</type>
      <units>deg-F</units>
      <required>true</required>
      <model_dependent>false</model_dependent>
      <default_value>76</default_value>
    </argument>
    <argument>
      <name>hvac_control_cooling_weekend_setpoint_temp</name>
      <display_name>Cooling Setpoint: Weekend Temperature</display_name>
      <description>Specify the weekend cooling setpoint temperature.</description>
      <type>Double</type>
      <units>deg-F</units>
      <required>true</required>
      <model_dependent>false</model_dependent>
      <default_value>76</default_value>
    </argument>
    <argument>
      <name>hvac_control_cooling_weekday_setpoint_offset_magnitude</name>
      <display_name>Cooling Setpoint: Weekday Offset Magnitude</display_name>
      <description>Specify the weekday cooling offset magnitude.</description>
      <type>Double</type>
      <units>deg-F</units>
      <required>true</required>
      <model_dependent>false</model_dependent>
      <default_value>0</default_value>
    </argument>
    <argument>
      <name>hvac_control_cooling_weekend_setpoint_offset_magnitude</name>
      <display_name>Cooling Setpoint: Weekend Offset Magnitude</display_name>
      <description>Specify the weekend cooling offset magnitude.</description>
      <type>Double</type>
      <units>deg-F</units>
      <required>true</required>
      <model_dependent>false</model_dependent>
      <default_value>0</default_value>
    </argument>
    <argument>
      <name>hvac_control_cooling_weekday_setpoint_schedule</name>
      <display_name>Cooling Setpoint: Weekday Schedule</display_name>
      <description>Specify the 24-hour comma-separated weekday cooling schedule of 0s and 1s.</description>
      <type>String</type>
      <required>true</required>
      <model_dependent>false</model_dependent>
      <default_value>0, 0, 0, 0, 0, 0, 0, 0, 0, 0, 0, 0, 0, 0, 0, 0, 0, 0, 0, 0, 0, 0, 0, 0</default_value>
    </argument>
    <argument>
      <name>hvac_control_cooling_weekend_setpoint_schedule</name>
      <display_name>Cooling Setpoint: Weekend Schedule</display_name>
      <description>Specify the 24-hour comma-separated weekend cooling schedule of 0s and 1s.</description>
      <type>String</type>
      <required>true</required>
      <model_dependent>false</model_dependent>
      <default_value>0, 0, 0, 0, 0, 0, 0, 0, 0, 0, 0, 0, 0, 0, 0, 0, 0, 0, 0, 0, 0, 0, 0, 0</default_value>
    </argument>
    <argument>
      <name>use_auto_cooling_season</name>
      <display_name>Use Auto Cooling Season</display_name>
      <description>Specifies whether to automatically define the cooling season based on the weather file.</description>
      <type>Boolean</type>
      <required>true</required>
      <model_dependent>false</model_dependent>
      <default_value>false</default_value>
      <choices>
        <choice>
          <value>true</value>
          <display_name>true</display_name>
        </choice>
        <choice>
          <value>false</value>
          <display_name>false</display_name>
        </choice>
      </choices>
    </argument>
    <argument>
      <name>heating_system_has_flue_or_chimney</name>
      <display_name>Heating System: Has Flue or Chimney</display_name>
      <description>Whether the heating system has a flue or chimney.</description>
      <type>String</type>
      <required>true</required>
      <model_dependent>false</model_dependent>
      <default_value>auto</default_value>
    </argument>
    <argument>
      <name>heating_system_2_has_flue_or_chimney</name>
      <display_name>Heating System 2: Has Flue or Chimney</display_name>
      <description>Whether the second heating system has a flue or chimney.</description>
      <type>String</type>
      <required>true</required>
      <model_dependent>false</model_dependent>
      <default_value>auto</default_value>
    </argument>
    <argument>
      <name>water_heater_has_flue_or_chimney</name>
      <display_name>Water Heater: Has Flue or Chimney</display_name>
      <description>Whether the water heater has a flue or chimney.</description>
      <type>String</type>
      <required>true</required>
      <model_dependent>false</model_dependent>
      <default_value>auto</default_value>
    </argument>
    <argument>
      <name>heating_system_rated_cfm_per_ton</name>
      <display_name>Heating System: Rated CFM Per Ton</display_name>
      <type>Double</type>
      <units>cfm/ton</units>
      <required>false</required>
      <model_dependent>false</model_dependent>
    </argument>
    <argument>
      <name>heating_system_actual_cfm_per_ton</name>
      <display_name>Heating System: Actual CFM Per Ton</display_name>
      <type>Double</type>
      <units>cfm/ton</units>
      <required>false</required>
      <model_dependent>false</model_dependent>
    </argument>
    <argument>
      <name>cooling_system_rated_cfm_per_ton</name>
      <display_name>Cooling System: Rated CFM Per Ton</display_name>
      <type>Double</type>
      <units>cfm/ton</units>
      <required>false</required>
      <model_dependent>false</model_dependent>
    </argument>
    <argument>
      <name>cooling_system_actual_cfm_per_ton</name>
      <display_name>Cooling System: Actual CFM Per Ton</display_name>
      <type>Double</type>
      <units>cfm/ton</units>
      <required>false</required>
      <model_dependent>false</model_dependent>
    </argument>
    <argument>
      <name>cooling_system_frac_manufacturer_charge</name>
      <display_name>Cooling System: Fraction of Manufacturer Recommended Charge</display_name>
      <type>Double</type>
      <units>Frac</units>
      <required>false</required>
      <model_dependent>false</model_dependent>
    </argument>
    <argument>
      <name>heat_pump_rated_cfm_per_ton</name>
      <display_name>Heat Pump: Rated CFM Per Ton</display_name>
      <type>Double</type>
      <units>cfm/ton</units>
      <required>false</required>
      <model_dependent>false</model_dependent>
    </argument>
    <argument>
      <name>heat_pump_actual_cfm_per_ton</name>
      <display_name>Heat Pump: Actual CFM Per Ton</display_name>
      <type>Double</type>
      <units>cfm/ton</units>
      <required>false</required>
      <model_dependent>false</model_dependent>
    </argument>
    <argument>
      <name>heat_pump_frac_manufacturer_charge</name>
      <display_name>Heat Pump: Fraction of Manufacturer Recommended Charge</display_name>
      <type>Double</type>
      <units>Frac</units>
      <required>false</required>
      <model_dependent>false</model_dependent>
    </argument>
    <argument>
      <name>heat_pump_backup_use_existing_system</name>
      <display_name>Heat Pump: Backup Use Existing System</display_name>
      <description>Whether the heat pump uses the existing system as backup.</description>
      <type>Boolean</type>
      <required>false</required>
      <model_dependent>false</model_dependent>
      <choices>
        <choice>
          <value>true</value>
          <display_name>true</display_name>
        </choice>
        <choice>
          <value>false</value>
          <display_name>false</display_name>
        </choice>
      </choices>
    </argument>
  </arguments>
  <outputs />
  <provenances />
  <tags>
    <tag>Whole Building.Space Types</tag>
  </tags>
  <attributes>
    <attribute>
      <name>Measure Type</name>
      <value>ModelMeasure</value>
      <datatype>string</datatype>
    </attribute>
  </attributes>
  <files>
    <file>
      <version>
        <software_program>OpenStudio</software_program>
        <identifier>2.9.0</identifier>
        <min_compatible>2.9.0</min_compatible>
      </version>
      <filename>measure.rb</filename>
      <filetype>rb</filetype>
      <usage_type>script</usage_type>
<<<<<<< HEAD
      <checksum>C367A34F</checksum>
=======
      <checksum>4BDB3CDC</checksum>
    </file>
    <file>
      <filename>constants.rb</filename>
      <filetype>rb</filetype>
      <usage_type>resource</usage_type>
      <checksum>231B4F9A</checksum>
>>>>>>> da0d2314
    </file>
  </files>
</measure><|MERGE_RESOLUTION|>--- conflicted
+++ resolved
@@ -3,13 +3,8 @@
   <schema_version>3.1</schema_version>
   <name>res_stock_arguments</name>
   <uid>c984bb9e-4ac4-4930-a399-9d23f8f6936a</uid>
-<<<<<<< HEAD
-  <version_id>ca425d60-3a58-4ce5-b7c2-3e8bdba427db</version_id>
-  <version_modified>20230517T165551Z</version_modified>
-=======
-  <version_id>2b2588b3-4f9a-4495-934d-9c654f5693c9</version_id>
-  <version_modified>2023-07-14T22:34:18Z</version_modified>
->>>>>>> da0d2314
+  <version_id>181c2d19-57bd-4117-844e-05eb0edcf365</version_id>
+  <version_modified>2023-07-24T15:34:56Z</version_modified>
   <xml_checksum>2C38F48B</xml_checksum>
   <class_name>ResStockArguments</class_name>
   <display_name>ResStock Arguments</display_name>
@@ -172,6 +167,10 @@
           <value>apartment unit</value>
           <display_name>apartment unit</display_name>
         </choice>
+        <choice>
+          <value>manufactured home</value>
+          <display_name>manufactured home</display_name>
+        </choice>
       </choices>
     </argument>
     <argument>
@@ -325,6 +324,14 @@
           <value>AboveApartment</value>
           <display_name>AboveApartment</display_name>
         </choice>
+        <choice>
+          <value>BellyAndWingWithSkirt</value>
+          <display_name>BellyAndWingWithSkirt</display_name>
+        </choice>
+        <choice>
+          <value>BellyAndWingNoSkirt</value>
+          <display_name>BellyAndWingNoSkirt</display_name>
+        </choice>
       </choices>
     </argument>
     <argument>
@@ -1320,16 +1327,12 @@
           <display_name>Stove</display_name>
         </choice>
         <choice>
-          <value>PortableHeater</value>
-          <display_name>PortableHeater</display_name>
+          <value>SpaceHeater</value>
+          <display_name>SpaceHeater</display_name>
         </choice>
         <choice>
           <value>Fireplace</value>
           <display_name>Fireplace</display_name>
-        </choice>
-        <choice>
-          <value>FixedHeater</value>
-          <display_name>FixedHeater</display_name>
         </choice>
         <choice>
           <value>Shared Boiler w/ Baseboard</value>
@@ -1818,8 +1821,6 @@
       <model_dependent>false</model_dependent>
     </argument>
     <argument>
-<<<<<<< HEAD
-=======
       <name>heat_pump_crankcase_heater_watts</name>
       <display_name>heat_pump_crankcase_heater_watts</display_name>
       <type>String</type>
@@ -1827,7 +1828,6 @@
       <model_dependent>false</model_dependent>
     </argument>
     <argument>
->>>>>>> da0d2314
       <name>heating_system_2_type</name>
       <display_name>Heating System 2: Type</display_name>
       <description>The type of the second heating system.</description>
@@ -1865,16 +1865,12 @@
           <display_name>Stove</display_name>
         </choice>
         <choice>
-          <value>PortableHeater</value>
-          <display_name>PortableHeater</display_name>
+          <value>SpaceHeater</value>
+          <display_name>SpaceHeater</display_name>
         </choice>
         <choice>
           <value>Fireplace</value>
           <display_name>Fireplace</display_name>
-        </choice>
-        <choice>
-          <value>FixedHeater</value>
-          <display_name>FixedHeater</display_name>
         </choice>
       </choices>
     </argument>
@@ -5151,17 +5147,13 @@
       <filename>measure.rb</filename>
       <filetype>rb</filetype>
       <usage_type>script</usage_type>
-<<<<<<< HEAD
-      <checksum>C367A34F</checksum>
-=======
-      <checksum>4BDB3CDC</checksum>
+      <checksum>7F6E3D52</checksum>
     </file>
     <file>
       <filename>constants.rb</filename>
       <filetype>rb</filetype>
       <usage_type>resource</usage_type>
       <checksum>231B4F9A</checksum>
->>>>>>> da0d2314
     </file>
   </files>
 </measure>