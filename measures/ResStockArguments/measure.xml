--- conflicted
+++ resolved
@@ -3,13 +3,8 @@
   <schema_version>3.1</schema_version>
   <name>res_stock_arguments</name>
   <uid>c984bb9e-4ac4-4930-a399-9d23f8f6936a</uid>
-<<<<<<< HEAD
-  <version_id>9c38ebfe-7930-4f58-9658-201df5e11143</version_id>
-  <version_modified>2024-06-21T14:46:30Z</version_modified>
-=======
-  <version_id>46de3e3d-521c-4fcc-9893-92139494af42</version_id>
-  <version_modified>2024-07-16T16:15:25Z</version_modified>
->>>>>>> afc5a80c
+  <version_id>18f63b73-4d65-4d38-9600-b187d9014c3a</version_id>
+  <version_modified>2024-07-16T16:25:49Z</version_modified>
   <xml_checksum>2C38F48B</xml_checksum>
   <class_name>ResStockArguments</class_name>
   <display_name>ResStock Arguments</display_name>
@@ -7510,11 +7505,7 @@
       <filename>measure.rb</filename>
       <filetype>rb</filetype>
       <usage_type>script</usage_type>
-<<<<<<< HEAD
-      <checksum>6D93CA07</checksum>
-=======
-      <checksum>3D045B31</checksum>
->>>>>>> afc5a80c
+      <checksum>D450AE07</checksum>
     </file>
     <file>
       <filename>constants.rb</filename>
