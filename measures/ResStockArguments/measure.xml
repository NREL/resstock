--- conflicted
+++ resolved
@@ -3,13 +3,8 @@
   <schema_version>3.0</schema_version>
   <name>res_stock_arguments</name>
   <uid>c984bb9e-4ac4-4930-a399-9d23f8f6936a</uid>
-<<<<<<< HEAD
-  <version_id>8bfb2892-be27-4a50-a1a6-11168e2913a4</version_id>
-  <version_modified>20220425T171725Z</version_modified>
-=======
-  <version_id>d70cdee6-117b-4b01-9fe5-3094e7ac2c26</version_id>
-  <version_modified>20220506T210134Z</version_modified>
->>>>>>> 937a2052
+  <version_id>758cb420-e5bc-4865-81c9-7a117e03723a</version_id>
+  <version_modified>20220510T203147Z</version_modified>
   <xml_checksum>2C38F48B</xml_checksum>
   <class_name>ResStockArguments</class_name>
   <display_name>ResStock Arguments</display_name>
@@ -6415,15 +6410,12 @@
   </attributes>
   <files>
     <file>
-<<<<<<< HEAD
-=======
       <filename>constants.rb</filename>
       <filetype>rb</filetype>
       <usage_type>resource</usage_type>
-      <checksum>110F7CE0</checksum>
+      <checksum>17E0AC8D</checksum>
     </file>
     <file>
->>>>>>> 937a2052
       <version>
         <software_program>OpenStudio</software_program>
         <identifier>2.9.0</identifier>
@@ -6432,17 +6424,7 @@
       <filename>measure.rb</filename>
       <filetype>rb</filetype>
       <usage_type>script</usage_type>
-<<<<<<< HEAD
-      <checksum>126C0EE0</checksum>
-    </file>
-    <file>
-      <filename>constants.rb</filename>
-      <filetype>rb</filetype>
-      <usage_type>resource</usage_type>
-      <checksum>F1A57908</checksum>
-=======
-      <checksum>FA673D58</checksum>
->>>>>>> 937a2052
+      <checksum>4154C4EF</checksum>
     </file>
   </files>
 </measure>