<?xml version="1.0"?>
<measure>
  <schema_version>3.0</schema_version>
  <name>res_stock_arguments</name>
  <uid>c984bb9e-4ac4-4930-a399-9d23f8f6936a</uid>
<<<<<<< HEAD
  <version_id>569a36f7-f91c-4e9c-bdac-9a65841b1115</version_id>
  <version_modified>20221031T182923Z</version_modified>
=======
  <version_id>b7ce3066-ca7e-4669-b1a0-502e6347f8f7</version_id>
  <version_modified>20221031T170331Z</version_modified>
>>>>>>> 5f7a1545
  <xml_checksum>2C38F48B</xml_checksum>
  <class_name>ResStockArguments</class_name>
  <display_name>ResStock Arguments</display_name>
  <description>Measure that pre-processes the arguments passed to the BuildResidentialHPXML and BuildResidentialScheduleFile measures.</description>
  <modeler_description>Passes in all arguments from the options lookup, processes them, and then registers values to the runner to be used by other measures.</modeler_description>
  <arguments>
    <argument>
      <name>schedules_filepaths</name>
      <display_name>schedules_filepaths</display_name>
      <type>String</type>
      <required>false</required>
      <model_dependent>false</model_dependent>
    </argument>
    <argument>
      <name>simulation_control_timestep</name>
      <display_name>simulation_control_timestep</display_name>
      <type>String</type>
      <required>false</required>
      <model_dependent>false</model_dependent>
    </argument>
    <argument>
      <name>simulation_control_run_period</name>
      <display_name>simulation_control_run_period</display_name>
      <type>String</type>
      <required>false</required>
      <model_dependent>false</model_dependent>
    </argument>
    <argument>
      <name>simulation_control_run_period_calendar_year</name>
      <display_name>simulation_control_run_period_calendar_year</display_name>
      <type>String</type>
      <required>false</required>
      <model_dependent>false</model_dependent>
    </argument>
    <argument>
      <name>simulation_control_daylight_saving_enabled</name>
      <display_name>simulation_control_daylight_saving_enabled</display_name>
      <type>String</type>
      <required>false</required>
      <model_dependent>false</model_dependent>
    </argument>
    <argument>
      <name>simulation_control_daylight_saving_period</name>
      <display_name>simulation_control_daylight_saving_period</display_name>
      <type>String</type>
      <required>false</required>
      <model_dependent>false</model_dependent>
    </argument>
    <argument>
      <name>simulation_control_temperature_capacitance_multiplier</name>
      <display_name>simulation_control_temperature_capacitance_multiplier</display_name>
      <type>String</type>
      <required>false</required>
      <model_dependent>false</model_dependent>
    </argument>
    <argument>
      <name>site_type</name>
      <display_name>site_type</display_name>
      <type>String</type>
      <required>false</required>
      <model_dependent>false</model_dependent>
    </argument>
    <argument>
      <name>site_shielding_of_home</name>
      <display_name>site_shielding_of_home</display_name>
      <type>String</type>
      <required>false</required>
      <model_dependent>false</model_dependent>
    </argument>
    <argument>
      <name>site_ground_conductivity</name>
      <display_name>site_ground_conductivity</display_name>
      <type>String</type>
      <required>false</required>
      <model_dependent>false</model_dependent>
    </argument>
    <argument>
      <name>site_zip_code</name>
      <display_name>site_zip_code</display_name>
      <type>String</type>
      <required>false</required>
      <model_dependent>false</model_dependent>
    </argument>
    <argument>
      <name>site_iecc_zone</name>
      <display_name>site_iecc_zone</display_name>
      <type>String</type>
      <required>false</required>
      <model_dependent>false</model_dependent>
    </argument>
    <argument>
      <name>site_state_code</name>
      <display_name>site_state_code</display_name>
      <type>String</type>
      <required>false</required>
      <model_dependent>false</model_dependent>
    </argument>
    <argument>
      <name>site_time_zone_utc_offset</name>
      <display_name>site_time_zone_utc_offset</display_name>
      <type>String</type>
      <required>false</required>
      <model_dependent>false</model_dependent>
    </argument>
    <argument>
      <name>weather_station_epw_filepath</name>
      <display_name>Weather Station: EnergyPlus Weather (EPW) Filepath</display_name>
      <description>Path of the EPW file.</description>
      <type>String</type>
      <required>true</required>
      <model_dependent>false</model_dependent>
      <default_value>USA_CO_Denver.Intl.AP.725650_TMY3.epw</default_value>
    </argument>
    <argument>
      <name>year_built</name>
      <display_name>year_built</display_name>
      <type>String</type>
      <required>false</required>
      <model_dependent>false</model_dependent>
    </argument>
    <argument>
      <name>geometry_unit_type</name>
      <display_name>Geometry: Unit Type</display_name>
      <description>The type of dwelling unit. Use single-family attached for a dwelling unit with 1 or more stories, attached units to one or both sides, and no units above/below. Use apartment unit for a dwelling unit with 1 story, attached units to one, two, or three sides, and units above and/or below.</description>
      <type>Choice</type>
      <required>true</required>
      <model_dependent>false</model_dependent>
      <default_value>single-family detached</default_value>
      <choices>
        <choice>
          <value>single-family detached</value>
          <display_name>single-family detached</display_name>
        </choice>
        <choice>
          <value>single-family attached</value>
          <display_name>single-family attached</display_name>
        </choice>
        <choice>
          <value>apartment unit</value>
          <display_name>apartment unit</display_name>
        </choice>
      </choices>
    </argument>
    <argument>
      <name>geometry_unit_aspect_ratio</name>
      <display_name>Geometry: Unit Aspect Ratio</display_name>
      <description>The ratio of front/back wall length to left/right wall length for the unit, excluding any protruding garage wall area.</description>
      <type>Double</type>
      <units>Frac</units>
      <required>true</required>
      <model_dependent>false</model_dependent>
      <default_value>2</default_value>
    </argument>
    <argument>
      <name>geometry_unit_orientation</name>
      <display_name>Geometry: Unit Orientation</display_name>
      <description>The unit's orientation is measured clockwise from north (e.g., North=0, East=90, South=180, West=270).</description>
      <type>Double</type>
      <units>degrees</units>
      <required>true</required>
      <model_dependent>false</model_dependent>
      <default_value>180</default_value>
    </argument>
    <argument>
      <name>geometry_unit_num_bedrooms</name>
      <display_name>Geometry: Unit Number of Bedrooms</display_name>
      <description>The number of bedrooms in the unit. Used to determine the energy usage of appliances and plug loads, hot water usage, etc.</description>
      <type>Integer</type>
      <units>#</units>
      <required>true</required>
      <model_dependent>false</model_dependent>
      <default_value>3</default_value>
    </argument>
    <argument>
      <name>geometry_unit_num_bathrooms</name>
      <display_name>geometry_unit_num_bathrooms</display_name>
      <type>String</type>
      <required>false</required>
      <model_dependent>false</model_dependent>
    </argument>
    <argument>
      <name>geometry_unit_num_occupants</name>
      <display_name>geometry_unit_num_occupants</display_name>
      <type>String</type>
      <required>false</required>
      <model_dependent>false</model_dependent>
    </argument>
    <argument>
      <name>geometry_building_num_units</name>
      <display_name>geometry_building_num_units</display_name>
      <type>String</type>
      <required>false</required>
      <model_dependent>false</model_dependent>
    </argument>
    <argument>
      <name>geometry_average_ceiling_height</name>
      <display_name>Geometry: Average Ceiling Height</display_name>
      <description>Average distance from the floor to the ceiling.</description>
      <type>Double</type>
      <units>ft</units>
      <required>true</required>
      <model_dependent>false</model_dependent>
      <default_value>8</default_value>
    </argument>
    <argument>
      <name>geometry_garage_width</name>
      <display_name>Geometry: Garage Width</display_name>
      <description>The width of the garage. Enter zero for no garage. Only applies to single-family detached units.</description>
      <type>Double</type>
      <units>ft</units>
      <required>true</required>
      <model_dependent>false</model_dependent>
      <default_value>0</default_value>
    </argument>
    <argument>
      <name>geometry_garage_depth</name>
      <display_name>Geometry: Garage Depth</display_name>
      <description>The depth of the garage. Only applies to single-family detached units.</description>
      <type>Double</type>
      <units>ft</units>
      <required>true</required>
      <model_dependent>false</model_dependent>
      <default_value>20</default_value>
    </argument>
    <argument>
      <name>geometry_garage_protrusion</name>
      <display_name>Geometry: Garage Protrusion</display_name>
      <description>The fraction of the garage that is protruding from the living space. Only applies to single-family detached units.</description>
      <type>Double</type>
      <units>Frac</units>
      <required>true</required>
      <model_dependent>false</model_dependent>
      <default_value>0</default_value>
    </argument>
    <argument>
      <name>geometry_garage_position</name>
      <display_name>Geometry: Garage Position</display_name>
      <description>The position of the garage. Only applies to single-family detached units.</description>
      <type>Choice</type>
      <required>true</required>
      <model_dependent>false</model_dependent>
      <default_value>Right</default_value>
      <choices>
        <choice>
          <value>Right</value>
          <display_name>Right</display_name>
        </choice>
        <choice>
          <value>Left</value>
          <display_name>Left</display_name>
        </choice>
      </choices>
    </argument>
    <argument>
      <name>geometry_foundation_type</name>
      <display_name>Geometry: Foundation Type</display_name>
      <description>The foundation type of the building. Foundation types ConditionedBasement and ConditionedCrawlspace are not allowed for apartment units.</description>
      <type>Choice</type>
      <required>true</required>
      <model_dependent>false</model_dependent>
      <default_value>SlabOnGrade</default_value>
      <choices>
        <choice>
          <value>SlabOnGrade</value>
          <display_name>SlabOnGrade</display_name>
        </choice>
        <choice>
          <value>VentedCrawlspace</value>
          <display_name>VentedCrawlspace</display_name>
        </choice>
        <choice>
          <value>UnventedCrawlspace</value>
          <display_name>UnventedCrawlspace</display_name>
        </choice>
        <choice>
          <value>ConditionedCrawlspace</value>
          <display_name>ConditionedCrawlspace</display_name>
        </choice>
        <choice>
          <value>UnconditionedBasement</value>
          <display_name>UnconditionedBasement</display_name>
        </choice>
        <choice>
          <value>ConditionedBasement</value>
          <display_name>ConditionedBasement</display_name>
        </choice>
        <choice>
          <value>Ambient</value>
          <display_name>Ambient</display_name>
        </choice>
        <choice>
          <value>AboveApartment</value>
          <display_name>AboveApartment</display_name>
        </choice>
      </choices>
    </argument>
    <argument>
      <name>geometry_foundation_height</name>
      <display_name>Geometry: Foundation Height</display_name>
      <description>The height of the foundation (e.g., 3ft for crawlspace, 8ft for basement). Only applies to basements/crawlspaces.</description>
      <type>Double</type>
      <units>ft</units>
      <required>true</required>
      <model_dependent>false</model_dependent>
      <default_value>0</default_value>
    </argument>
    <argument>
      <name>geometry_foundation_height_above_grade</name>
      <display_name>Geometry: Foundation Height Above Grade</display_name>
      <description>The depth above grade of the foundation wall. Only applies to basements/crawlspaces.</description>
      <type>Double</type>
      <units>ft</units>
      <required>true</required>
      <model_dependent>false</model_dependent>
      <default_value>0</default_value>
    </argument>
    <argument>
      <name>geometry_rim_joist_height</name>
      <display_name>geometry_rim_joist_height</display_name>
      <type>String</type>
      <required>false</required>
      <model_dependent>false</model_dependent>
    </argument>
    <argument>
      <name>geometry_attic_type</name>
      <display_name>Geometry: Attic Type</display_name>
      <description>The attic type of the building. Attic type ConditionedAttic is not allowed for apartment units.</description>
      <type>Choice</type>
      <required>true</required>
      <model_dependent>false</model_dependent>
      <default_value>VentedAttic</default_value>
      <choices>
        <choice>
          <value>FlatRoof</value>
          <display_name>FlatRoof</display_name>
        </choice>
        <choice>
          <value>VentedAttic</value>
          <display_name>VentedAttic</display_name>
        </choice>
        <choice>
          <value>UnventedAttic</value>
          <display_name>UnventedAttic</display_name>
        </choice>
        <choice>
          <value>ConditionedAttic</value>
          <display_name>ConditionedAttic</display_name>
        </choice>
        <choice>
          <value>BelowApartment</value>
          <display_name>BelowApartment</display_name>
        </choice>
      </choices>
    </argument>
    <argument>
      <name>geometry_roof_type</name>
      <display_name>Geometry: Roof Type</display_name>
      <description>The roof type of the building. Ignored if the building has a flat roof.</description>
      <type>Choice</type>
      <required>true</required>
      <model_dependent>false</model_dependent>
      <default_value>gable</default_value>
      <choices>
        <choice>
          <value>gable</value>
          <display_name>gable</display_name>
        </choice>
        <choice>
          <value>hip</value>
          <display_name>hip</display_name>
        </choice>
      </choices>
    </argument>
    <argument>
      <name>geometry_roof_pitch</name>
      <display_name>Geometry: Roof Pitch</display_name>
      <description>The roof pitch of the attic. Ignored if the building has a flat roof.</description>
      <type>Choice</type>
      <required>true</required>
      <model_dependent>false</model_dependent>
      <default_value>6:12</default_value>
      <choices>
        <choice>
          <value>1:12</value>
          <display_name>1:12</display_name>
        </choice>
        <choice>
          <value>2:12</value>
          <display_name>2:12</display_name>
        </choice>
        <choice>
          <value>3:12</value>
          <display_name>3:12</display_name>
        </choice>
        <choice>
          <value>4:12</value>
          <display_name>4:12</display_name>
        </choice>
        <choice>
          <value>5:12</value>
          <display_name>5:12</display_name>
        </choice>
        <choice>
          <value>6:12</value>
          <display_name>6:12</display_name>
        </choice>
        <choice>
          <value>7:12</value>
          <display_name>7:12</display_name>
        </choice>
        <choice>
          <value>8:12</value>
          <display_name>8:12</display_name>
        </choice>
        <choice>
          <value>9:12</value>
          <display_name>9:12</display_name>
        </choice>
        <choice>
          <value>10:12</value>
          <display_name>10:12</display_name>
        </choice>
        <choice>
          <value>11:12</value>
          <display_name>11:12</display_name>
        </choice>
        <choice>
          <value>12:12</value>
          <display_name>12:12</display_name>
        </choice>
      </choices>
    </argument>
    <argument>
      <name>geometry_eaves_depth</name>
      <display_name>Geometry: Eaves Depth</display_name>
      <description>The eaves depth of the roof.</description>
      <type>Double</type>
      <units>ft</units>
      <required>true</required>
      <model_dependent>false</model_dependent>
      <default_value>2</default_value>
    </argument>
    <argument>
      <name>neighbor_front_distance</name>
      <display_name>Neighbor: Front Distance</display_name>
      <description>The distance between the unit and the neighboring building to the front (not including eaves). A value of zero indicates no neighbors. Used for shading.</description>
      <type>Double</type>
      <units>ft</units>
      <required>true</required>
      <model_dependent>false</model_dependent>
      <default_value>0</default_value>
    </argument>
    <argument>
      <name>neighbor_back_distance</name>
      <display_name>Neighbor: Back Distance</display_name>
      <description>The distance between the unit and the neighboring building to the back (not including eaves). A value of zero indicates no neighbors. Used for shading.</description>
      <type>Double</type>
      <units>ft</units>
      <required>true</required>
      <model_dependent>false</model_dependent>
      <default_value>0</default_value>
    </argument>
    <argument>
      <name>neighbor_left_distance</name>
      <display_name>Neighbor: Left Distance</display_name>
      <description>The distance between the unit and the neighboring building to the left (not including eaves). A value of zero indicates no neighbors. Used for shading.</description>
      <type>Double</type>
      <units>ft</units>
      <required>true</required>
      <model_dependent>false</model_dependent>
      <default_value>10</default_value>
    </argument>
    <argument>
      <name>neighbor_right_distance</name>
      <display_name>Neighbor: Right Distance</display_name>
      <description>The distance between the unit and the neighboring building to the right (not including eaves). A value of zero indicates no neighbors. Used for shading.</description>
      <type>Double</type>
      <units>ft</units>
      <required>true</required>
      <model_dependent>false</model_dependent>
      <default_value>10</default_value>
    </argument>
    <argument>
      <name>neighbor_front_height</name>
      <display_name>neighbor_front_height</display_name>
      <type>String</type>
      <required>false</required>
      <model_dependent>false</model_dependent>
    </argument>
    <argument>
      <name>neighbor_back_height</name>
      <display_name>neighbor_back_height</display_name>
      <type>String</type>
      <required>false</required>
      <model_dependent>false</model_dependent>
    </argument>
    <argument>
      <name>neighbor_left_height</name>
      <display_name>neighbor_left_height</display_name>
      <type>String</type>
      <required>false</required>
      <model_dependent>false</model_dependent>
    </argument>
    <argument>
      <name>neighbor_right_height</name>
      <display_name>neighbor_right_height</display_name>
      <type>String</type>
      <required>false</required>
      <model_dependent>false</model_dependent>
    </argument>
    <argument>
      <name>floor_over_foundation_assembly_r</name>
      <display_name>Floor: Over Foundation Assembly R-value</display_name>
      <description>Assembly R-value for the floor over the foundation. Ignored if the building has a slab-on-grade foundation.</description>
      <type>Double</type>
      <units>h-ft^2-R/Btu</units>
      <required>true</required>
      <model_dependent>false</model_dependent>
      <default_value>28.1</default_value>
    </argument>
    <argument>
      <name>floor_over_garage_assembly_r</name>
      <display_name>Floor: Over Garage Assembly R-value</display_name>
      <description>Assembly R-value for the floor over the garage. Ignored unless the building has a garage under conditioned space.</description>
      <type>Double</type>
      <units>h-ft^2-R/Btu</units>
      <required>true</required>
      <model_dependent>false</model_dependent>
      <default_value>28.1</default_value>
    </argument>
    <argument>
      <name>foundation_wall_type</name>
      <display_name>foundation_wall_type</display_name>
      <type>String</type>
      <required>false</required>
      <model_dependent>false</model_dependent>
    </argument>
    <argument>
      <name>foundation_wall_thickness</name>
      <display_name>foundation_wall_thickness</display_name>
      <type>String</type>
      <required>false</required>
      <model_dependent>false</model_dependent>
    </argument>
    <argument>
      <name>foundation_wall_insulation_r</name>
      <display_name>Foundation Wall: Insulation Nominal R-value</display_name>
      <description>Nominal R-value for the foundation wall insulation. Only applies to basements/crawlspaces.</description>
      <type>Double</type>
      <units>h-ft^2-R/Btu</units>
      <required>true</required>
      <model_dependent>false</model_dependent>
      <default_value>0</default_value>
    </argument>
    <argument>
      <name>foundation_wall_insulation_location</name>
      <display_name>foundation_wall_insulation_location</display_name>
      <type>String</type>
      <required>false</required>
      <model_dependent>false</model_dependent>
    </argument>
    <argument>
      <name>foundation_wall_insulation_distance_to_top</name>
      <display_name>foundation_wall_insulation_distance_to_top</display_name>
      <type>String</type>
      <required>false</required>
      <model_dependent>false</model_dependent>
    </argument>
    <argument>
      <name>foundation_wall_insulation_distance_to_bottom</name>
      <display_name>foundation_wall_insulation_distance_to_bottom</display_name>
      <type>String</type>
      <required>false</required>
      <model_dependent>false</model_dependent>
    </argument>
    <argument>
      <name>foundation_wall_assembly_r</name>
      <display_name>foundation_wall_assembly_r</display_name>
      <type>String</type>
      <required>false</required>
      <model_dependent>false</model_dependent>
    </argument>
    <argument>
      <name>rim_joist_assembly_r</name>
      <display_name>rim_joist_assembly_r</display_name>
      <type>String</type>
      <required>false</required>
      <model_dependent>false</model_dependent>
    </argument>
    <argument>
      <name>slab_perimeter_insulation_r</name>
      <display_name>Slab: Perimeter Insulation Nominal R-value</display_name>
      <description>Nominal R-value of the vertical slab perimeter insulation. Applies to slab-on-grade foundations and basement/crawlspace floors.</description>
      <type>Double</type>
      <units>h-ft^2-R/Btu</units>
      <required>true</required>
      <model_dependent>false</model_dependent>
      <default_value>0</default_value>
    </argument>
    <argument>
      <name>slab_perimeter_depth</name>
      <display_name>Slab: Perimeter Insulation Depth</display_name>
      <description>Depth from grade to bottom of vertical slab perimeter insulation. Applies to slab-on-grade foundations and basement/crawlspace floors.</description>
      <type>Double</type>
      <units>ft</units>
      <required>true</required>
      <model_dependent>false</model_dependent>
      <default_value>0</default_value>
    </argument>
    <argument>
      <name>slab_under_insulation_r</name>
      <display_name>Slab: Under Slab Insulation Nominal R-value</display_name>
      <description>Nominal R-value of the horizontal under slab insulation. Applies to slab-on-grade foundations and basement/crawlspace floors.</description>
      <type>Double</type>
      <units>h-ft^2-R/Btu</units>
      <required>true</required>
      <model_dependent>false</model_dependent>
      <default_value>0</default_value>
    </argument>
    <argument>
      <name>slab_under_width</name>
      <display_name>Slab: Under Slab Insulation Width</display_name>
      <description>Width from slab edge inward of horizontal under-slab insulation. Enter 999 to specify that the under slab insulation spans the entire slab. Applies to slab-on-grade foundations and basement/crawlspace floors.</description>
      <type>Double</type>
      <units>ft</units>
      <required>true</required>
      <model_dependent>false</model_dependent>
      <default_value>0</default_value>
    </argument>
    <argument>
      <name>slab_thickness</name>
      <display_name>slab_thickness</display_name>
      <type>String</type>
      <required>false</required>
      <model_dependent>false</model_dependent>
    </argument>
    <argument>
      <name>slab_carpet_fraction</name>
      <display_name>slab_carpet_fraction</display_name>
      <type>String</type>
      <required>false</required>
      <model_dependent>false</model_dependent>
    </argument>
    <argument>
      <name>slab_carpet_r</name>
      <display_name>slab_carpet_r</display_name>
      <type>String</type>
      <required>false</required>
      <model_dependent>false</model_dependent>
    </argument>
    <argument>
      <name>ceiling_assembly_r</name>
      <display_name>Ceiling: Assembly R-value</display_name>
      <description>Assembly R-value for the ceiling (attic floor).</description>
      <type>Double</type>
      <units>h-ft^2-R/Btu</units>
      <required>true</required>
      <model_dependent>false</model_dependent>
      <default_value>31.6</default_value>
    </argument>
    <argument>
      <name>roof_material_type</name>
      <display_name>roof_material_type</display_name>
      <type>String</type>
      <required>false</required>
      <model_dependent>false</model_dependent>
    </argument>
    <argument>
      <name>roof_color</name>
      <display_name>roof_color</display_name>
      <type>String</type>
      <required>false</required>
      <model_dependent>false</model_dependent>
    </argument>
    <argument>
      <name>roof_assembly_r</name>
      <display_name>Roof: Assembly R-value</display_name>
      <description>Assembly R-value of the roof.</description>
      <type>Double</type>
      <units>h-ft^2-R/Btu</units>
      <required>true</required>
      <model_dependent>false</model_dependent>
      <default_value>2.3</default_value>
    </argument>
    <argument>
      <name>roof_radiant_barrier</name>
      <display_name>Roof: Has Radiant Barrier</display_name>
      <description>Presence of a radiant barrier in the attic.</description>
      <type>Boolean</type>
      <required>true</required>
      <model_dependent>false</model_dependent>
      <default_value>false</default_value>
      <choices>
        <choice>
          <value>true</value>
          <display_name>true</display_name>
        </choice>
        <choice>
          <value>false</value>
          <display_name>false</display_name>
        </choice>
      </choices>
    </argument>
    <argument>
      <name>roof_radiant_barrier_grade</name>
      <display_name>Roof: Radiant Barrier Grade</display_name>
      <description>The grade of the radiant barrier, if it exists.</description>
      <type>Choice</type>
      <required>true</required>
      <model_dependent>false</model_dependent>
      <default_value>1</default_value>
      <choices>
        <choice>
          <value>1</value>
          <display_name>1</display_name>
        </choice>
        <choice>
          <value>2</value>
          <display_name>2</display_name>
        </choice>
        <choice>
          <value>3</value>
          <display_name>3</display_name>
        </choice>
      </choices>
    </argument>
    <argument>
      <name>wall_type</name>
      <display_name>Wall: Type</display_name>
      <description>The type of walls.</description>
      <type>Choice</type>
      <required>true</required>
      <model_dependent>false</model_dependent>
      <default_value>WoodStud</default_value>
      <choices>
        <choice>
          <value>WoodStud</value>
          <display_name>WoodStud</display_name>
        </choice>
        <choice>
          <value>ConcreteMasonryUnit</value>
          <display_name>ConcreteMasonryUnit</display_name>
        </choice>
        <choice>
          <value>DoubleWoodStud</value>
          <display_name>DoubleWoodStud</display_name>
        </choice>
        <choice>
          <value>InsulatedConcreteForms</value>
          <display_name>InsulatedConcreteForms</display_name>
        </choice>
        <choice>
          <value>LogWall</value>
          <display_name>LogWall</display_name>
        </choice>
        <choice>
          <value>StructuralInsulatedPanel</value>
          <display_name>StructuralInsulatedPanel</display_name>
        </choice>
        <choice>
          <value>SolidConcrete</value>
          <display_name>SolidConcrete</display_name>
        </choice>
        <choice>
          <value>SteelFrame</value>
          <display_name>SteelFrame</display_name>
        </choice>
        <choice>
          <value>Stone</value>
          <display_name>Stone</display_name>
        </choice>
        <choice>
          <value>StrawBale</value>
          <display_name>StrawBale</display_name>
        </choice>
        <choice>
          <value>StructuralBrick</value>
          <display_name>StructuralBrick</display_name>
        </choice>
      </choices>
    </argument>
    <argument>
      <name>wall_siding_type</name>
      <display_name>wall_siding_type</display_name>
      <type>String</type>
      <required>false</required>
      <model_dependent>false</model_dependent>
    </argument>
    <argument>
      <name>wall_color</name>
      <display_name>wall_color</display_name>
      <type>String</type>
      <required>false</required>
      <model_dependent>false</model_dependent>
    </argument>
    <argument>
      <name>wall_assembly_r</name>
      <display_name>Wall: Assembly R-value</display_name>
      <description>Assembly R-value of the walls.</description>
      <type>Double</type>
      <units>h-ft^2-R/Btu</units>
      <required>true</required>
      <model_dependent>false</model_dependent>
      <default_value>11.9</default_value>
    </argument>
    <argument>
      <name>window_front_wwr</name>
      <display_name>Windows: Front Window-to-Wall Ratio</display_name>
      <description>The ratio of window area to wall area for the unit's front facade. Enter 0 if specifying Front Window Area instead.</description>
      <type>Double</type>
      <units>Frac</units>
      <required>true</required>
      <model_dependent>false</model_dependent>
      <default_value>0.18</default_value>
    </argument>
    <argument>
      <name>window_back_wwr</name>
      <display_name>Windows: Back Window-to-Wall Ratio</display_name>
      <description>The ratio of window area to wall area for the unit's back facade. Enter 0 if specifying Back Window Area instead.</description>
      <type>Double</type>
      <units>Frac</units>
      <required>true</required>
      <model_dependent>false</model_dependent>
      <default_value>0.18</default_value>
    </argument>
    <argument>
      <name>window_left_wwr</name>
      <display_name>Windows: Left Window-to-Wall Ratio</display_name>
      <description>The ratio of window area to wall area for the unit's left facade (when viewed from the front). Enter 0 if specifying Left Window Area instead.</description>
      <type>Double</type>
      <units>Frac</units>
      <required>true</required>
      <model_dependent>false</model_dependent>
      <default_value>0.18</default_value>
    </argument>
    <argument>
      <name>window_right_wwr</name>
      <display_name>Windows: Right Window-to-Wall Ratio</display_name>
      <description>The ratio of window area to wall area for the unit's right facade (when viewed from the front). Enter 0 if specifying Right Window Area instead.</description>
      <type>Double</type>
      <units>Frac</units>
      <required>true</required>
      <model_dependent>false</model_dependent>
      <default_value>0.18</default_value>
    </argument>
    <argument>
      <name>window_area_front</name>
      <display_name>Windows: Front Window Area</display_name>
      <description>The amount of window area on the unit's front facade. Enter 0 if specifying Front Window-to-Wall Ratio instead.</description>
      <type>Double</type>
      <units>ft^2</units>
      <required>true</required>
      <model_dependent>false</model_dependent>
      <default_value>0</default_value>
    </argument>
    <argument>
      <name>window_area_back</name>
      <display_name>Windows: Back Window Area</display_name>
      <description>The amount of window area on the unit's back facade. Enter 0 if specifying Back Window-to-Wall Ratio instead.</description>
      <type>Double</type>
      <units>ft^2</units>
      <required>true</required>
      <model_dependent>false</model_dependent>
      <default_value>0</default_value>
    </argument>
    <argument>
      <name>window_area_left</name>
      <display_name>Windows: Left Window Area</display_name>
      <description>The amount of window area on the unit's left facade (when viewed from the front). Enter 0 if specifying Left Window-to-Wall Ratio instead.</description>
      <type>Double</type>
      <units>ft^2</units>
      <required>true</required>
      <model_dependent>false</model_dependent>
      <default_value>0</default_value>
    </argument>
    <argument>
      <name>window_area_right</name>
      <display_name>Windows: Right Window Area</display_name>
      <description>The amount of window area on the unit's right facade (when viewed from the front). Enter 0 if specifying Right Window-to-Wall Ratio instead.</description>
      <type>Double</type>
      <units>ft^2</units>
      <required>true</required>
      <model_dependent>false</model_dependent>
      <default_value>0</default_value>
    </argument>
    <argument>
      <name>window_aspect_ratio</name>
      <display_name>Windows: Aspect Ratio</display_name>
      <description>Ratio of window height to width.</description>
      <type>Double</type>
      <units>Frac</units>
      <required>true</required>
      <model_dependent>false</model_dependent>
      <default_value>1.333</default_value>
    </argument>
    <argument>
      <name>window_fraction_operable</name>
      <display_name>window_fraction_operable</display_name>
      <type>String</type>
      <required>false</required>
      <model_dependent>false</model_dependent>
    </argument>
    <argument>
      <name>window_natvent_availability</name>
      <display_name>window_natvent_availability</display_name>
      <type>String</type>
      <required>false</required>
      <model_dependent>false</model_dependent>
    </argument>
    <argument>
      <name>window_ufactor</name>
      <display_name>Windows: U-Factor</display_name>
      <description>Full-assembly NFRC U-factor.</description>
      <type>Double</type>
      <units>Btu/hr-ft^2-R</units>
      <required>true</required>
      <model_dependent>false</model_dependent>
      <default_value>0.37</default_value>
    </argument>
    <argument>
      <name>window_shgc</name>
      <display_name>Windows: SHGC</display_name>
      <description>Full-assembly NFRC solar heat gain coefficient.</description>
      <type>Double</type>
      <required>true</required>
      <model_dependent>false</model_dependent>
      <default_value>0.3</default_value>
    </argument>
    <argument>
      <name>window_interior_shading_winter</name>
      <display_name>window_interior_shading_winter</display_name>
      <type>String</type>
      <required>false</required>
      <model_dependent>false</model_dependent>
    </argument>
    <argument>
      <name>window_interior_shading_summer</name>
      <display_name>window_interior_shading_summer</display_name>
      <type>String</type>
      <required>false</required>
      <model_dependent>false</model_dependent>
    </argument>
    <argument>
      <name>window_exterior_shading_winter</name>
      <display_name>window_exterior_shading_winter</display_name>
      <type>String</type>
      <required>false</required>
      <model_dependent>false</model_dependent>
    </argument>
    <argument>
      <name>window_exterior_shading_summer</name>
      <display_name>window_exterior_shading_summer</display_name>
      <type>String</type>
      <required>false</required>
      <model_dependent>false</model_dependent>
    </argument>
    <argument>
      <name>window_storm_type</name>
      <display_name>window_storm_type</display_name>
      <type>String</type>
      <required>false</required>
      <model_dependent>false</model_dependent>
    </argument>
    <argument>
      <name>overhangs_front_depth</name>
      <display_name>Overhangs: Front Depth</display_name>
      <description>The depth of overhangs for windows for the front facade.</description>
      <type>Double</type>
      <units>ft</units>
      <required>true</required>
      <model_dependent>false</model_dependent>
      <default_value>0</default_value>
    </argument>
    <argument>
      <name>overhangs_front_distance_to_top_of_window</name>
      <display_name>Overhangs: Front Distance to Top of Window</display_name>
      <description>The overhangs distance to the top of window for the front facade.</description>
      <type>Double</type>
      <units>ft</units>
      <required>true</required>
      <model_dependent>false</model_dependent>
      <default_value>0</default_value>
    </argument>
    <argument>
      <name>overhangs_front_distance_to_bottom_of_window</name>
      <display_name>Overhangs: Front Distance to Bottom of Window</display_name>
      <description>The overhangs distance to the bottom of window for the front facade.</description>
      <type>Double</type>
      <units>ft</units>
      <required>true</required>
      <model_dependent>false</model_dependent>
      <default_value>4</default_value>
    </argument>
    <argument>
      <name>overhangs_back_depth</name>
      <display_name>Overhangs: Back Depth</display_name>
      <description>The depth of overhangs for windows for the back facade.</description>
      <type>Double</type>
      <units>ft</units>
      <required>true</required>
      <model_dependent>false</model_dependent>
      <default_value>0</default_value>
    </argument>
    <argument>
      <name>overhangs_back_distance_to_top_of_window</name>
      <display_name>Overhangs: Back Distance to Top of Window</display_name>
      <description>The overhangs distance to the top of window for the back facade.</description>
      <type>Double</type>
      <units>ft</units>
      <required>true</required>
      <model_dependent>false</model_dependent>
      <default_value>0</default_value>
    </argument>
    <argument>
      <name>overhangs_back_distance_to_bottom_of_window</name>
      <display_name>Overhangs: Back Distance to Bottom of Window</display_name>
      <description>The overhangs distance to the bottom of window for the back facade.</description>
      <type>Double</type>
      <units>ft</units>
      <required>true</required>
      <model_dependent>false</model_dependent>
      <default_value>4</default_value>
    </argument>
    <argument>
      <name>overhangs_left_depth</name>
      <display_name>Overhangs: Left Depth</display_name>
      <description>The depth of overhangs for windows for the left facade.</description>
      <type>Double</type>
      <units>ft</units>
      <required>true</required>
      <model_dependent>false</model_dependent>
      <default_value>0</default_value>
    </argument>
    <argument>
      <name>overhangs_left_distance_to_top_of_window</name>
      <display_name>Overhangs: Left Distance to Top of Window</display_name>
      <description>The overhangs distance to the top of window for the left facade.</description>
      <type>Double</type>
      <units>ft</units>
      <required>true</required>
      <model_dependent>false</model_dependent>
      <default_value>0</default_value>
    </argument>
    <argument>
      <name>overhangs_left_distance_to_bottom_of_window</name>
      <display_name>Overhangs: Left Distance to Bottom of Window</display_name>
      <description>The overhangs distance to the bottom of window for the left facade.</description>
      <type>Double</type>
      <units>ft</units>
      <required>true</required>
      <model_dependent>false</model_dependent>
      <default_value>4</default_value>
    </argument>
    <argument>
      <name>overhangs_right_depth</name>
      <display_name>Overhangs: Right Depth</display_name>
      <description>The depth of overhangs for windows for the right facade.</description>
      <type>Double</type>
      <units>ft</units>
      <required>true</required>
      <model_dependent>false</model_dependent>
      <default_value>0</default_value>
    </argument>
    <argument>
      <name>overhangs_right_distance_to_top_of_window</name>
      <display_name>Overhangs: Right Distance to Top of Window</display_name>
      <description>The overhangs distance to the top of window for the right facade.</description>
      <type>Double</type>
      <units>ft</units>
      <required>true</required>
      <model_dependent>false</model_dependent>
      <default_value>0</default_value>
    </argument>
    <argument>
      <name>overhangs_right_distance_to_bottom_of_window</name>
      <display_name>Overhangs: Right Distance to Bottom of Window</display_name>
      <description>The overhangs distance to the bottom of window for the right facade.</description>
      <type>Double</type>
      <units>ft</units>
      <required>true</required>
      <model_dependent>false</model_dependent>
      <default_value>4</default_value>
    </argument>
    <argument>
      <name>skylight_area_front</name>
      <display_name>Skylights: Front Roof Area</display_name>
      <description>The amount of skylight area on the unit's front conditioned roof facade.</description>
      <type>Double</type>
      <units>ft^2</units>
      <required>true</required>
      <model_dependent>false</model_dependent>
      <default_value>0</default_value>
    </argument>
    <argument>
      <name>skylight_area_back</name>
      <display_name>Skylights: Back Roof Area</display_name>
      <description>The amount of skylight area on the unit's back conditioned roof facade.</description>
      <type>Double</type>
      <units>ft^2</units>
      <required>true</required>
      <model_dependent>false</model_dependent>
      <default_value>0</default_value>
    </argument>
    <argument>
      <name>skylight_area_left</name>
      <display_name>Skylights: Left Roof Area</display_name>
      <description>The amount of skylight area on the unit's left conditioned roof facade (when viewed from the front).</description>
      <type>Double</type>
      <units>ft^2</units>
      <required>true</required>
      <model_dependent>false</model_dependent>
      <default_value>0</default_value>
    </argument>
    <argument>
      <name>skylight_area_right</name>
      <display_name>Skylights: Right Roof Area</display_name>
      <description>The amount of skylight area on the unit's right conditioned roof facade (when viewed from the front).</description>
      <type>Double</type>
      <units>ft^2</units>
      <required>true</required>
      <model_dependent>false</model_dependent>
      <default_value>0</default_value>
    </argument>
    <argument>
      <name>skylight_ufactor</name>
      <display_name>Skylights: U-Factor</display_name>
      <description>Full-assembly NFRC U-factor.</description>
      <type>Double</type>
      <units>Btu/hr-ft^2-R</units>
      <required>true</required>
      <model_dependent>false</model_dependent>
      <default_value>0.33</default_value>
    </argument>
    <argument>
      <name>skylight_shgc</name>
      <display_name>Skylights: SHGC</display_name>
      <description>Full-assembly NFRC solar heat gain coefficient.</description>
      <type>Double</type>
      <required>true</required>
      <model_dependent>false</model_dependent>
      <default_value>0.45</default_value>
    </argument>
    <argument>
      <name>skylight_storm_type</name>
      <display_name>skylight_storm_type</display_name>
      <type>String</type>
      <required>false</required>
      <model_dependent>false</model_dependent>
    </argument>
    <argument>
      <name>door_area</name>
      <display_name>Doors: Area</display_name>
      <description>The area of the opaque door(s).</description>
      <type>Double</type>
      <units>ft^2</units>
      <required>true</required>
      <model_dependent>false</model_dependent>
      <default_value>20</default_value>
    </argument>
    <argument>
      <name>door_rvalue</name>
      <display_name>Doors: R-value</display_name>
      <description>R-value of the opaque door(s).</description>
      <type>Double</type>
      <units>h-ft^2-R/Btu</units>
      <required>true</required>
      <model_dependent>false</model_dependent>
      <default_value>4.4</default_value>
    </argument>
    <argument>
      <name>air_leakage_units</name>
      <display_name>Air Leakage: Units</display_name>
      <description>The unit of measure for the air leakage.</description>
      <type>Choice</type>
      <required>true</required>
      <model_dependent>false</model_dependent>
      <default_value>ACH</default_value>
      <choices>
        <choice>
          <value>ACH</value>
          <display_name>ACH</display_name>
        </choice>
        <choice>
          <value>CFM</value>
          <display_name>CFM</display_name>
        </choice>
        <choice>
          <value>ACHnatural</value>
          <display_name>ACHnatural</display_name>
        </choice>
      </choices>
    </argument>
    <argument>
      <name>air_leakage_house_pressure</name>
      <display_name>Air Leakage: House Pressure</display_name>
      <description>The house pressure relative to outside. Required when units are ACH or CFM.</description>
      <type>Double</type>
      <units>Pa</units>
      <required>true</required>
      <model_dependent>false</model_dependent>
      <default_value>50</default_value>
    </argument>
    <argument>
      <name>air_leakage_value</name>
      <display_name>Air Leakage: Value</display_name>
      <description>Air exchange rate value.</description>
      <type>Double</type>
      <required>true</required>
      <model_dependent>false</model_dependent>
      <default_value>3</default_value>
    </argument>
    <argument>
      <name>heating_system_type</name>
      <display_name>Heating System: Type</display_name>
      <description>The type of heating system. Use 'none' if there is no heating system or if there is a heat pump serving a heating load.</description>
      <type>Choice</type>
      <required>true</required>
      <model_dependent>false</model_dependent>
      <default_value>Furnace</default_value>
      <choices>
        <choice>
          <value>none</value>
          <display_name>none</display_name>
        </choice>
        <choice>
          <value>Furnace</value>
          <display_name>Furnace</display_name>
        </choice>
        <choice>
          <value>WallFurnace</value>
          <display_name>WallFurnace</display_name>
        </choice>
        <choice>
          <value>FloorFurnace</value>
          <display_name>FloorFurnace</display_name>
        </choice>
        <choice>
          <value>Boiler</value>
          <display_name>Boiler</display_name>
        </choice>
        <choice>
          <value>ElectricResistance</value>
          <display_name>ElectricResistance</display_name>
        </choice>
        <choice>
          <value>Stove</value>
          <display_name>Stove</display_name>
        </choice>
        <choice>
          <value>PortableHeater</value>
          <display_name>PortableHeater</display_name>
        </choice>
        <choice>
          <value>Fireplace</value>
          <display_name>Fireplace</display_name>
        </choice>
        <choice>
          <value>FixedHeater</value>
          <display_name>FixedHeater</display_name>
        </choice>
        <choice>
          <value>PackagedTerminalAirConditionerHeating</value>
          <display_name>PackagedTerminalAirConditionerHeating</display_name>
        </choice>
        <choice>
          <value>Shared Boiler w/ Baseboard</value>
          <display_name>Shared Boiler w/ Baseboard</display_name>
        </choice>
        <choice>
          <value>Shared Boiler w/ Ductless Fan Coil</value>
          <display_name>Shared Boiler w/ Ductless Fan Coil</display_name>
        </choice>
      </choices>
    </argument>
    <argument>
      <name>heating_system_fuel</name>
      <display_name>Heating System: Fuel Type</display_name>
      <description>The fuel type of the heating system. Ignored for ElectricResistance and PackagedTerminalAirConditionerHeating.</description>
      <type>Choice</type>
      <required>true</required>
      <model_dependent>false</model_dependent>
      <default_value>natural gas</default_value>
      <choices>
        <choice>
          <value>electricity</value>
          <display_name>electricity</display_name>
        </choice>
        <choice>
          <value>natural gas</value>
          <display_name>natural gas</display_name>
        </choice>
        <choice>
          <value>fuel oil</value>
          <display_name>fuel oil</display_name>
        </choice>
        <choice>
          <value>propane</value>
          <display_name>propane</display_name>
        </choice>
        <choice>
          <value>wood</value>
          <display_name>wood</display_name>
        </choice>
        <choice>
          <value>wood pellets</value>
          <display_name>wood pellets</display_name>
        </choice>
        <choice>
          <value>coal</value>
          <display_name>coal</display_name>
        </choice>
      </choices>
    </argument>
    <argument>
      <name>heating_system_heating_efficiency</name>
      <display_name>Heating System: Rated AFUE or Percent</display_name>
      <description>The rated heating efficiency value of the heating system.</description>
      <type>Double</type>
      <units>Frac</units>
      <required>true</required>
      <model_dependent>false</model_dependent>
      <default_value>0.78</default_value>
    </argument>
    <argument>
      <name>heating_system_heating_capacity</name>
      <display_name>heating_system_heating_capacity</display_name>
      <type>String</type>
      <required>false</required>
      <model_dependent>false</model_dependent>
    </argument>
    <argument>
      <name>heating_system_fraction_heat_load_served</name>
      <display_name>Heating System: Fraction Heat Load Served</display_name>
      <description>The heating load served by the heating system.</description>
      <type>Double</type>
      <units>Frac</units>
      <required>true</required>
      <model_dependent>false</model_dependent>
      <default_value>1</default_value>
    </argument>
    <argument>
      <name>cooling_system_type</name>
      <display_name>Cooling System: Type</display_name>
      <description>The type of cooling system. Use 'none' if there is no cooling system or if there is a heat pump serving a cooling load.</description>
      <type>Choice</type>
      <required>true</required>
      <model_dependent>false</model_dependent>
      <default_value>central air conditioner</default_value>
      <choices>
        <choice>
          <value>none</value>
          <display_name>none</display_name>
        </choice>
        <choice>
          <value>central air conditioner</value>
          <display_name>central air conditioner</display_name>
        </choice>
        <choice>
          <value>room air conditioner</value>
          <display_name>room air conditioner</display_name>
        </choice>
        <choice>
          <value>evaporative cooler</value>
          <display_name>evaporative cooler</display_name>
        </choice>
        <choice>
          <value>mini-split</value>
          <display_name>mini-split</display_name>
        </choice>
        <choice>
          <value>packaged terminal air conditioner</value>
          <display_name>packaged terminal air conditioner</display_name>
        </choice>
      </choices>
    </argument>
    <argument>
      <name>cooling_system_cooling_efficiency_type</name>
      <display_name>Cooling System: Efficiency Type</display_name>
      <description>The efficiency type of the cooling system. System types central air conditioner and mini-split use SEER or SEER2. System types room air conditioner and packaged terminal air conditioner use EER or CEER. Ignored for system type evaporative cooler.</description>
      <type>Choice</type>
      <required>true</required>
      <model_dependent>false</model_dependent>
      <default_value>SEER</default_value>
      <choices>
        <choice>
          <value>SEER</value>
          <display_name>SEER</display_name>
        </choice>
        <choice>
          <value>SEER2</value>
          <display_name>SEER2</display_name>
        </choice>
        <choice>
          <value>EER</value>
          <display_name>EER</display_name>
        </choice>
        <choice>
          <value>CEER</value>
          <display_name>CEER</display_name>
        </choice>
      </choices>
    </argument>
    <argument>
      <name>cooling_system_cooling_efficiency</name>
      <display_name>Cooling System: Efficiency</display_name>
      <description>The rated efficiency value of the cooling system. Ignored for evaporative cooler.</description>
      <type>Double</type>
      <required>true</required>
      <model_dependent>false</model_dependent>
      <default_value>13</default_value>
    </argument>
    <argument>
      <name>cooling_system_cooling_compressor_type</name>
      <display_name>cooling_system_cooling_compressor_type</display_name>
      <type>String</type>
      <required>false</required>
      <model_dependent>false</model_dependent>
    </argument>
    <argument>
      <name>cooling_system_cooling_sensible_heat_fraction</name>
      <display_name>cooling_system_cooling_sensible_heat_fraction</display_name>
      <type>String</type>
      <required>false</required>
      <model_dependent>false</model_dependent>
    </argument>
    <argument>
      <name>cooling_system_cooling_capacity</name>
      <display_name>cooling_system_cooling_capacity</display_name>
      <type>String</type>
      <required>false</required>
      <model_dependent>false</model_dependent>
    </argument>
    <argument>
      <name>cooling_system_fraction_cool_load_served</name>
      <display_name>Cooling System: Fraction Cool Load Served</display_name>
      <description>The cooling load served by the cooling system.</description>
      <type>Double</type>
      <units>Frac</units>
      <required>true</required>
      <model_dependent>false</model_dependent>
      <default_value>1</default_value>
    </argument>
    <argument>
      <name>cooling_system_is_ducted</name>
      <display_name>Cooling System: Is Ducted</display_name>
      <description>Whether the cooling system is ducted or not. Only used for mini-split and evaporative cooler. It's assumed that central air conditioner is ducted, and room air conditioner and packaged terminal air conditioner are not ducted.</description>
      <type>Boolean</type>
      <required>true</required>
      <model_dependent>false</model_dependent>
      <default_value>false</default_value>
      <choices>
        <choice>
          <value>true</value>
          <display_name>true</display_name>
        </choice>
        <choice>
          <value>false</value>
          <display_name>false</display_name>
        </choice>
      </choices>
    </argument>
    <argument>
      <name>heat_pump_type</name>
      <display_name>Heat Pump: Type</display_name>
      <description>The type of heat pump. Use 'none' if there is no heat pump.</description>
      <type>Choice</type>
      <required>true</required>
      <model_dependent>false</model_dependent>
      <default_value>none</default_value>
      <choices>
        <choice>
          <value>none</value>
          <display_name>none</display_name>
        </choice>
        <choice>
          <value>air-to-air</value>
          <display_name>air-to-air</display_name>
        </choice>
        <choice>
          <value>mini-split</value>
          <display_name>mini-split</display_name>
        </choice>
        <choice>
          <value>ground-to-air</value>
          <display_name>ground-to-air</display_name>
        </choice>
        <choice>
          <value>packaged terminal heat pump</value>
          <display_name>packaged terminal heat pump</display_name>
        </choice>
      </choices>
    </argument>
    <argument>
      <name>heat_pump_heating_efficiency_type</name>
      <display_name>Heat Pump: Heating Efficiency Type</display_name>
      <description>The heating efficiency type of heat pump. System types air-to-air and mini-split use HSPF or HSPF2. System types ground-to-air and packaged terminal heat pump use COP.</description>
      <type>Choice</type>
      <required>true</required>
      <model_dependent>false</model_dependent>
      <default_value>HSPF</default_value>
      <choices>
        <choice>
          <value>HSPF</value>
          <display_name>HSPF</display_name>
        </choice>
        <choice>
          <value>HSPF2</value>
          <display_name>HSPF2</display_name>
        </choice>
        <choice>
          <value>COP</value>
          <display_name>COP</display_name>
        </choice>
      </choices>
    </argument>
    <argument>
      <name>heat_pump_heating_efficiency</name>
      <display_name>Heat Pump: Heating Efficiency</display_name>
      <description>The rated heating efficiency value of the heat pump.</description>
      <type>Double</type>
      <required>true</required>
      <model_dependent>false</model_dependent>
      <default_value>7.7</default_value>
    </argument>
    <argument>
      <name>heat_pump_cooling_efficiency_type</name>
      <display_name>Heat Pump: Cooling Efficiency Type</display_name>
      <description>The cooling efficiency type of heat pump. System types air-to-air and mini-split use SEER or SEER2. System types ground-to-air and packaged terminal heat pump use EER.</description>
      <type>Choice</type>
      <required>true</required>
      <model_dependent>false</model_dependent>
      <default_value>SEER</default_value>
      <choices>
        <choice>
          <value>SEER</value>
          <display_name>SEER</display_name>
        </choice>
        <choice>
          <value>SEER2</value>
          <display_name>SEER2</display_name>
        </choice>
        <choice>
          <value>EER</value>
          <display_name>EER</display_name>
        </choice>
        <choice>
          <value>CEER</value>
          <display_name>CEER</display_name>
        </choice>
      </choices>
    </argument>
    <argument>
      <name>heat_pump_cooling_efficiency</name>
      <display_name>Heat Pump: Cooling Efficiency</display_name>
      <description>The rated cooling efficiency value of the heat pump.</description>
      <type>Double</type>
      <required>true</required>
      <model_dependent>false</model_dependent>
      <default_value>13</default_value>
    </argument>
    <argument>
      <name>heat_pump_cooling_compressor_type</name>
      <display_name>heat_pump_cooling_compressor_type</display_name>
      <type>String</type>
      <required>false</required>
      <model_dependent>false</model_dependent>
    </argument>
    <argument>
      <name>heat_pump_cooling_sensible_heat_fraction</name>
      <display_name>heat_pump_cooling_sensible_heat_fraction</display_name>
      <type>String</type>
      <required>false</required>
      <model_dependent>false</model_dependent>
    </argument>
    <argument>
      <name>heat_pump_heating_capacity</name>
      <display_name>heat_pump_heating_capacity</display_name>
      <type>String</type>
      <required>false</required>
      <model_dependent>false</model_dependent>
    </argument>
    <argument>
      <name>heat_pump_heating_capacity_17_f</name>
      <display_name>heat_pump_heating_capacity_17_f</display_name>
      <type>String</type>
      <required>false</required>
      <model_dependent>false</model_dependent>
    </argument>
    <argument>
      <name>heat_pump_cooling_capacity</name>
      <display_name>heat_pump_cooling_capacity</display_name>
      <type>String</type>
      <required>false</required>
      <model_dependent>false</model_dependent>
    </argument>
    <argument>
      <name>heat_pump_fraction_heat_load_served</name>
      <display_name>Heat Pump: Fraction Heat Load Served</display_name>
      <description>The heating load served by the heat pump.</description>
      <type>Double</type>
      <units>Frac</units>
      <required>true</required>
      <model_dependent>false</model_dependent>
      <default_value>1</default_value>
    </argument>
    <argument>
      <name>heat_pump_fraction_cool_load_served</name>
      <display_name>Heat Pump: Fraction Cool Load Served</display_name>
      <description>The cooling load served by the heat pump.</description>
      <type>Double</type>
      <units>Frac</units>
      <required>true</required>
      <model_dependent>false</model_dependent>
      <default_value>1</default_value>
    </argument>
    <argument>
      <name>heat_pump_backup_type</name>
      <display_name>Heat Pump: Backup Type</display_name>
      <description>The backup type of the heat pump. If 'integrated', represents e.g. built-in electric strip heat or dual-fuel integrated furnace. If 'separate', represents e.g. electric baseboard or boiler based on the Heating System 2 specified below. Use 'none' if there is no backup heating.</description>
      <type>Choice</type>
      <required>true</required>
      <model_dependent>false</model_dependent>
      <default_value>integrated</default_value>
      <choices>
        <choice>
          <value>none</value>
          <display_name>none</display_name>
        </choice>
        <choice>
          <value>integrated</value>
          <display_name>integrated</display_name>
        </choice>
        <choice>
          <value>separate</value>
          <display_name>separate</display_name>
        </choice>
      </choices>
    </argument>
    <argument>
      <name>heat_pump_backup_fuel</name>
      <display_name>Heat Pump: Backup Fuel Type</display_name>
      <description>The backup fuel type of the heat pump. Only applies if Backup Type is 'integrated'.</description>
      <type>Choice</type>
      <required>true</required>
      <model_dependent>false</model_dependent>
      <default_value>electricity</default_value>
      <choices>
        <choice>
          <value>electricity</value>
          <display_name>electricity</display_name>
        </choice>
        <choice>
          <value>natural gas</value>
          <display_name>natural gas</display_name>
        </choice>
        <choice>
          <value>fuel oil</value>
          <display_name>fuel oil</display_name>
        </choice>
        <choice>
          <value>propane</value>
          <display_name>propane</display_name>
        </choice>
      </choices>
    </argument>
    <argument>
      <name>heat_pump_backup_heating_efficiency</name>
      <display_name>Heat Pump: Backup Rated Efficiency</display_name>
      <description>The backup rated efficiency value of the heat pump. Percent for electricity fuel type. AFUE otherwise. Only applies if Backup Type is 'integrated'.</description>
      <type>Double</type>
      <required>true</required>
      <model_dependent>false</model_dependent>
      <default_value>1</default_value>
    </argument>
    <argument>
      <name>heat_pump_backup_heating_capacity</name>
      <display_name>heat_pump_backup_heating_capacity</display_name>
      <type>String</type>
      <required>false</required>
      <model_dependent>false</model_dependent>
    </argument>
    <argument>
      <name>heat_pump_backup_heating_switchover_temp</name>
      <display_name>heat_pump_backup_heating_switchover_temp</display_name>
      <type>String</type>
      <required>false</required>
      <model_dependent>false</model_dependent>
    </argument>
    <argument>
      <name>heat_pump_backup_heating_lockout_temp</name>
      <display_name>heat_pump_backup_heating_lockout_temp</display_name>
      <type>String</type>
      <required>false</required>
      <model_dependent>false</model_dependent>
    </argument>
    <argument>
      <name>heat_pump_sizing_methodology</name>
      <display_name>heat_pump_sizing_methodology</display_name>
      <type>String</type>
      <required>false</required>
      <model_dependent>false</model_dependent>
    </argument>
    <argument>
      <name>heat_pump_is_ducted</name>
      <display_name>heat_pump_is_ducted</display_name>
      <type>String</type>
      <required>false</required>
      <model_dependent>false</model_dependent>
    </argument>
    <argument>
      <name>heat_pump_capacity_retention_fraction</name>
      <display_name>heat_pump_capacity_retention_fraction</display_name>
      <type>String</type>
      <required>false</required>
      <model_dependent>false</model_dependent>
    </argument>
    <argument>
      <name>heat_pump_capacity_retention_temp</name>
      <display_name>heat_pump_capacity_retention_temp</display_name>
      <type>String</type>
      <required>false</required>
      <model_dependent>false</model_dependent>
    </argument>
    <argument>
      <name>heating_system_2_type</name>
      <display_name>Heating System 2: Type</display_name>
      <description>The type of the second heating system.</description>
      <type>Choice</type>
      <required>true</required>
      <model_dependent>false</model_dependent>
      <default_value>none</default_value>
      <choices>
        <choice>
          <value>none</value>
          <display_name>none</display_name>
        </choice>
        <choice>
          <value>WallFurnace</value>
          <display_name>WallFurnace</display_name>
        </choice>
        <choice>
          <value>FloorFurnace</value>
          <display_name>FloorFurnace</display_name>
        </choice>
        <choice>
          <value>Boiler</value>
          <display_name>Boiler</display_name>
        </choice>
        <choice>
          <value>ElectricResistance</value>
          <display_name>ElectricResistance</display_name>
        </choice>
        <choice>
          <value>Stove</value>
          <display_name>Stove</display_name>
        </choice>
        <choice>
          <value>PortableHeater</value>
          <display_name>PortableHeater</display_name>
        </choice>
        <choice>
          <value>Fireplace</value>
          <display_name>Fireplace</display_name>
        </choice>
      </choices>
    </argument>
    <argument>
      <name>heating_system_2_fuel</name>
      <display_name>Heating System 2: Fuel Type</display_name>
      <description>The fuel type of the second heating system. Ignored for ElectricResistance.</description>
      <type>Choice</type>
      <required>true</required>
      <model_dependent>false</model_dependent>
      <default_value>electricity</default_value>
      <choices>
        <choice>
          <value>electricity</value>
          <display_name>electricity</display_name>
        </choice>
        <choice>
          <value>natural gas</value>
          <display_name>natural gas</display_name>
        </choice>
        <choice>
          <value>fuel oil</value>
          <display_name>fuel oil</display_name>
        </choice>
        <choice>
          <value>propane</value>
          <display_name>propane</display_name>
        </choice>
        <choice>
          <value>wood</value>
          <display_name>wood</display_name>
        </choice>
        <choice>
          <value>wood pellets</value>
          <display_name>wood pellets</display_name>
        </choice>
        <choice>
          <value>coal</value>
          <display_name>coal</display_name>
        </choice>
      </choices>
    </argument>
    <argument>
      <name>heating_system_2_heating_efficiency</name>
      <display_name>Heating System 2: Rated AFUE or Percent</display_name>
      <description>The rated heating efficiency value of the second heating system.</description>
      <type>Double</type>
      <units>Frac</units>
      <required>true</required>
      <model_dependent>false</model_dependent>
      <default_value>1</default_value>
    </argument>
    <argument>
      <name>heating_system_2_heating_capacity</name>
      <display_name>heating_system_2_heating_capacity</display_name>
      <type>String</type>
      <required>false</required>
      <model_dependent>false</model_dependent>
    </argument>
    <argument>
      <name>heating_system_2_fraction_heat_load_served</name>
      <display_name>Heating System 2: Fraction Heat Load Served</display_name>
      <description>The heat load served fraction of the second heating system. Ignored if this heating system serves as a backup system for a heat pump.</description>
      <type>Double</type>
      <units>Frac</units>
      <required>true</required>
      <model_dependent>false</model_dependent>
      <default_value>0.25</default_value>
    </argument>
    <argument>
      <name>hvac_control_heating_season_period</name>
      <display_name>hvac_control_heating_season_period</display_name>
      <type>String</type>
      <required>false</required>
      <model_dependent>false</model_dependent>
    </argument>
    <argument>
      <name>hvac_control_cooling_season_period</name>
      <display_name>hvac_control_cooling_season_period</display_name>
      <type>String</type>
      <required>false</required>
      <model_dependent>false</model_dependent>
    </argument>
    <argument>
      <name>ducts_leakage_units</name>
      <display_name>Ducts: Leakage Units</display_name>
      <description>The leakage units of the ducts.</description>
      <type>Choice</type>
      <required>true</required>
      <model_dependent>false</model_dependent>
      <default_value>Percent</default_value>
      <choices>
        <choice>
          <value>CFM25</value>
          <display_name>CFM25</display_name>
        </choice>
        <choice>
          <value>CFM50</value>
          <display_name>CFM50</display_name>
        </choice>
        <choice>
          <value>Percent</value>
          <display_name>Percent</display_name>
        </choice>
      </choices>
    </argument>
    <argument>
      <name>ducts_supply_leakage_to_outside_value</name>
      <display_name>Ducts: Supply Leakage to Outside Value</display_name>
      <description>The leakage value to outside for the supply ducts.</description>
      <type>Double</type>
      <required>true</required>
      <model_dependent>false</model_dependent>
      <default_value>0.1</default_value>
    </argument>
    <argument>
      <name>ducts_return_leakage_to_outside_value</name>
      <display_name>Ducts: Return Leakage to Outside Value</display_name>
      <description>The leakage value to outside for the return ducts.</description>
      <type>Double</type>
      <required>true</required>
      <model_dependent>false</model_dependent>
      <default_value>0.1</default_value>
    </argument>
    <argument>
      <name>ducts_supply_location</name>
      <display_name>ducts_supply_location</display_name>
      <type>String</type>
      <required>false</required>
      <model_dependent>false</model_dependent>
    </argument>
    <argument>
      <name>ducts_supply_insulation_r</name>
      <display_name>Ducts: Supply Insulation R-Value</display_name>
      <description>The insulation r-value of the supply ducts excluding air films.</description>
      <type>Double</type>
      <units>h-ft^2-R/Btu</units>
      <required>true</required>
      <model_dependent>false</model_dependent>
      <default_value>0</default_value>
    </argument>
    <argument>
      <name>ducts_supply_surface_area</name>
      <display_name>ducts_supply_surface_area</display_name>
      <type>String</type>
      <required>false</required>
      <model_dependent>false</model_dependent>
    </argument>
    <argument>
      <name>ducts_return_location</name>
      <display_name>ducts_return_location</display_name>
      <type>String</type>
      <required>false</required>
      <model_dependent>false</model_dependent>
    </argument>
    <argument>
      <name>ducts_return_insulation_r</name>
      <display_name>Ducts: Return Insulation R-Value</display_name>
      <description>The insulation r-value of the return ducts excluding air films.</description>
      <type>Double</type>
      <units>h-ft^2-R/Btu</units>
      <required>true</required>
      <model_dependent>false</model_dependent>
      <default_value>0</default_value>
    </argument>
    <argument>
      <name>ducts_return_surface_area</name>
      <display_name>ducts_return_surface_area</display_name>
      <type>String</type>
      <required>false</required>
      <model_dependent>false</model_dependent>
    </argument>
    <argument>
      <name>ducts_number_of_return_registers</name>
      <display_name>ducts_number_of_return_registers</display_name>
      <type>String</type>
      <required>false</required>
      <model_dependent>false</model_dependent>
    </argument>
    <argument>
      <name>mech_vent_fan_type</name>
      <display_name>Mechanical Ventilation: Fan Type</display_name>
      <description>The type of the mechanical ventilation. Use 'none' if there is no mechanical ventilation system.</description>
      <type>Choice</type>
      <required>true</required>
      <model_dependent>false</model_dependent>
      <default_value>none</default_value>
      <choices>
        <choice>
          <value>none</value>
          <display_name>none</display_name>
        </choice>
        <choice>
          <value>exhaust only</value>
          <display_name>exhaust only</display_name>
        </choice>
        <choice>
          <value>supply only</value>
          <display_name>supply only</display_name>
        </choice>
        <choice>
          <value>energy recovery ventilator</value>
          <display_name>energy recovery ventilator</display_name>
        </choice>
        <choice>
          <value>heat recovery ventilator</value>
          <display_name>heat recovery ventilator</display_name>
        </choice>
        <choice>
          <value>balanced</value>
          <display_name>balanced</display_name>
        </choice>
        <choice>
          <value>central fan integrated supply</value>
          <display_name>central fan integrated supply</display_name>
        </choice>
      </choices>
    </argument>
    <argument>
      <name>mech_vent_flow_rate</name>
      <display_name>mech_vent_flow_rate</display_name>
      <type>String</type>
      <required>false</required>
      <model_dependent>false</model_dependent>
    </argument>
    <argument>
      <name>mech_vent_hours_in_operation</name>
      <display_name>mech_vent_hours_in_operation</display_name>
      <type>String</type>
      <required>false</required>
      <model_dependent>false</model_dependent>
    </argument>
    <argument>
      <name>mech_vent_recovery_efficiency_type</name>
      <display_name>Mechanical Ventilation: Total Recovery Efficiency Type</display_name>
      <description>The total recovery efficiency type of the mechanical ventilation.</description>
      <type>Choice</type>
      <required>true</required>
      <model_dependent>false</model_dependent>
      <default_value>Unadjusted</default_value>
      <choices>
        <choice>
          <value>Unadjusted</value>
          <display_name>Unadjusted</display_name>
        </choice>
        <choice>
          <value>Adjusted</value>
          <display_name>Adjusted</display_name>
        </choice>
      </choices>
    </argument>
    <argument>
      <name>mech_vent_total_recovery_efficiency</name>
      <display_name>Mechanical Ventilation: Total Recovery Efficiency</display_name>
      <description>The Unadjusted or Adjusted total recovery efficiency of the mechanical ventilation. Applies to energy recovery ventilator.</description>
      <type>Double</type>
      <units>Frac</units>
      <required>true</required>
      <model_dependent>false</model_dependent>
      <default_value>0.48</default_value>
    </argument>
    <argument>
      <name>mech_vent_sensible_recovery_efficiency</name>
      <display_name>Mechanical Ventilation: Sensible Recovery Efficiency</display_name>
      <description>The Unadjusted or Adjusted sensible recovery efficiency of the mechanical ventilation. Applies to energy recovery ventilator and heat recovery ventilator.</description>
      <type>Double</type>
      <units>Frac</units>
      <required>true</required>
      <model_dependent>false</model_dependent>
      <default_value>0.72</default_value>
    </argument>
    <argument>
      <name>mech_vent_fan_power</name>
      <display_name>mech_vent_fan_power</display_name>
      <type>String</type>
      <required>false</required>
      <model_dependent>false</model_dependent>
    </argument>
    <argument>
      <name>mech_vent_num_units_served</name>
      <display_name>Mechanical Ventilation: Number of Units Served</display_name>
      <description>Number of dwelling units served by the mechanical ventilation system. Must be 1 if single-family detached. Used to apportion flow rate and fan power to the unit.</description>
      <type>Integer</type>
      <units>#</units>
      <required>true</required>
      <model_dependent>false</model_dependent>
      <default_value>1</default_value>
    </argument>
    <argument>
      <name>mech_vent_shared_frac_recirculation</name>
      <display_name>mech_vent_shared_frac_recirculation</display_name>
      <type>String</type>
      <required>false</required>
      <model_dependent>false</model_dependent>
    </argument>
    <argument>
      <name>mech_vent_shared_preheating_fuel</name>
      <display_name>mech_vent_shared_preheating_fuel</display_name>
      <type>String</type>
      <required>false</required>
      <model_dependent>false</model_dependent>
    </argument>
    <argument>
      <name>mech_vent_shared_preheating_efficiency</name>
      <display_name>mech_vent_shared_preheating_efficiency</display_name>
      <type>String</type>
      <required>false</required>
      <model_dependent>false</model_dependent>
    </argument>
    <argument>
      <name>mech_vent_shared_preheating_fraction_heat_load_served</name>
      <display_name>mech_vent_shared_preheating_fraction_heat_load_served</display_name>
      <type>String</type>
      <required>false</required>
      <model_dependent>false</model_dependent>
    </argument>
    <argument>
      <name>mech_vent_shared_precooling_fuel</name>
      <display_name>mech_vent_shared_precooling_fuel</display_name>
      <type>String</type>
      <required>false</required>
      <model_dependent>false</model_dependent>
    </argument>
    <argument>
      <name>mech_vent_shared_precooling_efficiency</name>
      <display_name>mech_vent_shared_precooling_efficiency</display_name>
      <type>String</type>
      <required>false</required>
      <model_dependent>false</model_dependent>
    </argument>
    <argument>
      <name>mech_vent_shared_precooling_fraction_cool_load_served</name>
      <display_name>mech_vent_shared_precooling_fraction_cool_load_served</display_name>
      <type>String</type>
      <required>false</required>
      <model_dependent>false</model_dependent>
    </argument>
    <argument>
      <name>mech_vent_2_fan_type</name>
      <display_name>Mechanical Ventilation 2: Fan Type</display_name>
      <description>The type of the second mechanical ventilation. Use 'none' if there is no second mechanical ventilation system.</description>
      <type>Choice</type>
      <required>true</required>
      <model_dependent>false</model_dependent>
      <default_value>none</default_value>
      <choices>
        <choice>
          <value>none</value>
          <display_name>none</display_name>
        </choice>
        <choice>
          <value>exhaust only</value>
          <display_name>exhaust only</display_name>
        </choice>
        <choice>
          <value>supply only</value>
          <display_name>supply only</display_name>
        </choice>
        <choice>
          <value>energy recovery ventilator</value>
          <display_name>energy recovery ventilator</display_name>
        </choice>
        <choice>
          <value>heat recovery ventilator</value>
          <display_name>heat recovery ventilator</display_name>
        </choice>
        <choice>
          <value>balanced</value>
          <display_name>balanced</display_name>
        </choice>
      </choices>
    </argument>
    <argument>
      <name>mech_vent_2_flow_rate</name>
      <display_name>Mechanical Ventilation 2: Flow Rate</display_name>
      <description>The flow rate of the second mechanical ventilation.</description>
      <type>Double</type>
      <units>CFM</units>
      <required>true</required>
      <model_dependent>false</model_dependent>
      <default_value>110</default_value>
    </argument>
    <argument>
      <name>mech_vent_2_hours_in_operation</name>
      <display_name>Mechanical Ventilation 2: Hours In Operation</display_name>
      <description>The hours in operation of the second mechanical ventilation.</description>
      <type>Double</type>
      <units>hrs/day</units>
      <required>true</required>
      <model_dependent>false</model_dependent>
      <default_value>24</default_value>
    </argument>
    <argument>
      <name>mech_vent_2_recovery_efficiency_type</name>
      <display_name>Mechanical Ventilation 2: Total Recovery Efficiency Type</display_name>
      <description>The total recovery efficiency type of the second mechanical ventilation.</description>
      <type>Choice</type>
      <required>true</required>
      <model_dependent>false</model_dependent>
      <default_value>Unadjusted</default_value>
      <choices>
        <choice>
          <value>Unadjusted</value>
          <display_name>Unadjusted</display_name>
        </choice>
        <choice>
          <value>Adjusted</value>
          <display_name>Adjusted</display_name>
        </choice>
      </choices>
    </argument>
    <argument>
      <name>mech_vent_2_total_recovery_efficiency</name>
      <display_name>Mechanical Ventilation 2: Total Recovery Efficiency</display_name>
      <description>The Unadjusted or Adjusted total recovery efficiency of the second mechanical ventilation. Applies to energy recovery ventilator.</description>
      <type>Double</type>
      <units>Frac</units>
      <required>true</required>
      <model_dependent>false</model_dependent>
      <default_value>0.48</default_value>
    </argument>
    <argument>
      <name>mech_vent_2_sensible_recovery_efficiency</name>
      <display_name>Mechanical Ventilation 2: Sensible Recovery Efficiency</display_name>
      <description>The Unadjusted or Adjusted sensible recovery efficiency of the second mechanical ventilation. Applies to energy recovery ventilator and heat recovery ventilator.</description>
      <type>Double</type>
      <units>Frac</units>
      <required>true</required>
      <model_dependent>false</model_dependent>
      <default_value>0.72</default_value>
    </argument>
    <argument>
      <name>mech_vent_2_fan_power</name>
      <display_name>Mechanical Ventilation 2: Fan Power</display_name>
      <description>The fan power of the second mechanical ventilation.</description>
      <type>Double</type>
      <units>W</units>
      <required>true</required>
      <model_dependent>false</model_dependent>
      <default_value>30</default_value>
    </argument>
    <argument>
      <name>kitchen_fans_quantity</name>
      <display_name>kitchen_fans_quantity</display_name>
      <type>String</type>
      <required>false</required>
      <model_dependent>false</model_dependent>
    </argument>
    <argument>
      <name>kitchen_fans_flow_rate</name>
      <display_name>kitchen_fans_flow_rate</display_name>
      <type>String</type>
      <required>false</required>
      <model_dependent>false</model_dependent>
    </argument>
    <argument>
      <name>kitchen_fans_hours_in_operation</name>
      <display_name>kitchen_fans_hours_in_operation</display_name>
      <type>String</type>
      <required>false</required>
      <model_dependent>false</model_dependent>
    </argument>
    <argument>
      <name>kitchen_fans_power</name>
      <display_name>kitchen_fans_power</display_name>
      <type>String</type>
      <required>false</required>
      <model_dependent>false</model_dependent>
    </argument>
    <argument>
      <name>kitchen_fans_start_hour</name>
      <display_name>kitchen_fans_start_hour</display_name>
      <type>String</type>
      <required>false</required>
      <model_dependent>false</model_dependent>
    </argument>
    <argument>
      <name>bathroom_fans_quantity</name>
      <display_name>bathroom_fans_quantity</display_name>
      <type>String</type>
      <required>false</required>
      <model_dependent>false</model_dependent>
    </argument>
    <argument>
      <name>bathroom_fans_flow_rate</name>
      <display_name>bathroom_fans_flow_rate</display_name>
      <type>String</type>
      <required>false</required>
      <model_dependent>false</model_dependent>
    </argument>
    <argument>
      <name>bathroom_fans_hours_in_operation</name>
      <display_name>bathroom_fans_hours_in_operation</display_name>
      <type>String</type>
      <required>false</required>
      <model_dependent>false</model_dependent>
    </argument>
    <argument>
      <name>bathroom_fans_power</name>
      <display_name>bathroom_fans_power</display_name>
      <type>String</type>
      <required>false</required>
      <model_dependent>false</model_dependent>
    </argument>
    <argument>
      <name>bathroom_fans_start_hour</name>
      <display_name>bathroom_fans_start_hour</display_name>
      <type>String</type>
      <required>false</required>
      <model_dependent>false</model_dependent>
    </argument>
    <argument>
      <name>whole_house_fan_present</name>
      <display_name>Whole House Fan: Present</display_name>
      <description>Whether there is a whole house fan.</description>
      <type>Boolean</type>
      <required>true</required>
      <model_dependent>false</model_dependent>
      <default_value>false</default_value>
      <choices>
        <choice>
          <value>true</value>
          <display_name>true</display_name>
        </choice>
        <choice>
          <value>false</value>
          <display_name>false</display_name>
        </choice>
      </choices>
    </argument>
    <argument>
      <name>whole_house_fan_flow_rate</name>
      <display_name>whole_house_fan_flow_rate</display_name>
      <type>String</type>
      <required>false</required>
      <model_dependent>false</model_dependent>
    </argument>
    <argument>
      <name>whole_house_fan_power</name>
      <display_name>whole_house_fan_power</display_name>
      <type>String</type>
      <required>false</required>
      <model_dependent>false</model_dependent>
    </argument>
    <argument>
      <name>water_heater_type</name>
      <display_name>Water Heater: Type</display_name>
      <description>The type of water heater. Use 'none' if there is no water heater.</description>
      <type>Choice</type>
      <required>true</required>
      <model_dependent>false</model_dependent>
      <default_value>storage water heater</default_value>
      <choices>
        <choice>
          <value>none</value>
          <display_name>none</display_name>
        </choice>
        <choice>
          <value>storage water heater</value>
          <display_name>storage water heater</display_name>
        </choice>
        <choice>
          <value>instantaneous water heater</value>
          <display_name>instantaneous water heater</display_name>
        </choice>
        <choice>
          <value>heat pump water heater</value>
          <display_name>heat pump water heater</display_name>
        </choice>
        <choice>
          <value>space-heating boiler with storage tank</value>
          <display_name>space-heating boiler with storage tank</display_name>
        </choice>
        <choice>
          <value>space-heating boiler with tankless coil</value>
          <display_name>space-heating boiler with tankless coil</display_name>
        </choice>
      </choices>
    </argument>
    <argument>
      <name>water_heater_fuel_type</name>
      <display_name>Water Heater: Fuel Type</display_name>
      <description>The fuel type of water heater. Ignored for heat pump water heater.</description>
      <type>Choice</type>
      <required>true</required>
      <model_dependent>false</model_dependent>
      <default_value>natural gas</default_value>
      <choices>
        <choice>
          <value>electricity</value>
          <display_name>electricity</display_name>
        </choice>
        <choice>
          <value>natural gas</value>
          <display_name>natural gas</display_name>
        </choice>
        <choice>
          <value>fuel oil</value>
          <display_name>fuel oil</display_name>
        </choice>
        <choice>
          <value>propane</value>
          <display_name>propane</display_name>
        </choice>
        <choice>
          <value>wood</value>
          <display_name>wood</display_name>
        </choice>
        <choice>
          <value>coal</value>
          <display_name>coal</display_name>
        </choice>
      </choices>
    </argument>
    <argument>
      <name>water_heater_location</name>
      <display_name>water_heater_location</display_name>
      <type>String</type>
      <required>false</required>
      <model_dependent>false</model_dependent>
    </argument>
    <argument>
      <name>water_heater_tank_volume</name>
      <display_name>water_heater_tank_volume</display_name>
      <type>String</type>
      <required>false</required>
      <model_dependent>false</model_dependent>
    </argument>
    <argument>
      <name>water_heater_efficiency_type</name>
      <display_name>Water Heater: Efficiency Type</display_name>
      <description>The efficiency type of water heater. Does not apply to space-heating boilers.</description>
      <type>Choice</type>
      <required>true</required>
      <model_dependent>false</model_dependent>
      <default_value>EnergyFactor</default_value>
      <choices>
        <choice>
          <value>EnergyFactor</value>
          <display_name>EnergyFactor</display_name>
        </choice>
        <choice>
          <value>UniformEnergyFactor</value>
          <display_name>UniformEnergyFactor</display_name>
        </choice>
      </choices>
    </argument>
    <argument>
      <name>water_heater_efficiency</name>
      <display_name>Water Heater: Efficiency</display_name>
      <description>Rated Energy Factor or Uniform Energy Factor. Does not apply to space-heating boilers.</description>
      <type>Double</type>
      <required>true</required>
      <model_dependent>false</model_dependent>
      <default_value>0.67</default_value>
    </argument>
    <argument>
      <name>water_heater_usage_bin</name>
      <display_name>water_heater_usage_bin</display_name>
      <type>String</type>
      <required>false</required>
      <model_dependent>false</model_dependent>
    </argument>
    <argument>
      <name>water_heater_recovery_efficiency</name>
      <display_name>water_heater_recovery_efficiency</display_name>
      <type>String</type>
      <required>false</required>
      <model_dependent>false</model_dependent>
    </argument>
    <argument>
      <name>water_heater_heating_capacity</name>
      <display_name>water_heater_heating_capacity</display_name>
      <type>String</type>
      <required>false</required>
      <model_dependent>false</model_dependent>
    </argument>
    <argument>
      <name>water_heater_standby_loss</name>
      <display_name>water_heater_standby_loss</display_name>
      <type>String</type>
      <required>false</required>
      <model_dependent>false</model_dependent>
    </argument>
    <argument>
      <name>water_heater_jacket_rvalue</name>
      <display_name>water_heater_jacket_rvalue</display_name>
      <type>String</type>
      <required>false</required>
      <model_dependent>false</model_dependent>
    </argument>
    <argument>
      <name>water_heater_setpoint_temperature</name>
      <display_name>water_heater_setpoint_temperature</display_name>
      <type>String</type>
      <required>false</required>
      <model_dependent>false</model_dependent>
    </argument>
    <argument>
      <name>water_heater_num_units_served</name>
      <display_name>Water Heater: Number of Units Served</display_name>
      <description>Number of dwelling units served (directly or indirectly) by the water heater. Must be 1 if single-family detached. Used to apportion water heater tank losses to the unit.</description>
      <type>Integer</type>
      <units>#</units>
      <required>true</required>
      <model_dependent>false</model_dependent>
      <default_value>1</default_value>
    </argument>
    <argument>
      <name>water_heater_uses_desuperheater</name>
      <display_name>water_heater_uses_desuperheater</display_name>
      <type>String</type>
      <required>false</required>
      <model_dependent>false</model_dependent>
    </argument>
    <argument>
      <name>water_heater_tank_model_type</name>
      <display_name>water_heater_tank_model_type</display_name>
      <type>String</type>
      <required>false</required>
      <model_dependent>false</model_dependent>
    </argument>
    <argument>
      <name>water_heater_operating_mode</name>
      <display_name>water_heater_operating_mode</display_name>
      <type>String</type>
      <required>false</required>
      <model_dependent>false</model_dependent>
    </argument>
    <argument>
      <name>hot_water_distribution_system_type</name>
      <display_name>Hot Water Distribution: System Type</display_name>
      <description>The type of the hot water distribution system.</description>
      <type>Choice</type>
      <required>true</required>
      <model_dependent>false</model_dependent>
      <default_value>Standard</default_value>
      <choices>
        <choice>
          <value>Standard</value>
          <display_name>Standard</display_name>
        </choice>
        <choice>
          <value>Recirculation</value>
          <display_name>Recirculation</display_name>
        </choice>
      </choices>
    </argument>
    <argument>
      <name>hot_water_distribution_standard_piping_length</name>
      <display_name>hot_water_distribution_standard_piping_length</display_name>
      <type>String</type>
      <required>false</required>
      <model_dependent>false</model_dependent>
    </argument>
    <argument>
      <name>hot_water_distribution_recirc_control_type</name>
      <display_name>Hot Water Distribution: Recirculation Control Type</display_name>
      <description>If the distribution system is Recirculation, the type of hot water recirculation control, if any.</description>
      <type>Choice</type>
      <required>true</required>
      <model_dependent>false</model_dependent>
      <default_value>no control</default_value>
      <choices>
        <choice>
          <value>no control</value>
          <display_name>no control</display_name>
        </choice>
        <choice>
          <value>timer</value>
          <display_name>timer</display_name>
        </choice>
        <choice>
          <value>temperature</value>
          <display_name>temperature</display_name>
        </choice>
        <choice>
          <value>presence sensor demand control</value>
          <display_name>presence sensor demand control</display_name>
        </choice>
        <choice>
          <value>manual demand control</value>
          <display_name>manual demand control</display_name>
        </choice>
      </choices>
    </argument>
    <argument>
      <name>hot_water_distribution_recirc_piping_length</name>
      <display_name>hot_water_distribution_recirc_piping_length</display_name>
      <type>String</type>
      <required>false</required>
      <model_dependent>false</model_dependent>
    </argument>
    <argument>
      <name>hot_water_distribution_recirc_branch_piping_length</name>
      <display_name>hot_water_distribution_recirc_branch_piping_length</display_name>
      <type>String</type>
      <required>false</required>
      <model_dependent>false</model_dependent>
    </argument>
    <argument>
      <name>hot_water_distribution_recirc_pump_power</name>
      <display_name>hot_water_distribution_recirc_pump_power</display_name>
      <type>String</type>
      <required>false</required>
      <model_dependent>false</model_dependent>
    </argument>
    <argument>
      <name>hot_water_distribution_pipe_r</name>
      <display_name>hot_water_distribution_pipe_r</display_name>
      <type>String</type>
      <required>false</required>
      <model_dependent>false</model_dependent>
    </argument>
    <argument>
      <name>dwhr_facilities_connected</name>
      <display_name>Drain Water Heat Recovery: Facilities Connected</display_name>
      <description>Which facilities are connected for the drain water heat recovery. Use 'none' if there is no drain water heat recovery system.</description>
      <type>Choice</type>
      <required>true</required>
      <model_dependent>false</model_dependent>
      <default_value>none</default_value>
      <choices>
        <choice>
          <value>none</value>
          <display_name>none</display_name>
        </choice>
        <choice>
          <value>one</value>
          <display_name>one</display_name>
        </choice>
        <choice>
          <value>all</value>
          <display_name>all</display_name>
        </choice>
      </choices>
    </argument>
    <argument>
      <name>dwhr_equal_flow</name>
      <display_name>Drain Water Heat Recovery: Equal Flow</display_name>
      <description>Whether the drain water heat recovery has equal flow.</description>
      <type>Boolean</type>
      <required>true</required>
      <model_dependent>false</model_dependent>
      <default_value>true</default_value>
      <choices>
        <choice>
          <value>true</value>
          <display_name>true</display_name>
        </choice>
        <choice>
          <value>false</value>
          <display_name>false</display_name>
        </choice>
      </choices>
    </argument>
    <argument>
      <name>dwhr_efficiency</name>
      <display_name>Drain Water Heat Recovery: Efficiency</display_name>
      <description>The efficiency of the drain water heat recovery.</description>
      <type>Double</type>
      <units>Frac</units>
      <required>true</required>
      <model_dependent>false</model_dependent>
      <default_value>0.55</default_value>
    </argument>
    <argument>
      <name>water_fixtures_shower_low_flow</name>
      <display_name>Hot Water Fixtures: Is Shower Low Flow</display_name>
      <description>Whether the shower fixture is low flow.</description>
      <type>Boolean</type>
      <required>true</required>
      <model_dependent>false</model_dependent>
      <default_value>false</default_value>
      <choices>
        <choice>
          <value>true</value>
          <display_name>true</display_name>
        </choice>
        <choice>
          <value>false</value>
          <display_name>false</display_name>
        </choice>
      </choices>
    </argument>
    <argument>
      <name>water_fixtures_sink_low_flow</name>
      <display_name>Hot Water Fixtures: Is Sink Low Flow</display_name>
      <description>Whether the sink fixture is low flow.</description>
      <type>Boolean</type>
      <required>true</required>
      <model_dependent>false</model_dependent>
      <default_value>false</default_value>
      <choices>
        <choice>
          <value>true</value>
          <display_name>true</display_name>
        </choice>
        <choice>
          <value>false</value>
          <display_name>false</display_name>
        </choice>
      </choices>
    </argument>
    <argument>
      <name>water_fixtures_usage_multiplier</name>
      <display_name>water_fixtures_usage_multiplier</display_name>
      <type>String</type>
      <required>false</required>
      <model_dependent>false</model_dependent>
    </argument>
    <argument>
      <name>solar_thermal_system_type</name>
      <display_name>Solar Thermal: System Type</display_name>
      <description>The type of solar thermal system. Use 'none' if there is no solar thermal system.</description>
      <type>Choice</type>
      <required>true</required>
      <model_dependent>false</model_dependent>
      <default_value>none</default_value>
      <choices>
        <choice>
          <value>none</value>
          <display_name>none</display_name>
        </choice>
        <choice>
          <value>hot water</value>
          <display_name>hot water</display_name>
        </choice>
      </choices>
    </argument>
    <argument>
      <name>solar_thermal_collector_area</name>
      <display_name>Solar Thermal: Collector Area</display_name>
      <description>The collector area of the solar thermal system.</description>
      <type>Double</type>
      <units>ft^2</units>
      <required>true</required>
      <model_dependent>false</model_dependent>
      <default_value>40</default_value>
    </argument>
    <argument>
      <name>solar_thermal_collector_loop_type</name>
      <display_name>Solar Thermal: Collector Loop Type</display_name>
      <description>The collector loop type of the solar thermal system.</description>
      <type>Choice</type>
      <required>true</required>
      <model_dependent>false</model_dependent>
      <default_value>liquid direct</default_value>
      <choices>
        <choice>
          <value>liquid direct</value>
          <display_name>liquid direct</display_name>
        </choice>
        <choice>
          <value>liquid indirect</value>
          <display_name>liquid indirect</display_name>
        </choice>
        <choice>
          <value>passive thermosyphon</value>
          <display_name>passive thermosyphon</display_name>
        </choice>
      </choices>
    </argument>
    <argument>
      <name>solar_thermal_collector_type</name>
      <display_name>Solar Thermal: Collector Type</display_name>
      <description>The collector type of the solar thermal system.</description>
      <type>Choice</type>
      <required>true</required>
      <model_dependent>false</model_dependent>
      <default_value>evacuated tube</default_value>
      <choices>
        <choice>
          <value>evacuated tube</value>
          <display_name>evacuated tube</display_name>
        </choice>
        <choice>
          <value>single glazing black</value>
          <display_name>single glazing black</display_name>
        </choice>
        <choice>
          <value>double glazing black</value>
          <display_name>double glazing black</display_name>
        </choice>
        <choice>
          <value>integrated collector storage</value>
          <display_name>integrated collector storage</display_name>
        </choice>
      </choices>
    </argument>
    <argument>
      <name>solar_thermal_collector_azimuth</name>
      <display_name>Solar Thermal: Collector Azimuth</display_name>
      <description>The collector azimuth of the solar thermal system. Azimuth is measured clockwise from north (e.g., North=0, East=90, South=180, West=270).</description>
      <type>Double</type>
      <units>degrees</units>
      <required>true</required>
      <model_dependent>false</model_dependent>
      <default_value>180</default_value>
    </argument>
    <argument>
      <name>solar_thermal_collector_tilt</name>
      <display_name>Solar Thermal: Collector Tilt</display_name>
      <description>The collector tilt of the solar thermal system. Can also enter, e.g., RoofPitch, RoofPitch+20, Latitude, Latitude-15, etc.</description>
      <type>String</type>
      <units>degrees</units>
      <required>true</required>
      <model_dependent>false</model_dependent>
      <default_value>RoofPitch</default_value>
    </argument>
    <argument>
      <name>solar_thermal_collector_rated_optical_efficiency</name>
      <display_name>Solar Thermal: Collector Rated Optical Efficiency</display_name>
      <description>The collector rated optical efficiency of the solar thermal system.</description>
      <type>Double</type>
      <units>Frac</units>
      <required>true</required>
      <model_dependent>false</model_dependent>
      <default_value>0.5</default_value>
    </argument>
    <argument>
      <name>solar_thermal_collector_rated_thermal_losses</name>
      <display_name>Solar Thermal: Collector Rated Thermal Losses</display_name>
      <description>The collector rated thermal losses of the solar thermal system.</description>
      <type>Double</type>
      <units>Btu/hr-ft^2-R</units>
      <required>true</required>
      <model_dependent>false</model_dependent>
      <default_value>0.2799</default_value>
    </argument>
    <argument>
      <name>solar_thermal_storage_volume</name>
      <display_name>solar_thermal_storage_volume</display_name>
      <type>String</type>
      <required>false</required>
      <model_dependent>false</model_dependent>
    </argument>
    <argument>
      <name>solar_thermal_solar_fraction</name>
      <display_name>Solar Thermal: Solar Fraction</display_name>
      <description>The solar fraction of the solar thermal system. If provided, overrides all other solar thermal inputs.</description>
      <type>Double</type>
      <units>Frac</units>
      <required>true</required>
      <model_dependent>false</model_dependent>
      <default_value>0</default_value>
    </argument>
    <argument>
      <name>pv_system_present</name>
      <display_name>PV System: Present</display_name>
      <description>Whether there is a PV system present.</description>
      <type>Boolean</type>
      <required>true</required>
      <model_dependent>false</model_dependent>
      <default_value>false</default_value>
      <choices>
        <choice>
          <value>true</value>
          <display_name>true</display_name>
        </choice>
        <choice>
          <value>false</value>
          <display_name>false</display_name>
        </choice>
      </choices>
    </argument>
    <argument>
      <name>pv_system_module_type</name>
      <display_name>pv_system_module_type</display_name>
      <type>String</type>
      <required>false</required>
      <model_dependent>false</model_dependent>
    </argument>
    <argument>
      <name>pv_system_location</name>
      <display_name>pv_system_location</display_name>
      <type>String</type>
      <required>false</required>
      <model_dependent>false</model_dependent>
    </argument>
    <argument>
      <name>pv_system_tracking</name>
      <display_name>pv_system_tracking</display_name>
      <type>String</type>
      <required>false</required>
      <model_dependent>false</model_dependent>
    </argument>
    <argument>
      <name>pv_system_array_azimuth</name>
      <display_name>PV System: Array Azimuth</display_name>
      <description>Array azimuth of the PV system. Azimuth is measured clockwise from north (e.g., North=0, East=90, South=180, West=270).</description>
      <type>Double</type>
      <units>degrees</units>
      <required>true</required>
      <model_dependent>false</model_dependent>
      <default_value>180</default_value>
    </argument>
    <argument>
      <name>pv_system_array_tilt</name>
      <display_name>PV System: Array Tilt</display_name>
      <description>Array tilt of the PV system. Can also enter, e.g., RoofPitch, RoofPitch+20, Latitude, Latitude-15, etc.</description>
      <type>String</type>
      <units>degrees</units>
      <required>true</required>
      <model_dependent>false</model_dependent>
      <default_value>RoofPitch</default_value>
    </argument>
    <argument>
      <name>pv_system_max_power_output</name>
      <display_name>PV System: Maximum Power Output</display_name>
      <description>Maximum power output of the PV system. For a shared system, this is the total building maximum power output.</description>
      <type>Double</type>
      <units>W</units>
      <required>true</required>
      <model_dependent>false</model_dependent>
      <default_value>4000</default_value>
    </argument>
    <argument>
      <name>pv_system_inverter_efficiency</name>
      <display_name>pv_system_inverter_efficiency</display_name>
      <type>String</type>
      <required>false</required>
      <model_dependent>false</model_dependent>
    </argument>
    <argument>
      <name>pv_system_system_losses_fraction</name>
      <display_name>pv_system_system_losses_fraction</display_name>
      <type>String</type>
      <required>false</required>
      <model_dependent>false</model_dependent>
    </argument>
    <argument>
      <name>pv_system_2_present</name>
      <display_name>PV System 2: Present</display_name>
      <description>Whether there is a second PV system present.</description>
      <type>Boolean</type>
      <required>true</required>
      <model_dependent>false</model_dependent>
      <default_value>false</default_value>
      <choices>
        <choice>
          <value>true</value>
          <display_name>true</display_name>
        </choice>
        <choice>
          <value>false</value>
          <display_name>false</display_name>
        </choice>
      </choices>
    </argument>
    <argument>
      <name>pv_system_2_module_type</name>
      <display_name>pv_system_2_module_type</display_name>
      <type>String</type>
      <required>false</required>
      <model_dependent>false</model_dependent>
    </argument>
    <argument>
      <name>pv_system_2_location</name>
      <display_name>pv_system_2_location</display_name>
      <type>String</type>
      <required>false</required>
      <model_dependent>false</model_dependent>
    </argument>
    <argument>
      <name>pv_system_2_tracking</name>
      <display_name>pv_system_2_tracking</display_name>
      <type>String</type>
      <required>false</required>
      <model_dependent>false</model_dependent>
    </argument>
    <argument>
      <name>pv_system_2_array_azimuth</name>
      <display_name>PV System 2: Array Azimuth</display_name>
      <description>Array azimuth of the second PV system. Azimuth is measured clockwise from north (e.g., North=0, East=90, South=180, West=270).</description>
      <type>Double</type>
      <units>degrees</units>
      <required>true</required>
      <model_dependent>false</model_dependent>
      <default_value>180</default_value>
    </argument>
    <argument>
      <name>pv_system_2_array_tilt</name>
      <display_name>PV System 2: Array Tilt</display_name>
      <description>Array tilt of the second PV system. Can also enter, e.g., RoofPitch, RoofPitch+20, Latitude, Latitude-15, etc.</description>
      <type>String</type>
      <units>degrees</units>
      <required>true</required>
      <model_dependent>false</model_dependent>
      <default_value>RoofPitch</default_value>
    </argument>
    <argument>
      <name>pv_system_2_max_power_output</name>
      <display_name>PV System 2: Maximum Power Output</display_name>
      <description>Maximum power output of the second PV system. For a shared system, this is the total building maximum power output.</description>
      <type>Double</type>
      <units>W</units>
      <required>true</required>
      <model_dependent>false</model_dependent>
      <default_value>4000</default_value>
    </argument>
    <argument>
      <name>battery_present</name>
      <display_name>Battery: Present</display_name>
      <description>Whether there is a lithium ion battery present.</description>
      <type>Boolean</type>
      <required>true</required>
      <model_dependent>false</model_dependent>
      <default_value>false</default_value>
      <choices>
        <choice>
          <value>true</value>
          <display_name>true</display_name>
        </choice>
        <choice>
          <value>false</value>
          <display_name>false</display_name>
        </choice>
      </choices>
    </argument>
    <argument>
      <name>battery_location</name>
      <display_name>battery_location</display_name>
      <type>String</type>
      <required>false</required>
      <model_dependent>false</model_dependent>
    </argument>
    <argument>
      <name>battery_power</name>
      <display_name>battery_power</display_name>
      <type>String</type>
      <required>false</required>
      <model_dependent>false</model_dependent>
    </argument>
    <argument>
      <name>battery_capacity</name>
      <display_name>battery_capacity</display_name>
      <type>String</type>
      <required>false</required>
      <model_dependent>false</model_dependent>
    </argument>
    <argument>
      <name>battery_usable_capacity</name>
      <display_name>battery_usable_capacity</display_name>
      <type>String</type>
      <required>false</required>
      <model_dependent>false</model_dependent>
    </argument>
    <argument>
      <name>lighting_present</name>
      <display_name>Lighting: Present</display_name>
      <description>Whether there is lighting energy use.</description>
      <type>Boolean</type>
      <required>true</required>
      <model_dependent>false</model_dependent>
      <default_value>true</default_value>
      <choices>
        <choice>
          <value>true</value>
          <display_name>true</display_name>
        </choice>
        <choice>
          <value>false</value>
          <display_name>false</display_name>
        </choice>
      </choices>
    </argument>
    <argument>
      <name>lighting_interior_fraction_cfl</name>
      <display_name>Lighting: Interior Fraction CFL</display_name>
      <description>Fraction of all lamps (interior) that are compact fluorescent. Lighting not specified as CFL, LFL, or LED is assumed to be incandescent.</description>
      <type>Double</type>
      <required>true</required>
      <model_dependent>false</model_dependent>
      <default_value>0.1</default_value>
    </argument>
    <argument>
      <name>lighting_interior_fraction_lfl</name>
      <display_name>Lighting: Interior Fraction LFL</display_name>
      <description>Fraction of all lamps (interior) that are linear fluorescent. Lighting not specified as CFL, LFL, or LED is assumed to be incandescent.</description>
      <type>Double</type>
      <required>true</required>
      <model_dependent>false</model_dependent>
      <default_value>0</default_value>
    </argument>
    <argument>
      <name>lighting_interior_fraction_led</name>
      <display_name>Lighting: Interior Fraction LED</display_name>
      <description>Fraction of all lamps (interior) that are light emitting diodes. Lighting not specified as CFL, LFL, or LED is assumed to be incandescent.</description>
      <type>Double</type>
      <required>true</required>
      <model_dependent>false</model_dependent>
      <default_value>0</default_value>
    </argument>
    <argument>
      <name>lighting_interior_usage_multiplier</name>
      <display_name>lighting_interior_usage_multiplier</display_name>
      <type>String</type>
      <required>false</required>
      <model_dependent>false</model_dependent>
    </argument>
    <argument>
      <name>lighting_exterior_fraction_cfl</name>
      <display_name>Lighting: Exterior Fraction CFL</display_name>
      <description>Fraction of all lamps (exterior) that are compact fluorescent. Lighting not specified as CFL, LFL, or LED is assumed to be incandescent.</description>
      <type>Double</type>
      <required>true</required>
      <model_dependent>false</model_dependent>
      <default_value>0</default_value>
    </argument>
    <argument>
      <name>lighting_exterior_fraction_lfl</name>
      <display_name>Lighting: Exterior Fraction LFL</display_name>
      <description>Fraction of all lamps (exterior) that are linear fluorescent. Lighting not specified as CFL, LFL, or LED is assumed to be incandescent.</description>
      <type>Double</type>
      <required>true</required>
      <model_dependent>false</model_dependent>
      <default_value>0</default_value>
    </argument>
    <argument>
      <name>lighting_exterior_fraction_led</name>
      <display_name>Lighting: Exterior Fraction LED</display_name>
      <description>Fraction of all lamps (exterior) that are light emitting diodes. Lighting not specified as CFL, LFL, or LED is assumed to be incandescent.</description>
      <type>Double</type>
      <required>true</required>
      <model_dependent>false</model_dependent>
      <default_value>0</default_value>
    </argument>
    <argument>
      <name>lighting_exterior_usage_multiplier</name>
      <display_name>lighting_exterior_usage_multiplier</display_name>
      <type>String</type>
      <required>false</required>
      <model_dependent>false</model_dependent>
    </argument>
    <argument>
      <name>lighting_garage_fraction_cfl</name>
      <display_name>Lighting: Garage Fraction CFL</display_name>
      <description>Fraction of all lamps (garage) that are compact fluorescent. Lighting not specified as CFL, LFL, or LED is assumed to be incandescent.</description>
      <type>Double</type>
      <required>true</required>
      <model_dependent>false</model_dependent>
      <default_value>0</default_value>
    </argument>
    <argument>
      <name>lighting_garage_fraction_lfl</name>
      <display_name>Lighting: Garage Fraction LFL</display_name>
      <description>Fraction of all lamps (garage) that are linear fluorescent. Lighting not specified as CFL, LFL, or LED is assumed to be incandescent.</description>
      <type>Double</type>
      <required>true</required>
      <model_dependent>false</model_dependent>
      <default_value>0</default_value>
    </argument>
    <argument>
      <name>lighting_garage_fraction_led</name>
      <display_name>Lighting: Garage Fraction LED</display_name>
      <description>Fraction of all lamps (garage) that are light emitting diodes. Lighting not specified as CFL, LFL, or LED is assumed to be incandescent.</description>
      <type>Double</type>
      <required>true</required>
      <model_dependent>false</model_dependent>
      <default_value>0</default_value>
    </argument>
    <argument>
      <name>lighting_garage_usage_multiplier</name>
      <display_name>lighting_garage_usage_multiplier</display_name>
      <type>String</type>
      <required>false</required>
      <model_dependent>false</model_dependent>
    </argument>
    <argument>
      <name>holiday_lighting_present</name>
      <display_name>Holiday Lighting: Present</display_name>
      <description>Whether there is holiday lighting.</description>
      <type>Boolean</type>
      <required>true</required>
      <model_dependent>false</model_dependent>
      <default_value>false</default_value>
      <choices>
        <choice>
          <value>true</value>
          <display_name>true</display_name>
        </choice>
        <choice>
          <value>false</value>
          <display_name>false</display_name>
        </choice>
      </choices>
    </argument>
    <argument>
      <name>holiday_lighting_daily_kwh</name>
      <display_name>holiday_lighting_daily_kwh</display_name>
      <type>String</type>
      <required>false</required>
      <model_dependent>false</model_dependent>
    </argument>
    <argument>
      <name>holiday_lighting_period</name>
      <display_name>holiday_lighting_period</display_name>
      <type>String</type>
      <required>false</required>
      <model_dependent>false</model_dependent>
    </argument>
    <argument>
      <name>dehumidifier_type</name>
      <display_name>Dehumidifier: Type</display_name>
      <description>The type of dehumidifier.</description>
      <type>Choice</type>
      <required>true</required>
      <model_dependent>false</model_dependent>
      <default_value>none</default_value>
      <choices>
        <choice>
          <value>none</value>
          <display_name>none</display_name>
        </choice>
        <choice>
          <value>portable</value>
          <display_name>portable</display_name>
        </choice>
        <choice>
          <value>whole-home</value>
          <display_name>whole-home</display_name>
        </choice>
      </choices>
    </argument>
    <argument>
      <name>dehumidifier_efficiency_type</name>
      <display_name>Dehumidifier: Efficiency Type</display_name>
      <description>The efficiency type of dehumidifier.</description>
      <type>Choice</type>
      <required>true</required>
      <model_dependent>false</model_dependent>
      <default_value>IntegratedEnergyFactor</default_value>
      <choices>
        <choice>
          <value>EnergyFactor</value>
          <display_name>EnergyFactor</display_name>
        </choice>
        <choice>
          <value>IntegratedEnergyFactor</value>
          <display_name>IntegratedEnergyFactor</display_name>
        </choice>
      </choices>
    </argument>
    <argument>
      <name>dehumidifier_efficiency</name>
      <display_name>Dehumidifier: Efficiency</display_name>
      <description>The efficiency of the dehumidifier.</description>
      <type>Double</type>
      <units>liters/kWh</units>
      <required>true</required>
      <model_dependent>false</model_dependent>
      <default_value>1.5</default_value>
    </argument>
    <argument>
      <name>dehumidifier_capacity</name>
      <display_name>Dehumidifier: Capacity</display_name>
      <description>The capacity (water removal rate) of the dehumidifier.</description>
      <type>Double</type>
      <units>pint/day</units>
      <required>true</required>
      <model_dependent>false</model_dependent>
      <default_value>40</default_value>
    </argument>
    <argument>
      <name>dehumidifier_rh_setpoint</name>
      <display_name>Dehumidifier: Relative Humidity Setpoint</display_name>
      <description>The relative humidity setpoint of the dehumidifier.</description>
      <type>Double</type>
      <units>Frac</units>
      <required>true</required>
      <model_dependent>false</model_dependent>
      <default_value>0.5</default_value>
    </argument>
    <argument>
      <name>dehumidifier_fraction_dehumidification_load_served</name>
      <display_name>Dehumidifier: Fraction Dehumidification Load Served</display_name>
      <description>The dehumidification load served fraction of the dehumidifier.</description>
      <type>Double</type>
      <units>Frac</units>
      <required>true</required>
      <model_dependent>false</model_dependent>
      <default_value>1</default_value>
    </argument>
    <argument>
      <name>clothes_washer_present</name>
      <display_name>Clothes Washer: Present</display_name>
      <description>Whether there is a clothes washer present.</description>
      <type>Boolean</type>
      <required>true</required>
      <model_dependent>false</model_dependent>
      <default_value>true</default_value>
      <choices>
        <choice>
          <value>true</value>
          <display_name>true</display_name>
        </choice>
        <choice>
          <value>false</value>
          <display_name>false</display_name>
        </choice>
      </choices>
    </argument>
    <argument>
      <name>clothes_washer_location</name>
      <display_name>clothes_washer_location</display_name>
      <type>String</type>
      <required>false</required>
      <model_dependent>false</model_dependent>
    </argument>
    <argument>
      <name>clothes_washer_efficiency_type</name>
      <display_name>Clothes Washer: Efficiency Type</display_name>
      <description>The efficiency type of the clothes washer.</description>
      <type>Choice</type>
      <required>true</required>
      <model_dependent>false</model_dependent>
      <default_value>IntegratedModifiedEnergyFactor</default_value>
      <choices>
        <choice>
          <value>ModifiedEnergyFactor</value>
          <display_name>ModifiedEnergyFactor</display_name>
        </choice>
        <choice>
          <value>IntegratedModifiedEnergyFactor</value>
          <display_name>IntegratedModifiedEnergyFactor</display_name>
        </choice>
      </choices>
    </argument>
    <argument>
      <name>clothes_washer_efficiency</name>
      <display_name>clothes_washer_efficiency</display_name>
      <type>String</type>
      <required>false</required>
      <model_dependent>false</model_dependent>
    </argument>
    <argument>
      <name>clothes_washer_rated_annual_kwh</name>
      <display_name>clothes_washer_rated_annual_kwh</display_name>
      <type>String</type>
      <required>false</required>
      <model_dependent>false</model_dependent>
    </argument>
    <argument>
      <name>clothes_washer_label_electric_rate</name>
      <display_name>clothes_washer_label_electric_rate</display_name>
      <type>String</type>
      <required>false</required>
      <model_dependent>false</model_dependent>
    </argument>
    <argument>
      <name>clothes_washer_label_gas_rate</name>
      <display_name>clothes_washer_label_gas_rate</display_name>
      <type>String</type>
      <required>false</required>
      <model_dependent>false</model_dependent>
    </argument>
    <argument>
      <name>clothes_washer_label_annual_gas_cost</name>
      <display_name>clothes_washer_label_annual_gas_cost</display_name>
      <type>String</type>
      <required>false</required>
      <model_dependent>false</model_dependent>
    </argument>
    <argument>
      <name>clothes_washer_label_usage</name>
      <display_name>clothes_washer_label_usage</display_name>
      <type>String</type>
      <required>false</required>
      <model_dependent>false</model_dependent>
    </argument>
    <argument>
      <name>clothes_washer_capacity</name>
      <display_name>clothes_washer_capacity</display_name>
      <type>String</type>
      <required>false</required>
      <model_dependent>false</model_dependent>
    </argument>
    <argument>
      <name>clothes_washer_usage_multiplier</name>
      <display_name>clothes_washer_usage_multiplier</display_name>
      <type>String</type>
      <required>false</required>
      <model_dependent>false</model_dependent>
    </argument>
    <argument>
      <name>clothes_dryer_present</name>
      <display_name>Clothes Dryer: Present</display_name>
      <description>Whether there is a clothes dryer present.</description>
      <type>Boolean</type>
      <required>true</required>
      <model_dependent>false</model_dependent>
      <default_value>true</default_value>
      <choices>
        <choice>
          <value>true</value>
          <display_name>true</display_name>
        </choice>
        <choice>
          <value>false</value>
          <display_name>false</display_name>
        </choice>
      </choices>
    </argument>
    <argument>
      <name>clothes_dryer_location</name>
      <display_name>clothes_dryer_location</display_name>
      <type>String</type>
      <required>false</required>
      <model_dependent>false</model_dependent>
    </argument>
    <argument>
      <name>clothes_dryer_fuel_type</name>
      <display_name>Clothes Dryer: Fuel Type</display_name>
      <description>Type of fuel used by the clothes dryer.</description>
      <type>Choice</type>
      <required>true</required>
      <model_dependent>false</model_dependent>
      <default_value>natural gas</default_value>
      <choices>
        <choice>
          <value>electricity</value>
          <display_name>electricity</display_name>
        </choice>
        <choice>
          <value>natural gas</value>
          <display_name>natural gas</display_name>
        </choice>
        <choice>
          <value>fuel oil</value>
          <display_name>fuel oil</display_name>
        </choice>
        <choice>
          <value>propane</value>
          <display_name>propane</display_name>
        </choice>
        <choice>
          <value>wood</value>
          <display_name>wood</display_name>
        </choice>
        <choice>
          <value>coal</value>
          <display_name>coal</display_name>
        </choice>
      </choices>
    </argument>
    <argument>
      <name>clothes_dryer_efficiency_type</name>
      <display_name>Clothes Dryer: Efficiency Type</display_name>
      <description>The efficiency type of the clothes dryer.</description>
      <type>Choice</type>
      <required>true</required>
      <model_dependent>false</model_dependent>
      <default_value>CombinedEnergyFactor</default_value>
      <choices>
        <choice>
          <value>EnergyFactor</value>
          <display_name>EnergyFactor</display_name>
        </choice>
        <choice>
          <value>CombinedEnergyFactor</value>
          <display_name>CombinedEnergyFactor</display_name>
        </choice>
      </choices>
    </argument>
    <argument>
      <name>clothes_dryer_efficiency</name>
      <display_name>clothes_dryer_efficiency</display_name>
      <type>String</type>
      <required>false</required>
      <model_dependent>false</model_dependent>
    </argument>
    <argument>
      <name>clothes_dryer_vented_flow_rate</name>
      <display_name>clothes_dryer_vented_flow_rate</display_name>
      <type>String</type>
      <required>false</required>
      <model_dependent>false</model_dependent>
    </argument>
    <argument>
      <name>clothes_dryer_usage_multiplier</name>
      <display_name>clothes_dryer_usage_multiplier</display_name>
      <type>String</type>
      <required>false</required>
      <model_dependent>false</model_dependent>
    </argument>
    <argument>
      <name>dishwasher_present</name>
      <display_name>Dishwasher: Present</display_name>
      <description>Whether there is a dishwasher present.</description>
      <type>Boolean</type>
      <required>true</required>
      <model_dependent>false</model_dependent>
      <default_value>true</default_value>
      <choices>
        <choice>
          <value>true</value>
          <display_name>true</display_name>
        </choice>
        <choice>
          <value>false</value>
          <display_name>false</display_name>
        </choice>
      </choices>
    </argument>
    <argument>
      <name>dishwasher_location</name>
      <display_name>dishwasher_location</display_name>
      <type>String</type>
      <required>false</required>
      <model_dependent>false</model_dependent>
    </argument>
    <argument>
      <name>dishwasher_efficiency_type</name>
      <display_name>Dishwasher: Efficiency Type</display_name>
      <description>The efficiency type of dishwasher.</description>
      <type>Choice</type>
      <required>true</required>
      <model_dependent>false</model_dependent>
      <default_value>RatedAnnualkWh</default_value>
      <choices>
        <choice>
          <value>RatedAnnualkWh</value>
          <display_name>RatedAnnualkWh</display_name>
        </choice>
        <choice>
          <value>EnergyFactor</value>
          <display_name>EnergyFactor</display_name>
        </choice>
      </choices>
    </argument>
    <argument>
      <name>dishwasher_efficiency</name>
      <display_name>dishwasher_efficiency</display_name>
      <type>String</type>
      <required>false</required>
      <model_dependent>false</model_dependent>
    </argument>
    <argument>
      <name>dishwasher_label_electric_rate</name>
      <display_name>dishwasher_label_electric_rate</display_name>
      <type>String</type>
      <required>false</required>
      <model_dependent>false</model_dependent>
    </argument>
    <argument>
      <name>dishwasher_label_gas_rate</name>
      <display_name>dishwasher_label_gas_rate</display_name>
      <type>String</type>
      <required>false</required>
      <model_dependent>false</model_dependent>
    </argument>
    <argument>
      <name>dishwasher_label_annual_gas_cost</name>
      <display_name>dishwasher_label_annual_gas_cost</display_name>
      <type>String</type>
      <required>false</required>
      <model_dependent>false</model_dependent>
    </argument>
    <argument>
      <name>dishwasher_label_usage</name>
      <display_name>dishwasher_label_usage</display_name>
      <type>String</type>
      <required>false</required>
      <model_dependent>false</model_dependent>
    </argument>
    <argument>
      <name>dishwasher_place_setting_capacity</name>
      <display_name>dishwasher_place_setting_capacity</display_name>
      <type>String</type>
      <required>false</required>
      <model_dependent>false</model_dependent>
    </argument>
    <argument>
      <name>dishwasher_usage_multiplier</name>
      <display_name>dishwasher_usage_multiplier</display_name>
      <type>String</type>
      <required>false</required>
      <model_dependent>false</model_dependent>
    </argument>
    <argument>
      <name>refrigerator_present</name>
      <display_name>Refrigerator: Present</display_name>
      <description>Whether there is a refrigerator present.</description>
      <type>Boolean</type>
      <required>true</required>
      <model_dependent>false</model_dependent>
      <default_value>true</default_value>
      <choices>
        <choice>
          <value>true</value>
          <display_name>true</display_name>
        </choice>
        <choice>
          <value>false</value>
          <display_name>false</display_name>
        </choice>
      </choices>
    </argument>
    <argument>
      <name>refrigerator_location</name>
      <display_name>refrigerator_location</display_name>
      <type>String</type>
      <required>false</required>
      <model_dependent>false</model_dependent>
    </argument>
    <argument>
      <name>refrigerator_rated_annual_kwh</name>
      <display_name>refrigerator_rated_annual_kwh</display_name>
      <type>String</type>
      <required>false</required>
      <model_dependent>false</model_dependent>
    </argument>
    <argument>
      <name>refrigerator_usage_multiplier</name>
      <display_name>refrigerator_usage_multiplier</display_name>
      <type>String</type>
      <required>false</required>
      <model_dependent>false</model_dependent>
    </argument>
    <argument>
      <name>extra_refrigerator_present</name>
      <display_name>Extra Refrigerator: Present</display_name>
      <description>Whether there is an extra refrigerator present.</description>
      <type>Boolean</type>
      <required>true</required>
      <model_dependent>false</model_dependent>
      <default_value>false</default_value>
      <choices>
        <choice>
          <value>true</value>
          <display_name>true</display_name>
        </choice>
        <choice>
          <value>false</value>
          <display_name>false</display_name>
        </choice>
      </choices>
    </argument>
    <argument>
      <name>extra_refrigerator_location</name>
      <display_name>extra_refrigerator_location</display_name>
      <type>String</type>
      <required>false</required>
      <model_dependent>false</model_dependent>
    </argument>
    <argument>
      <name>extra_refrigerator_rated_annual_kwh</name>
      <display_name>extra_refrigerator_rated_annual_kwh</display_name>
      <type>String</type>
      <required>false</required>
      <model_dependent>false</model_dependent>
    </argument>
    <argument>
      <name>extra_refrigerator_usage_multiplier</name>
      <display_name>extra_refrigerator_usage_multiplier</display_name>
      <type>String</type>
      <required>false</required>
      <model_dependent>false</model_dependent>
    </argument>
    <argument>
      <name>freezer_present</name>
      <display_name>Freezer: Present</display_name>
      <description>Whether there is a freezer present.</description>
      <type>Boolean</type>
      <required>true</required>
      <model_dependent>false</model_dependent>
      <default_value>false</default_value>
      <choices>
        <choice>
          <value>true</value>
          <display_name>true</display_name>
        </choice>
        <choice>
          <value>false</value>
          <display_name>false</display_name>
        </choice>
      </choices>
    </argument>
    <argument>
      <name>freezer_location</name>
      <display_name>freezer_location</display_name>
      <type>String</type>
      <required>false</required>
      <model_dependent>false</model_dependent>
    </argument>
    <argument>
      <name>freezer_rated_annual_kwh</name>
      <display_name>freezer_rated_annual_kwh</display_name>
      <type>String</type>
      <required>false</required>
      <model_dependent>false</model_dependent>
    </argument>
    <argument>
      <name>freezer_usage_multiplier</name>
      <display_name>freezer_usage_multiplier</display_name>
      <type>String</type>
      <required>false</required>
      <model_dependent>false</model_dependent>
    </argument>
    <argument>
      <name>cooking_range_oven_present</name>
      <display_name>Cooking Range/Oven: Present</display_name>
      <description>Whether there is a cooking range/oven present.</description>
      <type>Boolean</type>
      <required>true</required>
      <model_dependent>false</model_dependent>
      <default_value>true</default_value>
      <choices>
        <choice>
          <value>true</value>
          <display_name>true</display_name>
        </choice>
        <choice>
          <value>false</value>
          <display_name>false</display_name>
        </choice>
      </choices>
    </argument>
    <argument>
      <name>cooking_range_oven_location</name>
      <display_name>cooking_range_oven_location</display_name>
      <type>String</type>
      <required>false</required>
      <model_dependent>false</model_dependent>
    </argument>
    <argument>
      <name>cooking_range_oven_fuel_type</name>
      <display_name>Cooking Range/Oven: Fuel Type</display_name>
      <description>Type of fuel used by the cooking range/oven.</description>
      <type>Choice</type>
      <required>true</required>
      <model_dependent>false</model_dependent>
      <default_value>natural gas</default_value>
      <choices>
        <choice>
          <value>electricity</value>
          <display_name>electricity</display_name>
        </choice>
        <choice>
          <value>natural gas</value>
          <display_name>natural gas</display_name>
        </choice>
        <choice>
          <value>fuel oil</value>
          <display_name>fuel oil</display_name>
        </choice>
        <choice>
          <value>propane</value>
          <display_name>propane</display_name>
        </choice>
        <choice>
          <value>wood</value>
          <display_name>wood</display_name>
        </choice>
        <choice>
          <value>coal</value>
          <display_name>coal</display_name>
        </choice>
      </choices>
    </argument>
    <argument>
      <name>cooking_range_oven_is_induction</name>
      <display_name>cooking_range_oven_is_induction</display_name>
      <type>String</type>
      <required>false</required>
      <model_dependent>false</model_dependent>
    </argument>
    <argument>
      <name>cooking_range_oven_is_convection</name>
      <display_name>cooking_range_oven_is_convection</display_name>
      <type>String</type>
      <required>false</required>
      <model_dependent>false</model_dependent>
    </argument>
    <argument>
      <name>cooking_range_oven_usage_multiplier</name>
      <display_name>cooking_range_oven_usage_multiplier</display_name>
      <type>String</type>
      <required>false</required>
      <model_dependent>false</model_dependent>
    </argument>
    <argument>
      <name>ceiling_fan_present</name>
      <display_name>Ceiling Fan: Present</display_name>
      <description>Whether there are any ceiling fans.</description>
      <type>Boolean</type>
      <required>true</required>
      <model_dependent>false</model_dependent>
      <default_value>true</default_value>
      <choices>
        <choice>
          <value>true</value>
          <display_name>true</display_name>
        </choice>
        <choice>
          <value>false</value>
          <display_name>false</display_name>
        </choice>
      </choices>
    </argument>
    <argument>
      <name>ceiling_fan_efficiency</name>
      <display_name>ceiling_fan_efficiency</display_name>
      <type>String</type>
      <required>false</required>
      <model_dependent>false</model_dependent>
    </argument>
    <argument>
      <name>ceiling_fan_quantity</name>
      <display_name>ceiling_fan_quantity</display_name>
      <type>String</type>
      <required>false</required>
      <model_dependent>false</model_dependent>
    </argument>
    <argument>
      <name>ceiling_fan_cooling_setpoint_temp_offset</name>
      <display_name>ceiling_fan_cooling_setpoint_temp_offset</display_name>
      <type>String</type>
      <required>false</required>
      <model_dependent>false</model_dependent>
    </argument>
    <argument>
      <name>misc_plug_loads_television_present</name>
      <display_name>Misc Plug Loads: Television Present</display_name>
      <description>Whether there are televisions.</description>
      <type>Boolean</type>
      <required>true</required>
      <model_dependent>false</model_dependent>
      <default_value>true</default_value>
      <choices>
        <choice>
          <value>true</value>
          <display_name>true</display_name>
        </choice>
        <choice>
          <value>false</value>
          <display_name>false</display_name>
        </choice>
      </choices>
    </argument>
    <argument>
      <name>misc_plug_loads_other_annual_kwh</name>
      <display_name>misc_plug_loads_other_annual_kwh</display_name>
      <type>String</type>
      <required>false</required>
      <model_dependent>false</model_dependent>
    </argument>
    <argument>
      <name>misc_plug_loads_other_frac_sensible</name>
      <display_name>misc_plug_loads_other_frac_sensible</display_name>
      <type>String</type>
      <required>false</required>
      <model_dependent>false</model_dependent>
    </argument>
    <argument>
      <name>misc_plug_loads_other_frac_latent</name>
      <display_name>misc_plug_loads_other_frac_latent</display_name>
      <type>String</type>
      <required>false</required>
      <model_dependent>false</model_dependent>
    </argument>
    <argument>
      <name>misc_plug_loads_other_usage_multiplier</name>
      <display_name>misc_plug_loads_other_usage_multiplier</display_name>
      <type>String</type>
      <required>false</required>
      <model_dependent>false</model_dependent>
    </argument>
    <argument>
      <name>misc_plug_loads_well_pump_present</name>
      <display_name>Misc Plug Loads: Well Pump Present</display_name>
      <description>Whether there is a well pump.</description>
      <type>Boolean</type>
      <required>true</required>
      <model_dependent>false</model_dependent>
      <default_value>false</default_value>
      <choices>
        <choice>
          <value>true</value>
          <display_name>true</display_name>
        </choice>
        <choice>
          <value>false</value>
          <display_name>false</display_name>
        </choice>
      </choices>
    </argument>
    <argument>
      <name>misc_plug_loads_well_pump_annual_kwh</name>
      <display_name>misc_plug_loads_well_pump_annual_kwh</display_name>
      <type>String</type>
      <required>false</required>
      <model_dependent>false</model_dependent>
    </argument>
    <argument>
      <name>misc_plug_loads_well_pump_usage_multiplier</name>
      <display_name>misc_plug_loads_well_pump_usage_multiplier</display_name>
      <type>String</type>
      <required>false</required>
      <model_dependent>false</model_dependent>
    </argument>
    <argument>
      <name>misc_plug_loads_vehicle_present</name>
      <display_name>Misc Plug Loads: Vehicle Present</display_name>
      <description>Whether there is an electric vehicle.</description>
      <type>Boolean</type>
      <required>true</required>
      <model_dependent>false</model_dependent>
      <default_value>false</default_value>
      <choices>
        <choice>
          <value>true</value>
          <display_name>true</display_name>
        </choice>
        <choice>
          <value>false</value>
          <display_name>false</display_name>
        </choice>
      </choices>
    </argument>
    <argument>
      <name>misc_plug_loads_vehicle_annual_kwh</name>
      <display_name>misc_plug_loads_vehicle_annual_kwh</display_name>
      <type>String</type>
      <required>false</required>
      <model_dependent>false</model_dependent>
    </argument>
    <argument>
      <name>misc_plug_loads_vehicle_usage_multiplier</name>
      <display_name>misc_plug_loads_vehicle_usage_multiplier</display_name>
      <type>String</type>
      <required>false</required>
      <model_dependent>false</model_dependent>
    </argument>
    <argument>
      <name>misc_fuel_loads_grill_present</name>
      <display_name>Misc Fuel Loads: Grill Present</display_name>
      <description>Whether there is a fuel loads grill.</description>
      <type>Boolean</type>
      <required>true</required>
      <model_dependent>false</model_dependent>
      <default_value>false</default_value>
      <choices>
        <choice>
          <value>true</value>
          <display_name>true</display_name>
        </choice>
        <choice>
          <value>false</value>
          <display_name>false</display_name>
        </choice>
      </choices>
    </argument>
    <argument>
      <name>misc_fuel_loads_grill_fuel_type</name>
      <display_name>Misc Fuel Loads: Grill Fuel Type</display_name>
      <description>The fuel type of the fuel loads grill.</description>
      <type>Choice</type>
      <required>true</required>
      <model_dependent>false</model_dependent>
      <default_value>natural gas</default_value>
      <choices>
        <choice>
          <value>natural gas</value>
          <display_name>natural gas</display_name>
        </choice>
        <choice>
          <value>fuel oil</value>
          <display_name>fuel oil</display_name>
        </choice>
        <choice>
          <value>propane</value>
          <display_name>propane</display_name>
        </choice>
        <choice>
          <value>wood</value>
          <display_name>wood</display_name>
        </choice>
        <choice>
          <value>wood pellets</value>
          <display_name>wood pellets</display_name>
        </choice>
      </choices>
    </argument>
    <argument>
      <name>misc_fuel_loads_grill_annual_therm</name>
      <display_name>misc_fuel_loads_grill_annual_therm</display_name>
      <type>String</type>
      <required>false</required>
      <model_dependent>false</model_dependent>
    </argument>
    <argument>
      <name>misc_fuel_loads_grill_usage_multiplier</name>
      <display_name>misc_fuel_loads_grill_usage_multiplier</display_name>
      <type>String</type>
      <required>false</required>
      <model_dependent>false</model_dependent>
    </argument>
    <argument>
      <name>misc_fuel_loads_lighting_present</name>
      <display_name>Misc Fuel Loads: Lighting Present</display_name>
      <description>Whether there is fuel loads lighting.</description>
      <type>Boolean</type>
      <required>true</required>
      <model_dependent>false</model_dependent>
      <default_value>false</default_value>
      <choices>
        <choice>
          <value>true</value>
          <display_name>true</display_name>
        </choice>
        <choice>
          <value>false</value>
          <display_name>false</display_name>
        </choice>
      </choices>
    </argument>
    <argument>
      <name>misc_fuel_loads_lighting_fuel_type</name>
      <display_name>Misc Fuel Loads: Lighting Fuel Type</display_name>
      <description>The fuel type of the fuel loads lighting.</description>
      <type>Choice</type>
      <required>true</required>
      <model_dependent>false</model_dependent>
      <default_value>natural gas</default_value>
      <choices>
        <choice>
          <value>natural gas</value>
          <display_name>natural gas</display_name>
        </choice>
        <choice>
          <value>fuel oil</value>
          <display_name>fuel oil</display_name>
        </choice>
        <choice>
          <value>propane</value>
          <display_name>propane</display_name>
        </choice>
        <choice>
          <value>wood</value>
          <display_name>wood</display_name>
        </choice>
        <choice>
          <value>wood pellets</value>
          <display_name>wood pellets</display_name>
        </choice>
      </choices>
    </argument>
    <argument>
      <name>misc_fuel_loads_lighting_annual_therm</name>
      <display_name>misc_fuel_loads_lighting_annual_therm</display_name>
      <type>String</type>
      <required>false</required>
      <model_dependent>false</model_dependent>
    </argument>
    <argument>
      <name>misc_fuel_loads_lighting_usage_multiplier</name>
      <display_name>misc_fuel_loads_lighting_usage_multiplier</display_name>
      <type>String</type>
      <required>false</required>
      <model_dependent>false</model_dependent>
    </argument>
    <argument>
      <name>misc_fuel_loads_fireplace_present</name>
      <display_name>Misc Fuel Loads: Fireplace Present</display_name>
      <description>Whether there is fuel loads fireplace.</description>
      <type>Boolean</type>
      <required>true</required>
      <model_dependent>false</model_dependent>
      <default_value>false</default_value>
      <choices>
        <choice>
          <value>true</value>
          <display_name>true</display_name>
        </choice>
        <choice>
          <value>false</value>
          <display_name>false</display_name>
        </choice>
      </choices>
    </argument>
    <argument>
      <name>misc_fuel_loads_fireplace_fuel_type</name>
      <display_name>Misc Fuel Loads: Fireplace Fuel Type</display_name>
      <description>The fuel type of the fuel loads fireplace.</description>
      <type>Choice</type>
      <required>true</required>
      <model_dependent>false</model_dependent>
      <default_value>natural gas</default_value>
      <choices>
        <choice>
          <value>natural gas</value>
          <display_name>natural gas</display_name>
        </choice>
        <choice>
          <value>fuel oil</value>
          <display_name>fuel oil</display_name>
        </choice>
        <choice>
          <value>propane</value>
          <display_name>propane</display_name>
        </choice>
        <choice>
          <value>wood</value>
          <display_name>wood</display_name>
        </choice>
        <choice>
          <value>wood pellets</value>
          <display_name>wood pellets</display_name>
        </choice>
      </choices>
    </argument>
    <argument>
      <name>misc_fuel_loads_fireplace_annual_therm</name>
      <display_name>misc_fuel_loads_fireplace_annual_therm</display_name>
      <type>String</type>
      <required>false</required>
      <model_dependent>false</model_dependent>
    </argument>
    <argument>
      <name>misc_fuel_loads_fireplace_frac_sensible</name>
      <display_name>misc_fuel_loads_fireplace_frac_sensible</display_name>
      <type>String</type>
      <required>false</required>
      <model_dependent>false</model_dependent>
    </argument>
    <argument>
      <name>misc_fuel_loads_fireplace_frac_latent</name>
      <display_name>misc_fuel_loads_fireplace_frac_latent</display_name>
      <type>String</type>
      <required>false</required>
      <model_dependent>false</model_dependent>
    </argument>
    <argument>
      <name>misc_fuel_loads_fireplace_usage_multiplier</name>
      <display_name>misc_fuel_loads_fireplace_usage_multiplier</display_name>
      <type>String</type>
      <required>false</required>
      <model_dependent>false</model_dependent>
    </argument>
    <argument>
      <name>pool_present</name>
      <display_name>Pool: Present</display_name>
      <description>Whether there is a pool.</description>
      <type>Boolean</type>
      <required>true</required>
      <model_dependent>false</model_dependent>
      <default_value>false</default_value>
      <choices>
        <choice>
          <value>true</value>
          <display_name>true</display_name>
        </choice>
        <choice>
          <value>false</value>
          <display_name>false</display_name>
        </choice>
      </choices>
    </argument>
    <argument>
      <name>pool_pump_annual_kwh</name>
      <display_name>pool_pump_annual_kwh</display_name>
      <type>String</type>
      <required>false</required>
      <model_dependent>false</model_dependent>
    </argument>
    <argument>
      <name>pool_pump_usage_multiplier</name>
      <display_name>pool_pump_usage_multiplier</display_name>
      <type>String</type>
      <required>false</required>
      <model_dependent>false</model_dependent>
    </argument>
    <argument>
      <name>pool_heater_type</name>
      <display_name>Pool: Heater Type</display_name>
      <description>The type of pool heater. Use 'none' if there is no pool heater.</description>
      <type>Choice</type>
      <required>true</required>
      <model_dependent>false</model_dependent>
      <default_value>none</default_value>
      <choices>
        <choice>
          <value>none</value>
          <display_name>none</display_name>
        </choice>
        <choice>
          <value>electric resistance</value>
          <display_name>electric resistance</display_name>
        </choice>
        <choice>
          <value>gas fired</value>
          <display_name>gas fired</display_name>
        </choice>
        <choice>
          <value>heat pump</value>
          <display_name>heat pump</display_name>
        </choice>
      </choices>
    </argument>
    <argument>
      <name>pool_heater_annual_kwh</name>
      <display_name>pool_heater_annual_kwh</display_name>
      <type>String</type>
      <required>false</required>
      <model_dependent>false</model_dependent>
    </argument>
    <argument>
      <name>pool_heater_annual_therm</name>
      <display_name>pool_heater_annual_therm</display_name>
      <type>String</type>
      <required>false</required>
      <model_dependent>false</model_dependent>
    </argument>
    <argument>
      <name>pool_heater_usage_multiplier</name>
      <display_name>pool_heater_usage_multiplier</display_name>
      <type>String</type>
      <required>false</required>
      <model_dependent>false</model_dependent>
    </argument>
    <argument>
      <name>hot_tub_present</name>
      <display_name>Hot Tub: Present</display_name>
      <description>Whether there is a hot tub.</description>
      <type>Boolean</type>
      <required>true</required>
      <model_dependent>false</model_dependent>
      <default_value>false</default_value>
      <choices>
        <choice>
          <value>true</value>
          <display_name>true</display_name>
        </choice>
        <choice>
          <value>false</value>
          <display_name>false</display_name>
        </choice>
      </choices>
    </argument>
    <argument>
      <name>hot_tub_pump_annual_kwh</name>
      <display_name>hot_tub_pump_annual_kwh</display_name>
      <type>String</type>
      <required>false</required>
      <model_dependent>false</model_dependent>
    </argument>
    <argument>
      <name>hot_tub_pump_usage_multiplier</name>
      <display_name>hot_tub_pump_usage_multiplier</display_name>
      <type>String</type>
      <required>false</required>
      <model_dependent>false</model_dependent>
    </argument>
    <argument>
      <name>hot_tub_heater_type</name>
      <display_name>Hot Tub: Heater Type</display_name>
      <description>The type of hot tub heater. Use 'none' if there is no hot tub heater.</description>
      <type>Choice</type>
      <required>true</required>
      <model_dependent>false</model_dependent>
      <default_value>none</default_value>
      <choices>
        <choice>
          <value>none</value>
          <display_name>none</display_name>
        </choice>
        <choice>
          <value>electric resistance</value>
          <display_name>electric resistance</display_name>
        </choice>
        <choice>
          <value>gas fired</value>
          <display_name>gas fired</display_name>
        </choice>
        <choice>
          <value>heat pump</value>
          <display_name>heat pump</display_name>
        </choice>
      </choices>
    </argument>
    <argument>
      <name>hot_tub_heater_annual_kwh</name>
      <display_name>hot_tub_heater_annual_kwh</display_name>
      <type>String</type>
      <required>false</required>
      <model_dependent>false</model_dependent>
    </argument>
    <argument>
      <name>hot_tub_heater_annual_therm</name>
      <display_name>hot_tub_heater_annual_therm</display_name>
      <type>String</type>
      <required>false</required>
      <model_dependent>false</model_dependent>
    </argument>
    <argument>
      <name>hot_tub_heater_usage_multiplier</name>
      <display_name>hot_tub_heater_usage_multiplier</display_name>
      <type>String</type>
      <required>false</required>
      <model_dependent>false</model_dependent>
    </argument>
    <argument>
      <name>emissions_scenario_names</name>
      <display_name>emissions_scenario_names</display_name>
      <type>String</type>
      <required>false</required>
      <model_dependent>false</model_dependent>
    </argument>
    <argument>
      <name>emissions_types</name>
      <display_name>emissions_types</display_name>
      <type>String</type>
      <required>false</required>
      <model_dependent>false</model_dependent>
    </argument>
    <argument>
      <name>emissions_electricity_units</name>
      <display_name>emissions_electricity_units</display_name>
      <type>String</type>
      <required>false</required>
      <model_dependent>false</model_dependent>
    </argument>
    <argument>
      <name>emissions_electricity_values_or_filepaths</name>
      <display_name>emissions_electricity_values_or_filepaths</display_name>
      <type>String</type>
      <required>false</required>
      <model_dependent>false</model_dependent>
    </argument>
    <argument>
      <name>emissions_electricity_number_of_header_rows</name>
      <display_name>emissions_electricity_number_of_header_rows</display_name>
      <type>String</type>
      <required>false</required>
      <model_dependent>false</model_dependent>
    </argument>
    <argument>
      <name>emissions_electricity_column_numbers</name>
      <display_name>emissions_electricity_column_numbers</display_name>
      <type>String</type>
      <required>false</required>
      <model_dependent>false</model_dependent>
    </argument>
    <argument>
      <name>emissions_fossil_fuel_units</name>
      <display_name>emissions_fossil_fuel_units</display_name>
      <type>String</type>
      <required>false</required>
      <model_dependent>false</model_dependent>
    </argument>
    <argument>
      <name>emissions_natural_gas_values</name>
      <display_name>emissions_natural_gas_values</display_name>
      <type>String</type>
      <required>false</required>
      <model_dependent>false</model_dependent>
    </argument>
    <argument>
      <name>emissions_propane_values</name>
      <display_name>emissions_propane_values</display_name>
      <type>String</type>
      <required>false</required>
      <model_dependent>false</model_dependent>
    </argument>
    <argument>
      <name>emissions_fuel_oil_values</name>
      <display_name>emissions_fuel_oil_values</display_name>
      <type>String</type>
      <required>false</required>
      <model_dependent>false</model_dependent>
    </argument>
    <argument>
      <name>emissions_coal_values</name>
      <display_name>emissions_coal_values</display_name>
      <type>String</type>
      <required>false</required>
      <model_dependent>false</model_dependent>
    </argument>
    <argument>
      <name>emissions_wood_values</name>
      <display_name>emissions_wood_values</display_name>
      <type>String</type>
      <required>false</required>
      <model_dependent>false</model_dependent>
    </argument>
    <argument>
      <name>emissions_wood_pellets_values</name>
      <display_name>emissions_wood_pellets_values</display_name>
      <type>String</type>
      <required>false</required>
      <model_dependent>false</model_dependent>
    </argument>
    <argument>
      <name>utility_bill_scenario_names</name>
      <display_name>utility_bill_scenario_names</display_name>
      <type>String</type>
      <required>false</required>
      <model_dependent>false</model_dependent>
    </argument>
    <argument>
      <name>utility_bill_electricity_fixed_charges</name>
      <display_name>utility_bill_electricity_fixed_charges</display_name>
      <type>String</type>
      <required>false</required>
      <model_dependent>false</model_dependent>
    </argument>
    <argument>
      <name>utility_bill_natural_gas_fixed_charges</name>
      <display_name>utility_bill_natural_gas_fixed_charges</display_name>
      <type>String</type>
      <required>false</required>
      <model_dependent>false</model_dependent>
    </argument>
    <argument>
      <name>utility_bill_propane_fixed_charges</name>
      <display_name>utility_bill_propane_fixed_charges</display_name>
      <type>String</type>
      <required>false</required>
      <model_dependent>false</model_dependent>
    </argument>
    <argument>
      <name>utility_bill_fuel_oil_fixed_charges</name>
      <display_name>utility_bill_fuel_oil_fixed_charges</display_name>
      <type>String</type>
      <required>false</required>
      <model_dependent>false</model_dependent>
    </argument>
    <argument>
      <name>utility_bill_coal_fixed_charges</name>
      <display_name>utility_bill_coal_fixed_charges</display_name>
      <type>String</type>
      <required>false</required>
      <model_dependent>false</model_dependent>
    </argument>
    <argument>
      <name>utility_bill_wood_fixed_charges</name>
      <display_name>utility_bill_wood_fixed_charges</display_name>
      <type>String</type>
      <required>false</required>
      <model_dependent>false</model_dependent>
    </argument>
    <argument>
      <name>utility_bill_wood_pellets_fixed_charges</name>
      <display_name>utility_bill_wood_pellets_fixed_charges</display_name>
      <type>String</type>
      <required>false</required>
      <model_dependent>false</model_dependent>
    </argument>
    <argument>
      <name>utility_bill_electricity_marginal_rates</name>
      <display_name>utility_bill_electricity_marginal_rates</display_name>
      <type>String</type>
      <required>false</required>
      <model_dependent>false</model_dependent>
    </argument>
    <argument>
      <name>utility_bill_natural_gas_marginal_rates</name>
      <display_name>utility_bill_natural_gas_marginal_rates</display_name>
      <type>String</type>
      <required>false</required>
      <model_dependent>false</model_dependent>
    </argument>
    <argument>
      <name>utility_bill_propane_marginal_rates</name>
      <display_name>utility_bill_propane_marginal_rates</display_name>
      <type>String</type>
      <required>false</required>
      <model_dependent>false</model_dependent>
    </argument>
    <argument>
      <name>utility_bill_fuel_oil_marginal_rates</name>
      <display_name>utility_bill_fuel_oil_marginal_rates</display_name>
      <type>String</type>
      <required>false</required>
      <model_dependent>false</model_dependent>
    </argument>
    <argument>
      <name>utility_bill_coal_marginal_rates</name>
      <display_name>utility_bill_coal_marginal_rates</display_name>
      <type>String</type>
      <required>false</required>
      <model_dependent>false</model_dependent>
    </argument>
    <argument>
      <name>utility_bill_wood_marginal_rates</name>
      <display_name>utility_bill_wood_marginal_rates</display_name>
      <type>String</type>
      <required>false</required>
      <model_dependent>false</model_dependent>
    </argument>
    <argument>
      <name>utility_bill_wood_pellets_marginal_rates</name>
      <display_name>utility_bill_wood_pellets_marginal_rates</display_name>
      <type>String</type>
      <required>false</required>
      <model_dependent>false</model_dependent>
    </argument>
    <argument>
      <name>utility_bill_pv_compensation_types</name>
      <display_name>utility_bill_pv_compensation_types</display_name>
      <type>String</type>
      <required>false</required>
      <model_dependent>false</model_dependent>
    </argument>
    <argument>
      <name>utility_bill_pv_net_metering_annual_excess_sellback_rate_types</name>
      <display_name>utility_bill_pv_net_metering_annual_excess_sellback_rate_types</display_name>
      <type>String</type>
      <required>false</required>
      <model_dependent>false</model_dependent>
    </argument>
    <argument>
      <name>utility_bill_pv_net_metering_annual_excess_sellback_rates</name>
      <display_name>utility_bill_pv_net_metering_annual_excess_sellback_rates</display_name>
      <type>String</type>
      <required>false</required>
      <model_dependent>false</model_dependent>
    </argument>
    <argument>
      <name>utility_bill_pv_feed_in_tariff_rates</name>
      <display_name>utility_bill_pv_feed_in_tariff_rates</display_name>
      <type>String</type>
      <required>false</required>
      <model_dependent>false</model_dependent>
    </argument>
    <argument>
      <name>utility_bill_pv_monthly_grid_connection_fee_units</name>
      <display_name>utility_bill_pv_monthly_grid_connection_fee_units</display_name>
      <type>String</type>
      <required>false</required>
      <model_dependent>false</model_dependent>
    </argument>
    <argument>
      <name>utility_bill_pv_monthly_grid_connection_fees</name>
      <display_name>utility_bill_pv_monthly_grid_connection_fees</display_name>
      <type>String</type>
      <required>false</required>
      <model_dependent>false</model_dependent>
    </argument>
    <argument>
      <name>additional_properties</name>
      <display_name>additional_properties</display_name>
      <type>String</type>
      <required>false</required>
      <model_dependent>false</model_dependent>
    </argument>
    <argument>
      <name>apply_defaults</name>
      <display_name>apply_defaults</display_name>
      <type>String</type>
      <required>false</required>
      <model_dependent>false</model_dependent>
    </argument>
    <argument>
      <name>apply_validation</name>
      <display_name>apply_validation</display_name>
      <type>String</type>
      <required>false</required>
      <model_dependent>false</model_dependent>
    </argument>
    <argument>
      <name>schedules_type</name>
      <display_name>Schedules: Type</display_name>
      <description>The type of occupant-related schedules to use.</description>
      <type>Choice</type>
      <required>true</required>
      <model_dependent>false</model_dependent>
      <default_value>smooth</default_value>
      <choices>
        <choice>
          <value>smooth</value>
          <display_name>smooth</display_name>
        </choice>
        <choice>
          <value>stochastic</value>
          <display_name>stochastic</display_name>
        </choice>
      </choices>
    </argument>
    <argument>
      <name>schedules_vacancy_period</name>
      <display_name>Schedules: Vacancy Period</display_name>
      <description>Specifies the vacancy period. Enter a date like "Dec 15 - Jan 15".</description>
      <type>String</type>
      <required>false</required>
      <model_dependent>false</model_dependent>
    </argument>
    <argument>
      <name>schedules_random_seed</name>
      <display_name>Schedules: Random Seed</display_name>
      <description>This numeric field is the seed for the random number generator. Only applies if the schedules type is 'stochastic'.</description>
      <type>Integer</type>
      <units>#</units>
      <required>false</required>
      <model_dependent>false</model_dependent>
    </argument>
    <argument>
      <name>geometry_unit_cfa_bin</name>
      <display_name>Geometry: Unit Conditioned Floor Area Bin</display_name>
      <description>E.g., '2000-2499'.</description>
      <type>String</type>
      <required>true</required>
      <model_dependent>false</model_dependent>
      <default_value>2000-2499</default_value>
    </argument>
    <argument>
      <name>geometry_unit_cfa</name>
      <display_name>Geometry: Unit Conditioned Floor Area</display_name>
      <description>E.g., '2000' or 'auto'.</description>
      <type>String</type>
      <units>sqft</units>
      <required>true</required>
      <model_dependent>false</model_dependent>
      <default_value>2000</default_value>
    </argument>
    <argument>
      <name>vintage</name>
      <display_name>Building Construction: Vintage</display_name>
      <description>The building vintage, used for informational purposes only.</description>
      <type>String</type>
      <required>false</required>
      <model_dependent>false</model_dependent>
    </argument>
    <argument>
      <name>exterior_finish_r</name>
      <display_name>Building Construction: Exterior Finish R-Value</display_name>
      <description>R-value of the exterior finish.</description>
      <type>Double</type>
      <units>h-ft^2-R/Btu</units>
      <required>true</required>
      <model_dependent>false</model_dependent>
      <default_value>0.6</default_value>
    </argument>
    <argument>
      <name>geometry_unit_level</name>
      <display_name>Geometry: Unit Level</display_name>
      <description>The level of the unit. This is required for apartment units.</description>
      <type>Choice</type>
      <required>false</required>
      <model_dependent>false</model_dependent>
      <choices>
        <choice>
          <value>Bottom</value>
          <display_name>Bottom</display_name>
        </choice>
        <choice>
          <value>Middle</value>
          <display_name>Middle</display_name>
        </choice>
        <choice>
          <value>Top</value>
          <display_name>Top</display_name>
        </choice>
      </choices>
    </argument>
    <argument>
      <name>geometry_unit_horizontal_location</name>
      <display_name>Geometry: Unit Horizontal Location</display_name>
      <description>The horizontal location of the unit when viewing the front of the building. This is required for single-family attached and apartment units.</description>
      <type>Choice</type>
      <required>false</required>
      <model_dependent>false</model_dependent>
      <choices>
        <choice>
          <value>None</value>
          <display_name>None</display_name>
        </choice>
        <choice>
          <value>Left</value>
          <display_name>Left</display_name>
        </choice>
        <choice>
          <value>Middle</value>
          <display_name>Middle</display_name>
        </choice>
        <choice>
          <value>Right</value>
          <display_name>Right</display_name>
        </choice>
      </choices>
    </argument>
    <argument>
      <name>geometry_num_floors_above_grade</name>
      <display_name>Geometry: Number of Floors Above Grade</display_name>
      <description>The number of floors above grade (in the unit if single-family detached or single-family attached, and in the building if apartment unit). Conditioned attics are included.</description>
      <type>Integer</type>
      <units>#</units>
      <required>true</required>
      <model_dependent>false</model_dependent>
      <default_value>2</default_value>
    </argument>
    <argument>
      <name>geometry_corridor_position</name>
      <display_name>Geometry: Corridor Position</display_name>
      <description>The position of the corridor. Only applies to single-family attached and apartment units. Exterior corridors are shaded, but not enclosed. Interior corridors are enclosed and conditioned.</description>
      <type>Choice</type>
      <required>true</required>
      <model_dependent>false</model_dependent>
      <choices>
        <choice>
          <value>Double-Loaded Interior</value>
          <display_name>Double-Loaded Interior</display_name>
        </choice>
        <choice>
          <value>Double Exterior</value>
          <display_name>Double Exterior</display_name>
        </choice>
        <choice>
          <value>Single Exterior (Front)</value>
          <display_name>Single Exterior (Front)</display_name>
        </choice>
        <choice>
          <value>None</value>
          <display_name>None</display_name>
        </choice>
      </choices>
    </argument>
    <argument>
      <name>geometry_corridor_width</name>
      <display_name>Geometry: Corridor Width</display_name>
      <description>The width of the corridor. Only applies to apartment units.</description>
      <type>Double</type>
      <units>ft</units>
      <required>true</required>
      <model_dependent>false</model_dependent>
      <default_value>10</default_value>
    </argument>
    <argument>
      <name>wall_continuous_exterior_r</name>
      <display_name>Wall: Continuous Exterior Insulation Nominal R-value</display_name>
      <description>Nominal R-value for the wall continuous exterior insulation.</description>
      <type>Double</type>
      <units>h-ft^2-R/Btu</units>
      <required>false</required>
      <model_dependent>false</model_dependent>
    </argument>
    <argument>
      <name>ceiling_insulation_r</name>
      <display_name>Ceiling: Insulation Nominal R-value</display_name>
      <description>Nominal R-value for the ceiling (attic floor).</description>
      <type>Double</type>
      <units>h-ft^2-R/Btu</units>
      <required>true</required>
      <model_dependent>false</model_dependent>
      <default_value>0</default_value>
    </argument>
    <argument>
      <name>rim_joist_continuous_exterior_r</name>
      <display_name>Rim Joist: Continuous Exterior Insulation Nominal R-value</display_name>
      <description>Nominal R-value for the rim joist continuous exterior insulation. Only applies to basements/crawlspaces.</description>
      <type>Double</type>
      <units>h-ft^2-R/Btu</units>
      <required>true</required>
      <model_dependent>false</model_dependent>
      <default_value>0</default_value>
    </argument>
    <argument>
      <name>rim_joist_continuous_interior_r</name>
      <display_name>Rim Joist: Continuous Interior Insulation Nominal R-value</display_name>
      <description>Nominal R-value for the rim joist continuous interior insulation that runs parallel to floor joists. Only applies to basements/crawlspaces.</description>
      <type>Double</type>
      <units>h-ft^2-R/Btu</units>
      <required>true</required>
      <model_dependent>false</model_dependent>
      <default_value>0</default_value>
    </argument>
    <argument>
      <name>rim_joist_assembly_interior_r</name>
      <display_name>Rim Joist: Interior Assembly R-value</display_name>
      <description>Assembly R-value for the rim joist assembly interior insulation that runs perpendicular to floor joists. Only applies to basements/crawlspaces.</description>
      <type>Double</type>
      <units>h-ft^2-R/Btu</units>
      <required>true</required>
      <model_dependent>false</model_dependent>
      <default_value>0</default_value>
    </argument>
    <argument>
      <name>air_leakage_percent_reduction</name>
      <display_name>Air Leakage: Value Reduction</display_name>
      <description>Reduction (%) on the air exchange rate value.</description>
      <type>Double</type>
      <required>false</required>
      <model_dependent>false</model_dependent>
    </argument>
    <argument>
      <name>misc_plug_loads_other_2_usage_multiplier</name>
      <display_name>Plug Loads: Other Usage Multiplier 2</display_name>
      <description>Additional multiplier on the other energy usage that can reflect, e.g., high/low usage occupants.</description>
      <type>Double</type>
      <required>true</required>
      <model_dependent>false</model_dependent>
      <default_value>1</default_value>
    </argument>
    <argument>
      <name>misc_plug_loads_well_pump_2_usage_multiplier</name>
      <display_name>Plug Loads: Well Pump Usage Multiplier 2</display_name>
      <description>Additional multiplier on the well pump energy usage that can reflect, e.g., high/low usage occupants.</description>
      <type>Double</type>
      <required>true</required>
      <model_dependent>false</model_dependent>
      <default_value>0</default_value>
    </argument>
    <argument>
      <name>misc_plug_loads_vehicle_2_usage_multiplier</name>
      <display_name>Plug Loads: Vehicle Usage Multiplier 2</display_name>
      <description>Additional multiplier on the electric vehicle energy usage that can reflect, e.g., high/low usage occupants.</description>
      <type>Double</type>
      <required>true</required>
      <model_dependent>false</model_dependent>
      <default_value>0</default_value>
    </argument>
    <argument>
      <name>hvac_control_heating_weekday_setpoint_temp</name>
      <display_name>Heating Setpoint: Weekday Temperature</display_name>
      <description>Specify the weekday heating setpoint temperature.</description>
      <type>Double</type>
      <units>deg-F</units>
      <required>true</required>
      <model_dependent>false</model_dependent>
      <default_value>71</default_value>
    </argument>
    <argument>
      <name>hvac_control_heating_weekend_setpoint_temp</name>
      <display_name>Heating Setpoint: Weekend Temperature</display_name>
      <description>Specify the weekend heating setpoint temperature.</description>
      <type>Double</type>
      <units>deg-F</units>
      <required>true</required>
      <model_dependent>false</model_dependent>
      <default_value>71</default_value>
    </argument>
    <argument>
      <name>hvac_control_heating_weekday_setpoint_offset_magnitude</name>
      <display_name>Heating Setpoint: Weekday Offset Magnitude</display_name>
      <description>Specify the weekday heating offset magnitude.</description>
      <type>Double</type>
      <units>deg-F</units>
      <required>true</required>
      <model_dependent>false</model_dependent>
      <default_value>0</default_value>
    </argument>
    <argument>
      <name>hvac_control_heating_weekend_setpoint_offset_magnitude</name>
      <display_name>Heating Setpoint: Weekend Offset Magnitude</display_name>
      <description>Specify the weekend heating offset magnitude.</description>
      <type>Double</type>
      <units>deg-F</units>
      <required>true</required>
      <model_dependent>false</model_dependent>
      <default_value>0</default_value>
    </argument>
    <argument>
      <name>hvac_control_heating_weekday_setpoint_schedule</name>
      <display_name>Heating Setpoint: Weekday Schedule</display_name>
      <description>Specify the 24-hour comma-separated weekday heating schedule of 0s and 1s.</description>
      <type>String</type>
      <required>true</required>
      <model_dependent>false</model_dependent>
      <default_value>0, 0, 0, 0, 0, 0, 0, 0, 0, 0, 0, 0, 0, 0, 0, 0, 0, 0, 0, 0, 0, 0, 0, 0</default_value>
    </argument>
    <argument>
      <name>hvac_control_heating_weekend_setpoint_schedule</name>
      <display_name>Heating Setpoint: Weekend Schedule</display_name>
      <description>Specify the 24-hour comma-separated weekend heating schedule of 0s and 1s.</description>
      <type>String</type>
      <required>true</required>
      <model_dependent>false</model_dependent>
      <default_value>0, 0, 0, 0, 0, 0, 0, 0, 0, 0, 0, 0, 0, 0, 0, 0, 0, 0, 0, 0, 0, 0, 0, 0</default_value>
    </argument>
    <argument>
      <name>use_auto_heating_season</name>
      <display_name>Use Auto Heating Season</display_name>
      <description>Specifies whether to automatically define the heating season based on the weather file.</description>
      <type>Boolean</type>
      <required>true</required>
      <model_dependent>false</model_dependent>
      <default_value>false</default_value>
      <choices>
        <choice>
          <value>true</value>
          <display_name>true</display_name>
        </choice>
        <choice>
          <value>false</value>
          <display_name>false</display_name>
        </choice>
      </choices>
    </argument>
    <argument>
      <name>hvac_control_cooling_weekday_setpoint_temp</name>
      <display_name>Cooling Setpoint: Weekday Temperature</display_name>
      <description>Specify the weekday cooling setpoint temperature.</description>
      <type>Double</type>
      <units>deg-F</units>
      <required>true</required>
      <model_dependent>false</model_dependent>
      <default_value>76</default_value>
    </argument>
    <argument>
      <name>hvac_control_cooling_weekend_setpoint_temp</name>
      <display_name>Cooling Setpoint: Weekend Temperature</display_name>
      <description>Specify the weekend cooling setpoint temperature.</description>
      <type>Double</type>
      <units>deg-F</units>
      <required>true</required>
      <model_dependent>false</model_dependent>
      <default_value>76</default_value>
    </argument>
    <argument>
      <name>hvac_control_cooling_weekday_setpoint_offset_magnitude</name>
      <display_name>Cooling Setpoint: Weekday Offset Magnitude</display_name>
      <description>Specify the weekday cooling offset magnitude.</description>
      <type>Double</type>
      <units>deg-F</units>
      <required>true</required>
      <model_dependent>false</model_dependent>
      <default_value>0</default_value>
    </argument>
    <argument>
      <name>hvac_control_cooling_weekend_setpoint_offset_magnitude</name>
      <display_name>Cooling Setpoint: Weekend Offset Magnitude</display_name>
      <description>Specify the weekend cooling offset magnitude.</description>
      <type>Double</type>
      <units>deg-F</units>
      <required>true</required>
      <model_dependent>false</model_dependent>
      <default_value>0</default_value>
    </argument>
    <argument>
      <name>hvac_control_cooling_weekday_setpoint_schedule</name>
      <display_name>Cooling Setpoint: Weekday Schedule</display_name>
      <description>Specify the 24-hour comma-separated weekday cooling schedule of 0s and 1s.</description>
      <type>String</type>
      <required>true</required>
      <model_dependent>false</model_dependent>
      <default_value>0, 0, 0, 0, 0, 0, 0, 0, 0, 0, 0, 0, 0, 0, 0, 0, 0, 0, 0, 0, 0, 0, 0, 0</default_value>
    </argument>
    <argument>
      <name>hvac_control_cooling_weekend_setpoint_schedule</name>
      <display_name>Cooling Setpoint: Weekend Schedule</display_name>
      <description>Specify the 24-hour comma-separated weekend cooling schedule of 0s and 1s.</description>
      <type>String</type>
      <required>true</required>
      <model_dependent>false</model_dependent>
      <default_value>0, 0, 0, 0, 0, 0, 0, 0, 0, 0, 0, 0, 0, 0, 0, 0, 0, 0, 0, 0, 0, 0, 0, 0</default_value>
    </argument>
    <argument>
      <name>use_auto_cooling_season</name>
      <display_name>Use Auto Cooling Season</display_name>
      <description>Specifies whether to automatically define the cooling season based on the weather file.</description>
      <type>Boolean</type>
      <required>true</required>
      <model_dependent>false</model_dependent>
      <default_value>false</default_value>
      <choices>
        <choice>
          <value>true</value>
          <display_name>true</display_name>
        </choice>
        <choice>
          <value>false</value>
          <display_name>false</display_name>
        </choice>
      </choices>
    </argument>
    <argument>
      <name>heating_system_has_flue_or_chimney</name>
      <display_name>Heating System: Has Flue or Chimney</display_name>
      <description>Whether the heating system has a flue or chimney.</description>
      <type>String</type>
      <required>true</required>
      <model_dependent>false</model_dependent>
      <default_value>auto</default_value>
    </argument>
    <argument>
      <name>heating_system_2_has_flue_or_chimney</name>
      <display_name>Heating System 2: Has Flue or Chimney</display_name>
      <description>Whether the second heating system has a flue or chimney.</description>
      <type>String</type>
      <required>true</required>
      <model_dependent>false</model_dependent>
      <default_value>auto</default_value>
    </argument>
    <argument>
      <name>water_heater_has_flue_or_chimney</name>
      <display_name>Water Heater: Has Flue or Chimney</display_name>
      <description>Whether the water heater has a flue or chimney.</description>
      <type>String</type>
      <required>true</required>
      <model_dependent>false</model_dependent>
      <default_value>auto</default_value>
    </argument>
    <argument>
      <name>heating_system_rated_cfm_per_ton</name>
      <display_name>Heating System: Rated CFM Per Ton</display_name>
      <type>Double</type>
      <units>cfm/ton</units>
      <required>false</required>
      <model_dependent>false</model_dependent>
    </argument>
    <argument>
      <name>heating_system_actual_cfm_per_ton</name>
      <display_name>Heating System: Actual CFM Per Ton</display_name>
      <type>Double</type>
      <units>cfm/ton</units>
      <required>false</required>
      <model_dependent>false</model_dependent>
    </argument>
    <argument>
      <name>cooling_system_rated_cfm_per_ton</name>
      <display_name>Cooling System: Rated CFM Per Ton</display_name>
      <type>Double</type>
      <units>cfm/ton</units>
      <required>false</required>
      <model_dependent>false</model_dependent>
    </argument>
    <argument>
      <name>cooling_system_actual_cfm_per_ton</name>
      <display_name>Cooling System: Actual CFM Per Ton</display_name>
      <type>Double</type>
      <units>cfm/ton</units>
      <required>false</required>
      <model_dependent>false</model_dependent>
    </argument>
    <argument>
      <name>cooling_system_frac_manufacturer_charge</name>
      <display_name>Cooling System: Fraction of Manufacturer Recommended Charge</display_name>
      <type>Double</type>
      <units>Frac</units>
      <required>false</required>
      <model_dependent>false</model_dependent>
    </argument>
    <argument>
      <name>heat_pump_rated_cfm_per_ton</name>
      <display_name>Heat Pump: Rated CFM Per Ton</display_name>
      <type>Double</type>
      <units>cfm/ton</units>
      <required>false</required>
      <model_dependent>false</model_dependent>
    </argument>
    <argument>
      <name>heat_pump_actual_cfm_per_ton</name>
      <display_name>Heat Pump: Actual CFM Per Ton</display_name>
      <type>Double</type>
      <units>cfm/ton</units>
      <required>false</required>
      <model_dependent>false</model_dependent>
    </argument>
    <argument>
      <name>heat_pump_frac_manufacturer_charge</name>
      <display_name>Heat Pump: Fraction of Manufacturer Recommended Charge</display_name>
      <type>Double</type>
      <units>Frac</units>
      <required>false</required>
      <model_dependent>false</model_dependent>
    </argument>
  </arguments>
  <outputs />
  <provenances />
  <tags>
    <tag>Whole Building.Space Types</tag>
  </tags>
  <attributes>
    <attribute>
      <name>Measure Type</name>
      <value>ModelMeasure</value>
      <datatype>string</datatype>
    </attribute>
  </attributes>
  <files>
    <file>
      <filename>constants.rb</filename>
      <filetype>rb</filetype>
      <usage_type>resource</usage_type>
      <checksum>231B4F9A</checksum>
    </file>
    <file>
      <version>
        <software_program>OpenStudio</software_program>
        <identifier>2.9.0</identifier>
        <min_compatible>2.9.0</min_compatible>
      </version>
      <filename>measure.rb</filename>
      <filetype>rb</filetype>
      <usage_type>script</usage_type>
      <checksum>F4AF65BB</checksum>
    </file>
  </files>
</measure><|MERGE_RESOLUTION|>--- conflicted
+++ resolved
@@ -3,13 +3,8 @@
   <schema_version>3.0</schema_version>
   <name>res_stock_arguments</name>
   <uid>c984bb9e-4ac4-4930-a399-9d23f8f6936a</uid>
-<<<<<<< HEAD
-  <version_id>569a36f7-f91c-4e9c-bdac-9a65841b1115</version_id>
-  <version_modified>20221031T182923Z</version_modified>
-=======
   <version_id>b7ce3066-ca7e-4669-b1a0-502e6347f8f7</version_id>
   <version_modified>20221031T170331Z</version_modified>
->>>>>>> 5f7a1545
   <xml_checksum>2C38F48B</xml_checksum>
   <class_name>ResStockArguments</class_name>
   <display_name>ResStock Arguments</display_name>
@@ -766,8 +761,8 @@
           <display_name>LogWall</display_name>
         </choice>
         <choice>
-          <value>StructuralInsulatedPanel</value>
-          <display_name>StructuralInsulatedPanel</display_name>
+          <value>StructurallyInsulatedPanel</value>
+          <display_name>StructurallyInsulatedPanel</display_name>
         </choice>
         <choice>
           <value>SolidConcrete</value>
