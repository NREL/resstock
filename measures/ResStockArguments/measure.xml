<?xml version="1.0"?>
<measure>
  <schema_version>3.1</schema_version>
  <name>res_stock_arguments</name>
  <uid>c984bb9e-4ac4-4930-a399-9d23f8f6936a</uid>
<<<<<<< HEAD
  <version_id>ae4b2c19-5d5c-4fc7-9f70-ec6eff93245d</version_id>
  <version_modified>2024-01-30T16:49:31Z</version_modified>
=======
  <version_id>0f5b801c-be1b-4a28-8ee1-7caf1b3bb704</version_id>
  <version_modified>2024-04-08T20:52:19Z</version_modified>
>>>>>>> c0cf5de8
  <xml_checksum>2C38F48B</xml_checksum>
  <class_name>ResStockArguments</class_name>
  <display_name>ResStock Arguments</display_name>
  <description>Measure that pre-processes the arguments passed to the BuildResidentialHPXML and BuildResidentialScheduleFile measures.</description>
  <modeler_description>Passes in all arguments from the options lookup, processes them, and then registers values to the runner to be used by other measures.</modeler_description>
  <arguments>
    <argument>
      <name>schedules_vacancy_periods</name>
      <display_name>Schedules: Vacancy Periods</display_name>
      <description>Specifies the vacancy periods. Enter a date like "Dec 15 - Jan 15". Optionally, can enter hour of the day like "Dec 15 2 - Jan 15 20" (start hour can be 0 through 23 and end hour can be 1 through 24). If multiple periods, use a comma-separated list.</description>
      <type>String</type>
      <units></units>
      <required>false</required>
      <model_dependent>false</model_dependent>
    </argument>
    <argument>
      <name>schedules_power_outage_periods</name>
      <display_name>Schedules: Power Outage Periods</display_name>
      <description>Specifies the power outage periods. Enter a date like "Dec 15 - Jan 15". Optionally, can enter hour of the day like "Dec 15 2 - Jan 15 20" (start hour can be 0 through 23 and end hour can be 1 through 24). If multiple periods, use a comma-separated list.</description>
      <type>String</type>
      <units></units>
      <required>false</required>
      <model_dependent>false</model_dependent>
    </argument>
    <argument>
      <name>schedules_power_outage_periods_window_natvent_availability</name>
      <display_name>Schedules: Power Outage Periods Window Natural Ventilation Availability</display_name>
      <description>The availability of the natural ventilation schedule during the power outage periods. Valid choices are 'regular schedule', 'always available', 'always unavailable'. If multiple periods, use a comma-separated list.</description>
      <type>String</type>
      <units></units>
      <required>false</required>
      <model_dependent>false</model_dependent>
    </argument>
    <argument>
      <name>simulation_control_daylight_saving_enabled</name>
      <display_name>Simulation Control: Daylight Saving Enabled</display_name>
      <description>Whether to use daylight saving. If not provided, the OS-HPXML default (see &lt;a href='https://openstudio-hpxml.readthedocs.io/en/v1.7.0/workflow_inputs.html#hpxml-building-site'&gt;HPXML Building Site&lt;/a&gt;) is used.</description>
      <type>Choice</type>
      <units></units>
      <required>false</required>
      <model_dependent>false</model_dependent>
      <choices>
        <choice>
          <value>auto</value>
          <display_name>auto</display_name>
        </choice>
        <choice>
          <value>true</value>
          <display_name>true</display_name>
        </choice>
        <choice>
          <value>false</value>
          <display_name>false</display_name>
        </choice>
      </choices>
    </argument>
    <argument>
      <name>site_type</name>
      <display_name>Site: Type</display_name>
      <description>The type of site. If not provided, the OS-HPXML default (see &lt;a href='https://openstudio-hpxml.readthedocs.io/en/v1.7.0/workflow_inputs.html#hpxml-site'&gt;HPXML Site&lt;/a&gt;) is used.</description>
      <type>Choice</type>
      <units></units>
      <required>false</required>
      <model_dependent>false</model_dependent>
      <choices>
        <choice>
          <value>auto</value>
          <display_name>auto</display_name>
        </choice>
        <choice>
          <value>suburban</value>
          <display_name>suburban</display_name>
        </choice>
        <choice>
          <value>urban</value>
          <display_name>urban</display_name>
        </choice>
        <choice>
          <value>rural</value>
          <display_name>rural</display_name>
        </choice>
      </choices>
    </argument>
    <argument>
      <name>site_shielding_of_home</name>
      <display_name>Site: Shielding of Home</display_name>
      <description>Presence of nearby buildings, trees, obstructions for infiltration model. If not provided, the OS-HPXML default (see &lt;a href='https://openstudio-hpxml.readthedocs.io/en/v1.7.0/workflow_inputs.html#hpxml-site'&gt;HPXML Site&lt;/a&gt;) is used.</description>
      <type>Choice</type>
      <units></units>
      <required>false</required>
      <model_dependent>false</model_dependent>
      <choices>
        <choice>
          <value>auto</value>
          <display_name>auto</display_name>
        </choice>
        <choice>
          <value>exposed</value>
          <display_name>exposed</display_name>
        </choice>
        <choice>
          <value>normal</value>
          <display_name>normal</display_name>
        </choice>
        <choice>
          <value>well-shielded</value>
          <display_name>well-shielded</display_name>
        </choice>
      </choices>
    </argument>
    <argument>
      <name>site_soil_and_moisture_type</name>
      <display_name>Site: Soil and Moisture Type</display_name>
      <description>Type of soil and moisture. This is used to inform ground conductivity and diffusivity. If not provided, the OS-HPXML default (see &lt;a href='https://openstudio-hpxml.readthedocs.io/en/v1.7.0/workflow_inputs.html#hpxml-site'&gt;HPXML Site&lt;/a&gt;) is used.</description>
      <type>Choice</type>
      <units></units>
      <required>false</required>
      <model_dependent>false</model_dependent>
      <choices>
        <choice>
          <value>auto</value>
          <display_name>auto</display_name>
        </choice>
        <choice>
          <value>clay, dry</value>
          <display_name>clay, dry</display_name>
        </choice>
        <choice>
          <value>clay, mixed</value>
          <display_name>clay, mixed</display_name>
        </choice>
        <choice>
          <value>clay, wet</value>
          <display_name>clay, wet</display_name>
        </choice>
        <choice>
          <value>gravel, dry</value>
          <display_name>gravel, dry</display_name>
        </choice>
        <choice>
          <value>gravel, mixed</value>
          <display_name>gravel, mixed</display_name>
        </choice>
        <choice>
          <value>gravel, wet</value>
          <display_name>gravel, wet</display_name>
        </choice>
        <choice>
          <value>loam, dry</value>
          <display_name>loam, dry</display_name>
        </choice>
        <choice>
          <value>loam, mixed</value>
          <display_name>loam, mixed</display_name>
        </choice>
        <choice>
          <value>loam, wet</value>
          <display_name>loam, wet</display_name>
        </choice>
        <choice>
          <value>sand, dry</value>
          <display_name>sand, dry</display_name>
        </choice>
        <choice>
          <value>sand, mixed</value>
          <display_name>sand, mixed</display_name>
        </choice>
        <choice>
          <value>sand, wet</value>
          <display_name>sand, wet</display_name>
        </choice>
        <choice>
          <value>silt, dry</value>
          <display_name>silt, dry</display_name>
        </choice>
        <choice>
          <value>silt, mixed</value>
          <display_name>silt, mixed</display_name>
        </choice>
        <choice>
          <value>silt, wet</value>
          <display_name>silt, wet</display_name>
        </choice>
        <choice>
          <value>unknown, dry</value>
          <display_name>unknown, dry</display_name>
        </choice>
        <choice>
          <value>unknown, mixed</value>
          <display_name>unknown, mixed</display_name>
        </choice>
        <choice>
          <value>unknown, wet</value>
          <display_name>unknown, wet</display_name>
        </choice>
      </choices>
    </argument>
    <argument>
      <name>site_ground_conductivity</name>
      <display_name>Site: Ground Conductivity</display_name>
      <description>Conductivity of the ground soil. If provided, overrides the previous site and moisture type input.</description>
      <type>String</type>
      <units>Btu/hr-ft-F</units>
      <required>false</required>
      <model_dependent>false</model_dependent>
    </argument>
    <argument>
      <name>site_ground_diffusivity</name>
      <display_name>Site: Ground Diffusivity</display_name>
      <description>Diffusivity of the ground soil. If provided, overrides the previous site and moisture type input.</description>
      <type>String</type>
      <units>ft^2/hr</units>
      <required>false</required>
      <model_dependent>false</model_dependent>
    </argument>
    <argument>
      <name>site_iecc_zone</name>
      <display_name>Site: IECC Zone</display_name>
      <description>IECC zone of the home address.</description>
      <type>Choice</type>
      <units></units>
      <required>false</required>
      <model_dependent>false</model_dependent>
      <choices>
        <choice>
          <value>auto</value>
          <display_name>auto</display_name>
        </choice>
        <choice>
          <value>1A</value>
          <display_name>1A</display_name>
        </choice>
        <choice>
          <value>1B</value>
          <display_name>1B</display_name>
        </choice>
        <choice>
          <value>1C</value>
          <display_name>1C</display_name>
        </choice>
        <choice>
          <value>2A</value>
          <display_name>2A</display_name>
        </choice>
        <choice>
          <value>2B</value>
          <display_name>2B</display_name>
        </choice>
        <choice>
          <value>2C</value>
          <display_name>2C</display_name>
        </choice>
        <choice>
          <value>3A</value>
          <display_name>3A</display_name>
        </choice>
        <choice>
          <value>3B</value>
          <display_name>3B</display_name>
        </choice>
        <choice>
          <value>3C</value>
          <display_name>3C</display_name>
        </choice>
        <choice>
          <value>4A</value>
          <display_name>4A</display_name>
        </choice>
        <choice>
          <value>4B</value>
          <display_name>4B</display_name>
        </choice>
        <choice>
          <value>4C</value>
          <display_name>4C</display_name>
        </choice>
        <choice>
          <value>5A</value>
          <display_name>5A</display_name>
        </choice>
        <choice>
          <value>5B</value>
          <display_name>5B</display_name>
        </choice>
        <choice>
          <value>5C</value>
          <display_name>5C</display_name>
        </choice>
        <choice>
          <value>6A</value>
          <display_name>6A</display_name>
        </choice>
        <choice>
          <value>6B</value>
          <display_name>6B</display_name>
        </choice>
        <choice>
          <value>6C</value>
          <display_name>6C</display_name>
        </choice>
        <choice>
          <value>7</value>
          <display_name>7</display_name>
        </choice>
        <choice>
          <value>8</value>
          <display_name>8</display_name>
        </choice>
      </choices>
    </argument>
    <argument>
      <name>site_city</name>
      <display_name>Site: City</display_name>
      <description>City/municipality of the home address.</description>
      <type>String</type>
      <units></units>
      <required>false</required>
      <model_dependent>false</model_dependent>
    </argument>
    <argument>
      <name>site_state_code</name>
      <display_name>Site: State Code</display_name>
      <description>State code of the home address. If not provided, the OS-HPXML default (see &lt;a href='https://openstudio-hpxml.readthedocs.io/en/v1.7.0/workflow_inputs.html#hpxml-site'&gt;HPXML Site&lt;/a&gt;) is used.</description>
      <type>Choice</type>
      <units></units>
      <required>false</required>
      <model_dependent>false</model_dependent>
      <choices>
        <choice>
          <value>auto</value>
          <display_name>auto</display_name>
        </choice>
        <choice>
          <value>AK</value>
          <display_name>AK</display_name>
        </choice>
        <choice>
          <value>AL</value>
          <display_name>AL</display_name>
        </choice>
        <choice>
          <value>AR</value>
          <display_name>AR</display_name>
        </choice>
        <choice>
          <value>AZ</value>
          <display_name>AZ</display_name>
        </choice>
        <choice>
          <value>CA</value>
          <display_name>CA</display_name>
        </choice>
        <choice>
          <value>CO</value>
          <display_name>CO</display_name>
        </choice>
        <choice>
          <value>CT</value>
          <display_name>CT</display_name>
        </choice>
        <choice>
          <value>DC</value>
          <display_name>DC</display_name>
        </choice>
        <choice>
          <value>DE</value>
          <display_name>DE</display_name>
        </choice>
        <choice>
          <value>FL</value>
          <display_name>FL</display_name>
        </choice>
        <choice>
          <value>GA</value>
          <display_name>GA</display_name>
        </choice>
        <choice>
          <value>HI</value>
          <display_name>HI</display_name>
        </choice>
        <choice>
          <value>IA</value>
          <display_name>IA</display_name>
        </choice>
        <choice>
          <value>ID</value>
          <display_name>ID</display_name>
        </choice>
        <choice>
          <value>IL</value>
          <display_name>IL</display_name>
        </choice>
        <choice>
          <value>IN</value>
          <display_name>IN</display_name>
        </choice>
        <choice>
          <value>KS</value>
          <display_name>KS</display_name>
        </choice>
        <choice>
          <value>KY</value>
          <display_name>KY</display_name>
        </choice>
        <choice>
          <value>LA</value>
          <display_name>LA</display_name>
        </choice>
        <choice>
          <value>MA</value>
          <display_name>MA</display_name>
        </choice>
        <choice>
          <value>MD</value>
          <display_name>MD</display_name>
        </choice>
        <choice>
          <value>ME</value>
          <display_name>ME</display_name>
        </choice>
        <choice>
          <value>MI</value>
          <display_name>MI</display_name>
        </choice>
        <choice>
          <value>MN</value>
          <display_name>MN</display_name>
        </choice>
        <choice>
          <value>MO</value>
          <display_name>MO</display_name>
        </choice>
        <choice>
          <value>MS</value>
          <display_name>MS</display_name>
        </choice>
        <choice>
          <value>MT</value>
          <display_name>MT</display_name>
        </choice>
        <choice>
          <value>NC</value>
          <display_name>NC</display_name>
        </choice>
        <choice>
          <value>ND</value>
          <display_name>ND</display_name>
        </choice>
        <choice>
          <value>NE</value>
          <display_name>NE</display_name>
        </choice>
        <choice>
          <value>NH</value>
          <display_name>NH</display_name>
        </choice>
        <choice>
          <value>NJ</value>
          <display_name>NJ</display_name>
        </choice>
        <choice>
          <value>NM</value>
          <display_name>NM</display_name>
        </choice>
        <choice>
          <value>NV</value>
          <display_name>NV</display_name>
        </choice>
        <choice>
          <value>NY</value>
          <display_name>NY</display_name>
        </choice>
        <choice>
          <value>OH</value>
          <display_name>OH</display_name>
        </choice>
        <choice>
          <value>OK</value>
          <display_name>OK</display_name>
        </choice>
        <choice>
          <value>OR</value>
          <display_name>OR</display_name>
        </choice>
        <choice>
          <value>PA</value>
          <display_name>PA</display_name>
        </choice>
        <choice>
          <value>RI</value>
          <display_name>RI</display_name>
        </choice>
        <choice>
          <value>SC</value>
          <display_name>SC</display_name>
        </choice>
        <choice>
          <value>SD</value>
          <display_name>SD</display_name>
        </choice>
        <choice>
          <value>TN</value>
          <display_name>TN</display_name>
        </choice>
        <choice>
          <value>TX</value>
          <display_name>TX</display_name>
        </choice>
        <choice>
          <value>UT</value>
          <display_name>UT</display_name>
        </choice>
        <choice>
          <value>VA</value>
          <display_name>VA</display_name>
        </choice>
        <choice>
          <value>VT</value>
          <display_name>VT</display_name>
        </choice>
        <choice>
          <value>WA</value>
          <display_name>WA</display_name>
        </choice>
        <choice>
          <value>WI</value>
          <display_name>WI</display_name>
        </choice>
        <choice>
          <value>WV</value>
          <display_name>WV</display_name>
        </choice>
        <choice>
          <value>WY</value>
          <display_name>WY</display_name>
        </choice>
      </choices>
    </argument>
    <argument>
      <name>site_zip_code</name>
      <display_name>Site: Zip Code</display_name>
      <description>Zip code of the home address.</description>
      <type>String</type>
      <units></units>
      <required>false</required>
      <model_dependent>false</model_dependent>
    </argument>
    <argument>
      <name>site_time_zone_utc_offset</name>
      <display_name>Site: Time Zone UTC Offset</display_name>
      <description>Time zone UTC offset of the home address. Must be between -12 and 14. If not provided, the OS-HPXML default (see &lt;a href='https://openstudio-hpxml.readthedocs.io/en/v1.7.0/workflow_inputs.html#hpxml-site'&gt;HPXML Site&lt;/a&gt;) is used.</description>
      <type>String</type>
      <units>hr</units>
      <required>false</required>
      <model_dependent>false</model_dependent>
    </argument>
    <argument>
      <name>site_elevation</name>
      <display_name>Site: Elevation</display_name>
      <description>Elevation of the home address. If not provided, the OS-HPXML default (see &lt;a href='https://openstudio-hpxml.readthedocs.io/en/v1.7.0/workflow_inputs.html#hpxml-site'&gt;HPXML Site&lt;/a&gt;) is used.</description>
      <type>String</type>
      <units>ft</units>
      <required>false</required>
      <model_dependent>false</model_dependent>
    </argument>
    <argument>
      <name>site_latitude</name>
      <display_name>Site: Latitude</display_name>
      <description>Latitude of the home address. Must be between -90 and 90. Use negative values for southern hemisphere. If not provided, the OS-HPXML default (see &lt;a href='https://openstudio-hpxml.readthedocs.io/en/v1.7.0/workflow_inputs.html#hpxml-site'&gt;HPXML Site&lt;/a&gt;) is used.</description>
      <type>String</type>
      <units>deg</units>
      <required>false</required>
      <model_dependent>false</model_dependent>
    </argument>
    <argument>
      <name>site_longitude</name>
      <display_name>Site: Longitude</display_name>
      <description>Longitude of the home address. Must be between -180 and 180. Use negative values for the western hemisphere. If not provided, the OS-HPXML default (see &lt;a href='https://openstudio-hpxml.readthedocs.io/en/v1.7.0/workflow_inputs.html#hpxml-site'&gt;HPXML Site&lt;/a&gt;) is used.</description>
      <type>String</type>
      <units>deg</units>
      <required>false</required>
      <model_dependent>false</model_dependent>
    </argument>
    <argument>
      <name>weather_station_epw_filepath</name>
      <display_name>Weather Station: EnergyPlus Weather (EPW) Filepath</display_name>
      <description>Path of the EPW file.</description>
      <type>String</type>
      <required>true</required>
      <model_dependent>false</model_dependent>
      <default_value>USA_CO_Denver.Intl.AP.725650_TMY3.epw</default_value>
    </argument>
    <argument>
      <name>year_built</name>
      <display_name>Building Construction: Year Built</display_name>
      <description>The year the building was built.</description>
      <type>String</type>
      <units></units>
      <required>false</required>
      <model_dependent>false</model_dependent>
    </argument>
    <argument>
      <name>geometry_unit_type</name>
      <display_name>Geometry: Unit Type</display_name>
      <description>The type of dwelling unit. Use single-family attached for a dwelling unit with 1 or more stories, attached units to one or both sides, and no units above/below. Use apartment unit for a dwelling unit with 1 story, attached units to one, two, or three sides, and units above and/or below.</description>
      <type>Choice</type>
      <required>true</required>
      <model_dependent>false</model_dependent>
      <default_value>single-family detached</default_value>
      <choices>
        <choice>
          <value>single-family detached</value>
          <display_name>single-family detached</display_name>
        </choice>
        <choice>
          <value>single-family attached</value>
          <display_name>single-family attached</display_name>
        </choice>
        <choice>
          <value>apartment unit</value>
          <display_name>apartment unit</display_name>
        </choice>
        <choice>
          <value>manufactured home</value>
          <display_name>manufactured home</display_name>
        </choice>
      </choices>
    </argument>
    <argument>
      <name>geometry_unit_aspect_ratio</name>
      <display_name>Geometry: Unit Aspect Ratio</display_name>
      <description>The ratio of front/back wall length to left/right wall length for the unit, excluding any protruding garage wall area.</description>
      <type>Double</type>
      <units>Frac</units>
      <required>true</required>
      <model_dependent>false</model_dependent>
      <default_value>2</default_value>
    </argument>
    <argument>
      <name>geometry_unit_orientation</name>
      <display_name>Geometry: Unit Orientation</display_name>
      <description>The unit's orientation is measured clockwise from north (e.g., North=0, East=90, South=180, West=270).</description>
      <type>Double</type>
      <units>degrees</units>
      <required>true</required>
      <model_dependent>false</model_dependent>
      <default_value>180</default_value>
    </argument>
    <argument>
      <name>geometry_unit_num_bedrooms</name>
      <display_name>Geometry: Unit Number of Bedrooms</display_name>
      <description>The number of bedrooms in the unit.</description>
      <type>Integer</type>
      <units>#</units>
      <required>true</required>
      <model_dependent>false</model_dependent>
      <default_value>3</default_value>
    </argument>
    <argument>
      <name>geometry_unit_num_bathrooms</name>
      <display_name>Geometry: Unit Number of Bathrooms</display_name>
      <description>The number of bathrooms in the unit. If not provided, the OS-HPXML default (see &lt;a href='https://openstudio-hpxml.readthedocs.io/en/v1.7.0/workflow_inputs.html#hpxml-building-construction'&gt;HPXML Building Construction&lt;/a&gt;) is used.</description>
      <type>String</type>
      <units>#</units>
      <required>false</required>
      <model_dependent>false</model_dependent>
    </argument>
    <argument>
      <name>geometry_unit_num_occupants</name>
      <display_name>Geometry: Unit Number of Occupants</display_name>
      <description>The number of occupants in the unit. If not provided, an *asset* calculation is performed assuming standard occupancy, in which various end use defaults (e.g., plug loads, appliances, and hot water usage) are calculated based on Number of Bedrooms and Conditioned Floor Area per ANSI/RESNET/ICC 301-2019. If provided, an *operational* calculation is instead performed in which the end use defaults are adjusted using the relationship between Number of Bedrooms and Number of Occupants from RECS 2015.</description>
      <type>String</type>
      <units>#</units>
      <required>false</required>
      <model_dependent>false</model_dependent>
    </argument>
    <argument>
      <name>geometry_building_num_units</name>
      <display_name>Geometry: Building Number of Units</display_name>
      <description>The number of units in the building. Required for single-family attached and apartment units.</description>
      <type>String</type>
      <units>#</units>
      <required>false</required>
      <model_dependent>false</model_dependent>
    </argument>
    <argument>
      <name>geometry_average_ceiling_height</name>
      <display_name>Geometry: Average Ceiling Height</display_name>
      <description>Average distance from the floor to the ceiling.</description>
      <type>Double</type>
      <units>ft</units>
      <required>true</required>
      <model_dependent>false</model_dependent>
      <default_value>8</default_value>
    </argument>
    <argument>
      <name>geometry_garage_width</name>
      <display_name>Geometry: Garage Width</display_name>
      <description>The width of the garage. Enter zero for no garage. Only applies to single-family detached units.</description>
      <type>Double</type>
      <units>ft</units>
      <required>true</required>
      <model_dependent>false</model_dependent>
      <default_value>0</default_value>
    </argument>
    <argument>
      <name>geometry_garage_depth</name>
      <display_name>Geometry: Garage Depth</display_name>
      <description>The depth of the garage. Only applies to single-family detached units.</description>
      <type>Double</type>
      <units>ft</units>
      <required>true</required>
      <model_dependent>false</model_dependent>
      <default_value>20</default_value>
    </argument>
    <argument>
      <name>geometry_garage_protrusion</name>
      <display_name>Geometry: Garage Protrusion</display_name>
      <description>The fraction of the garage that is protruding from the conditioned space. Only applies to single-family detached units.</description>
      <type>Double</type>
      <units>Frac</units>
      <required>true</required>
      <model_dependent>false</model_dependent>
      <default_value>0</default_value>
    </argument>
    <argument>
      <name>geometry_garage_position</name>
      <display_name>Geometry: Garage Position</display_name>
      <description>The position of the garage. Only applies to single-family detached units.</description>
      <type>Choice</type>
      <required>true</required>
      <model_dependent>false</model_dependent>
      <default_value>Right</default_value>
      <choices>
        <choice>
          <value>Right</value>
          <display_name>Right</display_name>
        </choice>
        <choice>
          <value>Left</value>
          <display_name>Left</display_name>
        </choice>
      </choices>
    </argument>
    <argument>
      <name>geometry_foundation_type</name>
      <display_name>Geometry: Foundation Type</display_name>
      <description>The foundation type of the building. Foundation types ConditionedBasement and ConditionedCrawlspace are not allowed for apartment units.</description>
      <type>Choice</type>
      <required>true</required>
      <model_dependent>false</model_dependent>
      <default_value>SlabOnGrade</default_value>
      <choices>
        <choice>
          <value>SlabOnGrade</value>
          <display_name>SlabOnGrade</display_name>
        </choice>
        <choice>
          <value>VentedCrawlspace</value>
          <display_name>VentedCrawlspace</display_name>
        </choice>
        <choice>
          <value>UnventedCrawlspace</value>
          <display_name>UnventedCrawlspace</display_name>
        </choice>
        <choice>
          <value>ConditionedCrawlspace</value>
          <display_name>ConditionedCrawlspace</display_name>
        </choice>
        <choice>
          <value>UnconditionedBasement</value>
          <display_name>UnconditionedBasement</display_name>
        </choice>
        <choice>
          <value>ConditionedBasement</value>
          <display_name>ConditionedBasement</display_name>
        </choice>
        <choice>
          <value>Ambient</value>
          <display_name>Ambient</display_name>
        </choice>
        <choice>
          <value>AboveApartment</value>
          <display_name>AboveApartment</display_name>
        </choice>
        <choice>
          <value>BellyAndWingWithSkirt</value>
          <display_name>BellyAndWingWithSkirt</display_name>
        </choice>
        <choice>
          <value>BellyAndWingNoSkirt</value>
          <display_name>BellyAndWingNoSkirt</display_name>
        </choice>
      </choices>
    </argument>
    <argument>
      <name>geometry_foundation_height</name>
      <display_name>Geometry: Foundation Height</display_name>
      <description>The height of the foundation (e.g., 3ft for crawlspace, 8ft for basement). Only applies to basements/crawlspaces.</description>
      <type>Double</type>
      <units>ft</units>
      <required>true</required>
      <model_dependent>false</model_dependent>
      <default_value>0</default_value>
    </argument>
    <argument>
      <name>geometry_foundation_height_above_grade</name>
      <display_name>Geometry: Foundation Height Above Grade</display_name>
      <description>The depth above grade of the foundation wall. Only applies to basements/crawlspaces.</description>
      <type>Double</type>
      <units>ft</units>
      <required>true</required>
      <model_dependent>false</model_dependent>
      <default_value>0</default_value>
    </argument>
    <argument>
      <name>geometry_rim_joist_height</name>
      <display_name>Geometry: Rim Joist Height</display_name>
      <description>The height of the rim joists. Only applies to basements/crawlspaces.</description>
      <type>String</type>
      <units>in</units>
      <required>false</required>
      <model_dependent>false</model_dependent>
    </argument>
    <argument>
      <name>geometry_attic_type</name>
      <display_name>Geometry: Attic Type</display_name>
      <description>The attic type of the building. Attic type ConditionedAttic is not allowed for apartment units.</description>
      <type>Choice</type>
      <required>true</required>
      <model_dependent>false</model_dependent>
      <default_value>VentedAttic</default_value>
      <choices>
        <choice>
          <value>FlatRoof</value>
          <display_name>FlatRoof</display_name>
        </choice>
        <choice>
          <value>VentedAttic</value>
          <display_name>VentedAttic</display_name>
        </choice>
        <choice>
          <value>UnventedAttic</value>
          <display_name>UnventedAttic</display_name>
        </choice>
        <choice>
          <value>ConditionedAttic</value>
          <display_name>ConditionedAttic</display_name>
        </choice>
        <choice>
          <value>BelowApartment</value>
          <display_name>BelowApartment</display_name>
        </choice>
      </choices>
    </argument>
    <argument>
      <name>geometry_roof_type</name>
      <display_name>Geometry: Roof Type</display_name>
      <description>The roof type of the building. Ignored if the building has a flat roof.</description>
      <type>Choice</type>
      <required>true</required>
      <model_dependent>false</model_dependent>
      <default_value>gable</default_value>
      <choices>
        <choice>
          <value>gable</value>
          <display_name>gable</display_name>
        </choice>
        <choice>
          <value>hip</value>
          <display_name>hip</display_name>
        </choice>
      </choices>
    </argument>
    <argument>
      <name>geometry_roof_pitch</name>
      <display_name>Geometry: Roof Pitch</display_name>
      <description>The roof pitch of the attic. Ignored if the building has a flat roof.</description>
      <type>Choice</type>
      <required>true</required>
      <model_dependent>false</model_dependent>
      <default_value>6:12</default_value>
      <choices>
        <choice>
          <value>1:12</value>
          <display_name>1:12</display_name>
        </choice>
        <choice>
          <value>2:12</value>
          <display_name>2:12</display_name>
        </choice>
        <choice>
          <value>3:12</value>
          <display_name>3:12</display_name>
        </choice>
        <choice>
          <value>4:12</value>
          <display_name>4:12</display_name>
        </choice>
        <choice>
          <value>5:12</value>
          <display_name>5:12</display_name>
        </choice>
        <choice>
          <value>6:12</value>
          <display_name>6:12</display_name>
        </choice>
        <choice>
          <value>7:12</value>
          <display_name>7:12</display_name>
        </choice>
        <choice>
          <value>8:12</value>
          <display_name>8:12</display_name>
        </choice>
        <choice>
          <value>9:12</value>
          <display_name>9:12</display_name>
        </choice>
        <choice>
          <value>10:12</value>
          <display_name>10:12</display_name>
        </choice>
        <choice>
          <value>11:12</value>
          <display_name>11:12</display_name>
        </choice>
        <choice>
          <value>12:12</value>
          <display_name>12:12</display_name>
        </choice>
      </choices>
    </argument>
    <argument>
      <name>geometry_eaves_depth</name>
      <display_name>Geometry: Eaves Depth</display_name>
      <description>The eaves depth of the roof.</description>
      <type>Double</type>
      <units>ft</units>
      <required>true</required>
      <model_dependent>false</model_dependent>
      <default_value>2</default_value>
    </argument>
    <argument>
      <name>neighbor_front_distance</name>
      <display_name>Neighbor: Front Distance</display_name>
      <description>The distance between the unit and the neighboring building to the front (not including eaves). A value of zero indicates no neighbors. Used for shading.</description>
      <type>Double</type>
      <units>ft</units>
      <required>true</required>
      <model_dependent>false</model_dependent>
      <default_value>0</default_value>
    </argument>
    <argument>
      <name>neighbor_back_distance</name>
      <display_name>Neighbor: Back Distance</display_name>
      <description>The distance between the unit and the neighboring building to the back (not including eaves). A value of zero indicates no neighbors. Used for shading.</description>
      <type>Double</type>
      <units>ft</units>
      <required>true</required>
      <model_dependent>false</model_dependent>
      <default_value>0</default_value>
    </argument>
    <argument>
      <name>neighbor_left_distance</name>
      <display_name>Neighbor: Left Distance</display_name>
      <description>The distance between the unit and the neighboring building to the left (not including eaves). A value of zero indicates no neighbors. Used for shading.</description>
      <type>Double</type>
      <units>ft</units>
      <required>true</required>
      <model_dependent>false</model_dependent>
      <default_value>10</default_value>
    </argument>
    <argument>
      <name>neighbor_right_distance</name>
      <display_name>Neighbor: Right Distance</display_name>
      <description>The distance between the unit and the neighboring building to the right (not including eaves). A value of zero indicates no neighbors. Used for shading.</description>
      <type>Double</type>
      <units>ft</units>
      <required>true</required>
      <model_dependent>false</model_dependent>
      <default_value>10</default_value>
    </argument>
    <argument>
      <name>neighbor_front_height</name>
      <display_name>Neighbor: Front Height</display_name>
      <description>The height of the neighboring building to the front. If not provided, the OS-HPXML default (see &lt;a href='https://openstudio-hpxml.readthedocs.io/en/v1.7.0/workflow_inputs.html#hpxml-site'&gt;HPXML Site&lt;/a&gt;) is used.</description>
      <type>String</type>
      <units>ft</units>
      <required>false</required>
      <model_dependent>false</model_dependent>
    </argument>
    <argument>
      <name>neighbor_back_height</name>
      <display_name>Neighbor: Back Height</display_name>
      <description>The height of the neighboring building to the back. If not provided, the OS-HPXML default (see &lt;a href='https://openstudio-hpxml.readthedocs.io/en/v1.7.0/workflow_inputs.html#hpxml-site'&gt;HPXML Site&lt;/a&gt;) is used.</description>
      <type>String</type>
      <units>ft</units>
      <required>false</required>
      <model_dependent>false</model_dependent>
    </argument>
    <argument>
      <name>neighbor_left_height</name>
      <display_name>Neighbor: Left Height</display_name>
      <description>The height of the neighboring building to the left. If not provided, the OS-HPXML default (see &lt;a href='https://openstudio-hpxml.readthedocs.io/en/v1.7.0/workflow_inputs.html#hpxml-site'&gt;HPXML Site&lt;/a&gt;) is used.</description>
      <type>String</type>
      <units>ft</units>
      <required>false</required>
      <model_dependent>false</model_dependent>
    </argument>
    <argument>
      <name>neighbor_right_height</name>
      <display_name>Neighbor: Right Height</display_name>
      <description>The height of the neighboring building to the right. If not provided, the OS-HPXML default (see &lt;a href='https://openstudio-hpxml.readthedocs.io/en/v1.7.0/workflow_inputs.html#hpxml-site'&gt;HPXML Site&lt;/a&gt;) is used.</description>
      <type>String</type>
      <units>ft</units>
      <required>false</required>
      <model_dependent>false</model_dependent>
    </argument>
    <argument>
      <name>floor_over_foundation_assembly_r</name>
      <display_name>Floor: Over Foundation Assembly R-value</display_name>
      <description>Assembly R-value for the floor over the foundation. Ignored if the building has a slab-on-grade foundation.</description>
      <type>Double</type>
      <units>h-ft^2-R/Btu</units>
      <required>true</required>
      <model_dependent>false</model_dependent>
      <default_value>28.1</default_value>
    </argument>
    <argument>
      <name>floor_over_garage_assembly_r</name>
      <display_name>Floor: Over Garage Assembly R-value</display_name>
      <description>Assembly R-value for the floor over the garage. Ignored unless the building has a garage under conditioned space.</description>
      <type>Double</type>
      <units>h-ft^2-R/Btu</units>
      <required>true</required>
      <model_dependent>false</model_dependent>
      <default_value>28.1</default_value>
    </argument>
    <argument>
      <name>floor_type</name>
      <display_name>Floor: Type</display_name>
      <description>The type of floors.</description>
      <type>Choice</type>
      <required>true</required>
      <model_dependent>false</model_dependent>
      <default_value>WoodFrame</default_value>
      <choices>
        <choice>
          <value>WoodFrame</value>
          <display_name>WoodFrame</display_name>
        </choice>
        <choice>
          <value>StructuralInsulatedPanel</value>
          <display_name>StructuralInsulatedPanel</display_name>
        </choice>
        <choice>
          <value>SolidConcrete</value>
          <display_name>SolidConcrete</display_name>
        </choice>
        <choice>
          <value>SteelFrame</value>
          <display_name>SteelFrame</display_name>
        </choice>
      </choices>
    </argument>
    <argument>
      <name>foundation_wall_type</name>
      <display_name>Foundation Wall: Type</display_name>
      <description>The material type of the foundation wall. If not provided, the OS-HPXML default (see &lt;a href='https://openstudio-hpxml.readthedocs.io/en/v1.7.0/workflow_inputs.html#hpxml-foundation-walls'&gt;HPXML Foundation Walls&lt;/a&gt;) is used.</description>
      <type>Choice</type>
      <units></units>
      <required>false</required>
      <model_dependent>false</model_dependent>
      <choices>
        <choice>
          <value>auto</value>
          <display_name>auto</display_name>
        </choice>
        <choice>
          <value>solid concrete</value>
          <display_name>solid concrete</display_name>
        </choice>
        <choice>
          <value>concrete block</value>
          <display_name>concrete block</display_name>
        </choice>
        <choice>
          <value>concrete block foam core</value>
          <display_name>concrete block foam core</display_name>
        </choice>
        <choice>
          <value>concrete block perlite core</value>
          <display_name>concrete block perlite core</display_name>
        </choice>
        <choice>
          <value>concrete block vermiculite core</value>
          <display_name>concrete block vermiculite core</display_name>
        </choice>
        <choice>
          <value>concrete block solid core</value>
          <display_name>concrete block solid core</display_name>
        </choice>
        <choice>
          <value>double brick</value>
          <display_name>double brick</display_name>
        </choice>
        <choice>
          <value>wood</value>
          <display_name>wood</display_name>
        </choice>
      </choices>
    </argument>
    <argument>
      <name>foundation_wall_thickness</name>
      <display_name>Foundation Wall: Thickness</display_name>
      <description>The thickness of the foundation wall. If not provided, the OS-HPXML default (see &lt;a href='https://openstudio-hpxml.readthedocs.io/en/v1.7.0/workflow_inputs.html#hpxml-foundation-walls'&gt;HPXML Foundation Walls&lt;/a&gt;) is used.</description>
      <type>String</type>
      <units>in</units>
      <required>false</required>
      <model_dependent>false</model_dependent>
    </argument>
    <argument>
      <name>foundation_wall_insulation_r</name>
      <display_name>Foundation Wall: Insulation Nominal R-value</display_name>
      <description>Nominal R-value for the foundation wall insulation. Only applies to basements/crawlspaces.</description>
      <type>Double</type>
      <units>h-ft^2-R/Btu</units>
      <required>true</required>
      <model_dependent>false</model_dependent>
      <default_value>0</default_value>
    </argument>
    <argument>
      <name>foundation_wall_insulation_location</name>
      <display_name>Foundation Wall: Insulation Location</display_name>
      <description>Whether the insulation is on the interior or exterior of the foundation wall. Only applies to basements/crawlspaces.</description>
      <type>Choice</type>
      <units>ft</units>
      <required>false</required>
      <model_dependent>false</model_dependent>
      <choices>
        <choice>
          <value>auto</value>
          <display_name>auto</display_name>
        </choice>
        <choice>
          <value>interior</value>
          <display_name>interior</display_name>
        </choice>
        <choice>
          <value>exterior</value>
          <display_name>exterior</display_name>
        </choice>
      </choices>
    </argument>
    <argument>
      <name>foundation_wall_insulation_distance_to_top</name>
      <display_name>Foundation Wall: Insulation Distance To Top</display_name>
      <description>The distance from the top of the foundation wall to the top of the foundation wall insulation. Only applies to basements/crawlspaces. If not provided, the OS-HPXML default (see &lt;a href='https://openstudio-hpxml.readthedocs.io/en/v1.7.0/workflow_inputs.html#hpxml-foundation-walls'&gt;HPXML Foundation Walls&lt;/a&gt;) is used.</description>
      <type>String</type>
      <units>ft</units>
      <required>false</required>
      <model_dependent>false</model_dependent>
    </argument>
    <argument>
      <name>foundation_wall_insulation_distance_to_bottom</name>
      <display_name>Foundation Wall: Insulation Distance To Bottom</display_name>
      <description>The distance from the top of the foundation wall to the bottom of the foundation wall insulation. Only applies to basements/crawlspaces. If not provided, the OS-HPXML default (see &lt;a href='https://openstudio-hpxml.readthedocs.io/en/v1.7.0/workflow_inputs.html#hpxml-foundation-walls'&gt;HPXML Foundation Walls&lt;/a&gt;) is used.</description>
      <type>String</type>
      <units>ft</units>
      <required>false</required>
      <model_dependent>false</model_dependent>
    </argument>
    <argument>
      <name>foundation_wall_assembly_r</name>
      <display_name>Foundation Wall: Assembly R-value</display_name>
      <description>Assembly R-value for the foundation walls. Only applies to basements/crawlspaces. If provided, overrides the previous foundation wall insulation inputs. If not provided, it is ignored.</description>
      <type>String</type>
      <units>h-ft^2-R/Btu</units>
      <required>false</required>
      <model_dependent>false</model_dependent>
    </argument>
    <argument>
      <name>rim_joist_assembly_r</name>
      <display_name>Rim Joist: Assembly R-value</display_name>
      <description>Assembly R-value for the rim joists. Only applies to basements/crawlspaces. Required if a rim joist height is provided.</description>
      <type>String</type>
      <units>h-ft^2-R/Btu</units>
      <required>false</required>
      <model_dependent>false</model_dependent>
    </argument>
    <argument>
      <name>slab_perimeter_insulation_r</name>
      <display_name>Slab: Perimeter Insulation Nominal R-value</display_name>
      <description>Nominal R-value of the vertical slab perimeter insulation. Applies to slab-on-grade foundations and basement/crawlspace floors.</description>
      <type>Double</type>
      <units>h-ft^2-R/Btu</units>
      <required>true</required>
      <model_dependent>false</model_dependent>
      <default_value>0</default_value>
    </argument>
    <argument>
      <name>slab_perimeter_depth</name>
      <display_name>Slab: Perimeter Insulation Depth</display_name>
      <description>Depth from grade to bottom of vertical slab perimeter insulation. Applies to slab-on-grade foundations and basement/crawlspace floors.</description>
      <type>Double</type>
      <units>ft</units>
      <required>true</required>
      <model_dependent>false</model_dependent>
      <default_value>0</default_value>
    </argument>
    <argument>
      <name>slab_under_insulation_r</name>
      <display_name>Slab: Under Slab Insulation Nominal R-value</display_name>
      <description>Nominal R-value of the horizontal under slab insulation. Applies to slab-on-grade foundations and basement/crawlspace floors.</description>
      <type>Double</type>
      <units>h-ft^2-R/Btu</units>
      <required>true</required>
      <model_dependent>false</model_dependent>
      <default_value>0</default_value>
    </argument>
    <argument>
      <name>slab_under_width</name>
      <display_name>Slab: Under Slab Insulation Width</display_name>
      <description>Width from slab edge inward of horizontal under-slab insulation. Enter 999 to specify that the under slab insulation spans the entire slab. Applies to slab-on-grade foundations and basement/crawlspace floors.</description>
      <type>Double</type>
      <units>ft</units>
      <required>true</required>
      <model_dependent>false</model_dependent>
      <default_value>0</default_value>
    </argument>
    <argument>
      <name>slab_thickness</name>
      <display_name>Slab: Thickness</display_name>
      <description>The thickness of the slab. Zero can be entered if there is a dirt floor instead of a slab. If not provided, the OS-HPXML default (see &lt;a href='https://openstudio-hpxml.readthedocs.io/en/v1.7.0/workflow_inputs.html#hpxml-slabs'&gt;HPXML Slabs&lt;/a&gt;) is used.</description>
      <type>String</type>
      <units>in</units>
      <required>false</required>
      <model_dependent>false</model_dependent>
    </argument>
    <argument>
      <name>slab_carpet_fraction</name>
      <display_name>Slab: Carpet Fraction</display_name>
      <description>Fraction of the slab floor area that is carpeted. If not provided, the OS-HPXML default (see &lt;a href='https://openstudio-hpxml.readthedocs.io/en/v1.7.0/workflow_inputs.html#hpxml-slabs'&gt;HPXML Slabs&lt;/a&gt;) is used.</description>
      <type>String</type>
      <units>Frac</units>
      <required>false</required>
      <model_dependent>false</model_dependent>
    </argument>
    <argument>
      <name>slab_carpet_r</name>
      <display_name>Slab: Carpet R-value</display_name>
      <description>R-value of the slab carpet. If not provided, the OS-HPXML default (see &lt;a href='https://openstudio-hpxml.readthedocs.io/en/v1.7.0/workflow_inputs.html#hpxml-slabs'&gt;HPXML Slabs&lt;/a&gt;) is used.</description>
      <type>String</type>
      <units>h-ft^2-R/Btu</units>
      <required>false</required>
      <model_dependent>false</model_dependent>
    </argument>
    <argument>
      <name>ceiling_assembly_r</name>
      <display_name>Ceiling: Assembly R-value</display_name>
      <description>Assembly R-value for the ceiling (attic floor).</description>
      <type>Double</type>
      <units>h-ft^2-R/Btu</units>
      <required>true</required>
      <model_dependent>false</model_dependent>
      <default_value>31.6</default_value>
    </argument>
    <argument>
      <name>roof_material_type</name>
      <display_name>Roof: Material Type</display_name>
      <description>The material type of the roof. If not provided, the OS-HPXML default (see &lt;a href='https://openstudio-hpxml.readthedocs.io/en/v1.7.0/workflow_inputs.html#hpxml-roofs'&gt;HPXML Roofs&lt;/a&gt;) is used.</description>
      <type>Choice</type>
      <units></units>
      <required>false</required>
      <model_dependent>false</model_dependent>
      <choices>
        <choice>
          <value>auto</value>
          <display_name>auto</display_name>
        </choice>
        <choice>
          <value>asphalt or fiberglass shingles</value>
          <display_name>asphalt or fiberglass shingles</display_name>
        </choice>
        <choice>
          <value>concrete</value>
          <display_name>concrete</display_name>
        </choice>
        <choice>
          <value>cool roof</value>
          <display_name>cool roof</display_name>
        </choice>
        <choice>
          <value>slate or tile shingles</value>
          <display_name>slate or tile shingles</display_name>
        </choice>
        <choice>
          <value>expanded polystyrene sheathing</value>
          <display_name>expanded polystyrene sheathing</display_name>
        </choice>
        <choice>
          <value>metal surfacing</value>
          <display_name>metal surfacing</display_name>
        </choice>
        <choice>
          <value>plastic/rubber/synthetic sheeting</value>
          <display_name>plastic/rubber/synthetic sheeting</display_name>
        </choice>
        <choice>
          <value>shingles</value>
          <display_name>shingles</display_name>
        </choice>
        <choice>
          <value>wood shingles or shakes</value>
          <display_name>wood shingles or shakes</display_name>
        </choice>
      </choices>
    </argument>
    <argument>
      <name>roof_color</name>
      <display_name>Roof: Color</display_name>
      <description>The color of the roof. If not provided, the OS-HPXML default (see &lt;a href='https://openstudio-hpxml.readthedocs.io/en/v1.7.0/workflow_inputs.html#hpxml-roofs'&gt;HPXML Roofs&lt;/a&gt;) is used.</description>
      <type>Choice</type>
      <units></units>
      <required>false</required>
      <model_dependent>false</model_dependent>
      <choices>
        <choice>
          <value>auto</value>
          <display_name>auto</display_name>
        </choice>
        <choice>
          <value>dark</value>
          <display_name>dark</display_name>
        </choice>
        <choice>
          <value>light</value>
          <display_name>light</display_name>
        </choice>
        <choice>
          <value>medium</value>
          <display_name>medium</display_name>
        </choice>
        <choice>
          <value>medium dark</value>
          <display_name>medium dark</display_name>
        </choice>
        <choice>
          <value>reflective</value>
          <display_name>reflective</display_name>
        </choice>
      </choices>
    </argument>
    <argument>
      <name>roof_assembly_r</name>
      <display_name>Roof: Assembly R-value</display_name>
      <description>Assembly R-value of the roof.</description>
      <type>Double</type>
      <units>h-ft^2-R/Btu</units>
      <required>true</required>
      <model_dependent>false</model_dependent>
      <default_value>2.3</default_value>
    </argument>
    <argument>
      <name>radiant_barrier_attic_location</name>
      <display_name>Attic: Radiant Barrier Location</display_name>
      <description>The location of the radiant barrier in the attic.</description>
      <type>Choice</type>
      <units></units>
      <required>false</required>
      <model_dependent>false</model_dependent>
      <choices>
        <choice>
          <value>auto</value>
          <display_name>auto</display_name>
        </choice>
        <choice>
          <value>none</value>
          <display_name>none</display_name>
        </choice>
        <choice>
          <value>Attic roof only</value>
          <display_name>Attic roof only</display_name>
        </choice>
        <choice>
          <value>Attic roof and gable walls</value>
          <display_name>Attic roof and gable walls</display_name>
        </choice>
        <choice>
          <value>Attic floor</value>
          <display_name>Attic floor</display_name>
        </choice>
      </choices>
    </argument>
    <argument>
      <name>radiant_barrier_grade</name>
      <display_name>Attic: Radiant Barrier Grade</display_name>
      <description>The grade of the radiant barrier in the attic. If not provided, the OS-HPXML default (see &lt;a href='https://openstudio-hpxml.readthedocs.io/en/v1.7.0/workflow_inputs.html#hpxml-roofs'&gt;HPXML Roofs&lt;/a&gt;) is used.</description>
      <type>Choice</type>
      <units></units>
      <required>false</required>
      <model_dependent>false</model_dependent>
      <choices>
        <choice>
          <value>auto</value>
          <display_name>auto</display_name>
        </choice>
        <choice>
          <value>1</value>
          <display_name>1</display_name>
        </choice>
        <choice>
          <value>2</value>
          <display_name>2</display_name>
        </choice>
        <choice>
          <value>3</value>
          <display_name>3</display_name>
        </choice>
      </choices>
    </argument>
    <argument>
      <name>wall_type</name>
      <display_name>Wall: Type</display_name>
      <description>The type of walls.</description>
      <type>Choice</type>
      <required>true</required>
      <model_dependent>false</model_dependent>
      <default_value>WoodStud</default_value>
      <choices>
        <choice>
          <value>WoodStud</value>
          <display_name>WoodStud</display_name>
        </choice>
        <choice>
          <value>ConcreteMasonryUnit</value>
          <display_name>ConcreteMasonryUnit</display_name>
        </choice>
        <choice>
          <value>DoubleWoodStud</value>
          <display_name>DoubleWoodStud</display_name>
        </choice>
        <choice>
          <value>InsulatedConcreteForms</value>
          <display_name>InsulatedConcreteForms</display_name>
        </choice>
        <choice>
          <value>LogWall</value>
          <display_name>LogWall</display_name>
        </choice>
        <choice>
          <value>StructuralInsulatedPanel</value>
          <display_name>StructuralInsulatedPanel</display_name>
        </choice>
        <choice>
          <value>SolidConcrete</value>
          <display_name>SolidConcrete</display_name>
        </choice>
        <choice>
          <value>SteelFrame</value>
          <display_name>SteelFrame</display_name>
        </choice>
        <choice>
          <value>Stone</value>
          <display_name>Stone</display_name>
        </choice>
        <choice>
          <value>StrawBale</value>
          <display_name>StrawBale</display_name>
        </choice>
        <choice>
          <value>StructuralBrick</value>
          <display_name>StructuralBrick</display_name>
        </choice>
      </choices>
    </argument>
    <argument>
      <name>wall_siding_type</name>
      <display_name>Wall: Siding Type</display_name>
      <description>The siding type of the walls. Also applies to rim joists. If not provided, the OS-HPXML default (see &lt;a href='https://openstudio-hpxml.readthedocs.io/en/v1.7.0/workflow_inputs.html#hpxml-walls'&gt;HPXML Walls&lt;/a&gt;) is used.</description>
      <type>Choice</type>
      <units></units>
      <required>false</required>
      <model_dependent>false</model_dependent>
      <choices>
        <choice>
          <value>auto</value>
          <display_name>auto</display_name>
        </choice>
        <choice>
          <value>aluminum siding</value>
          <display_name>aluminum siding</display_name>
        </choice>
        <choice>
          <value>asbestos siding</value>
          <display_name>asbestos siding</display_name>
        </choice>
        <choice>
          <value>brick veneer</value>
          <display_name>brick veneer</display_name>
        </choice>
        <choice>
          <value>composite shingle siding</value>
          <display_name>composite shingle siding</display_name>
        </choice>
        <choice>
          <value>fiber cement siding</value>
          <display_name>fiber cement siding</display_name>
        </choice>
        <choice>
          <value>masonite siding</value>
          <display_name>masonite siding</display_name>
        </choice>
        <choice>
          <value>none</value>
          <display_name>none</display_name>
        </choice>
        <choice>
          <value>stucco</value>
          <display_name>stucco</display_name>
        </choice>
        <choice>
          <value>synthetic stucco</value>
          <display_name>synthetic stucco</display_name>
        </choice>
        <choice>
          <value>vinyl siding</value>
          <display_name>vinyl siding</display_name>
        </choice>
        <choice>
          <value>wood siding</value>
          <display_name>wood siding</display_name>
        </choice>
      </choices>
    </argument>
    <argument>
      <name>wall_color</name>
      <display_name>Wall: Color</display_name>
      <description>The color of the walls. Also applies to rim joists. If not provided, the OS-HPXML default (see &lt;a href='https://openstudio-hpxml.readthedocs.io/en/v1.7.0/workflow_inputs.html#hpxml-walls'&gt;HPXML Walls&lt;/a&gt;) is used.</description>
      <type>Choice</type>
      <units></units>
      <required>false</required>
      <model_dependent>false</model_dependent>
      <choices>
        <choice>
          <value>auto</value>
          <display_name>auto</display_name>
        </choice>
        <choice>
          <value>dark</value>
          <display_name>dark</display_name>
        </choice>
        <choice>
          <value>light</value>
          <display_name>light</display_name>
        </choice>
        <choice>
          <value>medium</value>
          <display_name>medium</display_name>
        </choice>
        <choice>
          <value>medium dark</value>
          <display_name>medium dark</display_name>
        </choice>
        <choice>
          <value>reflective</value>
          <display_name>reflective</display_name>
        </choice>
      </choices>
    </argument>
    <argument>
      <name>wall_assembly_r</name>
      <display_name>Wall: Assembly R-value</display_name>
      <description>Assembly R-value of the walls.</description>
      <type>Double</type>
      <units>h-ft^2-R/Btu</units>
      <required>true</required>
      <model_dependent>false</model_dependent>
      <default_value>11.9</default_value>
    </argument>
    <argument>
      <name>window_front_wwr</name>
      <display_name>Windows: Front Window-to-Wall Ratio</display_name>
      <description>The ratio of window area to wall area for the unit's front facade. Enter 0 if specifying Front Window Area instead.</description>
      <type>Double</type>
      <units>Frac</units>
      <required>true</required>
      <model_dependent>false</model_dependent>
      <default_value>0.18</default_value>
    </argument>
    <argument>
      <name>window_back_wwr</name>
      <display_name>Windows: Back Window-to-Wall Ratio</display_name>
      <description>The ratio of window area to wall area for the unit's back facade. Enter 0 if specifying Back Window Area instead.</description>
      <type>Double</type>
      <units>Frac</units>
      <required>true</required>
      <model_dependent>false</model_dependent>
      <default_value>0.18</default_value>
    </argument>
    <argument>
      <name>window_left_wwr</name>
      <display_name>Windows: Left Window-to-Wall Ratio</display_name>
      <description>The ratio of window area to wall area for the unit's left facade (when viewed from the front). Enter 0 if specifying Left Window Area instead.</description>
      <type>Double</type>
      <units>Frac</units>
      <required>true</required>
      <model_dependent>false</model_dependent>
      <default_value>0.18</default_value>
    </argument>
    <argument>
      <name>window_right_wwr</name>
      <display_name>Windows: Right Window-to-Wall Ratio</display_name>
      <description>The ratio of window area to wall area for the unit's right facade (when viewed from the front). Enter 0 if specifying Right Window Area instead.</description>
      <type>Double</type>
      <units>Frac</units>
      <required>true</required>
      <model_dependent>false</model_dependent>
      <default_value>0.18</default_value>
    </argument>
    <argument>
      <name>window_area_front</name>
      <display_name>Windows: Front Window Area</display_name>
      <description>The amount of window area on the unit's front facade. Enter 0 if specifying Front Window-to-Wall Ratio instead.</description>
      <type>Double</type>
      <units>ft^2</units>
      <required>true</required>
      <model_dependent>false</model_dependent>
      <default_value>0</default_value>
    </argument>
    <argument>
      <name>window_area_back</name>
      <display_name>Windows: Back Window Area</display_name>
      <description>The amount of window area on the unit's back facade. Enter 0 if specifying Back Window-to-Wall Ratio instead.</description>
      <type>Double</type>
      <units>ft^2</units>
      <required>true</required>
      <model_dependent>false</model_dependent>
      <default_value>0</default_value>
    </argument>
    <argument>
      <name>window_area_left</name>
      <display_name>Windows: Left Window Area</display_name>
      <description>The amount of window area on the unit's left facade (when viewed from the front). Enter 0 if specifying Left Window-to-Wall Ratio instead.</description>
      <type>Double</type>
      <units>ft^2</units>
      <required>true</required>
      <model_dependent>false</model_dependent>
      <default_value>0</default_value>
    </argument>
    <argument>
      <name>window_area_right</name>
      <display_name>Windows: Right Window Area</display_name>
      <description>The amount of window area on the unit's right facade (when viewed from the front). Enter 0 if specifying Right Window-to-Wall Ratio instead.</description>
      <type>Double</type>
      <units>ft^2</units>
      <required>true</required>
      <model_dependent>false</model_dependent>
      <default_value>0</default_value>
    </argument>
    <argument>
      <name>window_aspect_ratio</name>
      <display_name>Windows: Aspect Ratio</display_name>
      <description>Ratio of window height to width.</description>
      <type>Double</type>
      <units>Frac</units>
      <required>true</required>
      <model_dependent>false</model_dependent>
      <default_value>1.333</default_value>
    </argument>
    <argument>
      <name>window_fraction_operable</name>
      <display_name>Windows: Fraction Operable</display_name>
      <description>Fraction of windows that are operable. If not provided, the OS-HPXML default (see &lt;a href='https://openstudio-hpxml.readthedocs.io/en/v1.7.0/workflow_inputs.html#hpxml-windows'&gt;HPXML Windows&lt;/a&gt;) is used.</description>
      <type>String</type>
      <units>Frac</units>
      <required>false</required>
      <model_dependent>false</model_dependent>
    </argument>
    <argument>
      <name>window_natvent_availability</name>
      <display_name>Windows: Natural Ventilation Availability</display_name>
      <description>For operable windows, the number of days/week that windows can be opened by occupants for natural ventilation. If not provided, the OS-HPXML default (see &lt;a href='https://openstudio-hpxml.readthedocs.io/en/v1.7.0/workflow_inputs.html#hpxml-windows'&gt;HPXML Windows&lt;/a&gt;) is used.</description>
      <type>String</type>
      <units>Days/week</units>
      <required>false</required>
      <model_dependent>false</model_dependent>
    </argument>
    <argument>
      <name>window_ufactor</name>
      <display_name>Windows: U-Factor</display_name>
      <description>Full-assembly NFRC U-factor.</description>
      <type>Double</type>
      <units>Btu/hr-ft^2-R</units>
      <required>true</required>
      <model_dependent>false</model_dependent>
      <default_value>0.37</default_value>
    </argument>
    <argument>
      <name>window_shgc</name>
      <display_name>Windows: SHGC</display_name>
      <description>Full-assembly NFRC solar heat gain coefficient.</description>
      <type>Double</type>
      <required>true</required>
      <model_dependent>false</model_dependent>
      <default_value>0.3</default_value>
    </argument>
    <argument>
      <name>window_interior_shading_winter</name>
      <display_name>Windows: Winter Interior Shading</display_name>
      <description>Interior shading coefficient for the winter season. 1.0 indicates no reduction in solar gain, 0.85 indicates 15% reduction, etc. If not provided, the OS-HPXML default (see &lt;a href='https://openstudio-hpxml.readthedocs.io/en/v1.7.0/workflow_inputs.html#hpxml-windows'&gt;HPXML Windows&lt;/a&gt;) is used.</description>
      <type>String</type>
      <units>Frac</units>
      <required>false</required>
      <model_dependent>false</model_dependent>
    </argument>
    <argument>
      <name>window_interior_shading_summer</name>
      <display_name>Windows: Summer Interior Shading</display_name>
      <description>Interior shading coefficient for the summer season. 1.0 indicates no reduction in solar gain, 0.85 indicates 15% reduction, etc. If not provided, the OS-HPXML default (see &lt;a href='https://openstudio-hpxml.readthedocs.io/en/v1.7.0/workflow_inputs.html#hpxml-windows'&gt;HPXML Windows&lt;/a&gt;) is used.</description>
      <type>String</type>
      <units>Frac</units>
      <required>false</required>
      <model_dependent>false</model_dependent>
    </argument>
    <argument>
      <name>window_exterior_shading_winter</name>
      <display_name>Windows: Winter Exterior Shading</display_name>
      <description>Exterior shading coefficient for the winter season. 1.0 indicates no reduction in solar gain, 0.85 indicates 15% reduction, etc. If not provided, the OS-HPXML default (see &lt;a href='https://openstudio-hpxml.readthedocs.io/en/v1.7.0/workflow_inputs.html#hpxml-windows'&gt;HPXML Windows&lt;/a&gt;) is used.</description>
      <type>String</type>
      <units>Frac</units>
      <required>false</required>
      <model_dependent>false</model_dependent>
    </argument>
    <argument>
      <name>window_exterior_shading_summer</name>
      <display_name>Windows: Summer Exterior Shading</display_name>
      <description>Exterior shading coefficient for the summer season. 1.0 indicates no reduction in solar gain, 0.85 indicates 15% reduction, etc. If not provided, the OS-HPXML default (see &lt;a href='https://openstudio-hpxml.readthedocs.io/en/v1.7.0/workflow_inputs.html#hpxml-windows'&gt;HPXML Windows&lt;/a&gt;) is used.</description>
      <type>String</type>
      <units>Frac</units>
      <required>false</required>
      <model_dependent>false</model_dependent>
    </argument>
    <argument>
      <name>window_shading_summer_season</name>
      <display_name>Windows: Shading Summer Season</display_name>
      <description>Enter a date like 'May 1 - Sep 30'. Defines the summer season for purposes of shading coefficients; the rest of the year is assumed to be winter. If not provided, the OS-HPXML default (see &lt;a href='https://openstudio-hpxml.readthedocs.io/en/v1.7.0/workflow_inputs.html#hpxml-windows'&gt;HPXML Windows&lt;/a&gt;) is used.</description>
      <type>String</type>
      <units></units>
      <required>false</required>
      <model_dependent>false</model_dependent>
    </argument>
    <argument>
      <name>window_storm_type</name>
      <display_name>Windows: Storm Type</display_name>
      <description>The type of storm, if present. If not provided, assumes there is no storm.</description>
      <type>Choice</type>
      <units></units>
      <required>false</required>
      <model_dependent>false</model_dependent>
      <choices>
        <choice>
          <value>auto</value>
          <display_name>auto</display_name>
        </choice>
        <choice>
          <value>clear</value>
          <display_name>clear</display_name>
        </choice>
        <choice>
          <value>low-e</value>
          <display_name>low-e</display_name>
        </choice>
      </choices>
    </argument>
    <argument>
      <name>overhangs_front_depth</name>
      <display_name>Overhangs: Front Depth</display_name>
      <description>The depth of overhangs for windows for the front facade.</description>
      <type>Double</type>
      <units>ft</units>
      <required>true</required>
      <model_dependent>false</model_dependent>
      <default_value>0</default_value>
    </argument>
    <argument>
      <name>overhangs_front_distance_to_top_of_window</name>
      <display_name>Overhangs: Front Distance to Top of Window</display_name>
      <description>The overhangs distance to the top of window for the front facade.</description>
      <type>Double</type>
      <units>ft</units>
      <required>true</required>
      <model_dependent>false</model_dependent>
      <default_value>0</default_value>
    </argument>
    <argument>
      <name>overhangs_front_distance_to_bottom_of_window</name>
      <display_name>Overhangs: Front Distance to Bottom of Window</display_name>
      <description>The overhangs distance to the bottom of window for the front facade.</description>
      <type>Double</type>
      <units>ft</units>
      <required>true</required>
      <model_dependent>false</model_dependent>
      <default_value>4</default_value>
    </argument>
    <argument>
      <name>overhangs_back_depth</name>
      <display_name>Overhangs: Back Depth</display_name>
      <description>The depth of overhangs for windows for the back facade.</description>
      <type>Double</type>
      <units>ft</units>
      <required>true</required>
      <model_dependent>false</model_dependent>
      <default_value>0</default_value>
    </argument>
    <argument>
      <name>overhangs_back_distance_to_top_of_window</name>
      <display_name>Overhangs: Back Distance to Top of Window</display_name>
      <description>The overhangs distance to the top of window for the back facade.</description>
      <type>Double</type>
      <units>ft</units>
      <required>true</required>
      <model_dependent>false</model_dependent>
      <default_value>0</default_value>
    </argument>
    <argument>
      <name>overhangs_back_distance_to_bottom_of_window</name>
      <display_name>Overhangs: Back Distance to Bottom of Window</display_name>
      <description>The overhangs distance to the bottom of window for the back facade.</description>
      <type>Double</type>
      <units>ft</units>
      <required>true</required>
      <model_dependent>false</model_dependent>
      <default_value>4</default_value>
    </argument>
    <argument>
      <name>overhangs_left_depth</name>
      <display_name>Overhangs: Left Depth</display_name>
      <description>The depth of overhangs for windows for the left facade.</description>
      <type>Double</type>
      <units>ft</units>
      <required>true</required>
      <model_dependent>false</model_dependent>
      <default_value>0</default_value>
    </argument>
    <argument>
      <name>overhangs_left_distance_to_top_of_window</name>
      <display_name>Overhangs: Left Distance to Top of Window</display_name>
      <description>The overhangs distance to the top of window for the left facade.</description>
      <type>Double</type>
      <units>ft</units>
      <required>true</required>
      <model_dependent>false</model_dependent>
      <default_value>0</default_value>
    </argument>
    <argument>
      <name>overhangs_left_distance_to_bottom_of_window</name>
      <display_name>Overhangs: Left Distance to Bottom of Window</display_name>
      <description>The overhangs distance to the bottom of window for the left facade.</description>
      <type>Double</type>
      <units>ft</units>
      <required>true</required>
      <model_dependent>false</model_dependent>
      <default_value>4</default_value>
    </argument>
    <argument>
      <name>overhangs_right_depth</name>
      <display_name>Overhangs: Right Depth</display_name>
      <description>The depth of overhangs for windows for the right facade.</description>
      <type>Double</type>
      <units>ft</units>
      <required>true</required>
      <model_dependent>false</model_dependent>
      <default_value>0</default_value>
    </argument>
    <argument>
      <name>overhangs_right_distance_to_top_of_window</name>
      <display_name>Overhangs: Right Distance to Top of Window</display_name>
      <description>The overhangs distance to the top of window for the right facade.</description>
      <type>Double</type>
      <units>ft</units>
      <required>true</required>
      <model_dependent>false</model_dependent>
      <default_value>0</default_value>
    </argument>
    <argument>
      <name>overhangs_right_distance_to_bottom_of_window</name>
      <display_name>Overhangs: Right Distance to Bottom of Window</display_name>
      <description>The overhangs distance to the bottom of window for the right facade.</description>
      <type>Double</type>
      <units>ft</units>
      <required>true</required>
      <model_dependent>false</model_dependent>
      <default_value>4</default_value>
    </argument>
    <argument>
      <name>skylight_area_front</name>
      <display_name>Skylights: Front Roof Area</display_name>
      <description>The amount of skylight area on the unit's front conditioned roof facade.</description>
      <type>Double</type>
      <units>ft^2</units>
      <required>true</required>
      <model_dependent>false</model_dependent>
      <default_value>0</default_value>
    </argument>
    <argument>
      <name>skylight_area_back</name>
      <display_name>Skylights: Back Roof Area</display_name>
      <description>The amount of skylight area on the unit's back conditioned roof facade.</description>
      <type>Double</type>
      <units>ft^2</units>
      <required>true</required>
      <model_dependent>false</model_dependent>
      <default_value>0</default_value>
    </argument>
    <argument>
      <name>skylight_area_left</name>
      <display_name>Skylights: Left Roof Area</display_name>
      <description>The amount of skylight area on the unit's left conditioned roof facade (when viewed from the front).</description>
      <type>Double</type>
      <units>ft^2</units>
      <required>true</required>
      <model_dependent>false</model_dependent>
      <default_value>0</default_value>
    </argument>
    <argument>
      <name>skylight_area_right</name>
      <display_name>Skylights: Right Roof Area</display_name>
      <description>The amount of skylight area on the unit's right conditioned roof facade (when viewed from the front).</description>
      <type>Double</type>
      <units>ft^2</units>
      <required>true</required>
      <model_dependent>false</model_dependent>
      <default_value>0</default_value>
    </argument>
    <argument>
      <name>skylight_ufactor</name>
      <display_name>Skylights: U-Factor</display_name>
      <description>Full-assembly NFRC U-factor.</description>
      <type>Double</type>
      <units>Btu/hr-ft^2-R</units>
      <required>true</required>
      <model_dependent>false</model_dependent>
      <default_value>0.33</default_value>
    </argument>
    <argument>
      <name>skylight_shgc</name>
      <display_name>Skylights: SHGC</display_name>
      <description>Full-assembly NFRC solar heat gain coefficient.</description>
      <type>Double</type>
      <required>true</required>
      <model_dependent>false</model_dependent>
      <default_value>0.45</default_value>
    </argument>
    <argument>
      <name>skylight_storm_type</name>
      <display_name>Skylights: Storm Type</display_name>
      <description>The type of storm, if present. If not provided, assumes there is no storm.</description>
      <type>Choice</type>
      <units></units>
      <required>false</required>
      <model_dependent>false</model_dependent>
      <choices>
        <choice>
          <value>auto</value>
          <display_name>auto</display_name>
        </choice>
        <choice>
          <value>clear</value>
          <display_name>clear</display_name>
        </choice>
        <choice>
          <value>low-e</value>
          <display_name>low-e</display_name>
        </choice>
      </choices>
    </argument>
    <argument>
      <name>door_area</name>
      <display_name>Doors: Area</display_name>
      <description>The area of the opaque door(s).</description>
      <type>Double</type>
      <units>ft^2</units>
      <required>true</required>
      <model_dependent>false</model_dependent>
      <default_value>20</default_value>
    </argument>
    <argument>
      <name>door_rvalue</name>
      <display_name>Doors: R-value</display_name>
      <description>R-value of the opaque door(s).</description>
      <type>Double</type>
      <units>h-ft^2-R/Btu</units>
      <required>true</required>
      <model_dependent>false</model_dependent>
      <default_value>4.4</default_value>
    </argument>
    <argument>
      <name>air_leakage_units</name>
      <display_name>Air Leakage: Units</display_name>
      <description>The unit of measure for the air leakage.</description>
      <type>Choice</type>
      <required>true</required>
      <model_dependent>false</model_dependent>
      <default_value>ACH</default_value>
      <choices>
        <choice>
          <value>ACH</value>
          <display_name>ACH</display_name>
        </choice>
        <choice>
          <value>CFM</value>
          <display_name>CFM</display_name>
        </choice>
        <choice>
          <value>ACHnatural</value>
          <display_name>ACHnatural</display_name>
        </choice>
        <choice>
          <value>CFMnatural</value>
          <display_name>CFMnatural</display_name>
        </choice>
        <choice>
          <value>EffectiveLeakageArea</value>
          <display_name>EffectiveLeakageArea</display_name>
        </choice>
      </choices>
    </argument>
    <argument>
      <name>air_leakage_house_pressure</name>
      <display_name>Air Leakage: House Pressure</display_name>
      <description>The house pressure relative to outside. Required when units are ACH or CFM.</description>
      <type>Double</type>
      <units>Pa</units>
      <required>true</required>
      <model_dependent>false</model_dependent>
      <default_value>50</default_value>
    </argument>
    <argument>
      <name>air_leakage_value</name>
      <display_name>Air Leakage: Value</display_name>
      <description>Air exchange rate value. For 'EffectiveLeakageArea', provide value in sq. in.</description>
      <type>Double</type>
      <required>true</required>
      <model_dependent>false</model_dependent>
      <default_value>3</default_value>
    </argument>
    <argument>
      <name>air_leakage_type</name>
      <display_name>Air Leakage: Type</display_name>
      <description>Type of air leakage. If 'unit total', represents the total infiltration to the unit as measured by a compartmentalization test, in which case the air leakage value will be adjusted by the ratio of exterior envelope surface area to total envelope surface area. Otherwise, if 'unit exterior only', represents the infiltration to the unit from outside only as measured by a guarded test. Required when unit type is single-family attached or apartment unit.</description>
      <type>Choice</type>
      <units></units>
      <required>false</required>
      <model_dependent>false</model_dependent>
      <choices>
        <choice>
          <value>auto</value>
          <display_name>auto</display_name>
        </choice>
        <choice>
          <value>unit total</value>
          <display_name>unit total</display_name>
        </choice>
        <choice>
          <value>unit exterior only</value>
          <display_name>unit exterior only</display_name>
        </choice>
      </choices>
    </argument>
    <argument>
      <name>heating_system_type</name>
      <display_name>Heating System: Type</display_name>
      <description>The type of heating system. Use 'none' if there is no heating system or if there is a heat pump serving a heating load.</description>
      <type>Choice</type>
      <required>true</required>
      <model_dependent>false</model_dependent>
      <default_value>Furnace</default_value>
      <choices>
        <choice>
          <value>none</value>
          <display_name>none</display_name>
        </choice>
        <choice>
          <value>Furnace</value>
          <display_name>Furnace</display_name>
        </choice>
        <choice>
          <value>WallFurnace</value>
          <display_name>WallFurnace</display_name>
        </choice>
        <choice>
          <value>FloorFurnace</value>
          <display_name>FloorFurnace</display_name>
        </choice>
        <choice>
          <value>Boiler</value>
          <display_name>Boiler</display_name>
        </choice>
        <choice>
          <value>ElectricResistance</value>
          <display_name>ElectricResistance</display_name>
        </choice>
        <choice>
          <value>Stove</value>
          <display_name>Stove</display_name>
        </choice>
        <choice>
          <value>SpaceHeater</value>
          <display_name>SpaceHeater</display_name>
        </choice>
        <choice>
          <value>Fireplace</value>
          <display_name>Fireplace</display_name>
        </choice>
        <choice>
          <value>Shared Boiler w/ Baseboard</value>
          <display_name>Shared Boiler w/ Baseboard</display_name>
        </choice>
        <choice>
          <value>Shared Boiler w/ Ductless Fan Coil</value>
          <display_name>Shared Boiler w/ Ductless Fan Coil</display_name>
        </choice>
      </choices>
    </argument>
    <argument>
      <name>heating_system_fuel</name>
      <display_name>Heating System: Fuel Type</display_name>
      <description>The fuel type of the heating system. Ignored for ElectricResistance.</description>
      <type>Choice</type>
      <required>true</required>
      <model_dependent>false</model_dependent>
      <default_value>natural gas</default_value>
      <choices>
        <choice>
          <value>electricity</value>
          <display_name>electricity</display_name>
        </choice>
        <choice>
          <value>natural gas</value>
          <display_name>natural gas</display_name>
        </choice>
        <choice>
          <value>fuel oil</value>
          <display_name>fuel oil</display_name>
        </choice>
        <choice>
          <value>propane</value>
          <display_name>propane</display_name>
        </choice>
        <choice>
          <value>wood</value>
          <display_name>wood</display_name>
        </choice>
        <choice>
          <value>wood pellets</value>
          <display_name>wood pellets</display_name>
        </choice>
        <choice>
          <value>coal</value>
          <display_name>coal</display_name>
        </choice>
      </choices>
    </argument>
    <argument>
      <name>heating_system_heating_efficiency</name>
      <display_name>Heating System: Rated AFUE or Percent</display_name>
      <description>The rated heating efficiency value of the heating system.</description>
      <type>Double</type>
      <units>Frac</units>
      <required>true</required>
      <model_dependent>false</model_dependent>
      <default_value>0.78</default_value>
    </argument>
    <argument>
      <name>heating_system_heating_capacity</name>
      <display_name>Heating System: Heating Capacity</display_name>
      <description>The output heating capacity of the heating system. If not provided, the OS-HPXML autosized default (see &lt;a href='https://openstudio-hpxml.readthedocs.io/en/v1.7.0/workflow_inputs.html#hpxml-heating-systems'&gt;HPXML Heating Systems&lt;/a&gt;) is used.</description>
      <type>String</type>
      <units>Btu/hr</units>
      <required>false</required>
      <model_dependent>false</model_dependent>
    </argument>
    <argument>
      <name>heating_system_heating_autosizing_factor</name>
      <display_name>Heating System: Heating Autosizing Factor</display_name>
      <description>The scaling factor applied to the auto-sizing methodology. If not provided, 1.0 is used.</description>
      <type>String</type>
      <units></units>
      <required>false</required>
      <model_dependent>false</model_dependent>
    </argument>
    <argument>
      <name>heating_system_fraction_heat_load_served</name>
      <display_name>Heating System: Fraction Heat Load Served</display_name>
      <description>The heating load served by the heating system.</description>
      <type>Double</type>
      <units>Frac</units>
      <required>true</required>
      <model_dependent>false</model_dependent>
      <default_value>1</default_value>
    </argument>
    <argument>
      <name>heating_system_pilot_light</name>
      <display_name>Heating System: Pilot Light</display_name>
      <description>The fuel usage of the pilot light. Applies only to Furnace, WallFurnace, FloorFurnace, Stove, Boiler, and Fireplace with non-electric fuel type. If not provided, assumes no pilot light.</description>
      <type>String</type>
      <units>Btuh</units>
      <required>false</required>
      <model_dependent>false</model_dependent>
    </argument>
    <argument>
      <name>cooling_system_type</name>
      <display_name>Cooling System: Type</display_name>
      <description>The type of cooling system. Use 'none' if there is no cooling system or if there is a heat pump serving a cooling load.</description>
      <type>Choice</type>
      <required>true</required>
      <model_dependent>false</model_dependent>
      <default_value>central air conditioner</default_value>
      <choices>
        <choice>
          <value>none</value>
          <display_name>none</display_name>
        </choice>
        <choice>
          <value>central air conditioner</value>
          <display_name>central air conditioner</display_name>
        </choice>
        <choice>
          <value>room air conditioner</value>
          <display_name>room air conditioner</display_name>
        </choice>
        <choice>
          <value>evaporative cooler</value>
          <display_name>evaporative cooler</display_name>
        </choice>
        <choice>
          <value>mini-split</value>
          <display_name>mini-split</display_name>
        </choice>
        <choice>
          <value>packaged terminal air conditioner</value>
          <display_name>packaged terminal air conditioner</display_name>
        </choice>
      </choices>
    </argument>
    <argument>
      <name>cooling_system_cooling_efficiency_type</name>
      <display_name>Cooling System: Efficiency Type</display_name>
      <description>The efficiency type of the cooling system. System types central air conditioner and mini-split use SEER or SEER2. System types room air conditioner and packaged terminal air conditioner use EER or CEER. Ignored for system type evaporative cooler.</description>
      <type>Choice</type>
      <required>true</required>
      <model_dependent>false</model_dependent>
      <default_value>SEER</default_value>
      <choices>
        <choice>
          <value>SEER</value>
          <display_name>SEER</display_name>
        </choice>
        <choice>
          <value>SEER2</value>
          <display_name>SEER2</display_name>
        </choice>
        <choice>
          <value>EER</value>
          <display_name>EER</display_name>
        </choice>
        <choice>
          <value>CEER</value>
          <display_name>CEER</display_name>
        </choice>
      </choices>
    </argument>
    <argument>
      <name>cooling_system_cooling_efficiency</name>
      <display_name>Cooling System: Efficiency</display_name>
      <description>The rated efficiency value of the cooling system. Ignored for evaporative cooler.</description>
      <type>Double</type>
      <required>true</required>
      <model_dependent>false</model_dependent>
      <default_value>13</default_value>
    </argument>
    <argument>
      <name>cooling_system_cooling_compressor_type</name>
      <display_name>Cooling System: Cooling Compressor Type</display_name>
      <description>The compressor type of the cooling system. Only applies to central air conditioner and mini-split. If not provided, the OS-HPXML default (see &lt;a href='https://openstudio-hpxml.readthedocs.io/en/v1.7.0/workflow_inputs.html#central-air-conditioner'&gt;Central Air Conditioner&lt;/a&gt;, &lt;a href='https://openstudio-hpxml.readthedocs.io/en/v1.7.0/workflow_inputs.html#mini-split-air-conditioner'&gt;Mini-Split Air Conditioner&lt;/a&gt;) is used.</description>
      <type>Choice</type>
      <units></units>
      <required>false</required>
      <model_dependent>false</model_dependent>
      <choices>
        <choice>
          <value>auto</value>
          <display_name>auto</display_name>
        </choice>
        <choice>
          <value>single stage</value>
          <display_name>single stage</display_name>
        </choice>
        <choice>
          <value>two stage</value>
          <display_name>two stage</display_name>
        </choice>
        <choice>
          <value>variable speed</value>
          <display_name>variable speed</display_name>
        </choice>
      </choices>
    </argument>
    <argument>
      <name>cooling_system_cooling_sensible_heat_fraction</name>
      <display_name>Cooling System: Cooling Sensible Heat Fraction</display_name>
      <description>The sensible heat fraction of the cooling system. Ignored for evaporative cooler. If not provided, the OS-HPXML default (see &lt;a href='https://openstudio-hpxml.readthedocs.io/en/v1.7.0/workflow_inputs.html#central-air-conditioner'&gt;Central Air Conditioner&lt;/a&gt;, &lt;a href='https://openstudio-hpxml.readthedocs.io/en/v1.7.0/workflow_inputs.html#room-air-conditioner'&gt;Room Air Conditioner&lt;/a&gt;, &lt;a href='https://openstudio-hpxml.readthedocs.io/en/v1.7.0/workflow_inputs.html#packaged-terminal-air-conditioner'&gt;Packaged Terminal Air Conditioner&lt;/a&gt;, &lt;a href='https://openstudio-hpxml.readthedocs.io/en/v1.7.0/workflow_inputs.html#mini-split-air-conditioner'&gt;Mini-Split Air Conditioner&lt;/a&gt;) is used.</description>
      <type>String</type>
      <units>Frac</units>
      <required>false</required>
      <model_dependent>false</model_dependent>
    </argument>
    <argument>
      <name>cooling_system_cooling_capacity</name>
      <display_name>Cooling System: Cooling Capacity</display_name>
      <description>The output cooling capacity of the cooling system. If not provided, the OS-HPXML autosized default (see &lt;a href='https://openstudio-hpxml.readthedocs.io/en/v1.7.0/workflow_inputs.html#central-air-conditioner'&gt;Central Air Conditioner&lt;/a&gt;, &lt;a href='https://openstudio-hpxml.readthedocs.io/en/v1.7.0/workflow_inputs.html#room-air-conditioner'&gt;Room Air Conditioner&lt;/a&gt;, &lt;a href='https://openstudio-hpxml.readthedocs.io/en/v1.7.0/workflow_inputs.html#packaged-terminal-air-conditioner'&gt;Packaged Terminal Air Conditioner&lt;/a&gt;, &lt;a href='https://openstudio-hpxml.readthedocs.io/en/v1.7.0/workflow_inputs.html#evaporative-cooler'&gt;Evaporative Cooler&lt;/a&gt;, &lt;a href='https://openstudio-hpxml.readthedocs.io/en/v1.7.0/workflow_inputs.html#mini-split-air-conditioner'&gt;Mini-Split Air Conditioner&lt;/a&gt;) is used.</description>
      <type>String</type>
      <units>Btu/hr</units>
      <required>false</required>
      <model_dependent>false</model_dependent>
    </argument>
    <argument>
      <name>cooling_system_cooling_autosizing_factor</name>
      <display_name>Cooling System: Cooling Autosizing Factor</display_name>
      <description>The scaling factor applied to the auto-sizing methodology. If not provided, 1.0 is used.</description>
      <type>String</type>
      <units></units>
      <required>false</required>
      <model_dependent>false</model_dependent>
    </argument>
    <argument>
      <name>cooling_system_fraction_cool_load_served</name>
      <display_name>Cooling System: Fraction Cool Load Served</display_name>
      <description>The cooling load served by the cooling system.</description>
      <type>Double</type>
      <units>Frac</units>
      <required>true</required>
      <model_dependent>false</model_dependent>
      <default_value>1</default_value>
    </argument>
    <argument>
      <name>cooling_system_is_ducted</name>
      <display_name>Cooling System: Is Ducted</display_name>
      <description>Whether the cooling system is ducted or not. Only used for mini-split and evaporative cooler. It's assumed that central air conditioner is ducted, and room air conditioner and packaged terminal air conditioner are not ducted.</description>
      <type>Choice</type>
      <units></units>
      <required>false</required>
      <model_dependent>false</model_dependent>
      <choices>
        <choice>
          <value>auto</value>
          <display_name>auto</display_name>
        </choice>
        <choice>
          <value>true</value>
          <display_name>true</display_name>
        </choice>
        <choice>
          <value>false</value>
          <display_name>false</display_name>
        </choice>
      </choices>
    </argument>
    <argument>
      <name>cooling_system_crankcase_heater_watts</name>
      <display_name>Cooling System: Crankcase Heater Power Watts</display_name>
      <description>Cooling system crankcase heater power consumption in Watts. Applies only to central air conditioner, room air conditioner, packaged terminal air conditioner and mini-split. If not provided, the OS-HPXML default (see &lt;a href='https://openstudio-hpxml.readthedocs.io/en/v1.7.0/workflow_inputs.html#central-air-conditioner'&gt;Central Air Conditioner&lt;/a&gt;, &lt;a href='https://openstudio-hpxml.readthedocs.io/en/v1.7.0/workflow_inputs.html#room-air-conditioner'&gt;Room Air Conditioner&lt;/a&gt;, &lt;a href='https://openstudio-hpxml.readthedocs.io/en/v1.7.0/workflow_inputs.html#packaged-terminal-air-conditioner'&gt;Packaged Terminal Air Conditioner&lt;/a&gt;, &lt;a href='https://openstudio-hpxml.readthedocs.io/en/v1.7.0/workflow_inputs.html#mini-split-air-conditioner'&gt;Mini-Split Air Conditioner&lt;/a&gt;) is used.</description>
      <type>String</type>
      <units>W</units>
      <required>false</required>
      <model_dependent>false</model_dependent>
    </argument>
    <argument>
      <name>cooling_system_integrated_heating_system_fuel</name>
      <display_name>Cooling System: Integrated Heating System Fuel Type</display_name>
      <description>The fuel type of the heating system integrated into cooling system. Only used for packaged terminal air conditioner and room air conditioner.</description>
      <type>Choice</type>
      <units></units>
      <required>false</required>
      <model_dependent>false</model_dependent>
      <choices>
        <choice>
          <value>auto</value>
          <display_name>auto</display_name>
        </choice>
        <choice>
          <value>electricity</value>
          <display_name>electricity</display_name>
        </choice>
        <choice>
          <value>natural gas</value>
          <display_name>natural gas</display_name>
        </choice>
        <choice>
          <value>fuel oil</value>
          <display_name>fuel oil</display_name>
        </choice>
        <choice>
          <value>propane</value>
          <display_name>propane</display_name>
        </choice>
        <choice>
          <value>wood</value>
          <display_name>wood</display_name>
        </choice>
        <choice>
          <value>wood pellets</value>
          <display_name>wood pellets</display_name>
        </choice>
        <choice>
          <value>coal</value>
          <display_name>coal</display_name>
        </choice>
      </choices>
    </argument>
    <argument>
      <name>cooling_system_integrated_heating_system_efficiency_percent</name>
      <display_name>Cooling System: Integrated Heating System Efficiency</display_name>
      <description>The rated heating efficiency value of the heating system integrated into cooling system. Only used for packaged terminal air conditioner and room air conditioner.</description>
      <type>String</type>
      <units>Frac</units>
      <required>false</required>
      <model_dependent>false</model_dependent>
    </argument>
    <argument>
      <name>cooling_system_integrated_heating_system_capacity</name>
      <display_name>Cooling System: Integrated Heating System Heating Capacity</display_name>
      <description>The output heating capacity of the heating system integrated into cooling system. If not provided, the OS-HPXML autosized default (see &lt;a href='https://openstudio-hpxml.readthedocs.io/en/v1.7.0/workflow_inputs.html#room-air-conditioner'&gt;Room Air Conditioner&lt;/a&gt;, &lt;a href='https://openstudio-hpxml.readthedocs.io/en/v1.7.0/workflow_inputs.html#packaged-terminal-air-conditioner'&gt;Packaged Terminal Air Conditioner&lt;/a&gt;) is used. Only used for room air conditioner and packaged terminal air conditioner.</description>
      <type>String</type>
      <units>Btu/hr</units>
      <required>false</required>
      <model_dependent>false</model_dependent>
    </argument>
    <argument>
      <name>cooling_system_integrated_heating_system_fraction_heat_load_served</name>
      <display_name>Cooling System: Integrated Heating System Fraction Heat Load Served</display_name>
      <description>The heating load served by the heating system integrated into cooling system. Only used for packaged terminal air conditioner and room air conditioner.</description>
      <type>String</type>
      <units>Frac</units>
      <required>false</required>
      <model_dependent>false</model_dependent>
    </argument>
    <argument>
      <name>heat_pump_type</name>
      <display_name>Heat Pump: Type</display_name>
      <description>The type of heat pump. Use 'none' if there is no heat pump.</description>
      <type>Choice</type>
      <required>true</required>
      <model_dependent>false</model_dependent>
      <default_value>none</default_value>
      <choices>
        <choice>
          <value>none</value>
          <display_name>none</display_name>
        </choice>
        <choice>
          <value>air-to-air</value>
          <display_name>air-to-air</display_name>
        </choice>
        <choice>
          <value>mini-split</value>
          <display_name>mini-split</display_name>
        </choice>
        <choice>
          <value>ground-to-air</value>
          <display_name>ground-to-air</display_name>
        </choice>
        <choice>
          <value>packaged terminal heat pump</value>
          <display_name>packaged terminal heat pump</display_name>
        </choice>
        <choice>
          <value>room air conditioner with reverse cycle</value>
          <display_name>room air conditioner with reverse cycle</display_name>
        </choice>
      </choices>
    </argument>
    <argument>
      <name>heat_pump_heating_efficiency_type</name>
      <display_name>Heat Pump: Heating Efficiency Type</display_name>
      <description>The heating efficiency type of heat pump. System types air-to-air and mini-split use HSPF or HSPF2. System types ground-to-air, packaged terminal heat pump and room air conditioner with reverse cycle use COP.</description>
      <type>Choice</type>
      <required>true</required>
      <model_dependent>false</model_dependent>
      <default_value>HSPF</default_value>
      <choices>
        <choice>
          <value>HSPF</value>
          <display_name>HSPF</display_name>
        </choice>
        <choice>
          <value>HSPF2</value>
          <display_name>HSPF2</display_name>
        </choice>
        <choice>
          <value>COP</value>
          <display_name>COP</display_name>
        </choice>
      </choices>
    </argument>
    <argument>
      <name>heat_pump_heating_efficiency</name>
      <display_name>Heat Pump: Heating Efficiency</display_name>
      <description>The rated heating efficiency value of the heat pump.</description>
      <type>Double</type>
      <required>true</required>
      <model_dependent>false</model_dependent>
      <default_value>7.7</default_value>
    </argument>
    <argument>
      <name>heat_pump_cooling_efficiency_type</name>
      <display_name>Heat Pump: Cooling Efficiency Type</display_name>
      <description>The cooling efficiency type of heat pump. System types air-to-air and mini-split use SEER or SEER2. System types ground-to-air, packaged terminal heat pump and room air conditioner with reverse cycle use EER.</description>
      <type>Choice</type>
      <required>true</required>
      <model_dependent>false</model_dependent>
      <default_value>SEER</default_value>
      <choices>
        <choice>
          <value>SEER</value>
          <display_name>SEER</display_name>
        </choice>
        <choice>
          <value>SEER2</value>
          <display_name>SEER2</display_name>
        </choice>
        <choice>
          <value>EER</value>
          <display_name>EER</display_name>
        </choice>
        <choice>
          <value>CEER</value>
          <display_name>CEER</display_name>
        </choice>
      </choices>
    </argument>
    <argument>
      <name>heat_pump_cooling_efficiency</name>
      <display_name>Heat Pump: Cooling Efficiency</display_name>
      <description>The rated cooling efficiency value of the heat pump.</description>
      <type>Double</type>
      <required>true</required>
      <model_dependent>false</model_dependent>
      <default_value>13</default_value>
    </argument>
    <argument>
      <name>heat_pump_cooling_compressor_type</name>
      <display_name>Heat Pump: Cooling Compressor Type</display_name>
      <description>The compressor type of the heat pump. Only applies to air-to-air and mini-split. If not provided, the OS-HPXML default (see &lt;a href='https://openstudio-hpxml.readthedocs.io/en/v1.7.0/workflow_inputs.html#air-to-air-heat-pump'&gt;Air-to-Air Heat Pump&lt;/a&gt;, &lt;a href='https://openstudio-hpxml.readthedocs.io/en/v1.7.0/workflow_inputs.html#mini-split-heat-pump'&gt;Mini-Split Heat Pump&lt;/a&gt;) is used.</description>
      <type>Choice</type>
      <units></units>
      <required>false</required>
      <model_dependent>false</model_dependent>
      <choices>
        <choice>
          <value>auto</value>
          <display_name>auto</display_name>
        </choice>
        <choice>
          <value>single stage</value>
          <display_name>single stage</display_name>
        </choice>
        <choice>
          <value>two stage</value>
          <display_name>two stage</display_name>
        </choice>
        <choice>
          <value>variable speed</value>
          <display_name>variable speed</display_name>
        </choice>
      </choices>
    </argument>
    <argument>
      <name>heat_pump_cooling_sensible_heat_fraction</name>
      <display_name>Heat Pump: Cooling Sensible Heat Fraction</display_name>
      <description>The sensible heat fraction of the heat pump. If not provided, the OS-HPXML default (see &lt;a href='https://openstudio-hpxml.readthedocs.io/en/v1.7.0/workflow_inputs.html#air-to-air-heat-pump'&gt;Air-to-Air Heat Pump&lt;/a&gt;, &lt;a href='https://openstudio-hpxml.readthedocs.io/en/v1.7.0/workflow_inputs.html#mini-split-heat-pump'&gt;Mini-Split Heat Pump&lt;/a&gt;, &lt;a href='https://openstudio-hpxml.readthedocs.io/en/v1.7.0/workflow_inputs.html#packaged-terminal-heat-pump'&gt;Packaged Terminal Heat Pump&lt;/a&gt;, &lt;a href='https://openstudio-hpxml.readthedocs.io/en/v1.7.0/workflow_inputs.html#room-air-conditioner-w-reverse-cycle'&gt;Room Air Conditioner w/ Reverse Cycle&lt;/a&gt;, &lt;a href='https://openstudio-hpxml.readthedocs.io/en/v1.7.0/workflow_inputs.html#ground-to-air-heat-pump'&gt;Ground-to-Air Heat Pump&lt;/a&gt;) is used.</description>
      <type>String</type>
      <units>Frac</units>
      <required>false</required>
      <model_dependent>false</model_dependent>
    </argument>
    <argument>
      <name>heat_pump_heating_capacity</name>
      <display_name>Heat Pump: Heating Capacity</display_name>
      <description>The output heating capacity of the heat pump. If not provided, the OS-HPXML autosized default (see &lt;a href='https://openstudio-hpxml.readthedocs.io/en/v1.7.0/workflow_inputs.html#air-to-air-heat-pump'&gt;Air-to-Air Heat Pump&lt;/a&gt;, &lt;a href='https://openstudio-hpxml.readthedocs.io/en/v1.7.0/workflow_inputs.html#mini-split-heat-pump'&gt;Mini-Split Heat Pump&lt;/a&gt;, &lt;a href='https://openstudio-hpxml.readthedocs.io/en/v1.7.0/workflow_inputs.html#packaged-terminal-heat-pump'&gt;Packaged Terminal Heat Pump&lt;/a&gt;, &lt;a href='https://openstudio-hpxml.readthedocs.io/en/v1.7.0/workflow_inputs.html#room-air-conditioner-w-reverse-cycle'&gt;Room Air Conditioner w/ Reverse Cycle&lt;/a&gt;, &lt;a href='https://openstudio-hpxml.readthedocs.io/en/v1.7.0/workflow_inputs.html#ground-to-air-heat-pump'&gt;Ground-to-Air Heat Pump&lt;/a&gt;) is used.</description>
      <type>String</type>
      <units>Btu/hr</units>
      <required>false</required>
      <model_dependent>false</model_dependent>
    </argument>
    <argument>
      <name>heat_pump_heating_autosizing_factor</name>
      <display_name>Heat Pump: Heating Autosizing Factor</display_name>
      <description>The scaling factor applied to the auto-sizing methodology. If not provided, 1.0 is used.</description>
      <type>String</type>
      <units></units>
      <required>false</required>
      <model_dependent>false</model_dependent>
    </argument>
    <argument>
      <name>heat_pump_heating_capacity_retention_fraction</name>
      <display_name>Heat Pump: Heating Capacity Retention Fraction</display_name>
      <description>The output heating capacity of the heat pump at a user-specified temperature (e.g., 17F or 5F) divided by the above nominal heating capacity. Applies to all heat pump types except ground-to-air. If not provided, the OS-HPXML default (see &lt;a href='https://openstudio-hpxml.readthedocs.io/en/v1.7.0/workflow_inputs.html#air-to-air-heat-pump'&gt;Air-to-Air Heat Pump&lt;/a&gt;, &lt;a href='https://openstudio-hpxml.readthedocs.io/en/v1.7.0/workflow_inputs.html#mini-split-heat-pump'&gt;Mini-Split Heat Pump&lt;/a&gt;, &lt;a href='https://openstudio-hpxml.readthedocs.io/en/v1.7.0/workflow_inputs.html#packaged-terminal-heat-pump'&gt;Packaged Terminal Heat Pump&lt;/a&gt;, &lt;a href='https://openstudio-hpxml.readthedocs.io/en/v1.7.0/workflow_inputs.html#room-air-conditioner-w-reverse-cycle'&gt;Room Air Conditioner w/ Reverse Cycle&lt;/a&gt;) is used.</description>
      <type>String</type>
      <units>Frac</units>
      <required>false</required>
      <model_dependent>false</model_dependent>
    </argument>
    <argument>
      <name>heat_pump_heating_capacity_retention_temp</name>
      <display_name>Heat Pump: Heating Capacity Retention Temperature</display_name>
      <description>The user-specified temperature (e.g., 17F or 5F) for the above heating capacity retention fraction. Applies to all heat pump types except ground-to-air. Required if the Heating Capacity Retention Fraction is provided.</description>
      <type>String</type>
      <units>deg-F</units>
      <required>false</required>
      <model_dependent>false</model_dependent>
    </argument>
    <argument>
      <name>heat_pump_cooling_capacity</name>
      <display_name>Heat Pump: Cooling Capacity</display_name>
      <description>The output cooling capacity of the heat pump. If not provided, the OS-HPXML autosized default (see &lt;a href='https://openstudio-hpxml.readthedocs.io/en/v1.7.0/workflow_inputs.html#air-to-air-heat-pump'&gt;Air-to-Air Heat Pump&lt;/a&gt;, &lt;a href='https://openstudio-hpxml.readthedocs.io/en/v1.7.0/workflow_inputs.html#mini-split-heat-pump'&gt;Mini-Split Heat Pump&lt;/a&gt;, &lt;a href='https://openstudio-hpxml.readthedocs.io/en/v1.7.0/workflow_inputs.html#packaged-terminal-heat-pump'&gt;Packaged Terminal Heat Pump&lt;/a&gt;, &lt;a href='https://openstudio-hpxml.readthedocs.io/en/v1.7.0/workflow_inputs.html#room-air-conditioner-w-reverse-cycle'&gt;Room Air Conditioner w/ Reverse Cycle&lt;/a&gt;, &lt;a href='https://openstudio-hpxml.readthedocs.io/en/v1.7.0/workflow_inputs.html#ground-to-air-heat-pump'&gt;Ground-to-Air Heat Pump&lt;/a&gt;) is used.</description>
      <type>String</type>
      <units>Btu/hr</units>
      <required>false</required>
      <model_dependent>false</model_dependent>
    </argument>
    <argument>
      <name>heat_pump_cooling_autosizing_factor</name>
      <display_name>Heat Pump: Cooling Autosizing Factor</display_name>
      <description>The scaling factor applied to the auto-sizing methodology. If not provided, 1.0 is used.</description>
      <type>String</type>
      <units></units>
      <required>false</required>
      <model_dependent>false</model_dependent>
    </argument>
    <argument>
      <name>heat_pump_fraction_heat_load_served</name>
      <display_name>Heat Pump: Fraction Heat Load Served</display_name>
      <description>The heating load served by the heat pump.</description>
      <type>Double</type>
      <units>Frac</units>
      <required>true</required>
      <model_dependent>false</model_dependent>
      <default_value>1</default_value>
    </argument>
    <argument>
      <name>heat_pump_fraction_cool_load_served</name>
      <display_name>Heat Pump: Fraction Cool Load Served</display_name>
      <description>The cooling load served by the heat pump.</description>
      <type>Double</type>
      <units>Frac</units>
      <required>true</required>
      <model_dependent>false</model_dependent>
      <default_value>1</default_value>
    </argument>
    <argument>
      <name>heat_pump_compressor_lockout_temp</name>
      <display_name>Heat Pump: Compressor Lockout Temperature</display_name>
      <description>The temperature below which the heat pump compressor is disabled. If both this and Backup Heating Lockout Temperature are provided and use the same value, it essentially defines a switchover temperature (for, e.g., a dual-fuel heat pump). Applies to all heat pump types other than ground-to-air. If not provided, the OS-HPXML default (see &lt;a href='https://openstudio-hpxml.readthedocs.io/en/v1.7.0/workflow_inputs.html#air-to-air-heat-pump'&gt;Air-to-Air Heat Pump&lt;/a&gt;, &lt;a href='https://openstudio-hpxml.readthedocs.io/en/v1.7.0/workflow_inputs.html#mini-split-heat-pump'&gt;Mini-Split Heat Pump&lt;/a&gt;, &lt;a href='https://openstudio-hpxml.readthedocs.io/en/v1.7.0/workflow_inputs.html#packaged-terminal-heat-pump'&gt;Packaged Terminal Heat Pump&lt;/a&gt;, &lt;a href='https://openstudio-hpxml.readthedocs.io/en/v1.7.0/workflow_inputs.html#room-air-conditioner-w-reverse-cycle'&gt;Room Air Conditioner w/ Reverse Cycle&lt;/a&gt;) is used.</description>
      <type>String</type>
      <units>deg-F</units>
      <required>false</required>
      <model_dependent>false</model_dependent>
    </argument>
    <argument>
      <name>heat_pump_backup_type</name>
      <display_name>Heat Pump: Backup Type</display_name>
      <description>The backup type of the heat pump. If 'integrated', represents e.g. built-in electric strip heat or dual-fuel integrated furnace. If 'separate', represents e.g. electric baseboard or boiler based on the Heating System 2 specified below. Use 'none' if there is no backup heating.</description>
      <type>Choice</type>
      <required>true</required>
      <model_dependent>false</model_dependent>
      <default_value>integrated</default_value>
      <choices>
        <choice>
          <value>none</value>
          <display_name>none</display_name>
        </choice>
        <choice>
          <value>integrated</value>
          <display_name>integrated</display_name>
        </choice>
        <choice>
          <value>separate</value>
          <display_name>separate</display_name>
        </choice>
      </choices>
    </argument>
    <argument>
      <name>heat_pump_backup_heating_autosizing_factor</name>
      <display_name>Heat Pump: Backup Heating Autosizing Factor</display_name>
      <description>The scaling factor applied to the auto-sizing methodology if Backup Type is 'integrated'. If not provided, 1.0 is used. If Backup Type is 'separate', use Heating System 2: Heating Autosizing Factor.</description>
      <type>String</type>
      <units></units>
      <required>false</required>
      <model_dependent>false</model_dependent>
    </argument>
    <argument>
      <name>heat_pump_backup_fuel</name>
      <display_name>Heat Pump: Backup Fuel Type</display_name>
      <description>The backup fuel type of the heat pump. Only applies if Backup Type is 'integrated'.</description>
      <type>Choice</type>
      <required>true</required>
      <model_dependent>false</model_dependent>
      <default_value>electricity</default_value>
      <choices>
        <choice>
          <value>electricity</value>
          <display_name>electricity</display_name>
        </choice>
        <choice>
          <value>natural gas</value>
          <display_name>natural gas</display_name>
        </choice>
        <choice>
          <value>fuel oil</value>
          <display_name>fuel oil</display_name>
        </choice>
        <choice>
          <value>propane</value>
          <display_name>propane</display_name>
        </choice>
      </choices>
    </argument>
    <argument>
      <name>heat_pump_backup_heating_efficiency</name>
      <display_name>Heat Pump: Backup Rated Efficiency</display_name>
      <description>The backup rated efficiency value of the heat pump. Percent for electricity fuel type. AFUE otherwise. Only applies if Backup Type is 'integrated'.</description>
      <type>Double</type>
      <required>true</required>
      <model_dependent>false</model_dependent>
      <default_value>1</default_value>
    </argument>
    <argument>
      <name>heat_pump_backup_heating_capacity</name>
      <display_name>Heat Pump: Backup Heating Capacity</display_name>
      <description>The backup output heating capacity of the heat pump. If not provided, the OS-HPXML autosized default (see &lt;a href='https://openstudio-hpxml.readthedocs.io/en/v1.7.0/workflow_inputs.html#backup'&gt;Backup&lt;/a&gt;) is used. Only applies if Backup Type is 'integrated'.</description>
      <type>String</type>
      <units>Btu/hr</units>
      <required>false</required>
      <model_dependent>false</model_dependent>
    </argument>
    <argument>
      <name>heat_pump_backup_heating_lockout_temp</name>
      <display_name>Heat Pump: Backup Heating Lockout Temperature</display_name>
      <description>The temperature above which the heat pump backup system is disabled. If both this and Compressor Lockout Temperature are provided and use the same value, it essentially defines a switchover temperature (for, e.g., a dual-fuel heat pump). Applies for both Backup Type of 'integrated' and 'separate'. If not provided, the OS-HPXML default (see &lt;a href='https://openstudio-hpxml.readthedocs.io/en/v1.7.0/workflow_inputs.html#backup'&gt;Backup&lt;/a&gt;) is used.</description>
      <type>String</type>
      <units>deg-F</units>
      <required>false</required>
      <model_dependent>false</model_dependent>
    </argument>
    <argument>
      <name>heat_pump_sizing_methodology</name>
      <display_name>Heat Pump: Sizing Methodology</display_name>
      <description>The auto-sizing methodology to use when the heat pump capacity is not provided. If not provided, the OS-HPXML default (see &lt;a href='https://openstudio-hpxml.readthedocs.io/en/v1.7.0/workflow_inputs.html#hpxml-hvac-sizing-control'&gt;HPXML HVAC Sizing Control&lt;/a&gt;) is used.</description>
      <type>Choice</type>
      <units></units>
      <required>false</required>
      <model_dependent>false</model_dependent>
      <choices>
        <choice>
          <value>auto</value>
          <display_name>auto</display_name>
        </choice>
        <choice>
          <value>ACCA</value>
          <display_name>ACCA</display_name>
        </choice>
        <choice>
          <value>HERS</value>
          <display_name>HERS</display_name>
        </choice>
        <choice>
          <value>MaxLoad</value>
          <display_name>MaxLoad</display_name>
        </choice>
      </choices>
    </argument>
    <argument>
      <name>heat_pump_backup_sizing_methodology</name>
      <display_name>Heat Pump: Backup Sizing Methodology</display_name>
      <description>The auto-sizing methodology to use when the heat pump backup capacity is not provided. If not provided, the OS-HPXML default (see &lt;a href='https://openstudio-hpxml.readthedocs.io/en/v1.7.0/workflow_inputs.html#hpxml-hvac-sizing-control'&gt;HPXML HVAC Sizing Control&lt;/a&gt;) is used.</description>
      <type>Choice</type>
      <units></units>
      <required>false</required>
      <model_dependent>false</model_dependent>
      <choices>
        <choice>
          <value>auto</value>
          <display_name>auto</display_name>
        </choice>
        <choice>
          <value>emergency</value>
          <display_name>emergency</display_name>
        </choice>
        <choice>
          <value>supplemental</value>
          <display_name>supplemental</display_name>
        </choice>
      </choices>
    </argument>
    <argument>
      <name>heat_pump_is_ducted</name>
      <display_name>Heat Pump: Is Ducted</display_name>
      <description>Whether the heat pump is ducted or not. Only used for mini-split. It's assumed that air-to-air and ground-to-air are ducted, and packaged terminal heat pump and room air conditioner with reverse cycle are not ducted. If not provided, assumes not ducted.</description>
      <type>Choice</type>
      <units></units>
      <required>false</required>
      <model_dependent>false</model_dependent>
      <choices>
        <choice>
          <value>auto</value>
          <display_name>auto</display_name>
        </choice>
        <choice>
          <value>true</value>
          <display_name>true</display_name>
        </choice>
        <choice>
          <value>false</value>
          <display_name>false</display_name>
        </choice>
      </choices>
    </argument>
    <argument>
      <name>heat_pump_crankcase_heater_watts</name>
      <display_name>Heat Pump: Crankcase Heater Power Watts</display_name>
      <description>Heat Pump crankcase heater power consumption in Watts. Applies only to air-to-air, mini-split, packaged terminal heat pump and room air conditioner with reverse cycle. If not provided, the OS-HPXML default (see &lt;a href='https://openstudio-hpxml.readthedocs.io/en/v1.7.0/workflow_inputs.html#air-to-air-heat-pump'&gt;Air-to-Air Heat Pump&lt;/a&gt;, &lt;a href='https://openstudio-hpxml.readthedocs.io/en/v1.7.0/workflow_inputs.html#mini-split-heat-pump'&gt;Mini-Split Heat Pump&lt;/a&gt;, &lt;a href='https://openstudio-hpxml.readthedocs.io/en/v1.7.0/workflow_inputs.html#packaged-terminal-heat-pump'&gt;Packaged Terminal Heat Pump&lt;/a&gt;, &lt;a href='https://openstudio-hpxml.readthedocs.io/en/v1.7.0/workflow_inputs.html#room-air-conditioner-w-reverse-cycle'&gt;Room Air Conditioner w/ Reverse Cycle&lt;/a&gt;) is used.</description>
      <type>String</type>
      <units>W</units>
      <required>false</required>
      <model_dependent>false</model_dependent>
    </argument>
    <argument>
      <name>hvac_perf_data_capacity_type</name>
      <display_name>HVAC Detailed Performance Data: Capacity Type</display_name>
      <description>Type of capacity values for detailed performance data if available. Applies only to variable-speed air-source HVAC systems (central air conditioners, mini-split air conditioners, air-to-air heat pumps, and mini-split heat pumps).</description>
      <type>Choice</type>
      <units>Absolute capacities</units>
      <required>false</required>
      <model_dependent>false</model_dependent>
      <choices>
        <choice>
          <value>auto</value>
          <display_name>auto</display_name>
        </choice>
        <choice>
          <value>Absolute capacities</value>
          <display_name>Absolute capacities</display_name>
        </choice>
        <choice>
          <value>Normalized capacity fractions</value>
          <display_name>Normalized capacity fractions</display_name>
        </choice>
      </choices>
    </argument>
    <argument>
      <name>hvac_perf_data_heating_outdoor_temperatures</name>
      <display_name>HVAC Detailed Performance Data: Heating Outdoor Temperatures</display_name>
      <description>Outdoor temperatures of heating detailed performance data if available. Applies only to variable-speed air-source HVAC systems (central air conditioners, mini-split air conditioners, air-to-air heat pumps, and mini-split heat pumps). One of the outdoor temperatures must be 47 deg-F. At least two performance data points are required using a comma-separated list.</description>
      <type>String</type>
      <units>deg-F</units>
      <required>false</required>
      <model_dependent>false</model_dependent>
    </argument>
    <argument>
      <name>hvac_perf_data_heating_min_speed_capacities</name>
      <display_name>HVAC Detailed Performance Data: Heating Minimum Speed Capacities</display_name>
      <description>Minimum speed capacities of heating detailed performance data if available. Applies only to variable-speed air-source HVAC systems (central air conditioners, mini-split air conditioners, air-to-air heat pumps, and mini-split heat pumps). At least two performance data points are required using a comma-separated list.</description>
      <type>String</type>
      <units>Btu/hr or Frac</units>
      <required>false</required>
      <model_dependent>false</model_dependent>
    </argument>
    <argument>
      <name>hvac_perf_data_heating_max_speed_capacities</name>
      <display_name>HVAC Detailed Performance Data: Heating Maximum Speed Capacities</display_name>
      <description>Maximum speed capacities of heating detailed performance data if available. Applies only to variable-speed air-source HVAC systems (central air conditioners, mini-split air conditioners, air-to-air heat pumps, and mini-split heat pumps). At least two performance data points are required using a comma-separated list.</description>
      <type>String</type>
      <units>Btu/hr or Frac</units>
      <required>false</required>
      <model_dependent>false</model_dependent>
    </argument>
    <argument>
      <name>hvac_perf_data_heating_min_speed_cops</name>
      <display_name>HVAC Detailed Performance Data: Heating Minimum Speed COPs</display_name>
      <description>Minimum speed efficiency COP values of heating detailed performance data if available. Applies only to variable-speed air-source HVAC systems (central air conditioners, mini-split air conditioners, air-to-air heat pumps, and mini-split heat pumps). At least two performance data points are required using a comma-separated list.</description>
      <type>String</type>
      <units>W/W</units>
      <required>false</required>
      <model_dependent>false</model_dependent>
    </argument>
    <argument>
      <name>hvac_perf_data_heating_max_speed_cops</name>
      <display_name>HVAC Detailed Performance Data: Heating Maximum Speed COPs</display_name>
      <description>Maximum speed efficiency COP values of heating detailed performance data if available. Applies only to variable-speed air-source HVAC systems (central air conditioners, mini-split air conditioners, air-to-air heat pumps, and mini-split heat pumps). At least two performance data points are required using a comma-separated list.</description>
      <type>String</type>
      <units>W/W</units>
      <required>false</required>
      <model_dependent>false</model_dependent>
    </argument>
    <argument>
      <name>hvac_perf_data_cooling_outdoor_temperatures</name>
      <display_name>HVAC Detailed Performance Data: Cooling Outdoor Temperatures</display_name>
      <description>Outdoor temperatures of cooling detailed performance data if available. Applies only to variable-speed air-source HVAC systems (central air conditioners, mini-split air conditioners, air-to-air heat pumps, and mini-split heat pumps). One of the outdoor temperatures must be 95 deg-F. At least two performance data points are required using a comma-separated list.</description>
      <type>String</type>
      <units>deg-F</units>
      <required>false</required>
      <model_dependent>false</model_dependent>
    </argument>
    <argument>
      <name>hvac_perf_data_cooling_min_speed_capacities</name>
      <display_name>HVAC Detailed Performance Data: Cooling Minimum Speed Capacities</display_name>
      <description>Minimum speed capacities of cooling detailed performance data if available. Applies only to variable-speed air-source HVAC systems (central air conditioners, mini-split air conditioners, air-to-air heat pumps, and mini-split heat pumps). At least two performance data points are required using a comma-separated list.</description>
      <type>String</type>
      <units>Btu/hr or Frac</units>
      <required>false</required>
      <model_dependent>false</model_dependent>
    </argument>
    <argument>
      <name>hvac_perf_data_cooling_max_speed_capacities</name>
      <display_name>HVAC Detailed Performance Data: Cooling Maximum Speed Capacities</display_name>
      <description>Maximum speed capacities of cooling detailed performance data if available. Applies only to variable-speed air-source HVAC systems (central air conditioners, mini-split air conditioners, air-to-air heat pumps, and mini-split heat pumps). At least two performance data points are required using a comma-separated list.</description>
      <type>String</type>
      <units>Btu/hr or Frac</units>
      <required>false</required>
      <model_dependent>false</model_dependent>
    </argument>
    <argument>
      <name>hvac_perf_data_cooling_min_speed_cops</name>
      <display_name>HVAC Detailed Performance Data: Cooling Minimum Speed COPs</display_name>
      <description>Minimum speed efficiency COP values of cooling detailed performance data if available. Applies only to variable-speed air-source HVAC systems (central air conditioners, mini-split air conditioners, air-to-air heat pumps, and mini-split heat pumps). At least two performance data points are required using a comma-separated list.</description>
      <type>String</type>
      <units>W/W</units>
      <required>false</required>
      <model_dependent>false</model_dependent>
    </argument>
    <argument>
      <name>hvac_perf_data_cooling_max_speed_cops</name>
      <display_name>HVAC Detailed Performance Data: Cooling Maximum Speed COPs</display_name>
      <description>Maximum speed efficiency COP values of cooling detailed performance data if available. Applies only to variable-speed air-source HVAC systems (central air conditioners, mini-split air conditioners, air-to-air heat pumps, and mini-split heat pumps). At least two performance data points are required using a comma-separated list.</description>
      <type>String</type>
      <units>W/W</units>
      <required>false</required>
      <model_dependent>false</model_dependent>
    </argument>
    <argument>
      <name>geothermal_loop_configuration</name>
      <display_name>Geothermal Loop: Configuration</display_name>
      <description>Configuration of the geothermal loop. Only applies to ground-to-air heat pump type. If not provided, the OS-HPXML default (see &lt;a href='https://openstudio-hpxml.readthedocs.io/en/v1.7.0/workflow_inputs.html#ground-to-air-heat-pump'&gt;Ground-to-Air Heat Pump&lt;/a&gt;) is used.</description>
      <type>Choice</type>
      <units></units>
      <required>false</required>
      <model_dependent>false</model_dependent>
      <choices>
        <choice>
          <value>auto</value>
          <display_name>auto</display_name>
        </choice>
        <choice>
          <value>none</value>
          <display_name>none</display_name>
        </choice>
        <choice>
          <value>vertical</value>
          <display_name>vertical</display_name>
        </choice>
      </choices>
    </argument>
    <argument>
      <name>geothermal_loop_borefield_configuration</name>
      <display_name>Geothermal Loop: Borefield Configuration</display_name>
      <description>Borefield configuration of the geothermal loop. Only applies to ground-to-air heat pump type. If not provided, the OS-HPXML default (see &lt;a href='https://openstudio-hpxml.readthedocs.io/en/v1.7.0/workflow_inputs.html#hpxml-geothermal-loops'&gt;HPXML Geothermal Loops&lt;/a&gt;) is used.</description>
      <type>Choice</type>
      <units></units>
      <required>false</required>
      <model_dependent>false</model_dependent>
      <choices>
        <choice>
          <value>auto</value>
          <display_name>auto</display_name>
        </choice>
        <choice>
          <value>Rectangle</value>
          <display_name>Rectangle</display_name>
        </choice>
        <choice>
          <value>Open Rectangle</value>
          <display_name>Open Rectangle</display_name>
        </choice>
        <choice>
          <value>C</value>
          <display_name>C</display_name>
        </choice>
        <choice>
          <value>L</value>
          <display_name>L</display_name>
        </choice>
        <choice>
          <value>U</value>
          <display_name>U</display_name>
        </choice>
        <choice>
          <value>Lopsided U</value>
          <display_name>Lopsided U</display_name>
        </choice>
      </choices>
    </argument>
    <argument>
      <name>geothermal_loop_loop_flow</name>
      <display_name>Geothermal Loop: Loop Flow</display_name>
      <description>Water flow rate through the geothermal loop. Only applies to ground-to-air heat pump type. If not provided, the OS-HPXML autosized default (see &lt;a href='https://openstudio-hpxml.readthedocs.io/en/v1.7.0/workflow_inputs.html#hpxml-geothermal-loops'&gt;HPXML Geothermal Loops&lt;/a&gt;) is used.</description>
      <type>String</type>
      <units>gpm</units>
      <required>false</required>
      <model_dependent>false</model_dependent>
    </argument>
    <argument>
      <name>geothermal_loop_boreholes_count</name>
      <display_name>Geothermal Loop: Boreholes Count</display_name>
      <description>Number of boreholes. Only applies to ground-to-air heat pump type. If not provided, the OS-HPXML autosized default (see &lt;a href='https://openstudio-hpxml.readthedocs.io/en/v1.7.0/workflow_inputs.html#hpxml-geothermal-loops'&gt;HPXML Geothermal Loops&lt;/a&gt;) is used.</description>
      <type>String</type>
      <units>#</units>
      <required>false</required>
      <model_dependent>false</model_dependent>
    </argument>
    <argument>
      <name>geothermal_loop_boreholes_length</name>
      <display_name>Geothermal Loop: Boreholes Length</display_name>
      <description>Average length of each borehole (vertical). Only applies to ground-to-air heat pump type. If not provided, the OS-HPXML autosized default (see &lt;a href='https://openstudio-hpxml.readthedocs.io/en/v1.7.0/workflow_inputs.html#hpxml-geothermal-loops'&gt;HPXML Geothermal Loops&lt;/a&gt;) is used.</description>
      <type>String</type>
      <units>ft</units>
      <required>false</required>
      <model_dependent>false</model_dependent>
    </argument>
    <argument>
      <name>geothermal_loop_boreholes_spacing</name>
      <display_name>Geothermal Loop: Boreholes Spacing</display_name>
      <description>Distance between bores. Only applies to ground-to-air heat pump type. If not provided, the OS-HPXML default (see &lt;a href='https://openstudio-hpxml.readthedocs.io/en/v1.7.0/workflow_inputs.html#hpxml-geothermal-loops'&gt;HPXML Geothermal Loops&lt;/a&gt;) is used.</description>
      <type>String</type>
      <units>ft</units>
      <required>false</required>
      <model_dependent>false</model_dependent>
    </argument>
    <argument>
      <name>geothermal_loop_boreholes_diameter</name>
      <display_name>Geothermal Loop: Boreholes Diameter</display_name>
      <description>Diameter of bores. Only applies to ground-to-air heat pump type. If not provided, the OS-HPXML default (see &lt;a href='https://openstudio-hpxml.readthedocs.io/en/v1.7.0/workflow_inputs.html#hpxml-geothermal-loops'&gt;HPXML Geothermal Loops&lt;/a&gt;) is used.</description>
      <type>String</type>
      <units>in</units>
      <required>false</required>
      <model_dependent>false</model_dependent>
    </argument>
    <argument>
      <name>geothermal_loop_grout_type</name>
      <display_name>Geothermal Loop: Grout Type</display_name>
      <description>Grout type of the geothermal loop. Only applies to ground-to-air heat pump type. If not provided, the OS-HPXML default (see &lt;a href='https://openstudio-hpxml.readthedocs.io/en/v1.7.0/workflow_inputs.html#hpxml-geothermal-loops'&gt;HPXML Geothermal Loops&lt;/a&gt;) is used.</description>
      <type>Choice</type>
      <units></units>
      <required>false</required>
      <model_dependent>false</model_dependent>
      <choices>
        <choice>
          <value>auto</value>
          <display_name>auto</display_name>
        </choice>
        <choice>
          <value>standard</value>
          <display_name>standard</display_name>
        </choice>
        <choice>
          <value>thermally enhanced</value>
          <display_name>thermally enhanced</display_name>
        </choice>
      </choices>
    </argument>
    <argument>
      <name>geothermal_loop_pipe_type</name>
      <display_name>Geothermal Loop: Pipe Type</display_name>
      <description>Pipe type of the geothermal loop. Only applies to ground-to-air heat pump type. If not provided, the OS-HPXML default (see &lt;a href='https://openstudio-hpxml.readthedocs.io/en/v1.7.0/workflow_inputs.html#hpxml-geothermal-loops'&gt;HPXML Geothermal Loops&lt;/a&gt;) is used.</description>
      <type>Choice</type>
      <units></units>
      <required>false</required>
      <model_dependent>false</model_dependent>
      <choices>
        <choice>
          <value>auto</value>
          <display_name>auto</display_name>
        </choice>
        <choice>
          <value>standard</value>
          <display_name>standard</display_name>
        </choice>
        <choice>
          <value>thermally enhanced</value>
          <display_name>thermally enhanced</display_name>
        </choice>
      </choices>
    </argument>
    <argument>
      <name>geothermal_loop_pipe_diameter</name>
      <display_name>Geothermal Loop: Pipe Diameter</display_name>
      <description>Pipe diameter of the geothermal loop. Only applies to ground-to-air heat pump type. If not provided, the OS-HPXML default (see &lt;a href='https://openstudio-hpxml.readthedocs.io/en/v1.7.0/workflow_inputs.html#hpxml-geothermal-loops'&gt;HPXML Geothermal Loops&lt;/a&gt;) is used.</description>
      <type>Choice</type>
      <units>in</units>
      <required>false</required>
      <model_dependent>false</model_dependent>
      <choices>
        <choice>
          <value>auto</value>
          <display_name>auto</display_name>
        </choice>
        <choice>
          <value>3/4" pipe</value>
          <display_name>3/4" pipe</display_name>
        </choice>
        <choice>
          <value>1" pipe</value>
          <display_name>1" pipe</display_name>
        </choice>
        <choice>
          <value>1-1/4" pipe</value>
          <display_name>1-1/4" pipe</display_name>
        </choice>
      </choices>
    </argument>
    <argument>
      <name>heating_system_2_type</name>
      <display_name>Heating System 2: Type</display_name>
      <description>The type of the second heating system.</description>
      <type>Choice</type>
      <required>true</required>
      <model_dependent>false</model_dependent>
      <default_value>none</default_value>
      <choices>
        <choice>
          <value>none</value>
          <display_name>none</display_name>
        </choice>
        <choice>
          <value>Furnace</value>
          <display_name>Furnace</display_name>
        </choice>
        <choice>
          <value>WallFurnace</value>
          <display_name>WallFurnace</display_name>
        </choice>
        <choice>
          <value>FloorFurnace</value>
          <display_name>FloorFurnace</display_name>
        </choice>
        <choice>
          <value>Boiler</value>
          <display_name>Boiler</display_name>
        </choice>
        <choice>
          <value>ElectricResistance</value>
          <display_name>ElectricResistance</display_name>
        </choice>
        <choice>
          <value>Stove</value>
          <display_name>Stove</display_name>
        </choice>
        <choice>
          <value>SpaceHeater</value>
          <display_name>SpaceHeater</display_name>
        </choice>
        <choice>
          <value>Fireplace</value>
          <display_name>Fireplace</display_name>
        </choice>
      </choices>
    </argument>
    <argument>
      <name>heating_system_2_fuel</name>
      <display_name>Heating System 2: Fuel Type</display_name>
      <description>The fuel type of the second heating system. Ignored for ElectricResistance.</description>
      <type>Choice</type>
      <required>true</required>
      <model_dependent>false</model_dependent>
      <default_value>electricity</default_value>
      <choices>
        <choice>
          <value>electricity</value>
          <display_name>electricity</display_name>
        </choice>
        <choice>
          <value>natural gas</value>
          <display_name>natural gas</display_name>
        </choice>
        <choice>
          <value>fuel oil</value>
          <display_name>fuel oil</display_name>
        </choice>
        <choice>
          <value>propane</value>
          <display_name>propane</display_name>
        </choice>
        <choice>
          <value>wood</value>
          <display_name>wood</display_name>
        </choice>
        <choice>
          <value>wood pellets</value>
          <display_name>wood pellets</display_name>
        </choice>
        <choice>
          <value>coal</value>
          <display_name>coal</display_name>
        </choice>
      </choices>
    </argument>
    <argument>
      <name>heating_system_2_heating_efficiency</name>
      <display_name>Heating System 2: Rated AFUE or Percent</display_name>
      <description>The rated heating efficiency value of the second heating system.</description>
      <type>Double</type>
      <units>Frac</units>
      <required>true</required>
      <model_dependent>false</model_dependent>
      <default_value>1</default_value>
    </argument>
    <argument>
      <name>heating_system_2_heating_capacity</name>
      <display_name>Heating System 2: Heating Capacity</display_name>
      <description>The output heating capacity of the second heating system. If not provided, the OS-HPXML autosized default (see &lt;a href='https://openstudio-hpxml.readthedocs.io/en/v1.7.0/workflow_inputs.html#hpxml-heating-systems'&gt;HPXML Heating Systems&lt;/a&gt;) is used.</description>
      <type>String</type>
      <units>Btu/hr</units>
      <required>false</required>
      <model_dependent>false</model_dependent>
    </argument>
    <argument>
      <name>heating_system_2_heating_autosizing_factor</name>
      <display_name>Heating System 2: Heating Autosizing Factor</display_name>
      <description>The scaling factor applied to the auto-sizing methodology. If not provided, 1.0 is used.</description>
      <type>String</type>
      <units></units>
      <required>false</required>
      <model_dependent>false</model_dependent>
    </argument>
    <argument>
      <name>heating_system_2_fraction_heat_load_served</name>
      <display_name>Heating System 2: Fraction Heat Load Served</display_name>
      <description>The heat load served fraction of the second heating system. Ignored if this heating system serves as a backup system for a heat pump.</description>
      <type>Double</type>
      <units>Frac</units>
      <required>true</required>
      <model_dependent>false</model_dependent>
      <default_value>0.25</default_value>
    </argument>
    <argument>
      <name>hvac_distribution_fan_watts_per_cfm</name>
      <display_name>HVAC Distribution: Blower Fan Efficiency</display_name>
      <description>The blower fan efficiency at maximum fan speed. Applies only to Furnace heating system, central air conditioner and mini-split cooling systems, and air-to-air, mini-split, and ground-to-air heat pumps. If not provided, the OS-HPXML default (see &lt;a href='https://openstudio-hpxml.readthedocs.io/en/v1.7.0/workflow_inputs.html#hpxml-heating-systems'&gt;HPXML Heating Systems&lt;/a&gt;, &lt;a href='https://openstudio-hpxml.readthedocs.io/en/v1.7.0/workflow_inputs.html#hpxml-cooling-systems'&gt;HPXML Cooling Systems&lt;/a&gt;, &lt;a href='https://openstudio-hpxml.readthedocs.io/en/v1.7.0/workflow_inputs.html#hpxml-heat-pumps'&gt;HPXML Heat Pumps&lt;/a&gt;) is used.</description>
      <type>String</type>
      <units>W/CFM</units>
      <required>false</required>
      <model_dependent>false</model_dependent>
    </argument>
    <argument>
      <name>hvac_distribution_heating_airflow_cfm</name>
      <display_name>HVAC Distribution: Heating Airflow Rate</display_name>
      <description>The heating airflow rate. If not provided, the OS-HPXML autosized default (see &lt;a href='https://openstudio-hpxml.readthedocs.io/en/v1.7.0/workflow_inputs.html#hpxml-heating-systems'&gt;HPXML Heating Systems&lt;/a&gt;, &lt;a href='https://openstudio-hpxml.readthedocs.io/en/v1.7.0/workflow_inputs.html#hpxml-cooling-systems'&gt;HPXML Cooling Systems&lt;/a&gt;, &lt;a href='https://openstudio-hpxml.readthedocs.io/en/v1.7.0/workflow_inputs.html#hpxml-heat-pumps'&gt;HPXML Heat Pumps&lt;/a&gt;) is used.</description>
      <type>String</type>
      <units>CFM</units>
      <required>false</required>
      <model_dependent>false</model_dependent>
    </argument>
    <argument>
      <name>hvac_distribution_cooling_airflow_cfm</name>
      <display_name>HVAC Distribution: Cooling Airflow Rate</display_name>
      <description>The cooling airflow rate. If not provided, the OS-HPXML autosized default (see &lt;a href='https://openstudio-hpxml.readthedocs.io/en/v1.7.0/workflow_inputs.html#hpxml-heating-systems'&gt;HPXML Heating Systems&lt;/a&gt;, &lt;a href='https://openstudio-hpxml.readthedocs.io/en/v1.7.0/workflow_inputs.html#hpxml-cooling-systems'&gt;HPXML Cooling Systems&lt;/a&gt;, &lt;a href='https://openstudio-hpxml.readthedocs.io/en/v1.7.0/workflow_inputs.html#hpxml-heat-pumps'&gt;HPXML Heat Pumps&lt;/a&gt;) is used.</description>
      <type>String</type>
      <units>CFM</units>
      <required>false</required>
      <model_dependent>false</model_dependent>
    </argument>
    <argument>
      <name>hvac_distribution_max_heating_airflow_cfm</name>
      <display_name>HVAC Distribution: Maximum Heating Airflow Rate</display_name>
      <description>The heating airflow rate used to (a) set the maximum allowed heating airflow rate and (b) adjust blower fan efficiency.</description>
      <type>String</type>
      <units>CFM</units>
      <required>false</required>
      <model_dependent>false</model_dependent>
    </argument>
    <argument>
      <name>hvac_distribution_max_cooling_airflow_cfm</name>
      <display_name>HVAC Distribution: Maximum Cooling Airflow Rate</display_name>
      <description>The cooling airflow rate used to (a) set the maximum allowed cooling airflow rate and (b) adjust blower fan efficiency.</description>
      <type>String</type>
      <units>CFM</units>
      <required>false</required>
      <model_dependent>false</model_dependent>
    </argument>
    <argument>
      <name>hvac_control_heating_season_period</name>
      <display_name>HVAC Control: Heating Season Period</display_name>
      <description>Enter a date like 'Nov 1 - Jun 30'. If not provided, the OS-HPXML default (see &lt;a href='https://openstudio-hpxml.readthedocs.io/en/v1.7.0/workflow_inputs.html#hpxml-hvac-control'&gt;HPXML HVAC Control&lt;/a&gt;) is used. Can also provide 'BuildingAmerica' to use automatic seasons from the Building America House Simulation Protocols.</description>
      <type>String</type>
      <units></units>
      <required>false</required>
      <model_dependent>false</model_dependent>
    </argument>
    <argument>
      <name>hvac_control_cooling_season_period</name>
      <display_name>HVAC Control: Cooling Season Period</display_name>
      <description>Enter a date like 'Jun 1 - Oct 31'. If not provided, the OS-HPXML default (see &lt;a href='https://openstudio-hpxml.readthedocs.io/en/v1.7.0/workflow_inputs.html#hpxml-hvac-control'&gt;HPXML HVAC Control&lt;/a&gt;) is used. Can also provide 'BuildingAmerica' to use automatic seasons from the Building America House Simulation Protocols.</description>
      <type>String</type>
      <units></units>
      <required>false</required>
      <model_dependent>false</model_dependent>
    </argument>
    <argument>
      <name>ducts_leakage_units</name>
      <display_name>Ducts: Leakage Units</display_name>
      <description>The leakage units of the ducts.</description>
      <type>Choice</type>
      <required>true</required>
      <model_dependent>false</model_dependent>
      <default_value>Percent</default_value>
      <choices>
        <choice>
          <value>CFM25</value>
          <display_name>CFM25</display_name>
        </choice>
        <choice>
          <value>CFM50</value>
          <display_name>CFM50</display_name>
        </choice>
        <choice>
          <value>Percent</value>
          <display_name>Percent</display_name>
        </choice>
      </choices>
    </argument>
    <argument>
      <name>ducts_supply_leakage_to_outside_value</name>
      <display_name>Ducts: Supply Leakage to Outside Value</display_name>
      <description>The leakage value to outside for the supply ducts.</description>
      <type>Double</type>
      <required>true</required>
      <model_dependent>false</model_dependent>
      <default_value>0.1</default_value>
    </argument>
    <argument>
      <name>ducts_return_leakage_to_outside_value</name>
      <display_name>Ducts: Return Leakage to Outside Value</display_name>
      <description>The leakage value to outside for the return ducts.</description>
      <type>Double</type>
      <required>true</required>
      <model_dependent>false</model_dependent>
      <default_value>0.1</default_value>
    </argument>
    <argument>
      <name>ducts_supply_location</name>
      <display_name>Ducts: Supply Location</display_name>
      <description>The location of the supply ducts. If not provided, the OS-HPXML default (see &lt;a href='https://openstudio-hpxml.readthedocs.io/en/v1.7.0/workflow_inputs.html#air-distribution'&gt;Air Distribution&lt;/a&gt;) is used.</description>
      <type>Choice</type>
      <units></units>
      <required>false</required>
      <model_dependent>false</model_dependent>
      <choices>
        <choice>
          <value>auto</value>
          <display_name>auto</display_name>
        </choice>
        <choice>
          <value>conditioned space</value>
          <display_name>conditioned space</display_name>
        </choice>
        <choice>
          <value>basement - conditioned</value>
          <display_name>basement - conditioned</display_name>
        </choice>
        <choice>
          <value>basement - unconditioned</value>
          <display_name>basement - unconditioned</display_name>
        </choice>
        <choice>
          <value>crawlspace</value>
          <display_name>crawlspace</display_name>
        </choice>
        <choice>
          <value>crawlspace - vented</value>
          <display_name>crawlspace - vented</display_name>
        </choice>
        <choice>
          <value>crawlspace - unvented</value>
          <display_name>crawlspace - unvented</display_name>
        </choice>
        <choice>
          <value>crawlspace - conditioned</value>
          <display_name>crawlspace - conditioned</display_name>
        </choice>
        <choice>
          <value>attic</value>
          <display_name>attic</display_name>
        </choice>
        <choice>
          <value>attic - vented</value>
          <display_name>attic - vented</display_name>
        </choice>
        <choice>
          <value>attic - unvented</value>
          <display_name>attic - unvented</display_name>
        </choice>
        <choice>
          <value>garage</value>
          <display_name>garage</display_name>
        </choice>
        <choice>
          <value>exterior wall</value>
          <display_name>exterior wall</display_name>
        </choice>
        <choice>
          <value>under slab</value>
          <display_name>under slab</display_name>
        </choice>
        <choice>
          <value>roof deck</value>
          <display_name>roof deck</display_name>
        </choice>
        <choice>
          <value>outside</value>
          <display_name>outside</display_name>
        </choice>
        <choice>
          <value>other housing unit</value>
          <display_name>other housing unit</display_name>
        </choice>
        <choice>
          <value>other heated space</value>
          <display_name>other heated space</display_name>
        </choice>
        <choice>
          <value>other multifamily buffer space</value>
          <display_name>other multifamily buffer space</display_name>
        </choice>
        <choice>
          <value>other non-freezing space</value>
          <display_name>other non-freezing space</display_name>
        </choice>
        <choice>
          <value>manufactured home belly</value>
          <display_name>manufactured home belly</display_name>
        </choice>
      </choices>
    </argument>
    <argument>
      <name>ducts_supply_insulation_r</name>
      <display_name>Ducts: Supply Insulation R-Value</display_name>
      <description>The insulation r-value of the supply ducts excluding air films.</description>
      <type>Double</type>
      <units>h-ft^2-R/Btu</units>
      <required>true</required>
      <model_dependent>false</model_dependent>
      <default_value>0</default_value>
    </argument>
    <argument>
      <name>ducts_supply_buried_insulation_level</name>
      <display_name>Ducts: Supply Buried Insulation Level</display_name>
      <description>Whether the supply ducts are buried in, e.g., attic loose-fill insulation. Partially buried ducts have insulation that does not cover the top of the ducts. Fully buried ducts have insulation that just covers the top of the ducts. Deeply buried ducts have insulation that continues above the top of the ducts.</description>
      <type>Choice</type>
      <units></units>
      <required>false</required>
      <model_dependent>false</model_dependent>
      <choices>
        <choice>
          <value>auto</value>
          <display_name>auto</display_name>
        </choice>
        <choice>
          <value>not buried</value>
          <display_name>not buried</display_name>
        </choice>
        <choice>
          <value>partially buried</value>
          <display_name>partially buried</display_name>
        </choice>
        <choice>
          <value>fully buried</value>
          <display_name>fully buried</display_name>
        </choice>
        <choice>
          <value>deeply buried</value>
          <display_name>deeply buried</display_name>
        </choice>
      </choices>
    </argument>
    <argument>
      <name>ducts_supply_surface_area</name>
      <display_name>Ducts: Supply Surface Area</display_name>
      <description>The supply ducts surface area in the given location. If neither Surface Area nor Area Fraction provided, the OS-HPXML default (see &lt;a href='https://openstudio-hpxml.readthedocs.io/en/v1.7.0/workflow_inputs.html#air-distribution'&gt;Air Distribution&lt;/a&gt;) is used.</description>
      <type>String</type>
      <units>ft^2</units>
      <required>false</required>
      <model_dependent>false</model_dependent>
    </argument>
    <argument>
      <name>ducts_supply_surface_area_fraction</name>
      <display_name>Ducts: Supply Area Fraction</display_name>
      <description>The fraction of supply ducts surface area in the given location. Only used if Surface Area is not provided. If the fraction is less than 1, the remaining duct area is assumed to be in conditioned space. If neither Surface Area nor Area Fraction provided, the OS-HPXML default (see &lt;a href='https://openstudio-hpxml.readthedocs.io/en/v1.7.0/workflow_inputs.html#air-distribution'&gt;Air Distribution&lt;/a&gt;) is used.</description>
      <type>String</type>
      <units>frac</units>
      <required>false</required>
      <model_dependent>false</model_dependent>
    </argument>
    <argument>
      <name>ducts_return_location</name>
      <display_name>Ducts: Return Location</display_name>
      <description>The location of the return ducts. If not provided, the OS-HPXML default (see &lt;a href='https://openstudio-hpxml.readthedocs.io/en/v1.7.0/workflow_inputs.html#air-distribution'&gt;Air Distribution&lt;/a&gt;) is used.</description>
      <type>Choice</type>
      <units></units>
      <required>false</required>
      <model_dependent>false</model_dependent>
      <choices>
        <choice>
          <value>auto</value>
          <display_name>auto</display_name>
        </choice>
        <choice>
          <value>conditioned space</value>
          <display_name>conditioned space</display_name>
        </choice>
        <choice>
          <value>basement - conditioned</value>
          <display_name>basement - conditioned</display_name>
        </choice>
        <choice>
          <value>basement - unconditioned</value>
          <display_name>basement - unconditioned</display_name>
        </choice>
        <choice>
          <value>crawlspace</value>
          <display_name>crawlspace</display_name>
        </choice>
        <choice>
          <value>crawlspace - vented</value>
          <display_name>crawlspace - vented</display_name>
        </choice>
        <choice>
          <value>crawlspace - unvented</value>
          <display_name>crawlspace - unvented</display_name>
        </choice>
        <choice>
          <value>crawlspace - conditioned</value>
          <display_name>crawlspace - conditioned</display_name>
        </choice>
        <choice>
          <value>attic</value>
          <display_name>attic</display_name>
        </choice>
        <choice>
          <value>attic - vented</value>
          <display_name>attic - vented</display_name>
        </choice>
        <choice>
          <value>attic - unvented</value>
          <display_name>attic - unvented</display_name>
        </choice>
        <choice>
          <value>garage</value>
          <display_name>garage</display_name>
        </choice>
        <choice>
          <value>exterior wall</value>
          <display_name>exterior wall</display_name>
        </choice>
        <choice>
          <value>under slab</value>
          <display_name>under slab</display_name>
        </choice>
        <choice>
          <value>roof deck</value>
          <display_name>roof deck</display_name>
        </choice>
        <choice>
          <value>outside</value>
          <display_name>outside</display_name>
        </choice>
        <choice>
          <value>other housing unit</value>
          <display_name>other housing unit</display_name>
        </choice>
        <choice>
          <value>other heated space</value>
          <display_name>other heated space</display_name>
        </choice>
        <choice>
          <value>other multifamily buffer space</value>
          <display_name>other multifamily buffer space</display_name>
        </choice>
        <choice>
          <value>other non-freezing space</value>
          <display_name>other non-freezing space</display_name>
        </choice>
        <choice>
          <value>manufactured home belly</value>
          <display_name>manufactured home belly</display_name>
        </choice>
      </choices>
    </argument>
    <argument>
      <name>ducts_return_insulation_r</name>
      <display_name>Ducts: Return Insulation R-Value</display_name>
      <description>The insulation r-value of the return ducts excluding air films.</description>
      <type>Double</type>
      <units>h-ft^2-R/Btu</units>
      <required>true</required>
      <model_dependent>false</model_dependent>
      <default_value>0</default_value>
    </argument>
    <argument>
      <name>ducts_return_buried_insulation_level</name>
      <display_name>Ducts: Return Buried Insulation Level</display_name>
      <description>Whether the return ducts are buried in, e.g., attic loose-fill insulation. Partially buried ducts have insulation that does not cover the top of the ducts. Fully buried ducts have insulation that just covers the top of the ducts. Deeply buried ducts have insulation that continues above the top of the ducts.</description>
      <type>Choice</type>
      <units></units>
      <required>false</required>
      <model_dependent>false</model_dependent>
      <choices>
        <choice>
          <value>auto</value>
          <display_name>auto</display_name>
        </choice>
        <choice>
          <value>not buried</value>
          <display_name>not buried</display_name>
        </choice>
        <choice>
          <value>partially buried</value>
          <display_name>partially buried</display_name>
        </choice>
        <choice>
          <value>fully buried</value>
          <display_name>fully buried</display_name>
        </choice>
        <choice>
          <value>deeply buried</value>
          <display_name>deeply buried</display_name>
        </choice>
      </choices>
    </argument>
    <argument>
      <name>ducts_return_surface_area</name>
      <display_name>Ducts: Return Surface Area</display_name>
      <description>The return ducts surface area in the given location. If neither Surface Area nor Area Fraction provided, the OS-HPXML default (see &lt;a href='https://openstudio-hpxml.readthedocs.io/en/v1.7.0/workflow_inputs.html#air-distribution'&gt;Air Distribution&lt;/a&gt;) is used.</description>
      <type>String</type>
      <units>ft^2</units>
      <required>false</required>
      <model_dependent>false</model_dependent>
    </argument>
    <argument>
      <name>ducts_return_surface_area_fraction</name>
      <display_name>Ducts: Return Area Fraction</display_name>
      <description>The fraction of return ducts surface area in the given location. Only used if Surface Area is not provided. If the fraction is less than 1, the remaining duct area is assumed to be in conditioned space. If neither Surface Area nor Area Fraction provided, the OS-HPXML default (see &lt;a href='https://openstudio-hpxml.readthedocs.io/en/v1.7.0/workflow_inputs.html#air-distribution'&gt;Air Distribution&lt;/a&gt;) is used.</description>
      <type>String</type>
      <units>frac</units>
      <required>false</required>
      <model_dependent>false</model_dependent>
    </argument>
    <argument>
      <name>ducts_number_of_return_registers</name>
      <display_name>Ducts: Number of Return Registers</display_name>
      <description>The number of return registers of the ducts. Only used to calculate default return duct surface area. If not provided, the OS-HPXML default (see &lt;a href='https://openstudio-hpxml.readthedocs.io/en/v1.7.0/workflow_inputs.html#air-distribution'&gt;Air Distribution&lt;/a&gt;) is used.</description>
      <type>String</type>
      <units>#</units>
      <required>false</required>
      <model_dependent>false</model_dependent>
    </argument>
    <argument>
      <name>mech_vent_fan_type</name>
      <display_name>Mechanical Ventilation: Fan Type</display_name>
      <description>The type of the mechanical ventilation. Use 'none' if there is no mechanical ventilation system.</description>
      <type>Choice</type>
      <required>true</required>
      <model_dependent>false</model_dependent>
      <default_value>none</default_value>
      <choices>
        <choice>
          <value>none</value>
          <display_name>none</display_name>
        </choice>
        <choice>
          <value>exhaust only</value>
          <display_name>exhaust only</display_name>
        </choice>
        <choice>
          <value>supply only</value>
          <display_name>supply only</display_name>
        </choice>
        <choice>
          <value>energy recovery ventilator</value>
          <display_name>energy recovery ventilator</display_name>
        </choice>
        <choice>
          <value>heat recovery ventilator</value>
          <display_name>heat recovery ventilator</display_name>
        </choice>
        <choice>
          <value>balanced</value>
          <display_name>balanced</display_name>
        </choice>
        <choice>
          <value>central fan integrated supply</value>
          <display_name>central fan integrated supply</display_name>
        </choice>
      </choices>
    </argument>
    <argument>
      <name>mech_vent_flow_rate</name>
      <display_name>Mechanical Ventilation: Flow Rate</display_name>
      <description>The flow rate of the mechanical ventilation. If not provided, the OS-HPXML default (see &lt;a href='https://openstudio-hpxml.readthedocs.io/en/v1.7.0/workflow_inputs.html#hpxml-mechanical-ventilation-fans'&gt;HPXML Mechanical Ventilation Fans&lt;/a&gt;) is used.</description>
      <type>String</type>
      <units>CFM</units>
      <required>false</required>
      <model_dependent>false</model_dependent>
    </argument>
    <argument>
      <name>mech_vent_hours_in_operation</name>
      <display_name>Mechanical Ventilation: Hours In Operation</display_name>
      <description>The hours in operation of the mechanical ventilation. If not provided, the OS-HPXML default (see &lt;a href='https://openstudio-hpxml.readthedocs.io/en/v1.7.0/workflow_inputs.html#hpxml-mechanical-ventilation-fans'&gt;HPXML Mechanical Ventilation Fans&lt;/a&gt;) is used.</description>
      <type>String</type>
      <units>hrs/day</units>
      <required>false</required>
      <model_dependent>false</model_dependent>
    </argument>
    <argument>
      <name>mech_vent_recovery_efficiency_type</name>
      <display_name>Mechanical Ventilation: Total Recovery Efficiency Type</display_name>
      <description>The total recovery efficiency type of the mechanical ventilation.</description>
      <type>Choice</type>
      <required>true</required>
      <model_dependent>false</model_dependent>
      <default_value>Unadjusted</default_value>
      <choices>
        <choice>
          <value>Unadjusted</value>
          <display_name>Unadjusted</display_name>
        </choice>
        <choice>
          <value>Adjusted</value>
          <display_name>Adjusted</display_name>
        </choice>
      </choices>
    </argument>
    <argument>
      <name>mech_vent_total_recovery_efficiency</name>
      <display_name>Mechanical Ventilation: Total Recovery Efficiency</display_name>
      <description>The Unadjusted or Adjusted total recovery efficiency of the mechanical ventilation. Applies to energy recovery ventilator.</description>
      <type>Double</type>
      <units>Frac</units>
      <required>true</required>
      <model_dependent>false</model_dependent>
      <default_value>0.48</default_value>
    </argument>
    <argument>
      <name>mech_vent_sensible_recovery_efficiency</name>
      <display_name>Mechanical Ventilation: Sensible Recovery Efficiency</display_name>
      <description>The Unadjusted or Adjusted sensible recovery efficiency of the mechanical ventilation. Applies to energy recovery ventilator and heat recovery ventilator.</description>
      <type>Double</type>
      <units>Frac</units>
      <required>true</required>
      <model_dependent>false</model_dependent>
      <default_value>0.72</default_value>
    </argument>
    <argument>
      <name>mech_vent_fan_power</name>
      <display_name>Mechanical Ventilation: Fan Power</display_name>
      <description>The fan power of the mechanical ventilation. If not provided, the OS-HPXML default (see &lt;a href='https://openstudio-hpxml.readthedocs.io/en/v1.7.0/workflow_inputs.html#hpxml-mechanical-ventilation-fans'&gt;HPXML Mechanical Ventilation Fans&lt;/a&gt;) is used.</description>
      <type>String</type>
      <units>W</units>
      <required>false</required>
      <model_dependent>false</model_dependent>
    </argument>
    <argument>
      <name>mech_vent_num_units_served</name>
      <display_name>Mechanical Ventilation: Number of Units Served</display_name>
      <description>Number of dwelling units served by the mechanical ventilation system. Must be 1 if single-family detached. Used to apportion flow rate and fan power to the unit.</description>
      <type>Integer</type>
      <units>#</units>
      <required>true</required>
      <model_dependent>false</model_dependent>
      <default_value>1</default_value>
    </argument>
    <argument>
      <name>mech_vent_shared_frac_recirculation</name>
      <display_name>Shared Mechanical Ventilation: Fraction Recirculation</display_name>
      <description>Fraction of the total supply air that is recirculated, with the remainder assumed to be outdoor air. The value must be 0 for exhaust only systems. Required for a shared mechanical ventilation system.</description>
      <type>String</type>
      <units>Frac</units>
      <required>false</required>
      <model_dependent>false</model_dependent>
    </argument>
    <argument>
      <name>mech_vent_shared_preheating_fuel</name>
      <display_name>Shared Mechanical Ventilation: Preheating Fuel</display_name>
      <description>Fuel type of the preconditioning heating equipment. Only used for a shared mechanical ventilation system. If not provided, assumes no preheating.</description>
      <type>Choice</type>
      <units></units>
      <required>false</required>
      <model_dependent>false</model_dependent>
      <choices>
        <choice>
          <value>auto</value>
          <display_name>auto</display_name>
        </choice>
        <choice>
          <value>electricity</value>
          <display_name>electricity</display_name>
        </choice>
        <choice>
          <value>natural gas</value>
          <display_name>natural gas</display_name>
        </choice>
        <choice>
          <value>fuel oil</value>
          <display_name>fuel oil</display_name>
        </choice>
        <choice>
          <value>propane</value>
          <display_name>propane</display_name>
        </choice>
        <choice>
          <value>wood</value>
          <display_name>wood</display_name>
        </choice>
        <choice>
          <value>wood pellets</value>
          <display_name>wood pellets</display_name>
        </choice>
        <choice>
          <value>coal</value>
          <display_name>coal</display_name>
        </choice>
      </choices>
    </argument>
    <argument>
      <name>mech_vent_shared_preheating_efficiency</name>
      <display_name>Shared Mechanical Ventilation: Preheating Efficiency</display_name>
      <description>Efficiency of the preconditioning heating equipment. Only used for a shared mechanical ventilation system. If not provided, assumes no preheating.</description>
      <type>String</type>
      <units>COP</units>
      <required>false</required>
      <model_dependent>false</model_dependent>
    </argument>
    <argument>
      <name>mech_vent_shared_preheating_fraction_heat_load_served</name>
      <display_name>Shared Mechanical Ventilation: Preheating Fraction Ventilation Heat Load Served</display_name>
      <description>Fraction of heating load introduced by the shared ventilation system that is met by the preconditioning heating equipment. If not provided, assumes no preheating.</description>
      <type>String</type>
      <units>Frac</units>
      <required>false</required>
      <model_dependent>false</model_dependent>
    </argument>
    <argument>
      <name>mech_vent_shared_precooling_fuel</name>
      <display_name>Shared Mechanical Ventilation: Precooling Fuel</display_name>
      <description>Fuel type of the preconditioning cooling equipment. Only used for a shared mechanical ventilation system. If not provided, assumes no precooling.</description>
      <type>Choice</type>
      <units></units>
      <required>false</required>
      <model_dependent>false</model_dependent>
      <choices>
        <choice>
          <value>auto</value>
          <display_name>auto</display_name>
        </choice>
        <choice>
          <value>electricity</value>
          <display_name>electricity</display_name>
        </choice>
      </choices>
    </argument>
    <argument>
      <name>mech_vent_shared_precooling_efficiency</name>
      <display_name>Shared Mechanical Ventilation: Precooling Efficiency</display_name>
      <description>Efficiency of the preconditioning cooling equipment. Only used for a shared mechanical ventilation system. If not provided, assumes no precooling.</description>
      <type>String</type>
      <units>COP</units>
      <required>false</required>
      <model_dependent>false</model_dependent>
    </argument>
    <argument>
      <name>mech_vent_shared_precooling_fraction_cool_load_served</name>
      <display_name>Shared Mechanical Ventilation: Precooling Fraction Ventilation Cool Load Served</display_name>
      <description>Fraction of cooling load introduced by the shared ventilation system that is met by the preconditioning cooling equipment. If not provided, assumes no precooling.</description>
      <type>String</type>
      <units>Frac</units>
      <required>false</required>
      <model_dependent>false</model_dependent>
    </argument>
    <argument>
      <name>mech_vent_2_fan_type</name>
      <display_name>Mechanical Ventilation 2: Fan Type</display_name>
      <description>The type of the second mechanical ventilation. Use 'none' if there is no second mechanical ventilation system.</description>
      <type>Choice</type>
      <required>true</required>
      <model_dependent>false</model_dependent>
      <default_value>none</default_value>
      <choices>
        <choice>
          <value>none</value>
          <display_name>none</display_name>
        </choice>
        <choice>
          <value>exhaust only</value>
          <display_name>exhaust only</display_name>
        </choice>
        <choice>
          <value>supply only</value>
          <display_name>supply only</display_name>
        </choice>
        <choice>
          <value>energy recovery ventilator</value>
          <display_name>energy recovery ventilator</display_name>
        </choice>
        <choice>
          <value>heat recovery ventilator</value>
          <display_name>heat recovery ventilator</display_name>
        </choice>
        <choice>
          <value>balanced</value>
          <display_name>balanced</display_name>
        </choice>
      </choices>
    </argument>
    <argument>
      <name>mech_vent_2_flow_rate</name>
      <display_name>Mechanical Ventilation 2: Flow Rate</display_name>
      <description>The flow rate of the second mechanical ventilation.</description>
      <type>Double</type>
      <units>CFM</units>
      <required>true</required>
      <model_dependent>false</model_dependent>
      <default_value>110</default_value>
    </argument>
    <argument>
      <name>mech_vent_2_hours_in_operation</name>
      <display_name>Mechanical Ventilation 2: Hours In Operation</display_name>
      <description>The hours in operation of the second mechanical ventilation.</description>
      <type>Double</type>
      <units>hrs/day</units>
      <required>true</required>
      <model_dependent>false</model_dependent>
      <default_value>24</default_value>
    </argument>
    <argument>
      <name>mech_vent_2_recovery_efficiency_type</name>
      <display_name>Mechanical Ventilation 2: Total Recovery Efficiency Type</display_name>
      <description>The total recovery efficiency type of the second mechanical ventilation.</description>
      <type>Choice</type>
      <required>true</required>
      <model_dependent>false</model_dependent>
      <default_value>Unadjusted</default_value>
      <choices>
        <choice>
          <value>Unadjusted</value>
          <display_name>Unadjusted</display_name>
        </choice>
        <choice>
          <value>Adjusted</value>
          <display_name>Adjusted</display_name>
        </choice>
      </choices>
    </argument>
    <argument>
      <name>mech_vent_2_total_recovery_efficiency</name>
      <display_name>Mechanical Ventilation 2: Total Recovery Efficiency</display_name>
      <description>The Unadjusted or Adjusted total recovery efficiency of the second mechanical ventilation. Applies to energy recovery ventilator.</description>
      <type>Double</type>
      <units>Frac</units>
      <required>true</required>
      <model_dependent>false</model_dependent>
      <default_value>0.48</default_value>
    </argument>
    <argument>
      <name>mech_vent_2_sensible_recovery_efficiency</name>
      <display_name>Mechanical Ventilation 2: Sensible Recovery Efficiency</display_name>
      <description>The Unadjusted or Adjusted sensible recovery efficiency of the second mechanical ventilation. Applies to energy recovery ventilator and heat recovery ventilator.</description>
      <type>Double</type>
      <units>Frac</units>
      <required>true</required>
      <model_dependent>false</model_dependent>
      <default_value>0.72</default_value>
    </argument>
    <argument>
      <name>mech_vent_2_fan_power</name>
      <display_name>Mechanical Ventilation 2: Fan Power</display_name>
      <description>The fan power of the second mechanical ventilation.</description>
      <type>Double</type>
      <units>W</units>
      <required>true</required>
      <model_dependent>false</model_dependent>
      <default_value>30</default_value>
    </argument>
    <argument>
      <name>kitchen_fans_quantity</name>
      <display_name>Kitchen Fans: Quantity</display_name>
      <description>The quantity of the kitchen fans. If not provided, the OS-HPXML default (see &lt;a href='https://openstudio-hpxml.readthedocs.io/en/v1.7.0/workflow_inputs.html#hpxml-local-ventilation-fans'&gt;HPXML Local Ventilation Fans&lt;/a&gt;) is used.</description>
      <type>String</type>
      <units>#</units>
      <required>false</required>
      <model_dependent>false</model_dependent>
    </argument>
    <argument>
      <name>kitchen_fans_flow_rate</name>
      <display_name>Kitchen Fans: Flow Rate</display_name>
      <description>The flow rate of the kitchen fan. If not provided, the OS-HPXML default (see &lt;a href='https://openstudio-hpxml.readthedocs.io/en/v1.7.0/workflow_inputs.html#hpxml-local-ventilation-fans'&gt;HPXML Local Ventilation Fans&lt;/a&gt;) is used.</description>
      <type>String</type>
      <units>CFM</units>
      <required>false</required>
      <model_dependent>false</model_dependent>
    </argument>
    <argument>
      <name>kitchen_fans_hours_in_operation</name>
      <display_name>Kitchen Fans: Hours In Operation</display_name>
      <description>The hours in operation of the kitchen fan. If not provided, the OS-HPXML default (see &lt;a href='https://openstudio-hpxml.readthedocs.io/en/v1.7.0/workflow_inputs.html#hpxml-local-ventilation-fans'&gt;HPXML Local Ventilation Fans&lt;/a&gt;) is used.</description>
      <type>String</type>
      <units>hrs/day</units>
      <required>false</required>
      <model_dependent>false</model_dependent>
    </argument>
    <argument>
      <name>kitchen_fans_power</name>
      <display_name>Kitchen Fans: Fan Power</display_name>
      <description>The fan power of the kitchen fan. If not provided, the OS-HPXML default (see &lt;a href='https://openstudio-hpxml.readthedocs.io/en/v1.7.0/workflow_inputs.html#hpxml-local-ventilation-fans'&gt;HPXML Local Ventilation Fans&lt;/a&gt;) is used.</description>
      <type>String</type>
      <units>W</units>
      <required>false</required>
      <model_dependent>false</model_dependent>
    </argument>
    <argument>
      <name>kitchen_fans_start_hour</name>
      <display_name>Kitchen Fans: Start Hour</display_name>
      <description>The start hour of the kitchen fan. If not provided, the OS-HPXML default (see &lt;a href='https://openstudio-hpxml.readthedocs.io/en/v1.7.0/workflow_inputs.html#hpxml-local-ventilation-fans'&gt;HPXML Local Ventilation Fans&lt;/a&gt;) is used.</description>
      <type>String</type>
      <units>hr</units>
      <required>false</required>
      <model_dependent>false</model_dependent>
    </argument>
    <argument>
      <name>bathroom_fans_quantity</name>
      <display_name>Bathroom Fans: Quantity</display_name>
      <description>The quantity of the bathroom fans. If not provided, the OS-HPXML default (see &lt;a href='https://openstudio-hpxml.readthedocs.io/en/v1.7.0/workflow_inputs.html#hpxml-local-ventilation-fans'&gt;HPXML Local Ventilation Fans&lt;/a&gt;) is used.</description>
      <type>String</type>
      <units>#</units>
      <required>false</required>
      <model_dependent>false</model_dependent>
    </argument>
    <argument>
      <name>bathroom_fans_flow_rate</name>
      <display_name>Bathroom Fans: Flow Rate</display_name>
      <description>The flow rate of the bathroom fans. If not provided, the OS-HPXML default (see &lt;a href='https://openstudio-hpxml.readthedocs.io/en/v1.7.0/workflow_inputs.html#hpxml-local-ventilation-fans'&gt;HPXML Local Ventilation Fans&lt;/a&gt;) is used.</description>
      <type>String</type>
      <units>CFM</units>
      <required>false</required>
      <model_dependent>false</model_dependent>
    </argument>
    <argument>
      <name>bathroom_fans_hours_in_operation</name>
      <display_name>Bathroom Fans: Hours In Operation</display_name>
      <description>The hours in operation of the bathroom fans. If not provided, the OS-HPXML default (see &lt;a href='https://openstudio-hpxml.readthedocs.io/en/v1.7.0/workflow_inputs.html#hpxml-local-ventilation-fans'&gt;HPXML Local Ventilation Fans&lt;/a&gt;) is used.</description>
      <type>String</type>
      <units>hrs/day</units>
      <required>false</required>
      <model_dependent>false</model_dependent>
    </argument>
    <argument>
      <name>bathroom_fans_power</name>
      <display_name>Bathroom Fans: Fan Power</display_name>
      <description>The fan power of the bathroom fans. If not provided, the OS-HPXML default (see &lt;a href='https://openstudio-hpxml.readthedocs.io/en/v1.7.0/workflow_inputs.html#hpxml-local-ventilation-fans'&gt;HPXML Local Ventilation Fans&lt;/a&gt;) is used.</description>
      <type>String</type>
      <units>W</units>
      <required>false</required>
      <model_dependent>false</model_dependent>
    </argument>
    <argument>
      <name>bathroom_fans_start_hour</name>
      <display_name>Bathroom Fans: Start Hour</display_name>
      <description>The start hour of the bathroom fans. If not provided, the OS-HPXML default (see &lt;a href='https://openstudio-hpxml.readthedocs.io/en/v1.7.0/workflow_inputs.html#hpxml-local-ventilation-fans'&gt;HPXML Local Ventilation Fans&lt;/a&gt;) is used.</description>
      <type>String</type>
      <units>hr</units>
      <required>false</required>
      <model_dependent>false</model_dependent>
    </argument>
    <argument>
      <name>whole_house_fan_present</name>
      <display_name>Whole House Fan: Present</display_name>
      <description>Whether there is a whole house fan.</description>
      <type>Boolean</type>
      <required>true</required>
      <model_dependent>false</model_dependent>
      <default_value>false</default_value>
      <choices>
        <choice>
          <value>true</value>
          <display_name>true</display_name>
        </choice>
        <choice>
          <value>false</value>
          <display_name>false</display_name>
        </choice>
      </choices>
    </argument>
    <argument>
      <name>whole_house_fan_flow_rate</name>
      <display_name>Whole House Fan: Flow Rate</display_name>
      <description>The flow rate of the whole house fan. If not provided, the OS-HPXML default (see &lt;a href='https://openstudio-hpxml.readthedocs.io/en/v1.7.0/workflow_inputs.html#hpxml-whole-house-fans'&gt;HPXML Whole House Fans&lt;/a&gt;) is used.</description>
      <type>String</type>
      <units>CFM</units>
      <required>false</required>
      <model_dependent>false</model_dependent>
    </argument>
    <argument>
      <name>whole_house_fan_power</name>
      <display_name>Whole House Fan: Fan Power</display_name>
      <description>The fan power of the whole house fan. If not provided, the OS-HPXML default (see &lt;a href='https://openstudio-hpxml.readthedocs.io/en/v1.7.0/workflow_inputs.html#hpxml-whole-house-fans'&gt;HPXML Whole House Fans&lt;/a&gt;) is used.</description>
      <type>String</type>
      <units>W</units>
      <required>false</required>
      <model_dependent>false</model_dependent>
    </argument>
    <argument>
      <name>water_heater_type</name>
      <display_name>Water Heater: Type</display_name>
      <description>The type of water heater. Use 'none' if there is no water heater.</description>
      <type>Choice</type>
      <required>true</required>
      <model_dependent>false</model_dependent>
      <default_value>storage water heater</default_value>
      <choices>
        <choice>
          <value>none</value>
          <display_name>none</display_name>
        </choice>
        <choice>
          <value>storage water heater</value>
          <display_name>storage water heater</display_name>
        </choice>
        <choice>
          <value>instantaneous water heater</value>
          <display_name>instantaneous water heater</display_name>
        </choice>
        <choice>
          <value>heat pump water heater</value>
          <display_name>heat pump water heater</display_name>
        </choice>
        <choice>
          <value>space-heating boiler with storage tank</value>
          <display_name>space-heating boiler with storage tank</display_name>
        </choice>
        <choice>
          <value>space-heating boiler with tankless coil</value>
          <display_name>space-heating boiler with tankless coil</display_name>
        </choice>
      </choices>
    </argument>
    <argument>
      <name>water_heater_fuel_type</name>
      <display_name>Water Heater: Fuel Type</display_name>
      <description>The fuel type of water heater. Ignored for heat pump water heater.</description>
      <type>Choice</type>
      <required>true</required>
      <model_dependent>false</model_dependent>
      <default_value>natural gas</default_value>
      <choices>
        <choice>
          <value>electricity</value>
          <display_name>electricity</display_name>
        </choice>
        <choice>
          <value>natural gas</value>
          <display_name>natural gas</display_name>
        </choice>
        <choice>
          <value>fuel oil</value>
          <display_name>fuel oil</display_name>
        </choice>
        <choice>
          <value>propane</value>
          <display_name>propane</display_name>
        </choice>
        <choice>
          <value>wood</value>
          <display_name>wood</display_name>
        </choice>
        <choice>
          <value>coal</value>
          <display_name>coal</display_name>
        </choice>
      </choices>
    </argument>
    <argument>
      <name>water_heater_location</name>
      <display_name>Water Heater: Location</display_name>
      <description>The location of water heater. If not provided, the OS-HPXML default (see &lt;a href='https://openstudio-hpxml.readthedocs.io/en/v1.7.0/workflow_inputs.html#hpxml-water-heating-systems'&gt;HPXML Water Heating Systems&lt;/a&gt;) is used.</description>
      <type>Choice</type>
      <units></units>
      <required>false</required>
      <model_dependent>false</model_dependent>
      <choices>
        <choice>
          <value>auto</value>
          <display_name>auto</display_name>
        </choice>
        <choice>
          <value>conditioned space</value>
          <display_name>conditioned space</display_name>
        </choice>
        <choice>
          <value>basement - conditioned</value>
          <display_name>basement - conditioned</display_name>
        </choice>
        <choice>
          <value>basement - unconditioned</value>
          <display_name>basement - unconditioned</display_name>
        </choice>
        <choice>
          <value>garage</value>
          <display_name>garage</display_name>
        </choice>
        <choice>
          <value>attic</value>
          <display_name>attic</display_name>
        </choice>
        <choice>
          <value>attic - vented</value>
          <display_name>attic - vented</display_name>
        </choice>
        <choice>
          <value>attic - unvented</value>
          <display_name>attic - unvented</display_name>
        </choice>
        <choice>
          <value>crawlspace</value>
          <display_name>crawlspace</display_name>
        </choice>
        <choice>
          <value>crawlspace - vented</value>
          <display_name>crawlspace - vented</display_name>
        </choice>
        <choice>
          <value>crawlspace - unvented</value>
          <display_name>crawlspace - unvented</display_name>
        </choice>
        <choice>
          <value>crawlspace - conditioned</value>
          <display_name>crawlspace - conditioned</display_name>
        </choice>
        <choice>
          <value>other exterior</value>
          <display_name>other exterior</display_name>
        </choice>
        <choice>
          <value>other housing unit</value>
          <display_name>other housing unit</display_name>
        </choice>
        <choice>
          <value>other heated space</value>
          <display_name>other heated space</display_name>
        </choice>
        <choice>
          <value>other multifamily buffer space</value>
          <display_name>other multifamily buffer space</display_name>
        </choice>
        <choice>
          <value>other non-freezing space</value>
          <display_name>other non-freezing space</display_name>
        </choice>
      </choices>
    </argument>
    <argument>
      <name>water_heater_tank_volume</name>
      <display_name>Water Heater: Tank Volume</display_name>
      <description>Nominal volume of water heater tank. Only applies to storage water heater, heat pump water heater, and space-heating boiler with storage tank. If not provided, the OS-HPXML default (see &lt;a href='https://openstudio-hpxml.readthedocs.io/en/v1.7.0/workflow_inputs.html#conventional-storage'&gt;Conventional Storage&lt;/a&gt;, &lt;a href='https://openstudio-hpxml.readthedocs.io/en/v1.7.0/workflow_inputs.html#heat-pump'&gt;Heat Pump&lt;/a&gt;, &lt;a href='https://openstudio-hpxml.readthedocs.io/en/v1.7.0/workflow_inputs.html#combi-boiler-w-storage'&gt;Combi Boiler w/ Storage&lt;/a&gt;) is used.</description>
      <type>String</type>
      <units>gal</units>
      <required>false</required>
      <model_dependent>false</model_dependent>
    </argument>
    <argument>
      <name>water_heater_efficiency_type</name>
      <display_name>Water Heater: Efficiency Type</display_name>
      <description>The efficiency type of water heater. Does not apply to space-heating boilers.</description>
      <type>Choice</type>
      <required>true</required>
      <model_dependent>false</model_dependent>
      <default_value>EnergyFactor</default_value>
      <choices>
        <choice>
          <value>EnergyFactor</value>
          <display_name>EnergyFactor</display_name>
        </choice>
        <choice>
          <value>UniformEnergyFactor</value>
          <display_name>UniformEnergyFactor</display_name>
        </choice>
      </choices>
    </argument>
    <argument>
      <name>water_heater_efficiency</name>
      <display_name>Water Heater: Efficiency</display_name>
      <description>Rated Energy Factor or Uniform Energy Factor. Does not apply to space-heating boilers.</description>
      <type>Double</type>
      <required>true</required>
      <model_dependent>false</model_dependent>
      <default_value>0.67</default_value>
    </argument>
    <argument>
      <name>water_heater_usage_bin</name>
      <display_name>Water Heater: Usage Bin</display_name>
      <description>The usage of the water heater. Only applies if Efficiency Type is UniformEnergyFactor and Type is not instantaneous water heater. Does not apply to space-heating boilers. If not provided, the OS-HPXML default (see &lt;a href='https://openstudio-hpxml.readthedocs.io/en/v1.7.0/workflow_inputs.html#conventional-storage'&gt;Conventional Storage&lt;/a&gt;, &lt;a href='https://openstudio-hpxml.readthedocs.io/en/v1.7.0/workflow_inputs.html#heat-pump'&gt;Heat Pump&lt;/a&gt;) is used.</description>
      <type>Choice</type>
      <units></units>
      <required>false</required>
      <model_dependent>false</model_dependent>
      <choices>
        <choice>
          <value>auto</value>
          <display_name>auto</display_name>
        </choice>
        <choice>
          <value>very small</value>
          <display_name>very small</display_name>
        </choice>
        <choice>
          <value>low</value>
          <display_name>low</display_name>
        </choice>
        <choice>
          <value>medium</value>
          <display_name>medium</display_name>
        </choice>
        <choice>
          <value>high</value>
          <display_name>high</display_name>
        </choice>
      </choices>
    </argument>
    <argument>
      <name>water_heater_recovery_efficiency</name>
      <display_name>Water Heater: Recovery Efficiency</display_name>
      <description>Ratio of energy delivered to water heater to the energy content of the fuel consumed by the water heater. Only used for non-electric storage water heaters. If not provided, the OS-HPXML default (see &lt;a href='https://openstudio-hpxml.readthedocs.io/en/v1.7.0/workflow_inputs.html#conventional-storage'&gt;Conventional Storage&lt;/a&gt;) is used.</description>
      <type>String</type>
      <units>Frac</units>
      <required>false</required>
      <model_dependent>false</model_dependent>
    </argument>
    <argument>
      <name>water_heater_heating_capacity</name>
      <display_name>Water Heater: Heating Capacity</display_name>
      <description>Heating capacity. Only applies to storage water heater. If not provided, the OS-HPXML default (see &lt;a href='https://openstudio-hpxml.readthedocs.io/en/v1.7.0/workflow_inputs.html#conventional-storage'&gt;Conventional Storage&lt;/a&gt;) is used.</description>
      <type>String</type>
      <units>Btu/hr</units>
      <required>false</required>
      <model_dependent>false</model_dependent>
    </argument>
    <argument>
      <name>water_heater_standby_loss</name>
      <display_name>Water Heater: Standby Loss</display_name>
      <description>The standby loss of water heater. Only applies to space-heating boilers. If not provided, the OS-HPXML default (see &lt;a href='https://openstudio-hpxml.readthedocs.io/en/v1.7.0/workflow_inputs.html#combi-boiler-w-storage'&gt;Combi Boiler w/ Storage&lt;/a&gt;) is used.</description>
      <type>String</type>
      <units>deg-F/hr</units>
      <required>false</required>
      <model_dependent>false</model_dependent>
    </argument>
    <argument>
      <name>water_heater_jacket_rvalue</name>
      <display_name>Water Heater: Jacket R-value</display_name>
      <description>The jacket R-value of water heater. Doesn't apply to instantaneous water heater or space-heating boiler with tankless coil. If not provided, defaults to no jacket insulation.</description>
      <type>String</type>
      <units>h-ft^2-R/Btu</units>
      <required>false</required>
      <model_dependent>false</model_dependent>
    </argument>
    <argument>
      <name>water_heater_setpoint_temperature</name>
      <display_name>Water Heater: Setpoint Temperature</display_name>
      <description>The setpoint temperature of water heater. If not provided, the OS-HPXML default (see &lt;a href='https://openstudio-hpxml.readthedocs.io/en/v1.7.0/workflow_inputs.html#hpxml-water-heating-systems'&gt;HPXML Water Heating Systems&lt;/a&gt;) is used.</description>
      <type>String</type>
      <units>deg-F</units>
      <required>false</required>
      <model_dependent>false</model_dependent>
    </argument>
    <argument>
      <name>water_heater_num_bedrooms_served</name>
      <display_name>Water Heater: Number of Bedrooms Served</display_name>
      <description>Number of bedrooms served (directly or indirectly) by the water heater. Only needed if single-family attached or apartment unit and it is a shared water heater serving multiple dwelling units. Used to apportion water heater tank losses to the unit.</description>
      <type>String</type>
      <units>#</units>
      <required>false</required>
      <model_dependent>false</model_dependent>
    </argument>
    <argument>
      <name>water_heater_uses_desuperheater</name>
      <display_name>Water Heater: Uses Desuperheater</display_name>
      <description>Requires that the dwelling unit has a air-to-air, mini-split, or ground-to-air heat pump or a central air conditioner or mini-split air conditioner. If not provided, assumes no desuperheater.</description>
      <type>Choice</type>
      <units></units>
      <required>false</required>
      <model_dependent>false</model_dependent>
      <choices>
        <choice>
          <value>auto</value>
          <display_name>auto</display_name>
        </choice>
        <choice>
          <value>true</value>
          <display_name>true</display_name>
        </choice>
        <choice>
          <value>false</value>
          <display_name>false</display_name>
        </choice>
      </choices>
    </argument>
    <argument>
      <name>water_heater_tank_model_type</name>
      <display_name>Water Heater: Tank Type</display_name>
      <description>Type of tank model to use. The 'stratified' tank generally provide more accurate results, but may significantly increase run time. Applies only to storage water heater. If not provided, the OS-HPXML default (see &lt;a href='https://openstudio-hpxml.readthedocs.io/en/v1.7.0/workflow_inputs.html#conventional-storage'&gt;Conventional Storage&lt;/a&gt;) is used.</description>
      <type>Choice</type>
      <units></units>
      <required>false</required>
      <model_dependent>false</model_dependent>
      <choices>
        <choice>
          <value>auto</value>
          <display_name>auto</display_name>
        </choice>
        <choice>
          <value>mixed</value>
          <display_name>mixed</display_name>
        </choice>
        <choice>
          <value>stratified</value>
          <display_name>stratified</display_name>
        </choice>
      </choices>
    </argument>
    <argument>
      <name>water_heater_operating_mode</name>
      <display_name>Water Heater: Operating Mode</display_name>
      <description>The water heater operating mode. The 'heat pump only' option only uses the heat pump, while 'hybrid/auto' allows the backup electric resistance to come on in high demand situations. This is ignored if a scheduled operating mode type is selected. Applies only to heat pump water heater. If not provided, the OS-HPXML default (see &lt;a href='https://openstudio-hpxml.readthedocs.io/en/v1.7.0/workflow_inputs.html#heat-pump'&gt;Heat Pump&lt;/a&gt;) is used.</description>
      <type>Choice</type>
      <units></units>
      <required>false</required>
      <model_dependent>false</model_dependent>
      <choices>
        <choice>
          <value>auto</value>
          <display_name>auto</display_name>
        </choice>
        <choice>
          <value>hybrid/auto</value>
          <display_name>hybrid/auto</display_name>
        </choice>
        <choice>
          <value>heat pump only</value>
          <display_name>heat pump only</display_name>
        </choice>
      </choices>
    </argument>
    <argument>
      <name>hot_water_distribution_system_type</name>
      <display_name>Hot Water Distribution: System Type</display_name>
      <description>The type of the hot water distribution system.</description>
      <type>Choice</type>
      <required>true</required>
      <model_dependent>false</model_dependent>
      <default_value>Standard</default_value>
      <choices>
        <choice>
          <value>Standard</value>
          <display_name>Standard</display_name>
        </choice>
        <choice>
          <value>Recirculation</value>
          <display_name>Recirculation</display_name>
        </choice>
      </choices>
    </argument>
    <argument>
      <name>hot_water_distribution_standard_piping_length</name>
      <display_name>Hot Water Distribution: Standard Piping Length</display_name>
      <description>If the distribution system is Standard, the length of the piping. If not provided, the OS-HPXML default (see &lt;a href='https://openstudio-hpxml.readthedocs.io/en/v1.7.0/workflow_inputs.html#standard'&gt;Standard&lt;/a&gt;) is used.</description>
      <type>String</type>
      <units>ft</units>
      <required>false</required>
      <model_dependent>false</model_dependent>
    </argument>
    <argument>
      <name>hot_water_distribution_recirc_control_type</name>
      <display_name>Hot Water Distribution: Recirculation Control Type</display_name>
      <description>If the distribution system is Recirculation, the type of hot water recirculation control, if any.</description>
      <type>Choice</type>
      <units></units>
      <required>false</required>
      <model_dependent>false</model_dependent>
      <choices>
        <choice>
          <value>auto</value>
          <display_name>auto</display_name>
        </choice>
        <choice>
          <value>no control</value>
          <display_name>no control</display_name>
        </choice>
        <choice>
          <value>timer</value>
          <display_name>timer</display_name>
        </choice>
        <choice>
          <value>temperature</value>
          <display_name>temperature</display_name>
        </choice>
        <choice>
          <value>presence sensor demand control</value>
          <display_name>presence sensor demand control</display_name>
        </choice>
        <choice>
          <value>manual demand control</value>
          <display_name>manual demand control</display_name>
        </choice>
      </choices>
    </argument>
    <argument>
      <name>hot_water_distribution_recirc_piping_length</name>
      <display_name>Hot Water Distribution: Recirculation Piping Length</display_name>
      <description>If the distribution system is Recirculation, the length of the recirculation piping. If not provided, the OS-HPXML default (see &lt;a href='https://openstudio-hpxml.readthedocs.io/en/v1.7.0/workflow_inputs.html#recirculation-in-unit'&gt;Recirculation (In-Unit)&lt;/a&gt;) is used.</description>
      <type>String</type>
      <units>ft</units>
      <required>false</required>
      <model_dependent>false</model_dependent>
    </argument>
    <argument>
      <name>hot_water_distribution_recirc_branch_piping_length</name>
      <display_name>Hot Water Distribution: Recirculation Branch Piping Length</display_name>
      <description>If the distribution system is Recirculation, the length of the recirculation branch piping. If not provided, the OS-HPXML default (see &lt;a href='https://openstudio-hpxml.readthedocs.io/en/v1.7.0/workflow_inputs.html#recirculation-in-unit'&gt;Recirculation (In-Unit)&lt;/a&gt;) is used.</description>
      <type>String</type>
      <units>ft</units>
      <required>false</required>
      <model_dependent>false</model_dependent>
    </argument>
    <argument>
      <name>hot_water_distribution_recirc_pump_power</name>
      <display_name>Hot Water Distribution: Recirculation Pump Power</display_name>
      <description>If the distribution system is Recirculation, the recirculation pump power. If not provided, the OS-HPXML default (see &lt;a href='https://openstudio-hpxml.readthedocs.io/en/v1.7.0/workflow_inputs.html#recirculation-in-unit'&gt;Recirculation (In-Unit)&lt;/a&gt;) is used.</description>
      <type>String</type>
      <units>W</units>
      <required>false</required>
      <model_dependent>false</model_dependent>
    </argument>
    <argument>
      <name>hot_water_distribution_pipe_r</name>
      <display_name>Hot Water Distribution: Pipe Insulation Nominal R-Value</display_name>
      <description>Nominal R-value of the pipe insulation. If not provided, the OS-HPXML default (see &lt;a href='https://openstudio-hpxml.readthedocs.io/en/v1.7.0/workflow_inputs.html#hpxml-hot-water-distribution'&gt;HPXML Hot Water Distribution&lt;/a&gt;) is used.</description>
      <type>String</type>
      <units>h-ft^2-R/Btu</units>
      <required>false</required>
      <model_dependent>false</model_dependent>
    </argument>
    <argument>
      <name>dwhr_facilities_connected</name>
      <display_name>Drain Water Heat Recovery: Facilities Connected</display_name>
      <description>Which facilities are connected for the drain water heat recovery. Use 'none' if there is no drain water heat recovery system.</description>
      <type>Choice</type>
      <required>true</required>
      <model_dependent>false</model_dependent>
      <default_value>none</default_value>
      <choices>
        <choice>
          <value>none</value>
          <display_name>none</display_name>
        </choice>
        <choice>
          <value>one</value>
          <display_name>one</display_name>
        </choice>
        <choice>
          <value>all</value>
          <display_name>all</display_name>
        </choice>
      </choices>
    </argument>
    <argument>
      <name>dwhr_equal_flow</name>
      <display_name>Drain Water Heat Recovery: Equal Flow</display_name>
      <description>Whether the drain water heat recovery has equal flow.</description>
      <type>Choice</type>
      <units></units>
      <required>false</required>
      <model_dependent>false</model_dependent>
      <choices>
        <choice>
          <value>auto</value>
          <display_name>auto</display_name>
        </choice>
        <choice>
          <value>true</value>
          <display_name>true</display_name>
        </choice>
        <choice>
          <value>false</value>
          <display_name>false</display_name>
        </choice>
      </choices>
    </argument>
    <argument>
      <name>dwhr_efficiency</name>
      <display_name>Drain Water Heat Recovery: Efficiency</display_name>
      <description>The efficiency of the drain water heat recovery.</description>
      <type>String</type>
      <units>Frac</units>
      <required>false</required>
      <model_dependent>false</model_dependent>
    </argument>
    <argument>
      <name>water_fixtures_shower_low_flow</name>
      <display_name>Hot Water Fixtures: Is Shower Low Flow</display_name>
      <description>Whether the shower fixture is low flow.</description>
      <type>Boolean</type>
      <required>true</required>
      <model_dependent>false</model_dependent>
      <default_value>false</default_value>
      <choices>
        <choice>
          <value>true</value>
          <display_name>true</display_name>
        </choice>
        <choice>
          <value>false</value>
          <display_name>false</display_name>
        </choice>
      </choices>
    </argument>
    <argument>
      <name>water_fixtures_sink_low_flow</name>
      <display_name>Hot Water Fixtures: Is Sink Low Flow</display_name>
      <description>Whether the sink fixture is low flow.</description>
      <type>Boolean</type>
      <required>true</required>
      <model_dependent>false</model_dependent>
      <default_value>false</default_value>
      <choices>
        <choice>
          <value>true</value>
          <display_name>true</display_name>
        </choice>
        <choice>
          <value>false</value>
          <display_name>false</display_name>
        </choice>
      </choices>
    </argument>
    <argument>
      <name>water_fixtures_usage_multiplier</name>
      <display_name>Hot Water Fixtures: Usage Multiplier</display_name>
      <description>Multiplier on the hot water usage that can reflect, e.g., high/low usage occupants. If not provided, the OS-HPXML default (see &lt;a href='https://openstudio-hpxml.readthedocs.io/en/v1.7.0/workflow_inputs.html#hpxml-water-fixtures'&gt;HPXML Water Fixtures&lt;/a&gt;) is used.</description>
      <type>String</type>
      <units></units>
      <required>false</required>
      <model_dependent>false</model_dependent>
    </argument>
    <argument>
      <name>general_water_use_usage_multiplier</name>
      <display_name>General Water Use: Usage Multiplier</display_name>
      <description>Multiplier on internal gains from general water use (floor mopping, shower evaporation, water films on showers, tubs &amp; sinks surfaces, plant watering, etc.) that can reflect, e.g., high/low usage occupants. If not provided, the OS-HPXML default (see &lt;a href='https://openstudio-hpxml.readthedocs.io/en/v1.7.0/workflow_inputs.html#hpxml-building-occupancy'&gt;HPXML Building Occupancy&lt;/a&gt;) is used.</description>
      <type>String</type>
      <units></units>
      <required>false</required>
      <model_dependent>false</model_dependent>
    </argument>
    <argument>
      <name>solar_thermal_system_type</name>
      <display_name>Solar Thermal: System Type</display_name>
      <description>The type of solar thermal system. Use 'none' if there is no solar thermal system.</description>
      <type>Choice</type>
      <required>true</required>
      <model_dependent>false</model_dependent>
      <default_value>none</default_value>
      <choices>
        <choice>
          <value>none</value>
          <display_name>none</display_name>
        </choice>
        <choice>
          <value>hot water</value>
          <display_name>hot water</display_name>
        </choice>
      </choices>
    </argument>
    <argument>
      <name>solar_thermal_collector_area</name>
      <display_name>Solar Thermal: Collector Area</display_name>
      <description>The collector area of the solar thermal system.</description>
      <type>Double</type>
      <units>ft^2</units>
      <required>true</required>
      <model_dependent>false</model_dependent>
      <default_value>40</default_value>
    </argument>
    <argument>
      <name>solar_thermal_collector_loop_type</name>
      <display_name>Solar Thermal: Collector Loop Type</display_name>
      <description>The collector loop type of the solar thermal system.</description>
      <type>Choice</type>
      <required>true</required>
      <model_dependent>false</model_dependent>
      <default_value>liquid direct</default_value>
      <choices>
        <choice>
          <value>liquid direct</value>
          <display_name>liquid direct</display_name>
        </choice>
        <choice>
          <value>liquid indirect</value>
          <display_name>liquid indirect</display_name>
        </choice>
        <choice>
          <value>passive thermosyphon</value>
          <display_name>passive thermosyphon</display_name>
        </choice>
      </choices>
    </argument>
    <argument>
      <name>solar_thermal_collector_type</name>
      <display_name>Solar Thermal: Collector Type</display_name>
      <description>The collector type of the solar thermal system.</description>
      <type>Choice</type>
      <required>true</required>
      <model_dependent>false</model_dependent>
      <default_value>evacuated tube</default_value>
      <choices>
        <choice>
          <value>evacuated tube</value>
          <display_name>evacuated tube</display_name>
        </choice>
        <choice>
          <value>single glazing black</value>
          <display_name>single glazing black</display_name>
        </choice>
        <choice>
          <value>double glazing black</value>
          <display_name>double glazing black</display_name>
        </choice>
        <choice>
          <value>integrated collector storage</value>
          <display_name>integrated collector storage</display_name>
        </choice>
      </choices>
    </argument>
    <argument>
      <name>solar_thermal_collector_azimuth</name>
      <display_name>Solar Thermal: Collector Azimuth</display_name>
      <description>The collector azimuth of the solar thermal system. Azimuth is measured clockwise from north (e.g., North=0, East=90, South=180, West=270).</description>
      <type>Double</type>
      <units>degrees</units>
      <required>true</required>
      <model_dependent>false</model_dependent>
      <default_value>180</default_value>
    </argument>
    <argument>
      <name>solar_thermal_collector_tilt</name>
      <display_name>Solar Thermal: Collector Tilt</display_name>
      <description>The collector tilt of the solar thermal system. Can also enter, e.g., RoofPitch, RoofPitch+20, Latitude, Latitude-15, etc.</description>
      <type>String</type>
      <units>degrees</units>
      <required>true</required>
      <model_dependent>false</model_dependent>
      <default_value>RoofPitch</default_value>
    </argument>
    <argument>
      <name>solar_thermal_collector_rated_optical_efficiency</name>
      <display_name>Solar Thermal: Collector Rated Optical Efficiency</display_name>
      <description>The collector rated optical efficiency of the solar thermal system.</description>
      <type>Double</type>
      <units>Frac</units>
      <required>true</required>
      <model_dependent>false</model_dependent>
      <default_value>0.5</default_value>
    </argument>
    <argument>
      <name>solar_thermal_collector_rated_thermal_losses</name>
      <display_name>Solar Thermal: Collector Rated Thermal Losses</display_name>
      <description>The collector rated thermal losses of the solar thermal system.</description>
      <type>Double</type>
      <units>Btu/hr-ft^2-R</units>
      <required>true</required>
      <model_dependent>false</model_dependent>
      <default_value>0.2799</default_value>
    </argument>
    <argument>
      <name>solar_thermal_storage_volume</name>
      <display_name>Solar Thermal: Storage Volume</display_name>
      <description>The storage volume of the solar thermal system. If not provided, the OS-HPXML default (see &lt;a href='https://openstudio-hpxml.readthedocs.io/en/v1.7.0/workflow_inputs.html#detailed-inputs'&gt;Detailed Inputs&lt;/a&gt;) is used.</description>
      <type>String</type>
      <units>gal</units>
      <required>false</required>
      <model_dependent>false</model_dependent>
    </argument>
    <argument>
      <name>solar_thermal_solar_fraction</name>
      <display_name>Solar Thermal: Solar Fraction</display_name>
      <description>The solar fraction of the solar thermal system. If provided, overrides all other solar thermal inputs.</description>
      <type>Double</type>
      <units>Frac</units>
      <required>true</required>
      <model_dependent>false</model_dependent>
      <default_value>0</default_value>
    </argument>
    <argument>
      <name>pv_system_present</name>
      <display_name>PV System: Present</display_name>
      <description>Whether there is a PV system present.</description>
      <type>Boolean</type>
      <required>true</required>
      <model_dependent>false</model_dependent>
      <default_value>false</default_value>
      <choices>
        <choice>
          <value>true</value>
          <display_name>true</display_name>
        </choice>
        <choice>
          <value>false</value>
          <display_name>false</display_name>
        </choice>
      </choices>
    </argument>
    <argument>
      <name>pv_system_module_type</name>
      <display_name>PV System: Module Type</display_name>
      <description>Module type of the PV system. If not provided, the OS-HPXML default (see &lt;a href='https://openstudio-hpxml.readthedocs.io/en/v1.7.0/workflow_inputs.html#hpxml-photovoltaics'&gt;HPXML Photovoltaics&lt;/a&gt;) is used.</description>
      <type>Choice</type>
      <units></units>
      <required>false</required>
      <model_dependent>false</model_dependent>
      <choices>
        <choice>
          <value>auto</value>
          <display_name>auto</display_name>
        </choice>
        <choice>
          <value>standard</value>
          <display_name>standard</display_name>
        </choice>
        <choice>
          <value>premium</value>
          <display_name>premium</display_name>
        </choice>
        <choice>
          <value>thin film</value>
          <display_name>thin film</display_name>
        </choice>
      </choices>
    </argument>
    <argument>
      <name>pv_system_location</name>
      <display_name>PV System: Location</display_name>
      <description>Location of the PV system. If not provided, the OS-HPXML default (see &lt;a href='https://openstudio-hpxml.readthedocs.io/en/v1.7.0/workflow_inputs.html#hpxml-photovoltaics'&gt;HPXML Photovoltaics&lt;/a&gt;) is used.</description>
      <type>Choice</type>
      <units></units>
      <required>false</required>
      <model_dependent>false</model_dependent>
      <choices>
        <choice>
          <value>auto</value>
          <display_name>auto</display_name>
        </choice>
        <choice>
          <value>roof</value>
          <display_name>roof</display_name>
        </choice>
        <choice>
          <value>ground</value>
          <display_name>ground</display_name>
        </choice>
      </choices>
    </argument>
    <argument>
      <name>pv_system_tracking</name>
      <display_name>PV System: Tracking</display_name>
      <description>Type of tracking for the PV system. If not provided, the OS-HPXML default (see &lt;a href='https://openstudio-hpxml.readthedocs.io/en/v1.7.0/workflow_inputs.html#hpxml-photovoltaics'&gt;HPXML Photovoltaics&lt;/a&gt;) is used.</description>
      <type>Choice</type>
      <units></units>
      <required>false</required>
      <model_dependent>false</model_dependent>
      <choices>
        <choice>
          <value>auto</value>
          <display_name>auto</display_name>
        </choice>
        <choice>
          <value>fixed</value>
          <display_name>fixed</display_name>
        </choice>
        <choice>
          <value>1-axis</value>
          <display_name>1-axis</display_name>
        </choice>
        <choice>
          <value>1-axis backtracked</value>
          <display_name>1-axis backtracked</display_name>
        </choice>
        <choice>
          <value>2-axis</value>
          <display_name>2-axis</display_name>
        </choice>
      </choices>
    </argument>
    <argument>
      <name>pv_system_array_azimuth</name>
      <display_name>PV System: Array Azimuth</display_name>
      <description>Array azimuth of the PV system. Azimuth is measured clockwise from north (e.g., North=0, East=90, South=180, West=270).</description>
      <type>Double</type>
      <units>degrees</units>
      <required>true</required>
      <model_dependent>false</model_dependent>
      <default_value>180</default_value>
    </argument>
    <argument>
      <name>pv_system_array_tilt</name>
      <display_name>PV System: Array Tilt</display_name>
      <description>Array tilt of the PV system. Can also enter, e.g., RoofPitch, RoofPitch+20, Latitude, Latitude-15, etc.</description>
      <type>String</type>
      <units>degrees</units>
      <required>true</required>
      <model_dependent>false</model_dependent>
      <default_value>RoofPitch</default_value>
    </argument>
    <argument>
      <name>pv_system_max_power_output</name>
      <display_name>PV System: Maximum Power Output</display_name>
      <description>Maximum power output of the PV system. For a shared system, this is the total building maximum power output.</description>
      <type>Double</type>
      <units>W</units>
      <required>true</required>
      <model_dependent>false</model_dependent>
      <default_value>4000</default_value>
    </argument>
    <argument>
      <name>pv_system_inverter_efficiency</name>
      <display_name>PV System: Inverter Efficiency</display_name>
      <description>Inverter efficiency of the PV system. If there are two PV systems, this will apply to both. If not provided, the OS-HPXML default (see &lt;a href='https://openstudio-hpxml.readthedocs.io/en/v1.7.0/workflow_inputs.html#hpxml-photovoltaics'&gt;HPXML Photovoltaics&lt;/a&gt;) is used.</description>
      <type>String</type>
      <units>Frac</units>
      <required>false</required>
      <model_dependent>false</model_dependent>
    </argument>
    <argument>
      <name>pv_system_system_losses_fraction</name>
      <display_name>PV System: System Losses Fraction</display_name>
      <description>System losses fraction of the PV system. If there are two PV systems, this will apply to both. If not provided, the OS-HPXML default (see &lt;a href='https://openstudio-hpxml.readthedocs.io/en/v1.7.0/workflow_inputs.html#hpxml-photovoltaics'&gt;HPXML Photovoltaics&lt;/a&gt;) is used.</description>
      <type>String</type>
      <units>Frac</units>
      <required>false</required>
      <model_dependent>false</model_dependent>
    </argument>
    <argument>
      <name>pv_system_2_present</name>
      <display_name>PV System 2: Present</display_name>
      <description>Whether there is a second PV system present.</description>
      <type>Boolean</type>
      <required>true</required>
      <model_dependent>false</model_dependent>
      <default_value>false</default_value>
      <choices>
        <choice>
          <value>true</value>
          <display_name>true</display_name>
        </choice>
        <choice>
          <value>false</value>
          <display_name>false</display_name>
        </choice>
      </choices>
    </argument>
    <argument>
      <name>pv_system_2_module_type</name>
      <display_name>PV System 2: Module Type</display_name>
      <description>Module type of the second PV system. If not provided, the OS-HPXML default (see &lt;a href='https://openstudio-hpxml.readthedocs.io/en/v1.7.0/workflow_inputs.html#hpxml-photovoltaics'&gt;HPXML Photovoltaics&lt;/a&gt;) is used.</description>
      <type>Choice</type>
      <units></units>
      <required>false</required>
      <model_dependent>false</model_dependent>
      <choices>
        <choice>
          <value>auto</value>
          <display_name>auto</display_name>
        </choice>
        <choice>
          <value>standard</value>
          <display_name>standard</display_name>
        </choice>
        <choice>
          <value>premium</value>
          <display_name>premium</display_name>
        </choice>
        <choice>
          <value>thin film</value>
          <display_name>thin film</display_name>
        </choice>
      </choices>
    </argument>
    <argument>
      <name>pv_system_2_location</name>
      <display_name>PV System 2: Location</display_name>
      <description>Location of the second PV system. If not provided, the OS-HPXML default (see &lt;a href='https://openstudio-hpxml.readthedocs.io/en/v1.7.0/workflow_inputs.html#hpxml-photovoltaics'&gt;HPXML Photovoltaics&lt;/a&gt;) is used.</description>
      <type>Choice</type>
      <units></units>
      <required>false</required>
      <model_dependent>false</model_dependent>
      <choices>
        <choice>
          <value>auto</value>
          <display_name>auto</display_name>
        </choice>
        <choice>
          <value>roof</value>
          <display_name>roof</display_name>
        </choice>
        <choice>
          <value>ground</value>
          <display_name>ground</display_name>
        </choice>
      </choices>
    </argument>
    <argument>
      <name>pv_system_2_tracking</name>
      <display_name>PV System 2: Tracking</display_name>
      <description>Type of tracking for the second PV system. If not provided, the OS-HPXML default (see &lt;a href='https://openstudio-hpxml.readthedocs.io/en/v1.7.0/workflow_inputs.html#hpxml-photovoltaics'&gt;HPXML Photovoltaics&lt;/a&gt;) is used.</description>
      <type>Choice</type>
      <units></units>
      <required>false</required>
      <model_dependent>false</model_dependent>
      <choices>
        <choice>
          <value>auto</value>
          <display_name>auto</display_name>
        </choice>
        <choice>
          <value>fixed</value>
          <display_name>fixed</display_name>
        </choice>
        <choice>
          <value>1-axis</value>
          <display_name>1-axis</display_name>
        </choice>
        <choice>
          <value>1-axis backtracked</value>
          <display_name>1-axis backtracked</display_name>
        </choice>
        <choice>
          <value>2-axis</value>
          <display_name>2-axis</display_name>
        </choice>
      </choices>
    </argument>
    <argument>
      <name>pv_system_2_array_azimuth</name>
      <display_name>PV System 2: Array Azimuth</display_name>
      <description>Array azimuth of the second PV system. Azimuth is measured clockwise from north (e.g., North=0, East=90, South=180, West=270).</description>
      <type>Double</type>
      <units>degrees</units>
      <required>true</required>
      <model_dependent>false</model_dependent>
      <default_value>180</default_value>
    </argument>
    <argument>
      <name>pv_system_2_array_tilt</name>
      <display_name>PV System 2: Array Tilt</display_name>
      <description>Array tilt of the second PV system. Can also enter, e.g., RoofPitch, RoofPitch+20, Latitude, Latitude-15, etc.</description>
      <type>String</type>
      <units>degrees</units>
      <required>true</required>
      <model_dependent>false</model_dependent>
      <default_value>RoofPitch</default_value>
    </argument>
    <argument>
      <name>pv_system_2_max_power_output</name>
      <display_name>PV System 2: Maximum Power Output</display_name>
      <description>Maximum power output of the second PV system. For a shared system, this is the total building maximum power output.</description>
      <type>Double</type>
      <units>W</units>
      <required>true</required>
      <model_dependent>false</model_dependent>
      <default_value>4000</default_value>
    </argument>
    <argument>
      <name>battery_present</name>
      <display_name>Battery: Present</display_name>
      <description>Whether there is a lithium ion battery present.</description>
      <type>Boolean</type>
      <required>true</required>
      <model_dependent>false</model_dependent>
      <default_value>false</default_value>
      <choices>
        <choice>
          <value>true</value>
          <display_name>true</display_name>
        </choice>
        <choice>
          <value>false</value>
          <display_name>false</display_name>
        </choice>
      </choices>
    </argument>
    <argument>
      <name>battery_location</name>
      <display_name>Battery: Location</display_name>
      <description>The space type for the lithium ion battery location. If not provided, the OS-HPXML default (see &lt;a href='https://openstudio-hpxml.readthedocs.io/en/v1.7.0/workflow_inputs.html#hpxml-batteries'&gt;HPXML Batteries&lt;/a&gt;) is used.</description>
      <type>Choice</type>
      <units></units>
      <required>false</required>
      <model_dependent>false</model_dependent>
      <choices>
        <choice>
          <value>auto</value>
          <display_name>auto</display_name>
        </choice>
        <choice>
          <value>conditioned space</value>
          <display_name>conditioned space</display_name>
        </choice>
        <choice>
          <value>basement - conditioned</value>
          <display_name>basement - conditioned</display_name>
        </choice>
        <choice>
          <value>basement - unconditioned</value>
          <display_name>basement - unconditioned</display_name>
        </choice>
        <choice>
          <value>crawlspace</value>
          <display_name>crawlspace</display_name>
        </choice>
        <choice>
          <value>crawlspace - vented</value>
          <display_name>crawlspace - vented</display_name>
        </choice>
        <choice>
          <value>crawlspace - unvented</value>
          <display_name>crawlspace - unvented</display_name>
        </choice>
        <choice>
          <value>crawlspace - conditioned</value>
          <display_name>crawlspace - conditioned</display_name>
        </choice>
        <choice>
          <value>attic</value>
          <display_name>attic</display_name>
        </choice>
        <choice>
          <value>attic - vented</value>
          <display_name>attic - vented</display_name>
        </choice>
        <choice>
          <value>attic - unvented</value>
          <display_name>attic - unvented</display_name>
        </choice>
        <choice>
          <value>garage</value>
          <display_name>garage</display_name>
        </choice>
        <choice>
          <value>outside</value>
          <display_name>outside</display_name>
        </choice>
      </choices>
    </argument>
    <argument>
      <name>battery_power</name>
      <display_name>Battery: Rated Power Output</display_name>
      <description>The rated power output of the lithium ion battery. If not provided, the OS-HPXML default (see &lt;a href='https://openstudio-hpxml.readthedocs.io/en/v1.7.0/workflow_inputs.html#hpxml-batteries'&gt;HPXML Batteries&lt;/a&gt;) is used.</description>
      <type>String</type>
      <units>W</units>
      <required>false</required>
      <model_dependent>false</model_dependent>
    </argument>
    <argument>
      <name>battery_capacity</name>
      <display_name>Battery: Nominal Capacity</display_name>
      <description>The nominal capacity of the lithium ion battery. If not provided, the OS-HPXML default (see &lt;a href='https://openstudio-hpxml.readthedocs.io/en/v1.7.0/workflow_inputs.html#hpxml-batteries'&gt;HPXML Batteries&lt;/a&gt;) is used.</description>
      <type>String</type>
      <units>kWh</units>
      <required>false</required>
      <model_dependent>false</model_dependent>
    </argument>
    <argument>
      <name>battery_usable_capacity</name>
      <display_name>Battery: Usable Capacity</display_name>
      <description>The usable capacity of the lithium ion battery. If not provided, the OS-HPXML default (see &lt;a href='https://openstudio-hpxml.readthedocs.io/en/v1.7.0/workflow_inputs.html#hpxml-batteries'&gt;HPXML Batteries&lt;/a&gt;) is used.</description>
      <type>String</type>
      <units>kWh</units>
      <required>false</required>
      <model_dependent>false</model_dependent>
    </argument>
    <argument>
      <name>battery_round_trip_efficiency</name>
      <display_name>Battery: Round Trip Efficiency</display_name>
      <description>The round trip efficiency of the lithium ion battery. If not provided, the OS-HPXML default (see &lt;a href='https://openstudio-hpxml.readthedocs.io/en/v1.7.0/workflow_inputs.html#hpxml-batteries'&gt;HPXML Batteries&lt;/a&gt;) is used.</description>
      <type>String</type>
      <units>Frac</units>
      <required>false</required>
      <model_dependent>false</model_dependent>
    </argument>
    <argument>
      <name>lighting_present</name>
      <display_name>Lighting: Present</display_name>
      <description>Whether there is lighting energy use.</description>
      <type>Boolean</type>
      <required>true</required>
      <model_dependent>false</model_dependent>
      <default_value>true</default_value>
      <choices>
        <choice>
          <value>true</value>
          <display_name>true</display_name>
        </choice>
        <choice>
          <value>false</value>
          <display_name>false</display_name>
        </choice>
      </choices>
    </argument>
    <argument>
      <name>lighting_interior_fraction_cfl</name>
      <display_name>Lighting: Interior Fraction CFL</display_name>
      <description>Fraction of all lamps (interior) that are compact fluorescent. Lighting not specified as CFL, LFL, or LED is assumed to be incandescent.</description>
      <type>Double</type>
      <required>true</required>
      <model_dependent>false</model_dependent>
      <default_value>0.1</default_value>
    </argument>
    <argument>
      <name>lighting_interior_fraction_lfl</name>
      <display_name>Lighting: Interior Fraction LFL</display_name>
      <description>Fraction of all lamps (interior) that are linear fluorescent. Lighting not specified as CFL, LFL, or LED is assumed to be incandescent.</description>
      <type>Double</type>
      <required>true</required>
      <model_dependent>false</model_dependent>
      <default_value>0</default_value>
    </argument>
    <argument>
      <name>lighting_interior_fraction_led</name>
      <display_name>Lighting: Interior Fraction LED</display_name>
      <description>Fraction of all lamps (interior) that are light emitting diodes. Lighting not specified as CFL, LFL, or LED is assumed to be incandescent.</description>
      <type>Double</type>
      <required>true</required>
      <model_dependent>false</model_dependent>
      <default_value>0</default_value>
    </argument>
    <argument>
      <name>lighting_interior_usage_multiplier</name>
      <display_name>Lighting: Interior Usage Multiplier</display_name>
      <description>Multiplier on the lighting energy usage (interior) that can reflect, e.g., high/low usage occupants. If not provided, the OS-HPXML default (see &lt;a href='https://openstudio-hpxml.readthedocs.io/en/v1.7.0/workflow_inputs.html#hpxml-lighting'&gt;HPXML Lighting&lt;/a&gt;) is used.</description>
      <type>String</type>
      <units></units>
      <required>false</required>
      <model_dependent>false</model_dependent>
    </argument>
    <argument>
      <name>lighting_exterior_fraction_cfl</name>
      <display_name>Lighting: Exterior Fraction CFL</display_name>
      <description>Fraction of all lamps (exterior) that are compact fluorescent. Lighting not specified as CFL, LFL, or LED is assumed to be incandescent.</description>
      <type>Double</type>
      <required>true</required>
      <model_dependent>false</model_dependent>
      <default_value>0</default_value>
    </argument>
    <argument>
      <name>lighting_exterior_fraction_lfl</name>
      <display_name>Lighting: Exterior Fraction LFL</display_name>
      <description>Fraction of all lamps (exterior) that are linear fluorescent. Lighting not specified as CFL, LFL, or LED is assumed to be incandescent.</description>
      <type>Double</type>
      <required>true</required>
      <model_dependent>false</model_dependent>
      <default_value>0</default_value>
    </argument>
    <argument>
      <name>lighting_exterior_fraction_led</name>
      <display_name>Lighting: Exterior Fraction LED</display_name>
      <description>Fraction of all lamps (exterior) that are light emitting diodes. Lighting not specified as CFL, LFL, or LED is assumed to be incandescent.</description>
      <type>Double</type>
      <required>true</required>
      <model_dependent>false</model_dependent>
      <default_value>0</default_value>
    </argument>
    <argument>
      <name>lighting_exterior_usage_multiplier</name>
      <display_name>Lighting: Exterior Usage Multiplier</display_name>
      <description>Multiplier on the lighting energy usage (exterior) that can reflect, e.g., high/low usage occupants. If not provided, the OS-HPXML default (see &lt;a href='https://openstudio-hpxml.readthedocs.io/en/v1.7.0/workflow_inputs.html#hpxml-lighting'&gt;HPXML Lighting&lt;/a&gt;) is used.</description>
      <type>String</type>
      <units></units>
      <required>false</required>
      <model_dependent>false</model_dependent>
    </argument>
    <argument>
      <name>lighting_garage_fraction_cfl</name>
      <display_name>Lighting: Garage Fraction CFL</display_name>
      <description>Fraction of all lamps (garage) that are compact fluorescent. Lighting not specified as CFL, LFL, or LED is assumed to be incandescent.</description>
      <type>Double</type>
      <required>true</required>
      <model_dependent>false</model_dependent>
      <default_value>0</default_value>
    </argument>
    <argument>
      <name>lighting_garage_fraction_lfl</name>
      <display_name>Lighting: Garage Fraction LFL</display_name>
      <description>Fraction of all lamps (garage) that are linear fluorescent. Lighting not specified as CFL, LFL, or LED is assumed to be incandescent.</description>
      <type>Double</type>
      <required>true</required>
      <model_dependent>false</model_dependent>
      <default_value>0</default_value>
    </argument>
    <argument>
      <name>lighting_garage_fraction_led</name>
      <display_name>Lighting: Garage Fraction LED</display_name>
      <description>Fraction of all lamps (garage) that are light emitting diodes. Lighting not specified as CFL, LFL, or LED is assumed to be incandescent.</description>
      <type>Double</type>
      <required>true</required>
      <model_dependent>false</model_dependent>
      <default_value>0</default_value>
    </argument>
    <argument>
      <name>lighting_garage_usage_multiplier</name>
      <display_name>Lighting: Garage Usage Multiplier</display_name>
      <description>Multiplier on the lighting energy usage (garage) that can reflect, e.g., high/low usage occupants. If not provided, the OS-HPXML default (see &lt;a href='https://openstudio-hpxml.readthedocs.io/en/v1.7.0/workflow_inputs.html#hpxml-lighting'&gt;HPXML Lighting&lt;/a&gt;) is used.</description>
      <type>String</type>
      <units></units>
      <required>false</required>
      <model_dependent>false</model_dependent>
    </argument>
    <argument>
      <name>holiday_lighting_present</name>
      <display_name>Holiday Lighting: Present</display_name>
      <description>Whether there is holiday lighting.</description>
      <type>Boolean</type>
      <required>true</required>
      <model_dependent>false</model_dependent>
      <default_value>false</default_value>
      <choices>
        <choice>
          <value>true</value>
          <display_name>true</display_name>
        </choice>
        <choice>
          <value>false</value>
          <display_name>false</display_name>
        </choice>
      </choices>
    </argument>
    <argument>
      <name>holiday_lighting_daily_kwh</name>
      <display_name>Holiday Lighting: Daily Consumption</display_name>
      <description>The daily energy consumption for holiday lighting (exterior). If not provided, the OS-HPXML default (see &lt;a href='https://openstudio-hpxml.readthedocs.io/en/v1.7.0/workflow_inputs.html#hpxml-lighting'&gt;HPXML Lighting&lt;/a&gt;) is used.</description>
      <type>String</type>
      <units>kWh/day</units>
      <required>false</required>
      <model_dependent>false</model_dependent>
    </argument>
    <argument>
      <name>holiday_lighting_period</name>
      <display_name>Holiday Lighting: Period</display_name>
      <description>Enter a date like 'Nov 25 - Jan 5'. If not provided, the OS-HPXML default (see &lt;a href='https://openstudio-hpxml.readthedocs.io/en/v1.7.0/workflow_inputs.html#hpxml-lighting'&gt;HPXML Lighting&lt;/a&gt;) is used.</description>
      <type>String</type>
      <units></units>
      <required>false</required>
      <model_dependent>false</model_dependent>
    </argument>
    <argument>
      <name>dehumidifier_type</name>
      <display_name>Dehumidifier: Type</display_name>
      <description>The type of dehumidifier.</description>
      <type>Choice</type>
      <required>true</required>
      <model_dependent>false</model_dependent>
      <default_value>none</default_value>
      <choices>
        <choice>
          <value>none</value>
          <display_name>none</display_name>
        </choice>
        <choice>
          <value>portable</value>
          <display_name>portable</display_name>
        </choice>
        <choice>
          <value>whole-home</value>
          <display_name>whole-home</display_name>
        </choice>
      </choices>
    </argument>
    <argument>
      <name>dehumidifier_efficiency_type</name>
      <display_name>Dehumidifier: Efficiency Type</display_name>
      <description>The efficiency type of dehumidifier.</description>
      <type>Choice</type>
      <required>true</required>
      <model_dependent>false</model_dependent>
      <default_value>IntegratedEnergyFactor</default_value>
      <choices>
        <choice>
          <value>EnergyFactor</value>
          <display_name>EnergyFactor</display_name>
        </choice>
        <choice>
          <value>IntegratedEnergyFactor</value>
          <display_name>IntegratedEnergyFactor</display_name>
        </choice>
      </choices>
    </argument>
    <argument>
      <name>dehumidifier_efficiency</name>
      <display_name>Dehumidifier: Efficiency</display_name>
      <description>The efficiency of the dehumidifier.</description>
      <type>Double</type>
      <units>liters/kWh</units>
      <required>true</required>
      <model_dependent>false</model_dependent>
      <default_value>1.5</default_value>
    </argument>
    <argument>
      <name>dehumidifier_capacity</name>
      <display_name>Dehumidifier: Capacity</display_name>
      <description>The capacity (water removal rate) of the dehumidifier.</description>
      <type>Double</type>
      <units>pint/day</units>
      <required>true</required>
      <model_dependent>false</model_dependent>
      <default_value>40</default_value>
    </argument>
    <argument>
      <name>dehumidifier_rh_setpoint</name>
      <display_name>Dehumidifier: Relative Humidity Setpoint</display_name>
      <description>The relative humidity setpoint of the dehumidifier.</description>
      <type>Double</type>
      <units>Frac</units>
      <required>true</required>
      <model_dependent>false</model_dependent>
      <default_value>0.5</default_value>
    </argument>
    <argument>
      <name>dehumidifier_fraction_dehumidification_load_served</name>
      <display_name>Dehumidifier: Fraction Dehumidification Load Served</display_name>
      <description>The dehumidification load served fraction of the dehumidifier.</description>
      <type>Double</type>
      <units>Frac</units>
      <required>true</required>
      <model_dependent>false</model_dependent>
      <default_value>1</default_value>
    </argument>
    <argument>
      <name>clothes_washer_present</name>
      <display_name>Clothes Washer: Present</display_name>
      <description>Whether there is a clothes washer present.</description>
      <type>Boolean</type>
      <required>true</required>
      <model_dependent>false</model_dependent>
      <default_value>true</default_value>
      <choices>
        <choice>
          <value>true</value>
          <display_name>true</display_name>
        </choice>
        <choice>
          <value>false</value>
          <display_name>false</display_name>
        </choice>
      </choices>
    </argument>
    <argument>
      <name>clothes_washer_location</name>
      <display_name>Clothes Washer: Location</display_name>
      <description>The space type for the clothes washer location. If not provided, the OS-HPXML default (see &lt;a href='https://openstudio-hpxml.readthedocs.io/en/v1.7.0/workflow_inputs.html#hpxml-clothes-washer'&gt;HPXML Clothes Washer&lt;/a&gt;) is used.</description>
      <type>Choice</type>
      <units></units>
      <required>false</required>
      <model_dependent>false</model_dependent>
      <choices>
        <choice>
          <value>auto</value>
          <display_name>auto</display_name>
        </choice>
        <choice>
          <value>conditioned space</value>
          <display_name>conditioned space</display_name>
        </choice>
        <choice>
          <value>basement - conditioned</value>
          <display_name>basement - conditioned</display_name>
        </choice>
        <choice>
          <value>basement - unconditioned</value>
          <display_name>basement - unconditioned</display_name>
        </choice>
        <choice>
          <value>garage</value>
          <display_name>garage</display_name>
        </choice>
        <choice>
          <value>other housing unit</value>
          <display_name>other housing unit</display_name>
        </choice>
        <choice>
          <value>other heated space</value>
          <display_name>other heated space</display_name>
        </choice>
        <choice>
          <value>other multifamily buffer space</value>
          <display_name>other multifamily buffer space</display_name>
        </choice>
        <choice>
          <value>other non-freezing space</value>
          <display_name>other non-freezing space</display_name>
        </choice>
      </choices>
    </argument>
    <argument>
      <name>clothes_washer_efficiency_type</name>
      <display_name>Clothes Washer: Efficiency Type</display_name>
      <description>The efficiency type of the clothes washer.</description>
      <type>Choice</type>
      <required>true</required>
      <model_dependent>false</model_dependent>
      <default_value>IntegratedModifiedEnergyFactor</default_value>
      <choices>
        <choice>
          <value>ModifiedEnergyFactor</value>
          <display_name>ModifiedEnergyFactor</display_name>
        </choice>
        <choice>
          <value>IntegratedModifiedEnergyFactor</value>
          <display_name>IntegratedModifiedEnergyFactor</display_name>
        </choice>
      </choices>
    </argument>
    <argument>
      <name>clothes_washer_efficiency</name>
      <display_name>Clothes Washer: Efficiency</display_name>
      <description>The efficiency of the clothes washer. If not provided, the OS-HPXML default (see &lt;a href='https://openstudio-hpxml.readthedocs.io/en/v1.7.0/workflow_inputs.html#hpxml-clothes-washer'&gt;HPXML Clothes Washer&lt;/a&gt;) is used.</description>
      <type>String</type>
      <units>ft^3/kWh-cyc</units>
      <required>false</required>
      <model_dependent>false</model_dependent>
    </argument>
    <argument>
      <name>clothes_washer_rated_annual_kwh</name>
      <display_name>Clothes Washer: Rated Annual Consumption</display_name>
      <description>The annual energy consumed by the clothes washer, as rated, obtained from the EnergyGuide label. This includes both the appliance electricity consumption and the energy required for water heating. If not provided, the OS-HPXML default (see &lt;a href='https://openstudio-hpxml.readthedocs.io/en/v1.7.0/workflow_inputs.html#hpxml-clothes-washer'&gt;HPXML Clothes Washer&lt;/a&gt;) is used.</description>
      <type>String</type>
      <units>kWh/yr</units>
      <required>false</required>
      <model_dependent>false</model_dependent>
    </argument>
    <argument>
      <name>clothes_washer_label_electric_rate</name>
      <display_name>Clothes Washer: Label Electric Rate</display_name>
      <description>The annual energy consumed by the clothes washer, as rated, obtained from the EnergyGuide label. This includes both the appliance electricity consumption and the energy required for water heating. If not provided, the OS-HPXML default (see &lt;a href='https://openstudio-hpxml.readthedocs.io/en/v1.7.0/workflow_inputs.html#hpxml-clothes-washer'&gt;HPXML Clothes Washer&lt;/a&gt;) is used.</description>
      <type>String</type>
      <units>$/kWh</units>
      <required>false</required>
      <model_dependent>false</model_dependent>
    </argument>
    <argument>
      <name>clothes_washer_label_gas_rate</name>
      <display_name>Clothes Washer: Label Gas Rate</display_name>
      <description>The annual energy consumed by the clothes washer, as rated, obtained from the EnergyGuide label. This includes both the appliance electricity consumption and the energy required for water heating. If not provided, the OS-HPXML default (see &lt;a href='https://openstudio-hpxml.readthedocs.io/en/v1.7.0/workflow_inputs.html#hpxml-clothes-washer'&gt;HPXML Clothes Washer&lt;/a&gt;) is used.</description>
      <type>String</type>
      <units>$/therm</units>
      <required>false</required>
      <model_dependent>false</model_dependent>
    </argument>
    <argument>
      <name>clothes_washer_label_annual_gas_cost</name>
      <display_name>Clothes Washer: Label Annual Cost with Gas DHW</display_name>
      <description>The annual cost of using the system under test conditions. Input is obtained from the EnergyGuide label. If not provided, the OS-HPXML default (see &lt;a href='https://openstudio-hpxml.readthedocs.io/en/v1.7.0/workflow_inputs.html#hpxml-clothes-washer'&gt;HPXML Clothes Washer&lt;/a&gt;) is used.</description>
      <type>String</type>
      <units>$</units>
      <required>false</required>
      <model_dependent>false</model_dependent>
    </argument>
    <argument>
      <name>clothes_washer_label_usage</name>
      <display_name>Clothes Washer: Label Usage</display_name>
      <description>The clothes washer loads per week. If not provided, the OS-HPXML default (see &lt;a href='https://openstudio-hpxml.readthedocs.io/en/v1.7.0/workflow_inputs.html#hpxml-clothes-washer'&gt;HPXML Clothes Washer&lt;/a&gt;) is used.</description>
      <type>String</type>
      <units>cyc/wk</units>
      <required>false</required>
      <model_dependent>false</model_dependent>
    </argument>
    <argument>
      <name>clothes_washer_capacity</name>
      <display_name>Clothes Washer: Drum Volume</display_name>
      <description>Volume of the washer drum. Obtained from the EnergyStar website or the manufacturer's literature. If not provided, the OS-HPXML default (see &lt;a href='https://openstudio-hpxml.readthedocs.io/en/v1.7.0/workflow_inputs.html#hpxml-clothes-washer'&gt;HPXML Clothes Washer&lt;/a&gt;) is used.</description>
      <type>String</type>
      <units>ft^3</units>
      <required>false</required>
      <model_dependent>false</model_dependent>
    </argument>
    <argument>
      <name>clothes_washer_usage_multiplier</name>
      <display_name>Clothes Washer: Usage Multiplier</display_name>
      <description>Multiplier on the clothes washer energy and hot water usage that can reflect, e.g., high/low usage occupants. If not provided, the OS-HPXML default (see &lt;a href='https://openstudio-hpxml.readthedocs.io/en/v1.7.0/workflow_inputs.html#hpxml-clothes-washer'&gt;HPXML Clothes Washer&lt;/a&gt;) is used.</description>
      <type>String</type>
      <units></units>
      <required>false</required>
      <model_dependent>false</model_dependent>
    </argument>
    <argument>
      <name>clothes_dryer_present</name>
      <display_name>Clothes Dryer: Present</display_name>
      <description>Whether there is a clothes dryer present.</description>
      <type>Boolean</type>
      <required>true</required>
      <model_dependent>false</model_dependent>
      <default_value>true</default_value>
      <choices>
        <choice>
          <value>true</value>
          <display_name>true</display_name>
        </choice>
        <choice>
          <value>false</value>
          <display_name>false</display_name>
        </choice>
      </choices>
    </argument>
    <argument>
      <name>clothes_dryer_location</name>
      <display_name>Clothes Dryer: Location</display_name>
      <description>The space type for the clothes dryer location. If not provided, the OS-HPXML default (see &lt;a href='https://openstudio-hpxml.readthedocs.io/en/v1.7.0/workflow_inputs.html#hpxml-clothes-dryer'&gt;HPXML Clothes Dryer&lt;/a&gt;) is used.</description>
      <type>Choice</type>
      <units></units>
      <required>false</required>
      <model_dependent>false</model_dependent>
      <choices>
        <choice>
          <value>auto</value>
          <display_name>auto</display_name>
        </choice>
        <choice>
          <value>conditioned space</value>
          <display_name>conditioned space</display_name>
        </choice>
        <choice>
          <value>basement - conditioned</value>
          <display_name>basement - conditioned</display_name>
        </choice>
        <choice>
          <value>basement - unconditioned</value>
          <display_name>basement - unconditioned</display_name>
        </choice>
        <choice>
          <value>garage</value>
          <display_name>garage</display_name>
        </choice>
        <choice>
          <value>other housing unit</value>
          <display_name>other housing unit</display_name>
        </choice>
        <choice>
          <value>other heated space</value>
          <display_name>other heated space</display_name>
        </choice>
        <choice>
          <value>other multifamily buffer space</value>
          <display_name>other multifamily buffer space</display_name>
        </choice>
        <choice>
          <value>other non-freezing space</value>
          <display_name>other non-freezing space</display_name>
        </choice>
      </choices>
    </argument>
    <argument>
      <name>clothes_dryer_fuel_type</name>
      <display_name>Clothes Dryer: Fuel Type</display_name>
      <description>Type of fuel used by the clothes dryer.</description>
      <type>Choice</type>
      <required>true</required>
      <model_dependent>false</model_dependent>
      <default_value>natural gas</default_value>
      <choices>
        <choice>
          <value>electricity</value>
          <display_name>electricity</display_name>
        </choice>
        <choice>
          <value>natural gas</value>
          <display_name>natural gas</display_name>
        </choice>
        <choice>
          <value>fuel oil</value>
          <display_name>fuel oil</display_name>
        </choice>
        <choice>
          <value>propane</value>
          <display_name>propane</display_name>
        </choice>
        <choice>
          <value>wood</value>
          <display_name>wood</display_name>
        </choice>
        <choice>
          <value>coal</value>
          <display_name>coal</display_name>
        </choice>
      </choices>
    </argument>
    <argument>
      <name>clothes_dryer_efficiency_type</name>
      <display_name>Clothes Dryer: Efficiency Type</display_name>
      <description>The efficiency type of the clothes dryer.</description>
      <type>Choice</type>
      <required>true</required>
      <model_dependent>false</model_dependent>
      <default_value>CombinedEnergyFactor</default_value>
      <choices>
        <choice>
          <value>EnergyFactor</value>
          <display_name>EnergyFactor</display_name>
        </choice>
        <choice>
          <value>CombinedEnergyFactor</value>
          <display_name>CombinedEnergyFactor</display_name>
        </choice>
      </choices>
    </argument>
    <argument>
      <name>clothes_dryer_efficiency</name>
      <display_name>Clothes Dryer: Efficiency</display_name>
      <description>The efficiency of the clothes dryer. If not provided, the OS-HPXML default (see &lt;a href='https://openstudio-hpxml.readthedocs.io/en/v1.7.0/workflow_inputs.html#hpxml-clothes-dryer'&gt;HPXML Clothes Dryer&lt;/a&gt;) is used.</description>
      <type>String</type>
      <units>lb/kWh</units>
      <required>false</required>
      <model_dependent>false</model_dependent>
    </argument>
    <argument>
      <name>clothes_dryer_vented_flow_rate</name>
      <display_name>Clothes Dryer: Vented Flow Rate</display_name>
      <description>The exhaust flow rate of the vented clothes dryer. If not provided, the OS-HPXML default (see &lt;a href='https://openstudio-hpxml.readthedocs.io/en/v1.7.0/workflow_inputs.html#hpxml-clothes-dryer'&gt;HPXML Clothes Dryer&lt;/a&gt;) is used.</description>
      <type>String</type>
      <units>CFM</units>
      <required>false</required>
      <model_dependent>false</model_dependent>
    </argument>
    <argument>
      <name>clothes_dryer_usage_multiplier</name>
      <display_name>Clothes Dryer: Usage Multiplier</display_name>
      <description>Multiplier on the clothes dryer energy usage that can reflect, e.g., high/low usage occupants. If not provided, the OS-HPXML default (see &lt;a href='https://openstudio-hpxml.readthedocs.io/en/v1.7.0/workflow_inputs.html#hpxml-clothes-dryer'&gt;HPXML Clothes Dryer&lt;/a&gt;) is used.</description>
      <type>String</type>
      <units></units>
      <required>false</required>
      <model_dependent>false</model_dependent>
    </argument>
    <argument>
      <name>dishwasher_present</name>
      <display_name>Dishwasher: Present</display_name>
      <description>Whether there is a dishwasher present.</description>
      <type>Boolean</type>
      <required>true</required>
      <model_dependent>false</model_dependent>
      <default_value>true</default_value>
      <choices>
        <choice>
          <value>true</value>
          <display_name>true</display_name>
        </choice>
        <choice>
          <value>false</value>
          <display_name>false</display_name>
        </choice>
      </choices>
    </argument>
    <argument>
      <name>dishwasher_location</name>
      <display_name>Dishwasher: Location</display_name>
      <description>The space type for the dishwasher location. If not provided, the OS-HPXML default (see &lt;a href='https://openstudio-hpxml.readthedocs.io/en/v1.7.0/workflow_inputs.html#hpxml-dishwasher'&gt;HPXML Dishwasher&lt;/a&gt;) is used.</description>
      <type>Choice</type>
      <units></units>
      <required>false</required>
      <model_dependent>false</model_dependent>
      <choices>
        <choice>
          <value>auto</value>
          <display_name>auto</display_name>
        </choice>
        <choice>
          <value>conditioned space</value>
          <display_name>conditioned space</display_name>
        </choice>
        <choice>
          <value>basement - conditioned</value>
          <display_name>basement - conditioned</display_name>
        </choice>
        <choice>
          <value>basement - unconditioned</value>
          <display_name>basement - unconditioned</display_name>
        </choice>
        <choice>
          <value>garage</value>
          <display_name>garage</display_name>
        </choice>
        <choice>
          <value>other housing unit</value>
          <display_name>other housing unit</display_name>
        </choice>
        <choice>
          <value>other heated space</value>
          <display_name>other heated space</display_name>
        </choice>
        <choice>
          <value>other multifamily buffer space</value>
          <display_name>other multifamily buffer space</display_name>
        </choice>
        <choice>
          <value>other non-freezing space</value>
          <display_name>other non-freezing space</display_name>
        </choice>
      </choices>
    </argument>
    <argument>
      <name>dishwasher_efficiency_type</name>
      <display_name>Dishwasher: Efficiency Type</display_name>
      <description>The efficiency type of dishwasher.</description>
      <type>Choice</type>
      <required>true</required>
      <model_dependent>false</model_dependent>
      <default_value>RatedAnnualkWh</default_value>
      <choices>
        <choice>
          <value>RatedAnnualkWh</value>
          <display_name>RatedAnnualkWh</display_name>
        </choice>
        <choice>
          <value>EnergyFactor</value>
          <display_name>EnergyFactor</display_name>
        </choice>
      </choices>
    </argument>
    <argument>
      <name>dishwasher_efficiency</name>
      <display_name>Dishwasher: Efficiency</display_name>
      <description>The efficiency of the dishwasher. If not provided, the OS-HPXML default (see &lt;a href='https://openstudio-hpxml.readthedocs.io/en/v1.7.0/workflow_inputs.html#hpxml-dishwasher'&gt;HPXML Dishwasher&lt;/a&gt;) is used.</description>
      <type>String</type>
      <units>RatedAnnualkWh or EnergyFactor</units>
      <required>false</required>
      <model_dependent>false</model_dependent>
    </argument>
    <argument>
      <name>dishwasher_label_electric_rate</name>
      <display_name>Dishwasher: Label Electric Rate</display_name>
      <description>The label electric rate of the dishwasher. If not provided, the OS-HPXML default (see &lt;a href='https://openstudio-hpxml.readthedocs.io/en/v1.7.0/workflow_inputs.html#hpxml-dishwasher'&gt;HPXML Dishwasher&lt;/a&gt;) is used.</description>
      <type>String</type>
      <units>$/kWh</units>
      <required>false</required>
      <model_dependent>false</model_dependent>
    </argument>
    <argument>
      <name>dishwasher_label_gas_rate</name>
      <display_name>Dishwasher: Label Gas Rate</display_name>
      <description>The label gas rate of the dishwasher. If not provided, the OS-HPXML default (see &lt;a href='https://openstudio-hpxml.readthedocs.io/en/v1.7.0/workflow_inputs.html#hpxml-dishwasher'&gt;HPXML Dishwasher&lt;/a&gt;) is used.</description>
      <type>String</type>
      <units>$/therm</units>
      <required>false</required>
      <model_dependent>false</model_dependent>
    </argument>
    <argument>
      <name>dishwasher_label_annual_gas_cost</name>
      <display_name>Dishwasher: Label Annual Gas Cost</display_name>
      <description>The label annual gas cost of the dishwasher. If not provided, the OS-HPXML default (see &lt;a href='https://openstudio-hpxml.readthedocs.io/en/v1.7.0/workflow_inputs.html#hpxml-dishwasher'&gt;HPXML Dishwasher&lt;/a&gt;) is used.</description>
      <type>String</type>
      <units>$</units>
      <required>false</required>
      <model_dependent>false</model_dependent>
    </argument>
    <argument>
      <name>dishwasher_label_usage</name>
      <display_name>Dishwasher: Label Usage</display_name>
      <description>The dishwasher loads per week. If not provided, the OS-HPXML default (see &lt;a href='https://openstudio-hpxml.readthedocs.io/en/v1.7.0/workflow_inputs.html#hpxml-dishwasher'&gt;HPXML Dishwasher&lt;/a&gt;) is used.</description>
      <type>String</type>
      <units>cyc/wk</units>
      <required>false</required>
      <model_dependent>false</model_dependent>
    </argument>
    <argument>
      <name>dishwasher_place_setting_capacity</name>
      <display_name>Dishwasher: Number of Place Settings</display_name>
      <description>The number of place settings for the unit. Data obtained from manufacturer's literature. If not provided, the OS-HPXML default (see &lt;a href='https://openstudio-hpxml.readthedocs.io/en/v1.7.0/workflow_inputs.html#hpxml-dishwasher'&gt;HPXML Dishwasher&lt;/a&gt;) is used.</description>
      <type>String</type>
      <units>#</units>
      <required>false</required>
      <model_dependent>false</model_dependent>
    </argument>
    <argument>
      <name>dishwasher_usage_multiplier</name>
      <display_name>Dishwasher: Usage Multiplier</display_name>
      <description>Multiplier on the dishwasher energy usage that can reflect, e.g., high/low usage occupants. If not provided, the OS-HPXML default (see &lt;a href='https://openstudio-hpxml.readthedocs.io/en/v1.7.0/workflow_inputs.html#hpxml-dishwasher'&gt;HPXML Dishwasher&lt;/a&gt;) is used.</description>
      <type>String</type>
      <units></units>
      <required>false</required>
      <model_dependent>false</model_dependent>
    </argument>
    <argument>
      <name>refrigerator_present</name>
      <display_name>Refrigerator: Present</display_name>
      <description>Whether there is a refrigerator present.</description>
      <type>Boolean</type>
      <required>true</required>
      <model_dependent>false</model_dependent>
      <default_value>true</default_value>
      <choices>
        <choice>
          <value>true</value>
          <display_name>true</display_name>
        </choice>
        <choice>
          <value>false</value>
          <display_name>false</display_name>
        </choice>
      </choices>
    </argument>
    <argument>
      <name>refrigerator_location</name>
      <display_name>Refrigerator: Location</display_name>
      <description>The space type for the refrigerator location. If not provided, the OS-HPXML default (see &lt;a href='https://openstudio-hpxml.readthedocs.io/en/v1.7.0/workflow_inputs.html#hpxml-refrigerators'&gt;HPXML Refrigerators&lt;/a&gt;) is used.</description>
      <type>Choice</type>
      <units></units>
      <required>false</required>
      <model_dependent>false</model_dependent>
      <choices>
        <choice>
          <value>auto</value>
          <display_name>auto</display_name>
        </choice>
        <choice>
          <value>conditioned space</value>
          <display_name>conditioned space</display_name>
        </choice>
        <choice>
          <value>basement - conditioned</value>
          <display_name>basement - conditioned</display_name>
        </choice>
        <choice>
          <value>basement - unconditioned</value>
          <display_name>basement - unconditioned</display_name>
        </choice>
        <choice>
          <value>garage</value>
          <display_name>garage</display_name>
        </choice>
        <choice>
          <value>other housing unit</value>
          <display_name>other housing unit</display_name>
        </choice>
        <choice>
          <value>other heated space</value>
          <display_name>other heated space</display_name>
        </choice>
        <choice>
          <value>other multifamily buffer space</value>
          <display_name>other multifamily buffer space</display_name>
        </choice>
        <choice>
          <value>other non-freezing space</value>
          <display_name>other non-freezing space</display_name>
        </choice>
      </choices>
    </argument>
    <argument>
      <name>refrigerator_rated_annual_kwh</name>
      <display_name>Refrigerator: Rated Annual Consumption</display_name>
      <description>The EnergyGuide rated annual energy consumption for a refrigerator. If not provided, the OS-HPXML default (see &lt;a href='https://openstudio-hpxml.readthedocs.io/en/v1.7.0/workflow_inputs.html#hpxml-refrigerators'&gt;HPXML Refrigerators&lt;/a&gt;) is used.</description>
      <type>String</type>
      <units>kWh/yr</units>
      <required>false</required>
      <model_dependent>false</model_dependent>
    </argument>
    <argument>
      <name>refrigerator_usage_multiplier</name>
      <display_name>Refrigerator: Usage Multiplier</display_name>
      <description>Multiplier on the refrigerator energy usage that can reflect, e.g., high/low usage occupants. If not provided, the OS-HPXML default (see &lt;a href='https://openstudio-hpxml.readthedocs.io/en/v1.7.0/workflow_inputs.html#hpxml-refrigerators'&gt;HPXML Refrigerators&lt;/a&gt;) is used.</description>
      <type>String</type>
      <units></units>
      <required>false</required>
      <model_dependent>false</model_dependent>
    </argument>
    <argument>
      <name>extra_refrigerator_present</name>
      <display_name>Extra Refrigerator: Present</display_name>
      <description>Whether there is an extra refrigerator present.</description>
      <type>Boolean</type>
      <required>true</required>
      <model_dependent>false</model_dependent>
      <default_value>false</default_value>
      <choices>
        <choice>
          <value>true</value>
          <display_name>true</display_name>
        </choice>
        <choice>
          <value>false</value>
          <display_name>false</display_name>
        </choice>
      </choices>
    </argument>
    <argument>
      <name>extra_refrigerator_location</name>
      <display_name>Extra Refrigerator: Location</display_name>
      <description>The space type for the extra refrigerator location. If not provided, the OS-HPXML default (see &lt;a href='https://openstudio-hpxml.readthedocs.io/en/v1.7.0/workflow_inputs.html#hpxml-refrigerators'&gt;HPXML Refrigerators&lt;/a&gt;) is used.</description>
      <type>Choice</type>
      <units></units>
      <required>false</required>
      <model_dependent>false</model_dependent>
      <choices>
        <choice>
          <value>auto</value>
          <display_name>auto</display_name>
        </choice>
        <choice>
          <value>conditioned space</value>
          <display_name>conditioned space</display_name>
        </choice>
        <choice>
          <value>basement - conditioned</value>
          <display_name>basement - conditioned</display_name>
        </choice>
        <choice>
          <value>basement - unconditioned</value>
          <display_name>basement - unconditioned</display_name>
        </choice>
        <choice>
          <value>garage</value>
          <display_name>garage</display_name>
        </choice>
        <choice>
          <value>other housing unit</value>
          <display_name>other housing unit</display_name>
        </choice>
        <choice>
          <value>other heated space</value>
          <display_name>other heated space</display_name>
        </choice>
        <choice>
          <value>other multifamily buffer space</value>
          <display_name>other multifamily buffer space</display_name>
        </choice>
        <choice>
          <value>other non-freezing space</value>
          <display_name>other non-freezing space</display_name>
        </choice>
      </choices>
    </argument>
    <argument>
      <name>extra_refrigerator_rated_annual_kwh</name>
      <display_name>Extra Refrigerator: Rated Annual Consumption</display_name>
      <description>The EnergyGuide rated annual energy consumption for an extra rrefrigerator. If not provided, the OS-HPXML default (see &lt;a href='https://openstudio-hpxml.readthedocs.io/en/v1.7.0/workflow_inputs.html#hpxml-refrigerators'&gt;HPXML Refrigerators&lt;/a&gt;) is used.</description>
      <type>String</type>
      <units>kWh/yr</units>
      <required>false</required>
      <model_dependent>false</model_dependent>
    </argument>
    <argument>
      <name>extra_refrigerator_usage_multiplier</name>
      <display_name>Extra Refrigerator: Usage Multiplier</display_name>
      <description>Multiplier on the extra refrigerator energy usage that can reflect, e.g., high/low usage occupants. If not provided, the OS-HPXML default (see &lt;a href='https://openstudio-hpxml.readthedocs.io/en/v1.7.0/workflow_inputs.html#hpxml-refrigerators'&gt;HPXML Refrigerators&lt;/a&gt;) is used.</description>
      <type>String</type>
      <units></units>
      <required>false</required>
      <model_dependent>false</model_dependent>
    </argument>
    <argument>
      <name>freezer_present</name>
      <display_name>Freezer: Present</display_name>
      <description>Whether there is a freezer present.</description>
      <type>Boolean</type>
      <required>true</required>
      <model_dependent>false</model_dependent>
      <default_value>false</default_value>
      <choices>
        <choice>
          <value>true</value>
          <display_name>true</display_name>
        </choice>
        <choice>
          <value>false</value>
          <display_name>false</display_name>
        </choice>
      </choices>
    </argument>
    <argument>
      <name>freezer_location</name>
      <display_name>Freezer: Location</display_name>
      <description>The space type for the freezer location. If not provided, the OS-HPXML default (see &lt;a href='https://openstudio-hpxml.readthedocs.io/en/v1.7.0/workflow_inputs.html#hpxml-freezers'&gt;HPXML Freezers&lt;/a&gt;) is used.</description>
      <type>Choice</type>
      <units></units>
      <required>false</required>
      <model_dependent>false</model_dependent>
      <choices>
        <choice>
          <value>auto</value>
          <display_name>auto</display_name>
        </choice>
        <choice>
          <value>conditioned space</value>
          <display_name>conditioned space</display_name>
        </choice>
        <choice>
          <value>basement - conditioned</value>
          <display_name>basement - conditioned</display_name>
        </choice>
        <choice>
          <value>basement - unconditioned</value>
          <display_name>basement - unconditioned</display_name>
        </choice>
        <choice>
          <value>garage</value>
          <display_name>garage</display_name>
        </choice>
        <choice>
          <value>other housing unit</value>
          <display_name>other housing unit</display_name>
        </choice>
        <choice>
          <value>other heated space</value>
          <display_name>other heated space</display_name>
        </choice>
        <choice>
          <value>other multifamily buffer space</value>
          <display_name>other multifamily buffer space</display_name>
        </choice>
        <choice>
          <value>other non-freezing space</value>
          <display_name>other non-freezing space</display_name>
        </choice>
      </choices>
    </argument>
    <argument>
      <name>freezer_rated_annual_kwh</name>
      <display_name>Freezer: Rated Annual Consumption</display_name>
      <description>The EnergyGuide rated annual energy consumption for a freezer. If not provided, the OS-HPXML default (see &lt;a href='https://openstudio-hpxml.readthedocs.io/en/v1.7.0/workflow_inputs.html#hpxml-freezers'&gt;HPXML Freezers&lt;/a&gt;) is used.</description>
      <type>String</type>
      <units>kWh/yr</units>
      <required>false</required>
      <model_dependent>false</model_dependent>
    </argument>
    <argument>
      <name>freezer_usage_multiplier</name>
      <display_name>Freezer: Usage Multiplier</display_name>
      <description>Multiplier on the freezer energy usage that can reflect, e.g., high/low usage occupants. If not provided, the OS-HPXML default (see &lt;a href='https://openstudio-hpxml.readthedocs.io/en/v1.7.0/workflow_inputs.html#hpxml-freezers'&gt;HPXML Freezers&lt;/a&gt;) is used.</description>
      <type>String</type>
      <units></units>
      <required>false</required>
      <model_dependent>false</model_dependent>
    </argument>
    <argument>
      <name>cooking_range_oven_present</name>
      <display_name>Cooking Range/Oven: Present</display_name>
      <description>Whether there is a cooking range/oven present.</description>
      <type>Boolean</type>
      <required>true</required>
      <model_dependent>false</model_dependent>
      <default_value>true</default_value>
      <choices>
        <choice>
          <value>true</value>
          <display_name>true</display_name>
        </choice>
        <choice>
          <value>false</value>
          <display_name>false</display_name>
        </choice>
      </choices>
    </argument>
    <argument>
      <name>cooking_range_oven_location</name>
      <display_name>Cooking Range/Oven: Location</display_name>
      <description>The space type for the cooking range/oven location. If not provided, the OS-HPXML default (see &lt;a href='https://openstudio-hpxml.readthedocs.io/en/v1.7.0/workflow_inputs.html#hpxml-cooking-range-oven'&gt;HPXML Cooking Range/Oven&lt;/a&gt;) is used.</description>
      <type>Choice</type>
      <units></units>
      <required>false</required>
      <model_dependent>false</model_dependent>
      <choices>
        <choice>
          <value>auto</value>
          <display_name>auto</display_name>
        </choice>
        <choice>
          <value>conditioned space</value>
          <display_name>conditioned space</display_name>
        </choice>
        <choice>
          <value>basement - conditioned</value>
          <display_name>basement - conditioned</display_name>
        </choice>
        <choice>
          <value>basement - unconditioned</value>
          <display_name>basement - unconditioned</display_name>
        </choice>
        <choice>
          <value>garage</value>
          <display_name>garage</display_name>
        </choice>
        <choice>
          <value>other housing unit</value>
          <display_name>other housing unit</display_name>
        </choice>
        <choice>
          <value>other heated space</value>
          <display_name>other heated space</display_name>
        </choice>
        <choice>
          <value>other multifamily buffer space</value>
          <display_name>other multifamily buffer space</display_name>
        </choice>
        <choice>
          <value>other non-freezing space</value>
          <display_name>other non-freezing space</display_name>
        </choice>
      </choices>
    </argument>
    <argument>
      <name>cooking_range_oven_fuel_type</name>
      <display_name>Cooking Range/Oven: Fuel Type</display_name>
      <description>Type of fuel used by the cooking range/oven.</description>
      <type>Choice</type>
      <required>true</required>
      <model_dependent>false</model_dependent>
      <default_value>natural gas</default_value>
      <choices>
        <choice>
          <value>electricity</value>
          <display_name>electricity</display_name>
        </choice>
        <choice>
          <value>natural gas</value>
          <display_name>natural gas</display_name>
        </choice>
        <choice>
          <value>fuel oil</value>
          <display_name>fuel oil</display_name>
        </choice>
        <choice>
          <value>propane</value>
          <display_name>propane</display_name>
        </choice>
        <choice>
          <value>wood</value>
          <display_name>wood</display_name>
        </choice>
        <choice>
          <value>coal</value>
          <display_name>coal</display_name>
        </choice>
      </choices>
    </argument>
    <argument>
      <name>cooking_range_oven_is_induction</name>
      <display_name>Cooking Range/Oven: Is Induction</display_name>
      <description>Whether the cooking range is induction. If not provided, the OS-HPXML default (see &lt;a href='https://openstudio-hpxml.readthedocs.io/en/v1.7.0/workflow_inputs.html#hpxml-cooking-range-oven'&gt;HPXML Cooking Range/Oven&lt;/a&gt;) is used.</description>
      <type>Choice</type>
      <units></units>
      <required>false</required>
      <model_dependent>false</model_dependent>
      <choices>
        <choice>
          <value>auto</value>
          <display_name>auto</display_name>
        </choice>
        <choice>
          <value>true</value>
          <display_name>true</display_name>
        </choice>
        <choice>
          <value>false</value>
          <display_name>false</display_name>
        </choice>
      </choices>
    </argument>
    <argument>
      <name>cooking_range_oven_is_convection</name>
      <display_name>Cooking Range/Oven: Is Convection</display_name>
      <description>Whether the oven is convection. If not provided, the OS-HPXML default (see &lt;a href='https://openstudio-hpxml.readthedocs.io/en/v1.7.0/workflow_inputs.html#hpxml-cooking-range-oven'&gt;HPXML Cooking Range/Oven&lt;/a&gt;) is used.</description>
      <type>Choice</type>
      <units></units>
      <required>false</required>
      <model_dependent>false</model_dependent>
      <choices>
        <choice>
          <value>auto</value>
          <display_name>auto</display_name>
        </choice>
        <choice>
          <value>true</value>
          <display_name>true</display_name>
        </choice>
        <choice>
          <value>false</value>
          <display_name>false</display_name>
        </choice>
      </choices>
    </argument>
    <argument>
      <name>cooking_range_oven_usage_multiplier</name>
      <display_name>Cooking Range/Oven: Usage Multiplier</display_name>
      <description>Multiplier on the cooking range/oven energy usage that can reflect, e.g., high/low usage occupants. If not provided, the OS-HPXML default (see &lt;a href='https://openstudio-hpxml.readthedocs.io/en/v1.7.0/workflow_inputs.html#hpxml-cooking-range-oven'&gt;HPXML Cooking Range/Oven&lt;/a&gt;) is used.</description>
      <type>String</type>
      <units></units>
      <required>false</required>
      <model_dependent>false</model_dependent>
    </argument>
    <argument>
      <name>ceiling_fan_present</name>
      <display_name>Ceiling Fan: Present</display_name>
      <description>Whether there are any ceiling fans.</description>
      <type>Boolean</type>
      <required>true</required>
      <model_dependent>false</model_dependent>
      <default_value>true</default_value>
      <choices>
        <choice>
          <value>true</value>
          <display_name>true</display_name>
        </choice>
        <choice>
          <value>false</value>
          <display_name>false</display_name>
        </choice>
      </choices>
    </argument>
    <argument>
      <name>ceiling_fan_label_energy_use</name>
      <display_name>Ceiling Fan: Label Energy Use</display_name>
      <description>The label average energy use of the ceiling fan(s). If neither Efficiency nor Label Energy Use provided, the OS-HPXML default (see &lt;a href='https://openstudio-hpxml.readthedocs.io/en/v1.7.0/workflow_inputs.html#hpxml-ceiling-fans'&gt;HPXML Ceiling Fans&lt;/a&gt;) is used.</description>
      <type>String</type>
      <units>W</units>
      <required>false</required>
      <model_dependent>false</model_dependent>
    </argument>
    <argument>
      <name>ceiling_fan_efficiency</name>
      <display_name>Ceiling Fan: Efficiency</display_name>
      <description>The efficiency rating of the ceiling fan(s) at medium speed. Only used if Label Energy Use not provided. If neither Efficiency nor Label Energy Use provided, the OS-HPXML default (see &lt;a href='https://openstudio-hpxml.readthedocs.io/en/v1.7.0/workflow_inputs.html#hpxml-ceiling-fans'&gt;HPXML Ceiling Fans&lt;/a&gt;) is used.</description>
      <type>String</type>
      <units>CFM/W</units>
      <required>false</required>
      <model_dependent>false</model_dependent>
    </argument>
    <argument>
      <name>ceiling_fan_quantity</name>
      <display_name>Ceiling Fan: Quantity</display_name>
      <description>Total number of ceiling fans. If not provided, the OS-HPXML default (see &lt;a href='https://openstudio-hpxml.readthedocs.io/en/v1.7.0/workflow_inputs.html#hpxml-ceiling-fans'&gt;HPXML Ceiling Fans&lt;/a&gt;) is used.</description>
      <type>String</type>
      <units>#</units>
      <required>false</required>
      <model_dependent>false</model_dependent>
    </argument>
    <argument>
      <name>ceiling_fan_cooling_setpoint_temp_offset</name>
      <display_name>Ceiling Fan: Cooling Setpoint Temperature Offset</display_name>
      <description>The cooling setpoint temperature offset during months when the ceiling fans are operating. Only applies if ceiling fan quantity is greater than zero. If not provided, the OS-HPXML default (see &lt;a href='https://openstudio-hpxml.readthedocs.io/en/v1.7.0/workflow_inputs.html#hpxml-ceiling-fans'&gt;HPXML Ceiling Fans&lt;/a&gt;) is used.</description>
      <type>String</type>
      <units>deg-F</units>
      <required>false</required>
      <model_dependent>false</model_dependent>
    </argument>
    <argument>
      <name>misc_plug_loads_television_present</name>
      <display_name>Misc Plug Loads: Television Present</display_name>
      <description>Whether there are televisions.</description>
      <type>Boolean</type>
      <required>true</required>
      <model_dependent>false</model_dependent>
      <default_value>true</default_value>
      <choices>
        <choice>
          <value>true</value>
          <display_name>true</display_name>
        </choice>
        <choice>
          <value>false</value>
          <display_name>false</display_name>
        </choice>
      </choices>
    </argument>
    <argument>
      <name>misc_plug_loads_other_annual_kwh</name>
      <display_name>Misc Plug Loads: Other Annual kWh</display_name>
      <description>The annual energy consumption of the other residual plug loads. If not provided, the OS-HPXML default (see &lt;a href='https://openstudio-hpxml.readthedocs.io/en/v1.7.0/workflow_inputs.html#hpxml-plug-loads'&gt;HPXML Plug Loads&lt;/a&gt;) is used.</description>
      <type>String</type>
      <units>kWh/yr</units>
      <required>false</required>
      <model_dependent>false</model_dependent>
    </argument>
    <argument>
      <name>misc_plug_loads_other_frac_sensible</name>
      <display_name>Misc Plug Loads: Other Sensible Fraction</display_name>
      <description>Fraction of other residual plug loads' internal gains that are sensible. If not provided, the OS-HPXML default (see &lt;a href='https://openstudio-hpxml.readthedocs.io/en/v1.7.0/workflow_inputs.html#hpxml-plug-loads'&gt;HPXML Plug Loads&lt;/a&gt;) is used.</description>
      <type>String</type>
      <units>Frac</units>
      <required>false</required>
      <model_dependent>false</model_dependent>
    </argument>
    <argument>
      <name>misc_plug_loads_other_frac_latent</name>
      <display_name>Misc Plug Loads: Other Latent Fraction</display_name>
      <description>Fraction of other residual plug loads' internal gains that are latent. If not provided, the OS-HPXML default (see &lt;a href='https://openstudio-hpxml.readthedocs.io/en/v1.7.0/workflow_inputs.html#hpxml-plug-loads'&gt;HPXML Plug Loads&lt;/a&gt;) is used.</description>
      <type>String</type>
      <units>Frac</units>
      <required>false</required>
      <model_dependent>false</model_dependent>
    </argument>
    <argument>
      <name>misc_plug_loads_other_usage_multiplier</name>
      <display_name>Misc Plug Loads: Other Usage Multiplier</display_name>
      <description>Multiplier on the other energy usage that can reflect, e.g., high/low usage occupants. If not provided, the OS-HPXML default (see &lt;a href='https://openstudio-hpxml.readthedocs.io/en/v1.7.0/workflow_inputs.html#hpxml-plug-loads'&gt;HPXML Plug Loads&lt;/a&gt;) is used.</description>
      <type>String</type>
      <units></units>
      <required>false</required>
      <model_dependent>false</model_dependent>
    </argument>
    <argument>
      <name>misc_plug_loads_well_pump_present</name>
      <display_name>Misc Plug Loads: Well Pump Present</display_name>
      <description>Whether there is a well pump.</description>
      <type>Boolean</type>
      <required>true</required>
      <model_dependent>false</model_dependent>
      <default_value>false</default_value>
      <choices>
        <choice>
          <value>true</value>
          <display_name>true</display_name>
        </choice>
        <choice>
          <value>false</value>
          <display_name>false</display_name>
        </choice>
      </choices>
    </argument>
    <argument>
      <name>misc_plug_loads_well_pump_annual_kwh</name>
      <display_name>Misc Plug Loads: Well Pump Annual kWh</display_name>
      <description>The annual energy consumption of the well pump plug loads. If not provided, the OS-HPXML default (see &lt;a href='https://openstudio-hpxml.readthedocs.io/en/v1.7.0/workflow_inputs.html#hpxml-plug-loads'&gt;HPXML Plug Loads&lt;/a&gt;) is used.</description>
      <type>String</type>
      <units>kWh/yr</units>
      <required>false</required>
      <model_dependent>false</model_dependent>
    </argument>
    <argument>
      <name>misc_plug_loads_well_pump_usage_multiplier</name>
      <display_name>Misc Plug Loads: Well Pump Usage Multiplier</display_name>
      <description>Multiplier on the well pump energy usage that can reflect, e.g., high/low usage occupants. If not provided, the OS-HPXML default (see &lt;a href='https://openstudio-hpxml.readthedocs.io/en/v1.7.0/workflow_inputs.html#hpxml-plug-loads'&gt;HPXML Plug Loads&lt;/a&gt;) is used.</description>
      <type>String</type>
      <units></units>
      <required>false</required>
      <model_dependent>false</model_dependent>
    </argument>
    <argument>
      <name>misc_plug_loads_vehicle_present</name>
      <display_name>Misc Plug Loads: Vehicle Present</display_name>
      <description>Whether there is an electric vehicle.</description>
      <type>Boolean</type>
      <required>true</required>
      <model_dependent>false</model_dependent>
      <default_value>false</default_value>
      <choices>
        <choice>
          <value>true</value>
          <display_name>true</display_name>
        </choice>
        <choice>
          <value>false</value>
          <display_name>false</display_name>
        </choice>
      </choices>
    </argument>
    <argument>
      <name>misc_plug_loads_vehicle_annual_kwh</name>
      <display_name>Misc Plug Loads: Vehicle Annual kWh</display_name>
      <description>The annual energy consumption of the electric vehicle plug loads. If not provided, the OS-HPXML default (see &lt;a href='https://openstudio-hpxml.readthedocs.io/en/v1.7.0/workflow_inputs.html#hpxml-plug-loads'&gt;HPXML Plug Loads&lt;/a&gt;) is used.</description>
      <type>String</type>
      <units>kWh/yr</units>
      <required>false</required>
      <model_dependent>false</model_dependent>
    </argument>
    <argument>
      <name>misc_plug_loads_vehicle_usage_multiplier</name>
      <display_name>Misc Plug Loads: Vehicle Usage Multiplier</display_name>
      <description>Multiplier on the electric vehicle energy usage that can reflect, e.g., high/low usage occupants. If not provided, the OS-HPXML default (see &lt;a href='https://openstudio-hpxml.readthedocs.io/en/v1.7.0/workflow_inputs.html#hpxml-plug-loads'&gt;HPXML Plug Loads&lt;/a&gt;) is used.</description>
      <type>String</type>
      <units></units>
      <required>false</required>
      <model_dependent>false</model_dependent>
    </argument>
    <argument>
      <name>misc_fuel_loads_grill_present</name>
      <display_name>Misc Fuel Loads: Grill Present</display_name>
      <description>Whether there is a fuel loads grill.</description>
      <type>Boolean</type>
      <required>true</required>
      <model_dependent>false</model_dependent>
      <default_value>false</default_value>
      <choices>
        <choice>
          <value>true</value>
          <display_name>true</display_name>
        </choice>
        <choice>
          <value>false</value>
          <display_name>false</display_name>
        </choice>
      </choices>
    </argument>
    <argument>
      <name>misc_fuel_loads_grill_fuel_type</name>
      <display_name>Misc Fuel Loads: Grill Fuel Type</display_name>
      <description>The fuel type of the fuel loads grill.</description>
      <type>Choice</type>
      <required>true</required>
      <model_dependent>false</model_dependent>
      <default_value>natural gas</default_value>
      <choices>
        <choice>
          <value>natural gas</value>
          <display_name>natural gas</display_name>
        </choice>
        <choice>
          <value>fuel oil</value>
          <display_name>fuel oil</display_name>
        </choice>
        <choice>
          <value>propane</value>
          <display_name>propane</display_name>
        </choice>
        <choice>
          <value>wood</value>
          <display_name>wood</display_name>
        </choice>
        <choice>
          <value>wood pellets</value>
          <display_name>wood pellets</display_name>
        </choice>
      </choices>
    </argument>
    <argument>
      <name>misc_fuel_loads_grill_annual_therm</name>
      <display_name>Misc Fuel Loads: Grill Annual therm</display_name>
      <description>The annual energy consumption of the fuel loads grill. If not provided, the OS-HPXML default (see &lt;a href='https://openstudio-hpxml.readthedocs.io/en/v1.7.0/workflow_inputs.html#hpxml-fuel-loads'&gt;HPXML Fuel Loads&lt;/a&gt;) is used.</description>
      <type>String</type>
      <units>therm/yr</units>
      <required>false</required>
      <model_dependent>false</model_dependent>
    </argument>
    <argument>
      <name>misc_fuel_loads_grill_usage_multiplier</name>
      <display_name>Misc Fuel Loads: Grill Usage Multiplier</display_name>
      <description>Multiplier on the fuel loads grill energy usage that can reflect, e.g., high/low usage occupants. If not provided, the OS-HPXML default (see &lt;a href='https://openstudio-hpxml.readthedocs.io/en/v1.7.0/workflow_inputs.html#hpxml-fuel-loads'&gt;HPXML Fuel Loads&lt;/a&gt;) is used.</description>
      <type>String</type>
      <units></units>
      <required>false</required>
      <model_dependent>false</model_dependent>
    </argument>
    <argument>
      <name>misc_fuel_loads_lighting_present</name>
      <display_name>Misc Fuel Loads: Lighting Present</display_name>
      <description>Whether there is fuel loads lighting.</description>
      <type>Boolean</type>
      <required>true</required>
      <model_dependent>false</model_dependent>
      <default_value>false</default_value>
      <choices>
        <choice>
          <value>true</value>
          <display_name>true</display_name>
        </choice>
        <choice>
          <value>false</value>
          <display_name>false</display_name>
        </choice>
      </choices>
    </argument>
    <argument>
      <name>misc_fuel_loads_lighting_fuel_type</name>
      <display_name>Misc Fuel Loads: Lighting Fuel Type</display_name>
      <description>The fuel type of the fuel loads lighting.</description>
      <type>Choice</type>
      <required>true</required>
      <model_dependent>false</model_dependent>
      <default_value>natural gas</default_value>
      <choices>
        <choice>
          <value>natural gas</value>
          <display_name>natural gas</display_name>
        </choice>
        <choice>
          <value>fuel oil</value>
          <display_name>fuel oil</display_name>
        </choice>
        <choice>
          <value>propane</value>
          <display_name>propane</display_name>
        </choice>
        <choice>
          <value>wood</value>
          <display_name>wood</display_name>
        </choice>
        <choice>
          <value>wood pellets</value>
          <display_name>wood pellets</display_name>
        </choice>
      </choices>
    </argument>
    <argument>
      <name>misc_fuel_loads_lighting_annual_therm</name>
      <display_name>Misc Fuel Loads: Lighting Annual therm</display_name>
      <description>The annual energy consumption of the fuel loads lighting. If not provided, the OS-HPXML default (see &lt;a href='https://openstudio-hpxml.readthedocs.io/en/v1.7.0/workflow_inputs.html#hpxml-fuel-loads'&gt;HPXML Fuel Loads&lt;/a&gt;)is used.</description>
      <type>String</type>
      <units>therm/yr</units>
      <required>false</required>
      <model_dependent>false</model_dependent>
    </argument>
    <argument>
      <name>misc_fuel_loads_lighting_usage_multiplier</name>
      <display_name>Misc Fuel Loads: Lighting Usage Multiplier</display_name>
      <description>Multiplier on the fuel loads lighting energy usage that can reflect, e.g., high/low usage occupants. If not provided, the OS-HPXML default (see &lt;a href='https://openstudio-hpxml.readthedocs.io/en/v1.7.0/workflow_inputs.html#hpxml-fuel-loads'&gt;HPXML Fuel Loads&lt;/a&gt;) is used.</description>
      <type>String</type>
      <units></units>
      <required>false</required>
      <model_dependent>false</model_dependent>
    </argument>
    <argument>
      <name>misc_fuel_loads_fireplace_present</name>
      <display_name>Misc Fuel Loads: Fireplace Present</display_name>
      <description>Whether there is fuel loads fireplace.</description>
      <type>Boolean</type>
      <required>true</required>
      <model_dependent>false</model_dependent>
      <default_value>false</default_value>
      <choices>
        <choice>
          <value>true</value>
          <display_name>true</display_name>
        </choice>
        <choice>
          <value>false</value>
          <display_name>false</display_name>
        </choice>
      </choices>
    </argument>
    <argument>
      <name>misc_fuel_loads_fireplace_fuel_type</name>
      <display_name>Misc Fuel Loads: Fireplace Fuel Type</display_name>
      <description>The fuel type of the fuel loads fireplace.</description>
      <type>Choice</type>
      <required>true</required>
      <model_dependent>false</model_dependent>
      <default_value>natural gas</default_value>
      <choices>
        <choice>
          <value>natural gas</value>
          <display_name>natural gas</display_name>
        </choice>
        <choice>
          <value>fuel oil</value>
          <display_name>fuel oil</display_name>
        </choice>
        <choice>
          <value>propane</value>
          <display_name>propane</display_name>
        </choice>
        <choice>
          <value>wood</value>
          <display_name>wood</display_name>
        </choice>
        <choice>
          <value>wood pellets</value>
          <display_name>wood pellets</display_name>
        </choice>
      </choices>
    </argument>
    <argument>
      <name>misc_fuel_loads_fireplace_annual_therm</name>
      <display_name>Misc Fuel Loads: Fireplace Annual therm</display_name>
      <description>The annual energy consumption of the fuel loads fireplace. If not provided, the OS-HPXML default (see &lt;a href='https://openstudio-hpxml.readthedocs.io/en/v1.7.0/workflow_inputs.html#hpxml-fuel-loads'&gt;HPXML Fuel Loads&lt;/a&gt;) is used.</description>
      <type>String</type>
      <units>therm/yr</units>
      <required>false</required>
      <model_dependent>false</model_dependent>
    </argument>
    <argument>
      <name>misc_fuel_loads_fireplace_frac_sensible</name>
      <display_name>Misc Fuel Loads: Fireplace Sensible Fraction</display_name>
      <description>Fraction of fireplace residual fuel loads' internal gains that are sensible. If not provided, the OS-HPXML default (see &lt;a href='https://openstudio-hpxml.readthedocs.io/en/v1.7.0/workflow_inputs.html#hpxml-fuel-loads'&gt;HPXML Fuel Loads&lt;/a&gt;) is used.</description>
      <type>String</type>
      <units>Frac</units>
      <required>false</required>
      <model_dependent>false</model_dependent>
    </argument>
    <argument>
      <name>misc_fuel_loads_fireplace_frac_latent</name>
      <display_name>Misc Fuel Loads: Fireplace Latent Fraction</display_name>
      <description>Fraction of fireplace residual fuel loads' internal gains that are latent. If not provided, the OS-HPXML default (see &lt;a href='https://openstudio-hpxml.readthedocs.io/en/v1.7.0/workflow_inputs.html#hpxml-fuel-loads'&gt;HPXML Fuel Loads&lt;/a&gt;) is used.</description>
      <type>String</type>
      <units>Frac</units>
      <required>false</required>
      <model_dependent>false</model_dependent>
    </argument>
    <argument>
      <name>misc_fuel_loads_fireplace_usage_multiplier</name>
      <display_name>Misc Fuel Loads: Fireplace Usage Multiplier</display_name>
      <description>Multiplier on the fuel loads fireplace energy usage that can reflect, e.g., high/low usage occupants. If not provided, the OS-HPXML default (see &lt;a href='https://openstudio-hpxml.readthedocs.io/en/v1.7.0/workflow_inputs.html#hpxml-fuel-loads'&gt;HPXML Fuel Loads&lt;/a&gt;) is used.</description>
      <type>String</type>
      <units></units>
      <required>false</required>
      <model_dependent>false</model_dependent>
    </argument>
    <argument>
      <name>pool_present</name>
      <display_name>Pool: Present</display_name>
      <description>Whether there is a pool.</description>
      <type>Boolean</type>
      <required>true</required>
      <model_dependent>false</model_dependent>
      <default_value>false</default_value>
      <choices>
        <choice>
          <value>true</value>
          <display_name>true</display_name>
        </choice>
        <choice>
          <value>false</value>
          <display_name>false</display_name>
        </choice>
      </choices>
    </argument>
    <argument>
      <name>pool_pump_annual_kwh</name>
      <display_name>Pool: Pump Annual kWh</display_name>
      <description>The annual energy consumption of the pool pump. If not provided, the OS-HPXML default (see &lt;a href='https://openstudio-hpxml.readthedocs.io/en/v1.7.0/workflow_inputs.html#pool-pump'&gt;Pool Pump&lt;/a&gt;) is used.</description>
      <type>String</type>
      <units>kWh/yr</units>
      <required>false</required>
      <model_dependent>false</model_dependent>
    </argument>
    <argument>
      <name>pool_pump_usage_multiplier</name>
      <display_name>Pool: Pump Usage Multiplier</display_name>
      <description>Multiplier on the pool pump energy usage that can reflect, e.g., high/low usage occupants. If not provided, the OS-HPXML default (see &lt;a href='https://openstudio-hpxml.readthedocs.io/en/v1.7.0/workflow_inputs.html#pool-pump'&gt;Pool Pump&lt;/a&gt;) is used.</description>
      <type>String</type>
      <units></units>
      <required>false</required>
      <model_dependent>false</model_dependent>
    </argument>
    <argument>
      <name>pool_heater_type</name>
      <display_name>Pool: Heater Type</display_name>
      <description>The type of pool heater. Use 'none' if there is no pool heater.</description>
      <type>Choice</type>
      <required>true</required>
      <model_dependent>false</model_dependent>
      <default_value>none</default_value>
      <choices>
        <choice>
          <value>none</value>
          <display_name>none</display_name>
        </choice>
        <choice>
          <value>electric resistance</value>
          <display_name>electric resistance</display_name>
        </choice>
        <choice>
          <value>gas fired</value>
          <display_name>gas fired</display_name>
        </choice>
        <choice>
          <value>heat pump</value>
          <display_name>heat pump</display_name>
        </choice>
      </choices>
    </argument>
    <argument>
      <name>pool_heater_annual_kwh</name>
      <display_name>Pool: Heater Annual kWh</display_name>
      <description>The annual energy consumption of the electric resistance pool heater. If not provided, the OS-HPXML default (see &lt;a href='https://openstudio-hpxml.readthedocs.io/en/v1.7.0/workflow_inputs.html#pool-heater'&gt;Pool Heater&lt;/a&gt;) is used.</description>
      <type>String</type>
      <units>kWh/yr</units>
      <required>false</required>
      <model_dependent>false</model_dependent>
    </argument>
    <argument>
      <name>pool_heater_annual_therm</name>
      <display_name>Pool: Heater Annual therm</display_name>
      <description>The annual energy consumption of the gas fired pool heater. If not provided, the OS-HPXML default (see &lt;a href='https://openstudio-hpxml.readthedocs.io/en/v1.7.0/workflow_inputs.html#pool-heater'&gt;Pool Heater&lt;/a&gt;) is used.</description>
      <type>String</type>
      <units>therm/yr</units>
      <required>false</required>
      <model_dependent>false</model_dependent>
    </argument>
    <argument>
      <name>pool_heater_usage_multiplier</name>
      <display_name>Pool: Heater Usage Multiplier</display_name>
      <description>Multiplier on the pool heater energy usage that can reflect, e.g., high/low usage occupants. If not provided, the OS-HPXML default (see &lt;a href='https://openstudio-hpxml.readthedocs.io/en/v1.7.0/workflow_inputs.html#pool-heater'&gt;Pool Heater&lt;/a&gt;) is used.</description>
      <type>String</type>
      <units></units>
      <required>false</required>
      <model_dependent>false</model_dependent>
    </argument>
    <argument>
      <name>permanent_spa_present</name>
      <display_name>Permanent Spa: Present</display_name>
      <description>Whether there is a permanent spa.</description>
      <type>Boolean</type>
      <required>true</required>
      <model_dependent>false</model_dependent>
      <default_value>false</default_value>
      <choices>
        <choice>
          <value>true</value>
          <display_name>true</display_name>
        </choice>
        <choice>
          <value>false</value>
          <display_name>false</display_name>
        </choice>
      </choices>
    </argument>
    <argument>
      <name>permanent_spa_pump_annual_kwh</name>
      <display_name>Permanent Spa: Pump Annual kWh</display_name>
      <description>The annual energy consumption of the permanent spa pump. If not provided, the OS-HPXML default (see &lt;a href='https://openstudio-hpxml.readthedocs.io/en/v1.7.0/workflow_inputs.html#permanent-spa-pump'&gt;Permanent Spa Pump&lt;/a&gt;) is used.</description>
      <type>String</type>
      <units>kWh/yr</units>
      <required>false</required>
      <model_dependent>false</model_dependent>
    </argument>
    <argument>
      <name>permanent_spa_pump_usage_multiplier</name>
      <display_name>Permanent Spa: Pump Usage Multiplier</display_name>
      <description>Multiplier on the permanent spa pump energy usage that can reflect, e.g., high/low usage occupants. If not provided, the OS-HPXML default (see &lt;a href='https://openstudio-hpxml.readthedocs.io/en/v1.7.0/workflow_inputs.html#permanent-spa-pump'&gt;Permanent Spa Pump&lt;/a&gt;) is used.</description>
      <type>String</type>
      <units></units>
      <required>false</required>
      <model_dependent>false</model_dependent>
    </argument>
    <argument>
      <name>permanent_spa_heater_type</name>
      <display_name>Permanent Spa: Heater Type</display_name>
      <description>The type of permanent spa heater. Use 'none' if there is no permanent spa heater.</description>
      <type>Choice</type>
      <required>true</required>
      <model_dependent>false</model_dependent>
      <default_value>none</default_value>
      <choices>
        <choice>
          <value>none</value>
          <display_name>none</display_name>
        </choice>
        <choice>
          <value>electric resistance</value>
          <display_name>electric resistance</display_name>
        </choice>
        <choice>
          <value>gas fired</value>
          <display_name>gas fired</display_name>
        </choice>
        <choice>
          <value>heat pump</value>
          <display_name>heat pump</display_name>
        </choice>
      </choices>
    </argument>
    <argument>
      <name>permanent_spa_heater_annual_kwh</name>
      <display_name>Permanent Spa: Heater Annual kWh</display_name>
      <description>The annual energy consumption of the electric resistance permanent spa heater. If not provided, the OS-HPXML default (see &lt;a href='https://openstudio-hpxml.readthedocs.io/en/v1.7.0/workflow_inputs.html#permanent-spa-heater'&gt;Permanent Spa Heater&lt;/a&gt;) is used.</description>
      <type>String</type>
      <units>kWh/yr</units>
      <required>false</required>
      <model_dependent>false</model_dependent>
    </argument>
    <argument>
      <name>permanent_spa_heater_annual_therm</name>
      <display_name>Permanent Spa: Heater Annual therm</display_name>
      <description>The annual energy consumption of the gas fired permanent spa heater. If not provided, the OS-HPXML default (see &lt;a href='https://openstudio-hpxml.readthedocs.io/en/v1.7.0/workflow_inputs.html#permanent-spa-heater'&gt;Permanent Spa Heater&lt;/a&gt;) is used.</description>
      <type>String</type>
      <units>therm/yr</units>
      <required>false</required>
      <model_dependent>false</model_dependent>
    </argument>
    <argument>
      <name>permanent_spa_heater_usage_multiplier</name>
      <display_name>Permanent Spa: Heater Usage Multiplier</display_name>
      <description>Multiplier on the permanent spa heater energy usage that can reflect, e.g., high/low usage occupants. If not provided, the OS-HPXML default (see &lt;a href='https://openstudio-hpxml.readthedocs.io/en/v1.7.0/workflow_inputs.html#permanent-spa-heater'&gt;Permanent Spa Heater&lt;/a&gt;) is used.</description>
      <type>String</type>
      <units></units>
      <required>false</required>
      <model_dependent>false</model_dependent>
    </argument>
    <argument>
      <name>geometry_unit_cfa_bin</name>
      <display_name>Geometry: Unit Conditioned Floor Area Bin</display_name>
      <description>E.g., '2000-2499'.</description>
      <type>String</type>
      <required>true</required>
      <model_dependent>false</model_dependent>
      <default_value>2000-2499</default_value>
    </argument>
    <argument>
      <name>geometry_unit_cfa</name>
      <display_name>Geometry: Unit Conditioned Floor Area</display_name>
      <description>E.g., '2000' or 'auto'.</description>
      <type>String</type>
      <units>sqft</units>
      <required>true</required>
      <model_dependent>false</model_dependent>
      <default_value>2000</default_value>
    </argument>
    <argument>
      <name>vintage</name>
      <display_name>Building Construction: Vintage</display_name>
      <description>The building vintage, used for informational purposes only.</description>
      <type>String</type>
      <required>false</required>
      <model_dependent>false</model_dependent>
    </argument>
    <argument>
      <name>exterior_finish_r</name>
      <display_name>Building Construction: Exterior Finish R-Value</display_name>
      <description>R-value of the exterior finish.</description>
      <type>Double</type>
      <units>h-ft^2-R/Btu</units>
      <required>true</required>
      <model_dependent>false</model_dependent>
      <default_value>0.6</default_value>
    </argument>
    <argument>
      <name>geometry_unit_level</name>
      <display_name>Geometry: Unit Level</display_name>
      <description>The level of the unit. This is required for apartment units.</description>
      <type>Choice</type>
      <required>false</required>
      <model_dependent>false</model_dependent>
      <choices>
        <choice>
          <value>Bottom</value>
          <display_name>Bottom</display_name>
        </choice>
        <choice>
          <value>Middle</value>
          <display_name>Middle</display_name>
        </choice>
        <choice>
          <value>Top</value>
          <display_name>Top</display_name>
        </choice>
      </choices>
    </argument>
    <argument>
      <name>geometry_unit_horizontal_location</name>
      <display_name>Geometry: Unit Horizontal Location</display_name>
      <description>The horizontal location of the unit when viewing the front of the building. This is required for single-family attached and apartment units.</description>
      <type>Choice</type>
      <required>false</required>
      <model_dependent>false</model_dependent>
      <choices>
        <choice>
          <value>None</value>
          <display_name>None</display_name>
        </choice>
        <choice>
          <value>Left</value>
          <display_name>Left</display_name>
        </choice>
        <choice>
          <value>Middle</value>
          <display_name>Middle</display_name>
        </choice>
        <choice>
          <value>Right</value>
          <display_name>Right</display_name>
        </choice>
      </choices>
    </argument>
    <argument>
      <name>geometry_num_floors_above_grade</name>
      <display_name>Geometry: Number of Floors Above Grade</display_name>
      <description>The number of floors above grade (in the unit if single-family detached or single-family attached, and in the building if apartment unit). Conditioned attics are included.</description>
      <type>Integer</type>
      <units>#</units>
      <required>true</required>
      <model_dependent>false</model_dependent>
      <default_value>2</default_value>
    </argument>
    <argument>
      <name>geometry_corridor_position</name>
      <display_name>Geometry: Corridor Position</display_name>
      <description>The position of the corridor. Only applies to single-family attached and apartment units. Exterior corridors are shaded, but not enclosed. Interior corridors are enclosed and conditioned.</description>
      <type>Choice</type>
      <required>true</required>
      <model_dependent>false</model_dependent>
      <choices>
        <choice>
          <value>Double-Loaded Interior</value>
          <display_name>Double-Loaded Interior</display_name>
        </choice>
        <choice>
          <value>Double Exterior</value>
          <display_name>Double Exterior</display_name>
        </choice>
        <choice>
          <value>Single Exterior (Front)</value>
          <display_name>Single Exterior (Front)</display_name>
        </choice>
        <choice>
          <value>None</value>
          <display_name>None</display_name>
        </choice>
      </choices>
    </argument>
    <argument>
      <name>geometry_corridor_width</name>
      <display_name>Geometry: Corridor Width</display_name>
      <description>The width of the corridor. Only applies to apartment units.</description>
      <type>Double</type>
      <units>ft</units>
      <required>true</required>
      <model_dependent>false</model_dependent>
      <default_value>10</default_value>
    </argument>
    <argument>
      <name>wall_continuous_exterior_r</name>
      <display_name>Wall: Continuous Exterior Insulation Nominal R-value</display_name>
      <description>Nominal R-value for the wall continuous exterior insulation.</description>
      <type>Double</type>
      <units>h-ft^2-R/Btu</units>
      <required>false</required>
      <model_dependent>false</model_dependent>
    </argument>
    <argument>
      <name>ceiling_insulation_r</name>
      <display_name>Ceiling: Insulation Nominal R-value</display_name>
      <description>Nominal R-value for the ceiling (attic floor).</description>
      <type>Double</type>
      <units>h-ft^2-R/Btu</units>
      <required>true</required>
      <model_dependent>false</model_dependent>
      <default_value>0</default_value>
    </argument>
    <argument>
      <name>rim_joist_continuous_exterior_r</name>
      <display_name>Rim Joist: Continuous Exterior Insulation Nominal R-value</display_name>
      <description>Nominal R-value for the rim joist continuous exterior insulation. Only applies to basements/crawlspaces.</description>
      <type>Double</type>
      <units>h-ft^2-R/Btu</units>
      <required>true</required>
      <model_dependent>false</model_dependent>
      <default_value>0</default_value>
    </argument>
    <argument>
      <name>rim_joist_continuous_interior_r</name>
      <display_name>Rim Joist: Continuous Interior Insulation Nominal R-value</display_name>
      <description>Nominal R-value for the rim joist continuous interior insulation that runs parallel to floor joists. Only applies to basements/crawlspaces.</description>
      <type>Double</type>
      <units>h-ft^2-R/Btu</units>
      <required>true</required>
      <model_dependent>false</model_dependent>
      <default_value>0</default_value>
    </argument>
    <argument>
      <name>rim_joist_assembly_interior_r</name>
      <display_name>Rim Joist: Interior Assembly R-value</display_name>
      <description>Assembly R-value for the rim joist assembly interior insulation that runs perpendicular to floor joists. Only applies to basements/crawlspaces.</description>
      <type>Double</type>
      <units>h-ft^2-R/Btu</units>
      <required>true</required>
      <model_dependent>false</model_dependent>
      <default_value>0</default_value>
    </argument>
    <argument>
      <name>air_leakage_percent_reduction</name>
      <display_name>Air Leakage: Value Reduction</display_name>
      <description>Reduction (%) on the air exchange rate value.</description>
      <type>Double</type>
      <required>false</required>
      <model_dependent>false</model_dependent>
    </argument>
    <argument>
      <name>misc_plug_loads_other_2_usage_multiplier</name>
      <display_name>Plug Loads: Other Usage Multiplier 2</display_name>
      <description>Additional multiplier on the other energy usage that can reflect, e.g., high/low usage occupants.</description>
      <type>Double</type>
      <required>true</required>
      <model_dependent>false</model_dependent>
      <default_value>1</default_value>
    </argument>
    <argument>
      <name>misc_plug_loads_well_pump_2_usage_multiplier</name>
      <display_name>Plug Loads: Well Pump Usage Multiplier 2</display_name>
      <description>Additional multiplier on the well pump energy usage that can reflect, e.g., high/low usage occupants.</description>
      <type>Double</type>
      <required>true</required>
      <model_dependent>false</model_dependent>
      <default_value>0</default_value>
    </argument>
    <argument>
      <name>misc_plug_loads_vehicle_2_usage_multiplier</name>
      <display_name>Plug Loads: Vehicle Usage Multiplier 2</display_name>
      <description>Additional multiplier on the electric vehicle energy usage that can reflect, e.g., high/low usage occupants.</description>
      <type>Double</type>
      <required>true</required>
      <model_dependent>false</model_dependent>
      <default_value>0</default_value>
    </argument>
    <argument>
      <name>hvac_control_heating_weekday_setpoint_temp</name>
      <display_name>Heating Setpoint: Weekday Temperature</display_name>
      <description>Specify the weekday heating setpoint temperature.</description>
      <type>Double</type>
      <units>deg-F</units>
      <required>true</required>
      <model_dependent>false</model_dependent>
      <default_value>71</default_value>
    </argument>
    <argument>
      <name>hvac_control_heating_weekend_setpoint_temp</name>
      <display_name>Heating Setpoint: Weekend Temperature</display_name>
      <description>Specify the weekend heating setpoint temperature.</description>
      <type>Double</type>
      <units>deg-F</units>
      <required>true</required>
      <model_dependent>false</model_dependent>
      <default_value>71</default_value>
    </argument>
    <argument>
      <name>hvac_control_heating_weekday_setpoint_offset_magnitude</name>
      <display_name>Heating Setpoint: Weekday Offset Magnitude</display_name>
      <description>Specify the weekday heating offset magnitude.</description>
      <type>Double</type>
      <units>deg-F</units>
      <required>true</required>
      <model_dependent>false</model_dependent>
      <default_value>0</default_value>
    </argument>
    <argument>
      <name>hvac_control_heating_weekend_setpoint_offset_magnitude</name>
      <display_name>Heating Setpoint: Weekend Offset Magnitude</display_name>
      <description>Specify the weekend heating offset magnitude.</description>
      <type>Double</type>
      <units>deg-F</units>
      <required>true</required>
      <model_dependent>false</model_dependent>
      <default_value>0</default_value>
    </argument>
    <argument>
      <name>hvac_control_heating_weekday_setpoint_schedule</name>
      <display_name>Heating Setpoint: Weekday Schedule</display_name>
      <description>Specify the 24-hour comma-separated weekday heating schedule of 0s and 1s.</description>
      <type>String</type>
      <required>true</required>
      <model_dependent>false</model_dependent>
      <default_value>0, 0, 0, 0, 0, 0, 0, 0, 0, 0, 0, 0, 0, 0, 0, 0, 0, 0, 0, 0, 0, 0, 0, 0</default_value>
    </argument>
    <argument>
      <name>hvac_control_heating_weekend_setpoint_schedule</name>
      <display_name>Heating Setpoint: Weekend Schedule</display_name>
      <description>Specify the 24-hour comma-separated weekend heating schedule of 0s and 1s.</description>
      <type>String</type>
      <required>true</required>
      <model_dependent>false</model_dependent>
      <default_value>0, 0, 0, 0, 0, 0, 0, 0, 0, 0, 0, 0, 0, 0, 0, 0, 0, 0, 0, 0, 0, 0, 0, 0</default_value>
    </argument>
    <argument>
      <name>use_auto_heating_season</name>
      <display_name>Use Auto Heating Season</display_name>
      <description>Specifies whether to automatically define the heating season based on the weather file.</description>
      <type>Boolean</type>
      <required>true</required>
      <model_dependent>false</model_dependent>
      <default_value>false</default_value>
      <choices>
        <choice>
          <value>true</value>
          <display_name>true</display_name>
        </choice>
        <choice>
          <value>false</value>
          <display_name>false</display_name>
        </choice>
      </choices>
    </argument>
    <argument>
      <name>hvac_control_cooling_weekday_setpoint_temp</name>
      <display_name>Cooling Setpoint: Weekday Temperature</display_name>
      <description>Specify the weekday cooling setpoint temperature.</description>
      <type>Double</type>
      <units>deg-F</units>
      <required>true</required>
      <model_dependent>false</model_dependent>
      <default_value>76</default_value>
    </argument>
    <argument>
      <name>hvac_control_cooling_weekend_setpoint_temp</name>
      <display_name>Cooling Setpoint: Weekend Temperature</display_name>
      <description>Specify the weekend cooling setpoint temperature.</description>
      <type>Double</type>
      <units>deg-F</units>
      <required>true</required>
      <model_dependent>false</model_dependent>
      <default_value>76</default_value>
    </argument>
    <argument>
      <name>hvac_control_cooling_weekday_setpoint_offset_magnitude</name>
      <display_name>Cooling Setpoint: Weekday Offset Magnitude</display_name>
      <description>Specify the weekday cooling offset magnitude.</description>
      <type>Double</type>
      <units>deg-F</units>
      <required>true</required>
      <model_dependent>false</model_dependent>
      <default_value>0</default_value>
    </argument>
    <argument>
      <name>hvac_control_cooling_weekend_setpoint_offset_magnitude</name>
      <display_name>Cooling Setpoint: Weekend Offset Magnitude</display_name>
      <description>Specify the weekend cooling offset magnitude.</description>
      <type>Double</type>
      <units>deg-F</units>
      <required>true</required>
      <model_dependent>false</model_dependent>
      <default_value>0</default_value>
    </argument>
    <argument>
      <name>hvac_control_cooling_weekday_setpoint_schedule</name>
      <display_name>Cooling Setpoint: Weekday Schedule</display_name>
      <description>Specify the 24-hour comma-separated weekday cooling schedule of 0s and 1s.</description>
      <type>String</type>
      <required>true</required>
      <model_dependent>false</model_dependent>
      <default_value>0, 0, 0, 0, 0, 0, 0, 0, 0, 0, 0, 0, 0, 0, 0, 0, 0, 0, 0, 0, 0, 0, 0, 0</default_value>
    </argument>
    <argument>
      <name>hvac_control_cooling_weekend_setpoint_schedule</name>
      <display_name>Cooling Setpoint: Weekend Schedule</display_name>
      <description>Specify the 24-hour comma-separated weekend cooling schedule of 0s and 1s.</description>
      <type>String</type>
      <required>true</required>
      <model_dependent>false</model_dependent>
      <default_value>0, 0, 0, 0, 0, 0, 0, 0, 0, 0, 0, 0, 0, 0, 0, 0, 0, 0, 0, 0, 0, 0, 0, 0</default_value>
    </argument>
    <argument>
      <name>use_auto_cooling_season</name>
      <display_name>Use Auto Cooling Season</display_name>
      <description>Specifies whether to automatically define the cooling season based on the weather file.</description>
      <type>Boolean</type>
      <required>true</required>
      <model_dependent>false</model_dependent>
      <default_value>false</default_value>
      <choices>
        <choice>
          <value>true</value>
          <display_name>true</display_name>
        </choice>
        <choice>
          <value>false</value>
          <display_name>false</display_name>
        </choice>
      </choices>
    </argument>
    <argument>
      <name>heating_system_has_flue_or_chimney</name>
      <display_name>Heating System: Has Flue or Chimney</display_name>
      <description>Whether the heating system has a flue or chimney.</description>
      <type>String</type>
      <required>true</required>
      <model_dependent>false</model_dependent>
      <default_value>auto</default_value>
    </argument>
    <argument>
      <name>heating_system_2_has_flue_or_chimney</name>
      <display_name>Heating System 2: Has Flue or Chimney</display_name>
      <description>Whether the second heating system has a flue or chimney.</description>
      <type>String</type>
      <required>true</required>
      <model_dependent>false</model_dependent>
      <default_value>auto</default_value>
    </argument>
    <argument>
      <name>water_heater_has_flue_or_chimney</name>
      <display_name>Water Heater: Has Flue or Chimney</display_name>
      <description>Whether the water heater has a flue or chimney.</description>
      <type>String</type>
      <required>true</required>
      <model_dependent>false</model_dependent>
      <default_value>auto</default_value>
    </argument>
    <argument>
      <name>heating_system_rated_cfm_per_ton</name>
      <display_name>Heating System: Rated CFM Per Ton</display_name>
      <description>The rated cfm per ton of the heating system.</description>
      <type>Double</type>
      <units>cfm/ton</units>
      <required>false</required>
      <model_dependent>false</model_dependent>
    </argument>
    <argument>
      <name>heating_system_actual_cfm_per_ton</name>
      <display_name>Heating System: Actual CFM Per Ton</display_name>
      <description>The actual cfm per ton of the heating system.</description>
      <type>Double</type>
      <units>cfm/ton</units>
      <required>false</required>
      <model_dependent>false</model_dependent>
    </argument>
    <argument>
      <name>cooling_system_rated_cfm_per_ton</name>
      <display_name>Cooling System: Rated CFM Per Ton</display_name>
      <description>The rated cfm per ton of the cooling system.</description>
      <type>Double</type>
      <units>cfm/ton</units>
      <required>false</required>
      <model_dependent>false</model_dependent>
    </argument>
    <argument>
      <name>cooling_system_actual_cfm_per_ton</name>
      <display_name>Cooling System: Actual CFM Per Ton</display_name>
      <description>The actual cfm per ton of the cooling system.</description>
      <type>Double</type>
      <units>cfm/ton</units>
      <required>false</required>
      <model_dependent>false</model_dependent>
    </argument>
    <argument>
      <name>cooling_system_frac_manufacturer_charge</name>
      <display_name>Cooling System: Fraction of Manufacturer Recommended Charge</display_name>
      <description>The fraction of manufacturer recommended charge of the cooling system.</description>
      <type>Double</type>
      <units>Frac</units>
      <required>false</required>
      <model_dependent>false</model_dependent>
    </argument>
    <argument>
      <name>heat_pump_rated_cfm_per_ton</name>
      <display_name>Heat Pump: Rated CFM Per Ton</display_name>
      <description>The rated cfm per ton of the heat pump.</description>
      <type>Double</type>
      <units>cfm/ton</units>
      <required>false</required>
      <model_dependent>false</model_dependent>
    </argument>
    <argument>
      <name>heat_pump_actual_cfm_per_ton</name>
      <display_name>Heat Pump: Actual CFM Per Ton</display_name>
      <description>The actual cfm per ton of the heat pump.</description>
      <type>Double</type>
      <units>cfm/ton</units>
      <required>false</required>
      <model_dependent>false</model_dependent>
    </argument>
    <argument>
      <name>heat_pump_frac_manufacturer_charge</name>
      <display_name>Heat Pump: Fraction of Manufacturer Recommended Charge</display_name>
      <description>The fraction of manufacturer recommended charge of the heat pump.</description>
      <type>Double</type>
      <units>Frac</units>
      <required>false</required>
      <model_dependent>false</model_dependent>
    </argument>
    <argument>
      <name>heat_pump_backup_use_existing_system</name>
      <display_name>Heat Pump: Backup Use Existing System</display_name>
      <description>Whether the heat pump uses the existing system as backup.</description>
      <type>Boolean</type>
      <required>false</required>
      <model_dependent>false</model_dependent>
      <choices>
        <choice>
          <value>true</value>
          <display_name>true</display_name>
        </choice>
        <choice>
          <value>false</value>
          <display_name>false</display_name>
        </choice>
      </choices>
    </argument>
    <argument>
      <name>hvac_distribution_ductwork_restriction</name>
      <display_name>HVAC Distribution: Ductwork Restriction</display_name>
      <description>Whether to set maximum allowable airflow rates of the upgraded building equal to airflow rates of the existing building.</description>
      <type>Boolean</type>
      <required>false</required>
      <model_dependent>false</model_dependent>
      <choices>
        <choice>
          <value>true</value>
          <display_name>true</display_name>
        </choice>
        <choice>
          <value>false</value>
          <display_name>false</display_name>
        </choice>
      </choices>
    </argument>
  </arguments>
  <outputs />
  <provenances />
  <tags>
    <tag>Whole Building.Space Types</tag>
  </tags>
  <attributes>
    <attribute>
      <name>Measure Type</name>
      <value>ModelMeasure</value>
      <datatype>string</datatype>
    </attribute>
  </attributes>
  <files>
    <file>
      <filename>README.md</filename>
      <filetype>md</filetype>
      <usage_type>readme</usage_type>
<<<<<<< HEAD
      <checksum>C6ACB0D6</checksum>
=======
      <checksum>BF15E74E</checksum>
>>>>>>> c0cf5de8
    </file>
    <file>
      <filename>README.md.erb</filename>
      <filetype>erb</filetype>
      <usage_type>readmeerb</usage_type>
      <checksum>513F28E9</checksum>
    </file>
    <file>
      <version>
        <software_program>OpenStudio</software_program>
        <identifier>2.9.0</identifier>
        <min_compatible>2.9.0</min_compatible>
      </version>
      <filename>measure.rb</filename>
      <filetype>rb</filetype>
      <usage_type>script</usage_type>
<<<<<<< HEAD
      <checksum>71FEA50E</checksum>
=======
      <checksum>17245E1E</checksum>
>>>>>>> c0cf5de8
    </file>
    <file>
      <filename>constants.rb</filename>
      <filetype>rb</filetype>
      <usage_type>resource</usage_type>
      <checksum>A587EDCE</checksum>
    </file>
    <file>
      <filename>resstock_arguments_test.rb</filename>
      <filetype>rb</filetype>
      <usage_type>test</usage_type>
      <checksum>6DD62440</checksum>
    </file>
  </files>
</measure><|MERGE_RESOLUTION|>--- conflicted
+++ resolved
@@ -3,13 +3,8 @@
   <schema_version>3.1</schema_version>
   <name>res_stock_arguments</name>
   <uid>c984bb9e-4ac4-4930-a399-9d23f8f6936a</uid>
-<<<<<<< HEAD
-  <version_id>ae4b2c19-5d5c-4fc7-9f70-ec6eff93245d</version_id>
-  <version_modified>2024-01-30T16:49:31Z</version_modified>
-=======
-  <version_id>0f5b801c-be1b-4a28-8ee1-7caf1b3bb704</version_id>
-  <version_modified>2024-04-08T20:52:19Z</version_modified>
->>>>>>> c0cf5de8
+  <version_id>04186842-d649-4416-85e7-fd630996a9a1</version_id>
+  <version_modified>2024-04-09T17:10:02Z</version_modified>
   <xml_checksum>2C38F48B</xml_checksum>
   <class_name>ResStockArguments</class_name>
   <display_name>ResStock Arguments</display_name>
@@ -7440,11 +7435,7 @@
       <filename>README.md</filename>
       <filetype>md</filetype>
       <usage_type>readme</usage_type>
-<<<<<<< HEAD
-      <checksum>C6ACB0D6</checksum>
-=======
-      <checksum>BF15E74E</checksum>
->>>>>>> c0cf5de8
+      <checksum>4A58551B</checksum>
     </file>
     <file>
       <filename>README.md.erb</filename>
@@ -7461,11 +7452,7 @@
       <filename>measure.rb</filename>
       <filetype>rb</filetype>
       <usage_type>script</usage_type>
-<<<<<<< HEAD
-      <checksum>71FEA50E</checksum>
-=======
-      <checksum>17245E1E</checksum>
->>>>>>> c0cf5de8
+      <checksum>10C33D10</checksum>
     </file>
     <file>
       <filename>constants.rb</filename>
