--- conflicted
+++ resolved
@@ -3,13 +3,8 @@
   <schema_version>3.1</schema_version>
   <name>res_stock_arguments</name>
   <uid>c984bb9e-4ac4-4930-a399-9d23f8f6936a</uid>
-<<<<<<< HEAD
-  <version_id>621b9745-cba5-4524-adca-a511df21411c</version_id>
-  <version_modified>2023-11-14T21:08:27Z</version_modified>
-=======
-  <version_id>13eb1e73-e190-422f-b871-d681c4629b43</version_id>
-  <version_modified>2024-07-19T23:49:15Z</version_modified>
->>>>>>> cb335817
+  <version_id>3320bae9-0eb8-490b-b2be-5dc6ccd3387e</version_id>
+  <version_modified>2024-07-29T18:06:14Z</version_modified>
   <xml_checksum>2C38F48B</xml_checksum>
   <class_name>ResStockArguments</class_name>
   <display_name>ResStock Arguments</display_name>
@@ -17,21 +12,9 @@
   <modeler_description>Passes in all arguments from the options lookup, processes them, and then registers values to the runner to be used by other measures.</modeler_description>
   <arguments>
     <argument>
-<<<<<<< HEAD
-      <name>existing_hpxml_path</name>
-      <display_name>existing_hpxml_path</display_name>
-      <type>String</type>
-      <required>false</required>
-      <model_dependent>false</model_dependent>
-    </argument>
-    <argument>
-      <name>schedules_filepaths</name>
-      <display_name>schedules_filepaths</display_name>
-=======
       <name>schedules_vacancy_periods</name>
       <display_name>Schedules: Vacancy Periods</display_name>
       <description>Specifies the vacancy periods. Enter a date like "Dec 15 - Jan 15". Optionally, can enter hour of the day like "Dec 15 2 - Jan 15 20" (start hour can be 0 through 23 and end hour can be 1 through 24). If multiple periods, use a comma-separated list.</description>
->>>>>>> cb335817
       <type>String</type>
       <units></units>
       <required>false</required>
@@ -620,13 +603,6 @@
       <description>The year the building was built.</description>
       <type>String</type>
       <units></units>
-      <required>false</required>
-      <model_dependent>false</model_dependent>
-    </argument>
-    <argument>
-      <name>unit_multiplier</name>
-      <display_name>unit_multiplier</display_name>
-      <type>String</type>
       <required>false</required>
       <model_dependent>false</model_dependent>
     </argument>
@@ -7026,14 +7002,6 @@
       <description>Multiplier on the permanent spa heater energy usage that can reflect, e.g., high/low usage occupants. If not provided, the OS-HPXML default (see &lt;a href='https://openstudio-hpxml.readthedocs.io/en/v1.8.1/workflow_inputs.html#permanent-spa-heater'&gt;Permanent Spa Heater&lt;/a&gt;) is used.</description>
       <type>String</type>
       <units></units>
-      <required>false</required>
-      <model_dependent>false</model_dependent>
-    </argument>
-    <argument>
-      <name>building_id</name>
-      <display_name>BuildingID</display_name>
-      <description>The ID of the HPXML Building. Only required if there are multiple Building elements in the HPXML file. Use 'ALL' to apply schedules to all the HPXML Buildings (dwelling units) of a multifamily building.</description>
-      <type>String</type>
       <required>false</required>
       <model_dependent>false</model_dependent>
     </argument>
@@ -7582,7 +7550,7 @@
       <filename>README.md</filename>
       <filetype>md</filetype>
       <usage_type>readme</usage_type>
-      <checksum>1402050A</checksum>
+      <checksum>7D0E06F6</checksum>
     </file>
     <file>
       <filename>README.md.erb</filename>
@@ -7599,11 +7567,7 @@
       <filename>measure.rb</filename>
       <filetype>rb</filetype>
       <usage_type>script</usage_type>
-<<<<<<< HEAD
-      <checksum>F5547CB6</checksum>
-=======
-      <checksum>4D84A86B</checksum>
->>>>>>> cb335817
+      <checksum>E0588B94</checksum>
     </file>
     <file>
       <filename>constants.rb</filename>
