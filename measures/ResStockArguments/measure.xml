--- conflicted
+++ resolved
@@ -3,13 +3,8 @@
   <schema_version>3.1</schema_version>
   <name>res_stock_arguments</name>
   <uid>c984bb9e-4ac4-4930-a399-9d23f8f6936a</uid>
-<<<<<<< HEAD
-  <version_id>89bf8974-ed9c-415e-97ab-0d1bb4fb3aba</version_id>
-  <version_modified>2024-07-25T02:52:49Z</version_modified>
-=======
-  <version_id>96391061-ab5b-40a9-9c48-24e5c9b3dc5d</version_id>
-  <version_modified>2024-08-26T18:27:48Z</version_modified>
->>>>>>> 7ff49106
+  <version_id>907f45ab-45ad-4c4c-840e-596b3fe06b2a</version_id>
+  <version_modified>2024-08-27T21:36:29Z</version_modified>
   <xml_checksum>2C38F48B</xml_checksum>
   <class_name>ResStockArguments</class_name>
   <display_name>ResStock Arguments</display_name>
@@ -7540,11 +7535,7 @@
       <filename>measure.rb</filename>
       <filetype>rb</filetype>
       <usage_type>script</usage_type>
-<<<<<<< HEAD
-      <checksum>37F515B4</checksum>
-=======
-      <checksum>32EB14D4</checksum>
->>>>>>> 7ff49106
+      <checksum>0BB8A5E4</checksum>
     </file>
     <file>
       <filename>constants.rb</filename>
