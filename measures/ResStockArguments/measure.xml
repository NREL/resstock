--- conflicted
+++ resolved
@@ -3,13 +3,8 @@
   <schema_version>3.1</schema_version>
   <name>res_stock_arguments</name>
   <uid>c984bb9e-4ac4-4930-a399-9d23f8f6936a</uid>
-<<<<<<< HEAD
-  <version_id>31170386-a2fa-48ee-93fc-9dda3be98573</version_id>
-  <version_modified>2024-04-30T20:42:47Z</version_modified>
-=======
-  <version_id>df5514cf-2732-4dcc-97a8-e1de79e764e8</version_id>
-  <version_modified>2024-05-19T02:50:57Z</version_modified>
->>>>>>> e90c4d29
+  <version_id>5ad2e474-6d5a-404f-9976-6d835d0614d3</version_id>
+  <version_modified>2024-05-20T19:45:30Z</version_modified>
   <xml_checksum>2C38F48B</xml_checksum>
   <class_name>ResStockArguments</class_name>
   <display_name>ResStock Arguments</display_name>
@@ -7485,11 +7480,7 @@
       <filename>README.md</filename>
       <filetype>md</filetype>
       <usage_type>readme</usage_type>
-<<<<<<< HEAD
-      <checksum>8879DCC7</checksum>
-=======
-      <checksum>2CDED687</checksum>
->>>>>>> e90c4d29
+      <checksum>EE2BA2DC</checksum>
     </file>
     <file>
       <filename>README.md.erb</filename>
@@ -7506,21 +7497,13 @@
       <filename>measure.rb</filename>
       <filetype>rb</filetype>
       <usage_type>script</usage_type>
-<<<<<<< HEAD
-      <checksum>3973984F</checksum>
-=======
-      <checksum>92182F94</checksum>
->>>>>>> e90c4d29
+      <checksum>96F4DFC0</checksum>
     </file>
     <file>
       <filename>constants.rb</filename>
       <filetype>rb</filetype>
       <usage_type>resource</usage_type>
-<<<<<<< HEAD
-      <checksum>8403A2DC</checksum>
-=======
-      <checksum>49F302C4</checksum>
->>>>>>> e90c4d29
+      <checksum>0E27DB76</checksum>
     </file>
     <file>
       <filename>resstock_arguments_test.rb</filename>
