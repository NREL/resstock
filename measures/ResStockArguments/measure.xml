--- conflicted
+++ resolved
@@ -3,13 +3,8 @@
   <schema_version>3.1</schema_version>
   <name>res_stock_arguments</name>
   <uid>c984bb9e-4ac4-4930-a399-9d23f8f6936a</uid>
-<<<<<<< HEAD
-  <version_id>0b6ff798-c4be-4d0c-b466-d48430d42d8f</version_id>
-  <version_modified>2024-10-01T16:15:30Z</version_modified>
-=======
-  <version_id>52dee2c0-3ac8-4c59-a25b-1e77d0983b1d</version_id>
-  <version_modified>2024-10-25T22:51:52Z</version_modified>
->>>>>>> c7d90aa3
+  <version_id>34d420bd-393b-4bb8-9671-5a919054d3e2</version_id>
+  <version_modified>2024-11-08T15:53:02Z</version_modified>
   <xml_checksum>2C38F48B</xml_checksum>
   <class_name>ResStockArguments</class_name>
   <display_name>ResStock Arguments</display_name>
@@ -7689,11 +7684,7 @@
       <filename>README.md</filename>
       <filetype>md</filetype>
       <usage_type>readme</usage_type>
-<<<<<<< HEAD
-      <checksum>9D021CAF</checksum>
-=======
-      <checksum>B8A69924</checksum>
->>>>>>> c7d90aa3
+      <checksum>44A63A00</checksum>
     </file>
     <file>
       <filename>README.md.erb</filename>
@@ -7710,11 +7701,7 @@
       <filename>measure.rb</filename>
       <filetype>rb</filetype>
       <usage_type>script</usage_type>
-<<<<<<< HEAD
-      <checksum>03D1F759</checksum>
-=======
-      <checksum>65EE211F</checksum>
->>>>>>> c7d90aa3
+      <checksum>C85AA9D8</checksum>
     </file>
     <file>
       <filename>constants.rb</filename>
