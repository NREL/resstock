<?xml version="1.0"?>
<measure>
  <schema_version>3.0</schema_version>
  <name>res_stock_arguments</name>
  <uid>c984bb9e-4ac4-4930-a399-9d23f8f6936a</uid>
<<<<<<< HEAD
  <version_id>3d7d4438-5d6f-4dca-b8da-198ca5e1c67a</version_id>
  <version_modified>20220510T204123Z</version_modified>
=======
  <version_id>758cb420-e5bc-4865-81c9-7a117e03723a</version_id>
  <version_modified>20220510T203147Z</version_modified>
>>>>>>> 3c138f63
  <xml_checksum>2C38F48B</xml_checksum>
  <class_name>ResStockArguments</class_name>
  <display_name>ResStock Arguments</display_name>
  <description>Measure that pre-processes the arguments passed to the BuildResidentialHPXML and BuildResidentialScheduleFile measures.</description>
  <modeler_description>Passes in all arguments from the options lookup, processes them, and then registers values to the runner to be used by other measures.</modeler_description>
  <arguments>
    <argument>
      <name>schedules_filepaths</name>
      <display_name>Schedules: CSV File Paths</display_name>
      <description>Absolute/relative paths of csv files containing user-specified detailed schedules. If multiple files, use a comma-separated list.</description>
      <type>String</type>
      <required>false</required>
      <model_dependent>false</model_dependent>
    </argument>
    <argument>
      <name>simulation_control_timestep</name>
      <display_name>Simulation Control: Timestep</display_name>
      <description>Value must be a divisor of 60.</description>
      <type>Integer</type>
      <units>min</units>
      <required>false</required>
      <model_dependent>false</model_dependent>
    </argument>
    <argument>
      <name>simulation_control_run_period</name>
      <display_name>Simulation Control: Run Period</display_name>
      <description>Enter a date like "Jan 1 - Dec 31".</description>
      <type>String</type>
      <required>false</required>
      <model_dependent>false</model_dependent>
    </argument>
    <argument>
      <name>simulation_control_run_period_calendar_year</name>
      <display_name>Simulation Control: Run Period Calendar Year</display_name>
      <description>This numeric field should contain the calendar year that determines the start day of week. If you are running simulations using AMY weather files, the value entered for calendar year will not be used; it will be overridden by the actual year found in the AMY weather file.</description>
      <type>Integer</type>
      <units>year</units>
      <required>false</required>
      <model_dependent>false</model_dependent>
    </argument>
    <argument>
      <name>simulation_control_daylight_saving_enabled</name>
      <display_name>Simulation Control: Daylight Saving Enabled</display_name>
      <description>Whether to use daylight saving.</description>
      <type>Boolean</type>
      <required>false</required>
      <model_dependent>false</model_dependent>
      <choices>
        <choice>
          <value>true</value>
          <display_name>true</display_name>
        </choice>
        <choice>
          <value>false</value>
          <display_name>false</display_name>
        </choice>
      </choices>
    </argument>
    <argument>
      <name>simulation_control_daylight_saving_period</name>
      <display_name>Simulation Control: Daylight Saving Period</display_name>
      <description>Enter a date like "Mar 15 - Dec 15".</description>
      <type>String</type>
      <required>false</required>
      <model_dependent>false</model_dependent>
    </argument>
    <argument>
      <name>site_type</name>
      <display_name>Site: Type</display_name>
      <description>The type of site.</description>
      <type>Choice</type>
      <required>false</required>
      <model_dependent>false</model_dependent>
      <choices>
        <choice>
          <value>suburban</value>
          <display_name>suburban</display_name>
        </choice>
        <choice>
          <value>urban</value>
          <display_name>urban</display_name>
        </choice>
        <choice>
          <value>rural</value>
          <display_name>rural</display_name>
        </choice>
      </choices>
    </argument>
    <argument>
      <name>site_shielding_of_home</name>
      <display_name>Site: Shielding of Home</display_name>
      <description>Presence of nearby buildings, trees, obstructions for infiltration model.  A value of 'auto' will use 'normal'.</description>
      <type>Choice</type>
      <required>true</required>
      <model_dependent>false</model_dependent>
      <default_value>auto</default_value>
      <choices>
        <choice>
          <value>auto</value>
          <display_name>auto</display_name>
        </choice>
        <choice>
          <value>exposed</value>
          <display_name>exposed</display_name>
        </choice>
        <choice>
          <value>normal</value>
          <display_name>normal</display_name>
        </choice>
        <choice>
          <value>well-shielded</value>
          <display_name>well-shielded</display_name>
        </choice>
      </choices>
    </argument>
    <argument>
      <name>site_zip_code</name>
      <display_name>Site: Zip Code</display_name>
      <description>Zip code of the home address.</description>
      <type>String</type>
      <required>false</required>
      <model_dependent>false</model_dependent>
    </argument>
    <argument>
      <name>site_iecc_zone</name>
      <display_name>Site: IECC Zone</display_name>
      <description>IECC zone of the home address.</description>
      <type>Choice</type>
      <required>false</required>
      <model_dependent>false</model_dependent>
      <choices>
        <choice>
          <value>1A</value>
          <display_name>1A</display_name>
        </choice>
        <choice>
          <value>1B</value>
          <display_name>1B</display_name>
        </choice>
        <choice>
          <value>1C</value>
          <display_name>1C</display_name>
        </choice>
        <choice>
          <value>2A</value>
          <display_name>2A</display_name>
        </choice>
        <choice>
          <value>2B</value>
          <display_name>2B</display_name>
        </choice>
        <choice>
          <value>2C</value>
          <display_name>2C</display_name>
        </choice>
        <choice>
          <value>3A</value>
          <display_name>3A</display_name>
        </choice>
        <choice>
          <value>3B</value>
          <display_name>3B</display_name>
        </choice>
        <choice>
          <value>3C</value>
          <display_name>3C</display_name>
        </choice>
        <choice>
          <value>4A</value>
          <display_name>4A</display_name>
        </choice>
        <choice>
          <value>4B</value>
          <display_name>4B</display_name>
        </choice>
        <choice>
          <value>4C</value>
          <display_name>4C</display_name>
        </choice>
        <choice>
          <value>5A</value>
          <display_name>5A</display_name>
        </choice>
        <choice>
          <value>5B</value>
          <display_name>5B</display_name>
        </choice>
        <choice>
          <value>5C</value>
          <display_name>5C</display_name>
        </choice>
        <choice>
          <value>6A</value>
          <display_name>6A</display_name>
        </choice>
        <choice>
          <value>6B</value>
          <display_name>6B</display_name>
        </choice>
        <choice>
          <value>6C</value>
          <display_name>6C</display_name>
        </choice>
        <choice>
          <value>7</value>
          <display_name>7</display_name>
        </choice>
        <choice>
          <value>8</value>
          <display_name>8</display_name>
        </choice>
      </choices>
    </argument>
    <argument>
      <name>site_state_code</name>
      <display_name>Site: State Code</display_name>
      <description>State code of the home address.</description>
      <type>Choice</type>
      <required>false</required>
      <model_dependent>false</model_dependent>
      <choices>
        <choice>
          <value>AK</value>
          <display_name>AK</display_name>
        </choice>
        <choice>
          <value>AL</value>
          <display_name>AL</display_name>
        </choice>
        <choice>
          <value>AR</value>
          <display_name>AR</display_name>
        </choice>
        <choice>
          <value>AZ</value>
          <display_name>AZ</display_name>
        </choice>
        <choice>
          <value>CA</value>
          <display_name>CA</display_name>
        </choice>
        <choice>
          <value>CO</value>
          <display_name>CO</display_name>
        </choice>
        <choice>
          <value>CT</value>
          <display_name>CT</display_name>
        </choice>
        <choice>
          <value>DC</value>
          <display_name>DC</display_name>
        </choice>
        <choice>
          <value>DE</value>
          <display_name>DE</display_name>
        </choice>
        <choice>
          <value>FL</value>
          <display_name>FL</display_name>
        </choice>
        <choice>
          <value>GA</value>
          <display_name>GA</display_name>
        </choice>
        <choice>
          <value>HI</value>
          <display_name>HI</display_name>
        </choice>
        <choice>
          <value>IA</value>
          <display_name>IA</display_name>
        </choice>
        <choice>
          <value>ID</value>
          <display_name>ID</display_name>
        </choice>
        <choice>
          <value>IL</value>
          <display_name>IL</display_name>
        </choice>
        <choice>
          <value>IN</value>
          <display_name>IN</display_name>
        </choice>
        <choice>
          <value>KS</value>
          <display_name>KS</display_name>
        </choice>
        <choice>
          <value>KY</value>
          <display_name>KY</display_name>
        </choice>
        <choice>
          <value>LA</value>
          <display_name>LA</display_name>
        </choice>
        <choice>
          <value>MA</value>
          <display_name>MA</display_name>
        </choice>
        <choice>
          <value>MD</value>
          <display_name>MD</display_name>
        </choice>
        <choice>
          <value>ME</value>
          <display_name>ME</display_name>
        </choice>
        <choice>
          <value>MI</value>
          <display_name>MI</display_name>
        </choice>
        <choice>
          <value>MN</value>
          <display_name>MN</display_name>
        </choice>
        <choice>
          <value>MO</value>
          <display_name>MO</display_name>
        </choice>
        <choice>
          <value>MS</value>
          <display_name>MS</display_name>
        </choice>
        <choice>
          <value>MT</value>
          <display_name>MT</display_name>
        </choice>
        <choice>
          <value>NC</value>
          <display_name>NC</display_name>
        </choice>
        <choice>
          <value>ND</value>
          <display_name>ND</display_name>
        </choice>
        <choice>
          <value>NE</value>
          <display_name>NE</display_name>
        </choice>
        <choice>
          <value>NH</value>
          <display_name>NH</display_name>
        </choice>
        <choice>
          <value>NJ</value>
          <display_name>NJ</display_name>
        </choice>
        <choice>
          <value>NM</value>
          <display_name>NM</display_name>
        </choice>
        <choice>
          <value>NV</value>
          <display_name>NV</display_name>
        </choice>
        <choice>
          <value>NY</value>
          <display_name>NY</display_name>
        </choice>
        <choice>
          <value>OH</value>
          <display_name>OH</display_name>
        </choice>
        <choice>
          <value>OK</value>
          <display_name>OK</display_name>
        </choice>
        <choice>
          <value>OR</value>
          <display_name>OR</display_name>
        </choice>
        <choice>
          <value>PA</value>
          <display_name>PA</display_name>
        </choice>
        <choice>
          <value>RI</value>
          <display_name>RI</display_name>
        </choice>
        <choice>
          <value>SC</value>
          <display_name>SC</display_name>
        </choice>
        <choice>
          <value>SD</value>
          <display_name>SD</display_name>
        </choice>
        <choice>
          <value>TN</value>
          <display_name>TN</display_name>
        </choice>
        <choice>
          <value>TX</value>
          <display_name>TX</display_name>
        </choice>
        <choice>
          <value>UT</value>
          <display_name>UT</display_name>
        </choice>
        <choice>
          <value>VA</value>
          <display_name>VA</display_name>
        </choice>
        <choice>
          <value>VT</value>
          <display_name>VT</display_name>
        </choice>
        <choice>
          <value>WA</value>
          <display_name>WA</display_name>
        </choice>
        <choice>
          <value>WI</value>
          <display_name>WI</display_name>
        </choice>
        <choice>
          <value>WV</value>
          <display_name>WV</display_name>
        </choice>
        <choice>
          <value>WY</value>
          <display_name>WY</display_name>
        </choice>
      </choices>
    </argument>
    <argument>
      <name>site_time_zone_utc_offset</name>
      <display_name>Site: Time Zone UTC Offset</display_name>
      <description>Time zone UTC offset of the home address. Must be between -12 and 14.</description>
      <type>Double</type>
      <units>hr</units>
      <required>false</required>
      <model_dependent>false</model_dependent>
    </argument>
    <argument>
      <name>weather_station_epw_filepath</name>
      <display_name>Weather Station: EnergyPlus Weather (EPW) Filepath</display_name>
      <description>Path of the EPW file.</description>
      <type>String</type>
      <required>true</required>
      <model_dependent>false</model_dependent>
      <default_value>USA_CO_Denver.Intl.AP.725650_TMY3.epw</default_value>
    </argument>
    <argument>
      <name>year_built</name>
      <display_name>Building Construction: Year Built</display_name>
      <description>The year the building was built</description>
      <type>Integer</type>
      <required>false</required>
      <model_dependent>false</model_dependent>
    </argument>
    <argument>
      <name>geometry_unit_type</name>
      <display_name>Geometry: Unit Type</display_name>
      <description>The type of dwelling unit. Use single-family attached for a dwelling unit with 1 or more stories, attached units to one or both sides, and no units above/below. Use apartment unit for a dwelling unit with 1 story, attached units to one, two, or three sides, and units above and/or below.</description>
      <type>Choice</type>
      <required>true</required>
      <model_dependent>false</model_dependent>
      <default_value>single-family detached</default_value>
      <choices>
        <choice>
          <value>single-family detached</value>
          <display_name>single-family detached</display_name>
        </choice>
        <choice>
          <value>single-family attached</value>
          <display_name>single-family attached</display_name>
        </choice>
        <choice>
          <value>apartment unit</value>
          <display_name>apartment unit</display_name>
        </choice>
      </choices>
    </argument>
    <argument>
      <name>geometry_unit_aspect_ratio</name>
      <display_name>Geometry: Unit Aspect Ratio</display_name>
      <description>The ratio of front/back wall length to left/right wall length for the unit, excluding any protruding garage wall area.</description>
      <type>Double</type>
      <units>Frac</units>
      <required>true</required>
      <model_dependent>false</model_dependent>
      <default_value>2</default_value>
    </argument>
    <argument>
      <name>geometry_unit_orientation</name>
      <display_name>Geometry: Unit Orientation</display_name>
      <description>The unit's orientation is measured clockwise from north (e.g., North=0, East=90, South=180, West=270).</description>
      <type>Double</type>
      <units>degrees</units>
      <required>true</required>
      <model_dependent>false</model_dependent>
      <default_value>180</default_value>
    </argument>
    <argument>
      <name>geometry_unit_num_bedrooms</name>
      <display_name>Geometry: Unit Number of Bedrooms</display_name>
      <description>The number of bedrooms in the unit. Used to determine the energy usage of appliances and plug loads, hot water usage, etc.</description>
      <type>Integer</type>
      <units>#</units>
      <required>true</required>
      <model_dependent>false</model_dependent>
      <default_value>3</default_value>
    </argument>
    <argument>
      <name>geometry_unit_num_bathrooms</name>
      <display_name>Geometry: Unit Number of Bathrooms</display_name>
      <description>The number of bathrooms in the unit.  A value of 'auto' will default the value based on the number of bedrooms.</description>
      <type>String</type>
      <units>#</units>
      <required>true</required>
      <model_dependent>false</model_dependent>
      <default_value>auto</default_value>
    </argument>
    <argument>
      <name>geometry_unit_num_occupants</name>
      <display_name>Geometry: Unit Number of Occupants</display_name>
      <description>The number of occupants in the unit. A value of 'auto' will default the value based on the number of bedrooms. Used to specify the internal gains from people only.</description>
      <type>String</type>
      <units>#</units>
      <required>true</required>
      <model_dependent>false</model_dependent>
      <default_value>auto</default_value>
    </argument>
    <argument>
      <name>geometry_building_num_units</name>
      <display_name>Geometry: Building Number of Units</display_name>
      <description>The number of units in the building. This is required for single-family attached and apartment units.</description>
      <type>Integer</type>
      <units>#</units>
      <required>false</required>
      <model_dependent>false</model_dependent>
    </argument>
    <argument>
      <name>geometry_average_ceiling_height</name>
      <display_name>Geometry: Average Ceiling Height</display_name>
      <description>Average distance from the floor to the ceiling.</description>
      <type>Double</type>
      <units>ft</units>
      <required>true</required>
      <model_dependent>false</model_dependent>
      <default_value>8</default_value>
    </argument>
    <argument>
      <name>geometry_garage_width</name>
      <display_name>Geometry: Garage Width</display_name>
      <description>The width of the garage. Enter zero for no garage. Only applies to single-family detached units.</description>
      <type>Double</type>
      <units>ft</units>
      <required>true</required>
      <model_dependent>false</model_dependent>
      <default_value>0</default_value>
    </argument>
    <argument>
      <name>geometry_garage_depth</name>
      <display_name>Geometry: Garage Depth</display_name>
      <description>The depth of the garage. Only applies to single-family detached units.</description>
      <type>Double</type>
      <units>ft</units>
      <required>true</required>
      <model_dependent>false</model_dependent>
      <default_value>20</default_value>
    </argument>
    <argument>
      <name>geometry_garage_protrusion</name>
      <display_name>Geometry: Garage Protrusion</display_name>
      <description>The fraction of the garage that is protruding from the living space. Only applies to single-family detached units.</description>
      <type>Double</type>
      <units>Frac</units>
      <required>true</required>
      <model_dependent>false</model_dependent>
      <default_value>0</default_value>
    </argument>
    <argument>
      <name>geometry_garage_position</name>
      <display_name>Geometry: Garage Position</display_name>
      <description>The position of the garage. Only applies to single-family detached units.</description>
      <type>Choice</type>
      <required>true</required>
      <model_dependent>false</model_dependent>
      <default_value>Right</default_value>
      <choices>
        <choice>
          <value>Right</value>
          <display_name>Right</display_name>
        </choice>
        <choice>
          <value>Left</value>
          <display_name>Left</display_name>
        </choice>
      </choices>
    </argument>
    <argument>
      <name>geometry_foundation_type</name>
      <display_name>Geometry: Foundation Type</display_name>
      <description>The foundation type of the building. Foundation types ConditionedBasement and ConditionedCrawlspace are not allowed for apartment units.</description>
      <type>Choice</type>
      <required>true</required>
      <model_dependent>false</model_dependent>
      <default_value>SlabOnGrade</default_value>
      <choices>
        <choice>
          <value>SlabOnGrade</value>
          <display_name>SlabOnGrade</display_name>
        </choice>
        <choice>
          <value>VentedCrawlspace</value>
          <display_name>VentedCrawlspace</display_name>
        </choice>
        <choice>
          <value>UnventedCrawlspace</value>
          <display_name>UnventedCrawlspace</display_name>
        </choice>
        <choice>
          <value>ConditionedCrawlspace</value>
          <display_name>ConditionedCrawlspace</display_name>
        </choice>
        <choice>
          <value>UnconditionedBasement</value>
          <display_name>UnconditionedBasement</display_name>
        </choice>
        <choice>
          <value>ConditionedBasement</value>
          <display_name>ConditionedBasement</display_name>
        </choice>
        <choice>
          <value>Ambient</value>
          <display_name>Ambient</display_name>
        </choice>
        <choice>
          <value>AboveApartment</value>
          <display_name>AboveApartment</display_name>
        </choice>
      </choices>
    </argument>
    <argument>
      <name>geometry_foundation_height</name>
      <display_name>Geometry: Foundation Height</display_name>
      <description>The height of the foundation (e.g., 3ft for crawlspace, 8ft for basement). Only applies to basements/crawlspaces.</description>
      <type>Double</type>
      <units>ft</units>
      <required>true</required>
      <model_dependent>false</model_dependent>
      <default_value>0</default_value>
    </argument>
    <argument>
      <name>geometry_foundation_height_above_grade</name>
      <display_name>Geometry: Foundation Height Above Grade</display_name>
      <description>The depth above grade of the foundation wall. Only applies to basements/crawlspaces.</description>
      <type>Double</type>
      <units>ft</units>
      <required>true</required>
      <model_dependent>false</model_dependent>
      <default_value>0</default_value>
    </argument>
    <argument>
      <name>geometry_rim_joist_height</name>
      <display_name>Geometry: Rim Joist Height</display_name>
      <description>The height of the rim joists. Only applies to basements/crawlspaces.</description>
      <type>Double</type>
      <units>in</units>
      <required>false</required>
      <model_dependent>false</model_dependent>
    </argument>
    <argument>
      <name>geometry_attic_type</name>
      <display_name>Geometry: Attic Type</display_name>
      <description>The attic type of the building. Attic type ConditionedAttic is not allowed for apartment units.</description>
      <type>Choice</type>
      <required>true</required>
      <model_dependent>false</model_dependent>
      <default_value>VentedAttic</default_value>
      <choices>
        <choice>
          <value>FlatRoof</value>
          <display_name>FlatRoof</display_name>
        </choice>
        <choice>
          <value>VentedAttic</value>
          <display_name>VentedAttic</display_name>
        </choice>
        <choice>
          <value>UnventedAttic</value>
          <display_name>UnventedAttic</display_name>
        </choice>
        <choice>
          <value>ConditionedAttic</value>
          <display_name>ConditionedAttic</display_name>
        </choice>
        <choice>
          <value>BelowApartment</value>
          <display_name>BelowApartment</display_name>
        </choice>
      </choices>
    </argument>
    <argument>
      <name>geometry_roof_type</name>
      <display_name>Geometry: Roof Type</display_name>
      <description>The roof type of the building. Ignored if the building has a flat roof.</description>
      <type>Choice</type>
      <required>true</required>
      <model_dependent>false</model_dependent>
      <default_value>gable</default_value>
      <choices>
        <choice>
          <value>gable</value>
          <display_name>gable</display_name>
        </choice>
        <choice>
          <value>hip</value>
          <display_name>hip</display_name>
        </choice>
      </choices>
    </argument>
    <argument>
      <name>geometry_roof_pitch</name>
      <display_name>Geometry: Roof Pitch</display_name>
      <description>The roof pitch of the attic. Ignored if the building has a flat roof.</description>
      <type>Choice</type>
      <required>true</required>
      <model_dependent>false</model_dependent>
      <default_value>6:12</default_value>
      <choices>
        <choice>
          <value>1:12</value>
          <display_name>1:12</display_name>
        </choice>
        <choice>
          <value>2:12</value>
          <display_name>2:12</display_name>
        </choice>
        <choice>
          <value>3:12</value>
          <display_name>3:12</display_name>
        </choice>
        <choice>
          <value>4:12</value>
          <display_name>4:12</display_name>
        </choice>
        <choice>
          <value>5:12</value>
          <display_name>5:12</display_name>
        </choice>
        <choice>
          <value>6:12</value>
          <display_name>6:12</display_name>
        </choice>
        <choice>
          <value>7:12</value>
          <display_name>7:12</display_name>
        </choice>
        <choice>
          <value>8:12</value>
          <display_name>8:12</display_name>
        </choice>
        <choice>
          <value>9:12</value>
          <display_name>9:12</display_name>
        </choice>
        <choice>
          <value>10:12</value>
          <display_name>10:12</display_name>
        </choice>
        <choice>
          <value>11:12</value>
          <display_name>11:12</display_name>
        </choice>
        <choice>
          <value>12:12</value>
          <display_name>12:12</display_name>
        </choice>
      </choices>
    </argument>
    <argument>
      <name>geometry_eaves_depth</name>
      <display_name>Geometry: Eaves Depth</display_name>
      <description>The eaves depth of the roof.</description>
      <type>Double</type>
      <units>ft</units>
      <required>true</required>
      <model_dependent>false</model_dependent>
      <default_value>2</default_value>
    </argument>
    <argument>
      <name>neighbor_front_distance</name>
      <display_name>Neighbor: Front Distance</display_name>
      <description>The distance between the unit and the neighboring building to the front (not including eaves). A value of zero indicates no neighbors. Used for shading.</description>
      <type>Double</type>
      <units>ft</units>
      <required>true</required>
      <model_dependent>false</model_dependent>
      <default_value>0</default_value>
    </argument>
    <argument>
      <name>neighbor_back_distance</name>
      <display_name>Neighbor: Back Distance</display_name>
      <description>The distance between the unit and the neighboring building to the back (not including eaves). A value of zero indicates no neighbors. Used for shading.</description>
      <type>Double</type>
      <units>ft</units>
      <required>true</required>
      <model_dependent>false</model_dependent>
      <default_value>0</default_value>
    </argument>
    <argument>
      <name>neighbor_left_distance</name>
      <display_name>Neighbor: Left Distance</display_name>
      <description>The distance between the unit and the neighboring building to the left (not including eaves). A value of zero indicates no neighbors. Used for shading.</description>
      <type>Double</type>
      <units>ft</units>
      <required>true</required>
      <model_dependent>false</model_dependent>
      <default_value>10</default_value>
    </argument>
    <argument>
      <name>neighbor_right_distance</name>
      <display_name>Neighbor: Right Distance</display_name>
      <description>The distance between the unit and the neighboring building to the right (not including eaves). A value of zero indicates no neighbors. Used for shading.</description>
      <type>Double</type>
      <units>ft</units>
      <required>true</required>
      <model_dependent>false</model_dependent>
      <default_value>10</default_value>
    </argument>
    <argument>
      <name>neighbor_front_height</name>
      <display_name>Neighbor: Front Height</display_name>
      <description>The height of the neighboring building to the front. A value of 'auto' will use the same height as this building.</description>
      <type>String</type>
      <units>ft</units>
      <required>true</required>
      <model_dependent>false</model_dependent>
      <default_value>auto</default_value>
    </argument>
    <argument>
      <name>neighbor_back_height</name>
      <display_name>Neighbor: Back Height</display_name>
      <description>The height of the neighboring building to the back. A value of 'auto' will use the same height as this building.</description>
      <type>String</type>
      <units>ft</units>
      <required>true</required>
      <model_dependent>false</model_dependent>
      <default_value>auto</default_value>
    </argument>
    <argument>
      <name>neighbor_left_height</name>
      <display_name>Neighbor: Left Height</display_name>
      <description>The height of the neighboring building to the left. A value of 'auto' will use the same height as this building.</description>
      <type>String</type>
      <units>ft</units>
      <required>true</required>
      <model_dependent>false</model_dependent>
      <default_value>auto</default_value>
    </argument>
    <argument>
      <name>neighbor_right_height</name>
      <display_name>Neighbor: Right Height</display_name>
      <description>The height of the neighboring building to the right. A value of 'auto' will use the same height as this building.</description>
      <type>String</type>
      <units>ft</units>
      <required>true</required>
      <model_dependent>false</model_dependent>
      <default_value>auto</default_value>
    </argument>
    <argument>
      <name>floor_over_foundation_assembly_r</name>
      <display_name>Floor: Over Foundation Assembly R-value</display_name>
      <description>Assembly R-value for the floor over the foundation. Ignored if the building has a slab-on-grade foundation.</description>
      <type>Double</type>
      <units>h-ft^2-R/Btu</units>
      <required>true</required>
      <model_dependent>false</model_dependent>
      <default_value>28.1</default_value>
    </argument>
    <argument>
      <name>floor_over_garage_assembly_r</name>
      <display_name>Floor: Over Garage Assembly R-value</display_name>
      <description>Assembly R-value for the floor over the garage. Ignored unless the building has a garage under conditioned space.</description>
      <type>Double</type>
      <units>h-ft^2-R/Btu</units>
      <required>true</required>
      <model_dependent>false</model_dependent>
      <default_value>28.1</default_value>
    </argument>
    <argument>
      <name>foundation_wall_type</name>
      <display_name>Foundation Wall: Type</display_name>
      <description>The material type of the foundation wall.</description>
      <type>String</type>
      <required>true</required>
      <model_dependent>false</model_dependent>
      <default_value>auto</default_value>
    </argument>
    <argument>
      <name>foundation_wall_thickness</name>
      <display_name>Foundation Wall: Thickness</display_name>
      <description>The thickness of the foundation wall.</description>
      <type>String</type>
      <units>in</units>
      <required>true</required>
      <model_dependent>false</model_dependent>
      <default_value>auto</default_value>
    </argument>
    <argument>
      <name>foundation_wall_insulation_r</name>
      <display_name>Foundation Wall: Insulation Nominal R-value</display_name>
      <description>Nominal R-value for the foundation wall insulation. Only applies to basements/crawlspaces.</description>
      <type>Double</type>
      <units>h-ft^2-R/Btu</units>
      <required>true</required>
      <model_dependent>false</model_dependent>
      <default_value>0</default_value>
    </argument>
    <argument>
      <name>foundation_wall_insulation_location</name>
      <display_name>Foundation Wall: Insulation Location</display_name>
      <description>Whether the insulation is on the interior or exterior of the foundation wall. Only applies to basements/crawlspaces.</description>
      <type>Choice</type>
      <units>ft</units>
      <required>false</required>
      <model_dependent>false</model_dependent>
      <default_value>exterior</default_value>
      <choices>
        <choice>
          <value>interior</value>
          <display_name>interior</display_name>
        </choice>
        <choice>
          <value>exterior</value>
          <display_name>exterior</display_name>
        </choice>
      </choices>
    </argument>
    <argument>
      <name>foundation_wall_insulation_distance_to_top</name>
      <display_name>Foundation Wall: Insulation Distance To Top</display_name>
      <description>The distance from the top of the foundation wall to the top of the foundation wall insulation. Only applies to basements/crawlspaces. A value of 'auto' will use zero.</description>
      <type>String</type>
      <units>ft</units>
      <required>true</required>
      <model_dependent>false</model_dependent>
      <default_value>auto</default_value>
    </argument>
    <argument>
      <name>foundation_wall_insulation_distance_to_bottom</name>
      <display_name>Foundation Wall: Insulation Distance To Bottom</display_name>
      <description>The distance from the top of the foundation wall to the bottom of the foundation wall insulation. Only applies to basements/crawlspaces. A value of 'auto' will use the height of the foundation wall.</description>
      <type>String</type>
      <units>ft</units>
      <required>true</required>
      <model_dependent>false</model_dependent>
      <default_value>auto</default_value>
    </argument>
    <argument>
      <name>foundation_wall_assembly_r</name>
      <display_name>Foundation Wall: Assembly R-value</display_name>
      <description>Assembly R-value for the foundation walls. Only applies to basements/crawlspaces. If provided, overrides the previous foundation wall insulation inputs.</description>
      <type>Double</type>
      <units>h-ft^2-R/Btu</units>
      <required>false</required>
      <model_dependent>false</model_dependent>
    </argument>
    <argument>
      <name>rim_joist_assembly_r</name>
      <display_name>Rim Joist: Assembly R-value</display_name>
      <description>Assembly R-value for the rim joists. Only applies to basements/crawlspaces.</description>
      <type>Double</type>
      <units>h-ft^2-R/Btu</units>
      <required>false</required>
      <model_dependent>false</model_dependent>
    </argument>
    <argument>
      <name>slab_perimeter_insulation_r</name>
      <display_name>Slab: Perimeter Insulation Nominal R-value</display_name>
      <description>Nominal R-value of the vertical slab perimeter insulation. Applies to slab-on-grade foundations and basement/crawlspace floors.</description>
      <type>Double</type>
      <units>h-ft^2-R/Btu</units>
      <required>true</required>
      <model_dependent>false</model_dependent>
      <default_value>0</default_value>
    </argument>
    <argument>
      <name>slab_perimeter_depth</name>
      <display_name>Slab: Perimeter Insulation Depth</display_name>
      <description>Depth from grade to bottom of vertical slab perimeter insulation. Applies to slab-on-grade foundations and basement/crawlspace floors.</description>
      <type>Double</type>
      <units>ft</units>
      <required>true</required>
      <model_dependent>false</model_dependent>
      <default_value>0</default_value>
    </argument>
    <argument>
      <name>slab_under_insulation_r</name>
      <display_name>Slab: Under Slab Insulation Nominal R-value</display_name>
      <description>Nominal R-value of the horizontal under slab insulation. Applies to slab-on-grade foundations and basement/crawlspace floors.</description>
      <type>Double</type>
      <units>h-ft^2-R/Btu</units>
      <required>true</required>
      <model_dependent>false</model_dependent>
      <default_value>0</default_value>
    </argument>
    <argument>
      <name>slab_under_width</name>
      <display_name>Slab: Under Slab Insulation Width</display_name>
      <description>Width from slab edge inward of horizontal under-slab insulation. Enter 999 to specify that the under slab insulation spans the entire slab. Applies to slab-on-grade foundations and basement/crawlspace floors.</description>
      <type>Double</type>
      <units>ft</units>
      <required>true</required>
      <model_dependent>false</model_dependent>
      <default_value>0</default_value>
    </argument>
    <argument>
      <name>slab_thickness</name>
      <display_name>Slab: Thickness</display_name>
      <description>The thickness of the slab. Zero can be entered if there is a dirt floor instead of a slab.</description>
      <type>String</type>
      <units>in</units>
      <required>true</required>
      <model_dependent>false</model_dependent>
      <default_value>auto</default_value>
    </argument>
    <argument>
      <name>slab_carpet_fraction</name>
      <display_name>Slab: Carpet Fraction</display_name>
      <description>Fraction of the slab floor area that is carpeted.</description>
      <type>String</type>
      <units>Frac</units>
      <required>true</required>
      <model_dependent>false</model_dependent>
      <default_value>auto</default_value>
    </argument>
    <argument>
      <name>slab_carpet_r</name>
      <display_name>Slab: Carpet R-value</display_name>
      <description>R-value of the slab carpet.</description>
      <type>String</type>
      <units>h-ft^2-R/Btu</units>
      <required>true</required>
      <model_dependent>false</model_dependent>
      <default_value>auto</default_value>
    </argument>
    <argument>
      <name>ceiling_assembly_r</name>
      <display_name>Ceiling: Assembly R-value</display_name>
      <description>Assembly R-value for the ceiling (attic floor).</description>
      <type>Double</type>
      <units>h-ft^2-R/Btu</units>
      <required>true</required>
      <model_dependent>false</model_dependent>
      <default_value>31.6</default_value>
    </argument>
    <argument>
      <name>roof_material_type</name>
      <display_name>Roof: Material Type</display_name>
      <description>The material type of the roof.</description>
      <type>Choice</type>
      <required>false</required>
      <model_dependent>false</model_dependent>
      <choices>
        <choice>
          <value>asphalt or fiberglass shingles</value>
          <display_name>asphalt or fiberglass shingles</display_name>
        </choice>
        <choice>
          <value>concrete</value>
          <display_name>concrete</display_name>
        </choice>
        <choice>
          <value>cool roof</value>
          <display_name>cool roof</display_name>
        </choice>
        <choice>
          <value>slate or tile shingles</value>
          <display_name>slate or tile shingles</display_name>
        </choice>
        <choice>
          <value>expanded polystyrene sheathing</value>
          <display_name>expanded polystyrene sheathing</display_name>
        </choice>
        <choice>
          <value>metal surfacing</value>
          <display_name>metal surfacing</display_name>
        </choice>
        <choice>
          <value>plastic/rubber/synthetic sheeting</value>
          <display_name>plastic/rubber/synthetic sheeting</display_name>
        </choice>
        <choice>
          <value>shingles</value>
          <display_name>shingles</display_name>
        </choice>
        <choice>
          <value>wood shingles or shakes</value>
          <display_name>wood shingles or shakes</display_name>
        </choice>
      </choices>
    </argument>
    <argument>
      <name>roof_color</name>
      <display_name>Roof: Color</display_name>
      <description>The color of the roof.</description>
      <type>Choice</type>
      <required>true</required>
      <model_dependent>false</model_dependent>
      <default_value>medium</default_value>
      <choices>
        <choice>
          <value>dark</value>
          <display_name>dark</display_name>
        </choice>
        <choice>
          <value>light</value>
          <display_name>light</display_name>
        </choice>
        <choice>
          <value>medium</value>
          <display_name>medium</display_name>
        </choice>
        <choice>
          <value>medium dark</value>
          <display_name>medium dark</display_name>
        </choice>
        <choice>
          <value>reflective</value>
          <display_name>reflective</display_name>
        </choice>
      </choices>
    </argument>
    <argument>
      <name>roof_assembly_r</name>
      <display_name>Roof: Assembly R-value</display_name>
      <description>Assembly R-value of the roof.</description>
      <type>Double</type>
      <units>h-ft^2-R/Btu</units>
      <required>true</required>
      <model_dependent>false</model_dependent>
      <default_value>2.3</default_value>
    </argument>
    <argument>
      <name>roof_radiant_barrier</name>
      <display_name>Roof: Has Radiant Barrier</display_name>
      <description>Presence of a radiant barrier in the attic.</description>
      <type>Boolean</type>
      <required>true</required>
      <model_dependent>false</model_dependent>
      <default_value>false</default_value>
      <choices>
        <choice>
          <value>true</value>
          <display_name>true</display_name>
        </choice>
        <choice>
          <value>false</value>
          <display_name>false</display_name>
        </choice>
      </choices>
    </argument>
    <argument>
      <name>roof_radiant_barrier_grade</name>
      <display_name>Roof: Radiant Barrier Grade</display_name>
      <description>The grade of the radiant barrier, if it exists.</description>
      <type>Choice</type>
      <required>true</required>
      <model_dependent>false</model_dependent>
      <default_value>1</default_value>
      <choices>
        <choice>
          <value>1</value>
          <display_name>1</display_name>
        </choice>
        <choice>
          <value>2</value>
          <display_name>2</display_name>
        </choice>
        <choice>
          <value>3</value>
          <display_name>3</display_name>
        </choice>
      </choices>
    </argument>
    <argument>
      <name>wall_type</name>
      <display_name>Wall: Type</display_name>
      <description>The type of walls.</description>
      <type>Choice</type>
      <required>true</required>
      <model_dependent>false</model_dependent>
      <default_value>WoodStud</default_value>
      <choices>
        <choice>
          <value>WoodStud</value>
          <display_name>WoodStud</display_name>
        </choice>
        <choice>
          <value>ConcreteMasonryUnit</value>
          <display_name>ConcreteMasonryUnit</display_name>
        </choice>
        <choice>
          <value>DoubleWoodStud</value>
          <display_name>DoubleWoodStud</display_name>
        </choice>
        <choice>
          <value>InsulatedConcreteForms</value>
          <display_name>InsulatedConcreteForms</display_name>
        </choice>
        <choice>
          <value>LogWall</value>
          <display_name>LogWall</display_name>
        </choice>
        <choice>
          <value>StructurallyInsulatedPanel</value>
          <display_name>StructurallyInsulatedPanel</display_name>
        </choice>
        <choice>
          <value>SolidConcrete</value>
          <display_name>SolidConcrete</display_name>
        </choice>
        <choice>
          <value>SteelFrame</value>
          <display_name>SteelFrame</display_name>
        </choice>
        <choice>
          <value>Stone</value>
          <display_name>Stone</display_name>
        </choice>
        <choice>
          <value>StrawBale</value>
          <display_name>StrawBale</display_name>
        </choice>
        <choice>
          <value>StructuralBrick</value>
          <display_name>StructuralBrick</display_name>
        </choice>
      </choices>
    </argument>
    <argument>
      <name>wall_siding_type</name>
      <display_name>Wall: Siding Type</display_name>
      <description>The siding type of the walls. Also applies to rim joists.</description>
      <type>Choice</type>
      <required>false</required>
      <model_dependent>false</model_dependent>
      <choices>
        <choice>
          <value>aluminum siding</value>
          <display_name>aluminum siding</display_name>
        </choice>
        <choice>
          <value>asbestos siding</value>
          <display_name>asbestos siding</display_name>
        </choice>
        <choice>
          <value>brick veneer</value>
          <display_name>brick veneer</display_name>
        </choice>
        <choice>
          <value>composite shingle siding</value>
          <display_name>composite shingle siding</display_name>
        </choice>
        <choice>
          <value>fiber cement siding</value>
          <display_name>fiber cement siding</display_name>
        </choice>
        <choice>
          <value>masonite siding</value>
          <display_name>masonite siding</display_name>
        </choice>
        <choice>
          <value>none</value>
          <display_name>none</display_name>
        </choice>
        <choice>
          <value>stucco</value>
          <display_name>stucco</display_name>
        </choice>
        <choice>
          <value>synthetic stucco</value>
          <display_name>synthetic stucco</display_name>
        </choice>
        <choice>
          <value>vinyl siding</value>
          <display_name>vinyl siding</display_name>
        </choice>
        <choice>
          <value>wood siding</value>
          <display_name>wood siding</display_name>
        </choice>
      </choices>
    </argument>
    <argument>
      <name>wall_color</name>
      <display_name>Wall: Color</display_name>
      <description>The color of the walls. Also applies to rim joists.</description>
      <type>Choice</type>
      <required>true</required>
      <model_dependent>false</model_dependent>
      <default_value>medium</default_value>
      <choices>
        <choice>
          <value>dark</value>
          <display_name>dark</display_name>
        </choice>
        <choice>
          <value>light</value>
          <display_name>light</display_name>
        </choice>
        <choice>
          <value>medium</value>
          <display_name>medium</display_name>
        </choice>
        <choice>
          <value>medium dark</value>
          <display_name>medium dark</display_name>
        </choice>
        <choice>
          <value>reflective</value>
          <display_name>reflective</display_name>
        </choice>
      </choices>
    </argument>
    <argument>
      <name>wall_assembly_r</name>
      <display_name>Wall: Assembly R-value</display_name>
      <description>Assembly R-value of the walls.</description>
      <type>Double</type>
      <units>h-ft^2-R/Btu</units>
      <required>true</required>
      <model_dependent>false</model_dependent>
      <default_value>11.9</default_value>
    </argument>
    <argument>
      <name>window_front_wwr</name>
      <display_name>Windows: Front Window-to-Wall Ratio</display_name>
      <description>The ratio of window area to wall area for the unit's front facade. Enter 0 if specifying Front Window Area instead.</description>
      <type>Double</type>
      <units>Frac</units>
      <required>true</required>
      <model_dependent>false</model_dependent>
      <default_value>0.18</default_value>
    </argument>
    <argument>
      <name>window_back_wwr</name>
      <display_name>Windows: Back Window-to-Wall Ratio</display_name>
      <description>The ratio of window area to wall area for the unit's back facade. Enter 0 if specifying Back Window Area instead.</description>
      <type>Double</type>
      <units>Frac</units>
      <required>true</required>
      <model_dependent>false</model_dependent>
      <default_value>0.18</default_value>
    </argument>
    <argument>
      <name>window_left_wwr</name>
      <display_name>Windows: Left Window-to-Wall Ratio</display_name>
      <description>The ratio of window area to wall area for the unit's left facade (when viewed from the front). Enter 0 if specifying Left Window Area instead.</description>
      <type>Double</type>
      <units>Frac</units>
      <required>true</required>
      <model_dependent>false</model_dependent>
      <default_value>0.18</default_value>
    </argument>
    <argument>
      <name>window_right_wwr</name>
      <display_name>Windows: Right Window-to-Wall Ratio</display_name>
      <description>The ratio of window area to wall area for the unit's right facade (when viewed from the front). Enter 0 if specifying Right Window Area instead.</description>
      <type>Double</type>
      <units>Frac</units>
      <required>true</required>
      <model_dependent>false</model_dependent>
      <default_value>0.18</default_value>
    </argument>
    <argument>
      <name>window_area_front</name>
      <display_name>Windows: Front Window Area</display_name>
      <description>The amount of window area on the unit's front facade. Enter 0 if specifying Front Window-to-Wall Ratio instead.</description>
      <type>Double</type>
      <units>ft^2</units>
      <required>true</required>
      <model_dependent>false</model_dependent>
      <default_value>0</default_value>
    </argument>
    <argument>
      <name>window_area_back</name>
      <display_name>Windows: Back Window Area</display_name>
      <description>The amount of window area on the unit's back facade. Enter 0 if specifying Back Window-to-Wall Ratio instead.</description>
      <type>Double</type>
      <units>ft^2</units>
      <required>true</required>
      <model_dependent>false</model_dependent>
      <default_value>0</default_value>
    </argument>
    <argument>
      <name>window_area_left</name>
      <display_name>Windows: Left Window Area</display_name>
      <description>The amount of window area on the unit's left facade (when viewed from the front). Enter 0 if specifying Left Window-to-Wall Ratio instead.</description>
      <type>Double</type>
      <units>ft^2</units>
      <required>true</required>
      <model_dependent>false</model_dependent>
      <default_value>0</default_value>
    </argument>
    <argument>
      <name>window_area_right</name>
      <display_name>Windows: Right Window Area</display_name>
      <description>The amount of window area on the unit's right facade (when viewed from the front). Enter 0 if specifying Right Window-to-Wall Ratio instead.</description>
      <type>Double</type>
      <units>ft^2</units>
      <required>true</required>
      <model_dependent>false</model_dependent>
      <default_value>0</default_value>
    </argument>
    <argument>
      <name>window_aspect_ratio</name>
      <display_name>Windows: Aspect Ratio</display_name>
      <description>Ratio of window height to width.</description>
      <type>Double</type>
      <units>Frac</units>
      <required>true</required>
      <model_dependent>false</model_dependent>
      <default_value>1.333</default_value>
    </argument>
    <argument>
      <name>window_fraction_operable</name>
      <display_name>Windows: Fraction Operable</display_name>
      <description>Fraction of windows that are operable.</description>
      <type>Double</type>
      <units>Frac</units>
      <required>false</required>
      <model_dependent>false</model_dependent>
    </argument>
    <argument>
      <name>window_ufactor</name>
      <display_name>Windows: U-Factor</display_name>
      <description>Full-assembly NFRC U-factor.</description>
      <type>Double</type>
      <units>Btu/hr-ft^2-R</units>
      <required>true</required>
      <model_dependent>false</model_dependent>
      <default_value>0.37</default_value>
    </argument>
    <argument>
      <name>window_shgc</name>
      <display_name>Windows: SHGC</display_name>
      <description>Full-assembly NFRC solar heat gain coefficient.</description>
      <type>Double</type>
      <required>true</required>
      <model_dependent>false</model_dependent>
      <default_value>0.3</default_value>
    </argument>
    <argument>
      <name>window_interior_shading_winter</name>
      <display_name>Windows: Winter Interior Shading</display_name>
      <description>Interior shading multiplier for the heating season. 1.0 indicates no reduction in solar gain, 0.85 indicates 15% reduction, etc.</description>
      <type>Double</type>
      <units>Frac</units>
      <required>false</required>
      <model_dependent>false</model_dependent>
    </argument>
    <argument>
      <name>window_interior_shading_summer</name>
      <display_name>Windows: Summer Interior Shading</display_name>
      <description>Interior shading multiplier for the cooling season. 1.0 indicates no reduction in solar gain, 0.85 indicates 15% reduction, etc.</description>
      <type>Double</type>
      <units>Frac</units>
      <required>false</required>
      <model_dependent>false</model_dependent>
    </argument>
    <argument>
      <name>window_exterior_shading_winter</name>
      <display_name>Windows: Winter Exterior Shading</display_name>
      <description>Exterior shading multiplier for the heating season. 1.0 indicates no reduction in solar gain, 0.85 indicates 15% reduction, etc.</description>
      <type>Double</type>
      <units>Frac</units>
      <required>false</required>
      <model_dependent>false</model_dependent>
    </argument>
    <argument>
      <name>window_exterior_shading_summer</name>
      <display_name>Windows: Summer Exterior Shading</display_name>
      <description>Exterior shading multiplier for the cooling season. 1.0 indicates no reduction in solar gain, 0.85 indicates 15% reduction, etc.</description>
      <type>Double</type>
      <units>Frac</units>
      <required>false</required>
      <model_dependent>false</model_dependent>
    </argument>
    <argument>
      <name>window_storm_type</name>
      <display_name>Windows: Storm Type</display_name>
      <description>The type of storm, if present.</description>
      <type>Choice</type>
      <required>false</required>
      <model_dependent>false</model_dependent>
      <choices>
        <choice>
          <value>clear</value>
          <display_name>clear</display_name>
        </choice>
        <choice>
          <value>low-e</value>
          <display_name>low-e</display_name>
        </choice>
      </choices>
    </argument>
    <argument>
      <name>overhangs_front_depth</name>
      <display_name>Overhangs: Front Depth</display_name>
      <description>The depth of overhangs for windows for the front facade.</description>
      <type>Double</type>
      <units>ft</units>
      <required>true</required>
      <model_dependent>false</model_dependent>
      <default_value>0</default_value>
    </argument>
    <argument>
      <name>overhangs_front_distance_to_top_of_window</name>
      <display_name>Overhangs: Front Distance to Top of Window</display_name>
      <description>The overhangs distance to the top of window for the front facade.</description>
      <type>Double</type>
      <units>ft</units>
      <required>true</required>
      <model_dependent>false</model_dependent>
      <default_value>0</default_value>
    </argument>
    <argument>
      <name>overhangs_front_distance_to_bottom_of_window</name>
      <display_name>Overhangs: Front Distance to Bottom of Window</display_name>
      <description>The overhangs distance to the bottom of window for the front facade.</description>
      <type>Double</type>
      <units>ft</units>
      <required>true</required>
      <model_dependent>false</model_dependent>
      <default_value>4</default_value>
    </argument>
    <argument>
      <name>overhangs_back_depth</name>
      <display_name>Overhangs: Back Depth</display_name>
      <description>The depth of overhangs for windows for the back facade.</description>
      <type>Double</type>
      <units>ft</units>
      <required>true</required>
      <model_dependent>false</model_dependent>
      <default_value>0</default_value>
    </argument>
    <argument>
      <name>overhangs_back_distance_to_top_of_window</name>
      <display_name>Overhangs: Back Distance to Top of Window</display_name>
      <description>The overhangs distance to the top of window for the back facade.</description>
      <type>Double</type>
      <units>ft</units>
      <required>true</required>
      <model_dependent>false</model_dependent>
      <default_value>0</default_value>
    </argument>
    <argument>
      <name>overhangs_back_distance_to_bottom_of_window</name>
      <display_name>Overhangs: Back Distance to Bottom of Window</display_name>
      <description>The overhangs distance to the bottom of window for the back facade.</description>
      <type>Double</type>
      <units>ft</units>
      <required>true</required>
      <model_dependent>false</model_dependent>
      <default_value>4</default_value>
    </argument>
    <argument>
      <name>overhangs_left_depth</name>
      <display_name>Overhangs: Left Depth</display_name>
      <description>The depth of overhangs for windows for the left facade.</description>
      <type>Double</type>
      <units>ft</units>
      <required>true</required>
      <model_dependent>false</model_dependent>
      <default_value>0</default_value>
    </argument>
    <argument>
      <name>overhangs_left_distance_to_top_of_window</name>
      <display_name>Overhangs: Left Distance to Top of Window</display_name>
      <description>The overhangs distance to the top of window for the left facade.</description>
      <type>Double</type>
      <units>ft</units>
      <required>true</required>
      <model_dependent>false</model_dependent>
      <default_value>0</default_value>
    </argument>
    <argument>
      <name>overhangs_left_distance_to_bottom_of_window</name>
      <display_name>Overhangs: Left Distance to Bottom of Window</display_name>
      <description>The overhangs distance to the bottom of window for the left facade.</description>
      <type>Double</type>
      <units>ft</units>
      <required>true</required>
      <model_dependent>false</model_dependent>
      <default_value>4</default_value>
    </argument>
    <argument>
      <name>overhangs_right_depth</name>
      <display_name>Overhangs: Right Depth</display_name>
      <description>The depth of overhangs for windows for the right facade.</description>
      <type>Double</type>
      <units>ft</units>
      <required>true</required>
      <model_dependent>false</model_dependent>
      <default_value>0</default_value>
    </argument>
    <argument>
      <name>overhangs_right_distance_to_top_of_window</name>
      <display_name>Overhangs: Right Distance to Top of Window</display_name>
      <description>The overhangs distance to the top of window for the right facade.</description>
      <type>Double</type>
      <units>ft</units>
      <required>true</required>
      <model_dependent>false</model_dependent>
      <default_value>0</default_value>
    </argument>
    <argument>
      <name>overhangs_right_distance_to_bottom_of_window</name>
      <display_name>Overhangs: Right Distance to Bottom of Window</display_name>
      <description>The overhangs distance to the bottom of window for the right facade.</description>
      <type>Double</type>
      <units>ft</units>
      <required>true</required>
      <model_dependent>false</model_dependent>
      <default_value>4</default_value>
    </argument>
    <argument>
      <name>skylight_area_front</name>
      <display_name>Skylights: Front Roof Area</display_name>
      <description>The amount of skylight area on the unit's front conditioned roof facade.</description>
      <type>Double</type>
      <units>ft^2</units>
      <required>true</required>
      <model_dependent>false</model_dependent>
      <default_value>0</default_value>
    </argument>
    <argument>
      <name>skylight_area_back</name>
      <display_name>Skylights: Back Roof Area</display_name>
      <description>The amount of skylight area on the unit's back conditioned roof facade.</description>
      <type>Double</type>
      <units>ft^2</units>
      <required>true</required>
      <model_dependent>false</model_dependent>
      <default_value>0</default_value>
    </argument>
    <argument>
      <name>skylight_area_left</name>
      <display_name>Skylights: Left Roof Area</display_name>
      <description>The amount of skylight area on the unit's left conditioned roof facade (when viewed from the front).</description>
      <type>Double</type>
      <units>ft^2</units>
      <required>true</required>
      <model_dependent>false</model_dependent>
      <default_value>0</default_value>
    </argument>
    <argument>
      <name>skylight_area_right</name>
      <display_name>Skylights: Right Roof Area</display_name>
      <description>The amount of skylight area on the unit's right conditioned roof facade (when viewed from the front).</description>
      <type>Double</type>
      <units>ft^2</units>
      <required>true</required>
      <model_dependent>false</model_dependent>
      <default_value>0</default_value>
    </argument>
    <argument>
      <name>skylight_ufactor</name>
      <display_name>Skylights: U-Factor</display_name>
      <description>Full-assembly NFRC U-factor.</description>
      <type>Double</type>
      <units>Btu/hr-ft^2-R</units>
      <required>true</required>
      <model_dependent>false</model_dependent>
      <default_value>0.33</default_value>
    </argument>
    <argument>
      <name>skylight_shgc</name>
      <display_name>Skylights: SHGC</display_name>
      <description>Full-assembly NFRC solar heat gain coefficient.</description>
      <type>Double</type>
      <required>true</required>
      <model_dependent>false</model_dependent>
      <default_value>0.45</default_value>
    </argument>
    <argument>
      <name>skylight_storm_type</name>
      <display_name>Skylights: Storm Type</display_name>
      <description>The type of storm, if present.</description>
      <type>Choice</type>
      <required>false</required>
      <model_dependent>false</model_dependent>
      <choices>
        <choice>
          <value>clear</value>
          <display_name>clear</display_name>
        </choice>
        <choice>
          <value>low-e</value>
          <display_name>low-e</display_name>
        </choice>
      </choices>
    </argument>
    <argument>
      <name>door_area</name>
      <display_name>Doors: Area</display_name>
      <description>The area of the opaque door(s).</description>
      <type>Double</type>
      <units>ft^2</units>
      <required>true</required>
      <model_dependent>false</model_dependent>
      <default_value>20</default_value>
    </argument>
    <argument>
      <name>door_rvalue</name>
      <display_name>Doors: R-value</display_name>
      <description>R-value of the opaque door(s).</description>
      <type>Double</type>
      <units>h-ft^2-R/Btu</units>
      <required>true</required>
      <model_dependent>false</model_dependent>
      <default_value>4.4</default_value>
    </argument>
    <argument>
      <name>air_leakage_units</name>
      <display_name>Air Leakage: Units</display_name>
      <description>The unit of measure for the air leakage.</description>
      <type>Choice</type>
      <required>true</required>
      <model_dependent>false</model_dependent>
      <default_value>ACH</default_value>
      <choices>
        <choice>
          <value>ACH</value>
          <display_name>ACH</display_name>
        </choice>
        <choice>
          <value>CFM</value>
          <display_name>CFM</display_name>
        </choice>
        <choice>
          <value>ACHnatural</value>
          <display_name>ACHnatural</display_name>
        </choice>
      </choices>
    </argument>
    <argument>
      <name>air_leakage_house_pressure</name>
      <display_name>Air Leakage: House Pressure</display_name>
      <description>The house pressure relative to outside. Required when units are ACH or CFM.</description>
      <type>Double</type>
      <units>Pa</units>
      <required>true</required>
      <model_dependent>false</model_dependent>
      <default_value>50</default_value>
    </argument>
    <argument>
      <name>air_leakage_value</name>
      <display_name>Air Leakage: Value</display_name>
      <description>Air exchange rate value.</description>
      <type>Double</type>
      <required>true</required>
      <model_dependent>false</model_dependent>
      <default_value>3</default_value>
    </argument>
    <argument>
      <name>heating_system_type</name>
      <display_name>Heating System: Type</display_name>
      <description>The type of heating system. Use 'none' if there is no heating system.</description>
      <type>Choice</type>
      <required>true</required>
      <model_dependent>false</model_dependent>
      <default_value>Furnace</default_value>
      <choices>
        <choice>
          <value>none</value>
          <display_name>none</display_name>
        </choice>
        <choice>
          <value>Furnace</value>
          <display_name>Furnace</display_name>
        </choice>
        <choice>
          <value>WallFurnace</value>
          <display_name>WallFurnace</display_name>
        </choice>
        <choice>
          <value>FloorFurnace</value>
          <display_name>FloorFurnace</display_name>
        </choice>
        <choice>
          <value>Boiler</value>
          <display_name>Boiler</display_name>
        </choice>
        <choice>
          <value>ElectricResistance</value>
          <display_name>ElectricResistance</display_name>
        </choice>
        <choice>
          <value>Stove</value>
          <display_name>Stove</display_name>
        </choice>
        <choice>
          <value>PortableHeater</value>
          <display_name>PortableHeater</display_name>
        </choice>
        <choice>
          <value>Fireplace</value>
          <display_name>Fireplace</display_name>
        </choice>
        <choice>
          <value>FixedHeater</value>
          <display_name>FixedHeater</display_name>
        </choice>
        <choice>
          <value>PackagedTerminalAirConditionerHeating</value>
          <display_name>PackagedTerminalAirConditionerHeating</display_name>
        </choice>
        <choice>
          <value>Shared Boiler w/ Baseboard</value>
          <display_name>Shared Boiler w/ Baseboard</display_name>
        </choice>
        <choice>
          <value>Shared Boiler w/ Ductless Fan Coil</value>
          <display_name>Shared Boiler w/ Ductless Fan Coil</display_name>
        </choice>
      </choices>
    </argument>
    <argument>
      <name>heating_system_fuel</name>
      <display_name>Heating System: Fuel Type</display_name>
      <description>The fuel type of the heating system. Ignored for ElectricResistance and PackagedTerminalAirConditionerHeating.</description>
      <type>Choice</type>
      <required>true</required>
      <model_dependent>false</model_dependent>
      <default_value>natural gas</default_value>
      <choices>
        <choice>
          <value>electricity</value>
          <display_name>electricity</display_name>
        </choice>
        <choice>
          <value>natural gas</value>
          <display_name>natural gas</display_name>
        </choice>
        <choice>
          <value>fuel oil</value>
          <display_name>fuel oil</display_name>
        </choice>
        <choice>
          <value>propane</value>
          <display_name>propane</display_name>
        </choice>
        <choice>
          <value>wood</value>
          <display_name>wood</display_name>
        </choice>
        <choice>
          <value>wood pellets</value>
          <display_name>wood pellets</display_name>
        </choice>
        <choice>
          <value>coal</value>
          <display_name>coal</display_name>
        </choice>
      </choices>
    </argument>
    <argument>
      <name>heating_system_heating_efficiency</name>
      <display_name>Heating System: Rated AFUE or Percent</display_name>
      <description>The rated heating efficiency value of the heating system.</description>
      <type>Double</type>
      <units>Frac</units>
      <required>true</required>
      <model_dependent>false</model_dependent>
      <default_value>0.78</default_value>
    </argument>
    <argument>
      <name>heating_system_heating_capacity</name>
      <display_name>Heating System: Heating Capacity</display_name>
      <description>The output heating capacity of the heating system. Enter 'auto' to size the capacity based on ACCA Manual J/S.</description>
      <type>String</type>
      <units>Btu/hr</units>
      <required>true</required>
      <model_dependent>false</model_dependent>
      <default_value>auto</default_value>
    </argument>
    <argument>
      <name>heating_system_fraction_heat_load_served</name>
      <display_name>Heating System: Fraction Heat Load Served</display_name>
      <description>The heating load served by the heating system.</description>
      <type>Double</type>
      <units>Frac</units>
      <required>true</required>
      <model_dependent>false</model_dependent>
      <default_value>1</default_value>
    </argument>
    <argument>
      <name>cooling_system_type</name>
      <display_name>Cooling System: Type</display_name>
      <description>The type of cooling system. Use 'none' if there is no cooling system.</description>
      <type>Choice</type>
      <required>true</required>
      <model_dependent>false</model_dependent>
      <default_value>central air conditioner</default_value>
      <choices>
        <choice>
          <value>none</value>
          <display_name>none</display_name>
        </choice>
        <choice>
          <value>central air conditioner</value>
          <display_name>central air conditioner</display_name>
        </choice>
        <choice>
          <value>room air conditioner</value>
          <display_name>room air conditioner</display_name>
        </choice>
        <choice>
          <value>evaporative cooler</value>
          <display_name>evaporative cooler</display_name>
        </choice>
        <choice>
          <value>mini-split</value>
          <display_name>mini-split</display_name>
        </choice>
        <choice>
          <value>packaged terminal air conditioner</value>
          <display_name>packaged terminal air conditioner</display_name>
        </choice>
      </choices>
    </argument>
    <argument>
      <name>cooling_system_cooling_efficiency_type</name>
      <display_name>Cooling System: Efficiency Type</display_name>
      <description>The efficiency type of the cooling system. System types central air conditioner and mini-split use SEER. System types room air conditioner and packaged terminal air conditioner use EER or CEER. Ignored for system type evaporative cooler.</description>
      <type>Choice</type>
      <required>true</required>
      <model_dependent>false</model_dependent>
      <default_value>SEER</default_value>
      <choices>
        <choice>
          <value>SEER</value>
          <display_name>SEER</display_name>
        </choice>
        <choice>
          <value>EER</value>
          <display_name>EER</display_name>
        </choice>
        <choice>
          <value>CEER</value>
          <display_name>CEER</display_name>
        </choice>
      </choices>
    </argument>
    <argument>
      <name>cooling_system_cooling_efficiency</name>
      <display_name>Cooling System: Efficiency</display_name>
      <description>The rated efficiency value of the cooling system. Ignored for evaporative cooler.</description>
      <type>Double</type>
      <units>SEER or EER or CEER</units>
      <required>true</required>
      <model_dependent>false</model_dependent>
      <default_value>13</default_value>
    </argument>
    <argument>
      <name>cooling_system_cooling_compressor_type</name>
      <display_name>Cooling System: Cooling Compressor Type</display_name>
      <description>The compressor type of the cooling system. Only applies to central air conditioner.</description>
      <type>Choice</type>
      <required>false</required>
      <model_dependent>false</model_dependent>
      <choices>
        <choice>
          <value>single stage</value>
          <display_name>single stage</display_name>
        </choice>
        <choice>
          <value>two stage</value>
          <display_name>two stage</display_name>
        </choice>
        <choice>
          <value>variable speed</value>
          <display_name>variable speed</display_name>
        </choice>
      </choices>
    </argument>
    <argument>
      <name>cooling_system_cooling_sensible_heat_fraction</name>
      <display_name>Cooling System: Cooling Sensible Heat Fraction</display_name>
      <description>The sensible heat fraction of the cooling system. Ignored for evaporative cooler.</description>
      <type>Double</type>
      <units>Frac</units>
      <required>false</required>
      <model_dependent>false</model_dependent>
    </argument>
    <argument>
      <name>cooling_system_cooling_capacity</name>
      <display_name>Cooling System: Cooling Capacity</display_name>
      <description>The output cooling capacity of the cooling system. Enter 'auto' to size the capacity based on ACCA Manual J/S.</description>
      <type>String</type>
      <units>Btu/hr</units>
      <required>true</required>
      <model_dependent>false</model_dependent>
      <default_value>auto</default_value>
    </argument>
    <argument>
      <name>cooling_system_fraction_cool_load_served</name>
      <display_name>Cooling System: Fraction Cool Load Served</display_name>
      <description>The cooling load served by the cooling system.</description>
      <type>Double</type>
      <units>Frac</units>
      <required>true</required>
      <model_dependent>false</model_dependent>
      <default_value>1</default_value>
    </argument>
    <argument>
      <name>cooling_system_is_ducted</name>
      <display_name>Cooling System: Is Ducted</display_name>
      <description>Whether the cooling system is ducted or not. Only used for mini-split and evaporative cooler. It's assumed that central air conditioner is ducted, and room air conditioner and packaged terminal air conditioner are not ducted.</description>
      <type>Boolean</type>
      <required>true</required>
      <model_dependent>false</model_dependent>
      <default_value>false</default_value>
      <choices>
        <choice>
          <value>true</value>
          <display_name>true</display_name>
        </choice>
        <choice>
          <value>false</value>
          <display_name>false</display_name>
        </choice>
      </choices>
    </argument>
    <argument>
      <name>heat_pump_type</name>
      <display_name>Heat Pump: Type</display_name>
      <description>The type of heat pump. Use 'none' if there is no heat pump.</description>
      <type>Choice</type>
      <required>true</required>
      <model_dependent>false</model_dependent>
      <default_value>none</default_value>
      <choices>
        <choice>
          <value>none</value>
          <display_name>none</display_name>
        </choice>
        <choice>
          <value>air-to-air</value>
          <display_name>air-to-air</display_name>
        </choice>
        <choice>
          <value>mini-split</value>
          <display_name>mini-split</display_name>
        </choice>
        <choice>
          <value>ground-to-air</value>
          <display_name>ground-to-air</display_name>
        </choice>
        <choice>
          <value>packaged terminal heat pump</value>
          <display_name>packaged terminal heat pump</display_name>
        </choice>
      </choices>
    </argument>
    <argument>
      <name>heat_pump_heating_efficiency_type</name>
      <display_name>Heat Pump: Heating Efficiency Type</display_name>
      <description>The heating efficiency type of heat pump. System types air-to-air and mini-split use HSPF. System types ground-to-air and packaged terminal heat pump use COP.</description>
      <type>Choice</type>
      <required>true</required>
      <model_dependent>false</model_dependent>
      <default_value>HSPF</default_value>
      <choices>
        <choice>
          <value>HSPF</value>
          <display_name>HSPF</display_name>
        </choice>
        <choice>
          <value>COP</value>
          <display_name>COP</display_name>
        </choice>
      </choices>
    </argument>
    <argument>
      <name>heat_pump_heating_efficiency</name>
      <display_name>Heat Pump: Heating Efficiency</display_name>
      <description>The rated heating efficiency value of the heat pump.</description>
      <type>Double</type>
      <units>HSPF or COP</units>
      <required>true</required>
      <model_dependent>false</model_dependent>
      <default_value>7.7</default_value>
    </argument>
    <argument>
      <name>heat_pump_cooling_efficiency_type</name>
      <display_name>Heat Pump: Cooling Efficiency Type</display_name>
      <description>The cooling efficiency type of heat pump. System types air-to-air and mini-split use SEER. System types ground-to-air and packaged terminal heat pump use EER.</description>
      <type>Choice</type>
      <required>true</required>
      <model_dependent>false</model_dependent>
      <default_value>SEER</default_value>
      <choices>
        <choice>
          <value>SEER</value>
          <display_name>SEER</display_name>
        </choice>
        <choice>
          <value>EER</value>
          <display_name>EER</display_name>
        </choice>
        <choice>
          <value>CEER</value>
          <display_name>CEER</display_name>
        </choice>
      </choices>
    </argument>
    <argument>
      <name>heat_pump_cooling_efficiency</name>
      <display_name>Heat Pump: Cooling Efficiency</display_name>
      <description>The rated cooling efficiency value of the heat pump.</description>
      <type>Double</type>
      <units>SEER or EER</units>
      <required>true</required>
      <model_dependent>false</model_dependent>
      <default_value>13</default_value>
    </argument>
    <argument>
      <name>heat_pump_cooling_compressor_type</name>
      <display_name>Heat Pump: Cooling Compressor Type</display_name>
      <description>The compressor type of the heat pump. Only applies to air-to-air.</description>
      <type>Choice</type>
      <required>false</required>
      <model_dependent>false</model_dependent>
      <choices>
        <choice>
          <value>single stage</value>
          <display_name>single stage</display_name>
        </choice>
        <choice>
          <value>two stage</value>
          <display_name>two stage</display_name>
        </choice>
        <choice>
          <value>variable speed</value>
          <display_name>variable speed</display_name>
        </choice>
      </choices>
    </argument>
    <argument>
      <name>heat_pump_cooling_sensible_heat_fraction</name>
      <display_name>Heat Pump: Cooling Sensible Heat Fraction</display_name>
      <description>The sensible heat fraction of the heat pump.</description>
      <type>Double</type>
      <units>Frac</units>
      <required>false</required>
      <model_dependent>false</model_dependent>
    </argument>
    <argument>
      <name>heat_pump_heating_capacity</name>
      <display_name>Heat Pump: Heating Capacity</display_name>
      <description>The output heating capacity of the heat pump. Enter 'auto' to size the capacity based on ACCA Manual J/S (i.e., based on cooling design loads with some oversizing allowances for heating design loads). Enter 'auto using max load' to size the capacity based on the maximum of heating/cooling design loads, taking into account the heat pump's heating capacity retention at cold temperature. Enter 'auto using HERS' to size the capacity equal to the maximum of heating/cooling design loads.</description>
      <type>String</type>
      <units>Btu/hr</units>
      <required>true</required>
      <model_dependent>false</model_dependent>
      <default_value>auto</default_value>
    </argument>
    <argument>
      <name>heat_pump_heating_capacity_17_f</name>
      <display_name>Heat Pump: Heating Capacity 17F</display_name>
      <description>The output heating capacity of the heat pump at 17F. Only applies to air-to-air and mini-split.</description>
      <type>String</type>
      <units>Btu/hr</units>
      <required>true</required>
      <model_dependent>false</model_dependent>
      <default_value>auto</default_value>
    </argument>
    <argument>
      <name>heat_pump_cooling_capacity</name>
      <display_name>Heat Pump: Cooling Capacity</display_name>
      <description>The output cooling capacity of the heat pump. Enter 'auto' to size the capacity based on ACCA Manual J/S.</description>
      <type>String</type>
      <units>Btu/hr</units>
      <required>true</required>
      <model_dependent>false</model_dependent>
      <default_value>auto</default_value>
    </argument>
    <argument>
      <name>heat_pump_fraction_heat_load_served</name>
      <display_name>Heat Pump: Fraction Heat Load Served</display_name>
      <description>The heating load served by the heat pump.</description>
      <type>Double</type>
      <units>Frac</units>
      <required>true</required>
      <model_dependent>false</model_dependent>
      <default_value>1</default_value>
    </argument>
    <argument>
      <name>heat_pump_fraction_cool_load_served</name>
      <display_name>Heat Pump: Fraction Cool Load Served</display_name>
      <description>The cooling load served by the heat pump.</description>
      <type>Double</type>
      <units>Frac</units>
      <required>true</required>
      <model_dependent>false</model_dependent>
      <default_value>1</default_value>
    </argument>
    <argument>
      <name>heat_pump_backup_type</name>
      <display_name>Heat Pump: Backup Type</display_name>
      <description>The backup type of the heat pump. If 'integrated', represents e.g. built-in electric strip heat or dual-fuel integrated furnace. If 'separate', represents e.g. electric baseboard or boiler based on the Heating System 2 specified below. Use 'none' if there is no backup heating.</description>
      <type>Choice</type>
      <required>true</required>
      <model_dependent>false</model_dependent>
      <default_value>integrated</default_value>
      <choices>
        <choice>
          <value>none</value>
          <display_name>none</display_name>
        </choice>
        <choice>
          <value>integrated</value>
          <display_name>integrated</display_name>
        </choice>
        <choice>
          <value>separate</value>
          <display_name>separate</display_name>
        </choice>
      </choices>
    </argument>
    <argument>
      <name>heat_pump_backup_fuel</name>
      <display_name>Heat Pump: Backup Fuel Type</display_name>
      <description>The backup fuel type of the heat pump. Only applies if Backup Type is 'integrated'.</description>
      <type>Choice</type>
      <required>true</required>
      <model_dependent>false</model_dependent>
      <default_value>electricity</default_value>
      <choices>
        <choice>
          <value>electricity</value>
          <display_name>electricity</display_name>
        </choice>
        <choice>
          <value>natural gas</value>
          <display_name>natural gas</display_name>
        </choice>
        <choice>
          <value>fuel oil</value>
          <display_name>fuel oil</display_name>
        </choice>
        <choice>
          <value>propane</value>
          <display_name>propane</display_name>
        </choice>
      </choices>
    </argument>
    <argument>
      <name>heat_pump_backup_heating_efficiency</name>
      <display_name>Heat Pump: Backup Rated Efficiency</display_name>
      <description>The backup rated efficiency value of the heat pump. Percent for electricity fuel type. AFUE otherwise. Only applies if Backup Type is 'integrated'.</description>
      <type>Double</type>
      <required>true</required>
      <model_dependent>false</model_dependent>
      <default_value>1</default_value>
    </argument>
    <argument>
      <name>heat_pump_backup_heating_capacity</name>
      <display_name>Heat Pump: Backup Heating Capacity</display_name>
      <description>The backup output heating capacity of the heat pump. Enter 'auto' to size the capacity based on ACCA Manual J/S. Only applies if Backup Type is 'integrated'.</description>
      <type>String</type>
      <units>Btu/hr</units>
      <required>true</required>
      <model_dependent>false</model_dependent>
      <default_value>auto</default_value>
    </argument>
    <argument>
      <name>heat_pump_backup_heating_switchover_temp</name>
      <display_name>Heat Pump: Backup Heating Switchover Temperature</display_name>
      <description>The temperature at which the heat pump stops operating and the backup heating system starts running. Only applies to air-to-air and mini-split. If not provided, backup heating will operate as needed when heat pump capacity is insufficient. Applies if Backup Type is either 'integrated' or 'separate'.</description>
      <type>Double</type>
      <units>deg-F</units>
      <required>false</required>
      <model_dependent>false</model_dependent>
    </argument>
    <argument>
      <name>heat_pump_is_ducted</name>
      <display_name>Heat Pump: Is Ducted</display_name>
      <description>Whether the heat pump is ducted or not. Only used for mini-split. It's assumed that air-to-air and ground-to-air are ducted.</description>
      <type>Boolean</type>
      <required>false</required>
      <model_dependent>false</model_dependent>
      <choices>
        <choice>
          <value>true</value>
          <display_name>true</display_name>
        </choice>
        <choice>
          <value>false</value>
          <display_name>false</display_name>
        </choice>
      </choices>
    </argument>
    <argument>
      <name>heat_pump_capacity_retention_fraction</name>
      <display_name>Heat Pump: Capacity Retention Fraction</display_name>
      <description>Only used for mini-split.</description>
      <type>Double</type>
      <units>Frac</units>
      <required>false</required>
      <model_dependent>false</model_dependent>
    </argument>
    <argument>
      <name>heat_pump_capacity_retention_temp</name>
      <display_name>Heat Pump: Capacity Retention Temperature</display_name>
      <description>Only used for mini-split.</description>
      <type>Double</type>
      <units>deg-F</units>
      <required>false</required>
      <model_dependent>false</model_dependent>
    </argument>
    <argument>
      <name>heating_system_2_type</name>
      <display_name>Heating System 2: Type</display_name>
      <description>The type of the second heating system.</description>
      <type>Choice</type>
      <required>true</required>
      <model_dependent>false</model_dependent>
      <default_value>none</default_value>
      <choices>
        <choice>
          <value>none</value>
          <display_name>none</display_name>
        </choice>
        <choice>
          <value>WallFurnace</value>
          <display_name>WallFurnace</display_name>
        </choice>
        <choice>
          <value>FloorFurnace</value>
          <display_name>FloorFurnace</display_name>
        </choice>
        <choice>
          <value>Boiler</value>
          <display_name>Boiler</display_name>
        </choice>
        <choice>
          <value>ElectricResistance</value>
          <display_name>ElectricResistance</display_name>
        </choice>
        <choice>
          <value>Stove</value>
          <display_name>Stove</display_name>
        </choice>
        <choice>
          <value>PortableHeater</value>
          <display_name>PortableHeater</display_name>
        </choice>
        <choice>
          <value>Fireplace</value>
          <display_name>Fireplace</display_name>
        </choice>
      </choices>
    </argument>
    <argument>
      <name>heating_system_2_fuel</name>
      <display_name>Heating System 2: Fuel Type</display_name>
      <description>The fuel type of the second heating system. Ignored for ElectricResistance.</description>
      <type>Choice</type>
      <required>true</required>
      <model_dependent>false</model_dependent>
      <default_value>electricity</default_value>
      <choices>
        <choice>
          <value>electricity</value>
          <display_name>electricity</display_name>
        </choice>
        <choice>
          <value>natural gas</value>
          <display_name>natural gas</display_name>
        </choice>
        <choice>
          <value>fuel oil</value>
          <display_name>fuel oil</display_name>
        </choice>
        <choice>
          <value>propane</value>
          <display_name>propane</display_name>
        </choice>
        <choice>
          <value>wood</value>
          <display_name>wood</display_name>
        </choice>
        <choice>
          <value>wood pellets</value>
          <display_name>wood pellets</display_name>
        </choice>
        <choice>
          <value>coal</value>
          <display_name>coal</display_name>
        </choice>
      </choices>
    </argument>
    <argument>
      <name>heating_system_2_heating_efficiency</name>
      <display_name>Heating System 2: Rated AFUE or Percent</display_name>
      <description>The rated heating efficiency value of the second heating system.</description>
      <type>Double</type>
      <units>Frac</units>
      <required>true</required>
      <model_dependent>false</model_dependent>
      <default_value>1</default_value>
    </argument>
    <argument>
      <name>heating_system_2_heating_capacity</name>
      <display_name>Heating System 2: Heating Capacity</display_name>
      <description>The output heating capacity of the second heating system. Enter 'auto' to size the capacity based on ACCA Manual J/S.</description>
      <type>String</type>
      <units>Btu/hr</units>
      <required>true</required>
      <model_dependent>false</model_dependent>
      <default_value>auto</default_value>
    </argument>
    <argument>
      <name>heating_system_2_fraction_heat_load_served</name>
      <display_name>Heating System 2: Fraction Heat Load Served</display_name>
      <description>The heat load served fraction of the second heating system. Ignored if this heating system serves as a backup system for a heat pump.</description>
      <type>Double</type>
      <units>Frac</units>
      <required>true</required>
      <model_dependent>false</model_dependent>
      <default_value>0.25</default_value>
    </argument>
    <argument>
      <name>hvac_control_heating_season_period</name>
      <display_name>HVAC Control: Heating Season Period</display_name>
      <description>Enter a date like "Nov 1 - Jun 30".</description>
      <type>String</type>
      <required>false</required>
      <model_dependent>false</model_dependent>
    </argument>
    <argument>
      <name>hvac_control_cooling_season_period</name>
      <display_name>HVAC Control: Cooling Season Period</display_name>
      <description>Enter a date like "Jun 1 - Oct 31".</description>
      <type>String</type>
      <required>false</required>
      <model_dependent>false</model_dependent>
    </argument>
    <argument>
      <name>ducts_leakage_units</name>
      <display_name>Ducts: Leakage Units</display_name>
      <description>The leakage units of the ducts.</description>
      <type>Choice</type>
      <required>true</required>
      <model_dependent>false</model_dependent>
      <default_value>Percent</default_value>
      <choices>
        <choice>
          <value>CFM25</value>
          <display_name>CFM25</display_name>
        </choice>
        <choice>
          <value>CFM50</value>
          <display_name>CFM50</display_name>
        </choice>
        <choice>
          <value>Percent</value>
          <display_name>Percent</display_name>
        </choice>
      </choices>
    </argument>
    <argument>
      <name>ducts_supply_leakage_to_outside_value</name>
      <display_name>Ducts: Supply Leakage to Outside Value</display_name>
      <description>The leakage value to outside for the supply ducts.</description>
      <type>Double</type>
      <required>true</required>
      <model_dependent>false</model_dependent>
      <default_value>0.1</default_value>
    </argument>
    <argument>
      <name>ducts_return_leakage_to_outside_value</name>
      <display_name>Ducts: Return Leakage to Outside Value</display_name>
      <description>The leakage value to outside for the return ducts.</description>
      <type>Double</type>
      <required>true</required>
      <model_dependent>false</model_dependent>
      <default_value>0.1</default_value>
    </argument>
    <argument>
      <name>ducts_supply_location</name>
      <display_name>Ducts: Supply Location</display_name>
      <description>The location of the supply ducts.</description>
      <type>Choice</type>
      <required>true</required>
      <model_dependent>false</model_dependent>
      <default_value>auto</default_value>
      <choices>
        <choice>
          <value>auto</value>
          <display_name>auto</display_name>
        </choice>
        <choice>
          <value>living space</value>
          <display_name>living space</display_name>
        </choice>
        <choice>
          <value>basement - conditioned</value>
          <display_name>basement - conditioned</display_name>
        </choice>
        <choice>
          <value>basement - unconditioned</value>
          <display_name>basement - unconditioned</display_name>
        </choice>
        <choice>
          <value>crawlspace - vented</value>
          <display_name>crawlspace - vented</display_name>
        </choice>
        <choice>
          <value>crawlspace - unvented</value>
          <display_name>crawlspace - unvented</display_name>
        </choice>
        <choice>
          <value>crawlspace - conditioned</value>
          <display_name>crawlspace - conditioned</display_name>
        </choice>
        <choice>
          <value>attic - vented</value>
          <display_name>attic - vented</display_name>
        </choice>
        <choice>
          <value>attic - unvented</value>
          <display_name>attic - unvented</display_name>
        </choice>
        <choice>
          <value>garage</value>
          <display_name>garage</display_name>
        </choice>
        <choice>
          <value>exterior wall</value>
          <display_name>exterior wall</display_name>
        </choice>
        <choice>
          <value>under slab</value>
          <display_name>under slab</display_name>
        </choice>
        <choice>
          <value>roof deck</value>
          <display_name>roof deck</display_name>
        </choice>
        <choice>
          <value>outside</value>
          <display_name>outside</display_name>
        </choice>
        <choice>
          <value>other housing unit</value>
          <display_name>other housing unit</display_name>
        </choice>
        <choice>
          <value>other heated space</value>
          <display_name>other heated space</display_name>
        </choice>
        <choice>
          <value>other multifamily buffer space</value>
          <display_name>other multifamily buffer space</display_name>
        </choice>
        <choice>
          <value>other non-freezing space</value>
          <display_name>other non-freezing space</display_name>
        </choice>
      </choices>
    </argument>
    <argument>
      <name>ducts_supply_insulation_r</name>
      <display_name>Ducts: Supply Insulation R-Value</display_name>
      <description>The insulation r-value of the supply ducts excluding air films.</description>
      <type>Double</type>
      <units>h-ft^2-R/Btu</units>
      <required>true</required>
      <model_dependent>false</model_dependent>
      <default_value>0</default_value>
    </argument>
    <argument>
      <name>ducts_supply_surface_area</name>
      <display_name>Ducts: Supply Surface Area</display_name>
      <description>The surface area of the supply ducts.</description>
      <type>String</type>
      <units>ft^2</units>
      <required>true</required>
      <model_dependent>false</model_dependent>
      <default_value>auto</default_value>
    </argument>
    <argument>
      <name>ducts_return_location</name>
      <display_name>Ducts: Return Location</display_name>
      <description>The location of the return ducts.</description>
      <type>Choice</type>
      <required>true</required>
      <model_dependent>false</model_dependent>
      <default_value>auto</default_value>
      <choices>
        <choice>
          <value>auto</value>
          <display_name>auto</display_name>
        </choice>
        <choice>
          <value>living space</value>
          <display_name>living space</display_name>
        </choice>
        <choice>
          <value>basement - conditioned</value>
          <display_name>basement - conditioned</display_name>
        </choice>
        <choice>
          <value>basement - unconditioned</value>
          <display_name>basement - unconditioned</display_name>
        </choice>
        <choice>
          <value>crawlspace - vented</value>
          <display_name>crawlspace - vented</display_name>
        </choice>
        <choice>
          <value>crawlspace - unvented</value>
          <display_name>crawlspace - unvented</display_name>
        </choice>
        <choice>
          <value>crawlspace - conditioned</value>
          <display_name>crawlspace - conditioned</display_name>
        </choice>
        <choice>
          <value>attic - vented</value>
          <display_name>attic - vented</display_name>
        </choice>
        <choice>
          <value>attic - unvented</value>
          <display_name>attic - unvented</display_name>
        </choice>
        <choice>
          <value>garage</value>
          <display_name>garage</display_name>
        </choice>
        <choice>
          <value>exterior wall</value>
          <display_name>exterior wall</display_name>
        </choice>
        <choice>
          <value>under slab</value>
          <display_name>under slab</display_name>
        </choice>
        <choice>
          <value>roof deck</value>
          <display_name>roof deck</display_name>
        </choice>
        <choice>
          <value>outside</value>
          <display_name>outside</display_name>
        </choice>
        <choice>
          <value>other housing unit</value>
          <display_name>other housing unit</display_name>
        </choice>
        <choice>
          <value>other heated space</value>
          <display_name>other heated space</display_name>
        </choice>
        <choice>
          <value>other multifamily buffer space</value>
          <display_name>other multifamily buffer space</display_name>
        </choice>
        <choice>
          <value>other non-freezing space</value>
          <display_name>other non-freezing space</display_name>
        </choice>
      </choices>
    </argument>
    <argument>
      <name>ducts_return_insulation_r</name>
      <display_name>Ducts: Return Insulation R-Value</display_name>
      <description>The insulation r-value of the return ducts excluding air films.</description>
      <type>Double</type>
      <units>h-ft^2-R/Btu</units>
      <required>true</required>
      <model_dependent>false</model_dependent>
      <default_value>0</default_value>
    </argument>
    <argument>
      <name>ducts_return_surface_area</name>
      <display_name>Ducts: Return Surface Area</display_name>
      <description>The surface area of the return ducts.</description>
      <type>String</type>
      <units>ft^2</units>
      <required>true</required>
      <model_dependent>false</model_dependent>
      <default_value>auto</default_value>
    </argument>
    <argument>
      <name>ducts_number_of_return_registers</name>
      <display_name>Ducts: Number of Return Registers</display_name>
      <description>The number of return registers of the ducts. Only used if duct surface areas are set to auto.</description>
      <type>String</type>
      <units>#</units>
      <required>false</required>
      <model_dependent>false</model_dependent>
      <default_value>auto</default_value>
    </argument>
    <argument>
      <name>mech_vent_fan_type</name>
      <display_name>Mechanical Ventilation: Fan Type</display_name>
      <description>The type of the mechanical ventilation. Use 'none' if there is no mechanical ventilation system.</description>
      <type>Choice</type>
      <required>true</required>
      <model_dependent>false</model_dependent>
      <default_value>none</default_value>
      <choices>
        <choice>
          <value>none</value>
          <display_name>none</display_name>
        </choice>
        <choice>
          <value>exhaust only</value>
          <display_name>exhaust only</display_name>
        </choice>
        <choice>
          <value>supply only</value>
          <display_name>supply only</display_name>
        </choice>
        <choice>
          <value>energy recovery ventilator</value>
          <display_name>energy recovery ventilator</display_name>
        </choice>
        <choice>
          <value>heat recovery ventilator</value>
          <display_name>heat recovery ventilator</display_name>
        </choice>
        <choice>
          <value>balanced</value>
          <display_name>balanced</display_name>
        </choice>
        <choice>
          <value>central fan integrated supply</value>
          <display_name>central fan integrated supply</display_name>
        </choice>
      </choices>
    </argument>
    <argument>
      <name>mech_vent_flow_rate</name>
      <display_name>Mechanical Ventilation: Flow Rate</display_name>
      <description>The flow rate of the mechanical ventilation.</description>
      <type>String</type>
      <units>CFM</units>
      <required>true</required>
      <model_dependent>false</model_dependent>
      <default_value>auto</default_value>
    </argument>
    <argument>
      <name>mech_vent_hours_in_operation</name>
      <display_name>Mechanical Ventilation: Hours In Operation</display_name>
      <description>The hours in operation of the mechanical ventilation.</description>
      <type>String</type>
      <units>hrs/day</units>
      <required>true</required>
      <model_dependent>false</model_dependent>
      <default_value>auto</default_value>
    </argument>
    <argument>
      <name>mech_vent_recovery_efficiency_type</name>
      <display_name>Mechanical Ventilation: Total Recovery Efficiency Type</display_name>
      <description>The total recovery efficiency type of the mechanical ventilation.</description>
      <type>Choice</type>
      <required>true</required>
      <model_dependent>false</model_dependent>
      <default_value>Unadjusted</default_value>
      <choices>
        <choice>
          <value>Unadjusted</value>
          <display_name>Unadjusted</display_name>
        </choice>
        <choice>
          <value>Adjusted</value>
          <display_name>Adjusted</display_name>
        </choice>
      </choices>
    </argument>
    <argument>
      <name>mech_vent_total_recovery_efficiency</name>
      <display_name>Mechanical Ventilation: Total Recovery Efficiency</display_name>
      <description>The Unadjusted or Adjusted total recovery efficiency of the mechanical ventilation. Applies to energy recovery ventilator.</description>
      <type>Double</type>
      <units>Frac</units>
      <required>true</required>
      <model_dependent>false</model_dependent>
      <default_value>0.48</default_value>
    </argument>
    <argument>
      <name>mech_vent_sensible_recovery_efficiency</name>
      <display_name>Mechanical Ventilation: Sensible Recovery Efficiency</display_name>
      <description>The Unadjusted or Adjusted sensible recovery efficiency of the mechanical ventilation. Applies to energy recovery ventilator and heat recovery ventilator.</description>
      <type>Double</type>
      <units>Frac</units>
      <required>true</required>
      <model_dependent>false</model_dependent>
      <default_value>0.72</default_value>
    </argument>
    <argument>
      <name>mech_vent_fan_power</name>
      <display_name>Mechanical Ventilation: Fan Power</display_name>
      <description>The fan power of the mechanical ventilation.</description>
      <type>String</type>
      <units>W</units>
      <required>true</required>
      <model_dependent>false</model_dependent>
      <default_value>auto</default_value>
    </argument>
    <argument>
      <name>mech_vent_num_units_served</name>
      <display_name>Mechanical Ventilation: Number of Units Served</display_name>
      <description>Number of dwelling units served by the mechanical ventilation system. Must be 1 if single-family detached. Used to apportion flow rate and fan power to the unit.</description>
      <type>Integer</type>
      <units>#</units>
      <required>true</required>
      <model_dependent>false</model_dependent>
      <default_value>1</default_value>
    </argument>
    <argument>
      <name>mech_vent_shared_frac_recirculation</name>
      <display_name>Shared Mechanical Ventilation: Fraction Recirculation</display_name>
      <description>Fraction of the total supply air that is recirculated, with the remainder assumed to be outdoor air. The value must be 0 for exhaust only systems. This is required for a shared mechanical ventilation system.</description>
      <type>Double</type>
      <units>Frac</units>
      <required>false</required>
      <model_dependent>false</model_dependent>
    </argument>
    <argument>
      <name>mech_vent_shared_preheating_fuel</name>
      <display_name>Shared Mechanical Ventilation: Preheating Fuel</display_name>
      <description>Fuel type of the preconditioning heating equipment. Only used for a shared mechanical ventilation system.</description>
      <type>Choice</type>
      <required>false</required>
      <model_dependent>false</model_dependent>
      <choices>
        <choice>
          <value>electricity</value>
          <display_name>electricity</display_name>
        </choice>
        <choice>
          <value>natural gas</value>
          <display_name>natural gas</display_name>
        </choice>
        <choice>
          <value>fuel oil</value>
          <display_name>fuel oil</display_name>
        </choice>
        <choice>
          <value>propane</value>
          <display_name>propane</display_name>
        </choice>
        <choice>
          <value>wood</value>
          <display_name>wood</display_name>
        </choice>
        <choice>
          <value>wood pellets</value>
          <display_name>wood pellets</display_name>
        </choice>
        <choice>
          <value>coal</value>
          <display_name>coal</display_name>
        </choice>
      </choices>
    </argument>
    <argument>
      <name>mech_vent_shared_preheating_efficiency</name>
      <display_name>Shared Mechanical Ventilation: Preheating Efficiency</display_name>
      <description>Efficiency of the preconditioning heating equipment. Only used for a shared mechanical ventilation system.</description>
      <type>Double</type>
      <units>COP</units>
      <required>false</required>
      <model_dependent>false</model_dependent>
    </argument>
    <argument>
      <name>mech_vent_shared_preheating_fraction_heat_load_served</name>
      <display_name>Shared Mechanical Ventilation: Preheating Fraction Ventilation Heat Load Served</display_name>
      <description>Fraction of heating load introduced by the shared ventilation system that is met by the preconditioning heating equipment.</description>
      <type>Double</type>
      <units>Frac</units>
      <required>false</required>
      <model_dependent>false</model_dependent>
    </argument>
    <argument>
      <name>mech_vent_shared_precooling_fuel</name>
      <display_name>Shared Mechanical Ventilation: Precooling Fuel</display_name>
      <description>Fuel type of the preconditioning cooling equipment. Only used for a shared mechanical ventilation system.</description>
      <type>Choice</type>
      <required>false</required>
      <model_dependent>false</model_dependent>
      <choices>
        <choice>
          <value>electricity</value>
          <display_name>electricity</display_name>
        </choice>
      </choices>
    </argument>
    <argument>
      <name>mech_vent_shared_precooling_efficiency</name>
      <display_name>Shared Mechanical Ventilation: Precooling Efficiency</display_name>
      <description>Efficiency of the preconditioning cooling equipment. Only used for a shared mechanical ventilation system.</description>
      <type>Double</type>
      <units>COP</units>
      <required>false</required>
      <model_dependent>false</model_dependent>
    </argument>
    <argument>
      <name>mech_vent_shared_precooling_fraction_cool_load_served</name>
      <display_name>Shared Mechanical Ventilation: Precooling Fraction Ventilation Cool Load Served</display_name>
      <description>Fraction of cooling load introduced by the shared ventilation system that is met by the preconditioning cooling equipment.</description>
      <type>Double</type>
      <units>Frac</units>
      <required>false</required>
      <model_dependent>false</model_dependent>
    </argument>
    <argument>
      <name>mech_vent_2_fan_type</name>
      <display_name>Mechanical Ventilation 2: Fan Type</display_name>
      <description>The type of the second mechanical ventilation. Use 'none' if there is no second mechanical ventilation system.</description>
      <type>Choice</type>
      <required>true</required>
      <model_dependent>false</model_dependent>
      <default_value>none</default_value>
      <choices>
        <choice>
          <value>none</value>
          <display_name>none</display_name>
        </choice>
        <choice>
          <value>exhaust only</value>
          <display_name>exhaust only</display_name>
        </choice>
        <choice>
          <value>supply only</value>
          <display_name>supply only</display_name>
        </choice>
        <choice>
          <value>energy recovery ventilator</value>
          <display_name>energy recovery ventilator</display_name>
        </choice>
        <choice>
          <value>heat recovery ventilator</value>
          <display_name>heat recovery ventilator</display_name>
        </choice>
        <choice>
          <value>balanced</value>
          <display_name>balanced</display_name>
        </choice>
      </choices>
    </argument>
    <argument>
      <name>mech_vent_2_flow_rate</name>
      <display_name>Mechanical Ventilation 2: Flow Rate</display_name>
      <description>The flow rate of the second mechanical ventilation.</description>
      <type>Double</type>
      <units>CFM</units>
      <required>true</required>
      <model_dependent>false</model_dependent>
      <default_value>110</default_value>
    </argument>
    <argument>
      <name>mech_vent_2_hours_in_operation</name>
      <display_name>Mechanical Ventilation 2: Hours In Operation</display_name>
      <description>The hours in operation of the second mechanical ventilation.</description>
      <type>Double</type>
      <units>hrs/day</units>
      <required>true</required>
      <model_dependent>false</model_dependent>
      <default_value>24</default_value>
    </argument>
    <argument>
      <name>mech_vent_2_recovery_efficiency_type</name>
      <display_name>Mechanical Ventilation 2: Total Recovery Efficiency Type</display_name>
      <description>The total recovery efficiency type of the second mechanical ventilation.</description>
      <type>Choice</type>
      <required>true</required>
      <model_dependent>false</model_dependent>
      <default_value>Unadjusted</default_value>
      <choices>
        <choice>
          <value>Unadjusted</value>
          <display_name>Unadjusted</display_name>
        </choice>
        <choice>
          <value>Adjusted</value>
          <display_name>Adjusted</display_name>
        </choice>
      </choices>
    </argument>
    <argument>
      <name>mech_vent_2_total_recovery_efficiency</name>
      <display_name>Mechanical Ventilation 2: Total Recovery Efficiency</display_name>
      <description>The Unadjusted or Adjusted total recovery efficiency of the second mechanical ventilation. Applies to energy recovery ventilator.</description>
      <type>Double</type>
      <units>Frac</units>
      <required>true</required>
      <model_dependent>false</model_dependent>
      <default_value>0.48</default_value>
    </argument>
    <argument>
      <name>mech_vent_2_sensible_recovery_efficiency</name>
      <display_name>Mechanical Ventilation 2: Sensible Recovery Efficiency</display_name>
      <description>The Unadjusted or Adjusted sensible recovery efficiency of the second mechanical ventilation. Applies to energy recovery ventilator and heat recovery ventilator.</description>
      <type>Double</type>
      <units>Frac</units>
      <required>true</required>
      <model_dependent>false</model_dependent>
      <default_value>0.72</default_value>
    </argument>
    <argument>
      <name>mech_vent_2_fan_power</name>
      <display_name>Mechanical Ventilation 2: Fan Power</display_name>
      <description>The fan power of the second mechanical ventilation.</description>
      <type>Double</type>
      <units>W</units>
      <required>true</required>
      <model_dependent>false</model_dependent>
      <default_value>30</default_value>
    </argument>
    <argument>
      <name>kitchen_fans_quantity</name>
      <display_name>Kitchen Fans: Quantity</display_name>
      <description>The quantity of the kitchen fans.</description>
      <type>String</type>
      <units>#</units>
      <required>true</required>
      <model_dependent>false</model_dependent>
      <default_value>auto</default_value>
    </argument>
    <argument>
      <name>kitchen_fans_flow_rate</name>
      <display_name>Kitchen Fans: Flow Rate</display_name>
      <description>The flow rate of the kitchen fan.</description>
      <type>String</type>
      <units>CFM</units>
      <required>false</required>
      <model_dependent>false</model_dependent>
      <default_value>auto</default_value>
    </argument>
    <argument>
      <name>kitchen_fans_hours_in_operation</name>
      <display_name>Kitchen Fans: Hours In Operation</display_name>
      <description>The hours in operation of the kitchen fan.</description>
      <type>String</type>
      <units>hrs/day</units>
      <required>false</required>
      <model_dependent>false</model_dependent>
      <default_value>auto</default_value>
    </argument>
    <argument>
      <name>kitchen_fans_power</name>
      <display_name>Kitchen Fans: Fan Power</display_name>
      <description>The fan power of the kitchen fan.</description>
      <type>String</type>
      <units>W</units>
      <required>false</required>
      <model_dependent>false</model_dependent>
      <default_value>auto</default_value>
    </argument>
    <argument>
      <name>kitchen_fans_start_hour</name>
      <display_name>Kitchen Fans: Start Hour</display_name>
      <description>The start hour of the kitchen fan.</description>
      <type>String</type>
      <units>hr</units>
      <required>false</required>
      <model_dependent>false</model_dependent>
      <default_value>auto</default_value>
    </argument>
    <argument>
      <name>bathroom_fans_quantity</name>
      <display_name>Bathroom Fans: Quantity</display_name>
      <description>The quantity of the bathroom fans.</description>
      <type>String</type>
      <units>#</units>
      <required>true</required>
      <model_dependent>false</model_dependent>
      <default_value>auto</default_value>
    </argument>
    <argument>
      <name>bathroom_fans_flow_rate</name>
      <display_name>Bathroom Fans: Flow Rate</display_name>
      <description>The flow rate of the bathroom fans.</description>
      <type>String</type>
      <units>CFM</units>
      <required>false</required>
      <model_dependent>false</model_dependent>
      <default_value>auto</default_value>
    </argument>
    <argument>
      <name>bathroom_fans_hours_in_operation</name>
      <display_name>Bathroom Fans: Hours In Operation</display_name>
      <description>The hours in operation of the bathroom fans.</description>
      <type>String</type>
      <units>hrs/day</units>
      <required>false</required>
      <model_dependent>false</model_dependent>
      <default_value>auto</default_value>
    </argument>
    <argument>
      <name>bathroom_fans_power</name>
      <display_name>Bathroom Fans: Fan Power</display_name>
      <description>The fan power of the bathroom fans.</description>
      <type>String</type>
      <units>W</units>
      <required>false</required>
      <model_dependent>false</model_dependent>
      <default_value>auto</default_value>
    </argument>
    <argument>
      <name>bathroom_fans_start_hour</name>
      <display_name>Bathroom Fans: Start Hour</display_name>
      <description>The start hour of the bathroom fans.</description>
      <type>String</type>
      <units>hr</units>
      <required>false</required>
      <model_dependent>false</model_dependent>
      <default_value>auto</default_value>
    </argument>
    <argument>
      <name>whole_house_fan_present</name>
      <display_name>Whole House Fan: Present</display_name>
      <description>Whether there is a whole house fan.</description>
      <type>Boolean</type>
      <required>true</required>
      <model_dependent>false</model_dependent>
      <default_value>false</default_value>
      <choices>
        <choice>
          <value>true</value>
          <display_name>true</display_name>
        </choice>
        <choice>
          <value>false</value>
          <display_name>false</display_name>
        </choice>
      </choices>
    </argument>
    <argument>
      <name>whole_house_fan_flow_rate</name>
      <display_name>Whole House Fan: Flow Rate</display_name>
      <description>The flow rate of the whole house fan.</description>
      <type>String</type>
      <units>CFM</units>
      <required>false</required>
      <model_dependent>false</model_dependent>
      <default_value>auto</default_value>
    </argument>
    <argument>
      <name>whole_house_fan_power</name>
      <display_name>Whole House Fan: Fan Power</display_name>
      <description>The fan power of the whole house fan.</description>
      <type>String</type>
      <units>W</units>
      <required>false</required>
      <model_dependent>false</model_dependent>
      <default_value>auto</default_value>
    </argument>
    <argument>
      <name>water_heater_type</name>
      <display_name>Water Heater: Type</display_name>
      <description>The type of water heater. Use 'none' if there is no water heater.</description>
      <type>Choice</type>
      <required>true</required>
      <model_dependent>false</model_dependent>
      <default_value>storage water heater</default_value>
      <choices>
        <choice>
          <value>none</value>
          <display_name>none</display_name>
        </choice>
        <choice>
          <value>storage water heater</value>
          <display_name>storage water heater</display_name>
        </choice>
        <choice>
          <value>instantaneous water heater</value>
          <display_name>instantaneous water heater</display_name>
        </choice>
        <choice>
          <value>heat pump water heater</value>
          <display_name>heat pump water heater</display_name>
        </choice>
        <choice>
          <value>space-heating boiler with storage tank</value>
          <display_name>space-heating boiler with storage tank</display_name>
        </choice>
        <choice>
          <value>space-heating boiler with tankless coil</value>
          <display_name>space-heating boiler with tankless coil</display_name>
        </choice>
      </choices>
    </argument>
    <argument>
      <name>water_heater_fuel_type</name>
      <display_name>Water Heater: Fuel Type</display_name>
      <description>The fuel type of water heater. Ignored for heat pump water heater.</description>
      <type>Choice</type>
      <required>true</required>
      <model_dependent>false</model_dependent>
      <default_value>natural gas</default_value>
      <choices>
        <choice>
          <value>electricity</value>
          <display_name>electricity</display_name>
        </choice>
        <choice>
          <value>natural gas</value>
          <display_name>natural gas</display_name>
        </choice>
        <choice>
          <value>fuel oil</value>
          <display_name>fuel oil</display_name>
        </choice>
        <choice>
          <value>propane</value>
          <display_name>propane</display_name>
        </choice>
        <choice>
          <value>wood</value>
          <display_name>wood</display_name>
        </choice>
        <choice>
          <value>coal</value>
          <display_name>coal</display_name>
        </choice>
      </choices>
    </argument>
    <argument>
      <name>water_heater_location</name>
      <display_name>Water Heater: Location</display_name>
      <description>The location of water heater.</description>
      <type>Choice</type>
      <required>true</required>
      <model_dependent>false</model_dependent>
      <default_value>auto</default_value>
      <choices>
        <choice>
          <value>auto</value>
          <display_name>auto</display_name>
        </choice>
        <choice>
          <value>living space</value>
          <display_name>living space</display_name>
        </choice>
        <choice>
          <value>basement - conditioned</value>
          <display_name>basement - conditioned</display_name>
        </choice>
        <choice>
          <value>basement - unconditioned</value>
          <display_name>basement - unconditioned</display_name>
        </choice>
        <choice>
          <value>garage</value>
          <display_name>garage</display_name>
        </choice>
        <choice>
          <value>attic - vented</value>
          <display_name>attic - vented</display_name>
        </choice>
        <choice>
          <value>attic - unvented</value>
          <display_name>attic - unvented</display_name>
        </choice>
        <choice>
          <value>crawlspace - vented</value>
          <display_name>crawlspace - vented</display_name>
        </choice>
        <choice>
          <value>crawlspace - unvented</value>
          <display_name>crawlspace - unvented</display_name>
        </choice>
        <choice>
          <value>crawlspace - conditioned</value>
          <display_name>crawlspace - conditioned</display_name>
        </choice>
        <choice>
          <value>other exterior</value>
          <display_name>other exterior</display_name>
        </choice>
        <choice>
          <value>other housing unit</value>
          <display_name>other housing unit</display_name>
        </choice>
        <choice>
          <value>other heated space</value>
          <display_name>other heated space</display_name>
        </choice>
        <choice>
          <value>other multifamily buffer space</value>
          <display_name>other multifamily buffer space</display_name>
        </choice>
        <choice>
          <value>other non-freezing space</value>
          <display_name>other non-freezing space</display_name>
        </choice>
      </choices>
    </argument>
    <argument>
      <name>water_heater_tank_volume</name>
      <display_name>Water Heater: Tank Volume</display_name>
      <description>Nominal volume of water heater tank. Set to 'auto' to have volume autosized. Only applies to storage water heater, heat pump water heater, and space-heating boiler with storage tank.</description>
      <type>String</type>
      <units>gal</units>
      <required>true</required>
      <model_dependent>false</model_dependent>
      <default_value>auto</default_value>
    </argument>
    <argument>
      <name>water_heater_efficiency_type</name>
      <display_name>Water Heater: Efficiency Type</display_name>
      <description>The efficiency type of water heater. Does not apply to space-heating boilers.</description>
      <type>Choice</type>
      <required>true</required>
      <model_dependent>false</model_dependent>
      <default_value>EnergyFactor</default_value>
      <choices>
        <choice>
          <value>EnergyFactor</value>
          <display_name>EnergyFactor</display_name>
        </choice>
        <choice>
          <value>UniformEnergyFactor</value>
          <display_name>UniformEnergyFactor</display_name>
        </choice>
      </choices>
    </argument>
    <argument>
      <name>water_heater_efficiency</name>
      <display_name>Water Heater: Efficiency</display_name>
      <description>Rated Energy Factor or Uniform Energy Factor. Does not apply to space-heating boilers.</description>
      <type>Double</type>
      <required>true</required>
      <model_dependent>false</model_dependent>
      <default_value>0.67</default_value>
    </argument>
    <argument>
      <name>water_heater_usage_bin</name>
      <display_name>Water Heater: Usage Bin</display_name>
      <description>The usage of the water heater. Required if Efficiency Type is UniformEnergyFactor and Type is not instantaneous water heater. Does not apply to space-heating boilers.</description>
      <type>Choice</type>
      <required>false</required>
      <model_dependent>false</model_dependent>
      <choices>
        <choice>
          <value>very small</value>
          <display_name>very small</display_name>
        </choice>
        <choice>
          <value>low</value>
          <display_name>low</display_name>
        </choice>
        <choice>
          <value>medium</value>
          <display_name>medium</display_name>
        </choice>
        <choice>
          <value>high</value>
          <display_name>high</display_name>
        </choice>
      </choices>
    </argument>
    <argument>
      <name>water_heater_recovery_efficiency</name>
      <display_name>Water Heater: Recovery Efficiency</display_name>
      <description>Ratio of energy delivered to water heater to the energy content of the fuel consumed by the water heater. Only used for non-electric storage water heaters.</description>
      <type>String</type>
      <units>Frac</units>
      <required>true</required>
      <model_dependent>false</model_dependent>
      <default_value>auto</default_value>
    </argument>
    <argument>
      <name>water_heater_heating_capacity</name>
      <display_name>Water Heater: Heating Capacity</display_name>
      <description>Heating capacity. Set to 'auto' to have heating capacity defaulted. Only applies to storage water heater.</description>
      <type>String</type>
      <units>Btu/hr</units>
      <required>true</required>
      <model_dependent>false</model_dependent>
      <default_value>auto</default_value>
    </argument>
    <argument>
      <name>water_heater_standby_loss</name>
      <display_name>Water Heater: Standby Loss</display_name>
      <description>The standby loss of water heater. Only applies to space-heating boilers.</description>
      <type>Double</type>
      <units>deg-F/hr</units>
      <required>false</required>
      <model_dependent>false</model_dependent>
    </argument>
    <argument>
      <name>water_heater_jacket_rvalue</name>
      <display_name>Water Heater: Jacket R-value</display_name>
      <description>The jacket R-value of water heater. Doesn't apply to instantaneous water heater or space-heating boiler with tankless coil.</description>
      <type>Double</type>
      <units>h-ft^2-R/Btu</units>
      <required>false</required>
      <model_dependent>false</model_dependent>
    </argument>
    <argument>
      <name>water_heater_setpoint_temperature</name>
      <display_name>Water Heater: Setpoint Temperature</display_name>
      <description>The setpoint temperature of water heater.</description>
      <type>String</type>
      <units>deg-F</units>
      <required>true</required>
      <model_dependent>false</model_dependent>
      <default_value>auto</default_value>
    </argument>
    <argument>
      <name>water_heater_num_units_served</name>
      <display_name>Water Heater: Number of Units Served</display_name>
      <description>Number of dwelling units served (directly or indirectly) by the water heater. Must be 1 if single-family detached. Used to apportion water heater tank losses to the unit.</description>
      <type>Integer</type>
      <units>#</units>
      <required>true</required>
      <model_dependent>false</model_dependent>
      <default_value>1</default_value>
    </argument>
    <argument>
      <name>water_heater_uses_desuperheater</name>
      <display_name>Water Heater: Uses Desuperheater</display_name>
      <description>Requires that the dwelling unit has a air-to-air, mini-split, or ground-to-air heat pump or a central air conditioner or mini-split air conditioner.</description>
      <type>Boolean</type>
      <required>false</required>
      <model_dependent>false</model_dependent>
      <choices>
        <choice>
          <value>true</value>
          <display_name>true</display_name>
        </choice>
        <choice>
          <value>false</value>
          <display_name>false</display_name>
        </choice>
      </choices>
    </argument>
    <argument>
      <name>hot_water_distribution_system_type</name>
      <display_name>Hot Water Distribution: System Type</display_name>
      <description>The type of the hot water distribution system.</description>
      <type>Choice</type>
      <required>true</required>
      <model_dependent>false</model_dependent>
      <default_value>Standard</default_value>
      <choices>
        <choice>
          <value>Standard</value>
          <display_name>Standard</display_name>
        </choice>
        <choice>
          <value>Recirculation</value>
          <display_name>Recirculation</display_name>
        </choice>
      </choices>
    </argument>
    <argument>
      <name>hot_water_distribution_standard_piping_length</name>
      <display_name>Hot Water Distribution: Standard Piping Length</display_name>
      <description>If the distribution system is Standard, the length of the piping. A value of 'auto' will use a default.</description>
      <type>String</type>
      <units>ft</units>
      <required>true</required>
      <model_dependent>false</model_dependent>
      <default_value>auto</default_value>
    </argument>
    <argument>
      <name>hot_water_distribution_recirc_control_type</name>
      <display_name>Hot Water Distribution: Recirculation Control Type</display_name>
      <description>If the distribution system is Recirculation, the type of hot water recirculation control, if any.</description>
      <type>Choice</type>
      <required>true</required>
      <model_dependent>false</model_dependent>
      <default_value>no control</default_value>
      <choices>
        <choice>
          <value>no control</value>
          <display_name>no control</display_name>
        </choice>
        <choice>
          <value>timer</value>
          <display_name>timer</display_name>
        </choice>
        <choice>
          <value>temperature</value>
          <display_name>temperature</display_name>
        </choice>
        <choice>
          <value>presence sensor demand control</value>
          <display_name>presence sensor demand control</display_name>
        </choice>
        <choice>
          <value>manual demand control</value>
          <display_name>manual demand control</display_name>
        </choice>
      </choices>
    </argument>
    <argument>
      <name>hot_water_distribution_recirc_piping_length</name>
      <display_name>Hot Water Distribution: Recirculation Piping Length</display_name>
      <description>If the distribution system is Recirculation, the length of the recirculation piping.</description>
      <type>String</type>
      <units>ft</units>
      <required>true</required>
      <model_dependent>false</model_dependent>
      <default_value>auto</default_value>
    </argument>
    <argument>
      <name>hot_water_distribution_recirc_branch_piping_length</name>
      <display_name>Hot Water Distribution: Recirculation Branch Piping Length</display_name>
      <description>If the distribution system is Recirculation, the length of the recirculation branch piping.</description>
      <type>String</type>
      <units>ft</units>
      <required>true</required>
      <model_dependent>false</model_dependent>
      <default_value>auto</default_value>
    </argument>
    <argument>
      <name>hot_water_distribution_recirc_pump_power</name>
      <display_name>Hot Water Distribution: Recirculation Pump Power</display_name>
      <description>If the distribution system is Recirculation, the recirculation pump power.</description>
      <type>String</type>
      <units>W</units>
      <required>true</required>
      <model_dependent>false</model_dependent>
      <default_value>auto</default_value>
    </argument>
    <argument>
      <name>hot_water_distribution_pipe_r</name>
      <display_name>Hot Water Distribution: Pipe Insulation Nominal R-Value</display_name>
      <description>Nominal R-value of the pipe insulation.</description>
      <type>String</type>
      <units>h-ft^2-R/Btu</units>
      <required>true</required>
      <model_dependent>false</model_dependent>
      <default_value>auto</default_value>
    </argument>
    <argument>
      <name>dwhr_facilities_connected</name>
      <display_name>Drain Water Heat Recovery: Facilities Connected</display_name>
      <description>Which facilities are connected for the drain water heat recovery. Use 'none' if there is no drain water heat recovery system.</description>
      <type>Choice</type>
      <required>true</required>
      <model_dependent>false</model_dependent>
      <default_value>none</default_value>
      <choices>
        <choice>
          <value>none</value>
          <display_name>none</display_name>
        </choice>
        <choice>
          <value>one</value>
          <display_name>one</display_name>
        </choice>
        <choice>
          <value>all</value>
          <display_name>all</display_name>
        </choice>
      </choices>
    </argument>
    <argument>
      <name>dwhr_equal_flow</name>
      <display_name>Drain Water Heat Recovery: Equal Flow</display_name>
      <description>Whether the drain water heat recovery has equal flow.</description>
      <type>Boolean</type>
      <required>true</required>
      <model_dependent>false</model_dependent>
      <default_value>true</default_value>
      <choices>
        <choice>
          <value>true</value>
          <display_name>true</display_name>
        </choice>
        <choice>
          <value>false</value>
          <display_name>false</display_name>
        </choice>
      </choices>
    </argument>
    <argument>
      <name>dwhr_efficiency</name>
      <display_name>Drain Water Heat Recovery: Efficiency</display_name>
      <description>The efficiency of the drain water heat recovery.</description>
      <type>Double</type>
      <units>Frac</units>
      <required>true</required>
      <model_dependent>false</model_dependent>
      <default_value>0.55</default_value>
    </argument>
    <argument>
      <name>water_fixtures_shower_low_flow</name>
      <display_name>Hot Water Fixtures: Is Shower Low Flow</display_name>
      <description>Whether the shower fixture is low flow.</description>
      <type>Boolean</type>
      <required>true</required>
      <model_dependent>false</model_dependent>
      <default_value>false</default_value>
      <choices>
        <choice>
          <value>true</value>
          <display_name>true</display_name>
        </choice>
        <choice>
          <value>false</value>
          <display_name>false</display_name>
        </choice>
      </choices>
    </argument>
    <argument>
      <name>water_fixtures_sink_low_flow</name>
      <display_name>Hot Water Fixtures: Is Sink Low Flow</display_name>
      <description>Whether the sink fixture is low flow.</description>
      <type>Boolean</type>
      <required>true</required>
      <model_dependent>false</model_dependent>
      <default_value>false</default_value>
      <choices>
        <choice>
          <value>true</value>
          <display_name>true</display_name>
        </choice>
        <choice>
          <value>false</value>
          <display_name>false</display_name>
        </choice>
      </choices>
    </argument>
    <argument>
      <name>water_fixtures_usage_multiplier</name>
      <display_name>Hot Water Fixtures: Usage Multiplier</display_name>
      <description>Multiplier on the hot water usage that can reflect, e.g., high/low usage occupants.</description>
      <type>Double</type>
      <required>true</required>
      <model_dependent>false</model_dependent>
      <default_value>1</default_value>
    </argument>
    <argument>
      <name>solar_thermal_system_type</name>
      <display_name>Solar Thermal: System Type</display_name>
      <description>The type of solar thermal system. Use 'none' if there is no solar thermal system.</description>
      <type>Choice</type>
      <required>true</required>
      <model_dependent>false</model_dependent>
      <default_value>none</default_value>
      <choices>
        <choice>
          <value>none</value>
          <display_name>none</display_name>
        </choice>
        <choice>
          <value>hot water</value>
          <display_name>hot water</display_name>
        </choice>
      </choices>
    </argument>
    <argument>
      <name>solar_thermal_collector_area</name>
      <display_name>Solar Thermal: Collector Area</display_name>
      <description>The collector area of the solar thermal system.</description>
      <type>Double</type>
      <units>ft^2</units>
      <required>true</required>
      <model_dependent>false</model_dependent>
      <default_value>40</default_value>
    </argument>
    <argument>
      <name>solar_thermal_collector_loop_type</name>
      <display_name>Solar Thermal: Collector Loop Type</display_name>
      <description>The collector loop type of the solar thermal system.</description>
      <type>Choice</type>
      <required>true</required>
      <model_dependent>false</model_dependent>
      <default_value>liquid direct</default_value>
      <choices>
        <choice>
          <value>liquid direct</value>
          <display_name>liquid direct</display_name>
        </choice>
        <choice>
          <value>liquid indirect</value>
          <display_name>liquid indirect</display_name>
        </choice>
        <choice>
          <value>passive thermosyphon</value>
          <display_name>passive thermosyphon</display_name>
        </choice>
      </choices>
    </argument>
    <argument>
      <name>solar_thermal_collector_type</name>
      <display_name>Solar Thermal: Collector Type</display_name>
      <description>The collector type of the solar thermal system.</description>
      <type>Choice</type>
      <required>true</required>
      <model_dependent>false</model_dependent>
      <default_value>evacuated tube</default_value>
      <choices>
        <choice>
          <value>evacuated tube</value>
          <display_name>evacuated tube</display_name>
        </choice>
        <choice>
          <value>single glazing black</value>
          <display_name>single glazing black</display_name>
        </choice>
        <choice>
          <value>double glazing black</value>
          <display_name>double glazing black</display_name>
        </choice>
        <choice>
          <value>integrated collector storage</value>
          <display_name>integrated collector storage</display_name>
        </choice>
      </choices>
    </argument>
    <argument>
      <name>solar_thermal_collector_azimuth</name>
      <display_name>Solar Thermal: Collector Azimuth</display_name>
      <description>The collector azimuth of the solar thermal system. Azimuth is measured clockwise from north (e.g., North=0, East=90, South=180, West=270).</description>
      <type>Double</type>
      <units>degrees</units>
      <required>true</required>
      <model_dependent>false</model_dependent>
      <default_value>180</default_value>
    </argument>
    <argument>
      <name>solar_thermal_collector_tilt</name>
      <display_name>Solar Thermal: Collector Tilt</display_name>
      <description>The collector tilt of the solar thermal system. Can also enter, e.g., RoofPitch, RoofPitch+20, Latitude, Latitude-15, etc.</description>
      <type>String</type>
      <units>degrees</units>
      <required>true</required>
      <model_dependent>false</model_dependent>
      <default_value>RoofPitch</default_value>
    </argument>
    <argument>
      <name>solar_thermal_collector_rated_optical_efficiency</name>
      <display_name>Solar Thermal: Collector Rated Optical Efficiency</display_name>
      <description>The collector rated optical efficiency of the solar thermal system.</description>
      <type>Double</type>
      <units>Frac</units>
      <required>true</required>
      <model_dependent>false</model_dependent>
      <default_value>0.5</default_value>
    </argument>
    <argument>
      <name>solar_thermal_collector_rated_thermal_losses</name>
      <display_name>Solar Thermal: Collector Rated Thermal Losses</display_name>
      <description>The collector rated thermal losses of the solar thermal system.</description>
      <type>Double</type>
      <units>Frac</units>
      <required>true</required>
      <model_dependent>false</model_dependent>
      <default_value>0.2799</default_value>
    </argument>
    <argument>
      <name>solar_thermal_storage_volume</name>
      <display_name>Solar Thermal: Storage Volume</display_name>
      <description>The storage volume of the solar thermal system.</description>
      <type>String</type>
      <units>Frac</units>
      <required>true</required>
      <model_dependent>false</model_dependent>
      <default_value>auto</default_value>
    </argument>
    <argument>
      <name>solar_thermal_solar_fraction</name>
      <display_name>Solar Thermal: Solar Fraction</display_name>
      <description>The solar fraction of the solar thermal system. If provided, overrides all other solar thermal inputs.</description>
      <type>Double</type>
      <units>Frac</units>
      <required>true</required>
      <model_dependent>false</model_dependent>
      <default_value>0</default_value>
    </argument>
    <argument>
      <name>pv_system_module_type</name>
      <display_name>PV System: Module Type</display_name>
      <description>Module type of the PV system. Use 'none' if there is no PV system.</description>
      <type>Choice</type>
      <required>true</required>
      <model_dependent>false</model_dependent>
      <default_value>none</default_value>
      <choices>
        <choice>
          <value>none</value>
          <display_name>none</display_name>
        </choice>
        <choice>
          <value>auto</value>
          <display_name>auto</display_name>
        </choice>
        <choice>
          <value>standard</value>
          <display_name>standard</display_name>
        </choice>
        <choice>
          <value>premium</value>
          <display_name>premium</display_name>
        </choice>
        <choice>
          <value>thin film</value>
          <display_name>thin film</display_name>
        </choice>
      </choices>
    </argument>
    <argument>
      <name>pv_system_location</name>
      <display_name>PV System: Location</display_name>
      <description>Location of the PV system.</description>
      <type>Choice</type>
      <required>true</required>
      <model_dependent>false</model_dependent>
      <default_value>auto</default_value>
      <choices>
        <choice>
          <value>auto</value>
          <display_name>auto</display_name>
        </choice>
        <choice>
          <value>roof</value>
          <display_name>roof</display_name>
        </choice>
        <choice>
          <value>ground</value>
          <display_name>ground</display_name>
        </choice>
      </choices>
    </argument>
    <argument>
      <name>pv_system_tracking</name>
      <display_name>PV System: Tracking</display_name>
      <description>Tracking of the PV system.</description>
      <type>Choice</type>
      <required>true</required>
      <model_dependent>false</model_dependent>
      <default_value>auto</default_value>
      <choices>
        <choice>
          <value>auto</value>
          <display_name>auto</display_name>
        </choice>
        <choice>
          <value>fixed</value>
          <display_name>fixed</display_name>
        </choice>
        <choice>
          <value>1-axis</value>
          <display_name>1-axis</display_name>
        </choice>
        <choice>
          <value>1-axis backtracked</value>
          <display_name>1-axis backtracked</display_name>
        </choice>
        <choice>
          <value>2-axis</value>
          <display_name>2-axis</display_name>
        </choice>
      </choices>
    </argument>
    <argument>
      <name>pv_system_array_azimuth</name>
      <display_name>PV System: Array Azimuth</display_name>
      <description>Array azimuth of the PV system. Azimuth is measured clockwise from north (e.g., North=0, East=90, South=180, West=270).</description>
      <type>Double</type>
      <units>degrees</units>
      <required>true</required>
      <model_dependent>false</model_dependent>
      <default_value>180</default_value>
    </argument>
    <argument>
      <name>pv_system_array_tilt</name>
      <display_name>PV System: Array Tilt</display_name>
      <description>Array tilt of the PV system. Can also enter, e.g., RoofPitch, RoofPitch+20, Latitude, Latitude-15, etc.</description>
      <type>String</type>
      <units>degrees</units>
      <required>true</required>
      <model_dependent>false</model_dependent>
      <default_value>RoofPitch</default_value>
    </argument>
    <argument>
      <name>pv_system_max_power_output</name>
      <display_name>PV System: Maximum Power Output</display_name>
      <description>Maximum power output of the PV system. For a shared system, this is the total building maximum power output.</description>
      <type>Double</type>
      <units>W</units>
      <required>true</required>
      <model_dependent>false</model_dependent>
      <default_value>4000</default_value>
    </argument>
    <argument>
      <name>pv_system_inverter_efficiency</name>
      <display_name>PV System: Inverter Efficiency</display_name>
      <description>Inverter efficiency of the PV system. If there are two PV systems, this will apply to both.</description>
      <type>Double</type>
      <units>Frac</units>
      <required>false</required>
      <model_dependent>false</model_dependent>
    </argument>
    <argument>
      <name>pv_system_system_losses_fraction</name>
      <display_name>PV System: System Losses Fraction</display_name>
      <description>System losses fraction of the PV system. If there are two PV systems, this will apply to both.</description>
      <type>Double</type>
      <units>Frac</units>
      <required>false</required>
      <model_dependent>false</model_dependent>
    </argument>
    <argument>
      <name>pv_system_2_module_type</name>
      <display_name>PV System 2: Module Type</display_name>
      <description>Module type of the second PV system. Use 'none' if there is no PV system 2.</description>
      <type>Choice</type>
      <required>true</required>
      <model_dependent>false</model_dependent>
      <default_value>none</default_value>
      <choices>
        <choice>
          <value>none</value>
          <display_name>none</display_name>
        </choice>
        <choice>
          <value>auto</value>
          <display_name>auto</display_name>
        </choice>
        <choice>
          <value>standard</value>
          <display_name>standard</display_name>
        </choice>
        <choice>
          <value>premium</value>
          <display_name>premium</display_name>
        </choice>
        <choice>
          <value>thin film</value>
          <display_name>thin film</display_name>
        </choice>
      </choices>
    </argument>
    <argument>
      <name>pv_system_2_location</name>
      <display_name>PV System 2: Location</display_name>
      <description>Location of the second PV system.</description>
      <type>Choice</type>
      <required>true</required>
      <model_dependent>false</model_dependent>
      <default_value>auto</default_value>
      <choices>
        <choice>
          <value>auto</value>
          <display_name>auto</display_name>
        </choice>
        <choice>
          <value>roof</value>
          <display_name>roof</display_name>
        </choice>
        <choice>
          <value>ground</value>
          <display_name>ground</display_name>
        </choice>
      </choices>
    </argument>
    <argument>
      <name>pv_system_2_tracking</name>
      <display_name>PV System 2: Tracking</display_name>
      <description>Tracking of the second PV system.</description>
      <type>Choice</type>
      <required>true</required>
      <model_dependent>false</model_dependent>
      <default_value>auto</default_value>
      <choices>
        <choice>
          <value>auto</value>
          <display_name>auto</display_name>
        </choice>
        <choice>
          <value>fixed</value>
          <display_name>fixed</display_name>
        </choice>
        <choice>
          <value>1-axis</value>
          <display_name>1-axis</display_name>
        </choice>
        <choice>
          <value>1-axis backtracked</value>
          <display_name>1-axis backtracked</display_name>
        </choice>
        <choice>
          <value>2-axis</value>
          <display_name>2-axis</display_name>
        </choice>
      </choices>
    </argument>
    <argument>
      <name>pv_system_2_array_azimuth</name>
      <display_name>PV System 2: Array Azimuth</display_name>
      <description>Array azimuth of the second PV system. Azimuth is measured clockwise from north (e.g., North=0, East=90, South=180, West=270).</description>
      <type>Double</type>
      <units>degrees</units>
      <required>true</required>
      <model_dependent>false</model_dependent>
      <default_value>180</default_value>
    </argument>
    <argument>
      <name>pv_system_2_array_tilt</name>
      <display_name>PV System 2: Array Tilt</display_name>
      <description>Array tilt of the second PV system. Can also enter, e.g., RoofPitch, RoofPitch+20, Latitude, Latitude-15, etc.</description>
      <type>String</type>
      <units>degrees</units>
      <required>true</required>
      <model_dependent>false</model_dependent>
      <default_value>RoofPitch</default_value>
    </argument>
    <argument>
      <name>pv_system_2_max_power_output</name>
      <display_name>PV System 2: Maximum Power Output</display_name>
      <description>Maximum power output of the second PV system. For a shared system, this is the total building maximum power output.</description>
      <type>Double</type>
      <units>W</units>
      <required>true</required>
      <model_dependent>false</model_dependent>
      <default_value>4000</default_value>
    </argument>
    <argument>
      <name>battery_location</name>
      <display_name>Battery: Location</display_name>
      <description>The space type for the lithium ion battery location.</description>
      <type>Choice</type>
      <required>true</required>
      <model_dependent>false</model_dependent>
      <default_value>none</default_value>
      <choices>
        <choice>
          <value>auto</value>
          <display_name>auto</display_name>
        </choice>
        <choice>
          <value>none</value>
          <display_name>none</display_name>
        </choice>
        <choice>
          <value>living space</value>
          <display_name>living space</display_name>
        </choice>
        <choice>
          <value>basement - conditioned</value>
          <display_name>basement - conditioned</display_name>
        </choice>
        <choice>
          <value>basement - unconditioned</value>
          <display_name>basement - unconditioned</display_name>
        </choice>
        <choice>
          <value>crawlspace - vented</value>
          <display_name>crawlspace - vented</display_name>
        </choice>
        <choice>
          <value>crawlspace - unvented</value>
          <display_name>crawlspace - unvented</display_name>
        </choice>
        <choice>
          <value>crawlspace - conditioned</value>
          <display_name>crawlspace - conditioned</display_name>
        </choice>
        <choice>
          <value>attic - vented</value>
          <display_name>attic - vented</display_name>
        </choice>
        <choice>
          <value>attic - unvented</value>
          <display_name>attic - unvented</display_name>
        </choice>
        <choice>
          <value>garage</value>
          <display_name>garage</display_name>
        </choice>
        <choice>
          <value>outside</value>
          <display_name>outside</display_name>
        </choice>
      </choices>
    </argument>
    <argument>
      <name>battery_power</name>
      <display_name>Battery: Rated Power Output</display_name>
      <description>The rated power output of the lithium ion battery.</description>
      <type>String</type>
      <units>W</units>
      <required>true</required>
      <model_dependent>false</model_dependent>
      <default_value>auto</default_value>
    </argument>
    <argument>
      <name>battery_capacity</name>
      <display_name>Battery: Nominal Capacity</display_name>
      <description>The nominal capacity of the lithium ion battery.</description>
      <type>String</type>
      <units>kWh</units>
      <required>true</required>
      <model_dependent>false</model_dependent>
      <default_value>auto</default_value>
    </argument>
    <argument>
      <name>battery_usable_capacity</name>
      <display_name>Battery: Usable Capacity</display_name>
      <description>The usable capacity of the lithium ion battery.</description>
      <type>String</type>
      <units>kWh</units>
      <required>true</required>
      <model_dependent>false</model_dependent>
      <default_value>auto</default_value>
    </argument>
    <argument>
      <name>lighting_present</name>
      <display_name>Lighting: Present</display_name>
      <description>Whether there is lighting energy use.</description>
      <type>Boolean</type>
      <required>false</required>
      <model_dependent>false</model_dependent>
      <default_value>true</default_value>
      <choices>
        <choice>
          <value>true</value>
          <display_name>true</display_name>
        </choice>
        <choice>
          <value>false</value>
          <display_name>false</display_name>
        </choice>
      </choices>
    </argument>
    <argument>
      <name>lighting_interior_fraction_cfl</name>
      <display_name>Lighting: Interior Fraction CFL</display_name>
      <description>Fraction of all lamps (interior) that are compact fluorescent. Lighting not specified as CFL, LFL, or LED is assumed to be incandescent.</description>
      <type>Double</type>
      <required>true</required>
      <model_dependent>false</model_dependent>
      <default_value>0.1</default_value>
    </argument>
    <argument>
      <name>lighting_interior_fraction_lfl</name>
      <display_name>Lighting: Interior Fraction LFL</display_name>
      <description>Fraction of all lamps (interior) that are linear fluorescent. Lighting not specified as CFL, LFL, or LED is assumed to be incandescent.</description>
      <type>Double</type>
      <required>true</required>
      <model_dependent>false</model_dependent>
      <default_value>0</default_value>
    </argument>
    <argument>
      <name>lighting_interior_fraction_led</name>
      <display_name>Lighting: Interior Fraction LED</display_name>
      <description>Fraction of all lamps (interior) that are light emitting diodes. Lighting not specified as CFL, LFL, or LED is assumed to be incandescent.</description>
      <type>Double</type>
      <required>true</required>
      <model_dependent>false</model_dependent>
      <default_value>0</default_value>
    </argument>
    <argument>
      <name>lighting_interior_usage_multiplier</name>
      <display_name>Lighting: Interior Usage Multiplier</display_name>
      <description>Multiplier on the lighting energy usage (interior) that can reflect, e.g., high/low usage occupants.</description>
      <type>Double</type>
      <required>true</required>
      <model_dependent>false</model_dependent>
      <default_value>1</default_value>
    </argument>
    <argument>
      <name>lighting_exterior_fraction_cfl</name>
      <display_name>Lighting: Exterior Fraction CFL</display_name>
      <description>Fraction of all lamps (exterior) that are compact fluorescent. Lighting not specified as CFL, LFL, or LED is assumed to be incandescent.</description>
      <type>Double</type>
      <required>true</required>
      <model_dependent>false</model_dependent>
      <default_value>0</default_value>
    </argument>
    <argument>
      <name>lighting_exterior_fraction_lfl</name>
      <display_name>Lighting: Exterior Fraction LFL</display_name>
      <description>Fraction of all lamps (exterior) that are linear fluorescent. Lighting not specified as CFL, LFL, or LED is assumed to be incandescent.</description>
      <type>Double</type>
      <required>true</required>
      <model_dependent>false</model_dependent>
      <default_value>0</default_value>
    </argument>
    <argument>
      <name>lighting_exterior_fraction_led</name>
      <display_name>Lighting: Exterior Fraction LED</display_name>
      <description>Fraction of all lamps (exterior) that are light emitting diodes. Lighting not specified as CFL, LFL, or LED is assumed to be incandescent.</description>
      <type>Double</type>
      <required>true</required>
      <model_dependent>false</model_dependent>
      <default_value>0</default_value>
    </argument>
    <argument>
      <name>lighting_exterior_usage_multiplier</name>
      <display_name>Lighting: Exterior Usage Multiplier</display_name>
      <description>Multiplier on the lighting energy usage (exterior) that can reflect, e.g., high/low usage occupants.</description>
      <type>Double</type>
      <required>true</required>
      <model_dependent>false</model_dependent>
      <default_value>1</default_value>
    </argument>
    <argument>
      <name>lighting_garage_fraction_cfl</name>
      <display_name>Lighting: Garage Fraction CFL</display_name>
      <description>Fraction of all lamps (garage) that are compact fluorescent. Lighting not specified as CFL, LFL, or LED is assumed to be incandescent.</description>
      <type>Double</type>
      <required>true</required>
      <model_dependent>false</model_dependent>
      <default_value>0</default_value>
    </argument>
    <argument>
      <name>lighting_garage_fraction_lfl</name>
      <display_name>Lighting: Garage Fraction LFL</display_name>
      <description>Fraction of all lamps (garage) that are linear fluorescent. Lighting not specified as CFL, LFL, or LED is assumed to be incandescent.</description>
      <type>Double</type>
      <required>true</required>
      <model_dependent>false</model_dependent>
      <default_value>0</default_value>
    </argument>
    <argument>
      <name>lighting_garage_fraction_led</name>
      <display_name>Lighting: Garage Fraction LED</display_name>
      <description>Fraction of all lamps (garage) that are light emitting diodes. Lighting not specified as CFL, LFL, or LED is assumed to be incandescent.</description>
      <type>Double</type>
      <required>true</required>
      <model_dependent>false</model_dependent>
      <default_value>0</default_value>
    </argument>
    <argument>
      <name>lighting_garage_usage_multiplier</name>
      <display_name>Lighting: Garage Usage Multiplier</display_name>
      <description>Multiplier on the lighting energy usage (garage) that can reflect, e.g., high/low usage occupants.</description>
      <type>Double</type>
      <required>true</required>
      <model_dependent>false</model_dependent>
      <default_value>1</default_value>
    </argument>
    <argument>
      <name>holiday_lighting_present</name>
      <display_name>Holiday Lighting: Present</display_name>
      <description>Whether there is holiday lighting.</description>
      <type>Boolean</type>
      <required>true</required>
      <model_dependent>false</model_dependent>
      <default_value>false</default_value>
      <choices>
        <choice>
          <value>true</value>
          <display_name>true</display_name>
        </choice>
        <choice>
          <value>false</value>
          <display_name>false</display_name>
        </choice>
      </choices>
    </argument>
    <argument>
      <name>holiday_lighting_daily_kwh</name>
      <display_name>Holiday Lighting: Daily Consumption</display_name>
      <description>The daily energy consumption for holiday lighting (exterior).</description>
      <type>String</type>
      <units>kWh/day</units>
      <required>true</required>
      <model_dependent>false</model_dependent>
      <default_value>auto</default_value>
    </argument>
    <argument>
      <name>holiday_lighting_period</name>
      <display_name>Holiday Lighting: Period</display_name>
      <description>Enter a date like "Nov 25 - Jan 5".</description>
      <type>String</type>
      <required>false</required>
      <model_dependent>false</model_dependent>
    </argument>
    <argument>
      <name>dehumidifier_type</name>
      <display_name>Dehumidifier: Type</display_name>
      <description>The type of dehumidifier.</description>
      <type>Choice</type>
      <required>true</required>
      <model_dependent>false</model_dependent>
      <default_value>none</default_value>
      <choices>
        <choice>
          <value>none</value>
          <display_name>none</display_name>
        </choice>
        <choice>
          <value>portable</value>
          <display_name>portable</display_name>
        </choice>
        <choice>
          <value>whole-home</value>
          <display_name>whole-home</display_name>
        </choice>
      </choices>
    </argument>
    <argument>
      <name>dehumidifier_efficiency_type</name>
      <display_name>Dehumidifier: Efficiency Type</display_name>
      <description>The efficiency type of dehumidifier.</description>
      <type>Choice</type>
      <required>true</required>
      <model_dependent>false</model_dependent>
      <default_value>IntegratedEnergyFactor</default_value>
      <choices>
        <choice>
          <value>EnergyFactor</value>
          <display_name>EnergyFactor</display_name>
        </choice>
        <choice>
          <value>IntegratedEnergyFactor</value>
          <display_name>IntegratedEnergyFactor</display_name>
        </choice>
      </choices>
    </argument>
    <argument>
      <name>dehumidifier_efficiency</name>
      <display_name>Dehumidifier: Efficiency</display_name>
      <description>The efficiency of the dehumidifier.</description>
      <type>Double</type>
      <units>liters/kWh</units>
      <required>true</required>
      <model_dependent>false</model_dependent>
      <default_value>1.5</default_value>
    </argument>
    <argument>
      <name>dehumidifier_capacity</name>
      <display_name>Dehumidifier: Capacity</display_name>
      <description>The capacity (water removal rate) of the dehumidifier.</description>
      <type>Double</type>
      <units>pint/day</units>
      <required>true</required>
      <model_dependent>false</model_dependent>
      <default_value>40</default_value>
    </argument>
    <argument>
      <name>dehumidifier_rh_setpoint</name>
      <display_name>Dehumidifier: Relative Humidity Setpoint</display_name>
      <description>The relative humidity setpoint of the dehumidifier.</description>
      <type>Double</type>
      <units>Frac</units>
      <required>true</required>
      <model_dependent>false</model_dependent>
      <default_value>0.5</default_value>
    </argument>
    <argument>
      <name>dehumidifier_fraction_dehumidification_load_served</name>
      <display_name>Dehumidifier: Fraction Dehumidification Load Served</display_name>
      <description>The dehumidification load served fraction of the dehumidifier.</description>
      <type>Double</type>
      <units>Frac</units>
      <required>true</required>
      <model_dependent>false</model_dependent>
      <default_value>1</default_value>
    </argument>
    <argument>
      <name>clothes_washer_location</name>
      <display_name>Clothes Washer: Location</display_name>
      <description>The space type for the clothes washer location.</description>
      <type>Choice</type>
      <required>true</required>
      <model_dependent>false</model_dependent>
      <default_value>auto</default_value>
      <choices>
        <choice>
          <value>auto</value>
          <display_name>auto</display_name>
        </choice>
        <choice>
          <value>none</value>
          <display_name>none</display_name>
        </choice>
        <choice>
          <value>living space</value>
          <display_name>living space</display_name>
        </choice>
        <choice>
          <value>basement - conditioned</value>
          <display_name>basement - conditioned</display_name>
        </choice>
        <choice>
          <value>basement - unconditioned</value>
          <display_name>basement - unconditioned</display_name>
        </choice>
        <choice>
          <value>garage</value>
          <display_name>garage</display_name>
        </choice>
        <choice>
          <value>other housing unit</value>
          <display_name>other housing unit</display_name>
        </choice>
        <choice>
          <value>other heated space</value>
          <display_name>other heated space</display_name>
        </choice>
        <choice>
          <value>other multifamily buffer space</value>
          <display_name>other multifamily buffer space</display_name>
        </choice>
        <choice>
          <value>other non-freezing space</value>
          <display_name>other non-freezing space</display_name>
        </choice>
      </choices>
    </argument>
    <argument>
      <name>clothes_washer_efficiency_type</name>
      <display_name>Clothes Washer: Efficiency Type</display_name>
      <description>The efficiency type of the clothes washer.</description>
      <type>Choice</type>
      <required>true</required>
      <model_dependent>false</model_dependent>
      <default_value>IntegratedModifiedEnergyFactor</default_value>
      <choices>
        <choice>
          <value>ModifiedEnergyFactor</value>
          <display_name>ModifiedEnergyFactor</display_name>
        </choice>
        <choice>
          <value>IntegratedModifiedEnergyFactor</value>
          <display_name>IntegratedModifiedEnergyFactor</display_name>
        </choice>
      </choices>
    </argument>
    <argument>
      <name>clothes_washer_efficiency</name>
      <display_name>Clothes Washer: Efficiency</display_name>
      <description>The efficiency of the clothes washer.</description>
      <type>String</type>
      <units>ft^3/kWh-cyc</units>
      <required>true</required>
      <model_dependent>false</model_dependent>
      <default_value>auto</default_value>
    </argument>
    <argument>
      <name>clothes_washer_rated_annual_kwh</name>
      <display_name>Clothes Washer: Rated Annual Consumption</display_name>
      <description>The annual energy consumed by the clothes washer, as rated, obtained from the EnergyGuide label. This includes both the appliance electricity consumption and the energy required for water heating.</description>
      <type>String</type>
      <units>kWh/yr</units>
      <required>true</required>
      <model_dependent>false</model_dependent>
      <default_value>auto</default_value>
    </argument>
    <argument>
      <name>clothes_washer_label_electric_rate</name>
      <display_name>Clothes Washer: Label Electric Rate</display_name>
      <description>The annual energy consumed by the clothes washer, as rated, obtained from the EnergyGuide label. This includes both the appliance electricity consumption and the energy required for water heating.</description>
      <type>String</type>
      <units>$/kWh</units>
      <required>true</required>
      <model_dependent>false</model_dependent>
      <default_value>auto</default_value>
    </argument>
    <argument>
      <name>clothes_washer_label_gas_rate</name>
      <display_name>Clothes Washer: Label Gas Rate</display_name>
      <description>The annual energy consumed by the clothes washer, as rated, obtained from the EnergyGuide label. This includes both the appliance electricity consumption and the energy required for water heating.</description>
      <type>String</type>
      <units>$/therm</units>
      <required>true</required>
      <model_dependent>false</model_dependent>
      <default_value>auto</default_value>
    </argument>
    <argument>
      <name>clothes_washer_label_annual_gas_cost</name>
      <display_name>Clothes Washer: Label Annual Cost with Gas DHW</display_name>
      <description>The annual cost of using the system under test conditions. Input is obtained from the EnergyGuide label.</description>
      <type>String</type>
      <units>$</units>
      <required>true</required>
      <model_dependent>false</model_dependent>
      <default_value>auto</default_value>
    </argument>
    <argument>
      <name>clothes_washer_label_usage</name>
      <display_name>Clothes Washer: Label Usage</display_name>
      <description>The clothes washer loads per week.</description>
      <type>String</type>
      <units>cyc/wk</units>
      <required>true</required>
      <model_dependent>false</model_dependent>
      <default_value>auto</default_value>
    </argument>
    <argument>
      <name>clothes_washer_capacity</name>
      <display_name>Clothes Washer: Drum Volume</display_name>
      <description>Volume of the washer drum. Obtained from the EnergyStar website or the manufacturer's literature.</description>
      <type>String</type>
      <units>ft^3</units>
      <required>true</required>
      <model_dependent>false</model_dependent>
      <default_value>auto</default_value>
    </argument>
    <argument>
      <name>clothes_washer_usage_multiplier</name>
      <display_name>Clothes Washer: Usage Multiplier</display_name>
      <description>Multiplier on the clothes washer energy and hot water usage that can reflect, e.g., high/low usage occupants.</description>
      <type>Double</type>
      <required>true</required>
      <model_dependent>false</model_dependent>
      <default_value>1</default_value>
    </argument>
    <argument>
      <name>clothes_dryer_location</name>
      <display_name>Clothes Dryer: Location</display_name>
      <description>The space type for the clothes dryer location.</description>
      <type>Choice</type>
      <required>true</required>
      <model_dependent>false</model_dependent>
      <default_value>auto</default_value>
      <choices>
        <choice>
          <value>auto</value>
          <display_name>auto</display_name>
        </choice>
        <choice>
          <value>none</value>
          <display_name>none</display_name>
        </choice>
        <choice>
          <value>living space</value>
          <display_name>living space</display_name>
        </choice>
        <choice>
          <value>basement - conditioned</value>
          <display_name>basement - conditioned</display_name>
        </choice>
        <choice>
          <value>basement - unconditioned</value>
          <display_name>basement - unconditioned</display_name>
        </choice>
        <choice>
          <value>garage</value>
          <display_name>garage</display_name>
        </choice>
        <choice>
          <value>other housing unit</value>
          <display_name>other housing unit</display_name>
        </choice>
        <choice>
          <value>other heated space</value>
          <display_name>other heated space</display_name>
        </choice>
        <choice>
          <value>other multifamily buffer space</value>
          <display_name>other multifamily buffer space</display_name>
        </choice>
        <choice>
          <value>other non-freezing space</value>
          <display_name>other non-freezing space</display_name>
        </choice>
      </choices>
    </argument>
    <argument>
      <name>clothes_dryer_fuel_type</name>
      <display_name>Clothes Dryer: Fuel Type</display_name>
      <description>Type of fuel used by the clothes dryer.</description>
      <type>Choice</type>
      <required>true</required>
      <model_dependent>false</model_dependent>
      <default_value>natural gas</default_value>
      <choices>
        <choice>
          <value>electricity</value>
          <display_name>electricity</display_name>
        </choice>
        <choice>
          <value>natural gas</value>
          <display_name>natural gas</display_name>
        </choice>
        <choice>
          <value>fuel oil</value>
          <display_name>fuel oil</display_name>
        </choice>
        <choice>
          <value>propane</value>
          <display_name>propane</display_name>
        </choice>
        <choice>
          <value>wood</value>
          <display_name>wood</display_name>
        </choice>
        <choice>
          <value>coal</value>
          <display_name>coal</display_name>
        </choice>
      </choices>
    </argument>
    <argument>
      <name>clothes_dryer_efficiency_type</name>
      <display_name>Clothes Dryer: Efficiency Type</display_name>
      <description>The efficiency type of the clothes dryer.</description>
      <type>Choice</type>
      <required>true</required>
      <model_dependent>false</model_dependent>
      <default_value>CombinedEnergyFactor</default_value>
      <choices>
        <choice>
          <value>EnergyFactor</value>
          <display_name>EnergyFactor</display_name>
        </choice>
        <choice>
          <value>CombinedEnergyFactor</value>
          <display_name>CombinedEnergyFactor</display_name>
        </choice>
      </choices>
    </argument>
    <argument>
      <name>clothes_dryer_efficiency</name>
      <display_name>Clothes Dryer: Efficiency</display_name>
      <description>The efficiency of the clothes dryer.</description>
      <type>String</type>
      <units>lb/kWh</units>
      <required>true</required>
      <model_dependent>false</model_dependent>
      <default_value>auto</default_value>
    </argument>
    <argument>
      <name>clothes_dryer_vented_flow_rate</name>
      <display_name>Clothes Dryer: Vented Flow Rate</display_name>
      <description>The exhaust flow rate of the vented clothes dryer.</description>
      <type>String</type>
      <units>CFM</units>
      <required>true</required>
      <model_dependent>false</model_dependent>
      <default_value>auto</default_value>
    </argument>
    <argument>
      <name>clothes_dryer_usage_multiplier</name>
      <display_name>Clothes Dryer: Usage Multiplier</display_name>
      <description>Multiplier on the clothes dryer energy usage that can reflect, e.g., high/low usage occupants.</description>
      <type>Double</type>
      <required>true</required>
      <model_dependent>false</model_dependent>
      <default_value>1</default_value>
    </argument>
    <argument>
      <name>dishwasher_location</name>
      <display_name>Dishwasher: Location</display_name>
      <description>The space type for the dishwasher location.</description>
      <type>Choice</type>
      <required>true</required>
      <model_dependent>false</model_dependent>
      <default_value>auto</default_value>
      <choices>
        <choice>
          <value>auto</value>
          <display_name>auto</display_name>
        </choice>
        <choice>
          <value>none</value>
          <display_name>none</display_name>
        </choice>
        <choice>
          <value>living space</value>
          <display_name>living space</display_name>
        </choice>
        <choice>
          <value>basement - conditioned</value>
          <display_name>basement - conditioned</display_name>
        </choice>
        <choice>
          <value>basement - unconditioned</value>
          <display_name>basement - unconditioned</display_name>
        </choice>
        <choice>
          <value>garage</value>
          <display_name>garage</display_name>
        </choice>
        <choice>
          <value>other housing unit</value>
          <display_name>other housing unit</display_name>
        </choice>
        <choice>
          <value>other heated space</value>
          <display_name>other heated space</display_name>
        </choice>
        <choice>
          <value>other multifamily buffer space</value>
          <display_name>other multifamily buffer space</display_name>
        </choice>
        <choice>
          <value>other non-freezing space</value>
          <display_name>other non-freezing space</display_name>
        </choice>
      </choices>
    </argument>
    <argument>
      <name>dishwasher_efficiency_type</name>
      <display_name>Dishwasher: Efficiency Type</display_name>
      <description>The efficiency type of dishwasher.</description>
      <type>Choice</type>
      <required>true</required>
      <model_dependent>false</model_dependent>
      <default_value>RatedAnnualkWh</default_value>
      <choices>
        <choice>
          <value>RatedAnnualkWh</value>
          <display_name>RatedAnnualkWh</display_name>
        </choice>
        <choice>
          <value>EnergyFactor</value>
          <display_name>EnergyFactor</display_name>
        </choice>
      </choices>
    </argument>
    <argument>
      <name>dishwasher_efficiency</name>
      <display_name>Dishwasher: Efficiency</display_name>
      <description>The efficiency of the dishwasher.</description>
      <type>String</type>
      <units>RatedAnnualkWh or EnergyFactor</units>
      <required>true</required>
      <model_dependent>false</model_dependent>
      <default_value>auto</default_value>
    </argument>
    <argument>
      <name>dishwasher_label_electric_rate</name>
      <display_name>Dishwasher: Label Electric Rate</display_name>
      <description>The label electric rate of the dishwasher.</description>
      <type>String</type>
      <units>$/kWh</units>
      <required>true</required>
      <model_dependent>false</model_dependent>
      <default_value>auto</default_value>
    </argument>
    <argument>
      <name>dishwasher_label_gas_rate</name>
      <display_name>Dishwasher: Label Gas Rate</display_name>
      <description>The label gas rate of the dishwasher.</description>
      <type>String</type>
      <units>$/therm</units>
      <required>true</required>
      <model_dependent>false</model_dependent>
      <default_value>auto</default_value>
    </argument>
    <argument>
      <name>dishwasher_label_annual_gas_cost</name>
      <display_name>Dishwasher: Label Annual Gas Cost</display_name>
      <description>The label annual gas cost of the dishwasher.</description>
      <type>String</type>
      <units>$</units>
      <required>true</required>
      <model_dependent>false</model_dependent>
      <default_value>auto</default_value>
    </argument>
    <argument>
      <name>dishwasher_label_usage</name>
      <display_name>Dishwasher: Label Usage</display_name>
      <description>The dishwasher loads per week.</description>
      <type>String</type>
      <units>cyc/wk</units>
      <required>true</required>
      <model_dependent>false</model_dependent>
      <default_value>auto</default_value>
    </argument>
    <argument>
      <name>dishwasher_place_setting_capacity</name>
      <display_name>Dishwasher: Number of Place Settings</display_name>
      <description>The number of place settings for the unit. Data obtained from manufacturer's literature.</description>
      <type>String</type>
      <units>#</units>
      <required>true</required>
      <model_dependent>false</model_dependent>
      <default_value>auto</default_value>
    </argument>
    <argument>
      <name>dishwasher_usage_multiplier</name>
      <display_name>Dishwasher: Usage Multiplier</display_name>
      <description>Multiplier on the dishwasher energy usage that can reflect, e.g., high/low usage occupants.</description>
      <type>Double</type>
      <required>true</required>
      <model_dependent>false</model_dependent>
      <default_value>1</default_value>
    </argument>
    <argument>
      <name>refrigerator_location</name>
      <display_name>Refrigerator: Location</display_name>
      <description>The space type for the refrigerator location.</description>
      <type>Choice</type>
      <required>true</required>
      <model_dependent>false</model_dependent>
      <default_value>auto</default_value>
      <choices>
        <choice>
          <value>auto</value>
          <display_name>auto</display_name>
        </choice>
        <choice>
          <value>none</value>
          <display_name>none</display_name>
        </choice>
        <choice>
          <value>living space</value>
          <display_name>living space</display_name>
        </choice>
        <choice>
          <value>basement - conditioned</value>
          <display_name>basement - conditioned</display_name>
        </choice>
        <choice>
          <value>basement - unconditioned</value>
          <display_name>basement - unconditioned</display_name>
        </choice>
        <choice>
          <value>garage</value>
          <display_name>garage</display_name>
        </choice>
        <choice>
          <value>other housing unit</value>
          <display_name>other housing unit</display_name>
        </choice>
        <choice>
          <value>other heated space</value>
          <display_name>other heated space</display_name>
        </choice>
        <choice>
          <value>other multifamily buffer space</value>
          <display_name>other multifamily buffer space</display_name>
        </choice>
        <choice>
          <value>other non-freezing space</value>
          <display_name>other non-freezing space</display_name>
        </choice>
      </choices>
    </argument>
    <argument>
      <name>refrigerator_rated_annual_kwh</name>
      <display_name>Refrigerator: Rated Annual Consumption</display_name>
      <description>The EnergyGuide rated annual energy consumption for a refrigerator.</description>
      <type>String</type>
      <units>kWh/yr</units>
      <required>true</required>
      <model_dependent>false</model_dependent>
      <default_value>auto</default_value>
    </argument>
    <argument>
      <name>refrigerator_usage_multiplier</name>
      <display_name>Refrigerator: Usage Multiplier</display_name>
      <description>Multiplier on the refrigerator energy usage that can reflect, e.g., high/low usage occupants.</description>
      <type>Double</type>
      <required>true</required>
      <model_dependent>false</model_dependent>
      <default_value>1</default_value>
    </argument>
    <argument>
      <name>extra_refrigerator_location</name>
      <display_name>Extra Refrigerator: Location</display_name>
      <description>The space type for the extra refrigerator location.</description>
      <type>Choice</type>
      <required>true</required>
      <model_dependent>false</model_dependent>
      <default_value>none</default_value>
      <choices>
        <choice>
          <value>auto</value>
          <display_name>auto</display_name>
        </choice>
        <choice>
          <value>none</value>
          <display_name>none</display_name>
        </choice>
        <choice>
          <value>living space</value>
          <display_name>living space</display_name>
        </choice>
        <choice>
          <value>basement - conditioned</value>
          <display_name>basement - conditioned</display_name>
        </choice>
        <choice>
          <value>basement - unconditioned</value>
          <display_name>basement - unconditioned</display_name>
        </choice>
        <choice>
          <value>garage</value>
          <display_name>garage</display_name>
        </choice>
        <choice>
          <value>other housing unit</value>
          <display_name>other housing unit</display_name>
        </choice>
        <choice>
          <value>other heated space</value>
          <display_name>other heated space</display_name>
        </choice>
        <choice>
          <value>other multifamily buffer space</value>
          <display_name>other multifamily buffer space</display_name>
        </choice>
        <choice>
          <value>other non-freezing space</value>
          <display_name>other non-freezing space</display_name>
        </choice>
      </choices>
    </argument>
    <argument>
      <name>extra_refrigerator_rated_annual_kwh</name>
      <display_name>Extra Refrigerator: Rated Annual Consumption</display_name>
      <description>The EnergyGuide rated annual energy consumption for an extra rrefrigerator.</description>
      <type>String</type>
      <units>kWh/yr</units>
      <required>true</required>
      <model_dependent>false</model_dependent>
      <default_value>auto</default_value>
    </argument>
    <argument>
      <name>extra_refrigerator_usage_multiplier</name>
      <display_name>Extra Refrigerator: Usage Multiplier</display_name>
      <description>Multiplier on the extra refrigerator energy usage that can reflect, e.g., high/low usage occupants.</description>
      <type>Double</type>
      <required>true</required>
      <model_dependent>false</model_dependent>
      <default_value>1</default_value>
    </argument>
    <argument>
      <name>freezer_location</name>
      <display_name>Freezer: Location</display_name>
      <description>The space type for the freezer location.</description>
      <type>Choice</type>
      <required>true</required>
      <model_dependent>false</model_dependent>
      <default_value>none</default_value>
      <choices>
        <choice>
          <value>auto</value>
          <display_name>auto</display_name>
        </choice>
        <choice>
          <value>none</value>
          <display_name>none</display_name>
        </choice>
        <choice>
          <value>living space</value>
          <display_name>living space</display_name>
        </choice>
        <choice>
          <value>basement - conditioned</value>
          <display_name>basement - conditioned</display_name>
        </choice>
        <choice>
          <value>basement - unconditioned</value>
          <display_name>basement - unconditioned</display_name>
        </choice>
        <choice>
          <value>garage</value>
          <display_name>garage</display_name>
        </choice>
        <choice>
          <value>other housing unit</value>
          <display_name>other housing unit</display_name>
        </choice>
        <choice>
          <value>other heated space</value>
          <display_name>other heated space</display_name>
        </choice>
        <choice>
          <value>other multifamily buffer space</value>
          <display_name>other multifamily buffer space</display_name>
        </choice>
        <choice>
          <value>other non-freezing space</value>
          <display_name>other non-freezing space</display_name>
        </choice>
      </choices>
    </argument>
    <argument>
      <name>freezer_rated_annual_kwh</name>
      <display_name>Freezer: Rated Annual Consumption</display_name>
      <description>The EnergyGuide rated annual energy consumption for a freezer.</description>
      <type>String</type>
      <units>kWh/yr</units>
      <required>true</required>
      <model_dependent>false</model_dependent>
      <default_value>auto</default_value>
    </argument>
    <argument>
      <name>freezer_usage_multiplier</name>
      <display_name>Freezer: Usage Multiplier</display_name>
      <description>Multiplier on the freezer energy usage that can reflect, e.g., high/low usage occupants.</description>
      <type>Double</type>
      <required>true</required>
      <model_dependent>false</model_dependent>
      <default_value>1</default_value>
    </argument>
    <argument>
      <name>cooking_range_oven_location</name>
      <display_name>Cooking Range/Oven: Location</display_name>
      <description>The space type for the cooking range/oven location.</description>
      <type>Choice</type>
      <required>true</required>
      <model_dependent>false</model_dependent>
      <default_value>auto</default_value>
      <choices>
        <choice>
          <value>auto</value>
          <display_name>auto</display_name>
        </choice>
        <choice>
          <value>none</value>
          <display_name>none</display_name>
        </choice>
        <choice>
          <value>living space</value>
          <display_name>living space</display_name>
        </choice>
        <choice>
          <value>basement - conditioned</value>
          <display_name>basement - conditioned</display_name>
        </choice>
        <choice>
          <value>basement - unconditioned</value>
          <display_name>basement - unconditioned</display_name>
        </choice>
        <choice>
          <value>garage</value>
          <display_name>garage</display_name>
        </choice>
        <choice>
          <value>other housing unit</value>
          <display_name>other housing unit</display_name>
        </choice>
        <choice>
          <value>other heated space</value>
          <display_name>other heated space</display_name>
        </choice>
        <choice>
          <value>other multifamily buffer space</value>
          <display_name>other multifamily buffer space</display_name>
        </choice>
        <choice>
          <value>other non-freezing space</value>
          <display_name>other non-freezing space</display_name>
        </choice>
      </choices>
    </argument>
    <argument>
      <name>cooking_range_oven_fuel_type</name>
      <display_name>Cooking Range/Oven: Fuel Type</display_name>
      <description>Type of fuel used by the cooking range/oven.</description>
      <type>Choice</type>
      <required>true</required>
      <model_dependent>false</model_dependent>
      <default_value>natural gas</default_value>
      <choices>
        <choice>
          <value>electricity</value>
          <display_name>electricity</display_name>
        </choice>
        <choice>
          <value>natural gas</value>
          <display_name>natural gas</display_name>
        </choice>
        <choice>
          <value>fuel oil</value>
          <display_name>fuel oil</display_name>
        </choice>
        <choice>
          <value>propane</value>
          <display_name>propane</display_name>
        </choice>
        <choice>
          <value>wood</value>
          <display_name>wood</display_name>
        </choice>
        <choice>
          <value>coal</value>
          <display_name>coal</display_name>
        </choice>
      </choices>
    </argument>
    <argument>
      <name>cooking_range_oven_is_induction</name>
      <display_name>Cooking Range/Oven: Is Induction</display_name>
      <description>Whether the cooking range is induction.</description>
      <type>Boolean</type>
      <required>false</required>
      <model_dependent>false</model_dependent>
      <choices>
        <choice>
          <value>true</value>
          <display_name>true</display_name>
        </choice>
        <choice>
          <value>false</value>
          <display_name>false</display_name>
        </choice>
      </choices>
    </argument>
    <argument>
      <name>cooking_range_oven_is_convection</name>
      <display_name>Cooking Range/Oven: Is Convection</display_name>
      <description>Whether the oven is convection.</description>
      <type>Boolean</type>
      <required>false</required>
      <model_dependent>false</model_dependent>
      <choices>
        <choice>
          <value>true</value>
          <display_name>true</display_name>
        </choice>
        <choice>
          <value>false</value>
          <display_name>false</display_name>
        </choice>
      </choices>
    </argument>
    <argument>
      <name>cooking_range_oven_usage_multiplier</name>
      <display_name>Cooking Range/Oven: Usage Multiplier</display_name>
      <description>Multiplier on the cooking range/oven energy usage that can reflect, e.g., high/low usage occupants.</description>
      <type>Double</type>
      <required>true</required>
      <model_dependent>false</model_dependent>
      <default_value>1</default_value>
    </argument>
    <argument>
      <name>ceiling_fan_present</name>
      <display_name>Ceiling Fan: Present</display_name>
      <description>Whether there is are any ceiling fans.</description>
      <type>Boolean</type>
      <required>true</required>
      <model_dependent>false</model_dependent>
      <default_value>true</default_value>
      <choices>
        <choice>
          <value>true</value>
          <display_name>true</display_name>
        </choice>
        <choice>
          <value>false</value>
          <display_name>false</display_name>
        </choice>
      </choices>
    </argument>
    <argument>
      <name>ceiling_fan_efficiency</name>
      <display_name>Ceiling Fan: Efficiency</display_name>
      <description>The efficiency rating of the ceiling fan(s) at medium speed.</description>
      <type>String</type>
      <units>CFM/W</units>
      <required>true</required>
      <model_dependent>false</model_dependent>
      <default_value>auto</default_value>
    </argument>
    <argument>
      <name>ceiling_fan_quantity</name>
      <display_name>Ceiling Fan: Quantity</display_name>
      <description>Total number of ceiling fans.</description>
      <type>String</type>
      <units>#</units>
      <required>true</required>
      <model_dependent>false</model_dependent>
      <default_value>auto</default_value>
    </argument>
    <argument>
      <name>ceiling_fan_cooling_setpoint_temp_offset</name>
      <display_name>Ceiling Fan: Cooling Setpoint Temperature Offset</display_name>
      <description>The setpoint temperature offset during cooling season for the ceiling fan(s). Only applies if ceiling fan quantity is greater than zero.</description>
      <type>Double</type>
      <units>deg-F</units>
      <required>true</required>
      <model_dependent>false</model_dependent>
      <default_value>0</default_value>
    </argument>
    <argument>
      <name>misc_plug_loads_television_present</name>
      <display_name>Misc Plug Loads: Television Present</display_name>
      <description>Whether there are televisions.</description>
      <type>Boolean</type>
      <required>true</required>
      <model_dependent>false</model_dependent>
      <default_value>true</default_value>
      <choices>
        <choice>
          <value>true</value>
          <display_name>true</display_name>
        </choice>
        <choice>
          <value>false</value>
          <display_name>false</display_name>
        </choice>
      </choices>
    </argument>
    <argument>
      <name>misc_plug_loads_other_annual_kwh</name>
      <display_name>Misc Plug Loads: Other Annual kWh</display_name>
      <description>The annual energy consumption of the other residual plug loads.</description>
      <type>String</type>
      <units>kWh/yr</units>
      <required>true</required>
      <model_dependent>false</model_dependent>
      <default_value>auto</default_value>
    </argument>
    <argument>
      <name>misc_plug_loads_other_frac_sensible</name>
      <display_name>Misc Plug Loads: Other Sensible Fraction</display_name>
      <description>Fraction of other residual plug loads' internal gains that are sensible.</description>
      <type>String</type>
      <units>Frac</units>
      <required>true</required>
      <model_dependent>false</model_dependent>
      <default_value>auto</default_value>
    </argument>
    <argument>
      <name>misc_plug_loads_other_frac_latent</name>
      <display_name>Misc Plug Loads: Other Latent Fraction</display_name>
      <description>Fraction of other residual plug loads' internal gains that are latent.</description>
      <type>String</type>
      <units>Frac</units>
      <required>true</required>
      <model_dependent>false</model_dependent>
      <default_value>auto</default_value>
    </argument>
    <argument>
      <name>misc_plug_loads_other_usage_multiplier</name>
      <display_name>Misc Plug Loads: Other Usage Multiplier</display_name>
      <description>Multiplier on the other energy usage that can reflect, e.g., high/low usage occupants.</description>
      <type>Double</type>
      <required>true</required>
      <model_dependent>false</model_dependent>
      <default_value>1</default_value>
    </argument>
    <argument>
      <name>misc_plug_loads_well_pump_present</name>
      <display_name>Misc Plug Loads: Well Pump Present</display_name>
      <description>Whether there is a well pump.</description>
      <type>Boolean</type>
      <required>true</required>
      <model_dependent>false</model_dependent>
      <default_value>false</default_value>
      <choices>
        <choice>
          <value>true</value>
          <display_name>true</display_name>
        </choice>
        <choice>
          <value>false</value>
          <display_name>false</display_name>
        </choice>
      </choices>
    </argument>
    <argument>
      <name>misc_plug_loads_well_pump_annual_kwh</name>
      <display_name>Misc Plug Loads: Well Pump Annual kWh</display_name>
      <description>The annual energy consumption of the well pump plug loads.</description>
      <type>String</type>
      <units>kWh/yr</units>
      <required>true</required>
      <model_dependent>false</model_dependent>
      <default_value>auto</default_value>
    </argument>
    <argument>
      <name>misc_plug_loads_well_pump_usage_multiplier</name>
      <display_name>Misc Plug Loads: Well Pump Usage Multiplier</display_name>
      <description>Multiplier on the well pump energy usage that can reflect, e.g., high/low usage occupants.</description>
      <type>Double</type>
      <required>true</required>
      <model_dependent>false</model_dependent>
      <default_value>1</default_value>
    </argument>
    <argument>
      <name>misc_plug_loads_vehicle_present</name>
      <display_name>Misc Plug Loads: Vehicle Present</display_name>
      <description>Whether there is an electric vehicle.</description>
      <type>Boolean</type>
      <required>true</required>
      <model_dependent>false</model_dependent>
      <default_value>false</default_value>
      <choices>
        <choice>
          <value>true</value>
          <display_name>true</display_name>
        </choice>
        <choice>
          <value>false</value>
          <display_name>false</display_name>
        </choice>
      </choices>
    </argument>
    <argument>
      <name>misc_plug_loads_vehicle_annual_kwh</name>
      <display_name>Misc Plug Loads: Vehicle Annual kWh</display_name>
      <description>The annual energy consumption of the electric vehicle plug loads.</description>
      <type>String</type>
      <units>kWh/yr</units>
      <required>true</required>
      <model_dependent>false</model_dependent>
      <default_value>auto</default_value>
    </argument>
    <argument>
      <name>misc_plug_loads_vehicle_usage_multiplier</name>
      <display_name>Misc Plug Loads: Vehicle Usage Multiplier</display_name>
      <description>Multiplier on the electric vehicle energy usage that can reflect, e.g., high/low usage occupants.</description>
      <type>Double</type>
      <required>true</required>
      <model_dependent>false</model_dependent>
      <default_value>1</default_value>
    </argument>
    <argument>
      <name>misc_fuel_loads_grill_present</name>
      <display_name>Misc Fuel Loads: Grill Present</display_name>
      <description>Whether there is a fuel loads grill.</description>
      <type>Boolean</type>
      <required>true</required>
      <model_dependent>false</model_dependent>
      <default_value>false</default_value>
      <choices>
        <choice>
          <value>true</value>
          <display_name>true</display_name>
        </choice>
        <choice>
          <value>false</value>
          <display_name>false</display_name>
        </choice>
      </choices>
    </argument>
    <argument>
      <name>misc_fuel_loads_grill_fuel_type</name>
      <display_name>Misc Fuel Loads: Grill Fuel Type</display_name>
      <description>The fuel type of the fuel loads grill.</description>
      <type>Choice</type>
      <required>true</required>
      <model_dependent>false</model_dependent>
      <default_value>natural gas</default_value>
      <choices>
        <choice>
          <value>natural gas</value>
          <display_name>natural gas</display_name>
        </choice>
        <choice>
          <value>fuel oil</value>
          <display_name>fuel oil</display_name>
        </choice>
        <choice>
          <value>propane</value>
          <display_name>propane</display_name>
        </choice>
        <choice>
          <value>wood</value>
          <display_name>wood</display_name>
        </choice>
        <choice>
          <value>wood pellets</value>
          <display_name>wood pellets</display_name>
        </choice>
      </choices>
    </argument>
    <argument>
      <name>misc_fuel_loads_grill_annual_therm</name>
      <display_name>Misc Fuel Loads: Grill Annual therm</display_name>
      <description>The annual energy consumption of the fuel loads grill.</description>
      <type>String</type>
      <units>therm/yr</units>
      <required>true</required>
      <model_dependent>false</model_dependent>
      <default_value>auto</default_value>
    </argument>
    <argument>
      <name>misc_fuel_loads_grill_usage_multiplier</name>
      <display_name>Misc Fuel Loads: Grill Usage Multiplier</display_name>
      <description>Multiplier on the fuel loads grill energy usage that can reflect, e.g., high/low usage occupants.</description>
      <type>Double</type>
      <required>true</required>
      <model_dependent>false</model_dependent>
      <default_value>0</default_value>
    </argument>
    <argument>
      <name>misc_fuel_loads_lighting_present</name>
      <display_name>Misc Fuel Loads: Lighting Present</display_name>
      <description>Whether there is fuel loads lighting.</description>
      <type>Boolean</type>
      <required>true</required>
      <model_dependent>false</model_dependent>
      <default_value>false</default_value>
      <choices>
        <choice>
          <value>true</value>
          <display_name>true</display_name>
        </choice>
        <choice>
          <value>false</value>
          <display_name>false</display_name>
        </choice>
      </choices>
    </argument>
    <argument>
      <name>misc_fuel_loads_lighting_fuel_type</name>
      <display_name>Misc Fuel Loads: Lighting Fuel Type</display_name>
      <description>The fuel type of the fuel loads lighting.</description>
      <type>Choice</type>
      <required>true</required>
      <model_dependent>false</model_dependent>
      <default_value>natural gas</default_value>
      <choices>
        <choice>
          <value>natural gas</value>
          <display_name>natural gas</display_name>
        </choice>
        <choice>
          <value>fuel oil</value>
          <display_name>fuel oil</display_name>
        </choice>
        <choice>
          <value>propane</value>
          <display_name>propane</display_name>
        </choice>
        <choice>
          <value>wood</value>
          <display_name>wood</display_name>
        </choice>
        <choice>
          <value>wood pellets</value>
          <display_name>wood pellets</display_name>
        </choice>
      </choices>
    </argument>
    <argument>
      <name>misc_fuel_loads_lighting_annual_therm</name>
      <display_name>Misc Fuel Loads: Lighting Annual therm</display_name>
      <description>The annual energy consumption of the fuel loads lighting.</description>
      <type>String</type>
      <units>therm/yr</units>
      <required>true</required>
      <model_dependent>false</model_dependent>
      <default_value>auto</default_value>
    </argument>
    <argument>
      <name>misc_fuel_loads_lighting_usage_multiplier</name>
      <display_name>Misc Fuel Loads: Lighting Usage Multiplier</display_name>
      <description>Multiplier on the fuel loads lighting energy usage that can reflect, e.g., high/low usage occupants.</description>
      <type>Double</type>
      <required>true</required>
      <model_dependent>false</model_dependent>
      <default_value>0</default_value>
    </argument>
    <argument>
      <name>misc_fuel_loads_fireplace_present</name>
      <display_name>Misc Fuel Loads: Fireplace Present</display_name>
      <description>Whether there is fuel loads fireplace.</description>
      <type>Boolean</type>
      <required>true</required>
      <model_dependent>false</model_dependent>
      <default_value>false</default_value>
      <choices>
        <choice>
          <value>true</value>
          <display_name>true</display_name>
        </choice>
        <choice>
          <value>false</value>
          <display_name>false</display_name>
        </choice>
      </choices>
    </argument>
    <argument>
      <name>misc_fuel_loads_fireplace_fuel_type</name>
      <display_name>Misc Fuel Loads: Fireplace Fuel Type</display_name>
      <description>The fuel type of the fuel loads fireplace.</description>
      <type>Choice</type>
      <required>true</required>
      <model_dependent>false</model_dependent>
      <default_value>natural gas</default_value>
      <choices>
        <choice>
          <value>natural gas</value>
          <display_name>natural gas</display_name>
        </choice>
        <choice>
          <value>fuel oil</value>
          <display_name>fuel oil</display_name>
        </choice>
        <choice>
          <value>propane</value>
          <display_name>propane</display_name>
        </choice>
        <choice>
          <value>wood</value>
          <display_name>wood</display_name>
        </choice>
        <choice>
          <value>wood pellets</value>
          <display_name>wood pellets</display_name>
        </choice>
      </choices>
    </argument>
    <argument>
      <name>misc_fuel_loads_fireplace_annual_therm</name>
      <display_name>Misc Fuel Loads: Fireplace Annual therm</display_name>
      <description>The annual energy consumption of the fuel loads fireplace.</description>
      <type>String</type>
      <units>therm/yr</units>
      <required>true</required>
      <model_dependent>false</model_dependent>
      <default_value>auto</default_value>
    </argument>
    <argument>
      <name>misc_fuel_loads_fireplace_frac_sensible</name>
      <display_name>Misc Fuel Loads: Fireplace Sensible Fraction</display_name>
      <description>Fraction of fireplace residual fuel loads' internal gains that are sensible.</description>
      <type>String</type>
      <units>Frac</units>
      <required>true</required>
      <model_dependent>false</model_dependent>
      <default_value>auto</default_value>
    </argument>
    <argument>
      <name>misc_fuel_loads_fireplace_frac_latent</name>
      <display_name>Misc Fuel Loads: Fireplace Latent Fraction</display_name>
      <description>Fraction of fireplace residual fuel loads' internal gains that are latent.</description>
      <type>String</type>
      <units>Frac</units>
      <required>true</required>
      <model_dependent>false</model_dependent>
      <default_value>auto</default_value>
    </argument>
    <argument>
      <name>misc_fuel_loads_fireplace_usage_multiplier</name>
      <display_name>Misc Fuel Loads: Fireplace Usage Multiplier</display_name>
      <description>Multiplier on the fuel loads fireplace energy usage that can reflect, e.g., high/low usage occupants.</description>
      <type>Double</type>
      <required>true</required>
      <model_dependent>false</model_dependent>
      <default_value>0</default_value>
    </argument>
    <argument>
      <name>pool_present</name>
      <display_name>Pool: Present</display_name>
      <description>Whether there is a pool.</description>
      <type>Boolean</type>
      <required>true</required>
      <model_dependent>false</model_dependent>
      <default_value>false</default_value>
      <choices>
        <choice>
          <value>true</value>
          <display_name>true</display_name>
        </choice>
        <choice>
          <value>false</value>
          <display_name>false</display_name>
        </choice>
      </choices>
    </argument>
    <argument>
      <name>pool_pump_annual_kwh</name>
      <display_name>Pool: Pump Annual kWh</display_name>
      <description>The annual energy consumption of the pool pump.</description>
      <type>String</type>
      <units>kWh/yr</units>
      <required>true</required>
      <model_dependent>false</model_dependent>
      <default_value>auto</default_value>
    </argument>
    <argument>
      <name>pool_pump_usage_multiplier</name>
      <display_name>Pool: Pump Usage Multiplier</display_name>
      <description>Multiplier on the pool pump energy usage that can reflect, e.g., high/low usage occupants.</description>
      <type>Double</type>
      <required>true</required>
      <model_dependent>false</model_dependent>
      <default_value>1</default_value>
    </argument>
    <argument>
      <name>pool_heater_type</name>
      <display_name>Pool: Heater Type</display_name>
      <description>The type of pool heater. Use 'none' if there is no pool heater.</description>
      <type>Choice</type>
      <required>true</required>
      <model_dependent>false</model_dependent>
      <default_value>none</default_value>
      <choices>
        <choice>
          <value>none</value>
          <display_name>none</display_name>
        </choice>
        <choice>
          <value>electric resistance</value>
          <display_name>electric resistance</display_name>
        </choice>
        <choice>
          <value>gas fired</value>
          <display_name>gas fired</display_name>
        </choice>
        <choice>
          <value>heat pump</value>
          <display_name>heat pump</display_name>
        </choice>
      </choices>
    </argument>
    <argument>
      <name>pool_heater_annual_kwh</name>
      <display_name>Pool: Heater Annual kWh</display_name>
      <description>The annual energy consumption of the electric resistance pool heater.</description>
      <type>String</type>
      <units>kWh/yr</units>
      <required>true</required>
      <model_dependent>false</model_dependent>
      <default_value>auto</default_value>
    </argument>
    <argument>
      <name>pool_heater_annual_therm</name>
      <display_name>Pool: Heater Annual therm</display_name>
      <description>The annual energy consumption of the gas fired pool heater.</description>
      <type>String</type>
      <units>therm/yr</units>
      <required>true</required>
      <model_dependent>false</model_dependent>
      <default_value>auto</default_value>
    </argument>
    <argument>
      <name>pool_heater_usage_multiplier</name>
      <display_name>Pool: Heater Usage Multiplier</display_name>
      <description>Multiplier on the pool heater energy usage that can reflect, e.g., high/low usage occupants.</description>
      <type>Double</type>
      <required>true</required>
      <model_dependent>false</model_dependent>
      <default_value>1</default_value>
    </argument>
    <argument>
      <name>hot_tub_present</name>
      <display_name>Hot Tub: Present</display_name>
      <description>Whether there is a hot tub.</description>
      <type>Boolean</type>
      <required>true</required>
      <model_dependent>false</model_dependent>
      <default_value>false</default_value>
      <choices>
        <choice>
          <value>true</value>
          <display_name>true</display_name>
        </choice>
        <choice>
          <value>false</value>
          <display_name>false</display_name>
        </choice>
      </choices>
    </argument>
    <argument>
      <name>hot_tub_pump_annual_kwh</name>
      <display_name>Hot Tub: Pump Annual kWh</display_name>
      <description>The annual energy consumption of the hot tub pump.</description>
      <type>String</type>
      <units>kWh/yr</units>
      <required>true</required>
      <model_dependent>false</model_dependent>
      <default_value>auto</default_value>
    </argument>
    <argument>
      <name>hot_tub_pump_usage_multiplier</name>
      <display_name>Hot Tub: Pump Usage Multiplier</display_name>
      <description>Multiplier on the hot tub pump energy usage that can reflect, e.g., high/low usage occupants.</description>
      <type>Double</type>
      <required>true</required>
      <model_dependent>false</model_dependent>
      <default_value>1</default_value>
    </argument>
    <argument>
      <name>hot_tub_heater_type</name>
      <display_name>Hot Tub: Heater Type</display_name>
      <description>The type of hot tub heater. Use 'none' if there is no hot tub heater.</description>
      <type>Choice</type>
      <required>true</required>
      <model_dependent>false</model_dependent>
      <default_value>none</default_value>
      <choices>
        <choice>
          <value>none</value>
          <display_name>none</display_name>
        </choice>
        <choice>
          <value>electric resistance</value>
          <display_name>electric resistance</display_name>
        </choice>
        <choice>
          <value>gas fired</value>
          <display_name>gas fired</display_name>
        </choice>
        <choice>
          <value>heat pump</value>
          <display_name>heat pump</display_name>
        </choice>
      </choices>
    </argument>
    <argument>
      <name>hot_tub_heater_annual_kwh</name>
      <display_name>Hot Tub: Heater Annual kWh</display_name>
      <description>The annual energy consumption of the electric resistance hot tub heater.</description>
      <type>String</type>
      <units>kWh/yr</units>
      <required>true</required>
      <model_dependent>false</model_dependent>
      <default_value>auto</default_value>
    </argument>
    <argument>
      <name>hot_tub_heater_annual_therm</name>
      <display_name>Hot Tub: Heater Annual therm</display_name>
      <description>The annual energy consumption of the gas fired hot tub heater.</description>
      <type>String</type>
      <units>therm/yr</units>
      <required>true</required>
      <model_dependent>false</model_dependent>
      <default_value>auto</default_value>
    </argument>
    <argument>
      <name>hot_tub_heater_usage_multiplier</name>
      <display_name>Hot Tub: Heater Usage Multiplier</display_name>
      <description>Multiplier on the hot tub heater energy usage that can reflect, e.g., high/low usage occupants.</description>
      <type>Double</type>
      <required>true</required>
      <model_dependent>false</model_dependent>
      <default_value>1</default_value>
    </argument>
    <argument>
      <name>emissions_scenario_names</name>
      <display_name>Emissions: Scenario Names</display_name>
      <description>Names of emissions scenarios. If multiple scenarios, use a comma-separated list.</description>
      <type>String</type>
      <required>false</required>
      <model_dependent>false</model_dependent>
    </argument>
    <argument>
      <name>emissions_types</name>
      <display_name>Emissions: Types</display_name>
      <description>Types of emissions (e.g., CO2e, NOx, etc.). If multiple scenarios, use a comma-separated list.</description>
      <type>String</type>
      <required>false</required>
      <model_dependent>false</model_dependent>
    </argument>
    <argument>
      <name>emissions_electricity_units</name>
      <display_name>Emissions: Electricity Units</display_name>
      <description>Electricity emissions factors units. If multiple scenarios, use a comma-separated list. Only lb/MWh and kg/MWh are allowed.</description>
      <type>String</type>
      <required>false</required>
      <model_dependent>false</model_dependent>
    </argument>
    <argument>
      <name>emissions_electricity_values_or_filepaths</name>
      <display_name>Emissions: Electricity Values or File Paths</display_name>
      <description>Electricity emissions factors values, specified as either an annual factor or an absolute/relative path to a file with hourly factors. If multiple scenarios, use a comma-separated list.</description>
      <type>String</type>
      <required>false</required>
      <model_dependent>false</model_dependent>
    </argument>
    <argument>
      <name>emissions_electricity_number_of_header_rows</name>
      <display_name>Emissions: Electricity Files Number of Header Rows</display_name>
      <description>The number of header rows in the electricity emissions factor file. Only applies when an electricity filepath is used. If multiple scenarios, use a comma-separated list.</description>
      <type>String</type>
      <required>false</required>
      <model_dependent>false</model_dependent>
    </argument>
    <argument>
      <name>emissions_electricity_column_numbers</name>
      <display_name>Emissions: Electricity Files Column Numbers</display_name>
      <description>The column number in the electricity emissions factor file. Only applies when an electricity filepath is used. If multiple scenarios, use a comma-separated list.</description>
      <type>String</type>
      <required>false</required>
      <model_dependent>false</model_dependent>
    </argument>
    <argument>
      <name>emissions_fossil_fuel_units</name>
      <display_name>Emissions: Fossil Fuel Units</display_name>
      <description>Fossil fuel emissions factors units. If multiple scenarios, use a comma-separated list. Only lb/MBtu and kg/MBtu are allowed.</description>
      <type>String</type>
      <required>false</required>
      <model_dependent>false</model_dependent>
    </argument>
    <argument>
      <name>emissions_natural_gas_values</name>
      <display_name>Emissions: Natural Gas Values</display_name>
      <description>Natural gas emissions factors values, specified as an annual factor. If multiple scenarios, use a comma-separated list.</description>
      <type>String</type>
      <required>false</required>
      <model_dependent>false</model_dependent>
    </argument>
    <argument>
      <name>emissions_propane_values</name>
      <display_name>Emissions: Propane Values</display_name>
      <description>Propane emissions factors values, specified as an annual factor. If multiple scenarios, use a comma-separated list.</description>
      <type>String</type>
      <required>false</required>
      <model_dependent>false</model_dependent>
    </argument>
    <argument>
      <name>emissions_fuel_oil_values</name>
      <display_name>Emissions: Fuel Oil Values</display_name>
      <description>Fuel oil emissions factors values, specified as an annual factor. If multiple scenarios, use a comma-separated list.</description>
      <type>String</type>
      <required>false</required>
      <model_dependent>false</model_dependent>
    </argument>
    <argument>
      <name>emissions_coal_values</name>
      <display_name>Emissions: Coal Values</display_name>
      <description>Coal emissions factors values, specified as an annual factor. If multiple scenarios, use a comma-separated list.</description>
      <type>String</type>
      <required>false</required>
      <model_dependent>false</model_dependent>
    </argument>
    <argument>
      <name>emissions_wood_values</name>
      <display_name>Emissions: Wood Values</display_name>
      <description>Wood emissions factors values, specified as an annual factor. If multiple scenarios, use a comma-separated list.</description>
      <type>String</type>
      <required>false</required>
      <model_dependent>false</model_dependent>
    </argument>
    <argument>
      <name>emissions_wood_pellets_values</name>
      <display_name>Emissions: Wood Pellets Values</display_name>
      <description>Wood pellets emissions factors values, specified as an annual factor. If multiple scenarios, use a comma-separated list.</description>
      <type>String</type>
      <required>false</required>
      <model_dependent>false</model_dependent>
    </argument>
    <argument>
      <name>additional_properties</name>
      <display_name>Additional Properties</display_name>
      <description>Additional properties specified as key-value pairs (i.e., key=value). If multiple additional properties, use a |-separated list. For example, 'LowIncome=false|Remodeled|Description=2-story home in Denver'. These properties will be stored in the HPXML file under /HPXML/SoftwareInfo/extension/AdditionalProperties.</description>
      <type>String</type>
      <required>false</required>
      <model_dependent>false</model_dependent>
    </argument>
    <argument>
      <name>apply_defaults</name>
      <display_name>Apply Default Values?</display_name>
      <description>If true, applies OS-HPXML default values to the HPXML output file.</description>
      <type>Boolean</type>
      <required>false</required>
      <model_dependent>false</model_dependent>
      <default_value>false</default_value>
      <choices>
        <choice>
          <value>true</value>
          <display_name>true</display_name>
        </choice>
        <choice>
          <value>false</value>
          <display_name>false</display_name>
        </choice>
      </choices>
    </argument>
    <argument>
      <name>apply_validation</name>
      <display_name>Apply Validation?</display_name>
      <description>If true, validates the HPXML output file. Set to false for faster performance. Note that validation is not needed if the HPXML file will be validated downstream (e.g., via the HPXMLtoOpenStudio measure).</description>
      <type>Boolean</type>
      <required>false</required>
      <model_dependent>false</model_dependent>
      <default_value>false</default_value>
      <choices>
        <choice>
          <value>true</value>
          <display_name>true</display_name>
        </choice>
        <choice>
          <value>false</value>
          <display_name>false</display_name>
        </choice>
      </choices>
    </argument>
    <argument>
      <name>schedules_type</name>
      <display_name>Schedules: Type</display_name>
      <description>The type of occupant-related schedules to use.</description>
      <type>Choice</type>
      <required>true</required>
      <model_dependent>false</model_dependent>
      <default_value>smooth</default_value>
      <choices>
        <choice>
          <value>smooth</value>
          <display_name>smooth</display_name>
        </choice>
        <choice>
          <value>stochastic</value>
          <display_name>stochastic</display_name>
        </choice>
      </choices>
    </argument>
    <argument>
      <name>schedules_vacancy_period</name>
      <display_name>Schedules: Vacancy Period</display_name>
      <description>Specifies the vacancy period. Enter a date like "Dec 15 - Jan 15".</description>
      <type>String</type>
      <required>false</required>
      <model_dependent>false</model_dependent>
    </argument>
    <argument>
      <name>schedules_random_seed</name>
      <display_name>Schedules: Random Seed</display_name>
      <description>This numeric field is the seed for the random number generator. Only applies if the schedules type is 'stochastic'.</description>
      <type>Integer</type>
      <units>#</units>
      <required>false</required>
      <model_dependent>false</model_dependent>
    </argument>
    <argument>
      <name>geometry_unit_cfa_bin</name>
      <display_name>Geometry: Unit Conditioned Floor Area Bin</display_name>
      <description>E.g., '2000-2499'.</description>
      <type>String</type>
      <required>true</required>
      <model_dependent>false</model_dependent>
      <default_value>2000-2499</default_value>
    </argument>
    <argument>
      <name>geometry_unit_cfa</name>
      <display_name>Geometry: Unit Conditioned Floor Area</display_name>
      <description>E.g., '2000' or 'auto'.</description>
      <type>String</type>
      <units>sqft</units>
      <required>true</required>
      <model_dependent>false</model_dependent>
      <default_value>2000</default_value>
    </argument>
    <argument>
      <name>vintage</name>
      <display_name>Building Construction: Vintage</display_name>
      <description>The building vintage, used for informational purposes only.</description>
      <type>String</type>
      <required>false</required>
      <model_dependent>false</model_dependent>
    </argument>
    <argument>
      <name>exterior_finish_r</name>
      <display_name>Building Construction: Exterior Finish R-Value</display_name>
      <description>R-value of the exterior finish.</description>
      <type>Double</type>
      <units>h-ft^2-R/Btu</units>
      <required>true</required>
      <model_dependent>false</model_dependent>
      <default_value>0.6</default_value>
    </argument>
    <argument>
      <name>geometry_unit_level</name>
      <display_name>Geometry: Unit Level</display_name>
      <description>The level of the unit. This is required for apartment units.</description>
      <type>Choice</type>
      <required>false</required>
      <model_dependent>false</model_dependent>
      <choices>
        <choice>
          <value>Bottom</value>
          <display_name>Bottom</display_name>
        </choice>
        <choice>
          <value>Middle</value>
          <display_name>Middle</display_name>
        </choice>
        <choice>
          <value>Top</value>
          <display_name>Top</display_name>
        </choice>
      </choices>
    </argument>
    <argument>
      <name>geometry_unit_horizontal_location</name>
      <display_name>Geometry: Unit Horizontal Location</display_name>
      <description>The horizontal location of the unit when viewing the front of the building. This is required for single-family attached and apartment units.</description>
      <type>Choice</type>
      <required>false</required>
      <model_dependent>false</model_dependent>
      <choices>
        <choice>
          <value>None</value>
          <display_name>None</display_name>
        </choice>
        <choice>
          <value>Left</value>
          <display_name>Left</display_name>
        </choice>
        <choice>
          <value>Middle</value>
          <display_name>Middle</display_name>
        </choice>
        <choice>
          <value>Right</value>
          <display_name>Right</display_name>
        </choice>
      </choices>
    </argument>
    <argument>
      <name>geometry_num_floors_above_grade</name>
      <display_name>Geometry: Number of Floors Above Grade</display_name>
      <description>The number of floors above grade (in the unit if single-family detached or single-family attached, and in the building if apartment unit). Conditioned attics are included.</description>
      <type>Integer</type>
      <units>#</units>
      <required>true</required>
      <model_dependent>false</model_dependent>
      <default_value>2</default_value>
    </argument>
    <argument>
      <name>geometry_corridor_position</name>
      <display_name>Geometry: Corridor Position</display_name>
      <description>The position of the corridor. Only applies to single-family attached and apartment units. Exterior corridors are shaded, but not enclosed. Interior corridors are enclosed and conditioned.</description>
      <type>Choice</type>
      <required>true</required>
      <model_dependent>false</model_dependent>
      <choices>
        <choice>
          <value>Double-Loaded Interior</value>
          <display_name>Double-Loaded Interior</display_name>
        </choice>
        <choice>
          <value>Double Exterior</value>
          <display_name>Double Exterior</display_name>
        </choice>
        <choice>
          <value>Single Exterior (Front)</value>
          <display_name>Single Exterior (Front)</display_name>
        </choice>
        <choice>
          <value>None</value>
          <display_name>None</display_name>
        </choice>
      </choices>
    </argument>
    <argument>
      <name>geometry_corridor_width</name>
      <display_name>Geometry: Corridor Width</display_name>
      <description>The width of the corridor. Only applies to apartment units.</description>
      <type>Double</type>
      <units>ft</units>
      <required>true</required>
      <model_dependent>false</model_dependent>
      <default_value>10</default_value>
    </argument>
    <argument>
      <name>wall_continuous_exterior_r</name>
      <display_name>Wall: Continuous Exterior Insulation Nominal R-value</display_name>
      <description>Nominal R-value for the wall continuous exterior insulation.</description>
      <type>Double</type>
      <units>h-ft^2-R/Btu</units>
      <required>false</required>
      <model_dependent>false</model_dependent>
    </argument>
    <argument>
      <name>wall_area</name>
      <display_name>Wall: Area</display_name>
      <description>Area of the above-grade walls.</description>
      <type>Double</type>
      <units>ft^2</units>
      <required>false</required>
      <model_dependent>false</model_dependent>
    </argument>
    <argument>
      <name>heat_pump_continuous_exterior_r</name>
      <display_name>Heat Pump: Continuous Exterior Insulation Nominal R-value</display_name>
      <description>Nominal R-value for the heat pump continuous exterior insulation.</description>
      <type>Double</type>
      <units>h-ft^2-R/Btu</units>
      <required>false</required>
      <model_dependent>false</model_dependent>
    </argument>
    <argument>
      <name>ceiling_insulation_r</name>
      <display_name>Ceiling: Insulation Nominal R-value</display_name>
      <description>Nominal R-value for the ceiling (attic floor).</description>
      <type>Double</type>
      <units>h-ft^2-R/Btu</units>
      <required>true</required>
      <model_dependent>false</model_dependent>
      <default_value>0</default_value>
    </argument>
    <argument>
      <name>rim_joist_continuous_exterior_r</name>
      <display_name>Rim Joist: Continuous Exterior Insulation Nominal R-value</display_name>
      <description>Nominal R-value for the rim joist continuous exterior insulation. Only applies to basements/crawlspaces.</description>
      <type>Double</type>
      <units>h-ft^2-R/Btu</units>
      <required>true</required>
      <model_dependent>false</model_dependent>
      <default_value>0</default_value>
    </argument>
    <argument>
      <name>rim_joist_continuous_interior_r</name>
      <display_name>Rim Joist: Continuous Interior Insulation Nominal R-value</display_name>
      <description>Nominal R-value for the rim joist continuous interior insulation that runs parallel to floor joists. Only applies to basements/crawlspaces.</description>
      <type>Double</type>
      <units>h-ft^2-R/Btu</units>
      <required>true</required>
      <model_dependent>false</model_dependent>
      <default_value>0</default_value>
    </argument>
    <argument>
      <name>rim_joist_assembly_interior_r</name>
      <display_name>Rim Joist: Interior Assembly R-value</display_name>
      <description>Assembly R-value for the rim joist assembly interior insulation that runs perpendicular to floor joists. Only applies to basements/crawlspaces.</description>
      <type>Double</type>
      <units>h-ft^2-R/Btu</units>
      <required>true</required>
      <model_dependent>false</model_dependent>
      <default_value>0</default_value>
    </argument>
    <argument>
      <name>air_leakage_percent_reduction</name>
      <display_name>Air Leakage: Value Reduction</display_name>
      <description>Reduction (%) on the air exchange rate value.</description>
      <type>Double</type>
      <required>false</required>
      <model_dependent>false</model_dependent>
    </argument>
    <argument>
      <name>misc_plug_loads_other_2_usage_multiplier</name>
      <display_name>Plug Loads: Other Usage Multiplier 2</display_name>
      <description>Additional multiplier on the other energy usage that can reflect, e.g., high/low usage occupants.</description>
      <type>Double</type>
      <required>true</required>
      <model_dependent>false</model_dependent>
      <default_value>1</default_value>
    </argument>
    <argument>
      <name>misc_plug_loads_well_pump_2_usage_multiplier</name>
      <display_name>Plug Loads: Well Pump Usage Multiplier 2</display_name>
      <description>Additional multiplier on the well pump energy usage that can reflect, e.g., high/low usage occupants.</description>
      <type>Double</type>
      <required>true</required>
      <model_dependent>false</model_dependent>
      <default_value>0</default_value>
    </argument>
    <argument>
      <name>misc_plug_loads_vehicle_2_usage_multiplier</name>
      <display_name>Plug Loads: Vehicle Usage Multiplier 2</display_name>
      <description>Additional multiplier on the electric vehicle energy usage that can reflect, e.g., high/low usage occupants.</description>
      <type>Double</type>
      <required>true</required>
      <model_dependent>false</model_dependent>
      <default_value>0</default_value>
    </argument>
    <argument>
      <name>hvac_control_heating_weekday_setpoint_temp</name>
      <display_name>Heating Setpoint: Weekday Temperature</display_name>
      <description>Specify the weekday heating setpoint temperature.</description>
      <type>Double</type>
      <units>deg-F</units>
      <required>true</required>
      <model_dependent>false</model_dependent>
      <default_value>71</default_value>
    </argument>
    <argument>
      <name>hvac_control_heating_weekend_setpoint_temp</name>
      <display_name>Heating Setpoint: Weekend Temperature</display_name>
      <description>Specify the weekend heating setpoint temperature.</description>
      <type>Double</type>
      <units>deg-F</units>
      <required>true</required>
      <model_dependent>false</model_dependent>
      <default_value>71</default_value>
    </argument>
    <argument>
      <name>hvac_control_heating_weekday_setpoint_offset_magnitude</name>
      <display_name>Heating Setpoint: Weekday Offset Magnitude</display_name>
      <description>Specify the weekday heating offset magnitude.</description>
      <type>Double</type>
      <units>deg-F</units>
      <required>true</required>
      <model_dependent>false</model_dependent>
      <default_value>0</default_value>
    </argument>
    <argument>
      <name>hvac_control_heating_weekend_setpoint_offset_magnitude</name>
      <display_name>Heating Setpoint: Weekend Offset Magnitude</display_name>
      <description>Specify the weekend heating offset magnitude.</description>
      <type>Double</type>
      <units>deg-F</units>
      <required>true</required>
      <model_dependent>false</model_dependent>
      <default_value>0</default_value>
    </argument>
    <argument>
      <name>hvac_control_heating_weekday_setpoint_schedule</name>
      <display_name>Heating Setpoint: Weekday Schedule</display_name>
      <description>Specify the 24-hour comma-separated weekday heating schedule of 0s and 1s.</description>
      <type>String</type>
      <required>true</required>
      <model_dependent>false</model_dependent>
      <default_value>0, 0, 0, 0, 0, 0, 0, 0, 0, 0, 0, 0, 0, 0, 0, 0, 0, 0, 0, 0, 0, 0, 0, 0</default_value>
    </argument>
    <argument>
      <name>hvac_control_heating_weekend_setpoint_schedule</name>
      <display_name>Heating Setpoint: Weekend Schedule</display_name>
      <description>Specify the 24-hour comma-separated weekend heating schedule of 0s and 1s.</description>
      <type>String</type>
      <required>true</required>
      <model_dependent>false</model_dependent>
      <default_value>0, 0, 0, 0, 0, 0, 0, 0, 0, 0, 0, 0, 0, 0, 0, 0, 0, 0, 0, 0, 0, 0, 0, 0</default_value>
    </argument>
    <argument>
      <name>use_auto_heating_season</name>
      <display_name>Use Auto Heating Season</display_name>
      <description>Specifies whether to automatically define the heating season based on the weather file.</description>
      <type>Boolean</type>
      <required>true</required>
      <model_dependent>false</model_dependent>
      <default_value>false</default_value>
      <choices>
        <choice>
          <value>true</value>
          <display_name>true</display_name>
        </choice>
        <choice>
          <value>false</value>
          <display_name>false</display_name>
        </choice>
      </choices>
    </argument>
    <argument>
      <name>hvac_control_cooling_weekday_setpoint_temp</name>
      <display_name>Cooling Setpoint: Weekday Temperature</display_name>
      <description>Specify the weekday cooling setpoint temperature.</description>
      <type>Double</type>
      <units>deg-F</units>
      <required>true</required>
      <model_dependent>false</model_dependent>
      <default_value>76</default_value>
    </argument>
    <argument>
      <name>hvac_control_cooling_weekend_setpoint_temp</name>
      <display_name>Cooling Setpoint: Weekend Temperature</display_name>
      <description>Specify the weekend cooling setpoint temperature.</description>
      <type>Double</type>
      <units>deg-F</units>
      <required>true</required>
      <model_dependent>false</model_dependent>
      <default_value>76</default_value>
    </argument>
    <argument>
      <name>hvac_control_cooling_weekday_setpoint_offset_magnitude</name>
      <display_name>Cooling Setpoint: Weekday Offset Magnitude</display_name>
      <description>Specify the weekday cooling offset magnitude.</description>
      <type>Double</type>
      <units>deg-F</units>
      <required>true</required>
      <model_dependent>false</model_dependent>
      <default_value>0</default_value>
    </argument>
    <argument>
      <name>hvac_control_cooling_weekend_setpoint_offset_magnitude</name>
      <display_name>Cooling Setpoint: Weekend Offset Magnitude</display_name>
      <description>Specify the weekend cooling offset magnitude.</description>
      <type>Double</type>
      <units>deg-F</units>
      <required>true</required>
      <model_dependent>false</model_dependent>
      <default_value>0</default_value>
    </argument>
    <argument>
      <name>hvac_control_cooling_weekday_setpoint_schedule</name>
      <display_name>Cooling Setpoint: Weekday Schedule</display_name>
      <description>Specify the 24-hour comma-separated weekday cooling schedule of 0s and 1s.</description>
      <type>String</type>
      <required>true</required>
      <model_dependent>false</model_dependent>
      <default_value>0, 0, 0, 0, 0, 0, 0, 0, 0, 0, 0, 0, 0, 0, 0, 0, 0, 0, 0, 0, 0, 0, 0, 0</default_value>
    </argument>
    <argument>
      <name>hvac_control_cooling_weekend_setpoint_schedule</name>
      <display_name>Cooling Setpoint: Weekend Schedule</display_name>
      <description>Specify the 24-hour comma-separated weekend cooling schedule of 0s and 1s.</description>
      <type>String</type>
      <required>true</required>
      <model_dependent>false</model_dependent>
      <default_value>0, 0, 0, 0, 0, 0, 0, 0, 0, 0, 0, 0, 0, 0, 0, 0, 0, 0, 0, 0, 0, 0, 0, 0</default_value>
    </argument>
    <argument>
      <name>use_auto_cooling_season</name>
      <display_name>Use Auto Cooling Season</display_name>
      <description>Specifies whether to automatically define the cooling season based on the weather file.</description>
      <type>Boolean</type>
      <required>true</required>
      <model_dependent>false</model_dependent>
      <default_value>false</default_value>
      <choices>
        <choice>
          <value>true</value>
          <display_name>true</display_name>
        </choice>
        <choice>
          <value>false</value>
          <display_name>false</display_name>
        </choice>
      </choices>
    </argument>
    <argument>
      <name>heating_system_has_flue_or_chimney</name>
      <display_name>Heating System: Has Flue or Chimney</display_name>
      <description>Whether the heating system has a flue or chimney.</description>
      <type>String</type>
      <required>true</required>
      <model_dependent>false</model_dependent>
      <default_value>auto</default_value>
    </argument>
    <argument>
      <name>heating_system_2_has_flue_or_chimney</name>
      <display_name>Heating System 2: Has Flue or Chimney</display_name>
      <description>Whether the second heating system has a flue or chimney.</description>
      <type>String</type>
      <required>true</required>
      <model_dependent>false</model_dependent>
      <default_value>auto</default_value>
    </argument>
    <argument>
      <name>water_heater_has_flue_or_chimney</name>
      <display_name>Water Heater: Has Flue or Chimney</display_name>
      <description>Whether the water heater has a flue or chimney.</description>
      <type>String</type>
      <required>true</required>
      <model_dependent>false</model_dependent>
      <default_value>auto</default_value>
    </argument>
    <argument>
      <name>heating_system_rated_cfm_per_ton</name>
      <display_name>Heating System: Rated CFM Per Ton</display_name>
      <type>Double</type>
      <units>cfm/ton</units>
      <required>false</required>
      <model_dependent>false</model_dependent>
    </argument>
    <argument>
      <name>heating_system_actual_cfm_per_ton</name>
      <display_name>Heating System: Actual CFM Per Ton</display_name>
      <type>Double</type>
      <units>cfm/ton</units>
      <required>false</required>
      <model_dependent>false</model_dependent>
    </argument>
    <argument>
      <name>cooling_system_rated_cfm_per_ton</name>
      <display_name>Cooling System: Rated CFM Per Ton</display_name>
      <type>Double</type>
      <units>cfm/ton</units>
      <required>false</required>
      <model_dependent>false</model_dependent>
    </argument>
    <argument>
      <name>cooling_system_actual_cfm_per_ton</name>
      <display_name>Cooling System: Actual CFM Per Ton</display_name>
      <type>Double</type>
      <units>cfm/ton</units>
      <required>false</required>
      <model_dependent>false</model_dependent>
    </argument>
    <argument>
      <name>cooling_system_frac_manufacturer_charge</name>
      <display_name>Cooling System: Fraction of Manufacturer Recommended Charge</display_name>
      <type>Double</type>
      <units>Frac</units>
      <required>false</required>
      <model_dependent>false</model_dependent>
    </argument>
    <argument>
      <name>heat_pump_rated_cfm_per_ton</name>
      <display_name>Heat Pump: Rated CFM Per Ton</display_name>
      <type>Double</type>
      <units>cfm/ton</units>
      <required>false</required>
      <model_dependent>false</model_dependent>
    </argument>
    <argument>
      <name>heat_pump_actual_cfm_per_ton</name>
      <display_name>Heat Pump: Actual CFM Per Ton</display_name>
      <type>Double</type>
      <units>cfm/ton</units>
      <required>false</required>
      <model_dependent>false</model_dependent>
    </argument>
    <argument>
      <name>heat_pump_frac_manufacturer_charge</name>
      <display_name>Heat Pump: Fraction of Manufacturer Recommended Charge</display_name>
      <type>Double</type>
      <units>Frac</units>
      <required>false</required>
      <model_dependent>false</model_dependent>
    </argument>
  </arguments>
  <outputs />
  <provenances />
  <tags>
    <tag>Whole Building.Space Types</tag>
  </tags>
  <attributes>
    <attribute>
      <name>Measure Type</name>
      <value>ModelMeasure</value>
      <datatype>string</datatype>
    </attribute>
  </attributes>
  <files>
    <file>
      <filename>constants.rb</filename>
      <filetype>rb</filetype>
      <usage_type>resource</usage_type>
<<<<<<< HEAD
      <checksum>2C0658DC</checksum>
=======
      <checksum>17E0AC8D</checksum>
>>>>>>> 3c138f63
    </file>
    <file>
      <version>
        <software_program>OpenStudio</software_program>
        <identifier>2.9.0</identifier>
        <min_compatible>2.9.0</min_compatible>
      </version>
      <filename>measure.rb</filename>
      <filetype>rb</filetype>
      <usage_type>script</usage_type>
<<<<<<< HEAD
      <checksum>75545B59</checksum>
=======
      <checksum>4154C4EF</checksum>
>>>>>>> 3c138f63
    </file>
  </files>
</measure><|MERGE_RESOLUTION|>--- conflicted
+++ resolved
@@ -3,13 +3,8 @@
   <schema_version>3.0</schema_version>
   <name>res_stock_arguments</name>
   <uid>c984bb9e-4ac4-4930-a399-9d23f8f6936a</uid>
-<<<<<<< HEAD
-  <version_id>3d7d4438-5d6f-4dca-b8da-198ca5e1c67a</version_id>
-  <version_modified>20220510T204123Z</version_modified>
-=======
   <version_id>758cb420-e5bc-4865-81c9-7a117e03723a</version_id>
   <version_modified>20220510T203147Z</version_modified>
->>>>>>> 3c138f63
   <xml_checksum>2C38F48B</xml_checksum>
   <class_name>ResStockArguments</class_name>
   <display_name>ResStock Arguments</display_name>
@@ -6418,11 +6413,7 @@
       <filename>constants.rb</filename>
       <filetype>rb</filetype>
       <usage_type>resource</usage_type>
-<<<<<<< HEAD
-      <checksum>2C0658DC</checksum>
-=======
       <checksum>17E0AC8D</checksum>
->>>>>>> 3c138f63
     </file>
     <file>
       <version>
@@ -6433,11 +6424,7 @@
       <filename>measure.rb</filename>
       <filetype>rb</filetype>
       <usage_type>script</usage_type>
-<<<<<<< HEAD
-      <checksum>75545B59</checksum>
-=======
       <checksum>4154C4EF</checksum>
->>>>>>> 3c138f63
     </file>
   </files>
 </measure>