<?xml version="1.0"?>
<measure>
  <schema_version>3.1</schema_version>
  <name>res_stock_arguments</name>
  <uid>c984bb9e-4ac4-4930-a399-9d23f8f6936a</uid>
<<<<<<< HEAD
  <version_id>ab70fd3b-1d54-438c-a60a-3d78ebdfb705</version_id>
  <version_modified>2024-07-23T15:25:29Z</version_modified>
=======
  <version_id>13eb1e73-e190-422f-b871-d681c4629b43</version_id>
  <version_modified>2024-07-19T23:49:15Z</version_modified>
>>>>>>> cb335817
  <xml_checksum>2C38F48B</xml_checksum>
  <class_name>ResStockArguments</class_name>
  <display_name>ResStock Arguments</display_name>
  <description>Measure that pre-processes the arguments passed to the BuildResidentialHPXML and BuildResidentialScheduleFile measures.</description>
  <modeler_description>Passes in all arguments from the options lookup, processes them, and then registers values to the runner to be used by other measures.</modeler_description>
  <arguments>
    <argument>
      <name>schedules_vacancy_periods</name>
      <display_name>Schedules: Vacancy Periods</display_name>
      <description>Specifies the vacancy periods. Enter a date like "Dec 15 - Jan 15". Optionally, can enter hour of the day like "Dec 15 2 - Jan 15 20" (start hour can be 0 through 23 and end hour can be 1 through 24). If multiple periods, use a comma-separated list.</description>
      <type>String</type>
      <units></units>
      <required>false</required>
      <model_dependent>false</model_dependent>
    </argument>
    <argument>
      <name>schedules_power_outage_periods</name>
      <display_name>Schedules: Power Outage Periods</display_name>
      <description>Specifies the power outage periods. Enter a date like "Dec 15 - Jan 15". Optionally, can enter hour of the day like "Dec 15 2 - Jan 15 20" (start hour can be 0 through 23 and end hour can be 1 through 24). If multiple periods, use a comma-separated list.</description>
      <type>String</type>
      <units></units>
      <required>false</required>
      <model_dependent>false</model_dependent>
    </argument>
    <argument>
      <name>schedules_power_outage_periods_window_natvent_availability</name>
      <display_name>Schedules: Power Outage Periods Window Natural Ventilation Availability</display_name>
      <description>The availability of the natural ventilation schedule during the power outage periods. Valid choices are 'regular schedule', 'always available', 'always unavailable'. If multiple periods, use a comma-separated list.</description>
      <type>String</type>
      <units></units>
      <required>false</required>
      <model_dependent>false</model_dependent>
    </argument>
    <argument>
      <name>simulation_control_daylight_saving_enabled</name>
      <display_name>Simulation Control: Daylight Saving Enabled</display_name>
      <description>Whether to use daylight saving. If not provided, the OS-HPXML default (see &lt;a href='https://openstudio-hpxml.readthedocs.io/en/v1.8.1/workflow_inputs.html#hpxml-building-site'&gt;HPXML Building Site&lt;/a&gt;) is used.</description>
      <type>Choice</type>
      <units></units>
      <required>false</required>
      <model_dependent>false</model_dependent>
      <choices>
        <choice>
          <value>auto</value>
          <display_name>auto</display_name>
        </choice>
        <choice>
          <value>true</value>
          <display_name>true</display_name>
        </choice>
        <choice>
          <value>false</value>
          <display_name>false</display_name>
        </choice>
      </choices>
    </argument>
    <argument>
      <name>site_type</name>
      <display_name>Site: Type</display_name>
      <description>The type of site. If not provided, the OS-HPXML default (see &lt;a href='https://openstudio-hpxml.readthedocs.io/en/v1.8.1/workflow_inputs.html#hpxml-site'&gt;HPXML Site&lt;/a&gt;) is used.</description>
      <type>Choice</type>
      <units></units>
      <required>false</required>
      <model_dependent>false</model_dependent>
      <choices>
        <choice>
          <value>auto</value>
          <display_name>auto</display_name>
        </choice>
        <choice>
          <value>suburban</value>
          <display_name>suburban</display_name>
        </choice>
        <choice>
          <value>urban</value>
          <display_name>urban</display_name>
        </choice>
        <choice>
          <value>rural</value>
          <display_name>rural</display_name>
        </choice>
      </choices>
    </argument>
    <argument>
      <name>site_shielding_of_home</name>
      <display_name>Site: Shielding of Home</display_name>
      <description>Presence of nearby buildings, trees, obstructions for infiltration model. If not provided, the OS-HPXML default (see &lt;a href='https://openstudio-hpxml.readthedocs.io/en/v1.8.1/workflow_inputs.html#hpxml-site'&gt;HPXML Site&lt;/a&gt;) is used.</description>
      <type>Choice</type>
      <units></units>
      <required>false</required>
      <model_dependent>false</model_dependent>
      <choices>
        <choice>
          <value>auto</value>
          <display_name>auto</display_name>
        </choice>
        <choice>
          <value>exposed</value>
          <display_name>exposed</display_name>
        </choice>
        <choice>
          <value>normal</value>
          <display_name>normal</display_name>
        </choice>
        <choice>
          <value>well-shielded</value>
          <display_name>well-shielded</display_name>
        </choice>
      </choices>
    </argument>
    <argument>
      <name>site_soil_and_moisture_type</name>
      <display_name>Site: Soil and Moisture Type</display_name>
      <description>Type of soil and moisture. This is used to inform ground conductivity and diffusivity. If not provided, the OS-HPXML default (see &lt;a href='https://openstudio-hpxml.readthedocs.io/en/v1.8.1/workflow_inputs.html#hpxml-site'&gt;HPXML Site&lt;/a&gt;) is used.</description>
      <type>Choice</type>
      <units></units>
      <required>false</required>
      <model_dependent>false</model_dependent>
      <choices>
        <choice>
          <value>auto</value>
          <display_name>auto</display_name>
        </choice>
        <choice>
          <value>clay, dry</value>
          <display_name>clay, dry</display_name>
        </choice>
        <choice>
          <value>clay, mixed</value>
          <display_name>clay, mixed</display_name>
        </choice>
        <choice>
          <value>clay, wet</value>
          <display_name>clay, wet</display_name>
        </choice>
        <choice>
          <value>gravel, dry</value>
          <display_name>gravel, dry</display_name>
        </choice>
        <choice>
          <value>gravel, mixed</value>
          <display_name>gravel, mixed</display_name>
        </choice>
        <choice>
          <value>gravel, wet</value>
          <display_name>gravel, wet</display_name>
        </choice>
        <choice>
          <value>loam, dry</value>
          <display_name>loam, dry</display_name>
        </choice>
        <choice>
          <value>loam, mixed</value>
          <display_name>loam, mixed</display_name>
        </choice>
        <choice>
          <value>loam, wet</value>
          <display_name>loam, wet</display_name>
        </choice>
        <choice>
          <value>sand, dry</value>
          <display_name>sand, dry</display_name>
        </choice>
        <choice>
          <value>sand, mixed</value>
          <display_name>sand, mixed</display_name>
        </choice>
        <choice>
          <value>sand, wet</value>
          <display_name>sand, wet</display_name>
        </choice>
        <choice>
          <value>silt, dry</value>
          <display_name>silt, dry</display_name>
        </choice>
        <choice>
          <value>silt, mixed</value>
          <display_name>silt, mixed</display_name>
        </choice>
        <choice>
          <value>silt, wet</value>
          <display_name>silt, wet</display_name>
        </choice>
        <choice>
          <value>unknown, dry</value>
          <display_name>unknown, dry</display_name>
        </choice>
        <choice>
          <value>unknown, mixed</value>
          <display_name>unknown, mixed</display_name>
        </choice>
        <choice>
          <value>unknown, wet</value>
          <display_name>unknown, wet</display_name>
        </choice>
      </choices>
    </argument>
    <argument>
      <name>site_ground_conductivity</name>
      <display_name>Site: Ground Conductivity</display_name>
      <description>Conductivity of the ground soil. If provided, overrides the previous site and moisture type input.</description>
      <type>String</type>
      <units>Btu/hr-ft-F</units>
      <required>false</required>
      <model_dependent>false</model_dependent>
    </argument>
    <argument>
      <name>site_ground_diffusivity</name>
      <display_name>Site: Ground Diffusivity</display_name>
      <description>Diffusivity of the ground soil. If provided, overrides the previous site and moisture type input.</description>
      <type>String</type>
      <units>ft^2/hr</units>
      <required>false</required>
      <model_dependent>false</model_dependent>
    </argument>
    <argument>
      <name>site_iecc_zone</name>
      <display_name>Site: IECC Zone</display_name>
      <description>IECC zone of the home address.</description>
      <type>Choice</type>
      <units></units>
      <required>false</required>
      <model_dependent>false</model_dependent>
      <choices>
        <choice>
          <value>auto</value>
          <display_name>auto</display_name>
        </choice>
        <choice>
          <value>1A</value>
          <display_name>1A</display_name>
        </choice>
        <choice>
          <value>1B</value>
          <display_name>1B</display_name>
        </choice>
        <choice>
          <value>1C</value>
          <display_name>1C</display_name>
        </choice>
        <choice>
          <value>2A</value>
          <display_name>2A</display_name>
        </choice>
        <choice>
          <value>2B</value>
          <display_name>2B</display_name>
        </choice>
        <choice>
          <value>2C</value>
          <display_name>2C</display_name>
        </choice>
        <choice>
          <value>3A</value>
          <display_name>3A</display_name>
        </choice>
        <choice>
          <value>3B</value>
          <display_name>3B</display_name>
        </choice>
        <choice>
          <value>3C</value>
          <display_name>3C</display_name>
        </choice>
        <choice>
          <value>4A</value>
          <display_name>4A</display_name>
        </choice>
        <choice>
          <value>4B</value>
          <display_name>4B</display_name>
        </choice>
        <choice>
          <value>4C</value>
          <display_name>4C</display_name>
        </choice>
        <choice>
          <value>5A</value>
          <display_name>5A</display_name>
        </choice>
        <choice>
          <value>5B</value>
          <display_name>5B</display_name>
        </choice>
        <choice>
          <value>5C</value>
          <display_name>5C</display_name>
        </choice>
        <choice>
          <value>6A</value>
          <display_name>6A</display_name>
        </choice>
        <choice>
          <value>6B</value>
          <display_name>6B</display_name>
        </choice>
        <choice>
          <value>6C</value>
          <display_name>6C</display_name>
        </choice>
        <choice>
          <value>7</value>
          <display_name>7</display_name>
        </choice>
        <choice>
          <value>8</value>
          <display_name>8</display_name>
        </choice>
      </choices>
    </argument>
    <argument>
      <name>site_city</name>
      <display_name>Site: City</display_name>
      <description>City/municipality of the home address.</description>
      <type>String</type>
      <units></units>
      <required>false</required>
      <model_dependent>false</model_dependent>
    </argument>
    <argument>
      <name>site_state_code</name>
      <display_name>Site: State Code</display_name>
      <description>State code of the home address. If not provided, the OS-HPXML default (see &lt;a href='https://openstudio-hpxml.readthedocs.io/en/v1.8.1/workflow_inputs.html#hpxml-site'&gt;HPXML Site&lt;/a&gt;) is used.</description>
      <type>Choice</type>
      <units></units>
      <required>false</required>
      <model_dependent>false</model_dependent>
      <choices>
        <choice>
          <value>auto</value>
          <display_name>auto</display_name>
        </choice>
        <choice>
          <value>AK</value>
          <display_name>AK</display_name>
        </choice>
        <choice>
          <value>AL</value>
          <display_name>AL</display_name>
        </choice>
        <choice>
          <value>AR</value>
          <display_name>AR</display_name>
        </choice>
        <choice>
          <value>AZ</value>
          <display_name>AZ</display_name>
        </choice>
        <choice>
          <value>CA</value>
          <display_name>CA</display_name>
        </choice>
        <choice>
          <value>CO</value>
          <display_name>CO</display_name>
        </choice>
        <choice>
          <value>CT</value>
          <display_name>CT</display_name>
        </choice>
        <choice>
          <value>DC</value>
          <display_name>DC</display_name>
        </choice>
        <choice>
          <value>DE</value>
          <display_name>DE</display_name>
        </choice>
        <choice>
          <value>FL</value>
          <display_name>FL</display_name>
        </choice>
        <choice>
          <value>GA</value>
          <display_name>GA</display_name>
        </choice>
        <choice>
          <value>HI</value>
          <display_name>HI</display_name>
        </choice>
        <choice>
          <value>IA</value>
          <display_name>IA</display_name>
        </choice>
        <choice>
          <value>ID</value>
          <display_name>ID</display_name>
        </choice>
        <choice>
          <value>IL</value>
          <display_name>IL</display_name>
        </choice>
        <choice>
          <value>IN</value>
          <display_name>IN</display_name>
        </choice>
        <choice>
          <value>KS</value>
          <display_name>KS</display_name>
        </choice>
        <choice>
          <value>KY</value>
          <display_name>KY</display_name>
        </choice>
        <choice>
          <value>LA</value>
          <display_name>LA</display_name>
        </choice>
        <choice>
          <value>MA</value>
          <display_name>MA</display_name>
        </choice>
        <choice>
          <value>MD</value>
          <display_name>MD</display_name>
        </choice>
        <choice>
          <value>ME</value>
          <display_name>ME</display_name>
        </choice>
        <choice>
          <value>MI</value>
          <display_name>MI</display_name>
        </choice>
        <choice>
          <value>MN</value>
          <display_name>MN</display_name>
        </choice>
        <choice>
          <value>MO</value>
          <display_name>MO</display_name>
        </choice>
        <choice>
          <value>MS</value>
          <display_name>MS</display_name>
        </choice>
        <choice>
          <value>MT</value>
          <display_name>MT</display_name>
        </choice>
        <choice>
          <value>NC</value>
          <display_name>NC</display_name>
        </choice>
        <choice>
          <value>ND</value>
          <display_name>ND</display_name>
        </choice>
        <choice>
          <value>NE</value>
          <display_name>NE</display_name>
        </choice>
        <choice>
          <value>NH</value>
          <display_name>NH</display_name>
        </choice>
        <choice>
          <value>NJ</value>
          <display_name>NJ</display_name>
        </choice>
        <choice>
          <value>NM</value>
          <display_name>NM</display_name>
        </choice>
        <choice>
          <value>NV</value>
          <display_name>NV</display_name>
        </choice>
        <choice>
          <value>NY</value>
          <display_name>NY</display_name>
        </choice>
        <choice>
          <value>OH</value>
          <display_name>OH</display_name>
        </choice>
        <choice>
          <value>OK</value>
          <display_name>OK</display_name>
        </choice>
        <choice>
          <value>OR</value>
          <display_name>OR</display_name>
        </choice>
        <choice>
          <value>PA</value>
          <display_name>PA</display_name>
        </choice>
        <choice>
          <value>RI</value>
          <display_name>RI</display_name>
        </choice>
        <choice>
          <value>SC</value>
          <display_name>SC</display_name>
        </choice>
        <choice>
          <value>SD</value>
          <display_name>SD</display_name>
        </choice>
        <choice>
          <value>TN</value>
          <display_name>TN</display_name>
        </choice>
        <choice>
          <value>TX</value>
          <display_name>TX</display_name>
        </choice>
        <choice>
          <value>UT</value>
          <display_name>UT</display_name>
        </choice>
        <choice>
          <value>VA</value>
          <display_name>VA</display_name>
        </choice>
        <choice>
          <value>VT</value>
          <display_name>VT</display_name>
        </choice>
        <choice>
          <value>WA</value>
          <display_name>WA</display_name>
        </choice>
        <choice>
          <value>WI</value>
          <display_name>WI</display_name>
        </choice>
        <choice>
          <value>WV</value>
          <display_name>WV</display_name>
        </choice>
        <choice>
          <value>WY</value>
          <display_name>WY</display_name>
        </choice>
      </choices>
    </argument>
    <argument>
      <name>site_zip_code</name>
      <display_name>Site: Zip Code</display_name>
      <description>Zip code of the home address.</description>
      <type>String</type>
      <units></units>
      <required>false</required>
      <model_dependent>false</model_dependent>
    </argument>
    <argument>
      <name>site_time_zone_utc_offset</name>
      <display_name>Site: Time Zone UTC Offset</display_name>
      <description>Time zone UTC offset of the home address. Must be between -12 and 14. If not provided, the OS-HPXML default (see &lt;a href='https://openstudio-hpxml.readthedocs.io/en/v1.8.1/workflow_inputs.html#hpxml-site'&gt;HPXML Site&lt;/a&gt;) is used.</description>
      <type>String</type>
      <units>hr</units>
      <required>false</required>
      <model_dependent>false</model_dependent>
    </argument>
    <argument>
      <name>site_elevation</name>
      <display_name>Site: Elevation</display_name>
      <description>Elevation of the home address. If not provided, the OS-HPXML default (see &lt;a href='https://openstudio-hpxml.readthedocs.io/en/v1.8.1/workflow_inputs.html#hpxml-site'&gt;HPXML Site&lt;/a&gt;) is used.</description>
      <type>String</type>
      <units>ft</units>
      <required>false</required>
      <model_dependent>false</model_dependent>
    </argument>
    <argument>
      <name>site_latitude</name>
      <display_name>Site: Latitude</display_name>
      <description>Latitude of the home address. Must be between -90 and 90. Use negative values for southern hemisphere. If not provided, the OS-HPXML default (see &lt;a href='https://openstudio-hpxml.readthedocs.io/en/v1.8.1/workflow_inputs.html#hpxml-site'&gt;HPXML Site&lt;/a&gt;) is used.</description>
      <type>String</type>
      <units>deg</units>
      <required>false</required>
      <model_dependent>false</model_dependent>
    </argument>
    <argument>
      <name>site_longitude</name>
      <display_name>Site: Longitude</display_name>
      <description>Longitude of the home address. Must be between -180 and 180. Use negative values for the western hemisphere. If not provided, the OS-HPXML default (see &lt;a href='https://openstudio-hpxml.readthedocs.io/en/v1.8.1/workflow_inputs.html#hpxml-site'&gt;HPXML Site&lt;/a&gt;) is used.</description>
      <type>String</type>
      <units>deg</units>
      <required>false</required>
      <model_dependent>false</model_dependent>
    </argument>
    <argument>
      <name>weather_station_epw_filepath</name>
      <display_name>Weather Station: EnergyPlus Weather (EPW) Filepath</display_name>
      <description>Path of the EPW file.</description>
      <type>String</type>
      <required>true</required>
      <model_dependent>false</model_dependent>
      <default_value>USA_CO_Denver.Intl.AP.725650_TMY3.epw</default_value>
    </argument>
    <argument>
      <name>year_built</name>
      <display_name>Building Construction: Year Built</display_name>
      <description>The year the building was built.</description>
      <type>String</type>
      <units></units>
      <required>false</required>
      <model_dependent>false</model_dependent>
    </argument>
    <argument>
      <name>geometry_unit_type</name>
      <display_name>Geometry: Unit Type</display_name>
      <description>The type of dwelling unit. Use single-family attached for a dwelling unit with 1 or more stories, attached units to one or both sides, and no units above/below. Use apartment unit for a dwelling unit with 1 story, attached units to one, two, or three sides, and units above and/or below.</description>
      <type>Choice</type>
      <required>true</required>
      <model_dependent>false</model_dependent>
      <default_value>single-family detached</default_value>
      <choices>
        <choice>
          <value>single-family detached</value>
          <display_name>single-family detached</display_name>
        </choice>
        <choice>
          <value>single-family attached</value>
          <display_name>single-family attached</display_name>
        </choice>
        <choice>
          <value>apartment unit</value>
          <display_name>apartment unit</display_name>
        </choice>
        <choice>
          <value>manufactured home</value>
          <display_name>manufactured home</display_name>
        </choice>
      </choices>
    </argument>
    <argument>
      <name>geometry_unit_aspect_ratio</name>
      <display_name>Geometry: Unit Aspect Ratio</display_name>
      <description>The ratio of front/back wall length to left/right wall length for the unit, excluding any protruding garage wall area.</description>
      <type>Double</type>
      <units>Frac</units>
      <required>true</required>
      <model_dependent>false</model_dependent>
      <default_value>2</default_value>
    </argument>
    <argument>
      <name>geometry_unit_orientation</name>
      <display_name>Geometry: Unit Orientation</display_name>
      <description>The unit's orientation is measured clockwise from north (e.g., North=0, East=90, South=180, West=270).</description>
      <type>Double</type>
      <units>degrees</units>
      <required>true</required>
      <model_dependent>false</model_dependent>
      <default_value>180</default_value>
    </argument>
    <argument>
      <name>geometry_unit_num_bedrooms</name>
      <display_name>Geometry: Unit Number of Bedrooms</display_name>
      <description>The number of bedrooms in the unit.</description>
      <type>Integer</type>
      <units>#</units>
      <required>true</required>
      <model_dependent>false</model_dependent>
      <default_value>3</default_value>
    </argument>
    <argument>
      <name>geometry_unit_num_bathrooms</name>
      <display_name>Geometry: Unit Number of Bathrooms</display_name>
      <description>The number of bathrooms in the unit. If not provided, the OS-HPXML default (see &lt;a href='https://openstudio-hpxml.readthedocs.io/en/v1.8.1/workflow_inputs.html#hpxml-building-construction'&gt;HPXML Building Construction&lt;/a&gt;) is used.</description>
      <type>String</type>
      <units>#</units>
      <required>false</required>
      <model_dependent>false</model_dependent>
    </argument>
    <argument>
      <name>geometry_unit_num_occupants</name>
      <display_name>Geometry: Unit Number of Occupants</display_name>
      <description>The number of occupants in the unit. If not provided, an *asset* calculation is performed assuming standard occupancy, in which various end use defaults (e.g., plug loads, appliances, and hot water usage) are calculated based on Number of Bedrooms and Conditioned Floor Area per ANSI/RESNET/ICC 301-2019. If provided, an *operational* calculation is instead performed in which the end use defaults are adjusted using the relationship between Number of Bedrooms and Number of Occupants from RECS 2015.</description>
      <type>String</type>
      <units>#</units>
      <required>false</required>
      <model_dependent>false</model_dependent>
    </argument>
    <argument>
      <name>geometry_building_num_units</name>
      <display_name>Geometry: Building Number of Units</display_name>
      <description>The number of units in the building. Required for single-family attached and apartment units.</description>
      <type>String</type>
      <units>#</units>
      <required>false</required>
      <model_dependent>false</model_dependent>
    </argument>
    <argument>
      <name>geometry_average_ceiling_height</name>
      <display_name>Geometry: Average Ceiling Height</display_name>
      <description>Average distance from the floor to the ceiling.</description>
      <type>Double</type>
      <units>ft</units>
      <required>true</required>
      <model_dependent>false</model_dependent>
      <default_value>8</default_value>
    </argument>
    <argument>
      <name>geometry_garage_width</name>
      <display_name>Geometry: Garage Width</display_name>
      <description>The width of the garage. Enter zero for no garage. Only applies to single-family detached units.</description>
      <type>Double</type>
      <units>ft</units>
      <required>true</required>
      <model_dependent>false</model_dependent>
      <default_value>0</default_value>
    </argument>
    <argument>
      <name>geometry_garage_depth</name>
      <display_name>Geometry: Garage Depth</display_name>
      <description>The depth of the garage. Only applies to single-family detached units.</description>
      <type>Double</type>
      <units>ft</units>
      <required>true</required>
      <model_dependent>false</model_dependent>
      <default_value>20</default_value>
    </argument>
    <argument>
      <name>geometry_garage_protrusion</name>
      <display_name>Geometry: Garage Protrusion</display_name>
      <description>The fraction of the garage that is protruding from the conditioned space. Only applies to single-family detached units.</description>
      <type>Double</type>
      <units>Frac</units>
      <required>true</required>
      <model_dependent>false</model_dependent>
      <default_value>0</default_value>
    </argument>
    <argument>
      <name>geometry_garage_position</name>
      <display_name>Geometry: Garage Position</display_name>
      <description>The position of the garage. Only applies to single-family detached units.</description>
      <type>Choice</type>
      <required>true</required>
      <model_dependent>false</model_dependent>
      <default_value>Right</default_value>
      <choices>
        <choice>
          <value>Right</value>
          <display_name>Right</display_name>
        </choice>
        <choice>
          <value>Left</value>
          <display_name>Left</display_name>
        </choice>
      </choices>
    </argument>
    <argument>
      <name>geometry_foundation_type</name>
      <display_name>Geometry: Foundation Type</display_name>
      <description>The foundation type of the building. Foundation types ConditionedBasement and ConditionedCrawlspace are not allowed for apartment units.</description>
      <type>Choice</type>
      <required>true</required>
      <model_dependent>false</model_dependent>
      <default_value>SlabOnGrade</default_value>
      <choices>
        <choice>
          <value>SlabOnGrade</value>
          <display_name>SlabOnGrade</display_name>
        </choice>
        <choice>
          <value>VentedCrawlspace</value>
          <display_name>VentedCrawlspace</display_name>
        </choice>
        <choice>
          <value>UnventedCrawlspace</value>
          <display_name>UnventedCrawlspace</display_name>
        </choice>
        <choice>
          <value>ConditionedCrawlspace</value>
          <display_name>ConditionedCrawlspace</display_name>
        </choice>
        <choice>
          <value>UnconditionedBasement</value>
          <display_name>UnconditionedBasement</display_name>
        </choice>
        <choice>
          <value>ConditionedBasement</value>
          <display_name>ConditionedBasement</display_name>
        </choice>
        <choice>
          <value>Ambient</value>
          <display_name>Ambient</display_name>
        </choice>
        <choice>
          <value>AboveApartment</value>
          <display_name>AboveApartment</display_name>
        </choice>
        <choice>
          <value>BellyAndWingWithSkirt</value>
          <display_name>BellyAndWingWithSkirt</display_name>
        </choice>
        <choice>
          <value>BellyAndWingNoSkirt</value>
          <display_name>BellyAndWingNoSkirt</display_name>
        </choice>
      </choices>
    </argument>
    <argument>
      <name>geometry_foundation_height</name>
      <display_name>Geometry: Foundation Height</display_name>
      <description>The height of the foundation (e.g., 3ft for crawlspace, 8ft for basement). Only applies to basements/crawlspaces.</description>
      <type>Double</type>
      <units>ft</units>
      <required>true</required>
      <model_dependent>false</model_dependent>
      <default_value>0</default_value>
    </argument>
    <argument>
      <name>geometry_foundation_height_above_grade</name>
      <display_name>Geometry: Foundation Height Above Grade</display_name>
      <description>The depth above grade of the foundation wall. Only applies to basements/crawlspaces.</description>
      <type>Double</type>
      <units>ft</units>
      <required>true</required>
      <model_dependent>false</model_dependent>
      <default_value>0</default_value>
    </argument>
    <argument>
      <name>geometry_rim_joist_height</name>
      <display_name>Geometry: Rim Joist Height</display_name>
      <description>The height of the rim joists. Only applies to basements/crawlspaces.</description>
      <type>String</type>
      <units>in</units>
      <required>false</required>
      <model_dependent>false</model_dependent>
    </argument>
    <argument>
      <name>geometry_attic_type</name>
      <display_name>Geometry: Attic Type</display_name>
      <description>The attic type of the building. Attic type ConditionedAttic is not allowed for apartment units.</description>
      <type>Choice</type>
      <required>true</required>
      <model_dependent>false</model_dependent>
      <default_value>VentedAttic</default_value>
      <choices>
        <choice>
          <value>FlatRoof</value>
          <display_name>FlatRoof</display_name>
        </choice>
        <choice>
          <value>VentedAttic</value>
          <display_name>VentedAttic</display_name>
        </choice>
        <choice>
          <value>UnventedAttic</value>
          <display_name>UnventedAttic</display_name>
        </choice>
        <choice>
          <value>ConditionedAttic</value>
          <display_name>ConditionedAttic</display_name>
        </choice>
        <choice>
          <value>BelowApartment</value>
          <display_name>BelowApartment</display_name>
        </choice>
      </choices>
    </argument>
    <argument>
      <name>geometry_roof_type</name>
      <display_name>Geometry: Roof Type</display_name>
      <description>The roof type of the building. Ignored if the building has a flat roof.</description>
      <type>Choice</type>
      <required>true</required>
      <model_dependent>false</model_dependent>
      <default_value>gable</default_value>
      <choices>
        <choice>
          <value>gable</value>
          <display_name>gable</display_name>
        </choice>
        <choice>
          <value>hip</value>
          <display_name>hip</display_name>
        </choice>
      </choices>
    </argument>
    <argument>
      <name>geometry_roof_pitch</name>
      <display_name>Geometry: Roof Pitch</display_name>
      <description>The roof pitch of the attic. Ignored if the building has a flat roof.</description>
      <type>Choice</type>
      <required>true</required>
      <model_dependent>false</model_dependent>
      <default_value>6:12</default_value>
      <choices>
        <choice>
          <value>1:12</value>
          <display_name>1:12</display_name>
        </choice>
        <choice>
          <value>2:12</value>
          <display_name>2:12</display_name>
        </choice>
        <choice>
          <value>3:12</value>
          <display_name>3:12</display_name>
        </choice>
        <choice>
          <value>4:12</value>
          <display_name>4:12</display_name>
        </choice>
        <choice>
          <value>5:12</value>
          <display_name>5:12</display_name>
        </choice>
        <choice>
          <value>6:12</value>
          <display_name>6:12</display_name>
        </choice>
        <choice>
          <value>7:12</value>
          <display_name>7:12</display_name>
        </choice>
        <choice>
          <value>8:12</value>
          <display_name>8:12</display_name>
        </choice>
        <choice>
          <value>9:12</value>
          <display_name>9:12</display_name>
        </choice>
        <choice>
          <value>10:12</value>
          <display_name>10:12</display_name>
        </choice>
        <choice>
          <value>11:12</value>
          <display_name>11:12</display_name>
        </choice>
        <choice>
          <value>12:12</value>
          <display_name>12:12</display_name>
        </choice>
      </choices>
    </argument>
    <argument>
      <name>geometry_eaves_depth</name>
      <display_name>Geometry: Eaves Depth</display_name>
      <description>The eaves depth of the roof.</description>
      <type>Double</type>
      <units>ft</units>
      <required>true</required>
      <model_dependent>false</model_dependent>
      <default_value>2</default_value>
    </argument>
    <argument>
      <name>neighbor_front_distance</name>
      <display_name>Neighbor: Front Distance</display_name>
      <description>The distance between the unit and the neighboring building to the front (not including eaves). A value of zero indicates no neighbors. Used for shading.</description>
      <type>Double</type>
      <units>ft</units>
      <required>true</required>
      <model_dependent>false</model_dependent>
      <default_value>0</default_value>
    </argument>
    <argument>
      <name>neighbor_back_distance</name>
      <display_name>Neighbor: Back Distance</display_name>
      <description>The distance between the unit and the neighboring building to the back (not including eaves). A value of zero indicates no neighbors. Used for shading.</description>
      <type>Double</type>
      <units>ft</units>
      <required>true</required>
      <model_dependent>false</model_dependent>
      <default_value>0</default_value>
    </argument>
    <argument>
      <name>neighbor_left_distance</name>
      <display_name>Neighbor: Left Distance</display_name>
      <description>The distance between the unit and the neighboring building to the left (not including eaves). A value of zero indicates no neighbors. Used for shading.</description>
      <type>Double</type>
      <units>ft</units>
      <required>true</required>
      <model_dependent>false</model_dependent>
      <default_value>10</default_value>
    </argument>
    <argument>
      <name>neighbor_right_distance</name>
      <display_name>Neighbor: Right Distance</display_name>
      <description>The distance between the unit and the neighboring building to the right (not including eaves). A value of zero indicates no neighbors. Used for shading.</description>
      <type>Double</type>
      <units>ft</units>
      <required>true</required>
      <model_dependent>false</model_dependent>
      <default_value>10</default_value>
    </argument>
    <argument>
      <name>neighbor_front_height</name>
      <display_name>Neighbor: Front Height</display_name>
      <description>The height of the neighboring building to the front. If not provided, the OS-HPXML default (see &lt;a href='https://openstudio-hpxml.readthedocs.io/en/v1.8.1/workflow_inputs.html#hpxml-site'&gt;HPXML Site&lt;/a&gt;) is used.</description>
      <type>String</type>
      <units>ft</units>
      <required>false</required>
      <model_dependent>false</model_dependent>
    </argument>
    <argument>
      <name>neighbor_back_height</name>
      <display_name>Neighbor: Back Height</display_name>
      <description>The height of the neighboring building to the back. If not provided, the OS-HPXML default (see &lt;a href='https://openstudio-hpxml.readthedocs.io/en/v1.8.1/workflow_inputs.html#hpxml-site'&gt;HPXML Site&lt;/a&gt;) is used.</description>
      <type>String</type>
      <units>ft</units>
      <required>false</required>
      <model_dependent>false</model_dependent>
    </argument>
    <argument>
      <name>neighbor_left_height</name>
      <display_name>Neighbor: Left Height</display_name>
      <description>The height of the neighboring building to the left. If not provided, the OS-HPXML default (see &lt;a href='https://openstudio-hpxml.readthedocs.io/en/v1.8.1/workflow_inputs.html#hpxml-site'&gt;HPXML Site&lt;/a&gt;) is used.</description>
      <type>String</type>
      <units>ft</units>
      <required>false</required>
      <model_dependent>false</model_dependent>
    </argument>
    <argument>
      <name>neighbor_right_height</name>
      <display_name>Neighbor: Right Height</display_name>
      <description>The height of the neighboring building to the right. If not provided, the OS-HPXML default (see &lt;a href='https://openstudio-hpxml.readthedocs.io/en/v1.8.1/workflow_inputs.html#hpxml-site'&gt;HPXML Site&lt;/a&gt;) is used.</description>
      <type>String</type>
      <units>ft</units>
      <required>false</required>
      <model_dependent>false</model_dependent>
    </argument>
    <argument>
      <name>floor_over_foundation_assembly_r</name>
      <display_name>Floor: Over Foundation Assembly R-value</display_name>
      <description>Assembly R-value for the floor over the foundation. Ignored if the building has a slab-on-grade foundation.</description>
      <type>Double</type>
      <units>h-ft^2-R/Btu</units>
      <required>true</required>
      <model_dependent>false</model_dependent>
      <default_value>28.1</default_value>
    </argument>
    <argument>
      <name>floor_over_garage_assembly_r</name>
      <display_name>Floor: Over Garage Assembly R-value</display_name>
      <description>Assembly R-value for the floor over the garage. Ignored unless the building has a garage under conditioned space.</description>
      <type>Double</type>
      <units>h-ft^2-R/Btu</units>
      <required>true</required>
      <model_dependent>false</model_dependent>
      <default_value>28.1</default_value>
    </argument>
    <argument>
      <name>floor_type</name>
      <display_name>Floor: Type</display_name>
      <description>The type of floors.</description>
      <type>Choice</type>
      <required>true</required>
      <model_dependent>false</model_dependent>
      <default_value>WoodFrame</default_value>
      <choices>
        <choice>
          <value>WoodFrame</value>
          <display_name>WoodFrame</display_name>
        </choice>
        <choice>
          <value>StructuralInsulatedPanel</value>
          <display_name>StructuralInsulatedPanel</display_name>
        </choice>
        <choice>
          <value>SolidConcrete</value>
          <display_name>SolidConcrete</display_name>
        </choice>
        <choice>
          <value>SteelFrame</value>
          <display_name>SteelFrame</display_name>
        </choice>
      </choices>
    </argument>
    <argument>
      <name>foundation_wall_type</name>
      <display_name>Foundation Wall: Type</display_name>
      <description>The material type of the foundation wall. If not provided, the OS-HPXML default (see &lt;a href='https://openstudio-hpxml.readthedocs.io/en/v1.8.1/workflow_inputs.html#hpxml-foundation-walls'&gt;HPXML Foundation Walls&lt;/a&gt;) is used.</description>
      <type>Choice</type>
      <units></units>
      <required>false</required>
      <model_dependent>false</model_dependent>
      <choices>
        <choice>
          <value>auto</value>
          <display_name>auto</display_name>
        </choice>
        <choice>
          <value>solid concrete</value>
          <display_name>solid concrete</display_name>
        </choice>
        <choice>
          <value>concrete block</value>
          <display_name>concrete block</display_name>
        </choice>
        <choice>
          <value>concrete block foam core</value>
          <display_name>concrete block foam core</display_name>
        </choice>
        <choice>
          <value>concrete block perlite core</value>
          <display_name>concrete block perlite core</display_name>
        </choice>
        <choice>
          <value>concrete block vermiculite core</value>
          <display_name>concrete block vermiculite core</display_name>
        </choice>
        <choice>
          <value>concrete block solid core</value>
          <display_name>concrete block solid core</display_name>
        </choice>
        <choice>
          <value>double brick</value>
          <display_name>double brick</display_name>
        </choice>
        <choice>
          <value>wood</value>
          <display_name>wood</display_name>
        </choice>
      </choices>
    </argument>
    <argument>
      <name>foundation_wall_thickness</name>
      <display_name>Foundation Wall: Thickness</display_name>
      <description>The thickness of the foundation wall. If not provided, the OS-HPXML default (see &lt;a href='https://openstudio-hpxml.readthedocs.io/en/v1.8.1/workflow_inputs.html#hpxml-foundation-walls'&gt;HPXML Foundation Walls&lt;/a&gt;) is used.</description>
      <type>String</type>
      <units>in</units>
      <required>false</required>
      <model_dependent>false</model_dependent>
    </argument>
    <argument>
      <name>foundation_wall_insulation_r</name>
      <display_name>Foundation Wall: Insulation Nominal R-value</display_name>
      <description>Nominal R-value for the foundation wall insulation. Only applies to basements/crawlspaces.</description>
      <type>Double</type>
      <units>h-ft^2-R/Btu</units>
      <required>true</required>
      <model_dependent>false</model_dependent>
      <default_value>0</default_value>
    </argument>
    <argument>
      <name>foundation_wall_insulation_location</name>
      <display_name>Foundation Wall: Insulation Location</display_name>
      <description>Whether the insulation is on the interior or exterior of the foundation wall. Only applies to basements/crawlspaces.</description>
      <type>Choice</type>
      <units>ft</units>
      <required>false</required>
      <model_dependent>false</model_dependent>
      <choices>
        <choice>
          <value>auto</value>
          <display_name>auto</display_name>
        </choice>
        <choice>
          <value>interior</value>
          <display_name>interior</display_name>
        </choice>
        <choice>
          <value>exterior</value>
          <display_name>exterior</display_name>
        </choice>
      </choices>
    </argument>
    <argument>
      <name>foundation_wall_insulation_distance_to_top</name>
      <display_name>Foundation Wall: Insulation Distance To Top</display_name>
      <description>The distance from the top of the foundation wall to the top of the foundation wall insulation. Only applies to basements/crawlspaces. If not provided, the OS-HPXML default (see &lt;a href='https://openstudio-hpxml.readthedocs.io/en/v1.8.1/workflow_inputs.html#hpxml-foundation-walls'&gt;HPXML Foundation Walls&lt;/a&gt;) is used.</description>
      <type>String</type>
      <units>ft</units>
      <required>false</required>
      <model_dependent>false</model_dependent>
    </argument>
    <argument>
      <name>foundation_wall_insulation_distance_to_bottom</name>
      <display_name>Foundation Wall: Insulation Distance To Bottom</display_name>
      <description>The distance from the top of the foundation wall to the bottom of the foundation wall insulation. Only applies to basements/crawlspaces. If not provided, the OS-HPXML default (see &lt;a href='https://openstudio-hpxml.readthedocs.io/en/v1.8.1/workflow_inputs.html#hpxml-foundation-walls'&gt;HPXML Foundation Walls&lt;/a&gt;) is used.</description>
      <type>String</type>
      <units>ft</units>
      <required>false</required>
      <model_dependent>false</model_dependent>
    </argument>
    <argument>
      <name>foundation_wall_assembly_r</name>
      <display_name>Foundation Wall: Assembly R-value</display_name>
      <description>Assembly R-value for the foundation walls. Only applies to basements/crawlspaces. If provided, overrides the previous foundation wall insulation inputs. If not provided, it is ignored.</description>
      <type>String</type>
      <units>h-ft^2-R/Btu</units>
      <required>false</required>
      <model_dependent>false</model_dependent>
    </argument>
    <argument>
      <name>rim_joist_assembly_r</name>
      <display_name>Rim Joist: Assembly R-value</display_name>
      <description>Assembly R-value for the rim joists. Only applies to basements/crawlspaces. Required if a rim joist height is provided.</description>
      <type>String</type>
      <units>h-ft^2-R/Btu</units>
      <required>false</required>
      <model_dependent>false</model_dependent>
    </argument>
    <argument>
      <name>slab_perimeter_insulation_r</name>
      <display_name>Slab: Perimeter Insulation Nominal R-value</display_name>
      <description>Nominal R-value of the vertical slab perimeter insulation. Applies to slab-on-grade foundations and basement/crawlspace floors.</description>
      <type>Double</type>
      <units>h-ft^2-R/Btu</units>
      <required>true</required>
      <model_dependent>false</model_dependent>
      <default_value>0</default_value>
    </argument>
    <argument>
      <name>slab_perimeter_insulation_depth</name>
      <display_name>Slab: Perimeter Insulation Depth</display_name>
      <description>Depth from grade to bottom of vertical slab perimeter insulation. Applies to slab-on-grade foundations and basement/crawlspace floors.</description>
      <type>Double</type>
      <units>ft</units>
      <required>true</required>
      <model_dependent>false</model_dependent>
      <default_value>0</default_value>
    </argument>
    <argument>
      <name>slab_under_insulation_r</name>
      <display_name>Slab: Under Slab Insulation Nominal R-value</display_name>
      <description>Nominal R-value of the horizontal under slab insulation. Applies to slab-on-grade foundations and basement/crawlspace floors.</description>
      <type>Double</type>
      <units>h-ft^2-R/Btu</units>
      <required>true</required>
      <model_dependent>false</model_dependent>
      <default_value>0</default_value>
    </argument>
    <argument>
      <name>slab_under_insulation_width</name>
      <display_name>Slab: Under Slab Insulation Width</display_name>
      <description>Width from slab edge inward of horizontal under-slab insulation. Enter 999 to specify that the under slab insulation spans the entire slab. Applies to slab-on-grade foundations and basement/crawlspace floors.</description>
      <type>Double</type>
      <units>ft</units>
      <required>true</required>
      <model_dependent>false</model_dependent>
      <default_value>0</default_value>
    </argument>
    <argument>
      <name>slab_thickness</name>
      <display_name>Slab: Thickness</display_name>
      <description>The thickness of the slab. Zero can be entered if there is a dirt floor instead of a slab. If not provided, the OS-HPXML default (see &lt;a href='https://openstudio-hpxml.readthedocs.io/en/v1.8.1/workflow_inputs.html#hpxml-slabs'&gt;HPXML Slabs&lt;/a&gt;) is used.</description>
      <type>String</type>
      <units>in</units>
      <required>false</required>
      <model_dependent>false</model_dependent>
    </argument>
    <argument>
      <name>slab_carpet_fraction</name>
      <display_name>Slab: Carpet Fraction</display_name>
      <description>Fraction of the slab floor area that is carpeted. If not provided, the OS-HPXML default (see &lt;a href='https://openstudio-hpxml.readthedocs.io/en/v1.8.1/workflow_inputs.html#hpxml-slabs'&gt;HPXML Slabs&lt;/a&gt;) is used.</description>
      <type>String</type>
      <units>Frac</units>
      <required>false</required>
      <model_dependent>false</model_dependent>
    </argument>
    <argument>
      <name>slab_carpet_r</name>
      <display_name>Slab: Carpet R-value</display_name>
      <description>R-value of the slab carpet. If not provided, the OS-HPXML default (see &lt;a href='https://openstudio-hpxml.readthedocs.io/en/v1.8.1/workflow_inputs.html#hpxml-slabs'&gt;HPXML Slabs&lt;/a&gt;) is used.</description>
      <type>String</type>
      <units>h-ft^2-R/Btu</units>
      <required>false</required>
      <model_dependent>false</model_dependent>
    </argument>
    <argument>
      <name>ceiling_assembly_r</name>
      <display_name>Ceiling: Assembly R-value</display_name>
      <description>Assembly R-value for the ceiling (attic floor).</description>
      <type>Double</type>
      <units>h-ft^2-R/Btu</units>
      <required>true</required>
      <model_dependent>false</model_dependent>
      <default_value>31.6</default_value>
    </argument>
    <argument>
      <name>roof_material_type</name>
      <display_name>Roof: Material Type</display_name>
      <description>The material type of the roof. If not provided, the OS-HPXML default (see &lt;a href='https://openstudio-hpxml.readthedocs.io/en/v1.8.1/workflow_inputs.html#hpxml-roofs'&gt;HPXML Roofs&lt;/a&gt;) is used.</description>
      <type>Choice</type>
      <units></units>
      <required>false</required>
      <model_dependent>false</model_dependent>
      <choices>
        <choice>
          <value>auto</value>
          <display_name>auto</display_name>
        </choice>
        <choice>
          <value>asphalt or fiberglass shingles</value>
          <display_name>asphalt or fiberglass shingles</display_name>
        </choice>
        <choice>
          <value>concrete</value>
          <display_name>concrete</display_name>
        </choice>
        <choice>
          <value>cool roof</value>
          <display_name>cool roof</display_name>
        </choice>
        <choice>
          <value>slate or tile shingles</value>
          <display_name>slate or tile shingles</display_name>
        </choice>
        <choice>
          <value>expanded polystyrene sheathing</value>
          <display_name>expanded polystyrene sheathing</display_name>
        </choice>
        <choice>
          <value>metal surfacing</value>
          <display_name>metal surfacing</display_name>
        </choice>
        <choice>
          <value>plastic/rubber/synthetic sheeting</value>
          <display_name>plastic/rubber/synthetic sheeting</display_name>
        </choice>
        <choice>
          <value>shingles</value>
          <display_name>shingles</display_name>
        </choice>
        <choice>
          <value>wood shingles or shakes</value>
          <display_name>wood shingles or shakes</display_name>
        </choice>
      </choices>
    </argument>
    <argument>
      <name>roof_color</name>
      <display_name>Roof: Color</display_name>
      <description>The color of the roof. If not provided, the OS-HPXML default (see &lt;a href='https://openstudio-hpxml.readthedocs.io/en/v1.8.1/workflow_inputs.html#hpxml-roofs'&gt;HPXML Roofs&lt;/a&gt;) is used.</description>
      <type>Choice</type>
      <units></units>
      <required>false</required>
      <model_dependent>false</model_dependent>
      <choices>
        <choice>
          <value>auto</value>
          <display_name>auto</display_name>
        </choice>
        <choice>
          <value>dark</value>
          <display_name>dark</display_name>
        </choice>
        <choice>
          <value>light</value>
          <display_name>light</display_name>
        </choice>
        <choice>
          <value>medium</value>
          <display_name>medium</display_name>
        </choice>
        <choice>
          <value>medium dark</value>
          <display_name>medium dark</display_name>
        </choice>
        <choice>
          <value>reflective</value>
          <display_name>reflective</display_name>
        </choice>
      </choices>
    </argument>
    <argument>
      <name>roof_assembly_r</name>
      <display_name>Roof: Assembly R-value</display_name>
      <description>Assembly R-value of the roof.</description>
      <type>Double</type>
      <units>h-ft^2-R/Btu</units>
      <required>true</required>
      <model_dependent>false</model_dependent>
      <default_value>2.3</default_value>
    </argument>
    <argument>
      <name>radiant_barrier_attic_location</name>
      <display_name>Attic: Radiant Barrier Location</display_name>
      <description>The location of the radiant barrier in the attic.</description>
      <type>Choice</type>
      <units></units>
      <required>false</required>
      <model_dependent>false</model_dependent>
      <choices>
        <choice>
          <value>auto</value>
          <display_name>auto</display_name>
        </choice>
        <choice>
          <value>none</value>
          <display_name>none</display_name>
        </choice>
        <choice>
          <value>Attic roof only</value>
          <display_name>Attic roof only</display_name>
        </choice>
        <choice>
          <value>Attic roof and gable walls</value>
          <display_name>Attic roof and gable walls</display_name>
        </choice>
        <choice>
          <value>Attic floor</value>
          <display_name>Attic floor</display_name>
        </choice>
      </choices>
    </argument>
    <argument>
      <name>radiant_barrier_grade</name>
      <display_name>Attic: Radiant Barrier Grade</display_name>
      <description>The grade of the radiant barrier in the attic. If not provided, the OS-HPXML default (see &lt;a href='https://openstudio-hpxml.readthedocs.io/en/v1.8.1/workflow_inputs.html#hpxml-roofs'&gt;HPXML Roofs&lt;/a&gt;) is used.</description>
      <type>Choice</type>
      <units></units>
      <required>false</required>
      <model_dependent>false</model_dependent>
      <choices>
        <choice>
          <value>auto</value>
          <display_name>auto</display_name>
        </choice>
        <choice>
          <value>1</value>
          <display_name>1</display_name>
        </choice>
        <choice>
          <value>2</value>
          <display_name>2</display_name>
        </choice>
        <choice>
          <value>3</value>
          <display_name>3</display_name>
        </choice>
      </choices>
    </argument>
    <argument>
      <name>wall_type</name>
      <display_name>Wall: Type</display_name>
      <description>The type of walls.</description>
      <type>Choice</type>
      <required>true</required>
      <model_dependent>false</model_dependent>
      <default_value>WoodStud</default_value>
      <choices>
        <choice>
          <value>WoodStud</value>
          <display_name>WoodStud</display_name>
        </choice>
        <choice>
          <value>ConcreteMasonryUnit</value>
          <display_name>ConcreteMasonryUnit</display_name>
        </choice>
        <choice>
          <value>DoubleWoodStud</value>
          <display_name>DoubleWoodStud</display_name>
        </choice>
        <choice>
          <value>InsulatedConcreteForms</value>
          <display_name>InsulatedConcreteForms</display_name>
        </choice>
        <choice>
          <value>LogWall</value>
          <display_name>LogWall</display_name>
        </choice>
        <choice>
          <value>StructuralInsulatedPanel</value>
          <display_name>StructuralInsulatedPanel</display_name>
        </choice>
        <choice>
          <value>SolidConcrete</value>
          <display_name>SolidConcrete</display_name>
        </choice>
        <choice>
          <value>SteelFrame</value>
          <display_name>SteelFrame</display_name>
        </choice>
        <choice>
          <value>Stone</value>
          <display_name>Stone</display_name>
        </choice>
        <choice>
          <value>StrawBale</value>
          <display_name>StrawBale</display_name>
        </choice>
        <choice>
          <value>StructuralBrick</value>
          <display_name>StructuralBrick</display_name>
        </choice>
      </choices>
    </argument>
    <argument>
      <name>wall_siding_type</name>
      <display_name>Wall: Siding Type</display_name>
      <description>The siding type of the walls. Also applies to rim joists. If not provided, the OS-HPXML default (see &lt;a href='https://openstudio-hpxml.readthedocs.io/en/v1.8.1/workflow_inputs.html#hpxml-walls'&gt;HPXML Walls&lt;/a&gt;) is used.</description>
      <type>Choice</type>
      <units></units>
      <required>false</required>
      <model_dependent>false</model_dependent>
      <choices>
        <choice>
          <value>auto</value>
          <display_name>auto</display_name>
        </choice>
        <choice>
          <value>aluminum siding</value>
          <display_name>aluminum siding</display_name>
        </choice>
        <choice>
          <value>asbestos siding</value>
          <display_name>asbestos siding</display_name>
        </choice>
        <choice>
          <value>brick veneer</value>
          <display_name>brick veneer</display_name>
        </choice>
        <choice>
          <value>composite shingle siding</value>
          <display_name>composite shingle siding</display_name>
        </choice>
        <choice>
          <value>fiber cement siding</value>
          <display_name>fiber cement siding</display_name>
        </choice>
        <choice>
          <value>masonite siding</value>
          <display_name>masonite siding</display_name>
        </choice>
        <choice>
          <value>none</value>
          <display_name>none</display_name>
        </choice>
        <choice>
          <value>stucco</value>
          <display_name>stucco</display_name>
        </choice>
        <choice>
          <value>synthetic stucco</value>
          <display_name>synthetic stucco</display_name>
        </choice>
        <choice>
          <value>vinyl siding</value>
          <display_name>vinyl siding</display_name>
        </choice>
        <choice>
          <value>wood siding</value>
          <display_name>wood siding</display_name>
        </choice>
      </choices>
    </argument>
    <argument>
      <name>wall_color</name>
      <display_name>Wall: Color</display_name>
      <description>The color of the walls. Also applies to rim joists. If not provided, the OS-HPXML default (see &lt;a href='https://openstudio-hpxml.readthedocs.io/en/v1.8.1/workflow_inputs.html#hpxml-walls'&gt;HPXML Walls&lt;/a&gt;) is used.</description>
      <type>Choice</type>
      <units></units>
      <required>false</required>
      <model_dependent>false</model_dependent>
      <choices>
        <choice>
          <value>auto</value>
          <display_name>auto</display_name>
        </choice>
        <choice>
          <value>dark</value>
          <display_name>dark</display_name>
        </choice>
        <choice>
          <value>light</value>
          <display_name>light</display_name>
        </choice>
        <choice>
          <value>medium</value>
          <display_name>medium</display_name>
        </choice>
        <choice>
          <value>medium dark</value>
          <display_name>medium dark</display_name>
        </choice>
        <choice>
          <value>reflective</value>
          <display_name>reflective</display_name>
        </choice>
      </choices>
    </argument>
    <argument>
      <name>wall_assembly_r</name>
      <display_name>Wall: Assembly R-value</display_name>
      <description>Assembly R-value of the walls.</description>
      <type>Double</type>
      <units>h-ft^2-R/Btu</units>
      <required>true</required>
      <model_dependent>false</model_dependent>
      <default_value>11.9</default_value>
    </argument>
    <argument>
      <name>window_front_wwr</name>
      <display_name>Windows: Front Window-to-Wall Ratio</display_name>
      <description>The ratio of window area to wall area for the unit's front facade. Enter 0 if specifying Front Window Area instead.</description>
      <type>Double</type>
      <units>Frac</units>
      <required>true</required>
      <model_dependent>false</model_dependent>
      <default_value>0.18</default_value>
    </argument>
    <argument>
      <name>window_back_wwr</name>
      <display_name>Windows: Back Window-to-Wall Ratio</display_name>
      <description>The ratio of window area to wall area for the unit's back facade. Enter 0 if specifying Back Window Area instead.</description>
      <type>Double</type>
      <units>Frac</units>
      <required>true</required>
      <model_dependent>false</model_dependent>
      <default_value>0.18</default_value>
    </argument>
    <argument>
      <name>window_left_wwr</name>
      <display_name>Windows: Left Window-to-Wall Ratio</display_name>
      <description>The ratio of window area to wall area for the unit's left facade (when viewed from the front). Enter 0 if specifying Left Window Area instead.</description>
      <type>Double</type>
      <units>Frac</units>
      <required>true</required>
      <model_dependent>false</model_dependent>
      <default_value>0.18</default_value>
    </argument>
    <argument>
      <name>window_right_wwr</name>
      <display_name>Windows: Right Window-to-Wall Ratio</display_name>
      <description>The ratio of window area to wall area for the unit's right facade (when viewed from the front). Enter 0 if specifying Right Window Area instead.</description>
      <type>Double</type>
      <units>Frac</units>
      <required>true</required>
      <model_dependent>false</model_dependent>
      <default_value>0.18</default_value>
    </argument>
    <argument>
      <name>window_area_front</name>
      <display_name>Windows: Front Window Area</display_name>
      <description>The amount of window area on the unit's front facade. Enter 0 if specifying Front Window-to-Wall Ratio instead.</description>
      <type>Double</type>
      <units>ft^2</units>
      <required>true</required>
      <model_dependent>false</model_dependent>
      <default_value>0</default_value>
    </argument>
    <argument>
      <name>window_area_back</name>
      <display_name>Windows: Back Window Area</display_name>
      <description>The amount of window area on the unit's back facade. Enter 0 if specifying Back Window-to-Wall Ratio instead.</description>
      <type>Double</type>
      <units>ft^2</units>
      <required>true</required>
      <model_dependent>false</model_dependent>
      <default_value>0</default_value>
    </argument>
    <argument>
      <name>window_area_left</name>
      <display_name>Windows: Left Window Area</display_name>
      <description>The amount of window area on the unit's left facade (when viewed from the front). Enter 0 if specifying Left Window-to-Wall Ratio instead.</description>
      <type>Double</type>
      <units>ft^2</units>
      <required>true</required>
      <model_dependent>false</model_dependent>
      <default_value>0</default_value>
    </argument>
    <argument>
      <name>window_area_right</name>
      <display_name>Windows: Right Window Area</display_name>
      <description>The amount of window area on the unit's right facade (when viewed from the front). Enter 0 if specifying Right Window-to-Wall Ratio instead.</description>
      <type>Double</type>
      <units>ft^2</units>
      <required>true</required>
      <model_dependent>false</model_dependent>
      <default_value>0</default_value>
    </argument>
    <argument>
      <name>window_aspect_ratio</name>
      <display_name>Windows: Aspect Ratio</display_name>
      <description>Ratio of window height to width.</description>
      <type>Double</type>
      <units>Frac</units>
      <required>true</required>
      <model_dependent>false</model_dependent>
      <default_value>1.333</default_value>
    </argument>
    <argument>
      <name>window_fraction_operable</name>
      <display_name>Windows: Fraction Operable</display_name>
      <description>Fraction of windows that are operable. If not provided, the OS-HPXML default (see &lt;a href='https://openstudio-hpxml.readthedocs.io/en/v1.8.1/workflow_inputs.html#hpxml-windows'&gt;HPXML Windows&lt;/a&gt;) is used.</description>
      <type>String</type>
      <units>Frac</units>
      <required>false</required>
      <model_dependent>false</model_dependent>
    </argument>
    <argument>
      <name>window_natvent_availability</name>
      <display_name>Windows: Natural Ventilation Availability</display_name>
      <description>For operable windows, the number of days/week that windows can be opened by occupants for natural ventilation. If not provided, the OS-HPXML default (see &lt;a href='https://openstudio-hpxml.readthedocs.io/en/v1.8.1/workflow_inputs.html#hpxml-windows'&gt;HPXML Windows&lt;/a&gt;) is used.</description>
      <type>String</type>
      <units>Days/week</units>
      <required>false</required>
      <model_dependent>false</model_dependent>
    </argument>
    <argument>
      <name>window_ufactor</name>
      <display_name>Windows: U-Factor</display_name>
      <description>Full-assembly NFRC U-factor.</description>
      <type>Double</type>
      <units>Btu/hr-ft^2-R</units>
      <required>true</required>
      <model_dependent>false</model_dependent>
      <default_value>0.37</default_value>
    </argument>
    <argument>
      <name>window_shgc</name>
      <display_name>Windows: SHGC</display_name>
      <description>Full-assembly NFRC solar heat gain coefficient.</description>
      <type>Double</type>
      <required>true</required>
      <model_dependent>false</model_dependent>
      <default_value>0.3</default_value>
    </argument>
    <argument>
      <name>window_interior_shading_winter</name>
      <display_name>Windows: Winter Interior Shading</display_name>
      <description>Interior shading coefficient for the winter season. 1.0 indicates no reduction in solar gain, 0.85 indicates 15% reduction, etc. If not provided, the OS-HPXML default (see &lt;a href='https://openstudio-hpxml.readthedocs.io/en/v1.8.1/workflow_inputs.html#hpxml-windows'&gt;HPXML Windows&lt;/a&gt;) is used.</description>
      <type>String</type>
      <units>Frac</units>
      <required>false</required>
      <model_dependent>false</model_dependent>
    </argument>
    <argument>
      <name>window_interior_shading_summer</name>
      <display_name>Windows: Summer Interior Shading</display_name>
      <description>Interior shading coefficient for the summer season. 1.0 indicates no reduction in solar gain, 0.85 indicates 15% reduction, etc. If not provided, the OS-HPXML default (see &lt;a href='https://openstudio-hpxml.readthedocs.io/en/v1.8.1/workflow_inputs.html#hpxml-windows'&gt;HPXML Windows&lt;/a&gt;) is used.</description>
      <type>String</type>
      <units>Frac</units>
      <required>false</required>
      <model_dependent>false</model_dependent>
    </argument>
    <argument>
      <name>window_exterior_shading_winter</name>
      <display_name>Windows: Winter Exterior Shading</display_name>
      <description>Exterior shading coefficient for the winter season. 1.0 indicates no reduction in solar gain, 0.85 indicates 15% reduction, etc. If not provided, the OS-HPXML default (see &lt;a href='https://openstudio-hpxml.readthedocs.io/en/v1.8.1/workflow_inputs.html#hpxml-windows'&gt;HPXML Windows&lt;/a&gt;) is used.</description>
      <type>String</type>
      <units>Frac</units>
      <required>false</required>
      <model_dependent>false</model_dependent>
    </argument>
    <argument>
      <name>window_exterior_shading_summer</name>
      <display_name>Windows: Summer Exterior Shading</display_name>
      <description>Exterior shading coefficient for the summer season. 1.0 indicates no reduction in solar gain, 0.85 indicates 15% reduction, etc. If not provided, the OS-HPXML default (see &lt;a href='https://openstudio-hpxml.readthedocs.io/en/v1.8.1/workflow_inputs.html#hpxml-windows'&gt;HPXML Windows&lt;/a&gt;) is used.</description>
      <type>String</type>
      <units>Frac</units>
      <required>false</required>
      <model_dependent>false</model_dependent>
    </argument>
    <argument>
      <name>window_shading_summer_season</name>
      <display_name>Windows: Shading Summer Season</display_name>
      <description>Enter a date like 'May 1 - Sep 30'. Defines the summer season for purposes of shading coefficients; the rest of the year is assumed to be winter. If not provided, the OS-HPXML default (see &lt;a href='https://openstudio-hpxml.readthedocs.io/en/v1.8.1/workflow_inputs.html#hpxml-windows'&gt;HPXML Windows&lt;/a&gt;) is used.</description>
      <type>String</type>
      <units></units>
      <required>false</required>
      <model_dependent>false</model_dependent>
    </argument>
    <argument>
      <name>window_storm_type</name>
      <display_name>Windows: Storm Type</display_name>
      <description>The type of storm, if present. If not provided, assumes there is no storm.</description>
      <type>Choice</type>
      <units></units>
      <required>false</required>
      <model_dependent>false</model_dependent>
      <choices>
        <choice>
          <value>auto</value>
          <display_name>auto</display_name>
        </choice>
        <choice>
          <value>clear</value>
          <display_name>clear</display_name>
        </choice>
        <choice>
          <value>low-e</value>
          <display_name>low-e</display_name>
        </choice>
      </choices>
    </argument>
    <argument>
      <name>overhangs_front_depth</name>
      <display_name>Overhangs: Front Depth</display_name>
      <description>The depth of overhangs for windows for the front facade.</description>
      <type>Double</type>
      <units>ft</units>
      <required>true</required>
      <model_dependent>false</model_dependent>
      <default_value>0</default_value>
    </argument>
    <argument>
      <name>overhangs_front_distance_to_top_of_window</name>
      <display_name>Overhangs: Front Distance to Top of Window</display_name>
      <description>The overhangs distance to the top of window for the front facade.</description>
      <type>Double</type>
      <units>ft</units>
      <required>true</required>
      <model_dependent>false</model_dependent>
      <default_value>0</default_value>
    </argument>
    <argument>
      <name>overhangs_front_distance_to_bottom_of_window</name>
      <display_name>Overhangs: Front Distance to Bottom of Window</display_name>
      <description>The overhangs distance to the bottom of window for the front facade.</description>
      <type>Double</type>
      <units>ft</units>
      <required>true</required>
      <model_dependent>false</model_dependent>
      <default_value>4</default_value>
    </argument>
    <argument>
      <name>overhangs_back_depth</name>
      <display_name>Overhangs: Back Depth</display_name>
      <description>The depth of overhangs for windows for the back facade.</description>
      <type>Double</type>
      <units>ft</units>
      <required>true</required>
      <model_dependent>false</model_dependent>
      <default_value>0</default_value>
    </argument>
    <argument>
      <name>overhangs_back_distance_to_top_of_window</name>
      <display_name>Overhangs: Back Distance to Top of Window</display_name>
      <description>The overhangs distance to the top of window for the back facade.</description>
      <type>Double</type>
      <units>ft</units>
      <required>true</required>
      <model_dependent>false</model_dependent>
      <default_value>0</default_value>
    </argument>
    <argument>
      <name>overhangs_back_distance_to_bottom_of_window</name>
      <display_name>Overhangs: Back Distance to Bottom of Window</display_name>
      <description>The overhangs distance to the bottom of window for the back facade.</description>
      <type>Double</type>
      <units>ft</units>
      <required>true</required>
      <model_dependent>false</model_dependent>
      <default_value>4</default_value>
    </argument>
    <argument>
      <name>overhangs_left_depth</name>
      <display_name>Overhangs: Left Depth</display_name>
      <description>The depth of overhangs for windows for the left facade.</description>
      <type>Double</type>
      <units>ft</units>
      <required>true</required>
      <model_dependent>false</model_dependent>
      <default_value>0</default_value>
    </argument>
    <argument>
      <name>overhangs_left_distance_to_top_of_window</name>
      <display_name>Overhangs: Left Distance to Top of Window</display_name>
      <description>The overhangs distance to the top of window for the left facade.</description>
      <type>Double</type>
      <units>ft</units>
      <required>true</required>
      <model_dependent>false</model_dependent>
      <default_value>0</default_value>
    </argument>
    <argument>
      <name>overhangs_left_distance_to_bottom_of_window</name>
      <display_name>Overhangs: Left Distance to Bottom of Window</display_name>
      <description>The overhangs distance to the bottom of window for the left facade.</description>
      <type>Double</type>
      <units>ft</units>
      <required>true</required>
      <model_dependent>false</model_dependent>
      <default_value>4</default_value>
    </argument>
    <argument>
      <name>overhangs_right_depth</name>
      <display_name>Overhangs: Right Depth</display_name>
      <description>The depth of overhangs for windows for the right facade.</description>
      <type>Double</type>
      <units>ft</units>
      <required>true</required>
      <model_dependent>false</model_dependent>
      <default_value>0</default_value>
    </argument>
    <argument>
      <name>overhangs_right_distance_to_top_of_window</name>
      <display_name>Overhangs: Right Distance to Top of Window</display_name>
      <description>The overhangs distance to the top of window for the right facade.</description>
      <type>Double</type>
      <units>ft</units>
      <required>true</required>
      <model_dependent>false</model_dependent>
      <default_value>0</default_value>
    </argument>
    <argument>
      <name>overhangs_right_distance_to_bottom_of_window</name>
      <display_name>Overhangs: Right Distance to Bottom of Window</display_name>
      <description>The overhangs distance to the bottom of window for the right facade.</description>
      <type>Double</type>
      <units>ft</units>
      <required>true</required>
      <model_dependent>false</model_dependent>
      <default_value>4</default_value>
    </argument>
    <argument>
      <name>skylight_area_front</name>
      <display_name>Skylights: Front Roof Area</display_name>
      <description>The amount of skylight area on the unit's front conditioned roof facade.</description>
      <type>Double</type>
      <units>ft^2</units>
      <required>true</required>
      <model_dependent>false</model_dependent>
      <default_value>0</default_value>
    </argument>
    <argument>
      <name>skylight_area_back</name>
      <display_name>Skylights: Back Roof Area</display_name>
      <description>The amount of skylight area on the unit's back conditioned roof facade.</description>
      <type>Double</type>
      <units>ft^2</units>
      <required>true</required>
      <model_dependent>false</model_dependent>
      <default_value>0</default_value>
    </argument>
    <argument>
      <name>skylight_area_left</name>
      <display_name>Skylights: Left Roof Area</display_name>
      <description>The amount of skylight area on the unit's left conditioned roof facade (when viewed from the front).</description>
      <type>Double</type>
      <units>ft^2</units>
      <required>true</required>
      <model_dependent>false</model_dependent>
      <default_value>0</default_value>
    </argument>
    <argument>
      <name>skylight_area_right</name>
      <display_name>Skylights: Right Roof Area</display_name>
      <description>The amount of skylight area on the unit's right conditioned roof facade (when viewed from the front).</description>
      <type>Double</type>
      <units>ft^2</units>
      <required>true</required>
      <model_dependent>false</model_dependent>
      <default_value>0</default_value>
    </argument>
    <argument>
      <name>skylight_ufactor</name>
      <display_name>Skylights: U-Factor</display_name>
      <description>Full-assembly NFRC U-factor.</description>
      <type>Double</type>
      <units>Btu/hr-ft^2-R</units>
      <required>true</required>
      <model_dependent>false</model_dependent>
      <default_value>0.33</default_value>
    </argument>
    <argument>
      <name>skylight_shgc</name>
      <display_name>Skylights: SHGC</display_name>
      <description>Full-assembly NFRC solar heat gain coefficient.</description>
      <type>Double</type>
      <required>true</required>
      <model_dependent>false</model_dependent>
      <default_value>0.45</default_value>
    </argument>
    <argument>
      <name>skylight_storm_type</name>
      <display_name>Skylights: Storm Type</display_name>
      <description>The type of storm, if present. If not provided, assumes there is no storm.</description>
      <type>Choice</type>
      <units></units>
      <required>false</required>
      <model_dependent>false</model_dependent>
      <choices>
        <choice>
          <value>auto</value>
          <display_name>auto</display_name>
        </choice>
        <choice>
          <value>clear</value>
          <display_name>clear</display_name>
        </choice>
        <choice>
          <value>low-e</value>
          <display_name>low-e</display_name>
        </choice>
      </choices>
    </argument>
    <argument>
      <name>door_area</name>
      <display_name>Doors: Area</display_name>
      <description>The area of the opaque door(s).</description>
      <type>Double</type>
      <units>ft^2</units>
      <required>true</required>
      <model_dependent>false</model_dependent>
      <default_value>20</default_value>
    </argument>
    <argument>
      <name>door_rvalue</name>
      <display_name>Doors: R-value</display_name>
      <description>R-value of the opaque door(s).</description>
      <type>Double</type>
      <units>h-ft^2-R/Btu</units>
      <required>true</required>
      <model_dependent>false</model_dependent>
      <default_value>4.4</default_value>
    </argument>
    <argument>
      <name>air_leakage_leakiness_description</name>
      <display_name>Air Leakage: Leakiness Description</display_name>
      <description>Qualitative description of infiltration. If provided, the Year Built of the home is required. Either provide this input or provide a numeric air leakage value below.</description>
      <type>Choice</type>
      <units></units>
      <required>false</required>
      <model_dependent>false</model_dependent>
      <choices>
        <choice>
          <value>auto</value>
          <display_name>auto</display_name>
        </choice>
        <choice>
          <value>very tight</value>
          <display_name>very tight</display_name>
        </choice>
        <choice>
          <value>tight</value>
          <display_name>tight</display_name>
        </choice>
        <choice>
          <value>average</value>
          <display_name>average</display_name>
        </choice>
        <choice>
          <value>leaky</value>
          <display_name>leaky</display_name>
        </choice>
        <choice>
          <value>very leaky</value>
          <display_name>very leaky</display_name>
        </choice>
      </choices>
    </argument>
    <argument>
      <name>air_leakage_units</name>
      <display_name>Air Leakage: Units</display_name>
      <description>The unit of measure for the air leakage if providing a numeric air leakage value.</description>
      <type>Choice</type>
      <units></units>
      <required>false</required>
      <model_dependent>false</model_dependent>
      <choices>
        <choice>
          <value>auto</value>
          <display_name>auto</display_name>
        </choice>
        <choice>
          <value>ACH</value>
          <display_name>ACH</display_name>
        </choice>
        <choice>
          <value>CFM</value>
          <display_name>CFM</display_name>
        </choice>
        <choice>
          <value>ACHnatural</value>
          <display_name>ACHnatural</display_name>
        </choice>
        <choice>
          <value>CFMnatural</value>
          <display_name>CFMnatural</display_name>
        </choice>
        <choice>
          <value>EffectiveLeakageArea</value>
          <display_name>EffectiveLeakageArea</display_name>
        </choice>
      </choices>
    </argument>
    <argument>
      <name>air_leakage_house_pressure</name>
      <display_name>Air Leakage: House Pressure</display_name>
      <description>The house pressure relative to outside if providing a numeric air leakage value. Required when units are ACH or CFM.</description>
      <type>String</type>
      <units>Pa</units>
      <required>false</required>
      <model_dependent>false</model_dependent>
    </argument>
    <argument>
      <name>air_leakage_value</name>
      <display_name>Air Leakage: Value</display_name>
      <description>Numeric air leakage value. For 'EffectiveLeakageArea', provide value in sq. in. If provided, overrides Leakiness Description input.</description>
      <type>String</type>
      <units></units>
      <required>false</required>
      <model_dependent>false</model_dependent>
    </argument>
    <argument>
      <name>air_leakage_type</name>
      <display_name>Air Leakage: Type</display_name>
      <description>Type of air leakage if providing a numeric air leakage value. If 'unit total', represents the total infiltration to the unit as measured by a compartmentalization test, in which case the air leakage value will be adjusted by the ratio of exterior envelope surface area to total envelope surface area. Otherwise, if 'unit exterior only', represents the infiltration to the unit from outside only as measured by a guarded test. Required when unit type is single-family attached or apartment unit.</description>
      <type>Choice</type>
      <units></units>
      <required>false</required>
      <model_dependent>false</model_dependent>
      <choices>
        <choice>
          <value>auto</value>
          <display_name>auto</display_name>
        </choice>
        <choice>
          <value>unit total</value>
          <display_name>unit total</display_name>
        </choice>
        <choice>
          <value>unit exterior only</value>
          <display_name>unit exterior only</display_name>
        </choice>
      </choices>
    </argument>
    <argument>
      <name>heating_system_type</name>
      <display_name>Heating System: Type</display_name>
      <description>The type of heating system. Use 'none' if there is no heating system or if there is a heat pump serving a heating load.</description>
      <type>Choice</type>
      <required>true</required>
      <model_dependent>false</model_dependent>
      <default_value>Furnace</default_value>
      <choices>
        <choice>
          <value>none</value>
          <display_name>none</display_name>
        </choice>
        <choice>
          <value>Furnace</value>
          <display_name>Furnace</display_name>
        </choice>
        <choice>
          <value>WallFurnace</value>
          <display_name>WallFurnace</display_name>
        </choice>
        <choice>
          <value>FloorFurnace</value>
          <display_name>FloorFurnace</display_name>
        </choice>
        <choice>
          <value>Boiler</value>
          <display_name>Boiler</display_name>
        </choice>
        <choice>
          <value>ElectricResistance</value>
          <display_name>ElectricResistance</display_name>
        </choice>
        <choice>
          <value>Stove</value>
          <display_name>Stove</display_name>
        </choice>
        <choice>
          <value>SpaceHeater</value>
          <display_name>SpaceHeater</display_name>
        </choice>
        <choice>
          <value>Fireplace</value>
          <display_name>Fireplace</display_name>
        </choice>
        <choice>
          <value>Shared Boiler w/ Baseboard</value>
          <display_name>Shared Boiler w/ Baseboard</display_name>
        </choice>
        <choice>
          <value>Shared Boiler w/ Ductless Fan Coil</value>
          <display_name>Shared Boiler w/ Ductless Fan Coil</display_name>
        </choice>
      </choices>
    </argument>
    <argument>
      <name>heating_system_fuel</name>
      <display_name>Heating System: Fuel Type</display_name>
      <description>The fuel type of the heating system. Ignored for ElectricResistance.</description>
      <type>Choice</type>
      <required>true</required>
      <model_dependent>false</model_dependent>
      <default_value>natural gas</default_value>
      <choices>
        <choice>
          <value>electricity</value>
          <display_name>electricity</display_name>
        </choice>
        <choice>
          <value>natural gas</value>
          <display_name>natural gas</display_name>
        </choice>
        <choice>
          <value>fuel oil</value>
          <display_name>fuel oil</display_name>
        </choice>
        <choice>
          <value>propane</value>
          <display_name>propane</display_name>
        </choice>
        <choice>
          <value>wood</value>
          <display_name>wood</display_name>
        </choice>
        <choice>
          <value>wood pellets</value>
          <display_name>wood pellets</display_name>
        </choice>
        <choice>
          <value>coal</value>
          <display_name>coal</display_name>
        </choice>
      </choices>
    </argument>
    <argument>
      <name>heating_system_heating_efficiency</name>
      <display_name>Heating System: Rated AFUE or Percent</display_name>
      <description>The rated heating efficiency value of the heating system.</description>
      <type>Double</type>
      <units>Frac</units>
      <required>true</required>
      <model_dependent>false</model_dependent>
      <default_value>0.78</default_value>
    </argument>
    <argument>
      <name>heating_system_heating_capacity</name>
      <display_name>Heating System: Heating Capacity</display_name>
      <description>The output heating capacity of the heating system. If not provided, the OS-HPXML autosized default (see &lt;a href='https://openstudio-hpxml.readthedocs.io/en/v1.8.1/workflow_inputs.html#hpxml-heating-systems'&gt;HPXML Heating Systems&lt;/a&gt;) is used.</description>
      <type>String</type>
      <units>Btu/hr</units>
      <required>false</required>
      <model_dependent>false</model_dependent>
    </argument>
    <argument>
      <name>heating_system_heating_autosizing_factor</name>
      <display_name>Heating System: Heating Autosizing Factor</display_name>
      <description>The capacity scaling factor applied to the auto-sizing methodology. If not provided, 1.0 is used.</description>
      <type>String</type>
      <units></units>
      <required>false</required>
      <model_dependent>false</model_dependent>
    </argument>
    <argument>
      <name>heating_system_heating_autosizing_limit</name>
      <display_name>Heating System: Heating Autosizing Limit</display_name>
      <description>The maximum capacity limit applied to the auto-sizing methodology. If not provided, no limit is used.</description>
      <type>String</type>
      <units>Btu/hr</units>
      <required>false</required>
      <model_dependent>false</model_dependent>
    </argument>
    <argument>
      <name>heating_system_fraction_heat_load_served</name>
      <display_name>Heating System: Fraction Heat Load Served</display_name>
      <description>The heating load served by the heating system.</description>
      <type>Double</type>
      <units>Frac</units>
      <required>true</required>
      <model_dependent>false</model_dependent>
      <default_value>1</default_value>
    </argument>
    <argument>
      <name>heating_system_pilot_light</name>
      <display_name>Heating System: Pilot Light</display_name>
      <description>The fuel usage of the pilot light. Applies only to Furnace, WallFurnace, FloorFurnace, Stove, Boiler, and Fireplace with non-electric fuel type. If not provided, assumes no pilot light.</description>
      <type>String</type>
      <units>Btuh</units>
      <required>false</required>
      <model_dependent>false</model_dependent>
    </argument>
    <argument>
      <name>cooling_system_type</name>
      <display_name>Cooling System: Type</display_name>
      <description>The type of cooling system. Use 'none' if there is no cooling system or if there is a heat pump serving a cooling load.</description>
      <type>Choice</type>
      <required>true</required>
      <model_dependent>false</model_dependent>
      <default_value>central air conditioner</default_value>
      <choices>
        <choice>
          <value>none</value>
          <display_name>none</display_name>
        </choice>
        <choice>
          <value>central air conditioner</value>
          <display_name>central air conditioner</display_name>
        </choice>
        <choice>
          <value>room air conditioner</value>
          <display_name>room air conditioner</display_name>
        </choice>
        <choice>
          <value>evaporative cooler</value>
          <display_name>evaporative cooler</display_name>
        </choice>
        <choice>
          <value>mini-split</value>
          <display_name>mini-split</display_name>
        </choice>
        <choice>
          <value>packaged terminal air conditioner</value>
          <display_name>packaged terminal air conditioner</display_name>
        </choice>
      </choices>
    </argument>
    <argument>
      <name>cooling_system_cooling_efficiency_type</name>
      <display_name>Cooling System: Efficiency Type</display_name>
      <description>The efficiency type of the cooling system. System types central air conditioner and mini-split use SEER or SEER2. System types room air conditioner and packaged terminal air conditioner use EER or CEER. Ignored for system type evaporative cooler.</description>
      <type>Choice</type>
      <required>true</required>
      <model_dependent>false</model_dependent>
      <default_value>SEER</default_value>
      <choices>
        <choice>
          <value>SEER</value>
          <display_name>SEER</display_name>
        </choice>
        <choice>
          <value>SEER2</value>
          <display_name>SEER2</display_name>
        </choice>
        <choice>
          <value>EER</value>
          <display_name>EER</display_name>
        </choice>
        <choice>
          <value>CEER</value>
          <display_name>CEER</display_name>
        </choice>
      </choices>
    </argument>
    <argument>
      <name>cooling_system_cooling_efficiency</name>
      <display_name>Cooling System: Efficiency</display_name>
      <description>The rated efficiency value of the cooling system. Ignored for evaporative cooler.</description>
      <type>Double</type>
      <required>true</required>
      <model_dependent>false</model_dependent>
      <default_value>13</default_value>
    </argument>
    <argument>
      <name>cooling_system_cooling_compressor_type</name>
      <display_name>Cooling System: Cooling Compressor Type</display_name>
      <description>The compressor type of the cooling system. Only applies to central air conditioner and mini-split. If not provided, the OS-HPXML default (see &lt;a href='https://openstudio-hpxml.readthedocs.io/en/v1.8.1/workflow_inputs.html#central-air-conditioner'&gt;Central Air Conditioner&lt;/a&gt;, &lt;a href='https://openstudio-hpxml.readthedocs.io/en/v1.8.1/workflow_inputs.html#mini-split-air-conditioner'&gt;Mini-Split Air Conditioner&lt;/a&gt;) is used.</description>
      <type>Choice</type>
      <units></units>
      <required>false</required>
      <model_dependent>false</model_dependent>
      <choices>
        <choice>
          <value>auto</value>
          <display_name>auto</display_name>
        </choice>
        <choice>
          <value>single stage</value>
          <display_name>single stage</display_name>
        </choice>
        <choice>
          <value>two stage</value>
          <display_name>two stage</display_name>
        </choice>
        <choice>
          <value>variable speed</value>
          <display_name>variable speed</display_name>
        </choice>
      </choices>
    </argument>
    <argument>
      <name>cooling_system_cooling_sensible_heat_fraction</name>
      <display_name>Cooling System: Cooling Sensible Heat Fraction</display_name>
      <description>The sensible heat fraction of the cooling system. Ignored for evaporative cooler. If not provided, the OS-HPXML default (see &lt;a href='https://openstudio-hpxml.readthedocs.io/en/v1.8.1/workflow_inputs.html#central-air-conditioner'&gt;Central Air Conditioner&lt;/a&gt;, &lt;a href='https://openstudio-hpxml.readthedocs.io/en/v1.8.1/workflow_inputs.html#room-air-conditioner'&gt;Room Air Conditioner&lt;/a&gt;, &lt;a href='https://openstudio-hpxml.readthedocs.io/en/v1.8.1/workflow_inputs.html#packaged-terminal-air-conditioner'&gt;Packaged Terminal Air Conditioner&lt;/a&gt;, &lt;a href='https://openstudio-hpxml.readthedocs.io/en/v1.8.1/workflow_inputs.html#mini-split-air-conditioner'&gt;Mini-Split Air Conditioner&lt;/a&gt;) is used.</description>
      <type>String</type>
      <units>Frac</units>
      <required>false</required>
      <model_dependent>false</model_dependent>
    </argument>
    <argument>
      <name>cooling_system_cooling_capacity</name>
      <display_name>Cooling System: Cooling Capacity</display_name>
      <description>The output cooling capacity of the cooling system. If not provided, the OS-HPXML autosized default (see &lt;a href='https://openstudio-hpxml.readthedocs.io/en/v1.8.1/workflow_inputs.html#central-air-conditioner'&gt;Central Air Conditioner&lt;/a&gt;, &lt;a href='https://openstudio-hpxml.readthedocs.io/en/v1.8.1/workflow_inputs.html#room-air-conditioner'&gt;Room Air Conditioner&lt;/a&gt;, &lt;a href='https://openstudio-hpxml.readthedocs.io/en/v1.8.1/workflow_inputs.html#packaged-terminal-air-conditioner'&gt;Packaged Terminal Air Conditioner&lt;/a&gt;, &lt;a href='https://openstudio-hpxml.readthedocs.io/en/v1.8.1/workflow_inputs.html#evaporative-cooler'&gt;Evaporative Cooler&lt;/a&gt;, &lt;a href='https://openstudio-hpxml.readthedocs.io/en/v1.8.1/workflow_inputs.html#mini-split-air-conditioner'&gt;Mini-Split Air Conditioner&lt;/a&gt;) is used.</description>
      <type>String</type>
      <units>Btu/hr</units>
      <required>false</required>
      <model_dependent>false</model_dependent>
    </argument>
    <argument>
      <name>cooling_system_cooling_autosizing_factor</name>
      <display_name>Cooling System: Cooling Autosizing Factor</display_name>
      <description>The capacity scaling factor applied to the auto-sizing methodology. If not provided, 1.0 is used.</description>
      <type>String</type>
      <units></units>
      <required>false</required>
      <model_dependent>false</model_dependent>
    </argument>
    <argument>
      <name>cooling_system_cooling_autosizing_limit</name>
      <display_name>Cooling System: Cooling Autosizing Limit</display_name>
      <description>The maximum capacity limit applied to the auto-sizing methodology. If not provided, no limit is used.</description>
      <type>String</type>
      <units>Btu/hr</units>
      <required>false</required>
      <model_dependent>false</model_dependent>
    </argument>
    <argument>
      <name>cooling_system_fraction_cool_load_served</name>
      <display_name>Cooling System: Fraction Cool Load Served</display_name>
      <description>The cooling load served by the cooling system.</description>
      <type>Double</type>
      <units>Frac</units>
      <required>true</required>
      <model_dependent>false</model_dependent>
      <default_value>1</default_value>
    </argument>
    <argument>
      <name>cooling_system_is_ducted</name>
      <display_name>Cooling System: Is Ducted</display_name>
      <description>Whether the cooling system is ducted or not. Only used for mini-split and evaporative cooler. It's assumed that central air conditioner is ducted, and room air conditioner and packaged terminal air conditioner are not ducted.</description>
      <type>Choice</type>
      <units></units>
      <required>false</required>
      <model_dependent>false</model_dependent>
      <choices>
        <choice>
          <value>auto</value>
          <display_name>auto</display_name>
        </choice>
        <choice>
          <value>true</value>
          <display_name>true</display_name>
        </choice>
        <choice>
          <value>false</value>
          <display_name>false</display_name>
        </choice>
      </choices>
    </argument>
    <argument>
      <name>cooling_system_crankcase_heater_watts</name>
      <display_name>Cooling System: Crankcase Heater Power Watts</display_name>
      <description>Cooling system crankcase heater power consumption in Watts. Applies only to central air conditioner, room air conditioner, packaged terminal air conditioner and mini-split. If not provided, the OS-HPXML default (see &lt;a href='https://openstudio-hpxml.readthedocs.io/en/v1.8.1/workflow_inputs.html#central-air-conditioner'&gt;Central Air Conditioner&lt;/a&gt;, &lt;a href='https://openstudio-hpxml.readthedocs.io/en/v1.8.1/workflow_inputs.html#room-air-conditioner'&gt;Room Air Conditioner&lt;/a&gt;, &lt;a href='https://openstudio-hpxml.readthedocs.io/en/v1.8.1/workflow_inputs.html#packaged-terminal-air-conditioner'&gt;Packaged Terminal Air Conditioner&lt;/a&gt;, &lt;a href='https://openstudio-hpxml.readthedocs.io/en/v1.8.1/workflow_inputs.html#mini-split-air-conditioner'&gt;Mini-Split Air Conditioner&lt;/a&gt;) is used.</description>
      <type>String</type>
      <units>W</units>
      <required>false</required>
      <model_dependent>false</model_dependent>
    </argument>
    <argument>
      <name>cooling_system_integrated_heating_system_fuel</name>
      <display_name>Cooling System: Integrated Heating System Fuel Type</display_name>
      <description>The fuel type of the heating system integrated into cooling system. Only used for packaged terminal air conditioner and room air conditioner.</description>
      <type>Choice</type>
      <units></units>
      <required>false</required>
      <model_dependent>false</model_dependent>
      <choices>
        <choice>
          <value>auto</value>
          <display_name>auto</display_name>
        </choice>
        <choice>
          <value>electricity</value>
          <display_name>electricity</display_name>
        </choice>
        <choice>
          <value>natural gas</value>
          <display_name>natural gas</display_name>
        </choice>
        <choice>
          <value>fuel oil</value>
          <display_name>fuel oil</display_name>
        </choice>
        <choice>
          <value>propane</value>
          <display_name>propane</display_name>
        </choice>
        <choice>
          <value>wood</value>
          <display_name>wood</display_name>
        </choice>
        <choice>
          <value>wood pellets</value>
          <display_name>wood pellets</display_name>
        </choice>
        <choice>
          <value>coal</value>
          <display_name>coal</display_name>
        </choice>
      </choices>
    </argument>
    <argument>
      <name>cooling_system_integrated_heating_system_efficiency_percent</name>
      <display_name>Cooling System: Integrated Heating System Efficiency</display_name>
      <description>The rated heating efficiency value of the heating system integrated into cooling system. Only used for packaged terminal air conditioner and room air conditioner.</description>
      <type>String</type>
      <units>Frac</units>
      <required>false</required>
      <model_dependent>false</model_dependent>
    </argument>
    <argument>
      <name>cooling_system_integrated_heating_system_capacity</name>
      <display_name>Cooling System: Integrated Heating System Heating Capacity</display_name>
      <description>The output heating capacity of the heating system integrated into cooling system. If not provided, the OS-HPXML autosized default (see &lt;a href='https://openstudio-hpxml.readthedocs.io/en/v1.8.1/workflow_inputs.html#room-air-conditioner'&gt;Room Air Conditioner&lt;/a&gt;, &lt;a href='https://openstudio-hpxml.readthedocs.io/en/v1.8.1/workflow_inputs.html#packaged-terminal-air-conditioner'&gt;Packaged Terminal Air Conditioner&lt;/a&gt;) is used. Only used for room air conditioner and packaged terminal air conditioner.</description>
      <type>String</type>
      <units>Btu/hr</units>
      <required>false</required>
      <model_dependent>false</model_dependent>
    </argument>
    <argument>
      <name>cooling_system_integrated_heating_system_fraction_heat_load_served</name>
      <display_name>Cooling System: Integrated Heating System Fraction Heat Load Served</display_name>
      <description>The heating load served by the heating system integrated into cooling system. Only used for packaged terminal air conditioner and room air conditioner.</description>
      <type>String</type>
      <units>Frac</units>
      <required>false</required>
      <model_dependent>false</model_dependent>
    </argument>
    <argument>
      <name>heat_pump_type</name>
      <display_name>Heat Pump: Type</display_name>
      <description>The type of heat pump. Use 'none' if there is no heat pump.</description>
      <type>Choice</type>
      <required>true</required>
      <model_dependent>false</model_dependent>
      <default_value>none</default_value>
      <choices>
        <choice>
          <value>none</value>
          <display_name>none</display_name>
        </choice>
        <choice>
          <value>air-to-air</value>
          <display_name>air-to-air</display_name>
        </choice>
        <choice>
          <value>mini-split</value>
          <display_name>mini-split</display_name>
        </choice>
        <choice>
          <value>ground-to-air</value>
          <display_name>ground-to-air</display_name>
        </choice>
        <choice>
          <value>packaged terminal heat pump</value>
          <display_name>packaged terminal heat pump</display_name>
        </choice>
        <choice>
          <value>room air conditioner with reverse cycle</value>
          <display_name>room air conditioner with reverse cycle</display_name>
        </choice>
      </choices>
    </argument>
    <argument>
      <name>heat_pump_heating_efficiency_type</name>
      <display_name>Heat Pump: Heating Efficiency Type</display_name>
      <description>The heating efficiency type of heat pump. System types air-to-air and mini-split use HSPF or HSPF2. System types ground-to-air, packaged terminal heat pump and room air conditioner with reverse cycle use COP.</description>
      <type>Choice</type>
      <required>true</required>
      <model_dependent>false</model_dependent>
      <default_value>HSPF</default_value>
      <choices>
        <choice>
          <value>HSPF</value>
          <display_name>HSPF</display_name>
        </choice>
        <choice>
          <value>HSPF2</value>
          <display_name>HSPF2</display_name>
        </choice>
        <choice>
          <value>COP</value>
          <display_name>COP</display_name>
        </choice>
      </choices>
    </argument>
    <argument>
      <name>heat_pump_heating_efficiency</name>
      <display_name>Heat Pump: Heating Efficiency</display_name>
      <description>The rated heating efficiency value of the heat pump.</description>
      <type>Double</type>
      <required>true</required>
      <model_dependent>false</model_dependent>
      <default_value>7.7</default_value>
    </argument>
    <argument>
      <name>heat_pump_cooling_efficiency_type</name>
      <display_name>Heat Pump: Cooling Efficiency Type</display_name>
      <description>The cooling efficiency type of heat pump. System types air-to-air and mini-split use SEER or SEER2. System types ground-to-air, packaged terminal heat pump and room air conditioner with reverse cycle use EER.</description>
      <type>Choice</type>
      <required>true</required>
      <model_dependent>false</model_dependent>
      <default_value>SEER</default_value>
      <choices>
        <choice>
          <value>SEER</value>
          <display_name>SEER</display_name>
        </choice>
        <choice>
          <value>SEER2</value>
          <display_name>SEER2</display_name>
        </choice>
        <choice>
          <value>EER</value>
          <display_name>EER</display_name>
        </choice>
        <choice>
          <value>CEER</value>
          <display_name>CEER</display_name>
        </choice>
      </choices>
    </argument>
    <argument>
      <name>heat_pump_cooling_efficiency</name>
      <display_name>Heat Pump: Cooling Efficiency</display_name>
      <description>The rated cooling efficiency value of the heat pump.</description>
      <type>Double</type>
      <required>true</required>
      <model_dependent>false</model_dependent>
      <default_value>13</default_value>
    </argument>
    <argument>
      <name>heat_pump_cooling_compressor_type</name>
      <display_name>Heat Pump: Cooling Compressor Type</display_name>
      <description>The compressor type of the heat pump. Only applies to air-to-air and mini-split. If not provided, the OS-HPXML default (see &lt;a href='https://openstudio-hpxml.readthedocs.io/en/v1.8.1/workflow_inputs.html#air-to-air-heat-pump'&gt;Air-to-Air Heat Pump&lt;/a&gt;, &lt;a href='https://openstudio-hpxml.readthedocs.io/en/v1.8.1/workflow_inputs.html#mini-split-heat-pump'&gt;Mini-Split Heat Pump&lt;/a&gt;) is used.</description>
      <type>Choice</type>
      <units></units>
      <required>false</required>
      <model_dependent>false</model_dependent>
      <choices>
        <choice>
          <value>auto</value>
          <display_name>auto</display_name>
        </choice>
        <choice>
          <value>single stage</value>
          <display_name>single stage</display_name>
        </choice>
        <choice>
          <value>two stage</value>
          <display_name>two stage</display_name>
        </choice>
        <choice>
          <value>variable speed</value>
          <display_name>variable speed</display_name>
        </choice>
      </choices>
    </argument>
    <argument>
      <name>heat_pump_cooling_sensible_heat_fraction</name>
      <display_name>Heat Pump: Cooling Sensible Heat Fraction</display_name>
      <description>The sensible heat fraction of the heat pump. If not provided, the OS-HPXML default (see &lt;a href='https://openstudio-hpxml.readthedocs.io/en/v1.8.1/workflow_inputs.html#air-to-air-heat-pump'&gt;Air-to-Air Heat Pump&lt;/a&gt;, &lt;a href='https://openstudio-hpxml.readthedocs.io/en/v1.8.1/workflow_inputs.html#mini-split-heat-pump'&gt;Mini-Split Heat Pump&lt;/a&gt;, &lt;a href='https://openstudio-hpxml.readthedocs.io/en/v1.8.1/workflow_inputs.html#packaged-terminal-heat-pump'&gt;Packaged Terminal Heat Pump&lt;/a&gt;, &lt;a href='https://openstudio-hpxml.readthedocs.io/en/v1.8.1/workflow_inputs.html#room-air-conditioner-w-reverse-cycle'&gt;Room Air Conditioner w/ Reverse Cycle&lt;/a&gt;, &lt;a href='https://openstudio-hpxml.readthedocs.io/en/v1.8.1/workflow_inputs.html#ground-to-air-heat-pump'&gt;Ground-to-Air Heat Pump&lt;/a&gt;) is used.</description>
      <type>String</type>
      <units>Frac</units>
      <required>false</required>
      <model_dependent>false</model_dependent>
    </argument>
    <argument>
      <name>heat_pump_heating_capacity</name>
      <display_name>Heat Pump: Heating Capacity</display_name>
      <description>The output heating capacity of the heat pump. If not provided, the OS-HPXML autosized default (see &lt;a href='https://openstudio-hpxml.readthedocs.io/en/v1.8.1/workflow_inputs.html#air-to-air-heat-pump'&gt;Air-to-Air Heat Pump&lt;/a&gt;, &lt;a href='https://openstudio-hpxml.readthedocs.io/en/v1.8.1/workflow_inputs.html#mini-split-heat-pump'&gt;Mini-Split Heat Pump&lt;/a&gt;, &lt;a href='https://openstudio-hpxml.readthedocs.io/en/v1.8.1/workflow_inputs.html#packaged-terminal-heat-pump'&gt;Packaged Terminal Heat Pump&lt;/a&gt;, &lt;a href='https://openstudio-hpxml.readthedocs.io/en/v1.8.1/workflow_inputs.html#room-air-conditioner-w-reverse-cycle'&gt;Room Air Conditioner w/ Reverse Cycle&lt;/a&gt;, &lt;a href='https://openstudio-hpxml.readthedocs.io/en/v1.8.1/workflow_inputs.html#ground-to-air-heat-pump'&gt;Ground-to-Air Heat Pump&lt;/a&gt;) is used.</description>
      <type>String</type>
      <units>Btu/hr</units>
      <required>false</required>
      <model_dependent>false</model_dependent>
    </argument>
    <argument>
      <name>heat_pump_heating_autosizing_factor</name>
      <display_name>Heat Pump: Heating Autosizing Factor</display_name>
      <description>The capacity scaling factor applied to the auto-sizing methodology. If not provided, 1.0 is used.</description>
      <type>String</type>
      <units></units>
      <required>false</required>
      <model_dependent>false</model_dependent>
    </argument>
    <argument>
      <name>heat_pump_heating_autosizing_limit</name>
      <display_name>Heat Pump: Heating Autosizing Limit</display_name>
      <description>The maximum capacity limit applied to the auto-sizing methodology. If not provided, no limit is used.</description>
      <type>String</type>
      <units>Btu/hr</units>
      <required>false</required>
      <model_dependent>false</model_dependent>
    </argument>
    <argument>
      <name>heat_pump_heating_capacity_retention_fraction</name>
      <display_name>Heat Pump: Heating Capacity Retention Fraction</display_name>
      <description>The output heating capacity of the heat pump at a user-specified temperature (e.g., 17F or 5F) divided by the above nominal heating capacity. Applies to all heat pump types except ground-to-air. If not provided, the OS-HPXML default (see &lt;a href='https://openstudio-hpxml.readthedocs.io/en/v1.8.1/workflow_inputs.html#air-to-air-heat-pump'&gt;Air-to-Air Heat Pump&lt;/a&gt;, &lt;a href='https://openstudio-hpxml.readthedocs.io/en/v1.8.1/workflow_inputs.html#mini-split-heat-pump'&gt;Mini-Split Heat Pump&lt;/a&gt;, &lt;a href='https://openstudio-hpxml.readthedocs.io/en/v1.8.1/workflow_inputs.html#packaged-terminal-heat-pump'&gt;Packaged Terminal Heat Pump&lt;/a&gt;, &lt;a href='https://openstudio-hpxml.readthedocs.io/en/v1.8.1/workflow_inputs.html#room-air-conditioner-w-reverse-cycle'&gt;Room Air Conditioner w/ Reverse Cycle&lt;/a&gt;) is used.</description>
      <type>String</type>
      <units>Frac</units>
      <required>false</required>
      <model_dependent>false</model_dependent>
    </argument>
    <argument>
      <name>heat_pump_heating_capacity_retention_temp</name>
      <display_name>Heat Pump: Heating Capacity Retention Temperature</display_name>
      <description>The user-specified temperature (e.g., 17F or 5F) for the above heating capacity retention fraction. Applies to all heat pump types except ground-to-air. Required if the Heating Capacity Retention Fraction is provided.</description>
      <type>String</type>
      <units>F</units>
      <required>false</required>
      <model_dependent>false</model_dependent>
    </argument>
    <argument>
      <name>heat_pump_cooling_capacity</name>
      <display_name>Heat Pump: Cooling Capacity</display_name>
      <description>The output cooling capacity of the heat pump. If not provided, the OS-HPXML autosized default (see &lt;a href='https://openstudio-hpxml.readthedocs.io/en/v1.8.1/workflow_inputs.html#air-to-air-heat-pump'&gt;Air-to-Air Heat Pump&lt;/a&gt;, &lt;a href='https://openstudio-hpxml.readthedocs.io/en/v1.8.1/workflow_inputs.html#mini-split-heat-pump'&gt;Mini-Split Heat Pump&lt;/a&gt;, &lt;a href='https://openstudio-hpxml.readthedocs.io/en/v1.8.1/workflow_inputs.html#packaged-terminal-heat-pump'&gt;Packaged Terminal Heat Pump&lt;/a&gt;, &lt;a href='https://openstudio-hpxml.readthedocs.io/en/v1.8.1/workflow_inputs.html#room-air-conditioner-w-reverse-cycle'&gt;Room Air Conditioner w/ Reverse Cycle&lt;/a&gt;, &lt;a href='https://openstudio-hpxml.readthedocs.io/en/v1.8.1/workflow_inputs.html#ground-to-air-heat-pump'&gt;Ground-to-Air Heat Pump&lt;/a&gt;) is used.</description>
      <type>String</type>
      <units>Btu/hr</units>
      <required>false</required>
      <model_dependent>false</model_dependent>
    </argument>
    <argument>
      <name>heat_pump_cooling_autosizing_factor</name>
      <display_name>Heat Pump: Cooling Autosizing Factor</display_name>
      <description>The capacity scaling factor applied to the auto-sizing methodology. If not provided, 1.0 is used.</description>
      <type>String</type>
      <units></units>
      <required>false</required>
      <model_dependent>false</model_dependent>
    </argument>
    <argument>
      <name>heat_pump_cooling_autosizing_limit</name>
      <display_name>Heat Pump: Cooling Autosizing Limit</display_name>
      <description>The maximum capacity limit applied to the auto-sizing methodology. If not provided, no limit is used.</description>
      <type>String</type>
      <units>Btu/hr</units>
      <required>false</required>
      <model_dependent>false</model_dependent>
    </argument>
    <argument>
      <name>heat_pump_fraction_heat_load_served</name>
      <display_name>Heat Pump: Fraction Heat Load Served</display_name>
      <description>The heating load served by the heat pump.</description>
      <type>Double</type>
      <units>Frac</units>
      <required>true</required>
      <model_dependent>false</model_dependent>
      <default_value>1</default_value>
    </argument>
    <argument>
      <name>heat_pump_fraction_cool_load_served</name>
      <display_name>Heat Pump: Fraction Cool Load Served</display_name>
      <description>The cooling load served by the heat pump.</description>
      <type>Double</type>
      <units>Frac</units>
      <required>true</required>
      <model_dependent>false</model_dependent>
      <default_value>1</default_value>
    </argument>
    <argument>
      <name>heat_pump_compressor_lockout_temp</name>
      <display_name>Heat Pump: Compressor Lockout Temperature</display_name>
      <description>The temperature below which the heat pump compressor is disabled. If both this and Backup Heating Lockout Temperature are provided and use the same value, it essentially defines a switchover temperature (for, e.g., a dual-fuel heat pump). Applies to all heat pump types other than ground-to-air. If not provided, the OS-HPXML default (see &lt;a href='https://openstudio-hpxml.readthedocs.io/en/v1.8.1/workflow_inputs.html#air-to-air-heat-pump'&gt;Air-to-Air Heat Pump&lt;/a&gt;, &lt;a href='https://openstudio-hpxml.readthedocs.io/en/v1.8.1/workflow_inputs.html#mini-split-heat-pump'&gt;Mini-Split Heat Pump&lt;/a&gt;, &lt;a href='https://openstudio-hpxml.readthedocs.io/en/v1.8.1/workflow_inputs.html#packaged-terminal-heat-pump'&gt;Packaged Terminal Heat Pump&lt;/a&gt;, &lt;a href='https://openstudio-hpxml.readthedocs.io/en/v1.8.1/workflow_inputs.html#room-air-conditioner-w-reverse-cycle'&gt;Room Air Conditioner w/ Reverse Cycle&lt;/a&gt;) is used.</description>
      <type>String</type>
      <units>F</units>
      <required>false</required>
      <model_dependent>false</model_dependent>
    </argument>
    <argument>
      <name>heat_pump_backup_type</name>
      <display_name>Heat Pump: Backup Type</display_name>
      <description>The backup type of the heat pump. If 'integrated', represents e.g. built-in electric strip heat or dual-fuel integrated furnace. If 'separate', represents e.g. electric baseboard or boiler based on the Heating System 2 specified below. Use 'none' if there is no backup heating.</description>
      <type>Choice</type>
      <required>true</required>
      <model_dependent>false</model_dependent>
      <default_value>integrated</default_value>
      <choices>
        <choice>
          <value>none</value>
          <display_name>none</display_name>
        </choice>
        <choice>
          <value>integrated</value>
          <display_name>integrated</display_name>
        </choice>
        <choice>
          <value>separate</value>
          <display_name>separate</display_name>
        </choice>
      </choices>
    </argument>
    <argument>
      <name>heat_pump_backup_heating_autosizing_factor</name>
      <display_name>Heat Pump: Backup Heating Autosizing Factor</display_name>
      <description>The capacity scaling factor applied to the auto-sizing methodology if Backup Type is 'integrated'. If not provided, 1.0 is used. If Backup Type is 'separate', use Heating System 2: Heating Autosizing Factor.</description>
      <type>String</type>
      <units></units>
      <required>false</required>
      <model_dependent>false</model_dependent>
    </argument>
    <argument>
      <name>heat_pump_backup_heating_autosizing_limit</name>
      <display_name>Heat Pump: Backup Heating Autosizing Limit</display_name>
      <description>The maximum capacity limit applied to the auto-sizing methodology if Backup Type is 'integrated'. If not provided, no limit is used. If Backup Type is 'separate', use Heating System 2: Heating Autosizing Limit.</description>
      <type>String</type>
      <units>Btu/hr</units>
      <required>false</required>
      <model_dependent>false</model_dependent>
    </argument>
    <argument>
      <name>heat_pump_backup_fuel</name>
      <display_name>Heat Pump: Backup Fuel Type</display_name>
      <description>The backup fuel type of the heat pump. Only applies if Backup Type is 'integrated'.</description>
      <type>Choice</type>
      <required>true</required>
      <model_dependent>false</model_dependent>
      <default_value>electricity</default_value>
      <choices>
        <choice>
          <value>electricity</value>
          <display_name>electricity</display_name>
        </choice>
        <choice>
          <value>natural gas</value>
          <display_name>natural gas</display_name>
        </choice>
        <choice>
          <value>fuel oil</value>
          <display_name>fuel oil</display_name>
        </choice>
        <choice>
          <value>propane</value>
          <display_name>propane</display_name>
        </choice>
      </choices>
    </argument>
    <argument>
      <name>heat_pump_backup_heating_efficiency</name>
      <display_name>Heat Pump: Backup Rated Efficiency</display_name>
      <description>The backup rated efficiency value of the heat pump. Percent for electricity fuel type. AFUE otherwise. Only applies if Backup Type is 'integrated'.</description>
      <type>Double</type>
      <required>true</required>
      <model_dependent>false</model_dependent>
      <default_value>1</default_value>
    </argument>
    <argument>
      <name>heat_pump_backup_heating_capacity</name>
      <display_name>Heat Pump: Backup Heating Capacity</display_name>
      <description>The backup output heating capacity of the heat pump. If not provided, the OS-HPXML autosized default (see &lt;a href='https://openstudio-hpxml.readthedocs.io/en/v1.8.1/workflow_inputs.html#backup'&gt;Backup&lt;/a&gt;) is used. Only applies if Backup Type is 'integrated'.</description>
      <type>String</type>
      <units>Btu/hr</units>
      <required>false</required>
      <model_dependent>false</model_dependent>
    </argument>
    <argument>
      <name>heat_pump_backup_heating_lockout_temp</name>
      <display_name>Heat Pump: Backup Heating Lockout Temperature</display_name>
      <description>The temperature above which the heat pump backup system is disabled. If both this and Compressor Lockout Temperature are provided and use the same value, it essentially defines a switchover temperature (for, e.g., a dual-fuel heat pump). Applies for both Backup Type of 'integrated' and 'separate'. If not provided, the OS-HPXML default (see &lt;a href='https://openstudio-hpxml.readthedocs.io/en/v1.8.1/workflow_inputs.html#backup'&gt;Backup&lt;/a&gt;) is used.</description>
      <type>String</type>
      <units>F</units>
      <required>false</required>
      <model_dependent>false</model_dependent>
    </argument>
    <argument>
      <name>heat_pump_sizing_methodology</name>
      <display_name>Heat Pump: Sizing Methodology</display_name>
      <description>The auto-sizing methodology to use when the heat pump capacity is not provided. If not provided, the OS-HPXML default (see &lt;a href='https://openstudio-hpxml.readthedocs.io/en/v1.8.1/workflow_inputs.html#hpxml-hvac-sizing-control'&gt;HPXML HVAC Sizing Control&lt;/a&gt;) is used.</description>
      <type>Choice</type>
      <units></units>
      <required>false</required>
      <model_dependent>false</model_dependent>
      <choices>
        <choice>
          <value>auto</value>
          <display_name>auto</display_name>
        </choice>
        <choice>
          <value>ACCA</value>
          <display_name>ACCA</display_name>
        </choice>
        <choice>
          <value>HERS</value>
          <display_name>HERS</display_name>
        </choice>
        <choice>
          <value>MaxLoad</value>
          <display_name>MaxLoad</display_name>
        </choice>
      </choices>
    </argument>
    <argument>
      <name>heat_pump_backup_sizing_methodology</name>
      <display_name>Heat Pump: Backup Sizing Methodology</display_name>
      <description>The auto-sizing methodology to use when the heat pump backup capacity is not provided. If not provided, the OS-HPXML default (see &lt;a href='https://openstudio-hpxml.readthedocs.io/en/v1.8.1/workflow_inputs.html#hpxml-hvac-sizing-control'&gt;HPXML HVAC Sizing Control&lt;/a&gt;) is used.</description>
      <type>Choice</type>
      <units></units>
      <required>false</required>
      <model_dependent>false</model_dependent>
      <choices>
        <choice>
          <value>auto</value>
          <display_name>auto</display_name>
        </choice>
        <choice>
          <value>emergency</value>
          <display_name>emergency</display_name>
        </choice>
        <choice>
          <value>supplemental</value>
          <display_name>supplemental</display_name>
        </choice>
      </choices>
    </argument>
    <argument>
      <name>heat_pump_is_ducted</name>
      <display_name>Heat Pump: Is Ducted</display_name>
      <description>Whether the heat pump is ducted or not. Only used for mini-split. It's assumed that air-to-air and ground-to-air are ducted, and packaged terminal heat pump and room air conditioner with reverse cycle are not ducted. If not provided, assumes not ducted.</description>
      <type>Choice</type>
      <units></units>
      <required>false</required>
      <model_dependent>false</model_dependent>
      <choices>
        <choice>
          <value>auto</value>
          <display_name>auto</display_name>
        </choice>
        <choice>
          <value>true</value>
          <display_name>true</display_name>
        </choice>
        <choice>
          <value>false</value>
          <display_name>false</display_name>
        </choice>
      </choices>
    </argument>
    <argument>
      <name>heat_pump_crankcase_heater_watts</name>
      <display_name>Heat Pump: Crankcase Heater Power Watts</display_name>
      <description>Heat Pump crankcase heater power consumption in Watts. Applies only to air-to-air, mini-split, packaged terminal heat pump and room air conditioner with reverse cycle. If not provided, the OS-HPXML default (see &lt;a href='https://openstudio-hpxml.readthedocs.io/en/v1.8.1/workflow_inputs.html#air-to-air-heat-pump'&gt;Air-to-Air Heat Pump&lt;/a&gt;, &lt;a href='https://openstudio-hpxml.readthedocs.io/en/v1.8.1/workflow_inputs.html#mini-split-heat-pump'&gt;Mini-Split Heat Pump&lt;/a&gt;, &lt;a href='https://openstudio-hpxml.readthedocs.io/en/v1.8.1/workflow_inputs.html#packaged-terminal-heat-pump'&gt;Packaged Terminal Heat Pump&lt;/a&gt;, &lt;a href='https://openstudio-hpxml.readthedocs.io/en/v1.8.1/workflow_inputs.html#room-air-conditioner-w-reverse-cycle'&gt;Room Air Conditioner w/ Reverse Cycle&lt;/a&gt;) is used.</description>
      <type>String</type>
      <units>W</units>
      <required>false</required>
      <model_dependent>false</model_dependent>
    </argument>
    <argument>
      <name>hvac_perf_data_capacity_type</name>
      <display_name>HVAC Detailed Performance Data: Capacity Type</display_name>
      <description>Type of capacity values for detailed performance data if available. Applies only to variable-speed air-source HVAC systems (central air conditioners, mini-split air conditioners, air-to-air heat pumps, and mini-split heat pumps).</description>
      <type>Choice</type>
      <units>Absolute capacities</units>
      <required>false</required>
      <model_dependent>false</model_dependent>
      <choices>
        <choice>
          <value>auto</value>
          <display_name>auto</display_name>
        </choice>
        <choice>
          <value>Absolute capacities</value>
          <display_name>Absolute capacities</display_name>
        </choice>
        <choice>
          <value>Normalized capacity fractions</value>
          <display_name>Normalized capacity fractions</display_name>
        </choice>
      </choices>
    </argument>
    <argument>
      <name>hvac_perf_data_heating_outdoor_temperatures</name>
      <display_name>HVAC Detailed Performance Data: Heating Outdoor Temperatures</display_name>
      <description>Outdoor temperatures of heating detailed performance data if available. Applies only to variable-speed air-source HVAC systems (central air conditioners, mini-split air conditioners, air-to-air heat pumps, and mini-split heat pumps). One of the outdoor temperatures must be 47 F. At least two performance data points are required using a comma-separated list.</description>
      <type>String</type>
      <units>F</units>
      <required>false</required>
      <model_dependent>false</model_dependent>
    </argument>
    <argument>
      <name>hvac_perf_data_heating_min_speed_capacities</name>
      <display_name>HVAC Detailed Performance Data: Heating Minimum Speed Capacities</display_name>
      <description>Minimum speed capacities of heating detailed performance data if available. Applies only to variable-speed air-source HVAC systems (central air conditioners, mini-split air conditioners, air-to-air heat pumps, and mini-split heat pumps). At least two performance data points are required using a comma-separated list.</description>
      <type>String</type>
      <units>Btu/hr or Frac</units>
      <required>false</required>
      <model_dependent>false</model_dependent>
    </argument>
    <argument>
      <name>hvac_perf_data_heating_max_speed_capacities</name>
      <display_name>HVAC Detailed Performance Data: Heating Maximum Speed Capacities</display_name>
      <description>Maximum speed capacities of heating detailed performance data if available. Applies only to variable-speed air-source HVAC systems (central air conditioners, mini-split air conditioners, air-to-air heat pumps, and mini-split heat pumps). At least two performance data points are required using a comma-separated list.</description>
      <type>String</type>
      <units>Btu/hr or Frac</units>
      <required>false</required>
      <model_dependent>false</model_dependent>
    </argument>
    <argument>
      <name>hvac_perf_data_heating_min_speed_cops</name>
      <display_name>HVAC Detailed Performance Data: Heating Minimum Speed COPs</display_name>
      <description>Minimum speed efficiency COP values of heating detailed performance data if available. Applies only to variable-speed air-source HVAC systems (central air conditioners, mini-split air conditioners, air-to-air heat pumps, and mini-split heat pumps). At least two performance data points are required using a comma-separated list.</description>
      <type>String</type>
      <units>W/W</units>
      <required>false</required>
      <model_dependent>false</model_dependent>
    </argument>
    <argument>
      <name>hvac_perf_data_heating_max_speed_cops</name>
      <display_name>HVAC Detailed Performance Data: Heating Maximum Speed COPs</display_name>
      <description>Maximum speed efficiency COP values of heating detailed performance data if available. Applies only to variable-speed air-source HVAC systems (central air conditioners, mini-split air conditioners, air-to-air heat pumps, and mini-split heat pumps). At least two performance data points are required using a comma-separated list.</description>
      <type>String</type>
      <units>W/W</units>
      <required>false</required>
      <model_dependent>false</model_dependent>
    </argument>
    <argument>
      <name>hvac_perf_data_cooling_outdoor_temperatures</name>
      <display_name>HVAC Detailed Performance Data: Cooling Outdoor Temperatures</display_name>
      <description>Outdoor temperatures of cooling detailed performance data if available. Applies only to variable-speed air-source HVAC systems (central air conditioners, mini-split air conditioners, air-to-air heat pumps, and mini-split heat pumps). One of the outdoor temperatures must be 95 F. At least two performance data points are required using a comma-separated list.</description>
      <type>String</type>
      <units>F</units>
      <required>false</required>
      <model_dependent>false</model_dependent>
    </argument>
    <argument>
      <name>hvac_perf_data_cooling_min_speed_capacities</name>
      <display_name>HVAC Detailed Performance Data: Cooling Minimum Speed Capacities</display_name>
      <description>Minimum speed capacities of cooling detailed performance data if available. Applies only to variable-speed air-source HVAC systems (central air conditioners, mini-split air conditioners, air-to-air heat pumps, and mini-split heat pumps). At least two performance data points are required using a comma-separated list.</description>
      <type>String</type>
      <units>Btu/hr or Frac</units>
      <required>false</required>
      <model_dependent>false</model_dependent>
    </argument>
    <argument>
      <name>hvac_perf_data_cooling_max_speed_capacities</name>
      <display_name>HVAC Detailed Performance Data: Cooling Maximum Speed Capacities</display_name>
      <description>Maximum speed capacities of cooling detailed performance data if available. Applies only to variable-speed air-source HVAC systems (central air conditioners, mini-split air conditioners, air-to-air heat pumps, and mini-split heat pumps). At least two performance data points are required using a comma-separated list.</description>
      <type>String</type>
      <units>Btu/hr or Frac</units>
      <required>false</required>
      <model_dependent>false</model_dependent>
    </argument>
    <argument>
      <name>hvac_perf_data_cooling_min_speed_cops</name>
      <display_name>HVAC Detailed Performance Data: Cooling Minimum Speed COPs</display_name>
      <description>Minimum speed efficiency COP values of cooling detailed performance data if available. Applies only to variable-speed air-source HVAC systems (central air conditioners, mini-split air conditioners, air-to-air heat pumps, and mini-split heat pumps). At least two performance data points are required using a comma-separated list.</description>
      <type>String</type>
      <units>W/W</units>
      <required>false</required>
      <model_dependent>false</model_dependent>
    </argument>
    <argument>
      <name>hvac_perf_data_cooling_max_speed_cops</name>
      <display_name>HVAC Detailed Performance Data: Cooling Maximum Speed COPs</display_name>
      <description>Maximum speed efficiency COP values of cooling detailed performance data if available. Applies only to variable-speed air-source HVAC systems (central air conditioners, mini-split air conditioners, air-to-air heat pumps, and mini-split heat pumps). At least two performance data points are required using a comma-separated list.</description>
      <type>String</type>
      <units>W/W</units>
      <required>false</required>
      <model_dependent>false</model_dependent>
    </argument>
    <argument>
      <name>geothermal_loop_configuration</name>
      <display_name>Geothermal Loop: Configuration</display_name>
      <description>Configuration of the geothermal loop. Only applies to ground-to-air heat pump type. If not provided, the OS-HPXML default (see &lt;a href='https://openstudio-hpxml.readthedocs.io/en/v1.8.1/workflow_inputs.html#ground-to-air-heat-pump'&gt;Ground-to-Air Heat Pump&lt;/a&gt;) is used.</description>
      <type>Choice</type>
      <units></units>
      <required>false</required>
      <model_dependent>false</model_dependent>
      <choices>
        <choice>
          <value>auto</value>
          <display_name>auto</display_name>
        </choice>
        <choice>
          <value>none</value>
          <display_name>none</display_name>
        </choice>
        <choice>
          <value>vertical</value>
          <display_name>vertical</display_name>
        </choice>
      </choices>
    </argument>
    <argument>
      <name>geothermal_loop_borefield_configuration</name>
      <display_name>Geothermal Loop: Borefield Configuration</display_name>
      <description>Borefield configuration of the geothermal loop. Only applies to ground-to-air heat pump type. If not provided, the OS-HPXML default (see &lt;a href='https://openstudio-hpxml.readthedocs.io/en/v1.8.1/workflow_inputs.html#hpxml-geothermal-loops'&gt;HPXML Geothermal Loops&lt;/a&gt;) is used.</description>
      <type>Choice</type>
      <units></units>
      <required>false</required>
      <model_dependent>false</model_dependent>
      <choices>
        <choice>
          <value>auto</value>
          <display_name>auto</display_name>
        </choice>
        <choice>
          <value>Rectangle</value>
          <display_name>Rectangle</display_name>
        </choice>
        <choice>
          <value>Open Rectangle</value>
          <display_name>Open Rectangle</display_name>
        </choice>
        <choice>
          <value>C</value>
          <display_name>C</display_name>
        </choice>
        <choice>
          <value>L</value>
          <display_name>L</display_name>
        </choice>
        <choice>
          <value>U</value>
          <display_name>U</display_name>
        </choice>
        <choice>
          <value>Lopsided U</value>
          <display_name>Lopsided U</display_name>
        </choice>
      </choices>
    </argument>
    <argument>
      <name>geothermal_loop_loop_flow</name>
      <display_name>Geothermal Loop: Loop Flow</display_name>
      <description>Water flow rate through the geothermal loop. Only applies to ground-to-air heat pump type. If not provided, the OS-HPXML autosized default (see &lt;a href='https://openstudio-hpxml.readthedocs.io/en/v1.8.1/workflow_inputs.html#hpxml-geothermal-loops'&gt;HPXML Geothermal Loops&lt;/a&gt;) is used.</description>
      <type>String</type>
      <units>gpm</units>
      <required>false</required>
      <model_dependent>false</model_dependent>
    </argument>
    <argument>
      <name>geothermal_loop_boreholes_count</name>
      <display_name>Geothermal Loop: Boreholes Count</display_name>
      <description>Number of boreholes. Only applies to ground-to-air heat pump type. If not provided, the OS-HPXML autosized default (see &lt;a href='https://openstudio-hpxml.readthedocs.io/en/v1.8.1/workflow_inputs.html#hpxml-geothermal-loops'&gt;HPXML Geothermal Loops&lt;/a&gt;) is used.</description>
      <type>String</type>
      <units>#</units>
      <required>false</required>
      <model_dependent>false</model_dependent>
    </argument>
    <argument>
      <name>geothermal_loop_boreholes_length</name>
      <display_name>Geothermal Loop: Boreholes Length</display_name>
      <description>Average length of each borehole (vertical). Only applies to ground-to-air heat pump type. If not provided, the OS-HPXML autosized default (see &lt;a href='https://openstudio-hpxml.readthedocs.io/en/v1.8.1/workflow_inputs.html#hpxml-geothermal-loops'&gt;HPXML Geothermal Loops&lt;/a&gt;) is used.</description>
      <type>String</type>
      <units>ft</units>
      <required>false</required>
      <model_dependent>false</model_dependent>
    </argument>
    <argument>
      <name>geothermal_loop_boreholes_spacing</name>
      <display_name>Geothermal Loop: Boreholes Spacing</display_name>
      <description>Distance between bores. Only applies to ground-to-air heat pump type. If not provided, the OS-HPXML default (see &lt;a href='https://openstudio-hpxml.readthedocs.io/en/v1.8.1/workflow_inputs.html#hpxml-geothermal-loops'&gt;HPXML Geothermal Loops&lt;/a&gt;) is used.</description>
      <type>String</type>
      <units>ft</units>
      <required>false</required>
      <model_dependent>false</model_dependent>
    </argument>
    <argument>
      <name>geothermal_loop_boreholes_diameter</name>
      <display_name>Geothermal Loop: Boreholes Diameter</display_name>
      <description>Diameter of bores. Only applies to ground-to-air heat pump type. If not provided, the OS-HPXML default (see &lt;a href='https://openstudio-hpxml.readthedocs.io/en/v1.8.1/workflow_inputs.html#hpxml-geothermal-loops'&gt;HPXML Geothermal Loops&lt;/a&gt;) is used.</description>
      <type>String</type>
      <units>in</units>
      <required>false</required>
      <model_dependent>false</model_dependent>
    </argument>
    <argument>
      <name>geothermal_loop_grout_type</name>
      <display_name>Geothermal Loop: Grout Type</display_name>
      <description>Grout type of the geothermal loop. Only applies to ground-to-air heat pump type. If not provided, the OS-HPXML default (see &lt;a href='https://openstudio-hpxml.readthedocs.io/en/v1.8.1/workflow_inputs.html#hpxml-geothermal-loops'&gt;HPXML Geothermal Loops&lt;/a&gt;) is used.</description>
      <type>Choice</type>
      <units></units>
      <required>false</required>
      <model_dependent>false</model_dependent>
      <choices>
        <choice>
          <value>auto</value>
          <display_name>auto</display_name>
        </choice>
        <choice>
          <value>standard</value>
          <display_name>standard</display_name>
        </choice>
        <choice>
          <value>thermally enhanced</value>
          <display_name>thermally enhanced</display_name>
        </choice>
      </choices>
    </argument>
    <argument>
      <name>geothermal_loop_pipe_type</name>
      <display_name>Geothermal Loop: Pipe Type</display_name>
      <description>Pipe type of the geothermal loop. Only applies to ground-to-air heat pump type. If not provided, the OS-HPXML default (see &lt;a href='https://openstudio-hpxml.readthedocs.io/en/v1.8.1/workflow_inputs.html#hpxml-geothermal-loops'&gt;HPXML Geothermal Loops&lt;/a&gt;) is used.</description>
      <type>Choice</type>
      <units></units>
      <required>false</required>
      <model_dependent>false</model_dependent>
      <choices>
        <choice>
          <value>auto</value>
          <display_name>auto</display_name>
        </choice>
        <choice>
          <value>standard</value>
          <display_name>standard</display_name>
        </choice>
        <choice>
          <value>thermally enhanced</value>
          <display_name>thermally enhanced</display_name>
        </choice>
      </choices>
    </argument>
    <argument>
      <name>geothermal_loop_pipe_diameter</name>
      <display_name>Geothermal Loop: Pipe Diameter</display_name>
      <description>Pipe diameter of the geothermal loop. Only applies to ground-to-air heat pump type. If not provided, the OS-HPXML default (see &lt;a href='https://openstudio-hpxml.readthedocs.io/en/v1.8.1/workflow_inputs.html#hpxml-geothermal-loops'&gt;HPXML Geothermal Loops&lt;/a&gt;) is used.</description>
      <type>Choice</type>
      <units>in</units>
      <required>false</required>
      <model_dependent>false</model_dependent>
      <choices>
        <choice>
          <value>auto</value>
          <display_name>auto</display_name>
        </choice>
        <choice>
          <value>3/4" pipe</value>
          <display_name>3/4" pipe</display_name>
        </choice>
        <choice>
          <value>1" pipe</value>
          <display_name>1" pipe</display_name>
        </choice>
        <choice>
          <value>1-1/4" pipe</value>
          <display_name>1-1/4" pipe</display_name>
        </choice>
      </choices>
    </argument>
    <argument>
      <name>heating_system_2_type</name>
      <display_name>Heating System 2: Type</display_name>
      <description>The type of the second heating system.</description>
      <type>Choice</type>
      <required>true</required>
      <model_dependent>false</model_dependent>
      <default_value>none</default_value>
      <choices>
        <choice>
          <value>none</value>
          <display_name>none</display_name>
        </choice>
        <choice>
          <value>Furnace</value>
          <display_name>Furnace</display_name>
        </choice>
        <choice>
          <value>WallFurnace</value>
          <display_name>WallFurnace</display_name>
        </choice>
        <choice>
          <value>FloorFurnace</value>
          <display_name>FloorFurnace</display_name>
        </choice>
        <choice>
          <value>Boiler</value>
          <display_name>Boiler</display_name>
        </choice>
        <choice>
          <value>ElectricResistance</value>
          <display_name>ElectricResistance</display_name>
        </choice>
        <choice>
          <value>Stove</value>
          <display_name>Stove</display_name>
        </choice>
        <choice>
          <value>SpaceHeater</value>
          <display_name>SpaceHeater</display_name>
        </choice>
        <choice>
          <value>Fireplace</value>
          <display_name>Fireplace</display_name>
        </choice>
      </choices>
    </argument>
    <argument>
      <name>heating_system_2_fuel</name>
      <display_name>Heating System 2: Fuel Type</display_name>
      <description>The fuel type of the second heating system. Ignored for ElectricResistance.</description>
      <type>Choice</type>
      <required>true</required>
      <model_dependent>false</model_dependent>
      <default_value>electricity</default_value>
      <choices>
        <choice>
          <value>electricity</value>
          <display_name>electricity</display_name>
        </choice>
        <choice>
          <value>natural gas</value>
          <display_name>natural gas</display_name>
        </choice>
        <choice>
          <value>fuel oil</value>
          <display_name>fuel oil</display_name>
        </choice>
        <choice>
          <value>propane</value>
          <display_name>propane</display_name>
        </choice>
        <choice>
          <value>wood</value>
          <display_name>wood</display_name>
        </choice>
        <choice>
          <value>wood pellets</value>
          <display_name>wood pellets</display_name>
        </choice>
        <choice>
          <value>coal</value>
          <display_name>coal</display_name>
        </choice>
      </choices>
    </argument>
    <argument>
      <name>heating_system_2_heating_efficiency</name>
      <display_name>Heating System 2: Rated AFUE or Percent</display_name>
      <description>The rated heating efficiency value of the second heating system.</description>
      <type>Double</type>
      <units>Frac</units>
      <required>true</required>
      <model_dependent>false</model_dependent>
      <default_value>1</default_value>
    </argument>
    <argument>
      <name>heating_system_2_heating_capacity</name>
      <display_name>Heating System 2: Heating Capacity</display_name>
      <description>The output heating capacity of the second heating system. If not provided, the OS-HPXML autosized default (see &lt;a href='https://openstudio-hpxml.readthedocs.io/en/v1.8.1/workflow_inputs.html#hpxml-heating-systems'&gt;HPXML Heating Systems&lt;/a&gt;) is used.</description>
      <type>String</type>
      <units>Btu/hr</units>
      <required>false</required>
      <model_dependent>false</model_dependent>
    </argument>
    <argument>
      <name>heating_system_2_heating_autosizing_factor</name>
      <display_name>Heating System 2: Heating Autosizing Factor</display_name>
      <description>The capacity scaling factor applied to the auto-sizing methodology. If not provided, 1.0 is used.</description>
      <type>String</type>
      <units></units>
      <required>false</required>
      <model_dependent>false</model_dependent>
    </argument>
    <argument>
      <name>heating_system_2_heating_autosizing_limit</name>
      <display_name>Heating System 2: Heating Autosizing Limit</display_name>
      <description>The maximum capacity limit applied to the auto-sizing methodology. If not provided, no limit is used.</description>
      <type>String</type>
      <units>Btu/hr</units>
      <required>false</required>
      <model_dependent>false</model_dependent>
    </argument>
    <argument>
      <name>heating_system_2_fraction_heat_load_served</name>
      <display_name>Heating System 2: Fraction Heat Load Served</display_name>
      <description>The heat load served fraction of the second heating system. Ignored if this heating system serves as a backup system for a heat pump.</description>
      <type>Double</type>
      <units>Frac</units>
      <required>true</required>
      <model_dependent>false</model_dependent>
      <default_value>0.25</default_value>
    </argument>
    <argument>
      <name>hvac_control_heating_season_period</name>
      <display_name>HVAC Control: Heating Season Period</display_name>
      <description>Enter a date like 'Nov 1 - Jun 30'. If not provided, the OS-HPXML default (see &lt;a href='https://openstudio-hpxml.readthedocs.io/en/v1.8.1/workflow_inputs.html#hpxml-hvac-control'&gt;HPXML HVAC Control&lt;/a&gt;) is used. Can also provide 'BuildingAmerica' to use automatic seasons from the Building America House Simulation Protocols.</description>
      <type>String</type>
      <units></units>
      <required>false</required>
      <model_dependent>false</model_dependent>
    </argument>
    <argument>
      <name>hvac_control_cooling_season_period</name>
      <display_name>HVAC Control: Cooling Season Period</display_name>
      <description>Enter a date like 'Jun 1 - Oct 31'. If not provided, the OS-HPXML default (see &lt;a href='https://openstudio-hpxml.readthedocs.io/en/v1.8.1/workflow_inputs.html#hpxml-hvac-control'&gt;HPXML HVAC Control&lt;/a&gt;) is used. Can also provide 'BuildingAmerica' to use automatic seasons from the Building America House Simulation Protocols.</description>
      <type>String</type>
      <units></units>
      <required>false</required>
      <model_dependent>false</model_dependent>
    </argument>
    <argument>
      <name>hvac_blower_fan_watts_per_cfm</name>
      <display_name>HVAC Blower: Fan Efficiency</display_name>
      <description>The blower fan efficiency at maximum fan speed. Applies only to split (not packaged) systems (i.e., applies to ducted systems as well as ductless mini-split systems). If not provided, the OS-HPXML default (see &lt;a href='https://openstudio-hpxml.readthedocs.io/en/v1.8.1/workflow_inputs.html#hpxml-heating-systems'&gt;HPXML Heating Systems&lt;/a&gt;, &lt;a href='https://openstudio-hpxml.readthedocs.io/en/v1.8.1/workflow_inputs.html#hpxml-cooling-systems'&gt;HPXML Cooling Systems&lt;/a&gt;, &lt;a href='https://openstudio-hpxml.readthedocs.io/en/v1.8.1/workflow_inputs.html#hpxml-heat-pumps'&gt;HPXML Heat Pumps&lt;/a&gt;) is used.</description>
      <type>String</type>
      <units>W/CFM</units>
      <required>false</required>
      <model_dependent>false</model_dependent>
    </argument>
    <argument>
      <name>ducts_leakage_units</name>
      <display_name>Ducts: Leakage Units</display_name>
      <description>The leakage units of the ducts.</description>
      <type>Choice</type>
      <required>true</required>
      <model_dependent>false</model_dependent>
      <default_value>Percent</default_value>
      <choices>
        <choice>
          <value>CFM25</value>
          <display_name>CFM25</display_name>
        </choice>
        <choice>
          <value>CFM50</value>
          <display_name>CFM50</display_name>
        </choice>
        <choice>
          <value>Percent</value>
          <display_name>Percent</display_name>
        </choice>
      </choices>
    </argument>
    <argument>
      <name>ducts_supply_leakage_to_outside_value</name>
      <display_name>Ducts: Supply Leakage to Outside Value</display_name>
      <description>The leakage value to outside for the supply ducts.</description>
      <type>Double</type>
      <required>true</required>
      <model_dependent>false</model_dependent>
      <default_value>0.1</default_value>
    </argument>
    <argument>
      <name>ducts_supply_location</name>
      <display_name>Ducts: Supply Location</display_name>
      <description>The location of the supply ducts. If not provided, the OS-HPXML default (see &lt;a href='https://openstudio-hpxml.readthedocs.io/en/v1.8.1/workflow_inputs.html#air-distribution'&gt;Air Distribution&lt;/a&gt;) is used.</description>
      <type>Choice</type>
      <units></units>
      <required>false</required>
      <model_dependent>false</model_dependent>
      <choices>
        <choice>
          <value>auto</value>
          <display_name>auto</display_name>
        </choice>
        <choice>
          <value>conditioned space</value>
          <display_name>conditioned space</display_name>
        </choice>
        <choice>
          <value>basement - conditioned</value>
          <display_name>basement - conditioned</display_name>
        </choice>
        <choice>
          <value>basement - unconditioned</value>
          <display_name>basement - unconditioned</display_name>
        </choice>
        <choice>
          <value>crawlspace</value>
          <display_name>crawlspace</display_name>
        </choice>
        <choice>
          <value>crawlspace - vented</value>
          <display_name>crawlspace - vented</display_name>
        </choice>
        <choice>
          <value>crawlspace - unvented</value>
          <display_name>crawlspace - unvented</display_name>
        </choice>
        <choice>
          <value>crawlspace - conditioned</value>
          <display_name>crawlspace - conditioned</display_name>
        </choice>
        <choice>
          <value>attic</value>
          <display_name>attic</display_name>
        </choice>
        <choice>
          <value>attic - vented</value>
          <display_name>attic - vented</display_name>
        </choice>
        <choice>
          <value>attic - unvented</value>
          <display_name>attic - unvented</display_name>
        </choice>
        <choice>
          <value>garage</value>
          <display_name>garage</display_name>
        </choice>
        <choice>
          <value>exterior wall</value>
          <display_name>exterior wall</display_name>
        </choice>
        <choice>
          <value>under slab</value>
          <display_name>under slab</display_name>
        </choice>
        <choice>
          <value>roof deck</value>
          <display_name>roof deck</display_name>
        </choice>
        <choice>
          <value>outside</value>
          <display_name>outside</display_name>
        </choice>
        <choice>
          <value>other housing unit</value>
          <display_name>other housing unit</display_name>
        </choice>
        <choice>
          <value>other heated space</value>
          <display_name>other heated space</display_name>
        </choice>
        <choice>
          <value>other multifamily buffer space</value>
          <display_name>other multifamily buffer space</display_name>
        </choice>
        <choice>
          <value>other non-freezing space</value>
          <display_name>other non-freezing space</display_name>
        </choice>
        <choice>
          <value>manufactured home belly</value>
          <display_name>manufactured home belly</display_name>
        </choice>
      </choices>
    </argument>
    <argument>
      <name>ducts_supply_insulation_r</name>
      <display_name>Ducts: Supply Insulation R-Value</display_name>
      <description>The nominal insulation r-value of the supply ducts excluding air films. Use 0 for uninsulated ducts.</description>
      <type>Double</type>
      <units>h-ft^2-R/Btu</units>
      <required>true</required>
      <model_dependent>false</model_dependent>
      <default_value>0</default_value>
    </argument>
    <argument>
      <name>ducts_supply_buried_insulation_level</name>
      <display_name>Ducts: Supply Buried Insulation Level</display_name>
      <description>Whether the supply ducts are buried in, e.g., attic loose-fill insulation. Partially buried ducts have insulation that does not cover the top of the ducts. Fully buried ducts have insulation that just covers the top of the ducts. Deeply buried ducts have insulation that continues above the top of the ducts.</description>
      <type>Choice</type>
      <units></units>
      <required>false</required>
      <model_dependent>false</model_dependent>
      <choices>
        <choice>
          <value>auto</value>
          <display_name>auto</display_name>
        </choice>
        <choice>
          <value>not buried</value>
          <display_name>not buried</display_name>
        </choice>
        <choice>
          <value>partially buried</value>
          <display_name>partially buried</display_name>
        </choice>
        <choice>
          <value>fully buried</value>
          <display_name>fully buried</display_name>
        </choice>
        <choice>
          <value>deeply buried</value>
          <display_name>deeply buried</display_name>
        </choice>
      </choices>
    </argument>
    <argument>
      <name>ducts_supply_surface_area</name>
      <display_name>Ducts: Supply Surface Area</display_name>
      <description>The supply ducts surface area in the given location. If neither Surface Area nor Area Fraction provided, the OS-HPXML default (see &lt;a href='https://openstudio-hpxml.readthedocs.io/en/v1.8.1/workflow_inputs.html#air-distribution'&gt;Air Distribution&lt;/a&gt;) is used.</description>
      <type>String</type>
      <units>ft^2</units>
      <required>false</required>
      <model_dependent>false</model_dependent>
    </argument>
    <argument>
      <name>ducts_supply_surface_area_fraction</name>
      <display_name>Ducts: Supply Area Fraction</display_name>
      <description>The fraction of supply ducts surface area in the given location. Only used if Surface Area is not provided. If the fraction is less than 1, the remaining duct area is assumed to be in conditioned space. If neither Surface Area nor Area Fraction provided, the OS-HPXML default (see &lt;a href='https://openstudio-hpxml.readthedocs.io/en/v1.8.1/workflow_inputs.html#air-distribution'&gt;Air Distribution&lt;/a&gt;) is used.</description>
      <type>String</type>
      <units>frac</units>
      <required>false</required>
      <model_dependent>false</model_dependent>
    </argument>
    <argument>
      <name>ducts_supply_fraction_rectangular</name>
      <display_name>Ducts: Supply Fraction Rectangular</display_name>
      <description>The fraction of supply ducts that are rectangular (as opposed to round); this affects the duct effective R-value used for modeling. If not provided, the OS-HPXML default (see &lt;a href='https://openstudio-hpxml.readthedocs.io/en/v1.8.1/workflow_inputs.html#air-distribution'&gt;Air Distribution&lt;/a&gt;) is used.</description>
      <type>String</type>
      <units>frac</units>
      <required>false</required>
      <model_dependent>false</model_dependent>
    </argument>
    <argument>
      <name>ducts_return_leakage_to_outside_value</name>
      <display_name>Ducts: Return Leakage to Outside Value</display_name>
      <description>The leakage value to outside for the return ducts.</description>
      <type>Double</type>
      <required>true</required>
      <model_dependent>false</model_dependent>
      <default_value>0.1</default_value>
    </argument>
    <argument>
      <name>ducts_return_location</name>
      <display_name>Ducts: Return Location</display_name>
      <description>The location of the return ducts. If not provided, the OS-HPXML default (see &lt;a href='https://openstudio-hpxml.readthedocs.io/en/v1.8.1/workflow_inputs.html#air-distribution'&gt;Air Distribution&lt;/a&gt;) is used.</description>
      <type>Choice</type>
      <units></units>
      <required>false</required>
      <model_dependent>false</model_dependent>
      <choices>
        <choice>
          <value>auto</value>
          <display_name>auto</display_name>
        </choice>
        <choice>
          <value>conditioned space</value>
          <display_name>conditioned space</display_name>
        </choice>
        <choice>
          <value>basement - conditioned</value>
          <display_name>basement - conditioned</display_name>
        </choice>
        <choice>
          <value>basement - unconditioned</value>
          <display_name>basement - unconditioned</display_name>
        </choice>
        <choice>
          <value>crawlspace</value>
          <display_name>crawlspace</display_name>
        </choice>
        <choice>
          <value>crawlspace - vented</value>
          <display_name>crawlspace - vented</display_name>
        </choice>
        <choice>
          <value>crawlspace - unvented</value>
          <display_name>crawlspace - unvented</display_name>
        </choice>
        <choice>
          <value>crawlspace - conditioned</value>
          <display_name>crawlspace - conditioned</display_name>
        </choice>
        <choice>
          <value>attic</value>
          <display_name>attic</display_name>
        </choice>
        <choice>
          <value>attic - vented</value>
          <display_name>attic - vented</display_name>
        </choice>
        <choice>
          <value>attic - unvented</value>
          <display_name>attic - unvented</display_name>
        </choice>
        <choice>
          <value>garage</value>
          <display_name>garage</display_name>
        </choice>
        <choice>
          <value>exterior wall</value>
          <display_name>exterior wall</display_name>
        </choice>
        <choice>
          <value>under slab</value>
          <display_name>under slab</display_name>
        </choice>
        <choice>
          <value>roof deck</value>
          <display_name>roof deck</display_name>
        </choice>
        <choice>
          <value>outside</value>
          <display_name>outside</display_name>
        </choice>
        <choice>
          <value>other housing unit</value>
          <display_name>other housing unit</display_name>
        </choice>
        <choice>
          <value>other heated space</value>
          <display_name>other heated space</display_name>
        </choice>
        <choice>
          <value>other multifamily buffer space</value>
          <display_name>other multifamily buffer space</display_name>
        </choice>
        <choice>
          <value>other non-freezing space</value>
          <display_name>other non-freezing space</display_name>
        </choice>
        <choice>
          <value>manufactured home belly</value>
          <display_name>manufactured home belly</display_name>
        </choice>
      </choices>
    </argument>
    <argument>
      <name>ducts_return_insulation_r</name>
      <display_name>Ducts: Return Insulation R-Value</display_name>
      <description>The nominal insulation r-value of the return ducts excluding air films. Use 0 for uninsulated ducts.</description>
      <type>Double</type>
      <units>h-ft^2-R/Btu</units>
      <required>true</required>
      <model_dependent>false</model_dependent>
      <default_value>0</default_value>
    </argument>
    <argument>
      <name>ducts_return_buried_insulation_level</name>
      <display_name>Ducts: Return Buried Insulation Level</display_name>
      <description>Whether the return ducts are buried in, e.g., attic loose-fill insulation. Partially buried ducts have insulation that does not cover the top of the ducts. Fully buried ducts have insulation that just covers the top of the ducts. Deeply buried ducts have insulation that continues above the top of the ducts.</description>
      <type>Choice</type>
      <units></units>
      <required>false</required>
      <model_dependent>false</model_dependent>
      <choices>
        <choice>
          <value>auto</value>
          <display_name>auto</display_name>
        </choice>
        <choice>
          <value>not buried</value>
          <display_name>not buried</display_name>
        </choice>
        <choice>
          <value>partially buried</value>
          <display_name>partially buried</display_name>
        </choice>
        <choice>
          <value>fully buried</value>
          <display_name>fully buried</display_name>
        </choice>
        <choice>
          <value>deeply buried</value>
          <display_name>deeply buried</display_name>
        </choice>
      </choices>
    </argument>
    <argument>
      <name>ducts_return_surface_area</name>
      <display_name>Ducts: Return Surface Area</display_name>
      <description>The return ducts surface area in the given location. If neither Surface Area nor Area Fraction provided, the OS-HPXML default (see &lt;a href='https://openstudio-hpxml.readthedocs.io/en/v1.8.1/workflow_inputs.html#air-distribution'&gt;Air Distribution&lt;/a&gt;) is used.</description>
      <type>String</type>
      <units>ft^2</units>
      <required>false</required>
      <model_dependent>false</model_dependent>
    </argument>
    <argument>
      <name>ducts_return_surface_area_fraction</name>
      <display_name>Ducts: Return Area Fraction</display_name>
      <description>The fraction of return ducts surface area in the given location. Only used if Surface Area is not provided. If the fraction is less than 1, the remaining duct area is assumed to be in conditioned space. If neither Surface Area nor Area Fraction provided, the OS-HPXML default (see &lt;a href='https://openstudio-hpxml.readthedocs.io/en/v1.8.1/workflow_inputs.html#air-distribution'&gt;Air Distribution&lt;/a&gt;) is used.</description>
      <type>String</type>
      <units>frac</units>
      <required>false</required>
      <model_dependent>false</model_dependent>
    </argument>
    <argument>
      <name>ducts_number_of_return_registers</name>
      <display_name>Ducts: Number of Return Registers</display_name>
      <description>The number of return registers of the ducts. Only used to calculate default return duct surface area. If not provided, the OS-HPXML default (see &lt;a href='https://openstudio-hpxml.readthedocs.io/en/v1.8.1/workflow_inputs.html#air-distribution'&gt;Air Distribution&lt;/a&gt;) is used.</description>
      <type>String</type>
      <units>#</units>
      <required>false</required>
      <model_dependent>false</model_dependent>
    </argument>
    <argument>
      <name>ducts_return_fraction_rectangular</name>
      <display_name>Ducts: Return Fraction Rectangular</display_name>
      <description>The fraction of return ducts that are rectangular (as opposed to round); this affects the duct effective R-value used for modeling. If not provided, the OS-HPXML default (see &lt;a href='https://openstudio-hpxml.readthedocs.io/en/v1.8.1/workflow_inputs.html#air-distribution'&gt;Air Distribution&lt;/a&gt;) is used.</description>
      <type>String</type>
      <units>frac</units>
      <required>false</required>
      <model_dependent>false</model_dependent>
    </argument>
    <argument>
      <name>mech_vent_fan_type</name>
      <display_name>Mechanical Ventilation: Fan Type</display_name>
      <description>The type of the mechanical ventilation. Use 'none' if there is no mechanical ventilation system.</description>
      <type>Choice</type>
      <required>true</required>
      <model_dependent>false</model_dependent>
      <default_value>none</default_value>
      <choices>
        <choice>
          <value>none</value>
          <display_name>none</display_name>
        </choice>
        <choice>
          <value>exhaust only</value>
          <display_name>exhaust only</display_name>
        </choice>
        <choice>
          <value>supply only</value>
          <display_name>supply only</display_name>
        </choice>
        <choice>
          <value>energy recovery ventilator</value>
          <display_name>energy recovery ventilator</display_name>
        </choice>
        <choice>
          <value>heat recovery ventilator</value>
          <display_name>heat recovery ventilator</display_name>
        </choice>
        <choice>
          <value>balanced</value>
          <display_name>balanced</display_name>
        </choice>
        <choice>
          <value>central fan integrated supply</value>
          <display_name>central fan integrated supply</display_name>
        </choice>
      </choices>
    </argument>
    <argument>
      <name>mech_vent_flow_rate</name>
      <display_name>Mechanical Ventilation: Flow Rate</display_name>
      <description>The flow rate of the mechanical ventilation. If not provided, the OS-HPXML default (see &lt;a href='https://openstudio-hpxml.readthedocs.io/en/v1.8.1/workflow_inputs.html#hpxml-mechanical-ventilation-fans'&gt;HPXML Mechanical Ventilation Fans&lt;/a&gt;) is used.</description>
      <type>String</type>
      <units>CFM</units>
      <required>false</required>
      <model_dependent>false</model_dependent>
    </argument>
    <argument>
      <name>mech_vent_hours_in_operation</name>
      <display_name>Mechanical Ventilation: Hours In Operation</display_name>
      <description>The hours in operation of the mechanical ventilation. If not provided, the OS-HPXML default (see &lt;a href='https://openstudio-hpxml.readthedocs.io/en/v1.8.1/workflow_inputs.html#hpxml-mechanical-ventilation-fans'&gt;HPXML Mechanical Ventilation Fans&lt;/a&gt;) is used.</description>
      <type>String</type>
      <units>hrs/day</units>
      <required>false</required>
      <model_dependent>false</model_dependent>
    </argument>
    <argument>
      <name>mech_vent_recovery_efficiency_type</name>
      <display_name>Mechanical Ventilation: Total Recovery Efficiency Type</display_name>
      <description>The total recovery efficiency type of the mechanical ventilation.</description>
      <type>Choice</type>
      <required>true</required>
      <model_dependent>false</model_dependent>
      <default_value>Unadjusted</default_value>
      <choices>
        <choice>
          <value>Unadjusted</value>
          <display_name>Unadjusted</display_name>
        </choice>
        <choice>
          <value>Adjusted</value>
          <display_name>Adjusted</display_name>
        </choice>
      </choices>
    </argument>
    <argument>
      <name>mech_vent_total_recovery_efficiency</name>
      <display_name>Mechanical Ventilation: Total Recovery Efficiency</display_name>
      <description>The Unadjusted or Adjusted total recovery efficiency of the mechanical ventilation. Applies to energy recovery ventilator.</description>
      <type>Double</type>
      <units>Frac</units>
      <required>true</required>
      <model_dependent>false</model_dependent>
      <default_value>0.48</default_value>
    </argument>
    <argument>
      <name>mech_vent_sensible_recovery_efficiency</name>
      <display_name>Mechanical Ventilation: Sensible Recovery Efficiency</display_name>
      <description>The Unadjusted or Adjusted sensible recovery efficiency of the mechanical ventilation. Applies to energy recovery ventilator and heat recovery ventilator.</description>
      <type>Double</type>
      <units>Frac</units>
      <required>true</required>
      <model_dependent>false</model_dependent>
      <default_value>0.72</default_value>
    </argument>
    <argument>
      <name>mech_vent_fan_power</name>
      <display_name>Mechanical Ventilation: Fan Power</display_name>
      <description>The fan power of the mechanical ventilation. If not provided, the OS-HPXML default (see &lt;a href='https://openstudio-hpxml.readthedocs.io/en/v1.8.1/workflow_inputs.html#hpxml-mechanical-ventilation-fans'&gt;HPXML Mechanical Ventilation Fans&lt;/a&gt;) is used.</description>
      <type>String</type>
      <units>W</units>
      <required>false</required>
      <model_dependent>false</model_dependent>
    </argument>
    <argument>
      <name>mech_vent_num_units_served</name>
      <display_name>Mechanical Ventilation: Number of Units Served</display_name>
      <description>Number of dwelling units served by the mechanical ventilation system. Must be 1 if single-family detached. Used to apportion flow rate and fan power to the unit.</description>
      <type>Integer</type>
      <units>#</units>
      <required>true</required>
      <model_dependent>false</model_dependent>
      <default_value>1</default_value>
    </argument>
    <argument>
      <name>mech_vent_shared_frac_recirculation</name>
      <display_name>Shared Mechanical Ventilation: Fraction Recirculation</display_name>
      <description>Fraction of the total supply air that is recirculated, with the remainder assumed to be outdoor air. The value must be 0 for exhaust only systems. Required for a shared mechanical ventilation system.</description>
      <type>String</type>
      <units>Frac</units>
      <required>false</required>
      <model_dependent>false</model_dependent>
    </argument>
    <argument>
      <name>mech_vent_shared_preheating_fuel</name>
      <display_name>Shared Mechanical Ventilation: Preheating Fuel</display_name>
      <description>Fuel type of the preconditioning heating equipment. Only used for a shared mechanical ventilation system. If not provided, assumes no preheating.</description>
      <type>Choice</type>
      <units></units>
      <required>false</required>
      <model_dependent>false</model_dependent>
      <choices>
        <choice>
          <value>auto</value>
          <display_name>auto</display_name>
        </choice>
        <choice>
          <value>electricity</value>
          <display_name>electricity</display_name>
        </choice>
        <choice>
          <value>natural gas</value>
          <display_name>natural gas</display_name>
        </choice>
        <choice>
          <value>fuel oil</value>
          <display_name>fuel oil</display_name>
        </choice>
        <choice>
          <value>propane</value>
          <display_name>propane</display_name>
        </choice>
        <choice>
          <value>wood</value>
          <display_name>wood</display_name>
        </choice>
        <choice>
          <value>wood pellets</value>
          <display_name>wood pellets</display_name>
        </choice>
        <choice>
          <value>coal</value>
          <display_name>coal</display_name>
        </choice>
      </choices>
    </argument>
    <argument>
      <name>mech_vent_shared_preheating_efficiency</name>
      <display_name>Shared Mechanical Ventilation: Preheating Efficiency</display_name>
      <description>Efficiency of the preconditioning heating equipment. Only used for a shared mechanical ventilation system. If not provided, assumes no preheating.</description>
      <type>String</type>
      <units>COP</units>
      <required>false</required>
      <model_dependent>false</model_dependent>
    </argument>
    <argument>
      <name>mech_vent_shared_preheating_fraction_heat_load_served</name>
      <display_name>Shared Mechanical Ventilation: Preheating Fraction Ventilation Heat Load Served</display_name>
      <description>Fraction of heating load introduced by the shared ventilation system that is met by the preconditioning heating equipment. If not provided, assumes no preheating.</description>
      <type>String</type>
      <units>Frac</units>
      <required>false</required>
      <model_dependent>false</model_dependent>
    </argument>
    <argument>
      <name>mech_vent_shared_precooling_fuel</name>
      <display_name>Shared Mechanical Ventilation: Precooling Fuel</display_name>
      <description>Fuel type of the preconditioning cooling equipment. Only used for a shared mechanical ventilation system. If not provided, assumes no precooling.</description>
      <type>Choice</type>
      <units></units>
      <required>false</required>
      <model_dependent>false</model_dependent>
      <choices>
        <choice>
          <value>auto</value>
          <display_name>auto</display_name>
        </choice>
        <choice>
          <value>electricity</value>
          <display_name>electricity</display_name>
        </choice>
      </choices>
    </argument>
    <argument>
      <name>mech_vent_shared_precooling_efficiency</name>
      <display_name>Shared Mechanical Ventilation: Precooling Efficiency</display_name>
      <description>Efficiency of the preconditioning cooling equipment. Only used for a shared mechanical ventilation system. If not provided, assumes no precooling.</description>
      <type>String</type>
      <units>COP</units>
      <required>false</required>
      <model_dependent>false</model_dependent>
    </argument>
    <argument>
      <name>mech_vent_shared_precooling_fraction_cool_load_served</name>
      <display_name>Shared Mechanical Ventilation: Precooling Fraction Ventilation Cool Load Served</display_name>
      <description>Fraction of cooling load introduced by the shared ventilation system that is met by the preconditioning cooling equipment. If not provided, assumes no precooling.</description>
      <type>String</type>
      <units>Frac</units>
      <required>false</required>
      <model_dependent>false</model_dependent>
    </argument>
    <argument>
      <name>mech_vent_2_fan_type</name>
      <display_name>Mechanical Ventilation 2: Fan Type</display_name>
      <description>The type of the second mechanical ventilation. Use 'none' if there is no second mechanical ventilation system.</description>
      <type>Choice</type>
      <required>true</required>
      <model_dependent>false</model_dependent>
      <default_value>none</default_value>
      <choices>
        <choice>
          <value>none</value>
          <display_name>none</display_name>
        </choice>
        <choice>
          <value>exhaust only</value>
          <display_name>exhaust only</display_name>
        </choice>
        <choice>
          <value>supply only</value>
          <display_name>supply only</display_name>
        </choice>
        <choice>
          <value>energy recovery ventilator</value>
          <display_name>energy recovery ventilator</display_name>
        </choice>
        <choice>
          <value>heat recovery ventilator</value>
          <display_name>heat recovery ventilator</display_name>
        </choice>
        <choice>
          <value>balanced</value>
          <display_name>balanced</display_name>
        </choice>
      </choices>
    </argument>
    <argument>
      <name>mech_vent_2_flow_rate</name>
      <display_name>Mechanical Ventilation 2: Flow Rate</display_name>
      <description>The flow rate of the second mechanical ventilation.</description>
      <type>Double</type>
      <units>CFM</units>
      <required>true</required>
      <model_dependent>false</model_dependent>
      <default_value>110</default_value>
    </argument>
    <argument>
      <name>mech_vent_2_hours_in_operation</name>
      <display_name>Mechanical Ventilation 2: Hours In Operation</display_name>
      <description>The hours in operation of the second mechanical ventilation.</description>
      <type>Double</type>
      <units>hrs/day</units>
      <required>true</required>
      <model_dependent>false</model_dependent>
      <default_value>24</default_value>
    </argument>
    <argument>
      <name>mech_vent_2_recovery_efficiency_type</name>
      <display_name>Mechanical Ventilation 2: Total Recovery Efficiency Type</display_name>
      <description>The total recovery efficiency type of the second mechanical ventilation.</description>
      <type>Choice</type>
      <required>true</required>
      <model_dependent>false</model_dependent>
      <default_value>Unadjusted</default_value>
      <choices>
        <choice>
          <value>Unadjusted</value>
          <display_name>Unadjusted</display_name>
        </choice>
        <choice>
          <value>Adjusted</value>
          <display_name>Adjusted</display_name>
        </choice>
      </choices>
    </argument>
    <argument>
      <name>mech_vent_2_total_recovery_efficiency</name>
      <display_name>Mechanical Ventilation 2: Total Recovery Efficiency</display_name>
      <description>The Unadjusted or Adjusted total recovery efficiency of the second mechanical ventilation. Applies to energy recovery ventilator.</description>
      <type>Double</type>
      <units>Frac</units>
      <required>true</required>
      <model_dependent>false</model_dependent>
      <default_value>0.48</default_value>
    </argument>
    <argument>
      <name>mech_vent_2_sensible_recovery_efficiency</name>
      <display_name>Mechanical Ventilation 2: Sensible Recovery Efficiency</display_name>
      <description>The Unadjusted or Adjusted sensible recovery efficiency of the second mechanical ventilation. Applies to energy recovery ventilator and heat recovery ventilator.</description>
      <type>Double</type>
      <units>Frac</units>
      <required>true</required>
      <model_dependent>false</model_dependent>
      <default_value>0.72</default_value>
    </argument>
    <argument>
      <name>mech_vent_2_fan_power</name>
      <display_name>Mechanical Ventilation 2: Fan Power</display_name>
      <description>The fan power of the second mechanical ventilation.</description>
      <type>Double</type>
      <units>W</units>
      <required>true</required>
      <model_dependent>false</model_dependent>
      <default_value>30</default_value>
    </argument>
    <argument>
      <name>kitchen_fans_quantity</name>
      <display_name>Kitchen Fans: Quantity</display_name>
      <description>The quantity of the kitchen fans. If not provided, the OS-HPXML default (see &lt;a href='https://openstudio-hpxml.readthedocs.io/en/v1.8.1/workflow_inputs.html#hpxml-local-ventilation-fans'&gt;HPXML Local Ventilation Fans&lt;/a&gt;) is used.</description>
      <type>String</type>
      <units>#</units>
      <required>false</required>
      <model_dependent>false</model_dependent>
    </argument>
    <argument>
      <name>kitchen_fans_flow_rate</name>
      <display_name>Kitchen Fans: Flow Rate</display_name>
      <description>The flow rate of the kitchen fan. If not provided, the OS-HPXML default (see &lt;a href='https://openstudio-hpxml.readthedocs.io/en/v1.8.1/workflow_inputs.html#hpxml-local-ventilation-fans'&gt;HPXML Local Ventilation Fans&lt;/a&gt;) is used.</description>
      <type>String</type>
      <units>CFM</units>
      <required>false</required>
      <model_dependent>false</model_dependent>
    </argument>
    <argument>
      <name>kitchen_fans_hours_in_operation</name>
      <display_name>Kitchen Fans: Hours In Operation</display_name>
      <description>The hours in operation of the kitchen fan. If not provided, the OS-HPXML default (see &lt;a href='https://openstudio-hpxml.readthedocs.io/en/v1.8.1/workflow_inputs.html#hpxml-local-ventilation-fans'&gt;HPXML Local Ventilation Fans&lt;/a&gt;) is used.</description>
      <type>String</type>
      <units>hrs/day</units>
      <required>false</required>
      <model_dependent>false</model_dependent>
    </argument>
    <argument>
      <name>kitchen_fans_power</name>
      <display_name>Kitchen Fans: Fan Power</display_name>
      <description>The fan power of the kitchen fan. If not provided, the OS-HPXML default (see &lt;a href='https://openstudio-hpxml.readthedocs.io/en/v1.8.1/workflow_inputs.html#hpxml-local-ventilation-fans'&gt;HPXML Local Ventilation Fans&lt;/a&gt;) is used.</description>
      <type>String</type>
      <units>W</units>
      <required>false</required>
      <model_dependent>false</model_dependent>
    </argument>
    <argument>
      <name>kitchen_fans_start_hour</name>
      <display_name>Kitchen Fans: Start Hour</display_name>
      <description>The start hour of the kitchen fan. If not provided, the OS-HPXML default (see &lt;a href='https://openstudio-hpxml.readthedocs.io/en/v1.8.1/workflow_inputs.html#hpxml-local-ventilation-fans'&gt;HPXML Local Ventilation Fans&lt;/a&gt;) is used.</description>
      <type>String</type>
      <units>hr</units>
      <required>false</required>
      <model_dependent>false</model_dependent>
    </argument>
    <argument>
      <name>bathroom_fans_quantity</name>
      <display_name>Bathroom Fans: Quantity</display_name>
      <description>The quantity of the bathroom fans. If not provided, the OS-HPXML default (see &lt;a href='https://openstudio-hpxml.readthedocs.io/en/v1.8.1/workflow_inputs.html#hpxml-local-ventilation-fans'&gt;HPXML Local Ventilation Fans&lt;/a&gt;) is used.</description>
      <type>String</type>
      <units>#</units>
      <required>false</required>
      <model_dependent>false</model_dependent>
    </argument>
    <argument>
      <name>bathroom_fans_flow_rate</name>
      <display_name>Bathroom Fans: Flow Rate</display_name>
      <description>The flow rate of the bathroom fans. If not provided, the OS-HPXML default (see &lt;a href='https://openstudio-hpxml.readthedocs.io/en/v1.8.1/workflow_inputs.html#hpxml-local-ventilation-fans'&gt;HPXML Local Ventilation Fans&lt;/a&gt;) is used.</description>
      <type>String</type>
      <units>CFM</units>
      <required>false</required>
      <model_dependent>false</model_dependent>
    </argument>
    <argument>
      <name>bathroom_fans_hours_in_operation</name>
      <display_name>Bathroom Fans: Hours In Operation</display_name>
      <description>The hours in operation of the bathroom fans. If not provided, the OS-HPXML default (see &lt;a href='https://openstudio-hpxml.readthedocs.io/en/v1.8.1/workflow_inputs.html#hpxml-local-ventilation-fans'&gt;HPXML Local Ventilation Fans&lt;/a&gt;) is used.</description>
      <type>String</type>
      <units>hrs/day</units>
      <required>false</required>
      <model_dependent>false</model_dependent>
    </argument>
    <argument>
      <name>bathroom_fans_power</name>
      <display_name>Bathroom Fans: Fan Power</display_name>
      <description>The fan power of the bathroom fans. If not provided, the OS-HPXML default (see &lt;a href='https://openstudio-hpxml.readthedocs.io/en/v1.8.1/workflow_inputs.html#hpxml-local-ventilation-fans'&gt;HPXML Local Ventilation Fans&lt;/a&gt;) is used.</description>
      <type>String</type>
      <units>W</units>
      <required>false</required>
      <model_dependent>false</model_dependent>
    </argument>
    <argument>
      <name>bathroom_fans_start_hour</name>
      <display_name>Bathroom Fans: Start Hour</display_name>
      <description>The start hour of the bathroom fans. If not provided, the OS-HPXML default (see &lt;a href='https://openstudio-hpxml.readthedocs.io/en/v1.8.1/workflow_inputs.html#hpxml-local-ventilation-fans'&gt;HPXML Local Ventilation Fans&lt;/a&gt;) is used.</description>
      <type>String</type>
      <units>hr</units>
      <required>false</required>
      <model_dependent>false</model_dependent>
    </argument>
    <argument>
      <name>whole_house_fan_present</name>
      <display_name>Whole House Fan: Present</display_name>
      <description>Whether there is a whole house fan.</description>
      <type>Boolean</type>
      <required>true</required>
      <model_dependent>false</model_dependent>
      <default_value>false</default_value>
      <choices>
        <choice>
          <value>true</value>
          <display_name>true</display_name>
        </choice>
        <choice>
          <value>false</value>
          <display_name>false</display_name>
        </choice>
      </choices>
    </argument>
    <argument>
      <name>whole_house_fan_flow_rate</name>
      <display_name>Whole House Fan: Flow Rate</display_name>
      <description>The flow rate of the whole house fan. If not provided, the OS-HPXML default (see &lt;a href='https://openstudio-hpxml.readthedocs.io/en/v1.8.1/workflow_inputs.html#hpxml-whole-house-fans'&gt;HPXML Whole House Fans&lt;/a&gt;) is used.</description>
      <type>String</type>
      <units>CFM</units>
      <required>false</required>
      <model_dependent>false</model_dependent>
    </argument>
    <argument>
      <name>whole_house_fan_power</name>
      <display_name>Whole House Fan: Fan Power</display_name>
      <description>The fan power of the whole house fan. If not provided, the OS-HPXML default (see &lt;a href='https://openstudio-hpxml.readthedocs.io/en/v1.8.1/workflow_inputs.html#hpxml-whole-house-fans'&gt;HPXML Whole House Fans&lt;/a&gt;) is used.</description>
      <type>String</type>
      <units>W</units>
      <required>false</required>
      <model_dependent>false</model_dependent>
    </argument>
    <argument>
      <name>water_heater_type</name>
      <display_name>Water Heater: Type</display_name>
      <description>The type of water heater. Use 'none' if there is no water heater.</description>
      <type>Choice</type>
      <required>true</required>
      <model_dependent>false</model_dependent>
      <default_value>storage water heater</default_value>
      <choices>
        <choice>
          <value>none</value>
          <display_name>none</display_name>
        </choice>
        <choice>
          <value>storage water heater</value>
          <display_name>storage water heater</display_name>
        </choice>
        <choice>
          <value>instantaneous water heater</value>
          <display_name>instantaneous water heater</display_name>
        </choice>
        <choice>
          <value>heat pump water heater</value>
          <display_name>heat pump water heater</display_name>
        </choice>
        <choice>
          <value>space-heating boiler with storage tank</value>
          <display_name>space-heating boiler with storage tank</display_name>
        </choice>
        <choice>
          <value>space-heating boiler with tankless coil</value>
          <display_name>space-heating boiler with tankless coil</display_name>
        </choice>
      </choices>
    </argument>
    <argument>
      <name>water_heater_fuel_type</name>
      <display_name>Water Heater: Fuel Type</display_name>
      <description>The fuel type of water heater. Ignored for heat pump water heater.</description>
      <type>Choice</type>
      <required>true</required>
      <model_dependent>false</model_dependent>
      <default_value>natural gas</default_value>
      <choices>
        <choice>
          <value>electricity</value>
          <display_name>electricity</display_name>
        </choice>
        <choice>
          <value>natural gas</value>
          <display_name>natural gas</display_name>
        </choice>
        <choice>
          <value>fuel oil</value>
          <display_name>fuel oil</display_name>
        </choice>
        <choice>
          <value>propane</value>
          <display_name>propane</display_name>
        </choice>
        <choice>
          <value>wood</value>
          <display_name>wood</display_name>
        </choice>
        <choice>
          <value>coal</value>
          <display_name>coal</display_name>
        </choice>
      </choices>
    </argument>
    <argument>
      <name>water_heater_location</name>
      <display_name>Water Heater: Location</display_name>
      <description>The location of water heater. If not provided, the OS-HPXML default (see &lt;a href='https://openstudio-hpxml.readthedocs.io/en/v1.8.1/workflow_inputs.html#hpxml-water-heating-systems'&gt;HPXML Water Heating Systems&lt;/a&gt;) is used.</description>
      <type>Choice</type>
      <units></units>
      <required>false</required>
      <model_dependent>false</model_dependent>
      <choices>
        <choice>
          <value>auto</value>
          <display_name>auto</display_name>
        </choice>
        <choice>
          <value>conditioned space</value>
          <display_name>conditioned space</display_name>
        </choice>
        <choice>
          <value>basement - conditioned</value>
          <display_name>basement - conditioned</display_name>
        </choice>
        <choice>
          <value>basement - unconditioned</value>
          <display_name>basement - unconditioned</display_name>
        </choice>
        <choice>
          <value>garage</value>
          <display_name>garage</display_name>
        </choice>
        <choice>
          <value>attic</value>
          <display_name>attic</display_name>
        </choice>
        <choice>
          <value>attic - vented</value>
          <display_name>attic - vented</display_name>
        </choice>
        <choice>
          <value>attic - unvented</value>
          <display_name>attic - unvented</display_name>
        </choice>
        <choice>
          <value>crawlspace</value>
          <display_name>crawlspace</display_name>
        </choice>
        <choice>
          <value>crawlspace - vented</value>
          <display_name>crawlspace - vented</display_name>
        </choice>
        <choice>
          <value>crawlspace - unvented</value>
          <display_name>crawlspace - unvented</display_name>
        </choice>
        <choice>
          <value>crawlspace - conditioned</value>
          <display_name>crawlspace - conditioned</display_name>
        </choice>
        <choice>
          <value>other exterior</value>
          <display_name>other exterior</display_name>
        </choice>
        <choice>
          <value>other housing unit</value>
          <display_name>other housing unit</display_name>
        </choice>
        <choice>
          <value>other heated space</value>
          <display_name>other heated space</display_name>
        </choice>
        <choice>
          <value>other multifamily buffer space</value>
          <display_name>other multifamily buffer space</display_name>
        </choice>
        <choice>
          <value>other non-freezing space</value>
          <display_name>other non-freezing space</display_name>
        </choice>
      </choices>
    </argument>
    <argument>
      <name>water_heater_tank_volume</name>
      <display_name>Water Heater: Tank Volume</display_name>
      <description>Nominal volume of water heater tank. Only applies to storage water heater, heat pump water heater, and space-heating boiler with storage tank. If not provided, the OS-HPXML default (see &lt;a href='https://openstudio-hpxml.readthedocs.io/en/v1.8.1/workflow_inputs.html#conventional-storage'&gt;Conventional Storage&lt;/a&gt;, &lt;a href='https://openstudio-hpxml.readthedocs.io/en/v1.8.1/workflow_inputs.html#heat-pump'&gt;Heat Pump&lt;/a&gt;, &lt;a href='https://openstudio-hpxml.readthedocs.io/en/v1.8.1/workflow_inputs.html#combi-boiler-w-storage'&gt;Combi Boiler w/ Storage&lt;/a&gt;) is used.</description>
      <type>String</type>
      <units>gal</units>
      <required>false</required>
      <model_dependent>false</model_dependent>
    </argument>
    <argument>
      <name>water_heater_efficiency_type</name>
      <display_name>Water Heater: Efficiency Type</display_name>
      <description>The efficiency type of water heater. Does not apply to space-heating boilers.</description>
      <type>Choice</type>
      <required>true</required>
      <model_dependent>false</model_dependent>
      <default_value>EnergyFactor</default_value>
      <choices>
        <choice>
          <value>EnergyFactor</value>
          <display_name>EnergyFactor</display_name>
        </choice>
        <choice>
          <value>UniformEnergyFactor</value>
          <display_name>UniformEnergyFactor</display_name>
        </choice>
      </choices>
    </argument>
    <argument>
      <name>water_heater_efficiency</name>
      <display_name>Water Heater: Efficiency</display_name>
      <description>Rated Energy Factor or Uniform Energy Factor. Does not apply to space-heating boilers.</description>
      <type>Double</type>
      <required>true</required>
      <model_dependent>false</model_dependent>
      <default_value>0.67</default_value>
    </argument>
    <argument>
      <name>water_heater_usage_bin</name>
      <display_name>Water Heater: Usage Bin</display_name>
      <description>The usage of the water heater. Only applies if Efficiency Type is UniformEnergyFactor and Type is not instantaneous water heater. Does not apply to space-heating boilers. If not provided, the OS-HPXML default (see &lt;a href='https://openstudio-hpxml.readthedocs.io/en/v1.8.1/workflow_inputs.html#conventional-storage'&gt;Conventional Storage&lt;/a&gt;, &lt;a href='https://openstudio-hpxml.readthedocs.io/en/v1.8.1/workflow_inputs.html#heat-pump'&gt;Heat Pump&lt;/a&gt;) is used.</description>
      <type>Choice</type>
      <units></units>
      <required>false</required>
      <model_dependent>false</model_dependent>
      <choices>
        <choice>
          <value>auto</value>
          <display_name>auto</display_name>
        </choice>
        <choice>
          <value>very small</value>
          <display_name>very small</display_name>
        </choice>
        <choice>
          <value>low</value>
          <display_name>low</display_name>
        </choice>
        <choice>
          <value>medium</value>
          <display_name>medium</display_name>
        </choice>
        <choice>
          <value>high</value>
          <display_name>high</display_name>
        </choice>
      </choices>
    </argument>
    <argument>
      <name>water_heater_recovery_efficiency</name>
      <display_name>Water Heater: Recovery Efficiency</display_name>
      <description>Ratio of energy delivered to water heater to the energy content of the fuel consumed by the water heater. Only used for non-electric storage water heaters. If not provided, the OS-HPXML default (see &lt;a href='https://openstudio-hpxml.readthedocs.io/en/v1.8.1/workflow_inputs.html#conventional-storage'&gt;Conventional Storage&lt;/a&gt;) is used.</description>
      <type>String</type>
      <units>Frac</units>
      <required>false</required>
      <model_dependent>false</model_dependent>
    </argument>
    <argument>
      <name>water_heater_heating_capacity</name>
      <display_name>Water Heater: Heating Capacity</display_name>
      <description>Heating capacity. Only applies to storage water heater. If not provided, the OS-HPXML default (see &lt;a href='https://openstudio-hpxml.readthedocs.io/en/v1.8.1/workflow_inputs.html#conventional-storage'&gt;Conventional Storage&lt;/a&gt;) is used.</description>
      <type>String</type>
      <units>Btu/hr</units>
      <required>false</required>
      <model_dependent>false</model_dependent>
    </argument>
    <argument>
      <name>water_heater_standby_loss</name>
      <display_name>Water Heater: Standby Loss</display_name>
      <description>The standby loss of water heater. Only applies to space-heating boilers. If not provided, the OS-HPXML default (see &lt;a href='https://openstudio-hpxml.readthedocs.io/en/v1.8.1/workflow_inputs.html#combi-boiler-w-storage'&gt;Combi Boiler w/ Storage&lt;/a&gt;) is used.</description>
      <type>String</type>
      <units>F/hr</units>
      <required>false</required>
      <model_dependent>false</model_dependent>
    </argument>
    <argument>
      <name>water_heater_jacket_rvalue</name>
      <display_name>Water Heater: Jacket R-value</display_name>
      <description>The jacket R-value of water heater. Doesn't apply to instantaneous water heater or space-heating boiler with tankless coil. If not provided, defaults to no jacket insulation.</description>
      <type>String</type>
      <units>h-ft^2-R/Btu</units>
      <required>false</required>
      <model_dependent>false</model_dependent>
    </argument>
    <argument>
      <name>water_heater_setpoint_temperature</name>
      <display_name>Water Heater: Setpoint Temperature</display_name>
      <description>The setpoint temperature of water heater. If not provided, the OS-HPXML default (see &lt;a href='https://openstudio-hpxml.readthedocs.io/en/v1.8.1/workflow_inputs.html#hpxml-water-heating-systems'&gt;HPXML Water Heating Systems&lt;/a&gt;) is used.</description>
      <type>String</type>
      <units>F</units>
      <required>false</required>
      <model_dependent>false</model_dependent>
    </argument>
    <argument>
      <name>water_heater_num_bedrooms_served</name>
      <display_name>Water Heater: Number of Bedrooms Served</display_name>
      <description>Number of bedrooms served (directly or indirectly) by the water heater. Only needed if single-family attached or apartment unit and it is a shared water heater serving multiple dwelling units. Used to apportion water heater tank losses to the unit.</description>
      <type>String</type>
      <units>#</units>
      <required>false</required>
      <model_dependent>false</model_dependent>
    </argument>
    <argument>
      <name>water_heater_uses_desuperheater</name>
      <display_name>Water Heater: Uses Desuperheater</display_name>
      <description>Requires that the dwelling unit has a air-to-air, mini-split, or ground-to-air heat pump or a central air conditioner or mini-split air conditioner. If not provided, assumes no desuperheater.</description>
      <type>Choice</type>
      <units></units>
      <required>false</required>
      <model_dependent>false</model_dependent>
      <choices>
        <choice>
          <value>auto</value>
          <display_name>auto</display_name>
        </choice>
        <choice>
          <value>true</value>
          <display_name>true</display_name>
        </choice>
        <choice>
          <value>false</value>
          <display_name>false</display_name>
        </choice>
      </choices>
    </argument>
    <argument>
      <name>water_heater_tank_model_type</name>
      <display_name>Water Heater: Tank Type</display_name>
      <description>Type of tank model to use. The 'stratified' tank generally provide more accurate results, but may significantly increase run time. Applies only to storage water heater. If not provided, the OS-HPXML default (see &lt;a href='https://openstudio-hpxml.readthedocs.io/en/v1.8.1/workflow_inputs.html#conventional-storage'&gt;Conventional Storage&lt;/a&gt;) is used.</description>
      <type>Choice</type>
      <units></units>
      <required>false</required>
      <model_dependent>false</model_dependent>
      <choices>
        <choice>
          <value>auto</value>
          <display_name>auto</display_name>
        </choice>
        <choice>
          <value>mixed</value>
          <display_name>mixed</display_name>
        </choice>
        <choice>
          <value>stratified</value>
          <display_name>stratified</display_name>
        </choice>
      </choices>
    </argument>
    <argument>
      <name>water_heater_operating_mode</name>
      <display_name>Water Heater: Operating Mode</display_name>
      <description>The water heater operating mode. The 'heat pump only' option only uses the heat pump, while 'hybrid/auto' allows the backup electric resistance to come on in high demand situations. This is ignored if a scheduled operating mode type is selected. Applies only to heat pump water heater. If not provided, the OS-HPXML default (see &lt;a href='https://openstudio-hpxml.readthedocs.io/en/v1.8.1/workflow_inputs.html#heat-pump'&gt;Heat Pump&lt;/a&gt;) is used.</description>
      <type>Choice</type>
      <units></units>
      <required>false</required>
      <model_dependent>false</model_dependent>
      <choices>
        <choice>
          <value>auto</value>
          <display_name>auto</display_name>
        </choice>
        <choice>
          <value>hybrid/auto</value>
          <display_name>hybrid/auto</display_name>
        </choice>
        <choice>
          <value>heat pump only</value>
          <display_name>heat pump only</display_name>
        </choice>
      </choices>
    </argument>
    <argument>
      <name>hot_water_distribution_system_type</name>
      <display_name>Hot Water Distribution: System Type</display_name>
      <description>The type of the hot water distribution system.</description>
      <type>Choice</type>
      <required>true</required>
      <model_dependent>false</model_dependent>
      <default_value>Standard</default_value>
      <choices>
        <choice>
          <value>Standard</value>
          <display_name>Standard</display_name>
        </choice>
        <choice>
          <value>Recirculation</value>
          <display_name>Recirculation</display_name>
        </choice>
      </choices>
    </argument>
    <argument>
      <name>hot_water_distribution_standard_piping_length</name>
      <display_name>Hot Water Distribution: Standard Piping Length</display_name>
      <description>If the distribution system is Standard, the length of the piping. If not provided, the OS-HPXML default (see &lt;a href='https://openstudio-hpxml.readthedocs.io/en/v1.8.1/workflow_inputs.html#standard'&gt;Standard&lt;/a&gt;) is used.</description>
      <type>String</type>
      <units>ft</units>
      <required>false</required>
      <model_dependent>false</model_dependent>
    </argument>
    <argument>
      <name>hot_water_distribution_recirc_control_type</name>
      <display_name>Hot Water Distribution: Recirculation Control Type</display_name>
      <description>If the distribution system is Recirculation, the type of hot water recirculation control, if any.</description>
      <type>Choice</type>
      <units></units>
      <required>false</required>
      <model_dependent>false</model_dependent>
      <choices>
        <choice>
          <value>auto</value>
          <display_name>auto</display_name>
        </choice>
        <choice>
          <value>no control</value>
          <display_name>no control</display_name>
        </choice>
        <choice>
          <value>timer</value>
          <display_name>timer</display_name>
        </choice>
        <choice>
          <value>temperature</value>
          <display_name>temperature</display_name>
        </choice>
        <choice>
          <value>presence sensor demand control</value>
          <display_name>presence sensor demand control</display_name>
        </choice>
        <choice>
          <value>manual demand control</value>
          <display_name>manual demand control</display_name>
        </choice>
      </choices>
    </argument>
    <argument>
      <name>hot_water_distribution_recirc_piping_length</name>
      <display_name>Hot Water Distribution: Recirculation Piping Length</display_name>
      <description>If the distribution system is Recirculation, the length of the recirculation piping. If not provided, the OS-HPXML default (see &lt;a href='https://openstudio-hpxml.readthedocs.io/en/v1.8.1/workflow_inputs.html#recirculation-in-unit'&gt;Recirculation (In-Unit)&lt;/a&gt;) is used.</description>
      <type>String</type>
      <units>ft</units>
      <required>false</required>
      <model_dependent>false</model_dependent>
    </argument>
    <argument>
      <name>hot_water_distribution_recirc_branch_piping_length</name>
      <display_name>Hot Water Distribution: Recirculation Branch Piping Length</display_name>
      <description>If the distribution system is Recirculation, the length of the recirculation branch piping. If not provided, the OS-HPXML default (see &lt;a href='https://openstudio-hpxml.readthedocs.io/en/v1.8.1/workflow_inputs.html#recirculation-in-unit'&gt;Recirculation (In-Unit)&lt;/a&gt;) is used.</description>
      <type>String</type>
      <units>ft</units>
      <required>false</required>
      <model_dependent>false</model_dependent>
    </argument>
    <argument>
      <name>hot_water_distribution_recirc_pump_power</name>
      <display_name>Hot Water Distribution: Recirculation Pump Power</display_name>
      <description>If the distribution system is Recirculation, the recirculation pump power. If not provided, the OS-HPXML default (see &lt;a href='https://openstudio-hpxml.readthedocs.io/en/v1.8.1/workflow_inputs.html#recirculation-in-unit'&gt;Recirculation (In-Unit)&lt;/a&gt;) is used.</description>
      <type>String</type>
      <units>W</units>
      <required>false</required>
      <model_dependent>false</model_dependent>
    </argument>
    <argument>
      <name>hot_water_distribution_pipe_r</name>
      <display_name>Hot Water Distribution: Pipe Insulation Nominal R-Value</display_name>
      <description>Nominal R-value of the pipe insulation. If not provided, the OS-HPXML default (see &lt;a href='https://openstudio-hpxml.readthedocs.io/en/v1.8.1/workflow_inputs.html#hpxml-hot-water-distribution'&gt;HPXML Hot Water Distribution&lt;/a&gt;) is used.</description>
      <type>String</type>
      <units>h-ft^2-R/Btu</units>
      <required>false</required>
      <model_dependent>false</model_dependent>
    </argument>
    <argument>
      <name>dwhr_facilities_connected</name>
      <display_name>Drain Water Heat Recovery: Facilities Connected</display_name>
      <description>Which facilities are connected for the drain water heat recovery. Use 'none' if there is no drain water heat recovery system.</description>
      <type>Choice</type>
      <required>true</required>
      <model_dependent>false</model_dependent>
      <default_value>none</default_value>
      <choices>
        <choice>
          <value>none</value>
          <display_name>none</display_name>
        </choice>
        <choice>
          <value>one</value>
          <display_name>one</display_name>
        </choice>
        <choice>
          <value>all</value>
          <display_name>all</display_name>
        </choice>
      </choices>
    </argument>
    <argument>
      <name>dwhr_equal_flow</name>
      <display_name>Drain Water Heat Recovery: Equal Flow</display_name>
      <description>Whether the drain water heat recovery has equal flow.</description>
      <type>Choice</type>
      <units></units>
      <required>false</required>
      <model_dependent>false</model_dependent>
      <choices>
        <choice>
          <value>auto</value>
          <display_name>auto</display_name>
        </choice>
        <choice>
          <value>true</value>
          <display_name>true</display_name>
        </choice>
        <choice>
          <value>false</value>
          <display_name>false</display_name>
        </choice>
      </choices>
    </argument>
    <argument>
      <name>dwhr_efficiency</name>
      <display_name>Drain Water Heat Recovery: Efficiency</display_name>
      <description>The efficiency of the drain water heat recovery.</description>
      <type>String</type>
      <units>Frac</units>
      <required>false</required>
      <model_dependent>false</model_dependent>
    </argument>
    <argument>
      <name>water_fixtures_shower_low_flow</name>
      <display_name>Hot Water Fixtures: Is Shower Low Flow</display_name>
      <description>Whether the shower fixture is low flow.</description>
      <type>Boolean</type>
      <required>true</required>
      <model_dependent>false</model_dependent>
      <default_value>false</default_value>
      <choices>
        <choice>
          <value>true</value>
          <display_name>true</display_name>
        </choice>
        <choice>
          <value>false</value>
          <display_name>false</display_name>
        </choice>
      </choices>
    </argument>
    <argument>
      <name>water_fixtures_sink_low_flow</name>
      <display_name>Hot Water Fixtures: Is Sink Low Flow</display_name>
      <description>Whether the sink fixture is low flow.</description>
      <type>Boolean</type>
      <required>true</required>
      <model_dependent>false</model_dependent>
      <default_value>false</default_value>
      <choices>
        <choice>
          <value>true</value>
          <display_name>true</display_name>
        </choice>
        <choice>
          <value>false</value>
          <display_name>false</display_name>
        </choice>
      </choices>
    </argument>
    <argument>
      <name>water_fixtures_usage_multiplier</name>
      <display_name>Hot Water Fixtures: Usage Multiplier</display_name>
      <description>Multiplier on the hot water usage that can reflect, e.g., high/low usage occupants. If not provided, the OS-HPXML default (see &lt;a href='https://openstudio-hpxml.readthedocs.io/en/v1.8.1/workflow_inputs.html#hpxml-water-fixtures'&gt;HPXML Water Fixtures&lt;/a&gt;) is used.</description>
      <type>String</type>
      <units></units>
      <required>false</required>
      <model_dependent>false</model_dependent>
    </argument>
    <argument>
      <name>general_water_use_usage_multiplier</name>
      <display_name>General Water Use: Usage Multiplier</display_name>
      <description>Multiplier on internal gains from general water use (floor mopping, shower evaporation, water films on showers, tubs &amp; sinks surfaces, plant watering, etc.) that can reflect, e.g., high/low usage occupants. If not provided, the OS-HPXML default (see &lt;a href='https://openstudio-hpxml.readthedocs.io/en/v1.8.1/workflow_inputs.html#hpxml-building-occupancy'&gt;HPXML Building Occupancy&lt;/a&gt;) is used.</description>
      <type>String</type>
      <units></units>
      <required>false</required>
      <model_dependent>false</model_dependent>
    </argument>
    <argument>
      <name>solar_thermal_system_type</name>
      <display_name>Solar Thermal: System Type</display_name>
      <description>The type of solar thermal system. Use 'none' if there is no solar thermal system.</description>
      <type>Choice</type>
      <required>true</required>
      <model_dependent>false</model_dependent>
      <default_value>none</default_value>
      <choices>
        <choice>
          <value>none</value>
          <display_name>none</display_name>
        </choice>
        <choice>
          <value>hot water</value>
          <display_name>hot water</display_name>
        </choice>
      </choices>
    </argument>
    <argument>
      <name>solar_thermal_collector_area</name>
      <display_name>Solar Thermal: Collector Area</display_name>
      <description>The collector area of the solar thermal system.</description>
      <type>Double</type>
      <units>ft^2</units>
      <required>true</required>
      <model_dependent>false</model_dependent>
      <default_value>40</default_value>
    </argument>
    <argument>
      <name>solar_thermal_collector_loop_type</name>
      <display_name>Solar Thermal: Collector Loop Type</display_name>
      <description>The collector loop type of the solar thermal system.</description>
      <type>Choice</type>
      <required>true</required>
      <model_dependent>false</model_dependent>
      <default_value>liquid direct</default_value>
      <choices>
        <choice>
          <value>liquid direct</value>
          <display_name>liquid direct</display_name>
        </choice>
        <choice>
          <value>liquid indirect</value>
          <display_name>liquid indirect</display_name>
        </choice>
        <choice>
          <value>passive thermosyphon</value>
          <display_name>passive thermosyphon</display_name>
        </choice>
      </choices>
    </argument>
    <argument>
      <name>solar_thermal_collector_type</name>
      <display_name>Solar Thermal: Collector Type</display_name>
      <description>The collector type of the solar thermal system.</description>
      <type>Choice</type>
      <required>true</required>
      <model_dependent>false</model_dependent>
      <default_value>evacuated tube</default_value>
      <choices>
        <choice>
          <value>evacuated tube</value>
          <display_name>evacuated tube</display_name>
        </choice>
        <choice>
          <value>single glazing black</value>
          <display_name>single glazing black</display_name>
        </choice>
        <choice>
          <value>double glazing black</value>
          <display_name>double glazing black</display_name>
        </choice>
        <choice>
          <value>integrated collector storage</value>
          <display_name>integrated collector storage</display_name>
        </choice>
      </choices>
    </argument>
    <argument>
      <name>solar_thermal_collector_azimuth</name>
      <display_name>Solar Thermal: Collector Azimuth</display_name>
      <description>The collector azimuth of the solar thermal system. Azimuth is measured clockwise from north (e.g., North=0, East=90, South=180, West=270).</description>
      <type>Double</type>
      <units>degrees</units>
      <required>true</required>
      <model_dependent>false</model_dependent>
      <default_value>180</default_value>
    </argument>
    <argument>
      <name>solar_thermal_collector_tilt</name>
      <display_name>Solar Thermal: Collector Tilt</display_name>
      <description>The collector tilt of the solar thermal system. Can also enter, e.g., RoofPitch, RoofPitch+20, Latitude, Latitude-15, etc.</description>
      <type>String</type>
      <units>degrees</units>
      <required>true</required>
      <model_dependent>false</model_dependent>
      <default_value>RoofPitch</default_value>
    </argument>
    <argument>
      <name>solar_thermal_collector_rated_optical_efficiency</name>
      <display_name>Solar Thermal: Collector Rated Optical Efficiency</display_name>
      <description>The collector rated optical efficiency of the solar thermal system.</description>
      <type>Double</type>
      <units>Frac</units>
      <required>true</required>
      <model_dependent>false</model_dependent>
      <default_value>0.5</default_value>
    </argument>
    <argument>
      <name>solar_thermal_collector_rated_thermal_losses</name>
      <display_name>Solar Thermal: Collector Rated Thermal Losses</display_name>
      <description>The collector rated thermal losses of the solar thermal system.</description>
      <type>Double</type>
      <units>Btu/hr-ft^2-R</units>
      <required>true</required>
      <model_dependent>false</model_dependent>
      <default_value>0.2799</default_value>
    </argument>
    <argument>
      <name>solar_thermal_storage_volume</name>
      <display_name>Solar Thermal: Storage Volume</display_name>
      <description>The storage volume of the solar thermal system. If not provided, the OS-HPXML default (see &lt;a href='https://openstudio-hpxml.readthedocs.io/en/v1.8.1/workflow_inputs.html#detailed-inputs'&gt;Detailed Inputs&lt;/a&gt;) is used.</description>
      <type>String</type>
      <units>gal</units>
      <required>false</required>
      <model_dependent>false</model_dependent>
    </argument>
    <argument>
      <name>solar_thermal_solar_fraction</name>
      <display_name>Solar Thermal: Solar Fraction</display_name>
      <description>The solar fraction of the solar thermal system. If provided, overrides all other solar thermal inputs.</description>
      <type>Double</type>
      <units>Frac</units>
      <required>true</required>
      <model_dependent>false</model_dependent>
      <default_value>0</default_value>
    </argument>
    <argument>
      <name>pv_system_present</name>
      <display_name>PV System: Present</display_name>
      <description>Whether there is a PV system present.</description>
      <type>Boolean</type>
      <required>true</required>
      <model_dependent>false</model_dependent>
      <default_value>false</default_value>
      <choices>
        <choice>
          <value>true</value>
          <display_name>true</display_name>
        </choice>
        <choice>
          <value>false</value>
          <display_name>false</display_name>
        </choice>
      </choices>
    </argument>
    <argument>
      <name>pv_system_module_type</name>
      <display_name>PV System: Module Type</display_name>
      <description>Module type of the PV system. If not provided, the OS-HPXML default (see &lt;a href='https://openstudio-hpxml.readthedocs.io/en/v1.8.1/workflow_inputs.html#hpxml-photovoltaics'&gt;HPXML Photovoltaics&lt;/a&gt;) is used.</description>
      <type>Choice</type>
      <units></units>
      <required>false</required>
      <model_dependent>false</model_dependent>
      <choices>
        <choice>
          <value>auto</value>
          <display_name>auto</display_name>
        </choice>
        <choice>
          <value>standard</value>
          <display_name>standard</display_name>
        </choice>
        <choice>
          <value>premium</value>
          <display_name>premium</display_name>
        </choice>
        <choice>
          <value>thin film</value>
          <display_name>thin film</display_name>
        </choice>
      </choices>
    </argument>
    <argument>
      <name>pv_system_location</name>
      <display_name>PV System: Location</display_name>
      <description>Location of the PV system. If not provided, the OS-HPXML default (see &lt;a href='https://openstudio-hpxml.readthedocs.io/en/v1.8.1/workflow_inputs.html#hpxml-photovoltaics'&gt;HPXML Photovoltaics&lt;/a&gt;) is used.</description>
      <type>Choice</type>
      <units></units>
      <required>false</required>
      <model_dependent>false</model_dependent>
      <choices>
        <choice>
          <value>auto</value>
          <display_name>auto</display_name>
        </choice>
        <choice>
          <value>roof</value>
          <display_name>roof</display_name>
        </choice>
        <choice>
          <value>ground</value>
          <display_name>ground</display_name>
        </choice>
      </choices>
    </argument>
    <argument>
      <name>pv_system_tracking</name>
      <display_name>PV System: Tracking</display_name>
      <description>Type of tracking for the PV system. If not provided, the OS-HPXML default (see &lt;a href='https://openstudio-hpxml.readthedocs.io/en/v1.8.1/workflow_inputs.html#hpxml-photovoltaics'&gt;HPXML Photovoltaics&lt;/a&gt;) is used.</description>
      <type>Choice</type>
      <units></units>
      <required>false</required>
      <model_dependent>false</model_dependent>
      <choices>
        <choice>
          <value>auto</value>
          <display_name>auto</display_name>
        </choice>
        <choice>
          <value>fixed</value>
          <display_name>fixed</display_name>
        </choice>
        <choice>
          <value>1-axis</value>
          <display_name>1-axis</display_name>
        </choice>
        <choice>
          <value>1-axis backtracked</value>
          <display_name>1-axis backtracked</display_name>
        </choice>
        <choice>
          <value>2-axis</value>
          <display_name>2-axis</display_name>
        </choice>
      </choices>
    </argument>
    <argument>
      <name>pv_system_array_azimuth</name>
      <display_name>PV System: Array Azimuth</display_name>
      <description>Array azimuth of the PV system. Azimuth is measured clockwise from north (e.g., North=0, East=90, South=180, West=270).</description>
      <type>Double</type>
      <units>degrees</units>
      <required>true</required>
      <model_dependent>false</model_dependent>
      <default_value>180</default_value>
    </argument>
    <argument>
      <name>pv_system_array_tilt</name>
      <display_name>PV System: Array Tilt</display_name>
      <description>Array tilt of the PV system. Can also enter, e.g., RoofPitch, RoofPitch+20, Latitude, Latitude-15, etc.</description>
      <type>String</type>
      <units>degrees</units>
      <required>true</required>
      <model_dependent>false</model_dependent>
      <default_value>RoofPitch</default_value>
    </argument>
    <argument>
      <name>pv_system_max_power_output</name>
      <display_name>PV System: Maximum Power Output</display_name>
      <description>Maximum power output of the PV system. For a shared system, this is the total building maximum power output.</description>
      <type>Double</type>
      <units>W</units>
      <required>true</required>
      <model_dependent>false</model_dependent>
      <default_value>4000</default_value>
    </argument>
    <argument>
      <name>pv_system_inverter_efficiency</name>
      <display_name>PV System: Inverter Efficiency</display_name>
      <description>Inverter efficiency of the PV system. If there are two PV systems, this will apply to both. If not provided, the OS-HPXML default (see &lt;a href='https://openstudio-hpxml.readthedocs.io/en/v1.8.1/workflow_inputs.html#hpxml-photovoltaics'&gt;HPXML Photovoltaics&lt;/a&gt;) is used.</description>
      <type>String</type>
      <units>Frac</units>
      <required>false</required>
      <model_dependent>false</model_dependent>
    </argument>
    <argument>
      <name>pv_system_system_losses_fraction</name>
      <display_name>PV System: System Losses Fraction</display_name>
      <description>System losses fraction of the PV system. If there are two PV systems, this will apply to both. If not provided, the OS-HPXML default (see &lt;a href='https://openstudio-hpxml.readthedocs.io/en/v1.8.1/workflow_inputs.html#hpxml-photovoltaics'&gt;HPXML Photovoltaics&lt;/a&gt;) is used.</description>
      <type>String</type>
      <units>Frac</units>
      <required>false</required>
      <model_dependent>false</model_dependent>
    </argument>
    <argument>
      <name>pv_system_2_present</name>
      <display_name>PV System 2: Present</display_name>
      <description>Whether there is a second PV system present.</description>
      <type>Boolean</type>
      <required>true</required>
      <model_dependent>false</model_dependent>
      <default_value>false</default_value>
      <choices>
        <choice>
          <value>true</value>
          <display_name>true</display_name>
        </choice>
        <choice>
          <value>false</value>
          <display_name>false</display_name>
        </choice>
      </choices>
    </argument>
    <argument>
      <name>pv_system_2_module_type</name>
      <display_name>PV System 2: Module Type</display_name>
      <description>Module type of the second PV system. If not provided, the OS-HPXML default (see &lt;a href='https://openstudio-hpxml.readthedocs.io/en/v1.8.1/workflow_inputs.html#hpxml-photovoltaics'&gt;HPXML Photovoltaics&lt;/a&gt;) is used.</description>
      <type>Choice</type>
      <units></units>
      <required>false</required>
      <model_dependent>false</model_dependent>
      <choices>
        <choice>
          <value>auto</value>
          <display_name>auto</display_name>
        </choice>
        <choice>
          <value>standard</value>
          <display_name>standard</display_name>
        </choice>
        <choice>
          <value>premium</value>
          <display_name>premium</display_name>
        </choice>
        <choice>
          <value>thin film</value>
          <display_name>thin film</display_name>
        </choice>
      </choices>
    </argument>
    <argument>
      <name>pv_system_2_location</name>
      <display_name>PV System 2: Location</display_name>
      <description>Location of the second PV system. If not provided, the OS-HPXML default (see &lt;a href='https://openstudio-hpxml.readthedocs.io/en/v1.8.1/workflow_inputs.html#hpxml-photovoltaics'&gt;HPXML Photovoltaics&lt;/a&gt;) is used.</description>
      <type>Choice</type>
      <units></units>
      <required>false</required>
      <model_dependent>false</model_dependent>
      <choices>
        <choice>
          <value>auto</value>
          <display_name>auto</display_name>
        </choice>
        <choice>
          <value>roof</value>
          <display_name>roof</display_name>
        </choice>
        <choice>
          <value>ground</value>
          <display_name>ground</display_name>
        </choice>
      </choices>
    </argument>
    <argument>
      <name>pv_system_2_tracking</name>
      <display_name>PV System 2: Tracking</display_name>
      <description>Type of tracking for the second PV system. If not provided, the OS-HPXML default (see &lt;a href='https://openstudio-hpxml.readthedocs.io/en/v1.8.1/workflow_inputs.html#hpxml-photovoltaics'&gt;HPXML Photovoltaics&lt;/a&gt;) is used.</description>
      <type>Choice</type>
      <units></units>
      <required>false</required>
      <model_dependent>false</model_dependent>
      <choices>
        <choice>
          <value>auto</value>
          <display_name>auto</display_name>
        </choice>
        <choice>
          <value>fixed</value>
          <display_name>fixed</display_name>
        </choice>
        <choice>
          <value>1-axis</value>
          <display_name>1-axis</display_name>
        </choice>
        <choice>
          <value>1-axis backtracked</value>
          <display_name>1-axis backtracked</display_name>
        </choice>
        <choice>
          <value>2-axis</value>
          <display_name>2-axis</display_name>
        </choice>
      </choices>
    </argument>
    <argument>
      <name>pv_system_2_array_azimuth</name>
      <display_name>PV System 2: Array Azimuth</display_name>
      <description>Array azimuth of the second PV system. Azimuth is measured clockwise from north (e.g., North=0, East=90, South=180, West=270).</description>
      <type>Double</type>
      <units>degrees</units>
      <required>true</required>
      <model_dependent>false</model_dependent>
      <default_value>180</default_value>
    </argument>
    <argument>
      <name>pv_system_2_array_tilt</name>
      <display_name>PV System 2: Array Tilt</display_name>
      <description>Array tilt of the second PV system. Can also enter, e.g., RoofPitch, RoofPitch+20, Latitude, Latitude-15, etc.</description>
      <type>String</type>
      <units>degrees</units>
      <required>true</required>
      <model_dependent>false</model_dependent>
      <default_value>RoofPitch</default_value>
    </argument>
    <argument>
      <name>pv_system_2_max_power_output</name>
      <display_name>PV System 2: Maximum Power Output</display_name>
      <description>Maximum power output of the second PV system. For a shared system, this is the total building maximum power output.</description>
      <type>Double</type>
      <units>W</units>
      <required>true</required>
      <model_dependent>false</model_dependent>
      <default_value>4000</default_value>
    </argument>
    <argument>
      <name>battery_present</name>
      <display_name>Battery: Present</display_name>
      <description>Whether there is a lithium ion battery present.</description>
      <type>Boolean</type>
      <required>true</required>
      <model_dependent>false</model_dependent>
      <default_value>false</default_value>
      <choices>
        <choice>
          <value>true</value>
          <display_name>true</display_name>
        </choice>
        <choice>
          <value>false</value>
          <display_name>false</display_name>
        </choice>
      </choices>
    </argument>
    <argument>
      <name>battery_location</name>
      <display_name>Battery: Location</display_name>
      <description>The space type for the lithium ion battery location. If not provided, the OS-HPXML default (see &lt;a href='https://openstudio-hpxml.readthedocs.io/en/v1.8.1/workflow_inputs.html#hpxml-batteries'&gt;HPXML Batteries&lt;/a&gt;) is used.</description>
      <type>Choice</type>
      <units></units>
      <required>false</required>
      <model_dependent>false</model_dependent>
      <choices>
        <choice>
          <value>auto</value>
          <display_name>auto</display_name>
        </choice>
        <choice>
          <value>conditioned space</value>
          <display_name>conditioned space</display_name>
        </choice>
        <choice>
          <value>basement - conditioned</value>
          <display_name>basement - conditioned</display_name>
        </choice>
        <choice>
          <value>basement - unconditioned</value>
          <display_name>basement - unconditioned</display_name>
        </choice>
        <choice>
          <value>crawlspace</value>
          <display_name>crawlspace</display_name>
        </choice>
        <choice>
          <value>crawlspace - vented</value>
          <display_name>crawlspace - vented</display_name>
        </choice>
        <choice>
          <value>crawlspace - unvented</value>
          <display_name>crawlspace - unvented</display_name>
        </choice>
        <choice>
          <value>crawlspace - conditioned</value>
          <display_name>crawlspace - conditioned</display_name>
        </choice>
        <choice>
          <value>attic</value>
          <display_name>attic</display_name>
        </choice>
        <choice>
          <value>attic - vented</value>
          <display_name>attic - vented</display_name>
        </choice>
        <choice>
          <value>attic - unvented</value>
          <display_name>attic - unvented</display_name>
        </choice>
        <choice>
          <value>garage</value>
          <display_name>garage</display_name>
        </choice>
        <choice>
          <value>outside</value>
          <display_name>outside</display_name>
        </choice>
      </choices>
    </argument>
    <argument>
      <name>battery_power</name>
      <display_name>Battery: Rated Power Output</display_name>
      <description>The rated power output of the lithium ion battery. If not provided, the OS-HPXML default (see &lt;a href='https://openstudio-hpxml.readthedocs.io/en/v1.8.1/workflow_inputs.html#hpxml-batteries'&gt;HPXML Batteries&lt;/a&gt;) is used.</description>
      <type>String</type>
      <units>W</units>
      <required>false</required>
      <model_dependent>false</model_dependent>
    </argument>
    <argument>
      <name>battery_capacity</name>
      <display_name>Battery: Nominal Capacity</display_name>
      <description>The nominal capacity of the lithium ion battery. If not provided, the OS-HPXML default (see &lt;a href='https://openstudio-hpxml.readthedocs.io/en/v1.8.1/workflow_inputs.html#hpxml-batteries'&gt;HPXML Batteries&lt;/a&gt;) is used.</description>
      <type>String</type>
      <units>kWh</units>
      <required>false</required>
      <model_dependent>false</model_dependent>
    </argument>
    <argument>
      <name>battery_usable_capacity</name>
      <display_name>Battery: Usable Capacity</display_name>
      <description>The usable capacity of the lithium ion battery. If not provided, the OS-HPXML default (see &lt;a href='https://openstudio-hpxml.readthedocs.io/en/v1.8.1/workflow_inputs.html#hpxml-batteries'&gt;HPXML Batteries&lt;/a&gt;) is used.</description>
      <type>String</type>
      <units>kWh</units>
      <required>false</required>
      <model_dependent>false</model_dependent>
    </argument>
    <argument>
      <name>battery_round_trip_efficiency</name>
      <display_name>Battery: Round Trip Efficiency</display_name>
      <description>The round trip efficiency of the lithium ion battery. If not provided, the OS-HPXML default (see &lt;a href='https://openstudio-hpxml.readthedocs.io/en/v1.8.1/workflow_inputs.html#hpxml-batteries'&gt;HPXML Batteries&lt;/a&gt;) is used.</description>
      <type>String</type>
      <units>Frac</units>
      <required>false</required>
      <model_dependent>false</model_dependent>
    </argument>
    <argument>
      <name>lighting_present</name>
      <display_name>Lighting: Present</display_name>
      <description>Whether there is lighting energy use.</description>
      <type>Boolean</type>
      <required>true</required>
      <model_dependent>false</model_dependent>
      <default_value>true</default_value>
      <choices>
        <choice>
          <value>true</value>
          <display_name>true</display_name>
        </choice>
        <choice>
          <value>false</value>
          <display_name>false</display_name>
        </choice>
      </choices>
    </argument>
    <argument>
      <name>lighting_interior_fraction_cfl</name>
      <display_name>Lighting: Interior Fraction CFL</display_name>
      <description>Fraction of all lamps (interior) that are compact fluorescent. Lighting not specified as CFL, LFL, or LED is assumed to be incandescent.</description>
      <type>Double</type>
      <required>true</required>
      <model_dependent>false</model_dependent>
      <default_value>0.1</default_value>
    </argument>
    <argument>
      <name>lighting_interior_fraction_lfl</name>
      <display_name>Lighting: Interior Fraction LFL</display_name>
      <description>Fraction of all lamps (interior) that are linear fluorescent. Lighting not specified as CFL, LFL, or LED is assumed to be incandescent.</description>
      <type>Double</type>
      <required>true</required>
      <model_dependent>false</model_dependent>
      <default_value>0</default_value>
    </argument>
    <argument>
      <name>lighting_interior_fraction_led</name>
      <display_name>Lighting: Interior Fraction LED</display_name>
      <description>Fraction of all lamps (interior) that are light emitting diodes. Lighting not specified as CFL, LFL, or LED is assumed to be incandescent.</description>
      <type>Double</type>
      <required>true</required>
      <model_dependent>false</model_dependent>
      <default_value>0</default_value>
    </argument>
    <argument>
      <name>lighting_interior_usage_multiplier</name>
      <display_name>Lighting: Interior Usage Multiplier</display_name>
      <description>Multiplier on the lighting energy usage (interior) that can reflect, e.g., high/low usage occupants. If not provided, the OS-HPXML default (see &lt;a href='https://openstudio-hpxml.readthedocs.io/en/v1.8.1/workflow_inputs.html#hpxml-lighting'&gt;HPXML Lighting&lt;/a&gt;) is used.</description>
      <type>String</type>
      <units></units>
      <required>false</required>
      <model_dependent>false</model_dependent>
    </argument>
    <argument>
      <name>lighting_exterior_fraction_cfl</name>
      <display_name>Lighting: Exterior Fraction CFL</display_name>
      <description>Fraction of all lamps (exterior) that are compact fluorescent. Lighting not specified as CFL, LFL, or LED is assumed to be incandescent.</description>
      <type>Double</type>
      <required>true</required>
      <model_dependent>false</model_dependent>
      <default_value>0</default_value>
    </argument>
    <argument>
      <name>lighting_exterior_fraction_lfl</name>
      <display_name>Lighting: Exterior Fraction LFL</display_name>
      <description>Fraction of all lamps (exterior) that are linear fluorescent. Lighting not specified as CFL, LFL, or LED is assumed to be incandescent.</description>
      <type>Double</type>
      <required>true</required>
      <model_dependent>false</model_dependent>
      <default_value>0</default_value>
    </argument>
    <argument>
      <name>lighting_exterior_fraction_led</name>
      <display_name>Lighting: Exterior Fraction LED</display_name>
      <description>Fraction of all lamps (exterior) that are light emitting diodes. Lighting not specified as CFL, LFL, or LED is assumed to be incandescent.</description>
      <type>Double</type>
      <required>true</required>
      <model_dependent>false</model_dependent>
      <default_value>0</default_value>
    </argument>
    <argument>
      <name>lighting_exterior_usage_multiplier</name>
      <display_name>Lighting: Exterior Usage Multiplier</display_name>
      <description>Multiplier on the lighting energy usage (exterior) that can reflect, e.g., high/low usage occupants. If not provided, the OS-HPXML default (see &lt;a href='https://openstudio-hpxml.readthedocs.io/en/v1.8.1/workflow_inputs.html#hpxml-lighting'&gt;HPXML Lighting&lt;/a&gt;) is used.</description>
      <type>String</type>
      <units></units>
      <required>false</required>
      <model_dependent>false</model_dependent>
    </argument>
    <argument>
      <name>lighting_garage_fraction_cfl</name>
      <display_name>Lighting: Garage Fraction CFL</display_name>
      <description>Fraction of all lamps (garage) that are compact fluorescent. Lighting not specified as CFL, LFL, or LED is assumed to be incandescent.</description>
      <type>Double</type>
      <required>true</required>
      <model_dependent>false</model_dependent>
      <default_value>0</default_value>
    </argument>
    <argument>
      <name>lighting_garage_fraction_lfl</name>
      <display_name>Lighting: Garage Fraction LFL</display_name>
      <description>Fraction of all lamps (garage) that are linear fluorescent. Lighting not specified as CFL, LFL, or LED is assumed to be incandescent.</description>
      <type>Double</type>
      <required>true</required>
      <model_dependent>false</model_dependent>
      <default_value>0</default_value>
    </argument>
    <argument>
      <name>lighting_garage_fraction_led</name>
      <display_name>Lighting: Garage Fraction LED</display_name>
      <description>Fraction of all lamps (garage) that are light emitting diodes. Lighting not specified as CFL, LFL, or LED is assumed to be incandescent.</description>
      <type>Double</type>
      <required>true</required>
      <model_dependent>false</model_dependent>
      <default_value>0</default_value>
    </argument>
    <argument>
      <name>lighting_garage_usage_multiplier</name>
      <display_name>Lighting: Garage Usage Multiplier</display_name>
      <description>Multiplier on the lighting energy usage (garage) that can reflect, e.g., high/low usage occupants. If not provided, the OS-HPXML default (see &lt;a href='https://openstudio-hpxml.readthedocs.io/en/v1.8.1/workflow_inputs.html#hpxml-lighting'&gt;HPXML Lighting&lt;/a&gt;) is used.</description>
      <type>String</type>
      <units></units>
      <required>false</required>
      <model_dependent>false</model_dependent>
    </argument>
    <argument>
      <name>holiday_lighting_present</name>
      <display_name>Holiday Lighting: Present</display_name>
      <description>Whether there is holiday lighting.</description>
      <type>Boolean</type>
      <required>true</required>
      <model_dependent>false</model_dependent>
      <default_value>false</default_value>
      <choices>
        <choice>
          <value>true</value>
          <display_name>true</display_name>
        </choice>
        <choice>
          <value>false</value>
          <display_name>false</display_name>
        </choice>
      </choices>
    </argument>
    <argument>
      <name>holiday_lighting_daily_kwh</name>
      <display_name>Holiday Lighting: Daily Consumption</display_name>
      <description>The daily energy consumption for holiday lighting (exterior). If not provided, the OS-HPXML default (see &lt;a href='https://openstudio-hpxml.readthedocs.io/en/v1.8.1/workflow_inputs.html#hpxml-lighting'&gt;HPXML Lighting&lt;/a&gt;) is used.</description>
      <type>String</type>
      <units>kWh/day</units>
      <required>false</required>
      <model_dependent>false</model_dependent>
    </argument>
    <argument>
      <name>holiday_lighting_period</name>
      <display_name>Holiday Lighting: Period</display_name>
      <description>Enter a date like 'Nov 25 - Jan 5'. If not provided, the OS-HPXML default (see &lt;a href='https://openstudio-hpxml.readthedocs.io/en/v1.8.1/workflow_inputs.html#hpxml-lighting'&gt;HPXML Lighting&lt;/a&gt;) is used.</description>
      <type>String</type>
      <units></units>
      <required>false</required>
      <model_dependent>false</model_dependent>
    </argument>
    <argument>
      <name>dehumidifier_type</name>
      <display_name>Dehumidifier: Type</display_name>
      <description>The type of dehumidifier.</description>
      <type>Choice</type>
      <required>true</required>
      <model_dependent>false</model_dependent>
      <default_value>none</default_value>
      <choices>
        <choice>
          <value>none</value>
          <display_name>none</display_name>
        </choice>
        <choice>
          <value>portable</value>
          <display_name>portable</display_name>
        </choice>
        <choice>
          <value>whole-home</value>
          <display_name>whole-home</display_name>
        </choice>
      </choices>
    </argument>
    <argument>
      <name>dehumidifier_efficiency_type</name>
      <display_name>Dehumidifier: Efficiency Type</display_name>
      <description>The efficiency type of dehumidifier.</description>
      <type>Choice</type>
      <required>true</required>
      <model_dependent>false</model_dependent>
      <default_value>IntegratedEnergyFactor</default_value>
      <choices>
        <choice>
          <value>EnergyFactor</value>
          <display_name>EnergyFactor</display_name>
        </choice>
        <choice>
          <value>IntegratedEnergyFactor</value>
          <display_name>IntegratedEnergyFactor</display_name>
        </choice>
      </choices>
    </argument>
    <argument>
      <name>dehumidifier_efficiency</name>
      <display_name>Dehumidifier: Efficiency</display_name>
      <description>The efficiency of the dehumidifier.</description>
      <type>Double</type>
      <units>liters/kWh</units>
      <required>true</required>
      <model_dependent>false</model_dependent>
      <default_value>1.5</default_value>
    </argument>
    <argument>
      <name>dehumidifier_capacity</name>
      <display_name>Dehumidifier: Capacity</display_name>
      <description>The capacity (water removal rate) of the dehumidifier.</description>
      <type>Double</type>
      <units>pint/day</units>
      <required>true</required>
      <model_dependent>false</model_dependent>
      <default_value>40</default_value>
    </argument>
    <argument>
      <name>dehumidifier_rh_setpoint</name>
      <display_name>Dehumidifier: Relative Humidity Setpoint</display_name>
      <description>The relative humidity setpoint of the dehumidifier.</description>
      <type>Double</type>
      <units>Frac</units>
      <required>true</required>
      <model_dependent>false</model_dependent>
      <default_value>0.5</default_value>
    </argument>
    <argument>
      <name>dehumidifier_fraction_dehumidification_load_served</name>
      <display_name>Dehumidifier: Fraction Dehumidification Load Served</display_name>
      <description>The dehumidification load served fraction of the dehumidifier.</description>
      <type>Double</type>
      <units>Frac</units>
      <required>true</required>
      <model_dependent>false</model_dependent>
      <default_value>1</default_value>
    </argument>
    <argument>
      <name>clothes_washer_present</name>
      <display_name>Clothes Washer: Present</display_name>
      <description>Whether there is a clothes washer present.</description>
      <type>Boolean</type>
      <required>true</required>
      <model_dependent>false</model_dependent>
      <default_value>true</default_value>
      <choices>
        <choice>
          <value>true</value>
          <display_name>true</display_name>
        </choice>
        <choice>
          <value>false</value>
          <display_name>false</display_name>
        </choice>
      </choices>
    </argument>
    <argument>
      <name>clothes_washer_location</name>
      <display_name>Clothes Washer: Location</display_name>
      <description>The space type for the clothes washer location. If not provided, the OS-HPXML default (see &lt;a href='https://openstudio-hpxml.readthedocs.io/en/v1.8.1/workflow_inputs.html#hpxml-clothes-washer'&gt;HPXML Clothes Washer&lt;/a&gt;) is used.</description>
      <type>Choice</type>
      <units></units>
      <required>false</required>
      <model_dependent>false</model_dependent>
      <choices>
        <choice>
          <value>auto</value>
          <display_name>auto</display_name>
        </choice>
        <choice>
          <value>conditioned space</value>
          <display_name>conditioned space</display_name>
        </choice>
        <choice>
          <value>basement - conditioned</value>
          <display_name>basement - conditioned</display_name>
        </choice>
        <choice>
          <value>basement - unconditioned</value>
          <display_name>basement - unconditioned</display_name>
        </choice>
        <choice>
          <value>garage</value>
          <display_name>garage</display_name>
        </choice>
        <choice>
          <value>other housing unit</value>
          <display_name>other housing unit</display_name>
        </choice>
        <choice>
          <value>other heated space</value>
          <display_name>other heated space</display_name>
        </choice>
        <choice>
          <value>other multifamily buffer space</value>
          <display_name>other multifamily buffer space</display_name>
        </choice>
        <choice>
          <value>other non-freezing space</value>
          <display_name>other non-freezing space</display_name>
        </choice>
      </choices>
    </argument>
    <argument>
      <name>clothes_washer_efficiency_type</name>
      <display_name>Clothes Washer: Efficiency Type</display_name>
      <description>The efficiency type of the clothes washer.</description>
      <type>Choice</type>
      <required>true</required>
      <model_dependent>false</model_dependent>
      <default_value>IntegratedModifiedEnergyFactor</default_value>
      <choices>
        <choice>
          <value>ModifiedEnergyFactor</value>
          <display_name>ModifiedEnergyFactor</display_name>
        </choice>
        <choice>
          <value>IntegratedModifiedEnergyFactor</value>
          <display_name>IntegratedModifiedEnergyFactor</display_name>
        </choice>
      </choices>
    </argument>
    <argument>
      <name>clothes_washer_efficiency</name>
      <display_name>Clothes Washer: Efficiency</display_name>
      <description>The efficiency of the clothes washer. If not provided, the OS-HPXML default (see &lt;a href='https://openstudio-hpxml.readthedocs.io/en/v1.8.1/workflow_inputs.html#hpxml-clothes-washer'&gt;HPXML Clothes Washer&lt;/a&gt;) is used.</description>
      <type>String</type>
      <units>ft^3/kWh-cyc</units>
      <required>false</required>
      <model_dependent>false</model_dependent>
    </argument>
    <argument>
      <name>clothes_washer_rated_annual_kwh</name>
      <display_name>Clothes Washer: Rated Annual Consumption</display_name>
      <description>The annual energy consumed by the clothes washer, as rated, obtained from the EnergyGuide label. This includes both the appliance electricity consumption and the energy required for water heating. If not provided, the OS-HPXML default (see &lt;a href='https://openstudio-hpxml.readthedocs.io/en/v1.8.1/workflow_inputs.html#hpxml-clothes-washer'&gt;HPXML Clothes Washer&lt;/a&gt;) is used.</description>
      <type>String</type>
      <units>kWh/yr</units>
      <required>false</required>
      <model_dependent>false</model_dependent>
    </argument>
    <argument>
      <name>clothes_washer_label_electric_rate</name>
      <display_name>Clothes Washer: Label Electric Rate</display_name>
      <description>The annual energy consumed by the clothes washer, as rated, obtained from the EnergyGuide label. This includes both the appliance electricity consumption and the energy required for water heating. If not provided, the OS-HPXML default (see &lt;a href='https://openstudio-hpxml.readthedocs.io/en/v1.8.1/workflow_inputs.html#hpxml-clothes-washer'&gt;HPXML Clothes Washer&lt;/a&gt;) is used.</description>
      <type>String</type>
      <units>$/kWh</units>
      <required>false</required>
      <model_dependent>false</model_dependent>
    </argument>
    <argument>
      <name>clothes_washer_label_gas_rate</name>
      <display_name>Clothes Washer: Label Gas Rate</display_name>
      <description>The annual energy consumed by the clothes washer, as rated, obtained from the EnergyGuide label. This includes both the appliance electricity consumption and the energy required for water heating. If not provided, the OS-HPXML default (see &lt;a href='https://openstudio-hpxml.readthedocs.io/en/v1.8.1/workflow_inputs.html#hpxml-clothes-washer'&gt;HPXML Clothes Washer&lt;/a&gt;) is used.</description>
      <type>String</type>
      <units>$/therm</units>
      <required>false</required>
      <model_dependent>false</model_dependent>
    </argument>
    <argument>
      <name>clothes_washer_label_annual_gas_cost</name>
      <display_name>Clothes Washer: Label Annual Cost with Gas DHW</display_name>
      <description>The annual cost of using the system under test conditions. Input is obtained from the EnergyGuide label. If not provided, the OS-HPXML default (see &lt;a href='https://openstudio-hpxml.readthedocs.io/en/v1.8.1/workflow_inputs.html#hpxml-clothes-washer'&gt;HPXML Clothes Washer&lt;/a&gt;) is used.</description>
      <type>String</type>
      <units>$</units>
      <required>false</required>
      <model_dependent>false</model_dependent>
    </argument>
    <argument>
      <name>clothes_washer_label_usage</name>
      <display_name>Clothes Washer: Label Usage</display_name>
      <description>The clothes washer loads per week. If not provided, the OS-HPXML default (see &lt;a href='https://openstudio-hpxml.readthedocs.io/en/v1.8.1/workflow_inputs.html#hpxml-clothes-washer'&gt;HPXML Clothes Washer&lt;/a&gt;) is used.</description>
      <type>String</type>
      <units>cyc/wk</units>
      <required>false</required>
      <model_dependent>false</model_dependent>
    </argument>
    <argument>
      <name>clothes_washer_capacity</name>
      <display_name>Clothes Washer: Drum Volume</display_name>
      <description>Volume of the washer drum. Obtained from the EnergyStar website or the manufacturer's literature. If not provided, the OS-HPXML default (see &lt;a href='https://openstudio-hpxml.readthedocs.io/en/v1.8.1/workflow_inputs.html#hpxml-clothes-washer'&gt;HPXML Clothes Washer&lt;/a&gt;) is used.</description>
      <type>String</type>
      <units>ft^3</units>
      <required>false</required>
      <model_dependent>false</model_dependent>
    </argument>
    <argument>
      <name>clothes_washer_usage_multiplier</name>
      <display_name>Clothes Washer: Usage Multiplier</display_name>
      <description>Multiplier on the clothes washer energy and hot water usage that can reflect, e.g., high/low usage occupants. If not provided, the OS-HPXML default (see &lt;a href='https://openstudio-hpxml.readthedocs.io/en/v1.8.1/workflow_inputs.html#hpxml-clothes-washer'&gt;HPXML Clothes Washer&lt;/a&gt;) is used.</description>
      <type>String</type>
      <units></units>
      <required>false</required>
      <model_dependent>false</model_dependent>
    </argument>
    <argument>
      <name>clothes_dryer_present</name>
      <display_name>Clothes Dryer: Present</display_name>
      <description>Whether there is a clothes dryer present.</description>
      <type>Boolean</type>
      <required>true</required>
      <model_dependent>false</model_dependent>
      <default_value>true</default_value>
      <choices>
        <choice>
          <value>true</value>
          <display_name>true</display_name>
        </choice>
        <choice>
          <value>false</value>
          <display_name>false</display_name>
        </choice>
      </choices>
    </argument>
    <argument>
      <name>clothes_dryer_location</name>
      <display_name>Clothes Dryer: Location</display_name>
      <description>The space type for the clothes dryer location. If not provided, the OS-HPXML default (see &lt;a href='https://openstudio-hpxml.readthedocs.io/en/v1.8.1/workflow_inputs.html#hpxml-clothes-dryer'&gt;HPXML Clothes Dryer&lt;/a&gt;) is used.</description>
      <type>Choice</type>
      <units></units>
      <required>false</required>
      <model_dependent>false</model_dependent>
      <choices>
        <choice>
          <value>auto</value>
          <display_name>auto</display_name>
        </choice>
        <choice>
          <value>conditioned space</value>
          <display_name>conditioned space</display_name>
        </choice>
        <choice>
          <value>basement - conditioned</value>
          <display_name>basement - conditioned</display_name>
        </choice>
        <choice>
          <value>basement - unconditioned</value>
          <display_name>basement - unconditioned</display_name>
        </choice>
        <choice>
          <value>garage</value>
          <display_name>garage</display_name>
        </choice>
        <choice>
          <value>other housing unit</value>
          <display_name>other housing unit</display_name>
        </choice>
        <choice>
          <value>other heated space</value>
          <display_name>other heated space</display_name>
        </choice>
        <choice>
          <value>other multifamily buffer space</value>
          <display_name>other multifamily buffer space</display_name>
        </choice>
        <choice>
          <value>other non-freezing space</value>
          <display_name>other non-freezing space</display_name>
        </choice>
      </choices>
    </argument>
    <argument>
      <name>clothes_dryer_fuel_type</name>
      <display_name>Clothes Dryer: Fuel Type</display_name>
      <description>Type of fuel used by the clothes dryer.</description>
      <type>Choice</type>
      <required>true</required>
      <model_dependent>false</model_dependent>
      <default_value>natural gas</default_value>
      <choices>
        <choice>
          <value>electricity</value>
          <display_name>electricity</display_name>
        </choice>
        <choice>
          <value>natural gas</value>
          <display_name>natural gas</display_name>
        </choice>
        <choice>
          <value>fuel oil</value>
          <display_name>fuel oil</display_name>
        </choice>
        <choice>
          <value>propane</value>
          <display_name>propane</display_name>
        </choice>
        <choice>
          <value>wood</value>
          <display_name>wood</display_name>
        </choice>
        <choice>
          <value>coal</value>
          <display_name>coal</display_name>
        </choice>
      </choices>
    </argument>
    <argument>
      <name>clothes_dryer_efficiency_type</name>
      <display_name>Clothes Dryer: Efficiency Type</display_name>
      <description>The efficiency type of the clothes dryer.</description>
      <type>Choice</type>
      <required>true</required>
      <model_dependent>false</model_dependent>
      <default_value>CombinedEnergyFactor</default_value>
      <choices>
        <choice>
          <value>EnergyFactor</value>
          <display_name>EnergyFactor</display_name>
        </choice>
        <choice>
          <value>CombinedEnergyFactor</value>
          <display_name>CombinedEnergyFactor</display_name>
        </choice>
      </choices>
    </argument>
    <argument>
      <name>clothes_dryer_efficiency</name>
      <display_name>Clothes Dryer: Efficiency</display_name>
      <description>The efficiency of the clothes dryer. If not provided, the OS-HPXML default (see &lt;a href='https://openstudio-hpxml.readthedocs.io/en/v1.8.1/workflow_inputs.html#hpxml-clothes-dryer'&gt;HPXML Clothes Dryer&lt;/a&gt;) is used.</description>
      <type>String</type>
      <units>lb/kWh</units>
      <required>false</required>
      <model_dependent>false</model_dependent>
    </argument>
    <argument>
      <name>clothes_dryer_vented_flow_rate</name>
      <display_name>Clothes Dryer: Vented Flow Rate</display_name>
      <description>The exhaust flow rate of the vented clothes dryer. If not provided, the OS-HPXML default (see &lt;a href='https://openstudio-hpxml.readthedocs.io/en/v1.8.1/workflow_inputs.html#hpxml-clothes-dryer'&gt;HPXML Clothes Dryer&lt;/a&gt;) is used.</description>
      <type>String</type>
      <units>CFM</units>
      <required>false</required>
      <model_dependent>false</model_dependent>
    </argument>
    <argument>
      <name>clothes_dryer_usage_multiplier</name>
      <display_name>Clothes Dryer: Usage Multiplier</display_name>
      <description>Multiplier on the clothes dryer energy usage that can reflect, e.g., high/low usage occupants. If not provided, the OS-HPXML default (see &lt;a href='https://openstudio-hpxml.readthedocs.io/en/v1.8.1/workflow_inputs.html#hpxml-clothes-dryer'&gt;HPXML Clothes Dryer&lt;/a&gt;) is used.</description>
      <type>String</type>
      <units></units>
      <required>false</required>
      <model_dependent>false</model_dependent>
    </argument>
    <argument>
      <name>dishwasher_present</name>
      <display_name>Dishwasher: Present</display_name>
      <description>Whether there is a dishwasher present.</description>
      <type>Boolean</type>
      <required>true</required>
      <model_dependent>false</model_dependent>
      <default_value>true</default_value>
      <choices>
        <choice>
          <value>true</value>
          <display_name>true</display_name>
        </choice>
        <choice>
          <value>false</value>
          <display_name>false</display_name>
        </choice>
      </choices>
    </argument>
    <argument>
      <name>dishwasher_location</name>
      <display_name>Dishwasher: Location</display_name>
      <description>The space type for the dishwasher location. If not provided, the OS-HPXML default (see &lt;a href='https://openstudio-hpxml.readthedocs.io/en/v1.8.1/workflow_inputs.html#hpxml-dishwasher'&gt;HPXML Dishwasher&lt;/a&gt;) is used.</description>
      <type>Choice</type>
      <units></units>
      <required>false</required>
      <model_dependent>false</model_dependent>
      <choices>
        <choice>
          <value>auto</value>
          <display_name>auto</display_name>
        </choice>
        <choice>
          <value>conditioned space</value>
          <display_name>conditioned space</display_name>
        </choice>
        <choice>
          <value>basement - conditioned</value>
          <display_name>basement - conditioned</display_name>
        </choice>
        <choice>
          <value>basement - unconditioned</value>
          <display_name>basement - unconditioned</display_name>
        </choice>
        <choice>
          <value>garage</value>
          <display_name>garage</display_name>
        </choice>
        <choice>
          <value>other housing unit</value>
          <display_name>other housing unit</display_name>
        </choice>
        <choice>
          <value>other heated space</value>
          <display_name>other heated space</display_name>
        </choice>
        <choice>
          <value>other multifamily buffer space</value>
          <display_name>other multifamily buffer space</display_name>
        </choice>
        <choice>
          <value>other non-freezing space</value>
          <display_name>other non-freezing space</display_name>
        </choice>
      </choices>
    </argument>
    <argument>
      <name>dishwasher_efficiency_type</name>
      <display_name>Dishwasher: Efficiency Type</display_name>
      <description>The efficiency type of dishwasher.</description>
      <type>Choice</type>
      <required>true</required>
      <model_dependent>false</model_dependent>
      <default_value>RatedAnnualkWh</default_value>
      <choices>
        <choice>
          <value>RatedAnnualkWh</value>
          <display_name>RatedAnnualkWh</display_name>
        </choice>
        <choice>
          <value>EnergyFactor</value>
          <display_name>EnergyFactor</display_name>
        </choice>
      </choices>
    </argument>
    <argument>
      <name>dishwasher_efficiency</name>
      <display_name>Dishwasher: Efficiency</display_name>
      <description>The efficiency of the dishwasher. If not provided, the OS-HPXML default (see &lt;a href='https://openstudio-hpxml.readthedocs.io/en/v1.8.1/workflow_inputs.html#hpxml-dishwasher'&gt;HPXML Dishwasher&lt;/a&gt;) is used.</description>
      <type>String</type>
      <units>RatedAnnualkWh or EnergyFactor</units>
      <required>false</required>
      <model_dependent>false</model_dependent>
    </argument>
    <argument>
      <name>dishwasher_label_electric_rate</name>
      <display_name>Dishwasher: Label Electric Rate</display_name>
      <description>The label electric rate of the dishwasher. If not provided, the OS-HPXML default (see &lt;a href='https://openstudio-hpxml.readthedocs.io/en/v1.8.1/workflow_inputs.html#hpxml-dishwasher'&gt;HPXML Dishwasher&lt;/a&gt;) is used.</description>
      <type>String</type>
      <units>$/kWh</units>
      <required>false</required>
      <model_dependent>false</model_dependent>
    </argument>
    <argument>
      <name>dishwasher_label_gas_rate</name>
      <display_name>Dishwasher: Label Gas Rate</display_name>
      <description>The label gas rate of the dishwasher. If not provided, the OS-HPXML default (see &lt;a href='https://openstudio-hpxml.readthedocs.io/en/v1.8.1/workflow_inputs.html#hpxml-dishwasher'&gt;HPXML Dishwasher&lt;/a&gt;) is used.</description>
      <type>String</type>
      <units>$/therm</units>
      <required>false</required>
      <model_dependent>false</model_dependent>
    </argument>
    <argument>
      <name>dishwasher_label_annual_gas_cost</name>
      <display_name>Dishwasher: Label Annual Gas Cost</display_name>
      <description>The label annual gas cost of the dishwasher. If not provided, the OS-HPXML default (see &lt;a href='https://openstudio-hpxml.readthedocs.io/en/v1.8.1/workflow_inputs.html#hpxml-dishwasher'&gt;HPXML Dishwasher&lt;/a&gt;) is used.</description>
      <type>String</type>
      <units>$</units>
      <required>false</required>
      <model_dependent>false</model_dependent>
    </argument>
    <argument>
      <name>dishwasher_label_usage</name>
      <display_name>Dishwasher: Label Usage</display_name>
      <description>The dishwasher loads per week. If not provided, the OS-HPXML default (see &lt;a href='https://openstudio-hpxml.readthedocs.io/en/v1.8.1/workflow_inputs.html#hpxml-dishwasher'&gt;HPXML Dishwasher&lt;/a&gt;) is used.</description>
      <type>String</type>
      <units>cyc/wk</units>
      <required>false</required>
      <model_dependent>false</model_dependent>
    </argument>
    <argument>
      <name>dishwasher_place_setting_capacity</name>
      <display_name>Dishwasher: Number of Place Settings</display_name>
      <description>The number of place settings for the unit. Data obtained from manufacturer's literature. If not provided, the OS-HPXML default (see &lt;a href='https://openstudio-hpxml.readthedocs.io/en/v1.8.1/workflow_inputs.html#hpxml-dishwasher'&gt;HPXML Dishwasher&lt;/a&gt;) is used.</description>
      <type>String</type>
      <units>#</units>
      <required>false</required>
      <model_dependent>false</model_dependent>
    </argument>
    <argument>
      <name>dishwasher_usage_multiplier</name>
      <display_name>Dishwasher: Usage Multiplier</display_name>
      <description>Multiplier on the dishwasher energy usage that can reflect, e.g., high/low usage occupants. If not provided, the OS-HPXML default (see &lt;a href='https://openstudio-hpxml.readthedocs.io/en/v1.8.1/workflow_inputs.html#hpxml-dishwasher'&gt;HPXML Dishwasher&lt;/a&gt;) is used.</description>
      <type>String</type>
      <units></units>
      <required>false</required>
      <model_dependent>false</model_dependent>
    </argument>
    <argument>
      <name>refrigerator_present</name>
      <display_name>Refrigerator: Present</display_name>
      <description>Whether there is a refrigerator present.</description>
      <type>Boolean</type>
      <required>true</required>
      <model_dependent>false</model_dependent>
      <default_value>true</default_value>
      <choices>
        <choice>
          <value>true</value>
          <display_name>true</display_name>
        </choice>
        <choice>
          <value>false</value>
          <display_name>false</display_name>
        </choice>
      </choices>
    </argument>
    <argument>
      <name>refrigerator_location</name>
      <display_name>Refrigerator: Location</display_name>
      <description>The space type for the refrigerator location. If not provided, the OS-HPXML default (see &lt;a href='https://openstudio-hpxml.readthedocs.io/en/v1.8.1/workflow_inputs.html#hpxml-refrigerators'&gt;HPXML Refrigerators&lt;/a&gt;) is used.</description>
      <type>Choice</type>
      <units></units>
      <required>false</required>
      <model_dependent>false</model_dependent>
      <choices>
        <choice>
          <value>auto</value>
          <display_name>auto</display_name>
        </choice>
        <choice>
          <value>conditioned space</value>
          <display_name>conditioned space</display_name>
        </choice>
        <choice>
          <value>basement - conditioned</value>
          <display_name>basement - conditioned</display_name>
        </choice>
        <choice>
          <value>basement - unconditioned</value>
          <display_name>basement - unconditioned</display_name>
        </choice>
        <choice>
          <value>garage</value>
          <display_name>garage</display_name>
        </choice>
        <choice>
          <value>other housing unit</value>
          <display_name>other housing unit</display_name>
        </choice>
        <choice>
          <value>other heated space</value>
          <display_name>other heated space</display_name>
        </choice>
        <choice>
          <value>other multifamily buffer space</value>
          <display_name>other multifamily buffer space</display_name>
        </choice>
        <choice>
          <value>other non-freezing space</value>
          <display_name>other non-freezing space</display_name>
        </choice>
      </choices>
    </argument>
    <argument>
      <name>refrigerator_rated_annual_kwh</name>
      <display_name>Refrigerator: Rated Annual Consumption</display_name>
      <description>The EnergyGuide rated annual energy consumption for a refrigerator. If not provided, the OS-HPXML default (see &lt;a href='https://openstudio-hpxml.readthedocs.io/en/v1.8.1/workflow_inputs.html#hpxml-refrigerators'&gt;HPXML Refrigerators&lt;/a&gt;) is used.</description>
      <type>String</type>
      <units>kWh/yr</units>
      <required>false</required>
      <model_dependent>false</model_dependent>
    </argument>
    <argument>
      <name>refrigerator_usage_multiplier</name>
      <display_name>Refrigerator: Usage Multiplier</display_name>
      <description>Multiplier on the refrigerator energy usage that can reflect, e.g., high/low usage occupants. If not provided, the OS-HPXML default (see &lt;a href='https://openstudio-hpxml.readthedocs.io/en/v1.8.1/workflow_inputs.html#hpxml-refrigerators'&gt;HPXML Refrigerators&lt;/a&gt;) is used.</description>
      <type>String</type>
      <units></units>
      <required>false</required>
      <model_dependent>false</model_dependent>
    </argument>
    <argument>
      <name>extra_refrigerator_present</name>
      <display_name>Extra Refrigerator: Present</display_name>
      <description>Whether there is an extra refrigerator present.</description>
      <type>Boolean</type>
      <required>true</required>
      <model_dependent>false</model_dependent>
      <default_value>false</default_value>
      <choices>
        <choice>
          <value>true</value>
          <display_name>true</display_name>
        </choice>
        <choice>
          <value>false</value>
          <display_name>false</display_name>
        </choice>
      </choices>
    </argument>
    <argument>
      <name>extra_refrigerator_location</name>
      <display_name>Extra Refrigerator: Location</display_name>
      <description>The space type for the extra refrigerator location. If not provided, the OS-HPXML default (see &lt;a href='https://openstudio-hpxml.readthedocs.io/en/v1.8.1/workflow_inputs.html#hpxml-refrigerators'&gt;HPXML Refrigerators&lt;/a&gt;) is used.</description>
      <type>Choice</type>
      <units></units>
      <required>false</required>
      <model_dependent>false</model_dependent>
      <choices>
        <choice>
          <value>auto</value>
          <display_name>auto</display_name>
        </choice>
        <choice>
          <value>conditioned space</value>
          <display_name>conditioned space</display_name>
        </choice>
        <choice>
          <value>basement - conditioned</value>
          <display_name>basement - conditioned</display_name>
        </choice>
        <choice>
          <value>basement - unconditioned</value>
          <display_name>basement - unconditioned</display_name>
        </choice>
        <choice>
          <value>garage</value>
          <display_name>garage</display_name>
        </choice>
        <choice>
          <value>other housing unit</value>
          <display_name>other housing unit</display_name>
        </choice>
        <choice>
          <value>other heated space</value>
          <display_name>other heated space</display_name>
        </choice>
        <choice>
          <value>other multifamily buffer space</value>
          <display_name>other multifamily buffer space</display_name>
        </choice>
        <choice>
          <value>other non-freezing space</value>
          <display_name>other non-freezing space</display_name>
        </choice>
      </choices>
    </argument>
    <argument>
      <name>extra_refrigerator_rated_annual_kwh</name>
      <display_name>Extra Refrigerator: Rated Annual Consumption</display_name>
      <description>The EnergyGuide rated annual energy consumption for an extra refrigerator. If not provided, the OS-HPXML default (see &lt;a href='https://openstudio-hpxml.readthedocs.io/en/v1.8.1/workflow_inputs.html#hpxml-refrigerators'&gt;HPXML Refrigerators&lt;/a&gt;) is used.</description>
      <type>String</type>
      <units>kWh/yr</units>
      <required>false</required>
      <model_dependent>false</model_dependent>
    </argument>
    <argument>
      <name>extra_refrigerator_usage_multiplier</name>
      <display_name>Extra Refrigerator: Usage Multiplier</display_name>
      <description>Multiplier on the extra refrigerator energy usage that can reflect, e.g., high/low usage occupants. If not provided, the OS-HPXML default (see &lt;a href='https://openstudio-hpxml.readthedocs.io/en/v1.8.1/workflow_inputs.html#hpxml-refrigerators'&gt;HPXML Refrigerators&lt;/a&gt;) is used.</description>
      <type>String</type>
      <units></units>
      <required>false</required>
      <model_dependent>false</model_dependent>
    </argument>
    <argument>
      <name>freezer_present</name>
      <display_name>Freezer: Present</display_name>
      <description>Whether there is a freezer present.</description>
      <type>Boolean</type>
      <required>true</required>
      <model_dependent>false</model_dependent>
      <default_value>false</default_value>
      <choices>
        <choice>
          <value>true</value>
          <display_name>true</display_name>
        </choice>
        <choice>
          <value>false</value>
          <display_name>false</display_name>
        </choice>
      </choices>
    </argument>
    <argument>
      <name>freezer_location</name>
      <display_name>Freezer: Location</display_name>
      <description>The space type for the freezer location. If not provided, the OS-HPXML default (see &lt;a href='https://openstudio-hpxml.readthedocs.io/en/v1.8.1/workflow_inputs.html#hpxml-freezers'&gt;HPXML Freezers&lt;/a&gt;) is used.</description>
      <type>Choice</type>
      <units></units>
      <required>false</required>
      <model_dependent>false</model_dependent>
      <choices>
        <choice>
          <value>auto</value>
          <display_name>auto</display_name>
        </choice>
        <choice>
          <value>conditioned space</value>
          <display_name>conditioned space</display_name>
        </choice>
        <choice>
          <value>basement - conditioned</value>
          <display_name>basement - conditioned</display_name>
        </choice>
        <choice>
          <value>basement - unconditioned</value>
          <display_name>basement - unconditioned</display_name>
        </choice>
        <choice>
          <value>garage</value>
          <display_name>garage</display_name>
        </choice>
        <choice>
          <value>other housing unit</value>
          <display_name>other housing unit</display_name>
        </choice>
        <choice>
          <value>other heated space</value>
          <display_name>other heated space</display_name>
        </choice>
        <choice>
          <value>other multifamily buffer space</value>
          <display_name>other multifamily buffer space</display_name>
        </choice>
        <choice>
          <value>other non-freezing space</value>
          <display_name>other non-freezing space</display_name>
        </choice>
      </choices>
    </argument>
    <argument>
      <name>freezer_rated_annual_kwh</name>
      <display_name>Freezer: Rated Annual Consumption</display_name>
      <description>The EnergyGuide rated annual energy consumption for a freezer. If not provided, the OS-HPXML default (see &lt;a href='https://openstudio-hpxml.readthedocs.io/en/v1.8.1/workflow_inputs.html#hpxml-freezers'&gt;HPXML Freezers&lt;/a&gt;) is used.</description>
      <type>String</type>
      <units>kWh/yr</units>
      <required>false</required>
      <model_dependent>false</model_dependent>
    </argument>
    <argument>
      <name>freezer_usage_multiplier</name>
      <display_name>Freezer: Usage Multiplier</display_name>
      <description>Multiplier on the freezer energy usage that can reflect, e.g., high/low usage occupants. If not provided, the OS-HPXML default (see &lt;a href='https://openstudio-hpxml.readthedocs.io/en/v1.8.1/workflow_inputs.html#hpxml-freezers'&gt;HPXML Freezers&lt;/a&gt;) is used.</description>
      <type>String</type>
      <units></units>
      <required>false</required>
      <model_dependent>false</model_dependent>
    </argument>
    <argument>
      <name>cooking_range_oven_present</name>
      <display_name>Cooking Range/Oven: Present</display_name>
      <description>Whether there is a cooking range/oven present.</description>
      <type>Boolean</type>
      <required>true</required>
      <model_dependent>false</model_dependent>
      <default_value>true</default_value>
      <choices>
        <choice>
          <value>true</value>
          <display_name>true</display_name>
        </choice>
        <choice>
          <value>false</value>
          <display_name>false</display_name>
        </choice>
      </choices>
    </argument>
    <argument>
      <name>cooking_range_oven_location</name>
      <display_name>Cooking Range/Oven: Location</display_name>
      <description>The space type for the cooking range/oven location. If not provided, the OS-HPXML default (see &lt;a href='https://openstudio-hpxml.readthedocs.io/en/v1.8.1/workflow_inputs.html#hpxml-cooking-range-oven'&gt;HPXML Cooking Range/Oven&lt;/a&gt;) is used.</description>
      <type>Choice</type>
      <units></units>
      <required>false</required>
      <model_dependent>false</model_dependent>
      <choices>
        <choice>
          <value>auto</value>
          <display_name>auto</display_name>
        </choice>
        <choice>
          <value>conditioned space</value>
          <display_name>conditioned space</display_name>
        </choice>
        <choice>
          <value>basement - conditioned</value>
          <display_name>basement - conditioned</display_name>
        </choice>
        <choice>
          <value>basement - unconditioned</value>
          <display_name>basement - unconditioned</display_name>
        </choice>
        <choice>
          <value>garage</value>
          <display_name>garage</display_name>
        </choice>
        <choice>
          <value>other housing unit</value>
          <display_name>other housing unit</display_name>
        </choice>
        <choice>
          <value>other heated space</value>
          <display_name>other heated space</display_name>
        </choice>
        <choice>
          <value>other multifamily buffer space</value>
          <display_name>other multifamily buffer space</display_name>
        </choice>
        <choice>
          <value>other non-freezing space</value>
          <display_name>other non-freezing space</display_name>
        </choice>
      </choices>
    </argument>
    <argument>
      <name>cooking_range_oven_fuel_type</name>
      <display_name>Cooking Range/Oven: Fuel Type</display_name>
      <description>Type of fuel used by the cooking range/oven.</description>
      <type>Choice</type>
      <required>true</required>
      <model_dependent>false</model_dependent>
      <default_value>natural gas</default_value>
      <choices>
        <choice>
          <value>electricity</value>
          <display_name>electricity</display_name>
        </choice>
        <choice>
          <value>natural gas</value>
          <display_name>natural gas</display_name>
        </choice>
        <choice>
          <value>fuel oil</value>
          <display_name>fuel oil</display_name>
        </choice>
        <choice>
          <value>propane</value>
          <display_name>propane</display_name>
        </choice>
        <choice>
          <value>wood</value>
          <display_name>wood</display_name>
        </choice>
        <choice>
          <value>coal</value>
          <display_name>coal</display_name>
        </choice>
      </choices>
    </argument>
    <argument>
      <name>cooking_range_oven_is_induction</name>
      <display_name>Cooking Range/Oven: Is Induction</display_name>
      <description>Whether the cooking range is induction. If not provided, the OS-HPXML default (see &lt;a href='https://openstudio-hpxml.readthedocs.io/en/v1.8.1/workflow_inputs.html#hpxml-cooking-range-oven'&gt;HPXML Cooking Range/Oven&lt;/a&gt;) is used.</description>
      <type>Choice</type>
      <units></units>
      <required>false</required>
      <model_dependent>false</model_dependent>
      <choices>
        <choice>
          <value>auto</value>
          <display_name>auto</display_name>
        </choice>
        <choice>
          <value>true</value>
          <display_name>true</display_name>
        </choice>
        <choice>
          <value>false</value>
          <display_name>false</display_name>
        </choice>
      </choices>
    </argument>
    <argument>
      <name>cooking_range_oven_is_convection</name>
      <display_name>Cooking Range/Oven: Is Convection</display_name>
      <description>Whether the oven is convection. If not provided, the OS-HPXML default (see &lt;a href='https://openstudio-hpxml.readthedocs.io/en/v1.8.1/workflow_inputs.html#hpxml-cooking-range-oven'&gt;HPXML Cooking Range/Oven&lt;/a&gt;) is used.</description>
      <type>Choice</type>
      <units></units>
      <required>false</required>
      <model_dependent>false</model_dependent>
      <choices>
        <choice>
          <value>auto</value>
          <display_name>auto</display_name>
        </choice>
        <choice>
          <value>true</value>
          <display_name>true</display_name>
        </choice>
        <choice>
          <value>false</value>
          <display_name>false</display_name>
        </choice>
      </choices>
    </argument>
    <argument>
      <name>cooking_range_oven_usage_multiplier</name>
      <display_name>Cooking Range/Oven: Usage Multiplier</display_name>
      <description>Multiplier on the cooking range/oven energy usage that can reflect, e.g., high/low usage occupants. If not provided, the OS-HPXML default (see &lt;a href='https://openstudio-hpxml.readthedocs.io/en/v1.8.1/workflow_inputs.html#hpxml-cooking-range-oven'&gt;HPXML Cooking Range/Oven&lt;/a&gt;) is used.</description>
      <type>String</type>
      <units></units>
      <required>false</required>
      <model_dependent>false</model_dependent>
    </argument>
    <argument>
      <name>ceiling_fan_present</name>
      <display_name>Ceiling Fan: Present</display_name>
      <description>Whether there are any ceiling fans.</description>
      <type>Boolean</type>
      <required>true</required>
      <model_dependent>false</model_dependent>
      <default_value>true</default_value>
      <choices>
        <choice>
          <value>true</value>
          <display_name>true</display_name>
        </choice>
        <choice>
          <value>false</value>
          <display_name>false</display_name>
        </choice>
      </choices>
    </argument>
    <argument>
      <name>ceiling_fan_label_energy_use</name>
      <display_name>Ceiling Fan: Label Energy Use</display_name>
      <description>The label average energy use of the ceiling fan(s). If neither Efficiency nor Label Energy Use provided, the OS-HPXML default (see &lt;a href='https://openstudio-hpxml.readthedocs.io/en/v1.8.1/workflow_inputs.html#hpxml-ceiling-fans'&gt;HPXML Ceiling Fans&lt;/a&gt;) is used.</description>
      <type>String</type>
      <units>W</units>
      <required>false</required>
      <model_dependent>false</model_dependent>
    </argument>
    <argument>
      <name>ceiling_fan_efficiency</name>
      <display_name>Ceiling Fan: Efficiency</display_name>
      <description>The efficiency rating of the ceiling fan(s) at medium speed. Only used if Label Energy Use not provided. If neither Efficiency nor Label Energy Use provided, the OS-HPXML default (see &lt;a href='https://openstudio-hpxml.readthedocs.io/en/v1.8.1/workflow_inputs.html#hpxml-ceiling-fans'&gt;HPXML Ceiling Fans&lt;/a&gt;) is used.</description>
      <type>String</type>
      <units>CFM/W</units>
      <required>false</required>
      <model_dependent>false</model_dependent>
    </argument>
    <argument>
      <name>ceiling_fan_quantity</name>
      <display_name>Ceiling Fan: Quantity</display_name>
      <description>Total number of ceiling fans. If not provided, the OS-HPXML default (see &lt;a href='https://openstudio-hpxml.readthedocs.io/en/v1.8.1/workflow_inputs.html#hpxml-ceiling-fans'&gt;HPXML Ceiling Fans&lt;/a&gt;) is used.</description>
      <type>String</type>
      <units>#</units>
      <required>false</required>
      <model_dependent>false</model_dependent>
    </argument>
    <argument>
      <name>ceiling_fan_cooling_setpoint_temp_offset</name>
      <display_name>Ceiling Fan: Cooling Setpoint Temperature Offset</display_name>
      <description>The cooling setpoint temperature offset during months when the ceiling fans are operating. Only applies if ceiling fan quantity is greater than zero. If not provided, the OS-HPXML default (see &lt;a href='https://openstudio-hpxml.readthedocs.io/en/v1.8.1/workflow_inputs.html#hpxml-ceiling-fans'&gt;HPXML Ceiling Fans&lt;/a&gt;) is used.</description>
      <type>String</type>
      <units>F</units>
      <required>false</required>
      <model_dependent>false</model_dependent>
    </argument>
    <argument>
      <name>misc_plug_loads_television_present</name>
      <display_name>Misc Plug Loads: Television Present</display_name>
      <description>Whether there are televisions.</description>
      <type>Boolean</type>
      <required>true</required>
      <model_dependent>false</model_dependent>
      <default_value>true</default_value>
      <choices>
        <choice>
          <value>true</value>
          <display_name>true</display_name>
        </choice>
        <choice>
          <value>false</value>
          <display_name>false</display_name>
        </choice>
      </choices>
    </argument>
    <argument>
      <name>misc_plug_loads_television_annual_kwh</name>
      <display_name>Misc Plug Loads: Television Annual kWh</display_name>
      <description>The annual energy consumption of the television plug loads. If not provided, the OS-HPXML default (see &lt;a href='https://openstudio-hpxml.readthedocs.io/en/v1.8.1/workflow_inputs.html#hpxml-plug-loads'&gt;HPXML Plug Loads&lt;/a&gt;) is used.</description>
      <type>String</type>
      <units>kWh/yr</units>
      <required>false</required>
      <model_dependent>false</model_dependent>
    </argument>
    <argument>
      <name>misc_plug_loads_television_usage_multiplier</name>
      <display_name>Misc Plug Loads: Television Usage Multiplier</display_name>
      <description>Multiplier on the television energy usage that can reflect, e.g., high/low usage occupants. If not provided, the OS-HPXML default (see &lt;a href='https://openstudio-hpxml.readthedocs.io/en/v1.8.1/workflow_inputs.html#hpxml-plug-loads'&gt;HPXML Plug Loads&lt;/a&gt;) is used.</description>
      <type>String</type>
      <units></units>
      <required>false</required>
      <model_dependent>false</model_dependent>
    </argument>
    <argument>
      <name>misc_plug_loads_other_annual_kwh</name>
      <display_name>Misc Plug Loads: Other Annual kWh</display_name>
      <description>The annual energy consumption of the other residual plug loads. If not provided, the OS-HPXML default (see &lt;a href='https://openstudio-hpxml.readthedocs.io/en/v1.8.1/workflow_inputs.html#hpxml-plug-loads'&gt;HPXML Plug Loads&lt;/a&gt;) is used.</description>
      <type>String</type>
      <units>kWh/yr</units>
      <required>false</required>
      <model_dependent>false</model_dependent>
    </argument>
    <argument>
      <name>misc_plug_loads_other_frac_sensible</name>
      <display_name>Misc Plug Loads: Other Sensible Fraction</display_name>
      <description>Fraction of other residual plug loads' internal gains that are sensible. If not provided, the OS-HPXML default (see &lt;a href='https://openstudio-hpxml.readthedocs.io/en/v1.8.1/workflow_inputs.html#hpxml-plug-loads'&gt;HPXML Plug Loads&lt;/a&gt;) is used.</description>
      <type>String</type>
      <units>Frac</units>
      <required>false</required>
      <model_dependent>false</model_dependent>
    </argument>
    <argument>
      <name>misc_plug_loads_other_frac_latent</name>
      <display_name>Misc Plug Loads: Other Latent Fraction</display_name>
      <description>Fraction of other residual plug loads' internal gains that are latent. If not provided, the OS-HPXML default (see &lt;a href='https://openstudio-hpxml.readthedocs.io/en/v1.8.1/workflow_inputs.html#hpxml-plug-loads'&gt;HPXML Plug Loads&lt;/a&gt;) is used.</description>
      <type>String</type>
      <units>Frac</units>
      <required>false</required>
      <model_dependent>false</model_dependent>
    </argument>
    <argument>
      <name>misc_plug_loads_other_usage_multiplier</name>
      <display_name>Misc Plug Loads: Other Usage Multiplier</display_name>
      <description>Multiplier on the other energy usage that can reflect, e.g., high/low usage occupants. If not provided, the OS-HPXML default (see &lt;a href='https://openstudio-hpxml.readthedocs.io/en/v1.8.1/workflow_inputs.html#hpxml-plug-loads'&gt;HPXML Plug Loads&lt;/a&gt;) is used.</description>
      <type>String</type>
      <units></units>
      <required>false</required>
      <model_dependent>false</model_dependent>
    </argument>
    <argument>
      <name>misc_plug_loads_well_pump_present</name>
      <display_name>Misc Plug Loads: Well Pump Present</display_name>
      <description>Whether there is a well pump.</description>
      <type>Boolean</type>
      <required>true</required>
      <model_dependent>false</model_dependent>
      <default_value>false</default_value>
      <choices>
        <choice>
          <value>true</value>
          <display_name>true</display_name>
        </choice>
        <choice>
          <value>false</value>
          <display_name>false</display_name>
        </choice>
      </choices>
    </argument>
    <argument>
      <name>misc_plug_loads_well_pump_annual_kwh</name>
      <display_name>Misc Plug Loads: Well Pump Annual kWh</display_name>
      <description>The annual energy consumption of the well pump plug loads. If not provided, the OS-HPXML default (see &lt;a href='https://openstudio-hpxml.readthedocs.io/en/v1.8.1/workflow_inputs.html#hpxml-plug-loads'&gt;HPXML Plug Loads&lt;/a&gt;) is used.</description>
      <type>String</type>
      <units>kWh/yr</units>
      <required>false</required>
      <model_dependent>false</model_dependent>
    </argument>
    <argument>
      <name>misc_plug_loads_well_pump_usage_multiplier</name>
      <display_name>Misc Plug Loads: Well Pump Usage Multiplier</display_name>
      <description>Multiplier on the well pump energy usage that can reflect, e.g., high/low usage occupants. If not provided, the OS-HPXML default (see &lt;a href='https://openstudio-hpxml.readthedocs.io/en/v1.8.1/workflow_inputs.html#hpxml-plug-loads'&gt;HPXML Plug Loads&lt;/a&gt;) is used.</description>
      <type>String</type>
      <units></units>
      <required>false</required>
      <model_dependent>false</model_dependent>
    </argument>
    <argument>
      <name>misc_plug_loads_vehicle_present</name>
      <display_name>Misc Plug Loads: Vehicle Present</display_name>
      <description>Whether there is an electric vehicle.</description>
      <type>Boolean</type>
      <required>true</required>
      <model_dependent>false</model_dependent>
      <default_value>false</default_value>
      <choices>
        <choice>
          <value>true</value>
          <display_name>true</display_name>
        </choice>
        <choice>
          <value>false</value>
          <display_name>false</display_name>
        </choice>
      </choices>
    </argument>
    <argument>
      <name>misc_plug_loads_vehicle_annual_kwh</name>
      <display_name>Misc Plug Loads: Vehicle Annual kWh</display_name>
      <description>The annual energy consumption of the electric vehicle plug loads. If not provided, the OS-HPXML default (see &lt;a href='https://openstudio-hpxml.readthedocs.io/en/v1.8.1/workflow_inputs.html#hpxml-plug-loads'&gt;HPXML Plug Loads&lt;/a&gt;) is used.</description>
      <type>String</type>
      <units>kWh/yr</units>
      <required>false</required>
      <model_dependent>false</model_dependent>
    </argument>
    <argument>
      <name>misc_plug_loads_vehicle_usage_multiplier</name>
      <display_name>Misc Plug Loads: Vehicle Usage Multiplier</display_name>
      <description>Multiplier on the electric vehicle energy usage that can reflect, e.g., high/low usage occupants. If not provided, the OS-HPXML default (see &lt;a href='https://openstudio-hpxml.readthedocs.io/en/v1.8.1/workflow_inputs.html#hpxml-plug-loads'&gt;HPXML Plug Loads&lt;/a&gt;) is used.</description>
      <type>String</type>
      <units></units>
      <required>false</required>
      <model_dependent>false</model_dependent>
    </argument>
    <argument>
      <name>misc_fuel_loads_grill_present</name>
      <display_name>Misc Fuel Loads: Grill Present</display_name>
      <description>Whether there is a fuel loads grill.</description>
      <type>Boolean</type>
      <required>true</required>
      <model_dependent>false</model_dependent>
      <default_value>false</default_value>
      <choices>
        <choice>
          <value>true</value>
          <display_name>true</display_name>
        </choice>
        <choice>
          <value>false</value>
          <display_name>false</display_name>
        </choice>
      </choices>
    </argument>
    <argument>
      <name>misc_fuel_loads_grill_fuel_type</name>
      <display_name>Misc Fuel Loads: Grill Fuel Type</display_name>
      <description>The fuel type of the fuel loads grill.</description>
      <type>Choice</type>
      <required>true</required>
      <model_dependent>false</model_dependent>
      <default_value>natural gas</default_value>
      <choices>
        <choice>
          <value>natural gas</value>
          <display_name>natural gas</display_name>
        </choice>
        <choice>
          <value>fuel oil</value>
          <display_name>fuel oil</display_name>
        </choice>
        <choice>
          <value>propane</value>
          <display_name>propane</display_name>
        </choice>
        <choice>
          <value>wood</value>
          <display_name>wood</display_name>
        </choice>
        <choice>
          <value>wood pellets</value>
          <display_name>wood pellets</display_name>
        </choice>
      </choices>
    </argument>
    <argument>
      <name>misc_fuel_loads_grill_annual_therm</name>
      <display_name>Misc Fuel Loads: Grill Annual therm</display_name>
      <description>The annual energy consumption of the fuel loads grill. If not provided, the OS-HPXML default (see &lt;a href='https://openstudio-hpxml.readthedocs.io/en/v1.8.1/workflow_inputs.html#hpxml-fuel-loads'&gt;HPXML Fuel Loads&lt;/a&gt;) is used.</description>
      <type>String</type>
      <units>therm/yr</units>
      <required>false</required>
      <model_dependent>false</model_dependent>
    </argument>
    <argument>
      <name>misc_fuel_loads_grill_usage_multiplier</name>
      <display_name>Misc Fuel Loads: Grill Usage Multiplier</display_name>
      <description>Multiplier on the fuel loads grill energy usage that can reflect, e.g., high/low usage occupants. If not provided, the OS-HPXML default (see &lt;a href='https://openstudio-hpxml.readthedocs.io/en/v1.8.1/workflow_inputs.html#hpxml-fuel-loads'&gt;HPXML Fuel Loads&lt;/a&gt;) is used.</description>
      <type>String</type>
      <units></units>
      <required>false</required>
      <model_dependent>false</model_dependent>
    </argument>
    <argument>
      <name>misc_fuel_loads_lighting_present</name>
      <display_name>Misc Fuel Loads: Lighting Present</display_name>
      <description>Whether there is fuel loads lighting.</description>
      <type>Boolean</type>
      <required>true</required>
      <model_dependent>false</model_dependent>
      <default_value>false</default_value>
      <choices>
        <choice>
          <value>true</value>
          <display_name>true</display_name>
        </choice>
        <choice>
          <value>false</value>
          <display_name>false</display_name>
        </choice>
      </choices>
    </argument>
    <argument>
      <name>misc_fuel_loads_lighting_fuel_type</name>
      <display_name>Misc Fuel Loads: Lighting Fuel Type</display_name>
      <description>The fuel type of the fuel loads lighting.</description>
      <type>Choice</type>
      <required>true</required>
      <model_dependent>false</model_dependent>
      <default_value>natural gas</default_value>
      <choices>
        <choice>
          <value>natural gas</value>
          <display_name>natural gas</display_name>
        </choice>
        <choice>
          <value>fuel oil</value>
          <display_name>fuel oil</display_name>
        </choice>
        <choice>
          <value>propane</value>
          <display_name>propane</display_name>
        </choice>
        <choice>
          <value>wood</value>
          <display_name>wood</display_name>
        </choice>
        <choice>
          <value>wood pellets</value>
          <display_name>wood pellets</display_name>
        </choice>
      </choices>
    </argument>
    <argument>
      <name>misc_fuel_loads_lighting_annual_therm</name>
      <display_name>Misc Fuel Loads: Lighting Annual therm</display_name>
      <description>The annual energy consumption of the fuel loads lighting. If not provided, the OS-HPXML default (see &lt;a href='https://openstudio-hpxml.readthedocs.io/en/v1.8.1/workflow_inputs.html#hpxml-fuel-loads'&gt;HPXML Fuel Loads&lt;/a&gt;)is used.</description>
      <type>String</type>
      <units>therm/yr</units>
      <required>false</required>
      <model_dependent>false</model_dependent>
    </argument>
    <argument>
      <name>misc_fuel_loads_lighting_usage_multiplier</name>
      <display_name>Misc Fuel Loads: Lighting Usage Multiplier</display_name>
      <description>Multiplier on the fuel loads lighting energy usage that can reflect, e.g., high/low usage occupants. If not provided, the OS-HPXML default (see &lt;a href='https://openstudio-hpxml.readthedocs.io/en/v1.8.1/workflow_inputs.html#hpxml-fuel-loads'&gt;HPXML Fuel Loads&lt;/a&gt;) is used.</description>
      <type>String</type>
      <units></units>
      <required>false</required>
      <model_dependent>false</model_dependent>
    </argument>
    <argument>
      <name>misc_fuel_loads_fireplace_present</name>
      <display_name>Misc Fuel Loads: Fireplace Present</display_name>
      <description>Whether there is fuel loads fireplace.</description>
      <type>Boolean</type>
      <required>true</required>
      <model_dependent>false</model_dependent>
      <default_value>false</default_value>
      <choices>
        <choice>
          <value>true</value>
          <display_name>true</display_name>
        </choice>
        <choice>
          <value>false</value>
          <display_name>false</display_name>
        </choice>
      </choices>
    </argument>
    <argument>
      <name>misc_fuel_loads_fireplace_fuel_type</name>
      <display_name>Misc Fuel Loads: Fireplace Fuel Type</display_name>
      <description>The fuel type of the fuel loads fireplace.</description>
      <type>Choice</type>
      <required>true</required>
      <model_dependent>false</model_dependent>
      <default_value>natural gas</default_value>
      <choices>
        <choice>
          <value>natural gas</value>
          <display_name>natural gas</display_name>
        </choice>
        <choice>
          <value>fuel oil</value>
          <display_name>fuel oil</display_name>
        </choice>
        <choice>
          <value>propane</value>
          <display_name>propane</display_name>
        </choice>
        <choice>
          <value>wood</value>
          <display_name>wood</display_name>
        </choice>
        <choice>
          <value>wood pellets</value>
          <display_name>wood pellets</display_name>
        </choice>
      </choices>
    </argument>
    <argument>
      <name>misc_fuel_loads_fireplace_annual_therm</name>
      <display_name>Misc Fuel Loads: Fireplace Annual therm</display_name>
      <description>The annual energy consumption of the fuel loads fireplace. If not provided, the OS-HPXML default (see &lt;a href='https://openstudio-hpxml.readthedocs.io/en/v1.8.1/workflow_inputs.html#hpxml-fuel-loads'&gt;HPXML Fuel Loads&lt;/a&gt;) is used.</description>
      <type>String</type>
      <units>therm/yr</units>
      <required>false</required>
      <model_dependent>false</model_dependent>
    </argument>
    <argument>
      <name>misc_fuel_loads_fireplace_frac_sensible</name>
      <display_name>Misc Fuel Loads: Fireplace Sensible Fraction</display_name>
      <description>Fraction of fireplace residual fuel loads' internal gains that are sensible. If not provided, the OS-HPXML default (see &lt;a href='https://openstudio-hpxml.readthedocs.io/en/v1.8.1/workflow_inputs.html#hpxml-fuel-loads'&gt;HPXML Fuel Loads&lt;/a&gt;) is used.</description>
      <type>String</type>
      <units>Frac</units>
      <required>false</required>
      <model_dependent>false</model_dependent>
    </argument>
    <argument>
      <name>misc_fuel_loads_fireplace_frac_latent</name>
      <display_name>Misc Fuel Loads: Fireplace Latent Fraction</display_name>
      <description>Fraction of fireplace residual fuel loads' internal gains that are latent. If not provided, the OS-HPXML default (see &lt;a href='https://openstudio-hpxml.readthedocs.io/en/v1.8.1/workflow_inputs.html#hpxml-fuel-loads'&gt;HPXML Fuel Loads&lt;/a&gt;) is used.</description>
      <type>String</type>
      <units>Frac</units>
      <required>false</required>
      <model_dependent>false</model_dependent>
    </argument>
    <argument>
      <name>misc_fuel_loads_fireplace_usage_multiplier</name>
      <display_name>Misc Fuel Loads: Fireplace Usage Multiplier</display_name>
      <description>Multiplier on the fuel loads fireplace energy usage that can reflect, e.g., high/low usage occupants. If not provided, the OS-HPXML default (see &lt;a href='https://openstudio-hpxml.readthedocs.io/en/v1.8.1/workflow_inputs.html#hpxml-fuel-loads'&gt;HPXML Fuel Loads&lt;/a&gt;) is used.</description>
      <type>String</type>
      <units></units>
      <required>false</required>
      <model_dependent>false</model_dependent>
    </argument>
    <argument>
      <name>pool_present</name>
      <display_name>Pool: Present</display_name>
      <description>Whether there is a pool.</description>
      <type>Boolean</type>
      <required>true</required>
      <model_dependent>false</model_dependent>
      <default_value>false</default_value>
      <choices>
        <choice>
          <value>true</value>
          <display_name>true</display_name>
        </choice>
        <choice>
          <value>false</value>
          <display_name>false</display_name>
        </choice>
      </choices>
    </argument>
    <argument>
      <name>pool_pump_annual_kwh</name>
      <display_name>Pool: Pump Annual kWh</display_name>
      <description>The annual energy consumption of the pool pump. If not provided, the OS-HPXML default (see &lt;a href='https://openstudio-hpxml.readthedocs.io/en/v1.8.1/workflow_inputs.html#pool-pump'&gt;Pool Pump&lt;/a&gt;) is used.</description>
      <type>String</type>
      <units>kWh/yr</units>
      <required>false</required>
      <model_dependent>false</model_dependent>
    </argument>
    <argument>
      <name>pool_pump_usage_multiplier</name>
      <display_name>Pool: Pump Usage Multiplier</display_name>
      <description>Multiplier on the pool pump energy usage that can reflect, e.g., high/low usage occupants. If not provided, the OS-HPXML default (see &lt;a href='https://openstudio-hpxml.readthedocs.io/en/v1.8.1/workflow_inputs.html#pool-pump'&gt;Pool Pump&lt;/a&gt;) is used.</description>
      <type>String</type>
      <units></units>
      <required>false</required>
      <model_dependent>false</model_dependent>
    </argument>
    <argument>
      <name>pool_heater_type</name>
      <display_name>Pool: Heater Type</display_name>
      <description>The type of pool heater. Use 'none' if there is no pool heater.</description>
      <type>Choice</type>
      <required>true</required>
      <model_dependent>false</model_dependent>
      <default_value>none</default_value>
      <choices>
        <choice>
          <value>none</value>
          <display_name>none</display_name>
        </choice>
        <choice>
          <value>electric resistance</value>
          <display_name>electric resistance</display_name>
        </choice>
        <choice>
          <value>gas fired</value>
          <display_name>gas fired</display_name>
        </choice>
        <choice>
          <value>heat pump</value>
          <display_name>heat pump</display_name>
        </choice>
      </choices>
    </argument>
    <argument>
      <name>pool_heater_annual_kwh</name>
      <display_name>Pool: Heater Annual kWh</display_name>
      <description>The annual energy consumption of the electric resistance pool heater. If not provided, the OS-HPXML default (see &lt;a href='https://openstudio-hpxml.readthedocs.io/en/v1.8.1/workflow_inputs.html#pool-heater'&gt;Pool Heater&lt;/a&gt;) is used.</description>
      <type>String</type>
      <units>kWh/yr</units>
      <required>false</required>
      <model_dependent>false</model_dependent>
    </argument>
    <argument>
      <name>pool_heater_annual_therm</name>
      <display_name>Pool: Heater Annual therm</display_name>
      <description>The annual energy consumption of the gas fired pool heater. If not provided, the OS-HPXML default (see &lt;a href='https://openstudio-hpxml.readthedocs.io/en/v1.8.1/workflow_inputs.html#pool-heater'&gt;Pool Heater&lt;/a&gt;) is used.</description>
      <type>String</type>
      <units>therm/yr</units>
      <required>false</required>
      <model_dependent>false</model_dependent>
    </argument>
    <argument>
      <name>pool_heater_usage_multiplier</name>
      <display_name>Pool: Heater Usage Multiplier</display_name>
      <description>Multiplier on the pool heater energy usage that can reflect, e.g., high/low usage occupants. If not provided, the OS-HPXML default (see &lt;a href='https://openstudio-hpxml.readthedocs.io/en/v1.8.1/workflow_inputs.html#pool-heater'&gt;Pool Heater&lt;/a&gt;) is used.</description>
      <type>String</type>
      <units></units>
      <required>false</required>
      <model_dependent>false</model_dependent>
    </argument>
    <argument>
      <name>permanent_spa_present</name>
      <display_name>Permanent Spa: Present</display_name>
      <description>Whether there is a permanent spa.</description>
      <type>Boolean</type>
      <required>true</required>
      <model_dependent>false</model_dependent>
      <default_value>false</default_value>
      <choices>
        <choice>
          <value>true</value>
          <display_name>true</display_name>
        </choice>
        <choice>
          <value>false</value>
          <display_name>false</display_name>
        </choice>
      </choices>
    </argument>
    <argument>
      <name>permanent_spa_pump_annual_kwh</name>
      <display_name>Permanent Spa: Pump Annual kWh</display_name>
      <description>The annual energy consumption of the permanent spa pump. If not provided, the OS-HPXML default (see &lt;a href='https://openstudio-hpxml.readthedocs.io/en/v1.8.1/workflow_inputs.html#permanent-spa-pump'&gt;Permanent Spa Pump&lt;/a&gt;) is used.</description>
      <type>String</type>
      <units>kWh/yr</units>
      <required>false</required>
      <model_dependent>false</model_dependent>
    </argument>
    <argument>
      <name>permanent_spa_pump_usage_multiplier</name>
      <display_name>Permanent Spa: Pump Usage Multiplier</display_name>
      <description>Multiplier on the permanent spa pump energy usage that can reflect, e.g., high/low usage occupants. If not provided, the OS-HPXML default (see &lt;a href='https://openstudio-hpxml.readthedocs.io/en/v1.8.1/workflow_inputs.html#permanent-spa-pump'&gt;Permanent Spa Pump&lt;/a&gt;) is used.</description>
      <type>String</type>
      <units></units>
      <required>false</required>
      <model_dependent>false</model_dependent>
    </argument>
    <argument>
      <name>permanent_spa_heater_type</name>
      <display_name>Permanent Spa: Heater Type</display_name>
      <description>The type of permanent spa heater. Use 'none' if there is no permanent spa heater.</description>
      <type>Choice</type>
      <required>true</required>
      <model_dependent>false</model_dependent>
      <default_value>none</default_value>
      <choices>
        <choice>
          <value>none</value>
          <display_name>none</display_name>
        </choice>
        <choice>
          <value>electric resistance</value>
          <display_name>electric resistance</display_name>
        </choice>
        <choice>
          <value>gas fired</value>
          <display_name>gas fired</display_name>
        </choice>
        <choice>
          <value>heat pump</value>
          <display_name>heat pump</display_name>
        </choice>
      </choices>
    </argument>
    <argument>
      <name>permanent_spa_heater_annual_kwh</name>
      <display_name>Permanent Spa: Heater Annual kWh</display_name>
      <description>The annual energy consumption of the electric resistance permanent spa heater. If not provided, the OS-HPXML default (see &lt;a href='https://openstudio-hpxml.readthedocs.io/en/v1.8.1/workflow_inputs.html#permanent-spa-heater'&gt;Permanent Spa Heater&lt;/a&gt;) is used.</description>
      <type>String</type>
      <units>kWh/yr</units>
      <required>false</required>
      <model_dependent>false</model_dependent>
    </argument>
    <argument>
      <name>permanent_spa_heater_annual_therm</name>
      <display_name>Permanent Spa: Heater Annual therm</display_name>
      <description>The annual energy consumption of the gas fired permanent spa heater. If not provided, the OS-HPXML default (see &lt;a href='https://openstudio-hpxml.readthedocs.io/en/v1.8.1/workflow_inputs.html#permanent-spa-heater'&gt;Permanent Spa Heater&lt;/a&gt;) is used.</description>
      <type>String</type>
      <units>therm/yr</units>
      <required>false</required>
      <model_dependent>false</model_dependent>
    </argument>
    <argument>
      <name>permanent_spa_heater_usage_multiplier</name>
      <display_name>Permanent Spa: Heater Usage Multiplier</display_name>
      <description>Multiplier on the permanent spa heater energy usage that can reflect, e.g., high/low usage occupants. If not provided, the OS-HPXML default (see &lt;a href='https://openstudio-hpxml.readthedocs.io/en/v1.8.1/workflow_inputs.html#permanent-spa-heater'&gt;Permanent Spa Heater&lt;/a&gt;) is used.</description>
      <type>String</type>
      <units></units>
      <required>false</required>
      <model_dependent>false</model_dependent>
    </argument>
    <argument>
      <name>building_id</name>
      <display_name>Building Unit ID</display_name>
      <description>The building unit number (between 1 and the number of samples).</description>
      <type>Integer</type>
      <required>false</required>
      <model_dependent>false</model_dependent>
    </argument>
    <argument>
      <name>geometry_unit_cfa_bin</name>
      <display_name>Geometry: Unit Conditioned Floor Area Bin</display_name>
      <description>E.g., '2000-2499'.</description>
      <type>String</type>
      <required>true</required>
      <model_dependent>false</model_dependent>
      <default_value>2000-2499</default_value>
    </argument>
    <argument>
      <name>geometry_unit_cfa</name>
      <display_name>Geometry: Unit Conditioned Floor Area</display_name>
      <description>E.g., '2000' or 'auto'.</description>
      <type>String</type>
      <units>sqft</units>
      <required>true</required>
      <model_dependent>false</model_dependent>
      <default_value>2000</default_value>
    </argument>
    <argument>
      <name>vintage</name>
      <display_name>Building Construction: Vintage</display_name>
      <description>The building vintage, used for informational purposes only.</description>
      <type>String</type>
      <required>false</required>
      <model_dependent>false</model_dependent>
    </argument>
    <argument>
      <name>exterior_finish_r</name>
      <display_name>Building Construction: Exterior Finish R-Value</display_name>
      <description>R-value of the exterior finish.</description>
      <type>Double</type>
      <units>h-ft^2-R/Btu</units>
      <required>true</required>
      <model_dependent>false</model_dependent>
      <default_value>0.6</default_value>
    </argument>
    <argument>
      <name>geometry_unit_level</name>
      <display_name>Geometry: Unit Level</display_name>
      <description>The level of the unit. This is required for apartment units.</description>
      <type>Choice</type>
      <required>false</required>
      <model_dependent>false</model_dependent>
      <choices>
        <choice>
          <value>Bottom</value>
          <display_name>Bottom</display_name>
        </choice>
        <choice>
          <value>Middle</value>
          <display_name>Middle</display_name>
        </choice>
        <choice>
          <value>Top</value>
          <display_name>Top</display_name>
        </choice>
      </choices>
    </argument>
    <argument>
      <name>geometry_unit_horizontal_location</name>
      <display_name>Geometry: Unit Horizontal Location</display_name>
      <description>The horizontal location of the unit when viewing the front of the building. This is required for single-family attached and apartment units.</description>
      <type>Choice</type>
      <required>false</required>
      <model_dependent>false</model_dependent>
      <choices>
        <choice>
          <value>None</value>
          <display_name>None</display_name>
        </choice>
        <choice>
          <value>Left</value>
          <display_name>Left</display_name>
        </choice>
        <choice>
          <value>Middle</value>
          <display_name>Middle</display_name>
        </choice>
        <choice>
          <value>Right</value>
          <display_name>Right</display_name>
        </choice>
      </choices>
    </argument>
    <argument>
      <name>geometry_num_floors_above_grade</name>
      <display_name>Geometry: Number of Floors Above Grade</display_name>
      <description>The number of floors above grade (in the unit if single-family detached or single-family attached, and in the building if apartment unit). Conditioned attics are included.</description>
      <type>Integer</type>
      <units>#</units>
      <required>true</required>
      <model_dependent>false</model_dependent>
      <default_value>2</default_value>
    </argument>
    <argument>
      <name>geometry_corridor_position</name>
      <display_name>Geometry: Corridor Position</display_name>
      <description>The position of the corridor. Only applies to single-family attached and apartment units. Exterior corridors are shaded, but not enclosed. Interior corridors are enclosed and conditioned.</description>
      <type>Choice</type>
      <required>true</required>
      <model_dependent>false</model_dependent>
      <choices>
        <choice>
          <value>Double-Loaded Interior</value>
          <display_name>Double-Loaded Interior</display_name>
        </choice>
        <choice>
          <value>Double Exterior</value>
          <display_name>Double Exterior</display_name>
        </choice>
        <choice>
          <value>Single Exterior (Front)</value>
          <display_name>Single Exterior (Front)</display_name>
        </choice>
        <choice>
          <value>None</value>
          <display_name>None</display_name>
        </choice>
      </choices>
    </argument>
    <argument>
      <name>geometry_corridor_width</name>
      <display_name>Geometry: Corridor Width</display_name>
      <description>The width of the corridor. Only applies to apartment units.</description>
      <type>Double</type>
      <units>ft</units>
      <required>true</required>
      <model_dependent>false</model_dependent>
      <default_value>10</default_value>
    </argument>
    <argument>
      <name>wall_continuous_exterior_r</name>
      <display_name>Wall: Continuous Exterior Insulation Nominal R-value</display_name>
      <description>Nominal R-value for the wall continuous exterior insulation.</description>
      <type>Double</type>
      <units>h-ft^2-R/Btu</units>
      <required>false</required>
      <model_dependent>false</model_dependent>
    </argument>
    <argument>
      <name>ceiling_insulation_r</name>
      <display_name>Ceiling: Insulation Nominal R-value</display_name>
      <description>Nominal R-value for the ceiling (attic floor).</description>
      <type>Double</type>
      <units>h-ft^2-R/Btu</units>
      <required>true</required>
      <model_dependent>false</model_dependent>
      <default_value>0</default_value>
    </argument>
    <argument>
      <name>rim_joist_continuous_exterior_r</name>
      <display_name>Rim Joist: Continuous Exterior Insulation Nominal R-value</display_name>
      <description>Nominal R-value for the rim joist continuous exterior insulation. Only applies to basements/crawlspaces.</description>
      <type>Double</type>
      <units>h-ft^2-R/Btu</units>
      <required>true</required>
      <model_dependent>false</model_dependent>
      <default_value>0</default_value>
    </argument>
    <argument>
      <name>rim_joist_continuous_interior_r</name>
      <display_name>Rim Joist: Continuous Interior Insulation Nominal R-value</display_name>
      <description>Nominal R-value for the rim joist continuous interior insulation that runs parallel to floor joists. Only applies to basements/crawlspaces.</description>
      <type>Double</type>
      <units>h-ft^2-R/Btu</units>
      <required>true</required>
      <model_dependent>false</model_dependent>
      <default_value>0</default_value>
    </argument>
    <argument>
      <name>rim_joist_assembly_interior_r</name>
      <display_name>Rim Joist: Interior Assembly R-value</display_name>
      <description>Assembly R-value for the rim joist assembly interior insulation that runs perpendicular to floor joists. Only applies to basements/crawlspaces.</description>
      <type>Double</type>
      <units>h-ft^2-R/Btu</units>
      <required>true</required>
      <model_dependent>false</model_dependent>
      <default_value>0</default_value>
    </argument>
    <argument>
      <name>air_leakage_percent_reduction</name>
      <display_name>Air Leakage: Value Reduction</display_name>
      <description>Reduction (%) on the air exchange rate value.</description>
      <type>Double</type>
      <required>false</required>
      <model_dependent>false</model_dependent>
    </argument>
    <argument>
      <name>misc_plug_loads_television_2_usage_multiplier</name>
      <display_name>Plug Loads: Television Usage Multiplier 2</display_name>
      <description>Additional multiplier on the television energy usage that can reflect, e.g., high/low usage occupants.</description>
      <type>Double</type>
      <required>true</required>
      <model_dependent>false</model_dependent>
      <default_value>1</default_value>
    </argument>
    <argument>
      <name>misc_plug_loads_other_2_usage_multiplier</name>
      <display_name>Plug Loads: Other Usage Multiplier 2</display_name>
      <description>Additional multiplier on the other energy usage that can reflect, e.g., high/low usage occupants.</description>
      <type>Double</type>
      <required>true</required>
      <model_dependent>false</model_dependent>
      <default_value>1</default_value>
    </argument>
    <argument>
      <name>misc_plug_loads_well_pump_2_usage_multiplier</name>
      <display_name>Plug Loads: Well Pump Usage Multiplier 2</display_name>
      <description>Additional multiplier on the well pump energy usage that can reflect, e.g., high/low usage occupants.</description>
      <type>Double</type>
      <required>true</required>
      <model_dependent>false</model_dependent>
      <default_value>0</default_value>
    </argument>
    <argument>
      <name>misc_plug_loads_vehicle_2_usage_multiplier</name>
      <display_name>Plug Loads: Vehicle Usage Multiplier 2</display_name>
      <description>Additional multiplier on the electric vehicle energy usage that can reflect, e.g., high/low usage occupants.</description>
      <type>Double</type>
      <required>true</required>
      <model_dependent>false</model_dependent>
      <default_value>0</default_value>
    </argument>
    <argument>
      <name>hvac_control_heating_weekday_setpoint_temp</name>
      <display_name>Heating Setpoint: Weekday Temperature</display_name>
      <description>Specify the weekday heating setpoint temperature.</description>
      <type>Double</type>
      <units>deg-F</units>
      <required>true</required>
      <model_dependent>false</model_dependent>
      <default_value>71</default_value>
    </argument>
    <argument>
      <name>hvac_control_heating_weekend_setpoint_temp</name>
      <display_name>Heating Setpoint: Weekend Temperature</display_name>
      <description>Specify the weekend heating setpoint temperature.</description>
      <type>Double</type>
      <units>deg-F</units>
      <required>true</required>
      <model_dependent>false</model_dependent>
      <default_value>71</default_value>
    </argument>
    <argument>
      <name>hvac_control_heating_weekday_setpoint_offset_magnitude</name>
      <display_name>Heating Setpoint: Weekday Offset Magnitude</display_name>
      <description>Specify the weekday heating offset magnitude.</description>
      <type>Double</type>
      <units>deg-F</units>
      <required>true</required>
      <model_dependent>false</model_dependent>
      <default_value>0</default_value>
    </argument>
    <argument>
      <name>hvac_control_heating_weekend_setpoint_offset_magnitude</name>
      <display_name>Heating Setpoint: Weekend Offset Magnitude</display_name>
      <description>Specify the weekend heating offset magnitude.</description>
      <type>Double</type>
      <units>deg-F</units>
      <required>true</required>
      <model_dependent>false</model_dependent>
      <default_value>0</default_value>
    </argument>
    <argument>
      <name>hvac_control_heating_weekday_setpoint_schedule</name>
      <display_name>Heating Setpoint: Weekday Schedule</display_name>
      <description>Specify the 24-hour comma-separated weekday heating schedule of 0s and 1s.</description>
      <type>String</type>
      <required>true</required>
      <model_dependent>false</model_dependent>
      <default_value>0, 0, 0, 0, 0, 0, 0, 0, 0, 0, 0, 0, 0, 0, 0, 0, 0, 0, 0, 0, 0, 0, 0, 0</default_value>
    </argument>
    <argument>
      <name>hvac_control_heating_weekend_setpoint_schedule</name>
      <display_name>Heating Setpoint: Weekend Schedule</display_name>
      <description>Specify the 24-hour comma-separated weekend heating schedule of 0s and 1s.</description>
      <type>String</type>
      <required>true</required>
      <model_dependent>false</model_dependent>
      <default_value>0, 0, 0, 0, 0, 0, 0, 0, 0, 0, 0, 0, 0, 0, 0, 0, 0, 0, 0, 0, 0, 0, 0, 0</default_value>
    </argument>
    <argument>
      <name>use_auto_heating_season</name>
      <display_name>Use Auto Heating Season</display_name>
      <description>Specifies whether to automatically define the heating season based on the weather file.</description>
      <type>Boolean</type>
      <required>true</required>
      <model_dependent>false</model_dependent>
      <default_value>false</default_value>
      <choices>
        <choice>
          <value>true</value>
          <display_name>true</display_name>
        </choice>
        <choice>
          <value>false</value>
          <display_name>false</display_name>
        </choice>
      </choices>
    </argument>
    <argument>
      <name>hvac_control_cooling_weekday_setpoint_temp</name>
      <display_name>Cooling Setpoint: Weekday Temperature</display_name>
      <description>Specify the weekday cooling setpoint temperature.</description>
      <type>Double</type>
      <units>deg-F</units>
      <required>true</required>
      <model_dependent>false</model_dependent>
      <default_value>76</default_value>
    </argument>
    <argument>
      <name>hvac_control_cooling_weekend_setpoint_temp</name>
      <display_name>Cooling Setpoint: Weekend Temperature</display_name>
      <description>Specify the weekend cooling setpoint temperature.</description>
      <type>Double</type>
      <units>deg-F</units>
      <required>true</required>
      <model_dependent>false</model_dependent>
      <default_value>76</default_value>
    </argument>
    <argument>
      <name>hvac_control_cooling_weekday_setpoint_offset_magnitude</name>
      <display_name>Cooling Setpoint: Weekday Offset Magnitude</display_name>
      <description>Specify the weekday cooling offset magnitude.</description>
      <type>Double</type>
      <units>deg-F</units>
      <required>true</required>
      <model_dependent>false</model_dependent>
      <default_value>0</default_value>
    </argument>
    <argument>
      <name>hvac_control_cooling_weekend_setpoint_offset_magnitude</name>
      <display_name>Cooling Setpoint: Weekend Offset Magnitude</display_name>
      <description>Specify the weekend cooling offset magnitude.</description>
      <type>Double</type>
      <units>deg-F</units>
      <required>true</required>
      <model_dependent>false</model_dependent>
      <default_value>0</default_value>
    </argument>
    <argument>
      <name>hvac_control_cooling_weekday_setpoint_schedule</name>
      <display_name>Cooling Setpoint: Weekday Schedule</display_name>
      <description>Specify the 24-hour comma-separated weekday cooling schedule of 0s and 1s.</description>
      <type>String</type>
      <required>true</required>
      <model_dependent>false</model_dependent>
      <default_value>0, 0, 0, 0, 0, 0, 0, 0, 0, 0, 0, 0, 0, 0, 0, 0, 0, 0, 0, 0, 0, 0, 0, 0</default_value>
    </argument>
    <argument>
      <name>hvac_control_cooling_weekend_setpoint_schedule</name>
      <display_name>Cooling Setpoint: Weekend Schedule</display_name>
      <description>Specify the 24-hour comma-separated weekend cooling schedule of 0s and 1s.</description>
      <type>String</type>
      <required>true</required>
      <model_dependent>false</model_dependent>
      <default_value>0, 0, 0, 0, 0, 0, 0, 0, 0, 0, 0, 0, 0, 0, 0, 0, 0, 0, 0, 0, 0, 0, 0, 0</default_value>
    </argument>
    <argument>
      <name>use_auto_cooling_season</name>
      <display_name>Use Auto Cooling Season</display_name>
      <description>Specifies whether to automatically define the cooling season based on the weather file.</description>
      <type>Boolean</type>
      <required>true</required>
      <model_dependent>false</model_dependent>
      <default_value>false</default_value>
      <choices>
        <choice>
          <value>true</value>
          <display_name>true</display_name>
        </choice>
        <choice>
          <value>false</value>
          <display_name>false</display_name>
        </choice>
      </choices>
    </argument>
    <argument>
      <name>heating_system_has_flue_or_chimney</name>
      <display_name>Heating System: Has Flue or Chimney</display_name>
      <description>Whether the heating system has a flue or chimney.</description>
      <type>String</type>
      <required>true</required>
      <model_dependent>false</model_dependent>
      <default_value>auto</default_value>
    </argument>
    <argument>
      <name>heating_system_2_has_flue_or_chimney</name>
      <display_name>Heating System 2: Has Flue or Chimney</display_name>
      <description>Whether the second heating system has a flue or chimney.</description>
      <type>String</type>
      <required>true</required>
      <model_dependent>false</model_dependent>
      <default_value>auto</default_value>
    </argument>
    <argument>
      <name>water_heater_has_flue_or_chimney</name>
      <display_name>Water Heater: Has Flue or Chimney</display_name>
      <description>Whether the water heater has a flue or chimney.</description>
      <type>String</type>
      <required>true</required>
      <model_dependent>false</model_dependent>
      <default_value>auto</default_value>
    </argument>
    <argument>
      <name>heating_system_rated_cfm_per_ton</name>
      <display_name>Heating System: Rated CFM Per Ton</display_name>
      <description>The rated cfm per ton of the heating system.</description>
      <type>Double</type>
      <units>cfm/ton</units>
      <required>false</required>
      <model_dependent>false</model_dependent>
    </argument>
    <argument>
      <name>heating_system_actual_cfm_per_ton</name>
      <display_name>Heating System: Actual CFM Per Ton</display_name>
      <description>The actual cfm per ton of the heating system.</description>
      <type>Double</type>
      <units>cfm/ton</units>
      <required>false</required>
      <model_dependent>false</model_dependent>
    </argument>
    <argument>
      <name>cooling_system_rated_cfm_per_ton</name>
      <display_name>Cooling System: Rated CFM Per Ton</display_name>
      <description>The rated cfm per ton of the cooling system.</description>
      <type>Double</type>
      <units>cfm/ton</units>
      <required>false</required>
      <model_dependent>false</model_dependent>
    </argument>
    <argument>
      <name>cooling_system_actual_cfm_per_ton</name>
      <display_name>Cooling System: Actual CFM Per Ton</display_name>
      <description>The actual cfm per ton of the cooling system.</description>
      <type>Double</type>
      <units>cfm/ton</units>
      <required>false</required>
      <model_dependent>false</model_dependent>
    </argument>
    <argument>
      <name>cooling_system_frac_manufacturer_charge</name>
      <display_name>Cooling System: Fraction of Manufacturer Recommended Charge</display_name>
      <description>The fraction of manufacturer recommended charge of the cooling system.</description>
      <type>Double</type>
      <units>Frac</units>
      <required>false</required>
      <model_dependent>false</model_dependent>
    </argument>
    <argument>
      <name>heat_pump_rated_cfm_per_ton</name>
      <display_name>Heat Pump: Rated CFM Per Ton</display_name>
      <description>The rated cfm per ton of the heat pump.</description>
      <type>Double</type>
      <units>cfm/ton</units>
      <required>false</required>
      <model_dependent>false</model_dependent>
    </argument>
    <argument>
      <name>heat_pump_actual_cfm_per_ton</name>
      <display_name>Heat Pump: Actual CFM Per Ton</display_name>
      <description>The actual cfm per ton of the heat pump.</description>
      <type>Double</type>
      <units>cfm/ton</units>
      <required>false</required>
      <model_dependent>false</model_dependent>
    </argument>
    <argument>
      <name>heat_pump_frac_manufacturer_charge</name>
      <display_name>Heat Pump: Fraction of Manufacturer Recommended Charge</display_name>
      <description>The fraction of manufacturer recommended charge of the heat pump.</description>
      <type>Double</type>
      <units>Frac</units>
      <required>false</required>
      <model_dependent>false</model_dependent>
    </argument>
    <argument>
      <name>heat_pump_backup_use_existing_system</name>
      <display_name>Heat Pump: Backup Use Existing System</display_name>
      <description>Whether the heat pump uses the existing system as backup.</description>
      <type>Boolean</type>
      <required>false</required>
      <model_dependent>false</model_dependent>
      <choices>
        <choice>
          <value>true</value>
          <display_name>true</display_name>
        </choice>
        <choice>
          <value>false</value>
          <display_name>false</display_name>
        </choice>
      </choices>
    </argument>
  </arguments>
  <outputs />
  <provenances />
  <tags>
    <tag>Whole Building.Space Types</tag>
  </tags>
  <attributes>
    <attribute>
      <name>Measure Type</name>
      <value>ModelMeasure</value>
      <datatype>string</datatype>
    </attribute>
  </attributes>
  <files>
    <file>
      <filename>README.md</filename>
      <filetype>md</filetype>
      <usage_type>readme</usage_type>
<<<<<<< HEAD
      <checksum>9569858A</checksum>
=======
      <checksum>1402050A</checksum>
>>>>>>> cb335817
    </file>
    <file>
      <filename>README.md.erb</filename>
      <filetype>erb</filetype>
      <usage_type>readmeerb</usage_type>
      <checksum>513F28E9</checksum>
    </file>
    <file>
      <version>
        <software_program>OpenStudio</software_program>
        <identifier>2.9.0</identifier>
        <min_compatible>2.9.0</min_compatible>
      </version>
      <filename>measure.rb</filename>
      <filetype>rb</filetype>
      <usage_type>script</usage_type>
      <checksum>E52ECBD3</checksum>
    </file>
    <file>
      <filename>constants.rb</filename>
      <filetype>rb</filetype>
      <usage_type>resource</usage_type>
<<<<<<< HEAD
      <checksum>C2021988</checksum>
=======
      <checksum>21A87806</checksum>
>>>>>>> cb335817
    </file>
    <file>
      <filename>resstock_arguments_test.rb</filename>
      <filetype>rb</filetype>
      <usage_type>test</usage_type>
      <checksum>A224A54B</checksum>
    </file>
  </files>
</measure><|MERGE_RESOLUTION|>--- conflicted
+++ resolved
@@ -3,13 +3,8 @@
   <schema_version>3.1</schema_version>
   <name>res_stock_arguments</name>
   <uid>c984bb9e-4ac4-4930-a399-9d23f8f6936a</uid>
-<<<<<<< HEAD
-  <version_id>ab70fd3b-1d54-438c-a60a-3d78ebdfb705</version_id>
-  <version_modified>2024-07-23T15:25:29Z</version_modified>
-=======
-  <version_id>13eb1e73-e190-422f-b871-d681c4629b43</version_id>
-  <version_modified>2024-07-19T23:49:15Z</version_modified>
->>>>>>> cb335817
+  <version_id>8134e087-be8d-4ffc-9675-4d5391ec76a6</version_id>
+  <version_modified>2024-07-25T02:54:24Z</version_modified>
   <xml_checksum>2C38F48B</xml_checksum>
   <class_name>ResStockArguments</class_name>
   <display_name>ResStock Arguments</display_name>
@@ -7531,11 +7526,7 @@
       <filename>README.md</filename>
       <filetype>md</filetype>
       <usage_type>readme</usage_type>
-<<<<<<< HEAD
-      <checksum>9569858A</checksum>
-=======
-      <checksum>1402050A</checksum>
->>>>>>> cb335817
+      <checksum>43C94D26</checksum>
     </file>
     <file>
       <filename>README.md.erb</filename>
@@ -7558,11 +7549,7 @@
       <filename>constants.rb</filename>
       <filetype>rb</filetype>
       <usage_type>resource</usage_type>
-<<<<<<< HEAD
-      <checksum>C2021988</checksum>
-=======
-      <checksum>21A87806</checksum>
->>>>>>> cb335817
+      <checksum>BB7336BE</checksum>
     </file>
     <file>
       <filename>resstock_arguments_test.rb</filename>
