--- conflicted
+++ resolved
@@ -3,13 +3,8 @@
   <schema_version>3.1</schema_version>
   <name>res_stock_arguments</name>
   <uid>c984bb9e-4ac4-4930-a399-9d23f8f6936a</uid>
-<<<<<<< HEAD
-  <version_id>1af028fb-4517-4bf8-874a-c43ef7a981c4</version_id>
-  <version_modified>2024-03-12T01:56:12Z</version_modified>
-=======
-  <version_id>3c9d7ca4-f17b-437d-be75-4e07f543004f</version_id>
-  <version_modified>2024-03-28T02:29:55Z</version_modified>
->>>>>>> d7b9a987
+  <version_id>0f5b801c-be1b-4a28-8ee1-7caf1b3bb704</version_id>
+  <version_modified>2024-04-08T20:52:19Z</version_modified>
   <xml_checksum>2C38F48B</xml_checksum>
   <class_name>ResStockArguments</class_name>
   <display_name>ResStock Arguments</display_name>
@@ -7377,11 +7372,7 @@
       <filename>README.md</filename>
       <filetype>md</filetype>
       <usage_type>readme</usage_type>
-<<<<<<< HEAD
-      <checksum>B2FC94D0</checksum>
-=======
-      <checksum>5A50B89F</checksum>
->>>>>>> d7b9a987
+      <checksum>BF15E74E</checksum>
     </file>
     <file>
       <filename>README.md.erb</filename>
@@ -7404,11 +7395,7 @@
       <filename>constants.rb</filename>
       <filetype>rb</filetype>
       <usage_type>resource</usage_type>
-<<<<<<< HEAD
-      <checksum>62782B34</checksum>
-=======
-      <checksum>86137592</checksum>
->>>>>>> d7b9a987
+      <checksum>A587EDCE</checksum>
     </file>
     <file>
       <filename>resstock_arguments_test.rb</filename>
