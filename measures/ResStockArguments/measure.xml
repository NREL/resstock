<?xml version="1.0"?>
<measure>
  <schema_version>3.1</schema_version>
  <name>res_stock_arguments</name>
  <uid>c984bb9e-4ac4-4930-a399-9d23f8f6936a</uid>
<<<<<<< HEAD
  <version_id>89ec7f99-8356-4ff2-98c6-441341aeff07</version_id>
  <version_modified>2024-09-20T17:41:14Z</version_modified>
=======
  <version_id>534c899e-ac51-4052-92ce-876e8ee58146</version_id>
  <version_modified>2024-09-25T03:27:57Z</version_modified>
>>>>>>> bb47cf3d
  <xml_checksum>2C38F48B</xml_checksum>
  <class_name>ResStockArguments</class_name>
  <display_name>ResStock Arguments</display_name>
  <description>Measure that pre-processes the arguments passed to the BuildResidentialHPXML and BuildResidentialScheduleFile measures.</description>
  <modeler_description>Passes in all arguments from the options lookup, processes them, and then registers values to the runner to be used by other measures.</modeler_description>
  <arguments>
    <argument>
      <name>simulation_control_daylight_saving_enabled</name>
      <display_name>Simulation Control: Daylight Saving Enabled</display_name>
      <description>Whether to use daylight saving. If not provided, the OS-HPXML default (see &lt;a href='https://openstudio-hpxml.readthedocs.io/en/v1.8.1/workflow_inputs.html#hpxml-building-site'&gt;HPXML Building Site&lt;/a&gt;) is used.</description>
      <type>Choice</type>
      <units></units>
      <required>false</required>
      <model_dependent>false</model_dependent>
      <choices>
        <choice>
          <value>auto</value>
          <display_name>auto</display_name>
        </choice>
        <choice>
          <value>true</value>
          <display_name>true</display_name>
        </choice>
        <choice>
          <value>false</value>
          <display_name>false</display_name>
        </choice>
      </choices>
    </argument>
    <argument>
      <name>site_type</name>
      <display_name>Site: Type</display_name>
      <description>The type of site. If not provided, the OS-HPXML default (see &lt;a href='https://openstudio-hpxml.readthedocs.io/en/v1.8.1/workflow_inputs.html#hpxml-site'&gt;HPXML Site&lt;/a&gt;) is used.</description>
      <type>Choice</type>
      <units></units>
      <required>false</required>
      <model_dependent>false</model_dependent>
      <choices>
        <choice>
          <value>auto</value>
          <display_name>auto</display_name>
        </choice>
        <choice>
          <value>suburban</value>
          <display_name>suburban</display_name>
        </choice>
        <choice>
          <value>urban</value>
          <display_name>urban</display_name>
        </choice>
        <choice>
          <value>rural</value>
          <display_name>rural</display_name>
        </choice>
      </choices>
    </argument>
    <argument>
      <name>site_shielding_of_home</name>
      <display_name>Site: Shielding of Home</display_name>
      <description>Presence of nearby buildings, trees, obstructions for infiltration model. If not provided, the OS-HPXML default (see &lt;a href='https://openstudio-hpxml.readthedocs.io/en/v1.8.1/workflow_inputs.html#hpxml-site'&gt;HPXML Site&lt;/a&gt;) is used.</description>
      <type>Choice</type>
      <units></units>
      <required>false</required>
      <model_dependent>false</model_dependent>
      <choices>
        <choice>
          <value>auto</value>
          <display_name>auto</display_name>
        </choice>
        <choice>
          <value>exposed</value>
          <display_name>exposed</display_name>
        </choice>
        <choice>
          <value>normal</value>
          <display_name>normal</display_name>
        </choice>
        <choice>
          <value>well-shielded</value>
          <display_name>well-shielded</display_name>
        </choice>
      </choices>
    </argument>
    <argument>
      <name>site_soil_and_moisture_type</name>
      <display_name>Site: Soil and Moisture Type</display_name>
      <description>Type of soil and moisture. This is used to inform ground conductivity and diffusivity. If not provided, the OS-HPXML default (see &lt;a href='https://openstudio-hpxml.readthedocs.io/en/v1.8.1/workflow_inputs.html#hpxml-site'&gt;HPXML Site&lt;/a&gt;) is used.</description>
      <type>Choice</type>
      <units></units>
      <required>false</required>
      <model_dependent>false</model_dependent>
      <choices>
        <choice>
          <value>auto</value>
          <display_name>auto</display_name>
        </choice>
        <choice>
          <value>clay, dry</value>
          <display_name>clay, dry</display_name>
        </choice>
        <choice>
          <value>clay, mixed</value>
          <display_name>clay, mixed</display_name>
        </choice>
        <choice>
          <value>clay, wet</value>
          <display_name>clay, wet</display_name>
        </choice>
        <choice>
          <value>gravel, dry</value>
          <display_name>gravel, dry</display_name>
        </choice>
        <choice>
          <value>gravel, mixed</value>
          <display_name>gravel, mixed</display_name>
        </choice>
        <choice>
          <value>gravel, wet</value>
          <display_name>gravel, wet</display_name>
        </choice>
        <choice>
          <value>loam, dry</value>
          <display_name>loam, dry</display_name>
        </choice>
        <choice>
          <value>loam, mixed</value>
          <display_name>loam, mixed</display_name>
        </choice>
        <choice>
          <value>loam, wet</value>
          <display_name>loam, wet</display_name>
        </choice>
        <choice>
          <value>sand, dry</value>
          <display_name>sand, dry</display_name>
        </choice>
        <choice>
          <value>sand, mixed</value>
          <display_name>sand, mixed</display_name>
        </choice>
        <choice>
          <value>sand, wet</value>
          <display_name>sand, wet</display_name>
        </choice>
        <choice>
          <value>silt, dry</value>
          <display_name>silt, dry</display_name>
        </choice>
        <choice>
          <value>silt, mixed</value>
          <display_name>silt, mixed</display_name>
        </choice>
        <choice>
          <value>silt, wet</value>
          <display_name>silt, wet</display_name>
        </choice>
        <choice>
          <value>unknown, dry</value>
          <display_name>unknown, dry</display_name>
        </choice>
        <choice>
          <value>unknown, mixed</value>
          <display_name>unknown, mixed</display_name>
        </choice>
        <choice>
          <value>unknown, wet</value>
          <display_name>unknown, wet</display_name>
        </choice>
      </choices>
    </argument>
    <argument>
      <name>site_ground_conductivity</name>
      <display_name>Site: Ground Conductivity</display_name>
      <description>Conductivity of the ground soil. If provided, overrides the previous site and moisture type input.</description>
      <type>String</type>
      <units>Btu/hr-ft-F</units>
      <required>false</required>
      <model_dependent>false</model_dependent>
    </argument>
    <argument>
      <name>site_ground_diffusivity</name>
      <display_name>Site: Ground Diffusivity</display_name>
      <description>Diffusivity of the ground soil. If provided, overrides the previous site and moisture type input.</description>
      <type>String</type>
      <units>ft^2/hr</units>
      <required>false</required>
      <model_dependent>false</model_dependent>
    </argument>
    <argument>
      <name>site_iecc_zone</name>
      <display_name>Site: IECC Zone</display_name>
      <description>IECC zone of the home address.</description>
      <type>Choice</type>
      <units></units>
      <required>false</required>
      <model_dependent>false</model_dependent>
      <choices>
        <choice>
          <value>auto</value>
          <display_name>auto</display_name>
        </choice>
        <choice>
          <value>1A</value>
          <display_name>1A</display_name>
        </choice>
        <choice>
          <value>1B</value>
          <display_name>1B</display_name>
        </choice>
        <choice>
          <value>1C</value>
          <display_name>1C</display_name>
        </choice>
        <choice>
          <value>2A</value>
          <display_name>2A</display_name>
        </choice>
        <choice>
          <value>2B</value>
          <display_name>2B</display_name>
        </choice>
        <choice>
          <value>2C</value>
          <display_name>2C</display_name>
        </choice>
        <choice>
          <value>3A</value>
          <display_name>3A</display_name>
        </choice>
        <choice>
          <value>3B</value>
          <display_name>3B</display_name>
        </choice>
        <choice>
          <value>3C</value>
          <display_name>3C</display_name>
        </choice>
        <choice>
          <value>4A</value>
          <display_name>4A</display_name>
        </choice>
        <choice>
          <value>4B</value>
          <display_name>4B</display_name>
        </choice>
        <choice>
          <value>4C</value>
          <display_name>4C</display_name>
        </choice>
        <choice>
          <value>5A</value>
          <display_name>5A</display_name>
        </choice>
        <choice>
          <value>5B</value>
          <display_name>5B</display_name>
        </choice>
        <choice>
          <value>5C</value>
          <display_name>5C</display_name>
        </choice>
        <choice>
          <value>6A</value>
          <display_name>6A</display_name>
        </choice>
        <choice>
          <value>6B</value>
          <display_name>6B</display_name>
        </choice>
        <choice>
          <value>6C</value>
          <display_name>6C</display_name>
        </choice>
        <choice>
          <value>7</value>
          <display_name>7</display_name>
        </choice>
        <choice>
          <value>8</value>
          <display_name>8</display_name>
        </choice>
      </choices>
    </argument>
    <argument>
      <name>site_city</name>
      <display_name>Site: City</display_name>
      <description>City/municipality of the home address.</description>
      <type>String</type>
      <units></units>
      <required>false</required>
      <model_dependent>false</model_dependent>
    </argument>
    <argument>
      <name>site_state_code</name>
      <display_name>Site: State Code</display_name>
      <description>State code of the home address. If not provided, the OS-HPXML default (see &lt;a href='https://openstudio-hpxml.readthedocs.io/en/v1.8.1/workflow_inputs.html#hpxml-site'&gt;HPXML Site&lt;/a&gt;) is used.</description>
      <type>Choice</type>
      <units></units>
      <required>false</required>
      <model_dependent>false</model_dependent>
      <choices>
        <choice>
          <value>auto</value>
          <display_name>auto</display_name>
        </choice>
        <choice>
          <value>AK</value>
          <display_name>AK</display_name>
        </choice>
        <choice>
          <value>AL</value>
          <display_name>AL</display_name>
        </choice>
        <choice>
          <value>AR</value>
          <display_name>AR</display_name>
        </choice>
        <choice>
          <value>AZ</value>
          <display_name>AZ</display_name>
        </choice>
        <choice>
          <value>CA</value>
          <display_name>CA</display_name>
        </choice>
        <choice>
          <value>CO</value>
          <display_name>CO</display_name>
        </choice>
        <choice>
          <value>CT</value>
          <display_name>CT</display_name>
        </choice>
        <choice>
          <value>DC</value>
          <display_name>DC</display_name>
        </choice>
        <choice>
          <value>DE</value>
          <display_name>DE</display_name>
        </choice>
        <choice>
          <value>FL</value>
          <display_name>FL</display_name>
        </choice>
        <choice>
          <value>GA</value>
          <display_name>GA</display_name>
        </choice>
        <choice>
          <value>HI</value>
          <display_name>HI</display_name>
        </choice>
        <choice>
          <value>IA</value>
          <display_name>IA</display_name>
        </choice>
        <choice>
          <value>ID</value>
          <display_name>ID</display_name>
        </choice>
        <choice>
          <value>IL</value>
          <display_name>IL</display_name>
        </choice>
        <choice>
          <value>IN</value>
          <display_name>IN</display_name>
        </choice>
        <choice>
          <value>KS</value>
          <display_name>KS</display_name>
        </choice>
        <choice>
          <value>KY</value>
          <display_name>KY</display_name>
        </choice>
        <choice>
          <value>LA</value>
          <display_name>LA</display_name>
        </choice>
        <choice>
          <value>MA</value>
          <display_name>MA</display_name>
        </choice>
        <choice>
          <value>MD</value>
          <display_name>MD</display_name>
        </choice>
        <choice>
          <value>ME</value>
          <display_name>ME</display_name>
        </choice>
        <choice>
          <value>MI</value>
          <display_name>MI</display_name>
        </choice>
        <choice>
          <value>MN</value>
          <display_name>MN</display_name>
        </choice>
        <choice>
          <value>MO</value>
          <display_name>MO</display_name>
        </choice>
        <choice>
          <value>MS</value>
          <display_name>MS</display_name>
        </choice>
        <choice>
          <value>MT</value>
          <display_name>MT</display_name>
        </choice>
        <choice>
          <value>NC</value>
          <display_name>NC</display_name>
        </choice>
        <choice>
          <value>ND</value>
          <display_name>ND</display_name>
        </choice>
        <choice>
          <value>NE</value>
          <display_name>NE</display_name>
        </choice>
        <choice>
          <value>NH</value>
          <display_name>NH</display_name>
        </choice>
        <choice>
          <value>NJ</value>
          <display_name>NJ</display_name>
        </choice>
        <choice>
          <value>NM</value>
          <display_name>NM</display_name>
        </choice>
        <choice>
          <value>NV</value>
          <display_name>NV</display_name>
        </choice>
        <choice>
          <value>NY</value>
          <display_name>NY</display_name>
        </choice>
        <choice>
          <value>OH</value>
          <display_name>OH</display_name>
        </choice>
        <choice>
          <value>OK</value>
          <display_name>OK</display_name>
        </choice>
        <choice>
          <value>OR</value>
          <display_name>OR</display_name>
        </choice>
        <choice>
          <value>PA</value>
          <display_name>PA</display_name>
        </choice>
        <choice>
          <value>RI</value>
          <display_name>RI</display_name>
        </choice>
        <choice>
          <value>SC</value>
          <display_name>SC</display_name>
        </choice>
        <choice>
          <value>SD</value>
          <display_name>SD</display_name>
        </choice>
        <choice>
          <value>TN</value>
          <display_name>TN</display_name>
        </choice>
        <choice>
          <value>TX</value>
          <display_name>TX</display_name>
        </choice>
        <choice>
          <value>UT</value>
          <display_name>UT</display_name>
        </choice>
        <choice>
          <value>VA</value>
          <display_name>VA</display_name>
        </choice>
        <choice>
          <value>VT</value>
          <display_name>VT</display_name>
        </choice>
        <choice>
          <value>WA</value>
          <display_name>WA</display_name>
        </choice>
        <choice>
          <value>WI</value>
          <display_name>WI</display_name>
        </choice>
        <choice>
          <value>WV</value>
          <display_name>WV</display_name>
        </choice>
        <choice>
          <value>WY</value>
          <display_name>WY</display_name>
        </choice>
      </choices>
    </argument>
    <argument>
      <name>site_zip_code</name>
      <display_name>Site: Zip Code</display_name>
      <description>Zip code of the home address. Either this or the Weather Station: EnergyPlus Weather (EPW) Filepath input below must be provided.</description>
      <type>String</type>
      <units></units>
      <required>false</required>
      <model_dependent>false</model_dependent>
    </argument>
    <argument>
      <name>site_time_zone_utc_offset</name>
      <display_name>Site: Time Zone UTC Offset</display_name>
      <description>Time zone UTC offset of the home address. Must be between -12 and 14. If not provided, the OS-HPXML default (see &lt;a href='https://openstudio-hpxml.readthedocs.io/en/v1.8.1/workflow_inputs.html#hpxml-site'&gt;HPXML Site&lt;/a&gt;) is used.</description>
      <type>String</type>
      <units>hr</units>
      <required>false</required>
      <model_dependent>false</model_dependent>
    </argument>
    <argument>
      <name>site_elevation</name>
      <display_name>Site: Elevation</display_name>
      <description>Elevation of the home address. If not provided, the OS-HPXML default (see &lt;a href='https://openstudio-hpxml.readthedocs.io/en/v1.8.1/workflow_inputs.html#hpxml-site'&gt;HPXML Site&lt;/a&gt;) is used.</description>
      <type>String</type>
      <units>ft</units>
      <required>false</required>
      <model_dependent>false</model_dependent>
    </argument>
    <argument>
      <name>site_latitude</name>
      <display_name>Site: Latitude</display_name>
      <description>Latitude of the home address. Must be between -90 and 90. Use negative values for southern hemisphere. If not provided, the OS-HPXML default (see &lt;a href='https://openstudio-hpxml.readthedocs.io/en/v1.8.1/workflow_inputs.html#hpxml-site'&gt;HPXML Site&lt;/a&gt;) is used.</description>
      <type>String</type>
      <units>deg</units>
      <required>false</required>
      <model_dependent>false</model_dependent>
    </argument>
    <argument>
      <name>site_longitude</name>
      <display_name>Site: Longitude</display_name>
      <description>Longitude of the home address. Must be between -180 and 180. Use negative values for the western hemisphere. If not provided, the OS-HPXML default (see &lt;a href='https://openstudio-hpxml.readthedocs.io/en/v1.8.1/workflow_inputs.html#hpxml-site'&gt;HPXML Site&lt;/a&gt;) is used.</description>
      <type>String</type>
      <units>deg</units>
      <required>false</required>
      <model_dependent>false</model_dependent>
    </argument>
    <argument>
      <name>weather_station_epw_filepath</name>
      <display_name>Weather Station: EnergyPlus Weather (EPW) Filepath</display_name>
      <description>Path of the EPW file. Either this or the Site: Zip Code input above must be provided.</description>
      <type>String</type>
      <units></units>
      <required>false</required>
      <model_dependent>false</model_dependent>
    </argument>
    <argument>
      <name>year_built</name>
      <display_name>Building Construction: Year Built</display_name>
      <description>The year the building was built.</description>
      <type>String</type>
      <units></units>
      <required>false</required>
      <model_dependent>false</model_dependent>
    </argument>
    <argument>
      <name>geometry_unit_type</name>
      <display_name>Geometry: Unit Type</display_name>
      <description>The type of dwelling unit. Use single-family attached for a dwelling unit with 1 or more stories, attached units to one or both sides, and no units above/below. Use apartment unit for a dwelling unit with 1 story, attached units to one, two, or three sides, and units above and/or below.</description>
      <type>Choice</type>
      <required>true</required>
      <model_dependent>false</model_dependent>
      <default_value>single-family detached</default_value>
      <choices>
        <choice>
          <value>single-family detached</value>
          <display_name>single-family detached</display_name>
        </choice>
        <choice>
          <value>single-family attached</value>
          <display_name>single-family attached</display_name>
        </choice>
        <choice>
          <value>apartment unit</value>
          <display_name>apartment unit</display_name>
        </choice>
        <choice>
          <value>manufactured home</value>
          <display_name>manufactured home</display_name>
        </choice>
      </choices>
    </argument>
    <argument>
      <name>geometry_unit_aspect_ratio</name>
      <display_name>Geometry: Unit Aspect Ratio</display_name>
      <description>The ratio of front/back wall length to left/right wall length for the unit, excluding any protruding garage wall area.</description>
      <type>Double</type>
      <units>Frac</units>
      <required>true</required>
      <model_dependent>false</model_dependent>
      <default_value>2</default_value>
    </argument>
    <argument>
      <name>geometry_unit_orientation</name>
      <display_name>Geometry: Unit Orientation</display_name>
      <description>The unit's orientation is measured clockwise from north (e.g., North=0, East=90, South=180, West=270).</description>
      <type>Double</type>
      <units>degrees</units>
      <required>true</required>
      <model_dependent>false</model_dependent>
      <default_value>180</default_value>
    </argument>
    <argument>
      <name>geometry_unit_num_bedrooms</name>
      <display_name>Geometry: Unit Number of Bedrooms</display_name>
      <description>The number of bedrooms in the unit.</description>
      <type>Integer</type>
      <units>#</units>
      <required>true</required>
      <model_dependent>false</model_dependent>
      <default_value>3</default_value>
    </argument>
    <argument>
      <name>geometry_unit_num_bathrooms</name>
      <display_name>Geometry: Unit Number of Bathrooms</display_name>
      <description>The number of bathrooms in the unit. If not provided, the OS-HPXML default (see &lt;a href='https://openstudio-hpxml.readthedocs.io/en/v1.8.1/workflow_inputs.html#hpxml-building-construction'&gt;HPXML Building Construction&lt;/a&gt;) is used.</description>
      <type>String</type>
      <units>#</units>
      <required>false</required>
      <model_dependent>false</model_dependent>
    </argument>
    <argument>
      <name>geometry_unit_num_occupants</name>
      <display_name>Geometry: Unit Number of Occupants</display_name>
      <description>The number of occupants in the unit. If not provided, an *asset* calculation is performed assuming standard occupancy, in which various end use defaults (e.g., plug loads, appliances, and hot water usage) are calculated based on Number of Bedrooms and Conditioned Floor Area per ANSI/RESNET/ICC 301-2019. If provided, an *operational* calculation is instead performed in which the end use defaults are adjusted using the relationship between Number of Bedrooms and Number of Occupants from RECS 2015.</description>
      <type>String</type>
      <units>#</units>
      <required>false</required>
      <model_dependent>false</model_dependent>
    </argument>
    <argument>
      <name>geometry_building_num_units</name>
      <display_name>Geometry: Building Number of Units</display_name>
      <description>The number of units in the building. Required for single-family attached and apartment units.</description>
      <type>String</type>
      <units>#</units>
      <required>false</required>
      <model_dependent>false</model_dependent>
    </argument>
    <argument>
      <name>geometry_average_ceiling_height</name>
      <display_name>Geometry: Average Ceiling Height</display_name>
      <description>Average distance from the floor to the ceiling.</description>
      <type>Double</type>
      <units>ft</units>
      <required>true</required>
      <model_dependent>false</model_dependent>
      <default_value>8</default_value>
    </argument>
    <argument>
      <name>geometry_garage_width</name>
      <display_name>Geometry: Garage Width</display_name>
      <description>The width of the garage. Enter zero for no garage. Only applies to single-family detached units.</description>
      <type>Double</type>
      <units>ft</units>
      <required>true</required>
      <model_dependent>false</model_dependent>
      <default_value>0</default_value>
    </argument>
    <argument>
      <name>geometry_garage_depth</name>
      <display_name>Geometry: Garage Depth</display_name>
      <description>The depth of the garage. Only applies to single-family detached units.</description>
      <type>Double</type>
      <units>ft</units>
      <required>true</required>
      <model_dependent>false</model_dependent>
      <default_value>20</default_value>
    </argument>
    <argument>
      <name>geometry_garage_protrusion</name>
      <display_name>Geometry: Garage Protrusion</display_name>
      <description>The fraction of the garage that is protruding from the conditioned space. Only applies to single-family detached units.</description>
      <type>Double</type>
      <units>Frac</units>
      <required>true</required>
      <model_dependent>false</model_dependent>
      <default_value>0</default_value>
    </argument>
    <argument>
      <name>geometry_garage_position</name>
      <display_name>Geometry: Garage Position</display_name>
      <description>The position of the garage. Only applies to single-family detached units.</description>
      <type>Choice</type>
      <required>true</required>
      <model_dependent>false</model_dependent>
      <default_value>Right</default_value>
      <choices>
        <choice>
          <value>Right</value>
          <display_name>Right</display_name>
        </choice>
        <choice>
          <value>Left</value>
          <display_name>Left</display_name>
        </choice>
      </choices>
    </argument>
    <argument>
      <name>geometry_foundation_type</name>
      <display_name>Geometry: Foundation Type</display_name>
      <description>The foundation type of the building. Foundation types ConditionedBasement and ConditionedCrawlspace are not allowed for apartment units.</description>
      <type>Choice</type>
      <required>true</required>
      <model_dependent>false</model_dependent>
      <default_value>SlabOnGrade</default_value>
      <choices>
        <choice>
          <value>SlabOnGrade</value>
          <display_name>SlabOnGrade</display_name>
        </choice>
        <choice>
          <value>VentedCrawlspace</value>
          <display_name>VentedCrawlspace</display_name>
        </choice>
        <choice>
          <value>UnventedCrawlspace</value>
          <display_name>UnventedCrawlspace</display_name>
        </choice>
        <choice>
          <value>ConditionedCrawlspace</value>
          <display_name>ConditionedCrawlspace</display_name>
        </choice>
        <choice>
          <value>UnconditionedBasement</value>
          <display_name>UnconditionedBasement</display_name>
        </choice>
        <choice>
          <value>ConditionedBasement</value>
          <display_name>ConditionedBasement</display_name>
        </choice>
        <choice>
          <value>Ambient</value>
          <display_name>Ambient</display_name>
        </choice>
        <choice>
          <value>AboveApartment</value>
          <display_name>AboveApartment</display_name>
        </choice>
        <choice>
          <value>BellyAndWingWithSkirt</value>
          <display_name>BellyAndWingWithSkirt</display_name>
        </choice>
        <choice>
          <value>BellyAndWingNoSkirt</value>
          <display_name>BellyAndWingNoSkirt</display_name>
        </choice>
      </choices>
    </argument>
    <argument>
      <name>geometry_foundation_height</name>
      <display_name>Geometry: Foundation Height</display_name>
      <description>The height of the foundation (e.g., 3ft for crawlspace, 8ft for basement). Only applies to basements/crawlspaces.</description>
      <type>Double</type>
      <units>ft</units>
      <required>true</required>
      <model_dependent>false</model_dependent>
      <default_value>0</default_value>
    </argument>
    <argument>
      <name>geometry_foundation_height_above_grade</name>
      <display_name>Geometry: Foundation Height Above Grade</display_name>
      <description>The depth above grade of the foundation wall. Only applies to basements/crawlspaces.</description>
      <type>Double</type>
      <units>ft</units>
      <required>true</required>
      <model_dependent>false</model_dependent>
      <default_value>0</default_value>
    </argument>
    <argument>
      <name>geometry_rim_joist_height</name>
      <display_name>Geometry: Rim Joist Height</display_name>
      <description>The height of the rim joists. Only applies to basements/crawlspaces.</description>
      <type>String</type>
      <units>in</units>
      <required>false</required>
      <model_dependent>false</model_dependent>
    </argument>
    <argument>
      <name>geometry_attic_type</name>
      <display_name>Geometry: Attic Type</display_name>
      <description>The attic type of the building. Attic type ConditionedAttic is not allowed for apartment units.</description>
      <type>Choice</type>
      <required>true</required>
      <model_dependent>false</model_dependent>
      <default_value>VentedAttic</default_value>
      <choices>
        <choice>
          <value>FlatRoof</value>
          <display_name>FlatRoof</display_name>
        </choice>
        <choice>
          <value>VentedAttic</value>
          <display_name>VentedAttic</display_name>
        </choice>
        <choice>
          <value>UnventedAttic</value>
          <display_name>UnventedAttic</display_name>
        </choice>
        <choice>
          <value>ConditionedAttic</value>
          <display_name>ConditionedAttic</display_name>
        </choice>
        <choice>
          <value>BelowApartment</value>
          <display_name>BelowApartment</display_name>
        </choice>
      </choices>
    </argument>
    <argument>
      <name>geometry_roof_type</name>
      <display_name>Geometry: Roof Type</display_name>
      <description>The roof type of the building. Ignored if the building has a flat roof.</description>
      <type>Choice</type>
      <required>true</required>
      <model_dependent>false</model_dependent>
      <default_value>gable</default_value>
      <choices>
        <choice>
          <value>gable</value>
          <display_name>gable</display_name>
        </choice>
        <choice>
          <value>hip</value>
          <display_name>hip</display_name>
        </choice>
      </choices>
    </argument>
    <argument>
      <name>geometry_roof_pitch</name>
      <display_name>Geometry: Roof Pitch</display_name>
      <description>The roof pitch of the attic. Ignored if the building has a flat roof.</description>
      <type>Choice</type>
      <required>true</required>
      <model_dependent>false</model_dependent>
      <default_value>6:12</default_value>
      <choices>
        <choice>
          <value>1:12</value>
          <display_name>1:12</display_name>
        </choice>
        <choice>
          <value>2:12</value>
          <display_name>2:12</display_name>
        </choice>
        <choice>
          <value>3:12</value>
          <display_name>3:12</display_name>
        </choice>
        <choice>
          <value>4:12</value>
          <display_name>4:12</display_name>
        </choice>
        <choice>
          <value>5:12</value>
          <display_name>5:12</display_name>
        </choice>
        <choice>
          <value>6:12</value>
          <display_name>6:12</display_name>
        </choice>
        <choice>
          <value>7:12</value>
          <display_name>7:12</display_name>
        </choice>
        <choice>
          <value>8:12</value>
          <display_name>8:12</display_name>
        </choice>
        <choice>
          <value>9:12</value>
          <display_name>9:12</display_name>
        </choice>
        <choice>
          <value>10:12</value>
          <display_name>10:12</display_name>
        </choice>
        <choice>
          <value>11:12</value>
          <display_name>11:12</display_name>
        </choice>
        <choice>
          <value>12:12</value>
          <display_name>12:12</display_name>
        </choice>
      </choices>
    </argument>
    <argument>
      <name>geometry_eaves_depth</name>
      <display_name>Geometry: Eaves Depth</display_name>
      <description>The eaves depth of the roof.</description>
      <type>Double</type>
      <units>ft</units>
      <required>true</required>
      <model_dependent>false</model_dependent>
      <default_value>2</default_value>
    </argument>
    <argument>
      <name>neighbor_front_distance</name>
      <display_name>Neighbor: Front Distance</display_name>
      <description>The distance between the unit and the neighboring building to the front (not including eaves). A value of zero indicates no neighbors. Used for shading.</description>
      <type>Double</type>
      <units>ft</units>
      <required>true</required>
      <model_dependent>false</model_dependent>
      <default_value>0</default_value>
    </argument>
    <argument>
      <name>neighbor_back_distance</name>
      <display_name>Neighbor: Back Distance</display_name>
      <description>The distance between the unit and the neighboring building to the back (not including eaves). A value of zero indicates no neighbors. Used for shading.</description>
      <type>Double</type>
      <units>ft</units>
      <required>true</required>
      <model_dependent>false</model_dependent>
      <default_value>0</default_value>
    </argument>
    <argument>
      <name>neighbor_left_distance</name>
      <display_name>Neighbor: Left Distance</display_name>
      <description>The distance between the unit and the neighboring building to the left (not including eaves). A value of zero indicates no neighbors. Used for shading.</description>
      <type>Double</type>
      <units>ft</units>
      <required>true</required>
      <model_dependent>false</model_dependent>
      <default_value>10</default_value>
    </argument>
    <argument>
      <name>neighbor_right_distance</name>
      <display_name>Neighbor: Right Distance</display_name>
      <description>The distance between the unit and the neighboring building to the right (not including eaves). A value of zero indicates no neighbors. Used for shading.</description>
      <type>Double</type>
      <units>ft</units>
      <required>true</required>
      <model_dependent>false</model_dependent>
      <default_value>10</default_value>
    </argument>
    <argument>
      <name>neighbor_front_height</name>
      <display_name>Neighbor: Front Height</display_name>
      <description>The height of the neighboring building to the front. If not provided, the OS-HPXML default (see &lt;a href='https://openstudio-hpxml.readthedocs.io/en/v1.8.1/workflow_inputs.html#hpxml-neighbor-buildings'&gt;HPXML Neighbor Building&lt;/a&gt;) is used.</description>
      <type>String</type>
      <units>ft</units>
      <required>false</required>
      <model_dependent>false</model_dependent>
    </argument>
    <argument>
      <name>neighbor_back_height</name>
      <display_name>Neighbor: Back Height</display_name>
      <description>The height of the neighboring building to the back. If not provided, the OS-HPXML default (see &lt;a href='https://openstudio-hpxml.readthedocs.io/en/v1.8.1/workflow_inputs.html#hpxml-neighbor-buildings'&gt;HPXML Neighbor Building&lt;/a&gt;) is used.</description>
      <type>String</type>
      <units>ft</units>
      <required>false</required>
      <model_dependent>false</model_dependent>
    </argument>
    <argument>
      <name>neighbor_left_height</name>
      <display_name>Neighbor: Left Height</display_name>
      <description>The height of the neighboring building to the left. If not provided, the OS-HPXML default (see &lt;a href='https://openstudio-hpxml.readthedocs.io/en/v1.8.1/workflow_inputs.html#hpxml-neighbor-buildings'&gt;HPXML Neighbor Building&lt;/a&gt;) is used.</description>
      <type>String</type>
      <units>ft</units>
      <required>false</required>
      <model_dependent>false</model_dependent>
    </argument>
    <argument>
      <name>neighbor_right_height</name>
      <display_name>Neighbor: Right Height</display_name>
      <description>The height of the neighboring building to the right. If not provided, the OS-HPXML default (see &lt;a href='https://openstudio-hpxml.readthedocs.io/en/v1.8.1/workflow_inputs.html#hpxml-neighbor-buildings'&gt;HPXML Neighbor Building&lt;/a&gt;) is used.</description>
      <type>String</type>
      <units>ft</units>
      <required>false</required>
      <model_dependent>false</model_dependent>
    </argument>
    <argument>
      <name>floor_over_foundation_assembly_r</name>
      <display_name>Floor: Over Foundation Assembly R-value</display_name>
      <description>Assembly R-value for the floor over the foundation. Ignored if the building has a slab-on-grade foundation.</description>
      <type>Double</type>
      <units>h-ft^2-R/Btu</units>
      <required>true</required>
      <model_dependent>false</model_dependent>
      <default_value>28.1</default_value>
    </argument>
    <argument>
      <name>floor_over_garage_assembly_r</name>
      <display_name>Floor: Over Garage Assembly R-value</display_name>
      <description>Assembly R-value for the floor over the garage. Ignored unless the building has a garage under conditioned space.</description>
      <type>Double</type>
      <units>h-ft^2-R/Btu</units>
      <required>true</required>
      <model_dependent>false</model_dependent>
      <default_value>28.1</default_value>
    </argument>
    <argument>
      <name>floor_type</name>
      <display_name>Floor: Type</display_name>
      <description>The type of floors.</description>
      <type>Choice</type>
      <required>true</required>
      <model_dependent>false</model_dependent>
      <default_value>WoodFrame</default_value>
      <choices>
        <choice>
          <value>WoodFrame</value>
          <display_name>WoodFrame</display_name>
        </choice>
        <choice>
          <value>StructuralInsulatedPanel</value>
          <display_name>StructuralInsulatedPanel</display_name>
        </choice>
        <choice>
          <value>SolidConcrete</value>
          <display_name>SolidConcrete</display_name>
        </choice>
        <choice>
          <value>SteelFrame</value>
          <display_name>SteelFrame</display_name>
        </choice>
      </choices>
    </argument>
    <argument>
      <name>foundation_wall_type</name>
      <display_name>Foundation Wall: Type</display_name>
      <description>The material type of the foundation wall. If not provided, the OS-HPXML default (see &lt;a href='https://openstudio-hpxml.readthedocs.io/en/v1.8.1/workflow_inputs.html#hpxml-foundation-walls'&gt;HPXML Foundation Walls&lt;/a&gt;) is used.</description>
      <type>Choice</type>
      <units></units>
      <required>false</required>
      <model_dependent>false</model_dependent>
      <choices>
        <choice>
          <value>auto</value>
          <display_name>auto</display_name>
        </choice>
        <choice>
          <value>solid concrete</value>
          <display_name>solid concrete</display_name>
        </choice>
        <choice>
          <value>concrete block</value>
          <display_name>concrete block</display_name>
        </choice>
        <choice>
          <value>concrete block foam core</value>
          <display_name>concrete block foam core</display_name>
        </choice>
        <choice>
          <value>concrete block perlite core</value>
          <display_name>concrete block perlite core</display_name>
        </choice>
        <choice>
          <value>concrete block vermiculite core</value>
          <display_name>concrete block vermiculite core</display_name>
        </choice>
        <choice>
          <value>concrete block solid core</value>
          <display_name>concrete block solid core</display_name>
        </choice>
        <choice>
          <value>double brick</value>
          <display_name>double brick</display_name>
        </choice>
        <choice>
          <value>wood</value>
          <display_name>wood</display_name>
        </choice>
      </choices>
    </argument>
    <argument>
      <name>foundation_wall_thickness</name>
      <display_name>Foundation Wall: Thickness</display_name>
      <description>The thickness of the foundation wall. If not provided, the OS-HPXML default (see &lt;a href='https://openstudio-hpxml.readthedocs.io/en/v1.8.1/workflow_inputs.html#hpxml-foundation-walls'&gt;HPXML Foundation Walls&lt;/a&gt;) is used.</description>
      <type>String</type>
      <units>in</units>
      <required>false</required>
      <model_dependent>false</model_dependent>
    </argument>
    <argument>
      <name>foundation_wall_insulation_r</name>
      <display_name>Foundation Wall: Insulation Nominal R-value</display_name>
      <description>Nominal R-value for the foundation wall insulation. Only applies to basements/crawlspaces.</description>
      <type>Double</type>
      <units>h-ft^2-R/Btu</units>
      <required>true</required>
      <model_dependent>false</model_dependent>
      <default_value>0</default_value>
    </argument>
    <argument>
      <name>foundation_wall_insulation_location</name>
      <display_name>Foundation Wall: Insulation Location</display_name>
      <description>Whether the insulation is on the interior or exterior of the foundation wall. Only applies to basements/crawlspaces.</description>
      <type>Choice</type>
      <units>ft</units>
      <required>false</required>
      <model_dependent>false</model_dependent>
      <choices>
        <choice>
          <value>auto</value>
          <display_name>auto</display_name>
        </choice>
        <choice>
          <value>interior</value>
          <display_name>interior</display_name>
        </choice>
        <choice>
          <value>exterior</value>
          <display_name>exterior</display_name>
        </choice>
      </choices>
    </argument>
    <argument>
      <name>foundation_wall_insulation_distance_to_top</name>
      <display_name>Foundation Wall: Insulation Distance To Top</display_name>
      <description>The distance from the top of the foundation wall to the top of the foundation wall insulation. Only applies to basements/crawlspaces. If not provided, the OS-HPXML default (see &lt;a href='https://openstudio-hpxml.readthedocs.io/en/v1.8.1/workflow_inputs.html#hpxml-foundation-walls'&gt;HPXML Foundation Walls&lt;/a&gt;) is used.</description>
      <type>String</type>
      <units>ft</units>
      <required>false</required>
      <model_dependent>false</model_dependent>
    </argument>
    <argument>
      <name>foundation_wall_insulation_distance_to_bottom</name>
      <display_name>Foundation Wall: Insulation Distance To Bottom</display_name>
      <description>The distance from the top of the foundation wall to the bottom of the foundation wall insulation. Only applies to basements/crawlspaces. If not provided, the OS-HPXML default (see &lt;a href='https://openstudio-hpxml.readthedocs.io/en/v1.8.1/workflow_inputs.html#hpxml-foundation-walls'&gt;HPXML Foundation Walls&lt;/a&gt;) is used.</description>
      <type>String</type>
      <units>ft</units>
      <required>false</required>
      <model_dependent>false</model_dependent>
    </argument>
    <argument>
      <name>foundation_wall_assembly_r</name>
      <display_name>Foundation Wall: Assembly R-value</display_name>
      <description>Assembly R-value for the foundation walls. Only applies to basements/crawlspaces. If provided, overrides the previous foundation wall insulation inputs. If not provided, it is ignored.</description>
      <type>String</type>
      <units>h-ft^2-R/Btu</units>
      <required>false</required>
      <model_dependent>false</model_dependent>
    </argument>
    <argument>
      <name>rim_joist_assembly_r</name>
      <display_name>Rim Joist: Assembly R-value</display_name>
      <description>Assembly R-value for the rim joists. Only applies to basements/crawlspaces. Required if a rim joist height is provided.</description>
      <type>String</type>
      <units>h-ft^2-R/Btu</units>
      <required>false</required>
      <model_dependent>false</model_dependent>
    </argument>
    <argument>
      <name>slab_perimeter_insulation_r</name>
      <display_name>Slab: Perimeter Insulation Nominal R-value</display_name>
      <description>Nominal R-value of the vertical slab perimeter insulation. Applies to slab-on-grade foundations and basement/crawlspace floors.</description>
      <type>Double</type>
      <units>h-ft^2-R/Btu</units>
      <required>true</required>
      <model_dependent>false</model_dependent>
      <default_value>0</default_value>
    </argument>
    <argument>
      <name>slab_perimeter_insulation_depth</name>
      <display_name>Slab: Perimeter Insulation Depth</display_name>
      <description>Depth from grade to bottom of vertical slab perimeter insulation. Applies to slab-on-grade foundations and basement/crawlspace floors.</description>
      <type>Double</type>
      <units>ft</units>
      <required>true</required>
      <model_dependent>false</model_dependent>
      <default_value>0</default_value>
    </argument>
    <argument>
      <name>slab_exterior_horizontal_insulation_r</name>
      <display_name>Slab: Exterior Horizontal Insulation Nominal R-value</display_name>
      <description>Nominal R-value of the slab exterior horizontal insulation. Applies to slab-on-grade foundations and basement/crawlspace floors.</description>
      <type>String</type>
      <units>h-ft^2-R/Btu</units>
      <required>false</required>
      <model_dependent>false</model_dependent>
    </argument>
    <argument>
      <name>slab_exterior_horizontal_insulation_width</name>
      <display_name>Slab: Exterior Horizontal Insulation Width</display_name>
      <description>Width of the slab exterior horizontal insulation measured from the exterior surface of the vertical slab perimeter insulation. Applies to slab-on-grade foundations and basement/crawlspace floors.</description>
      <type>String</type>
      <units>ft</units>
      <required>false</required>
      <model_dependent>false</model_dependent>
    </argument>
    <argument>
      <name>slab_exterior_horizontal_insulation_depth_below_grade</name>
      <display_name>Slab: Exterior Horizontal Insulation Depth Below Grade</display_name>
      <description>Depth of the slab exterior horizontal insulation measured from the top surface of the slab exterior horizontal insulation. Applies to slab-on-grade foundations and basement/crawlspace floors.</description>
      <type>String</type>
      <units>ft</units>
      <required>false</required>
      <model_dependent>false</model_dependent>
    </argument>
    <argument>
      <name>slab_under_insulation_r</name>
      <display_name>Slab: Under Slab Insulation Nominal R-value</display_name>
      <description>Nominal R-value of the horizontal under slab insulation. Applies to slab-on-grade foundations and basement/crawlspace floors.</description>
      <type>Double</type>
      <units>h-ft^2-R/Btu</units>
      <required>true</required>
      <model_dependent>false</model_dependent>
      <default_value>0</default_value>
    </argument>
    <argument>
      <name>slab_under_insulation_width</name>
      <display_name>Slab: Under Slab Insulation Width</display_name>
      <description>Width from slab edge inward of horizontal under-slab insulation. Enter 999 to specify that the under slab insulation spans the entire slab. Applies to slab-on-grade foundations and basement/crawlspace floors.</description>
      <type>Double</type>
      <units>ft</units>
      <required>true</required>
      <model_dependent>false</model_dependent>
      <default_value>0</default_value>
    </argument>
    <argument>
      <name>slab_thickness</name>
      <display_name>Slab: Thickness</display_name>
      <description>The thickness of the slab. Zero can be entered if there is a dirt floor instead of a slab. If not provided, the OS-HPXML default (see &lt;a href='https://openstudio-hpxml.readthedocs.io/en/v1.8.1/workflow_inputs.html#hpxml-slabs'&gt;HPXML Slabs&lt;/a&gt;) is used.</description>
      <type>String</type>
      <units>in</units>
      <required>false</required>
      <model_dependent>false</model_dependent>
    </argument>
    <argument>
      <name>slab_carpet_fraction</name>
      <display_name>Slab: Carpet Fraction</display_name>
      <description>Fraction of the slab floor area that is carpeted. If not provided, the OS-HPXML default (see &lt;a href='https://openstudio-hpxml.readthedocs.io/en/v1.8.1/workflow_inputs.html#hpxml-slabs'&gt;HPXML Slabs&lt;/a&gt;) is used.</description>
      <type>String</type>
      <units>Frac</units>
      <required>false</required>
      <model_dependent>false</model_dependent>
    </argument>
    <argument>
      <name>slab_carpet_r</name>
      <display_name>Slab: Carpet R-value</display_name>
      <description>R-value of the slab carpet. If not provided, the OS-HPXML default (see &lt;a href='https://openstudio-hpxml.readthedocs.io/en/v1.8.1/workflow_inputs.html#hpxml-slabs'&gt;HPXML Slabs&lt;/a&gt;) is used.</description>
      <type>String</type>
      <units>h-ft^2-R/Btu</units>
      <required>false</required>
      <model_dependent>false</model_dependent>
    </argument>
    <argument>
      <name>ceiling_assembly_r</name>
      <display_name>Ceiling: Assembly R-value</display_name>
      <description>Assembly R-value for the ceiling (attic floor).</description>
      <type>Double</type>
      <units>h-ft^2-R/Btu</units>
      <required>true</required>
      <model_dependent>false</model_dependent>
      <default_value>31.6</default_value>
    </argument>
    <argument>
      <name>roof_material_type</name>
      <display_name>Roof: Material Type</display_name>
      <description>The material type of the roof. If not provided, the OS-HPXML default (see &lt;a href='https://openstudio-hpxml.readthedocs.io/en/v1.8.1/workflow_inputs.html#hpxml-roofs'&gt;HPXML Roofs&lt;/a&gt;) is used.</description>
      <type>Choice</type>
      <units></units>
      <required>false</required>
      <model_dependent>false</model_dependent>
      <choices>
        <choice>
          <value>auto</value>
          <display_name>auto</display_name>
        </choice>
        <choice>
          <value>asphalt or fiberglass shingles</value>
          <display_name>asphalt or fiberglass shingles</display_name>
        </choice>
        <choice>
          <value>concrete</value>
          <display_name>concrete</display_name>
        </choice>
        <choice>
          <value>cool roof</value>
          <display_name>cool roof</display_name>
        </choice>
        <choice>
          <value>slate or tile shingles</value>
          <display_name>slate or tile shingles</display_name>
        </choice>
        <choice>
          <value>expanded polystyrene sheathing</value>
          <display_name>expanded polystyrene sheathing</display_name>
        </choice>
        <choice>
          <value>metal surfacing</value>
          <display_name>metal surfacing</display_name>
        </choice>
        <choice>
          <value>plastic/rubber/synthetic sheeting</value>
          <display_name>plastic/rubber/synthetic sheeting</display_name>
        </choice>
        <choice>
          <value>shingles</value>
          <display_name>shingles</display_name>
        </choice>
        <choice>
          <value>wood shingles or shakes</value>
          <display_name>wood shingles or shakes</display_name>
        </choice>
      </choices>
    </argument>
    <argument>
      <name>roof_color</name>
      <display_name>Roof: Color</display_name>
      <description>The color of the roof. If not provided, the OS-HPXML default (see &lt;a href='https://openstudio-hpxml.readthedocs.io/en/v1.8.1/workflow_inputs.html#hpxml-roofs'&gt;HPXML Roofs&lt;/a&gt;) is used.</description>
      <type>Choice</type>
      <units></units>
      <required>false</required>
      <model_dependent>false</model_dependent>
      <choices>
        <choice>
          <value>auto</value>
          <display_name>auto</display_name>
        </choice>
        <choice>
          <value>dark</value>
          <display_name>dark</display_name>
        </choice>
        <choice>
          <value>light</value>
          <display_name>light</display_name>
        </choice>
        <choice>
          <value>medium</value>
          <display_name>medium</display_name>
        </choice>
        <choice>
          <value>medium dark</value>
          <display_name>medium dark</display_name>
        </choice>
        <choice>
          <value>reflective</value>
          <display_name>reflective</display_name>
        </choice>
      </choices>
    </argument>
    <argument>
      <name>roof_assembly_r</name>
      <display_name>Roof: Assembly R-value</display_name>
      <description>Assembly R-value of the roof.</description>
      <type>Double</type>
      <units>h-ft^2-R/Btu</units>
      <required>true</required>
      <model_dependent>false</model_dependent>
      <default_value>2.3</default_value>
    </argument>
    <argument>
      <name>radiant_barrier_attic_location</name>
      <display_name>Attic: Radiant Barrier Location</display_name>
      <description>The location of the radiant barrier in the attic.</description>
      <type>Choice</type>
      <units></units>
      <required>false</required>
      <model_dependent>false</model_dependent>
      <choices>
        <choice>
          <value>auto</value>
          <display_name>auto</display_name>
        </choice>
        <choice>
          <value>none</value>
          <display_name>none</display_name>
        </choice>
        <choice>
          <value>Attic roof only</value>
          <display_name>Attic roof only</display_name>
        </choice>
        <choice>
          <value>Attic roof and gable walls</value>
          <display_name>Attic roof and gable walls</display_name>
        </choice>
        <choice>
          <value>Attic floor</value>
          <display_name>Attic floor</display_name>
        </choice>
      </choices>
    </argument>
    <argument>
      <name>radiant_barrier_grade</name>
      <display_name>Attic: Radiant Barrier Grade</display_name>
      <description>The grade of the radiant barrier in the attic. If not provided, the OS-HPXML default (see &lt;a href='https://openstudio-hpxml.readthedocs.io/en/v1.8.1/workflow_inputs.html#hpxml-roofs'&gt;HPXML Roofs&lt;/a&gt;) is used.</description>
      <type>Choice</type>
      <units></units>
      <required>false</required>
      <model_dependent>false</model_dependent>
      <choices>
        <choice>
          <value>auto</value>
          <display_name>auto</display_name>
        </choice>
        <choice>
          <value>1</value>
          <display_name>1</display_name>
        </choice>
        <choice>
          <value>2</value>
          <display_name>2</display_name>
        </choice>
        <choice>
          <value>3</value>
          <display_name>3</display_name>
        </choice>
      </choices>
    </argument>
    <argument>
      <name>wall_type</name>
      <display_name>Wall: Type</display_name>
      <description>The type of walls.</description>
      <type>Choice</type>
      <required>true</required>
      <model_dependent>false</model_dependent>
      <default_value>WoodStud</default_value>
      <choices>
        <choice>
          <value>WoodStud</value>
          <display_name>WoodStud</display_name>
        </choice>
        <choice>
          <value>ConcreteMasonryUnit</value>
          <display_name>ConcreteMasonryUnit</display_name>
        </choice>
        <choice>
          <value>DoubleWoodStud</value>
          <display_name>DoubleWoodStud</display_name>
        </choice>
        <choice>
          <value>InsulatedConcreteForms</value>
          <display_name>InsulatedConcreteForms</display_name>
        </choice>
        <choice>
          <value>LogWall</value>
          <display_name>LogWall</display_name>
        </choice>
        <choice>
          <value>StructuralInsulatedPanel</value>
          <display_name>StructuralInsulatedPanel</display_name>
        </choice>
        <choice>
          <value>SolidConcrete</value>
          <display_name>SolidConcrete</display_name>
        </choice>
        <choice>
          <value>SteelFrame</value>
          <display_name>SteelFrame</display_name>
        </choice>
        <choice>
          <value>Stone</value>
          <display_name>Stone</display_name>
        </choice>
        <choice>
          <value>StrawBale</value>
          <display_name>StrawBale</display_name>
        </choice>
        <choice>
          <value>StructuralBrick</value>
          <display_name>StructuralBrick</display_name>
        </choice>
      </choices>
    </argument>
    <argument>
      <name>wall_siding_type</name>
      <display_name>Wall: Siding Type</display_name>
      <description>The siding type of the walls. Also applies to rim joists. If not provided, the OS-HPXML default (see &lt;a href='https://openstudio-hpxml.readthedocs.io/en/v1.8.1/workflow_inputs.html#hpxml-walls'&gt;HPXML Walls&lt;/a&gt;) is used.</description>
      <type>Choice</type>
      <units></units>
      <required>false</required>
      <model_dependent>false</model_dependent>
      <choices>
        <choice>
          <value>auto</value>
          <display_name>auto</display_name>
        </choice>
        <choice>
          <value>aluminum siding</value>
          <display_name>aluminum siding</display_name>
        </choice>
        <choice>
          <value>asbestos siding</value>
          <display_name>asbestos siding</display_name>
        </choice>
        <choice>
          <value>brick veneer</value>
          <display_name>brick veneer</display_name>
        </choice>
        <choice>
          <value>composite shingle siding</value>
          <display_name>composite shingle siding</display_name>
        </choice>
        <choice>
          <value>fiber cement siding</value>
          <display_name>fiber cement siding</display_name>
        </choice>
        <choice>
          <value>masonite siding</value>
          <display_name>masonite siding</display_name>
        </choice>
        <choice>
          <value>none</value>
          <display_name>none</display_name>
        </choice>
        <choice>
          <value>stucco</value>
          <display_name>stucco</display_name>
        </choice>
        <choice>
          <value>synthetic stucco</value>
          <display_name>synthetic stucco</display_name>
        </choice>
        <choice>
          <value>vinyl siding</value>
          <display_name>vinyl siding</display_name>
        </choice>
        <choice>
          <value>wood siding</value>
          <display_name>wood siding</display_name>
        </choice>
      </choices>
    </argument>
    <argument>
      <name>wall_color</name>
      <display_name>Wall: Color</display_name>
      <description>The color of the walls. Also applies to rim joists. If not provided, the OS-HPXML default (see &lt;a href='https://openstudio-hpxml.readthedocs.io/en/v1.8.1/workflow_inputs.html#hpxml-walls'&gt;HPXML Walls&lt;/a&gt;) is used.</description>
      <type>Choice</type>
      <units></units>
      <required>false</required>
      <model_dependent>false</model_dependent>
      <choices>
        <choice>
          <value>auto</value>
          <display_name>auto</display_name>
        </choice>
        <choice>
          <value>dark</value>
          <display_name>dark</display_name>
        </choice>
        <choice>
          <value>light</value>
          <display_name>light</display_name>
        </choice>
        <choice>
          <value>medium</value>
          <display_name>medium</display_name>
        </choice>
        <choice>
          <value>medium dark</value>
          <display_name>medium dark</display_name>
        </choice>
        <choice>
          <value>reflective</value>
          <display_name>reflective</display_name>
        </choice>
      </choices>
    </argument>
    <argument>
      <name>wall_assembly_r</name>
      <display_name>Wall: Assembly R-value</display_name>
      <description>Assembly R-value of the walls.</description>
      <type>Double</type>
      <units>h-ft^2-R/Btu</units>
      <required>true</required>
      <model_dependent>false</model_dependent>
      <default_value>11.9</default_value>
    </argument>
    <argument>
      <name>window_front_wwr</name>
      <display_name>Windows: Front Window-to-Wall Ratio</display_name>
      <description>The ratio of window area to wall area for the unit's front facade. Enter 0 if specifying Front Window Area instead. If the front wall is adiabatic, the value will be ignored.</description>
      <type>Double</type>
      <units>Frac</units>
      <required>true</required>
      <model_dependent>false</model_dependent>
      <default_value>0.18</default_value>
    </argument>
    <argument>
      <name>window_back_wwr</name>
      <display_name>Windows: Back Window-to-Wall Ratio</display_name>
      <description>The ratio of window area to wall area for the unit's back facade. Enter 0 if specifying Back Window Area instead. If the back wall is adiabatic, the value will be ignored.</description>
      <type>Double</type>
      <units>Frac</units>
      <required>true</required>
      <model_dependent>false</model_dependent>
      <default_value>0.18</default_value>
    </argument>
    <argument>
      <name>window_left_wwr</name>
      <display_name>Windows: Left Window-to-Wall Ratio</display_name>
      <description>The ratio of window area to wall area for the unit's left facade (when viewed from the front). Enter 0 if specifying Left Window Area instead. If the left wall is adiabatic, the value will be ignored.</description>
      <type>Double</type>
      <units>Frac</units>
      <required>true</required>
      <model_dependent>false</model_dependent>
      <default_value>0.18</default_value>
    </argument>
    <argument>
      <name>window_right_wwr</name>
      <display_name>Windows: Right Window-to-Wall Ratio</display_name>
      <description>The ratio of window area to wall area for the unit's right facade (when viewed from the front). Enter 0 if specifying Right Window Area instead. If the right wall is adiabatic, the value will be ignored.</description>
      <type>Double</type>
      <units>Frac</units>
      <required>true</required>
      <model_dependent>false</model_dependent>
      <default_value>0.18</default_value>
    </argument>
    <argument>
      <name>window_area_front</name>
      <display_name>Windows: Front Window Area</display_name>
      <description>The amount of window area on the unit's front facade. Enter 0 if specifying Front Window-to-Wall Ratio instead. If the front wall is adiabatic, the value will be ignored.</description>
      <type>Double</type>
      <units>ft^2</units>
      <required>true</required>
      <model_dependent>false</model_dependent>
      <default_value>0</default_value>
    </argument>
    <argument>
      <name>window_area_back</name>
      <display_name>Windows: Back Window Area</display_name>
      <description>The amount of window area on the unit's back facade. Enter 0 if specifying Back Window-to-Wall Ratio instead. If the back wall is adiabatic, the value will be ignored.</description>
      <type>Double</type>
      <units>ft^2</units>
      <required>true</required>
      <model_dependent>false</model_dependent>
      <default_value>0</default_value>
    </argument>
    <argument>
      <name>window_area_left</name>
      <display_name>Windows: Left Window Area</display_name>
      <description>The amount of window area on the unit's left facade (when viewed from the front). Enter 0 if specifying Left Window-to-Wall Ratio instead. If the left wall is adiabatic, the value will be ignored.</description>
      <type>Double</type>
      <units>ft^2</units>
      <required>true</required>
      <model_dependent>false</model_dependent>
      <default_value>0</default_value>
    </argument>
    <argument>
      <name>window_area_right</name>
      <display_name>Windows: Right Window Area</display_name>
      <description>The amount of window area on the unit's right facade (when viewed from the front). Enter 0 if specifying Right Window-to-Wall Ratio instead. If the right wall is adiabatic, the value will be ignored.</description>
      <type>Double</type>
      <units>ft^2</units>
      <required>true</required>
      <model_dependent>false</model_dependent>
      <default_value>0</default_value>
    </argument>
    <argument>
      <name>window_aspect_ratio</name>
      <display_name>Windows: Aspect Ratio</display_name>
      <description>Ratio of window height to width.</description>
      <type>Double</type>
      <units>Frac</units>
      <required>true</required>
      <model_dependent>false</model_dependent>
      <default_value>1.333</default_value>
    </argument>
    <argument>
      <name>window_fraction_operable</name>
      <display_name>Windows: Fraction Operable</display_name>
      <description>Fraction of windows that are operable. If not provided, the OS-HPXML default (see &lt;a href='https://openstudio-hpxml.readthedocs.io/en/v1.8.1/workflow_inputs.html#hpxml-windows'&gt;HPXML Windows&lt;/a&gt;) is used.</description>
      <type>String</type>
      <units>Frac</units>
      <required>false</required>
      <model_dependent>false</model_dependent>
    </argument>
    <argument>
      <name>window_natvent_availability</name>
      <display_name>Windows: Natural Ventilation Availability</display_name>
      <description>For operable windows, the number of days/week that windows can be opened by occupants for natural ventilation. If not provided, the OS-HPXML default (see &lt;a href='https://openstudio-hpxml.readthedocs.io/en/v1.8.1/workflow_inputs.html#hpxml-windows'&gt;HPXML Windows&lt;/a&gt;) is used.</description>
      <type>String</type>
      <units>Days/week</units>
      <required>false</required>
      <model_dependent>false</model_dependent>
    </argument>
    <argument>
      <name>window_ufactor</name>
      <display_name>Windows: U-Factor</display_name>
      <description>Full-assembly NFRC U-factor.</description>
      <type>Double</type>
      <units>Btu/hr-ft^2-R</units>
      <required>true</required>
      <model_dependent>false</model_dependent>
      <default_value>0.37</default_value>
    </argument>
    <argument>
      <name>window_shgc</name>
      <display_name>Windows: SHGC</display_name>
      <description>Full-assembly NFRC solar heat gain coefficient.</description>
      <type>Double</type>
      <required>true</required>
      <model_dependent>false</model_dependent>
      <default_value>0.3</default_value>
    </argument>
    <argument>
      <name>window_interior_shading_type</name>
      <display_name>Windows: Interior Shading Type</display_name>
      <description>Type of window interior shading. Summer/winter shading coefficients can be provided below instead. If neither is provided, the OS-HPXML default (see &lt;a href='https://openstudio-hpxml.readthedocs.io/en/v1.8.1/workflow_inputs.html#hpxml-interior-shading'&gt;HPXML Interior Shading&lt;/a&gt;) is used.</description>
      <type>Choice</type>
      <units></units>
      <required>false</required>
      <model_dependent>false</model_dependent>
      <choices>
        <choice>
          <value>auto</value>
          <display_name>auto</display_name>
        </choice>
        <choice>
          <value>light curtains</value>
          <display_name>light curtains</display_name>
        </choice>
        <choice>
          <value>light shades</value>
          <display_name>light shades</display_name>
        </choice>
        <choice>
          <value>light blinds</value>
          <display_name>light blinds</display_name>
        </choice>
        <choice>
          <value>medium curtains</value>
          <display_name>medium curtains</display_name>
        </choice>
        <choice>
          <value>medium shades</value>
          <display_name>medium shades</display_name>
        </choice>
        <choice>
          <value>medium blinds</value>
          <display_name>medium blinds</display_name>
        </choice>
        <choice>
          <value>dark curtains</value>
          <display_name>dark curtains</display_name>
        </choice>
        <choice>
          <value>dark shades</value>
          <display_name>dark shades</display_name>
        </choice>
        <choice>
          <value>dark blinds</value>
          <display_name>dark blinds</display_name>
        </choice>
        <choice>
          <value>none</value>
          <display_name>none</display_name>
        </choice>
      </choices>
    </argument>
    <argument>
      <name>window_interior_shading_winter</name>
      <display_name>Windows: Winter Interior Shading Coefficient</display_name>
      <description>Interior shading coefficient for the winter season, which if provided overrides the shading type input. 1.0 indicates no reduction in solar gain, 0.85 indicates 15% reduction, etc. If not provided, the OS-HPXML default (see &lt;a href='https://openstudio-hpxml.readthedocs.io/en/v1.8.1/workflow_inputs.html#hpxml-interior-shading'&gt;HPXML Interior Shading&lt;/a&gt;) is used.</description>
      <type>String</type>
      <units>Frac</units>
      <required>false</required>
      <model_dependent>false</model_dependent>
    </argument>
    <argument>
      <name>window_interior_shading_summer</name>
      <display_name>Windows: Summer Interior Shading Coefficient</display_name>
      <description>Interior shading coefficient for the summer season, which if provided overrides the shading type input. 1.0 indicates no reduction in solar gain, 0.85 indicates 15% reduction, etc. If not provided, the OS-HPXML default (see &lt;a href='https://openstudio-hpxml.readthedocs.io/en/v1.8.1/workflow_inputs.html#hpxml-interior-shading'&gt;HPXML Interior Shading&lt;/a&gt;) is used.</description>
      <type>String</type>
      <units>Frac</units>
      <required>false</required>
      <model_dependent>false</model_dependent>
    </argument>
    <argument>
      <name>window_exterior_shading_type</name>
      <display_name>Windows: Exterior Shading Type</display_name>
      <description>Type of window exterior shading. Summer/winter shading coefficients can be provided below instead. If neither is provided, the OS-HPXML default (see &lt;a href='https://openstudio-hpxml.readthedocs.io/en/v1.8.1/workflow_inputs.html#hpxml-exterior-shading'&gt;HPXML Exterior Shading&lt;/a&gt;) is used.</description>
      <type>Choice</type>
      <units></units>
      <required>false</required>
      <model_dependent>false</model_dependent>
      <choices>
        <choice>
          <value>auto</value>
          <display_name>auto</display_name>
        </choice>
        <choice>
          <value>solar film</value>
          <display_name>solar film</display_name>
        </choice>
        <choice>
          <value>solar screens</value>
          <display_name>solar screens</display_name>
        </choice>
        <choice>
          <value>none</value>
          <display_name>none</display_name>
        </choice>
      </choices>
    </argument>
    <argument>
      <name>window_exterior_shading_winter</name>
      <display_name>Windows: Winter Exterior Shading Coefficient</display_name>
      <description>Exterior shading coefficient for the winter season, which if provided overrides the shading type input. 1.0 indicates no reduction in solar gain, 0.85 indicates 15% reduction, etc. If not provided, the OS-HPXML default (see &lt;a href='https://openstudio-hpxml.readthedocs.io/en/v1.8.1/workflow_inputs.html#hpxml-exterior-shading'&gt;HPXML Exterior Shading&lt;/a&gt;) is used.</description>
      <type>String</type>
      <units>Frac</units>
      <required>false</required>
      <model_dependent>false</model_dependent>
    </argument>
    <argument>
      <name>window_exterior_shading_summer</name>
      <display_name>Windows: Summer Exterior Shading Coefficient</display_name>
      <description>Exterior shading coefficient for the summer season, which if provided overrides the shading type input. 1.0 indicates no reduction in solar gain, 0.85 indicates 15% reduction, etc. If not provided, the OS-HPXML default (see &lt;a href='https://openstudio-hpxml.readthedocs.io/en/v1.8.1/workflow_inputs.html#hpxml-exterior-shading'&gt;HPXML Exterior Shading&lt;/a&gt;) is used.</description>
      <type>String</type>
      <units>Frac</units>
      <required>false</required>
      <model_dependent>false</model_dependent>
    </argument>
    <argument>
      <name>window_shading_summer_season</name>
      <display_name>Windows: Shading Summer Season</display_name>
      <description>Enter a date range like 'May 1 - Sep 30'. Defines the summer season for purposes of shading coefficients; the rest of the year is assumed to be winter. If not provided, the OS-HPXML default (see &lt;a href='https://openstudio-hpxml.readthedocs.io/en/v1.8.1/workflow_inputs.html#hpxml-windows'&gt;HPXML Windows&lt;/a&gt;) is used.</description>
      <type>String</type>
      <units></units>
      <required>false</required>
      <model_dependent>false</model_dependent>
    </argument>
    <argument>
      <name>window_insect_screens</name>
      <display_name>Windows: Insect Screens</display_name>
      <description>The type of insect screens, if present. If not provided, assumes there are no insect screens.</description>
      <type>Choice</type>
      <units></units>
      <required>false</required>
      <model_dependent>false</model_dependent>
      <choices>
        <choice>
          <value>auto</value>
          <display_name>auto</display_name>
        </choice>
        <choice>
          <value>none</value>
          <display_name>none</display_name>
        </choice>
        <choice>
          <value>exterior</value>
          <display_name>exterior</display_name>
        </choice>
        <choice>
          <value>interior</value>
          <display_name>interior</display_name>
        </choice>
      </choices>
    </argument>
    <argument>
      <name>window_storm_type</name>
      <display_name>Windows: Storm Type</display_name>
      <description>The type of storm, if present. If not provided, assumes there is no storm.</description>
      <type>Choice</type>
      <units></units>
      <required>false</required>
      <model_dependent>false</model_dependent>
      <choices>
        <choice>
          <value>auto</value>
          <display_name>auto</display_name>
        </choice>
        <choice>
          <value>clear</value>
          <display_name>clear</display_name>
        </choice>
        <choice>
          <value>low-e</value>
          <display_name>low-e</display_name>
        </choice>
      </choices>
    </argument>
    <argument>
      <name>overhangs_front_depth</name>
      <display_name>Overhangs: Front Depth</display_name>
      <description>The depth of overhangs for windows for the front facade.</description>
      <type>Double</type>
      <units>ft</units>
      <required>true</required>
      <model_dependent>false</model_dependent>
      <default_value>0</default_value>
    </argument>
    <argument>
      <name>overhangs_front_distance_to_top_of_window</name>
      <display_name>Overhangs: Front Distance to Top of Window</display_name>
      <description>The overhangs distance to the top of window for the front facade.</description>
      <type>Double</type>
      <units>ft</units>
      <required>true</required>
      <model_dependent>false</model_dependent>
      <default_value>0</default_value>
    </argument>
    <argument>
      <name>overhangs_front_distance_to_bottom_of_window</name>
      <display_name>Overhangs: Front Distance to Bottom of Window</display_name>
      <description>The overhangs distance to the bottom of window for the front facade.</description>
      <type>Double</type>
      <units>ft</units>
      <required>true</required>
      <model_dependent>false</model_dependent>
      <default_value>4</default_value>
    </argument>
    <argument>
      <name>overhangs_back_depth</name>
      <display_name>Overhangs: Back Depth</display_name>
      <description>The depth of overhangs for windows for the back facade.</description>
      <type>Double</type>
      <units>ft</units>
      <required>true</required>
      <model_dependent>false</model_dependent>
      <default_value>0</default_value>
    </argument>
    <argument>
      <name>overhangs_back_distance_to_top_of_window</name>
      <display_name>Overhangs: Back Distance to Top of Window</display_name>
      <description>The overhangs distance to the top of window for the back facade.</description>
      <type>Double</type>
      <units>ft</units>
      <required>true</required>
      <model_dependent>false</model_dependent>
      <default_value>0</default_value>
    </argument>
    <argument>
      <name>overhangs_back_distance_to_bottom_of_window</name>
      <display_name>Overhangs: Back Distance to Bottom of Window</display_name>
      <description>The overhangs distance to the bottom of window for the back facade.</description>
      <type>Double</type>
      <units>ft</units>
      <required>true</required>
      <model_dependent>false</model_dependent>
      <default_value>4</default_value>
    </argument>
    <argument>
      <name>overhangs_left_depth</name>
      <display_name>Overhangs: Left Depth</display_name>
      <description>The depth of overhangs for windows for the left facade.</description>
      <type>Double</type>
      <units>ft</units>
      <required>true</required>
      <model_dependent>false</model_dependent>
      <default_value>0</default_value>
    </argument>
    <argument>
      <name>overhangs_left_distance_to_top_of_window</name>
      <display_name>Overhangs: Left Distance to Top of Window</display_name>
      <description>The overhangs distance to the top of window for the left facade.</description>
      <type>Double</type>
      <units>ft</units>
      <required>true</required>
      <model_dependent>false</model_dependent>
      <default_value>0</default_value>
    </argument>
    <argument>
      <name>overhangs_left_distance_to_bottom_of_window</name>
      <display_name>Overhangs: Left Distance to Bottom of Window</display_name>
      <description>The overhangs distance to the bottom of window for the left facade.</description>
      <type>Double</type>
      <units>ft</units>
      <required>true</required>
      <model_dependent>false</model_dependent>
      <default_value>4</default_value>
    </argument>
    <argument>
      <name>overhangs_right_depth</name>
      <display_name>Overhangs: Right Depth</display_name>
      <description>The depth of overhangs for windows for the right facade.</description>
      <type>Double</type>
      <units>ft</units>
      <required>true</required>
      <model_dependent>false</model_dependent>
      <default_value>0</default_value>
    </argument>
    <argument>
      <name>overhangs_right_distance_to_top_of_window</name>
      <display_name>Overhangs: Right Distance to Top of Window</display_name>
      <description>The overhangs distance to the top of window for the right facade.</description>
      <type>Double</type>
      <units>ft</units>
      <required>true</required>
      <model_dependent>false</model_dependent>
      <default_value>0</default_value>
    </argument>
    <argument>
      <name>overhangs_right_distance_to_bottom_of_window</name>
      <display_name>Overhangs: Right Distance to Bottom of Window</display_name>
      <description>The overhangs distance to the bottom of window for the right facade.</description>
      <type>Double</type>
      <units>ft</units>
      <required>true</required>
      <model_dependent>false</model_dependent>
      <default_value>4</default_value>
    </argument>
    <argument>
      <name>skylight_area_front</name>
      <display_name>Skylights: Front Roof Area</display_name>
      <description>The amount of skylight area on the unit's front conditioned roof facade.</description>
      <type>Double</type>
      <units>ft^2</units>
      <required>true</required>
      <model_dependent>false</model_dependent>
      <default_value>0</default_value>
    </argument>
    <argument>
      <name>skylight_area_back</name>
      <display_name>Skylights: Back Roof Area</display_name>
      <description>The amount of skylight area on the unit's back conditioned roof facade.</description>
      <type>Double</type>
      <units>ft^2</units>
      <required>true</required>
      <model_dependent>false</model_dependent>
      <default_value>0</default_value>
    </argument>
    <argument>
      <name>skylight_area_left</name>
      <display_name>Skylights: Left Roof Area</display_name>
      <description>The amount of skylight area on the unit's left conditioned roof facade (when viewed from the front).</description>
      <type>Double</type>
      <units>ft^2</units>
      <required>true</required>
      <model_dependent>false</model_dependent>
      <default_value>0</default_value>
    </argument>
    <argument>
      <name>skylight_area_right</name>
      <display_name>Skylights: Right Roof Area</display_name>
      <description>The amount of skylight area on the unit's right conditioned roof facade (when viewed from the front).</description>
      <type>Double</type>
      <units>ft^2</units>
      <required>true</required>
      <model_dependent>false</model_dependent>
      <default_value>0</default_value>
    </argument>
    <argument>
      <name>skylight_ufactor</name>
      <display_name>Skylights: U-Factor</display_name>
      <description>Full-assembly NFRC U-factor.</description>
      <type>Double</type>
      <units>Btu/hr-ft^2-R</units>
      <required>true</required>
      <model_dependent>false</model_dependent>
      <default_value>0.33</default_value>
    </argument>
    <argument>
      <name>skylight_shgc</name>
      <display_name>Skylights: SHGC</display_name>
      <description>Full-assembly NFRC solar heat gain coefficient.</description>
      <type>Double</type>
      <required>true</required>
      <model_dependent>false</model_dependent>
      <default_value>0.45</default_value>
    </argument>
    <argument>
      <name>skylight_storm_type</name>
      <display_name>Skylights: Storm Type</display_name>
      <description>The type of storm, if present. If not provided, assumes there is no storm.</description>
      <type>Choice</type>
      <units></units>
      <required>false</required>
      <model_dependent>false</model_dependent>
      <choices>
        <choice>
          <value>auto</value>
          <display_name>auto</display_name>
        </choice>
        <choice>
          <value>clear</value>
          <display_name>clear</display_name>
        </choice>
        <choice>
          <value>low-e</value>
          <display_name>low-e</display_name>
        </choice>
      </choices>
    </argument>
    <argument>
      <name>door_area</name>
      <display_name>Doors: Area</display_name>
      <description>The area of the opaque door(s).</description>
      <type>Double</type>
      <units>ft^2</units>
      <required>true</required>
      <model_dependent>false</model_dependent>
      <default_value>20</default_value>
    </argument>
    <argument>
      <name>door_rvalue</name>
      <display_name>Doors: R-value</display_name>
      <description>R-value of the opaque door(s).</description>
      <type>Double</type>
      <units>h-ft^2-R/Btu</units>
      <required>true</required>
      <model_dependent>false</model_dependent>
      <default_value>4.4</default_value>
    </argument>
    <argument>
      <name>air_leakage_leakiness_description</name>
      <display_name>Air Leakage: Leakiness Description</display_name>
      <description>Qualitative description of infiltration. If provided, the Year Built of the home is required. Either provide this input or provide a numeric air leakage value below.</description>
      <type>Choice</type>
      <units></units>
      <required>false</required>
      <model_dependent>false</model_dependent>
      <choices>
        <choice>
          <value>auto</value>
          <display_name>auto</display_name>
        </choice>
        <choice>
          <value>very tight</value>
          <display_name>very tight</display_name>
        </choice>
        <choice>
          <value>tight</value>
          <display_name>tight</display_name>
        </choice>
        <choice>
          <value>average</value>
          <display_name>average</display_name>
        </choice>
        <choice>
          <value>leaky</value>
          <display_name>leaky</display_name>
        </choice>
        <choice>
          <value>very leaky</value>
          <display_name>very leaky</display_name>
        </choice>
      </choices>
    </argument>
    <argument>
      <name>air_leakage_units</name>
      <display_name>Air Leakage: Units</display_name>
      <description>The unit of measure for the air leakage if providing a numeric air leakage value.</description>
      <type>Choice</type>
      <units></units>
      <required>false</required>
      <model_dependent>false</model_dependent>
      <choices>
        <choice>
          <value>auto</value>
          <display_name>auto</display_name>
        </choice>
        <choice>
          <value>ACH</value>
          <display_name>ACH</display_name>
        </choice>
        <choice>
          <value>CFM</value>
          <display_name>CFM</display_name>
        </choice>
        <choice>
          <value>ACHnatural</value>
          <display_name>ACHnatural</display_name>
        </choice>
        <choice>
          <value>CFMnatural</value>
          <display_name>CFMnatural</display_name>
        </choice>
        <choice>
          <value>EffectiveLeakageArea</value>
          <display_name>EffectiveLeakageArea</display_name>
        </choice>
      </choices>
    </argument>
    <argument>
      <name>air_leakage_house_pressure</name>
      <display_name>Air Leakage: House Pressure</display_name>
      <description>The house pressure relative to outside if providing a numeric air leakage value. Required when units are ACH or CFM.</description>
      <type>String</type>
      <units>Pa</units>
      <required>false</required>
      <model_dependent>false</model_dependent>
    </argument>
    <argument>
      <name>air_leakage_value</name>
      <display_name>Air Leakage: Value</display_name>
      <description>Numeric air leakage value. For 'EffectiveLeakageArea', provide value in sq. in. If provided, overrides Leakiness Description input.</description>
      <type>String</type>
      <units></units>
      <required>false</required>
      <model_dependent>false</model_dependent>
    </argument>
    <argument>
      <name>air_leakage_type</name>
      <display_name>Air Leakage: Type</display_name>
      <description>Type of air leakage if providing a numeric air leakage value. If 'unit total', represents the total infiltration to the unit as measured by a compartmentalization test, in which case the air leakage value will be adjusted by the ratio of exterior envelope surface area to total envelope surface area. Otherwise, if 'unit exterior only', represents the infiltration to the unit from outside only as measured by a guarded test. Required when unit type is single-family attached or apartment unit.</description>
      <type>Choice</type>
      <units></units>
      <required>false</required>
      <model_dependent>false</model_dependent>
      <choices>
        <choice>
          <value>auto</value>
          <display_name>auto</display_name>
        </choice>
        <choice>
          <value>unit total</value>
          <display_name>unit total</display_name>
        </choice>
        <choice>
          <value>unit exterior only</value>
          <display_name>unit exterior only</display_name>
        </choice>
      </choices>
    </argument>
    <argument>
      <name>heating_system_type</name>
      <display_name>Heating System: Type</display_name>
      <description>The type of heating system. Use 'none' if there is no heating system or if there is a heat pump serving a heating load.</description>
      <type>Choice</type>
      <required>true</required>
      <model_dependent>false</model_dependent>
      <default_value>Furnace</default_value>
      <choices>
        <choice>
          <value>none</value>
          <display_name>none</display_name>
        </choice>
        <choice>
          <value>Furnace</value>
          <display_name>Furnace</display_name>
        </choice>
        <choice>
          <value>WallFurnace</value>
          <display_name>WallFurnace</display_name>
        </choice>
        <choice>
          <value>FloorFurnace</value>
          <display_name>FloorFurnace</display_name>
        </choice>
        <choice>
          <value>Boiler</value>
          <display_name>Boiler</display_name>
        </choice>
        <choice>
          <value>ElectricResistance</value>
          <display_name>ElectricResistance</display_name>
        </choice>
        <choice>
          <value>Stove</value>
          <display_name>Stove</display_name>
        </choice>
        <choice>
          <value>SpaceHeater</value>
          <display_name>SpaceHeater</display_name>
        </choice>
        <choice>
          <value>Fireplace</value>
          <display_name>Fireplace</display_name>
        </choice>
        <choice>
          <value>Shared Boiler w/ Baseboard</value>
          <display_name>Shared Boiler w/ Baseboard</display_name>
        </choice>
        <choice>
          <value>Shared Boiler w/ Ductless Fan Coil</value>
          <display_name>Shared Boiler w/ Ductless Fan Coil</display_name>
        </choice>
      </choices>
    </argument>
    <argument>
      <name>heating_system_fuel</name>
      <display_name>Heating System: Fuel Type</display_name>
      <description>The fuel type of the heating system. Ignored for ElectricResistance.</description>
      <type>Choice</type>
      <required>true</required>
      <model_dependent>false</model_dependent>
      <default_value>natural gas</default_value>
      <choices>
        <choice>
          <value>electricity</value>
          <display_name>electricity</display_name>
        </choice>
        <choice>
          <value>natural gas</value>
          <display_name>natural gas</display_name>
        </choice>
        <choice>
          <value>fuel oil</value>
          <display_name>fuel oil</display_name>
        </choice>
        <choice>
          <value>propane</value>
          <display_name>propane</display_name>
        </choice>
        <choice>
          <value>wood</value>
          <display_name>wood</display_name>
        </choice>
        <choice>
          <value>wood pellets</value>
          <display_name>wood pellets</display_name>
        </choice>
        <choice>
          <value>coal</value>
          <display_name>coal</display_name>
        </choice>
      </choices>
    </argument>
    <argument>
      <name>heating_system_heating_efficiency</name>
      <display_name>Heating System: Rated AFUE or Percent</display_name>
      <description>The rated heating efficiency value of the heating system.</description>
      <type>Double</type>
      <units>Frac</units>
      <required>true</required>
      <model_dependent>false</model_dependent>
      <default_value>0.78</default_value>
    </argument>
    <argument>
      <name>heating_system_heating_capacity</name>
      <display_name>Heating System: Heating Capacity</display_name>
      <description>The output heating capacity of the heating system. If not provided, the OS-HPXML autosized default (see &lt;a href='https://openstudio-hpxml.readthedocs.io/en/v1.8.1/workflow_inputs.html#hpxml-heating-systems'&gt;HPXML Heating Systems&lt;/a&gt;) is used.</description>
      <type>String</type>
      <units>Btu/hr</units>
      <required>false</required>
      <model_dependent>false</model_dependent>
    </argument>
    <argument>
      <name>heating_system_heating_autosizing_factor</name>
      <display_name>Heating System: Heating Autosizing Factor</display_name>
      <description>The capacity scaling factor applied to the auto-sizing methodology. If not provided, 1.0 is used.</description>
      <type>String</type>
      <units></units>
      <required>false</required>
      <model_dependent>false</model_dependent>
    </argument>
    <argument>
      <name>heating_system_heating_autosizing_limit</name>
      <display_name>Heating System: Heating Autosizing Limit</display_name>
      <description>The maximum capacity limit applied to the auto-sizing methodology. If not provided, no limit is used.</description>
      <type>String</type>
      <units>Btu/hr</units>
      <required>false</required>
      <model_dependent>false</model_dependent>
    </argument>
    <argument>
      <name>heating_system_fraction_heat_load_served</name>
      <display_name>Heating System: Fraction Heat Load Served</display_name>
      <description>The heating load served by the heating system.</description>
      <type>Double</type>
      <units>Frac</units>
      <required>true</required>
      <model_dependent>false</model_dependent>
      <default_value>1</default_value>
    </argument>
    <argument>
      <name>heating_system_pilot_light</name>
      <display_name>Heating System: Pilot Light</display_name>
      <description>The fuel usage of the pilot light. Applies only to Furnace, WallFurnace, FloorFurnace, Stove, Boiler, and Fireplace with non-electric fuel type. If not provided, assumes no pilot light.</description>
      <type>String</type>
      <units>Btuh</units>
      <required>false</required>
      <model_dependent>false</model_dependent>
    </argument>
    <argument>
      <name>cooling_system_type</name>
      <display_name>Cooling System: Type</display_name>
      <description>The type of cooling system. Use 'none' if there is no cooling system or if there is a heat pump serving a cooling load.</description>
      <type>Choice</type>
      <required>true</required>
      <model_dependent>false</model_dependent>
      <default_value>central air conditioner</default_value>
      <choices>
        <choice>
          <value>none</value>
          <display_name>none</display_name>
        </choice>
        <choice>
          <value>central air conditioner</value>
          <display_name>central air conditioner</display_name>
        </choice>
        <choice>
          <value>room air conditioner</value>
          <display_name>room air conditioner</display_name>
        </choice>
        <choice>
          <value>evaporative cooler</value>
          <display_name>evaporative cooler</display_name>
        </choice>
        <choice>
          <value>mini-split</value>
          <display_name>mini-split</display_name>
        </choice>
        <choice>
          <value>packaged terminal air conditioner</value>
          <display_name>packaged terminal air conditioner</display_name>
        </choice>
      </choices>
    </argument>
    <argument>
      <name>cooling_system_cooling_efficiency_type</name>
      <display_name>Cooling System: Efficiency Type</display_name>
      <description>The efficiency type of the cooling system. System types central air conditioner and mini-split use SEER or SEER2. System types room air conditioner and packaged terminal air conditioner use EER or CEER. Ignored for system type evaporative cooler.</description>
      <type>Choice</type>
      <required>true</required>
      <model_dependent>false</model_dependent>
      <default_value>SEER</default_value>
      <choices>
        <choice>
          <value>SEER</value>
          <display_name>SEER</display_name>
        </choice>
        <choice>
          <value>SEER2</value>
          <display_name>SEER2</display_name>
        </choice>
        <choice>
          <value>EER</value>
          <display_name>EER</display_name>
        </choice>
        <choice>
          <value>CEER</value>
          <display_name>CEER</display_name>
        </choice>
      </choices>
    </argument>
    <argument>
      <name>cooling_system_cooling_efficiency</name>
      <display_name>Cooling System: Efficiency</display_name>
      <description>The rated efficiency value of the cooling system. Ignored for evaporative cooler.</description>
      <type>Double</type>
      <required>true</required>
      <model_dependent>false</model_dependent>
      <default_value>13</default_value>
    </argument>
    <argument>
      <name>cooling_system_cooling_compressor_type</name>
      <display_name>Cooling System: Cooling Compressor Type</display_name>
      <description>The compressor type of the cooling system. Only applies to central air conditioner and mini-split. If not provided, the OS-HPXML default (see &lt;a href='https://openstudio-hpxml.readthedocs.io/en/v1.8.1/workflow_inputs.html#central-air-conditioner'&gt;Central Air Conditioner&lt;/a&gt;, &lt;a href='https://openstudio-hpxml.readthedocs.io/en/v1.8.1/workflow_inputs.html#mini-split-air-conditioner'&gt;Mini-Split Air Conditioner&lt;/a&gt;) is used.</description>
      <type>Choice</type>
      <units></units>
      <required>false</required>
      <model_dependent>false</model_dependent>
      <choices>
        <choice>
          <value>auto</value>
          <display_name>auto</display_name>
        </choice>
        <choice>
          <value>single stage</value>
          <display_name>single stage</display_name>
        </choice>
        <choice>
          <value>two stage</value>
          <display_name>two stage</display_name>
        </choice>
        <choice>
          <value>variable speed</value>
          <display_name>variable speed</display_name>
        </choice>
      </choices>
    </argument>
    <argument>
      <name>cooling_system_cooling_sensible_heat_fraction</name>
      <display_name>Cooling System: Cooling Sensible Heat Fraction</display_name>
      <description>The sensible heat fraction of the cooling system. Ignored for evaporative cooler. If not provided, the OS-HPXML default (see &lt;a href='https://openstudio-hpxml.readthedocs.io/en/v1.8.1/workflow_inputs.html#central-air-conditioner'&gt;Central Air Conditioner&lt;/a&gt;, &lt;a href='https://openstudio-hpxml.readthedocs.io/en/v1.8.1/workflow_inputs.html#room-air-conditioner'&gt;Room Air Conditioner&lt;/a&gt;, &lt;a href='https://openstudio-hpxml.readthedocs.io/en/v1.8.1/workflow_inputs.html#packaged-terminal-air-conditioner'&gt;Packaged Terminal Air Conditioner&lt;/a&gt;, &lt;a href='https://openstudio-hpxml.readthedocs.io/en/v1.8.1/workflow_inputs.html#mini-split-air-conditioner'&gt;Mini-Split Air Conditioner&lt;/a&gt;) is used.</description>
      <type>String</type>
      <units>Frac</units>
      <required>false</required>
      <model_dependent>false</model_dependent>
    </argument>
    <argument>
      <name>cooling_system_cooling_capacity</name>
      <display_name>Cooling System: Cooling Capacity</display_name>
      <description>The output cooling capacity of the cooling system. If not provided, the OS-HPXML autosized default (see &lt;a href='https://openstudio-hpxml.readthedocs.io/en/v1.8.1/workflow_inputs.html#central-air-conditioner'&gt;Central Air Conditioner&lt;/a&gt;, &lt;a href='https://openstudio-hpxml.readthedocs.io/en/v1.8.1/workflow_inputs.html#room-air-conditioner'&gt;Room Air Conditioner&lt;/a&gt;, &lt;a href='https://openstudio-hpxml.readthedocs.io/en/v1.8.1/workflow_inputs.html#packaged-terminal-air-conditioner'&gt;Packaged Terminal Air Conditioner&lt;/a&gt;, &lt;a href='https://openstudio-hpxml.readthedocs.io/en/v1.8.1/workflow_inputs.html#evaporative-cooler'&gt;Evaporative Cooler&lt;/a&gt;, &lt;a href='https://openstudio-hpxml.readthedocs.io/en/v1.8.1/workflow_inputs.html#mini-split-air-conditioner'&gt;Mini-Split Air Conditioner&lt;/a&gt;) is used.</description>
      <type>String</type>
      <units>Btu/hr</units>
      <required>false</required>
      <model_dependent>false</model_dependent>
    </argument>
    <argument>
      <name>cooling_system_cooling_autosizing_factor</name>
      <display_name>Cooling System: Cooling Autosizing Factor</display_name>
      <description>The capacity scaling factor applied to the auto-sizing methodology. If not provided, 1.0 is used.</description>
      <type>String</type>
      <units></units>
      <required>false</required>
      <model_dependent>false</model_dependent>
    </argument>
    <argument>
      <name>cooling_system_cooling_autosizing_limit</name>
      <display_name>Cooling System: Cooling Autosizing Limit</display_name>
      <description>The maximum capacity limit applied to the auto-sizing methodology. If not provided, no limit is used.</description>
      <type>String</type>
      <units>Btu/hr</units>
      <required>false</required>
      <model_dependent>false</model_dependent>
    </argument>
    <argument>
      <name>cooling_system_fraction_cool_load_served</name>
      <display_name>Cooling System: Fraction Cool Load Served</display_name>
      <description>The cooling load served by the cooling system.</description>
      <type>Double</type>
      <units>Frac</units>
      <required>true</required>
      <model_dependent>false</model_dependent>
      <default_value>1</default_value>
    </argument>
    <argument>
      <name>cooling_system_is_ducted</name>
      <display_name>Cooling System: Is Ducted</display_name>
      <description>Whether the cooling system is ducted or not. Only used for mini-split and evaporative cooler. It's assumed that central air conditioner is ducted, and room air conditioner and packaged terminal air conditioner are not ducted.</description>
      <type>Choice</type>
      <units></units>
      <required>false</required>
      <model_dependent>false</model_dependent>
      <choices>
        <choice>
          <value>auto</value>
          <display_name>auto</display_name>
        </choice>
        <choice>
          <value>true</value>
          <display_name>true</display_name>
        </choice>
        <choice>
          <value>false</value>
          <display_name>false</display_name>
        </choice>
      </choices>
    </argument>
    <argument>
      <name>cooling_system_crankcase_heater_watts</name>
      <display_name>Cooling System: Crankcase Heater Power Watts</display_name>
      <description>Cooling system crankcase heater power consumption in Watts. Applies only to central air conditioner, room air conditioner, packaged terminal air conditioner and mini-split. If not provided, the OS-HPXML default (see &lt;a href='https://openstudio-hpxml.readthedocs.io/en/v1.8.1/workflow_inputs.html#central-air-conditioner'&gt;Central Air Conditioner&lt;/a&gt;, &lt;a href='https://openstudio-hpxml.readthedocs.io/en/v1.8.1/workflow_inputs.html#room-air-conditioner'&gt;Room Air Conditioner&lt;/a&gt;, &lt;a href='https://openstudio-hpxml.readthedocs.io/en/v1.8.1/workflow_inputs.html#packaged-terminal-air-conditioner'&gt;Packaged Terminal Air Conditioner&lt;/a&gt;, &lt;a href='https://openstudio-hpxml.readthedocs.io/en/v1.8.1/workflow_inputs.html#mini-split-air-conditioner'&gt;Mini-Split Air Conditioner&lt;/a&gt;) is used.</description>
      <type>String</type>
      <units>W</units>
      <required>false</required>
      <model_dependent>false</model_dependent>
    </argument>
    <argument>
      <name>cooling_system_integrated_heating_system_fuel</name>
      <display_name>Cooling System: Integrated Heating System Fuel Type</display_name>
      <description>The fuel type of the heating system integrated into cooling system. Only used for packaged terminal air conditioner and room air conditioner.</description>
      <type>Choice</type>
      <units></units>
      <required>false</required>
      <model_dependent>false</model_dependent>
      <choices>
        <choice>
          <value>auto</value>
          <display_name>auto</display_name>
        </choice>
        <choice>
          <value>electricity</value>
          <display_name>electricity</display_name>
        </choice>
        <choice>
          <value>natural gas</value>
          <display_name>natural gas</display_name>
        </choice>
        <choice>
          <value>fuel oil</value>
          <display_name>fuel oil</display_name>
        </choice>
        <choice>
          <value>propane</value>
          <display_name>propane</display_name>
        </choice>
        <choice>
          <value>wood</value>
          <display_name>wood</display_name>
        </choice>
        <choice>
          <value>wood pellets</value>
          <display_name>wood pellets</display_name>
        </choice>
        <choice>
          <value>coal</value>
          <display_name>coal</display_name>
        </choice>
      </choices>
    </argument>
    <argument>
      <name>cooling_system_integrated_heating_system_efficiency_percent</name>
      <display_name>Cooling System: Integrated Heating System Efficiency</display_name>
      <description>The rated heating efficiency value of the heating system integrated into cooling system. Only used for packaged terminal air conditioner and room air conditioner.</description>
      <type>String</type>
      <units>Frac</units>
      <required>false</required>
      <model_dependent>false</model_dependent>
    </argument>
    <argument>
      <name>cooling_system_integrated_heating_system_capacity</name>
      <display_name>Cooling System: Integrated Heating System Heating Capacity</display_name>
      <description>The output heating capacity of the heating system integrated into cooling system. If not provided, the OS-HPXML autosized default (see &lt;a href='https://openstudio-hpxml.readthedocs.io/en/v1.8.1/workflow_inputs.html#room-air-conditioner'&gt;Room Air Conditioner&lt;/a&gt;, &lt;a href='https://openstudio-hpxml.readthedocs.io/en/v1.8.1/workflow_inputs.html#packaged-terminal-air-conditioner'&gt;Packaged Terminal Air Conditioner&lt;/a&gt;) is used. Only used for room air conditioner and packaged terminal air conditioner.</description>
      <type>String</type>
      <units>Btu/hr</units>
      <required>false</required>
      <model_dependent>false</model_dependent>
    </argument>
    <argument>
      <name>cooling_system_integrated_heating_system_fraction_heat_load_served</name>
      <display_name>Cooling System: Integrated Heating System Fraction Heat Load Served</display_name>
      <description>The heating load served by the heating system integrated into cooling system. Only used for packaged terminal air conditioner and room air conditioner.</description>
      <type>String</type>
      <units>Frac</units>
      <required>false</required>
      <model_dependent>false</model_dependent>
    </argument>
    <argument>
      <name>heat_pump_type</name>
      <display_name>Heat Pump: Type</display_name>
      <description>The type of heat pump. Use 'none' if there is no heat pump.</description>
      <type>Choice</type>
      <required>true</required>
      <model_dependent>false</model_dependent>
      <default_value>none</default_value>
      <choices>
        <choice>
          <value>none</value>
          <display_name>none</display_name>
        </choice>
        <choice>
          <value>air-to-air</value>
          <display_name>air-to-air</display_name>
        </choice>
        <choice>
          <value>mini-split</value>
          <display_name>mini-split</display_name>
        </choice>
        <choice>
          <value>ground-to-air</value>
          <display_name>ground-to-air</display_name>
        </choice>
        <choice>
          <value>packaged terminal heat pump</value>
          <display_name>packaged terminal heat pump</display_name>
        </choice>
        <choice>
          <value>room air conditioner with reverse cycle</value>
          <display_name>room air conditioner with reverse cycle</display_name>
        </choice>
      </choices>
    </argument>
    <argument>
      <name>heat_pump_heating_efficiency_type</name>
      <display_name>Heat Pump: Heating Efficiency Type</display_name>
      <description>The heating efficiency type of heat pump. System types air-to-air and mini-split use HSPF or HSPF2. System types ground-to-air, packaged terminal heat pump and room air conditioner with reverse cycle use COP.</description>
      <type>Choice</type>
      <required>true</required>
      <model_dependent>false</model_dependent>
      <default_value>HSPF</default_value>
      <choices>
        <choice>
          <value>HSPF</value>
          <display_name>HSPF</display_name>
        </choice>
        <choice>
          <value>HSPF2</value>
          <display_name>HSPF2</display_name>
        </choice>
        <choice>
          <value>COP</value>
          <display_name>COP</display_name>
        </choice>
      </choices>
    </argument>
    <argument>
      <name>heat_pump_heating_efficiency</name>
      <display_name>Heat Pump: Heating Efficiency</display_name>
      <description>The rated heating efficiency value of the heat pump.</description>
      <type>Double</type>
      <required>true</required>
      <model_dependent>false</model_dependent>
      <default_value>7.7</default_value>
    </argument>
    <argument>
      <name>heat_pump_cooling_efficiency_type</name>
      <display_name>Heat Pump: Cooling Efficiency Type</display_name>
      <description>The cooling efficiency type of heat pump. System types air-to-air and mini-split use SEER or SEER2. System types ground-to-air, packaged terminal heat pump and room air conditioner with reverse cycle use EER.</description>
      <type>Choice</type>
      <required>true</required>
      <model_dependent>false</model_dependent>
      <default_value>SEER</default_value>
      <choices>
        <choice>
          <value>SEER</value>
          <display_name>SEER</display_name>
        </choice>
        <choice>
          <value>SEER2</value>
          <display_name>SEER2</display_name>
        </choice>
        <choice>
          <value>EER</value>
          <display_name>EER</display_name>
        </choice>
        <choice>
          <value>CEER</value>
          <display_name>CEER</display_name>
        </choice>
      </choices>
    </argument>
    <argument>
      <name>heat_pump_cooling_efficiency</name>
      <display_name>Heat Pump: Cooling Efficiency</display_name>
      <description>The rated cooling efficiency value of the heat pump.</description>
      <type>Double</type>
      <required>true</required>
      <model_dependent>false</model_dependent>
      <default_value>13</default_value>
    </argument>
    <argument>
      <name>heat_pump_cooling_compressor_type</name>
      <display_name>Heat Pump: Cooling Compressor Type</display_name>
      <description>The compressor type of the heat pump. Only applies to air-to-air and mini-split. If not provided, the OS-HPXML default (see &lt;a href='https://openstudio-hpxml.readthedocs.io/en/v1.8.1/workflow_inputs.html#air-to-air-heat-pump'&gt;Air-to-Air Heat Pump&lt;/a&gt;, &lt;a href='https://openstudio-hpxml.readthedocs.io/en/v1.8.1/workflow_inputs.html#mini-split-heat-pump'&gt;Mini-Split Heat Pump&lt;/a&gt;) is used.</description>
      <type>Choice</type>
      <units></units>
      <required>false</required>
      <model_dependent>false</model_dependent>
      <choices>
        <choice>
          <value>auto</value>
          <display_name>auto</display_name>
        </choice>
        <choice>
          <value>single stage</value>
          <display_name>single stage</display_name>
        </choice>
        <choice>
          <value>two stage</value>
          <display_name>two stage</display_name>
        </choice>
        <choice>
          <value>variable speed</value>
          <display_name>variable speed</display_name>
        </choice>
      </choices>
    </argument>
    <argument>
      <name>heat_pump_cooling_sensible_heat_fraction</name>
      <display_name>Heat Pump: Cooling Sensible Heat Fraction</display_name>
      <description>The sensible heat fraction of the heat pump. If not provided, the OS-HPXML default (see &lt;a href='https://openstudio-hpxml.readthedocs.io/en/v1.8.1/workflow_inputs.html#air-to-air-heat-pump'&gt;Air-to-Air Heat Pump&lt;/a&gt;, &lt;a href='https://openstudio-hpxml.readthedocs.io/en/v1.8.1/workflow_inputs.html#mini-split-heat-pump'&gt;Mini-Split Heat Pump&lt;/a&gt;, &lt;a href='https://openstudio-hpxml.readthedocs.io/en/v1.8.1/workflow_inputs.html#packaged-terminal-heat-pump'&gt;Packaged Terminal Heat Pump&lt;/a&gt;, &lt;a href='https://openstudio-hpxml.readthedocs.io/en/v1.8.1/workflow_inputs.html#room-air-conditioner-w-reverse-cycle'&gt;Room Air Conditioner w/ Reverse Cycle&lt;/a&gt;, &lt;a href='https://openstudio-hpxml.readthedocs.io/en/v1.8.1/workflow_inputs.html#ground-to-air-heat-pump'&gt;Ground-to-Air Heat Pump&lt;/a&gt;) is used.</description>
      <type>String</type>
      <units>Frac</units>
      <required>false</required>
      <model_dependent>false</model_dependent>
    </argument>
    <argument>
      <name>heat_pump_heating_capacity</name>
      <display_name>Heat Pump: Heating Capacity</display_name>
      <description>The output heating capacity of the heat pump. If not provided, the OS-HPXML autosized default (see &lt;a href='https://openstudio-hpxml.readthedocs.io/en/v1.8.1/workflow_inputs.html#air-to-air-heat-pump'&gt;Air-to-Air Heat Pump&lt;/a&gt;, &lt;a href='https://openstudio-hpxml.readthedocs.io/en/v1.8.1/workflow_inputs.html#mini-split-heat-pump'&gt;Mini-Split Heat Pump&lt;/a&gt;, &lt;a href='https://openstudio-hpxml.readthedocs.io/en/v1.8.1/workflow_inputs.html#packaged-terminal-heat-pump'&gt;Packaged Terminal Heat Pump&lt;/a&gt;, &lt;a href='https://openstudio-hpxml.readthedocs.io/en/v1.8.1/workflow_inputs.html#room-air-conditioner-w-reverse-cycle'&gt;Room Air Conditioner w/ Reverse Cycle&lt;/a&gt;, &lt;a href='https://openstudio-hpxml.readthedocs.io/en/v1.8.1/workflow_inputs.html#ground-to-air-heat-pump'&gt;Ground-to-Air Heat Pump&lt;/a&gt;) is used.</description>
      <type>String</type>
      <units>Btu/hr</units>
      <required>false</required>
      <model_dependent>false</model_dependent>
    </argument>
    <argument>
      <name>heat_pump_heating_autosizing_factor</name>
      <display_name>Heat Pump: Heating Autosizing Factor</display_name>
      <description>The capacity scaling factor applied to the auto-sizing methodology. If not provided, 1.0 is used.</description>
      <type>String</type>
      <units></units>
      <required>false</required>
      <model_dependent>false</model_dependent>
    </argument>
    <argument>
      <name>heat_pump_heating_autosizing_limit</name>
      <display_name>Heat Pump: Heating Autosizing Limit</display_name>
      <description>The maximum capacity limit applied to the auto-sizing methodology. If not provided, no limit is used.</description>
      <type>String</type>
      <units>Btu/hr</units>
      <required>false</required>
      <model_dependent>false</model_dependent>
    </argument>
    <argument>
      <name>heat_pump_heating_capacity_retention_fraction</name>
      <display_name>Heat Pump: Heating Capacity Retention Fraction</display_name>
      <description>The output heating capacity of the heat pump at a user-specified temperature (e.g., 17F or 5F) divided by the above nominal heating capacity. Applies to all heat pump types except ground-to-air. If not provided, the OS-HPXML default (see &lt;a href='https://openstudio-hpxml.readthedocs.io/en/v1.8.1/workflow_inputs.html#air-to-air-heat-pump'&gt;Air-to-Air Heat Pump&lt;/a&gt;, &lt;a href='https://openstudio-hpxml.readthedocs.io/en/v1.8.1/workflow_inputs.html#mini-split-heat-pump'&gt;Mini-Split Heat Pump&lt;/a&gt;, &lt;a href='https://openstudio-hpxml.readthedocs.io/en/v1.8.1/workflow_inputs.html#packaged-terminal-heat-pump'&gt;Packaged Terminal Heat Pump&lt;/a&gt;, &lt;a href='https://openstudio-hpxml.readthedocs.io/en/v1.8.1/workflow_inputs.html#room-air-conditioner-w-reverse-cycle'&gt;Room Air Conditioner w/ Reverse Cycle&lt;/a&gt;) is used.</description>
      <type>String</type>
      <units>Frac</units>
      <required>false</required>
      <model_dependent>false</model_dependent>
    </argument>
    <argument>
      <name>heat_pump_heating_capacity_retention_temp</name>
      <display_name>Heat Pump: Heating Capacity Retention Temperature</display_name>
      <description>The user-specified temperature (e.g., 17F or 5F) for the above heating capacity retention fraction. Applies to all heat pump types except ground-to-air. Required if the Heating Capacity Retention Fraction is provided.</description>
      <type>String</type>
      <units>F</units>
      <required>false</required>
      <model_dependent>false</model_dependent>
    </argument>
    <argument>
      <name>heat_pump_cooling_capacity</name>
      <display_name>Heat Pump: Cooling Capacity</display_name>
      <description>The output cooling capacity of the heat pump. If not provided, the OS-HPXML autosized default (see &lt;a href='https://openstudio-hpxml.readthedocs.io/en/v1.8.1/workflow_inputs.html#air-to-air-heat-pump'&gt;Air-to-Air Heat Pump&lt;/a&gt;, &lt;a href='https://openstudio-hpxml.readthedocs.io/en/v1.8.1/workflow_inputs.html#mini-split-heat-pump'&gt;Mini-Split Heat Pump&lt;/a&gt;, &lt;a href='https://openstudio-hpxml.readthedocs.io/en/v1.8.1/workflow_inputs.html#packaged-terminal-heat-pump'&gt;Packaged Terminal Heat Pump&lt;/a&gt;, &lt;a href='https://openstudio-hpxml.readthedocs.io/en/v1.8.1/workflow_inputs.html#room-air-conditioner-w-reverse-cycle'&gt;Room Air Conditioner w/ Reverse Cycle&lt;/a&gt;, &lt;a href='https://openstudio-hpxml.readthedocs.io/en/v1.8.1/workflow_inputs.html#ground-to-air-heat-pump'&gt;Ground-to-Air Heat Pump&lt;/a&gt;) is used.</description>
      <type>String</type>
      <units>Btu/hr</units>
      <required>false</required>
      <model_dependent>false</model_dependent>
    </argument>
    <argument>
      <name>heat_pump_cooling_autosizing_factor</name>
      <display_name>Heat Pump: Cooling Autosizing Factor</display_name>
      <description>The capacity scaling factor applied to the auto-sizing methodology. If not provided, 1.0 is used.</description>
      <type>String</type>
      <units></units>
      <required>false</required>
      <model_dependent>false</model_dependent>
    </argument>
    <argument>
      <name>heat_pump_cooling_autosizing_limit</name>
      <display_name>Heat Pump: Cooling Autosizing Limit</display_name>
      <description>The maximum capacity limit applied to the auto-sizing methodology. If not provided, no limit is used.</description>
      <type>String</type>
      <units>Btu/hr</units>
      <required>false</required>
      <model_dependent>false</model_dependent>
    </argument>
    <argument>
      <name>heat_pump_fraction_heat_load_served</name>
      <display_name>Heat Pump: Fraction Heat Load Served</display_name>
      <description>The heating load served by the heat pump.</description>
      <type>Double</type>
      <units>Frac</units>
      <required>true</required>
      <model_dependent>false</model_dependent>
      <default_value>1</default_value>
    </argument>
    <argument>
      <name>heat_pump_fraction_cool_load_served</name>
      <display_name>Heat Pump: Fraction Cool Load Served</display_name>
      <description>The cooling load served by the heat pump.</description>
      <type>Double</type>
      <units>Frac</units>
      <required>true</required>
      <model_dependent>false</model_dependent>
      <default_value>1</default_value>
    </argument>
    <argument>
      <name>heat_pump_compressor_lockout_temp</name>
      <display_name>Heat Pump: Compressor Lockout Temperature</display_name>
      <description>The temperature below which the heat pump compressor is disabled. If both this and Backup Heating Lockout Temperature are provided and use the same value, it essentially defines a switchover temperature (for, e.g., a dual-fuel heat pump). Applies to all heat pump types other than ground-to-air. If not provided, the OS-HPXML default (see &lt;a href='https://openstudio-hpxml.readthedocs.io/en/v1.8.1/workflow_inputs.html#air-to-air-heat-pump'&gt;Air-to-Air Heat Pump&lt;/a&gt;, &lt;a href='https://openstudio-hpxml.readthedocs.io/en/v1.8.1/workflow_inputs.html#mini-split-heat-pump'&gt;Mini-Split Heat Pump&lt;/a&gt;, &lt;a href='https://openstudio-hpxml.readthedocs.io/en/v1.8.1/workflow_inputs.html#packaged-terminal-heat-pump'&gt;Packaged Terminal Heat Pump&lt;/a&gt;, &lt;a href='https://openstudio-hpxml.readthedocs.io/en/v1.8.1/workflow_inputs.html#room-air-conditioner-w-reverse-cycle'&gt;Room Air Conditioner w/ Reverse Cycle&lt;/a&gt;) is used.</description>
      <type>String</type>
      <units>F</units>
      <required>false</required>
      <model_dependent>false</model_dependent>
    </argument>
    <argument>
      <name>heat_pump_backup_type</name>
      <display_name>Heat Pump: Backup Type</display_name>
      <description>The backup type of the heat pump. If 'integrated', represents e.g. built-in electric strip heat or dual-fuel integrated furnace. If 'separate', represents e.g. electric baseboard or boiler based on the Heating System 2 specified below. Use 'none' if there is no backup heating.</description>
      <type>Choice</type>
      <required>true</required>
      <model_dependent>false</model_dependent>
      <default_value>integrated</default_value>
      <choices>
        <choice>
          <value>none</value>
          <display_name>none</display_name>
        </choice>
        <choice>
          <value>integrated</value>
          <display_name>integrated</display_name>
        </choice>
        <choice>
          <value>separate</value>
          <display_name>separate</display_name>
        </choice>
      </choices>
    </argument>
    <argument>
      <name>heat_pump_backup_heating_autosizing_factor</name>
      <display_name>Heat Pump: Backup Heating Autosizing Factor</display_name>
      <description>The capacity scaling factor applied to the auto-sizing methodology if Backup Type is 'integrated'. If not provided, 1.0 is used. If Backup Type is 'separate', use Heating System 2: Heating Autosizing Factor.</description>
      <type>String</type>
      <units></units>
      <required>false</required>
      <model_dependent>false</model_dependent>
    </argument>
    <argument>
      <name>heat_pump_backup_heating_autosizing_limit</name>
      <display_name>Heat Pump: Backup Heating Autosizing Limit</display_name>
      <description>The maximum capacity limit applied to the auto-sizing methodology if Backup Type is 'integrated'. If not provided, no limit is used. If Backup Type is 'separate', use Heating System 2: Heating Autosizing Limit.</description>
      <type>String</type>
      <units>Btu/hr</units>
      <required>false</required>
      <model_dependent>false</model_dependent>
    </argument>
    <argument>
      <name>heat_pump_backup_fuel</name>
      <display_name>Heat Pump: Backup Fuel Type</display_name>
      <description>The backup fuel type of the heat pump. Only applies if Backup Type is 'integrated'.</description>
      <type>Choice</type>
      <required>true</required>
      <model_dependent>false</model_dependent>
      <default_value>electricity</default_value>
      <choices>
        <choice>
          <value>electricity</value>
          <display_name>electricity</display_name>
        </choice>
        <choice>
          <value>natural gas</value>
          <display_name>natural gas</display_name>
        </choice>
        <choice>
          <value>fuel oil</value>
          <display_name>fuel oil</display_name>
        </choice>
        <choice>
          <value>propane</value>
          <display_name>propane</display_name>
        </choice>
      </choices>
    </argument>
    <argument>
      <name>heat_pump_backup_heating_efficiency</name>
      <display_name>Heat Pump: Backup Rated Efficiency</display_name>
      <description>The backup rated efficiency value of the heat pump. Percent for electricity fuel type. AFUE otherwise. Only applies if Backup Type is 'integrated'.</description>
      <type>Double</type>
      <required>true</required>
      <model_dependent>false</model_dependent>
      <default_value>1</default_value>
    </argument>
    <argument>
      <name>heat_pump_backup_heating_capacity</name>
      <display_name>Heat Pump: Backup Heating Capacity</display_name>
      <description>The backup output heating capacity of the heat pump. If not provided, the OS-HPXML autosized default (see &lt;a href='https://openstudio-hpxml.readthedocs.io/en/v1.8.1/workflow_inputs.html#backup'&gt;Backup&lt;/a&gt;) is used. Only applies if Backup Type is 'integrated'.</description>
      <type>String</type>
      <units>Btu/hr</units>
      <required>false</required>
      <model_dependent>false</model_dependent>
    </argument>
    <argument>
      <name>heat_pump_backup_heating_lockout_temp</name>
      <display_name>Heat Pump: Backup Heating Lockout Temperature</display_name>
      <description>The temperature above which the heat pump backup system is disabled. If both this and Compressor Lockout Temperature are provided and use the same value, it essentially defines a switchover temperature (for, e.g., a dual-fuel heat pump). Applies for both Backup Type of 'integrated' and 'separate'. If not provided, the OS-HPXML default (see &lt;a href='https://openstudio-hpxml.readthedocs.io/en/v1.8.1/workflow_inputs.html#backup'&gt;Backup&lt;/a&gt;) is used.</description>
      <type>String</type>
      <units>F</units>
      <required>false</required>
      <model_dependent>false</model_dependent>
    </argument>
    <argument>
      <name>heat_pump_sizing_methodology</name>
      <display_name>Heat Pump: Sizing Methodology</display_name>
      <description>The auto-sizing methodology to use when the heat pump capacity is not provided. If not provided, the OS-HPXML default (see &lt;a href='https://openstudio-hpxml.readthedocs.io/en/v1.8.1/workflow_inputs.html#hpxml-hvac-sizing-control'&gt;HPXML HVAC Sizing Control&lt;/a&gt;) is used.</description>
      <type>Choice</type>
      <units></units>
      <required>false</required>
      <model_dependent>false</model_dependent>
      <choices>
        <choice>
          <value>auto</value>
          <display_name>auto</display_name>
        </choice>
        <choice>
          <value>ACCA</value>
          <display_name>ACCA</display_name>
        </choice>
        <choice>
          <value>HERS</value>
          <display_name>HERS</display_name>
        </choice>
        <choice>
          <value>MaxLoad</value>
          <display_name>MaxLoad</display_name>
        </choice>
      </choices>
    </argument>
    <argument>
      <name>heat_pump_backup_sizing_methodology</name>
      <display_name>Heat Pump: Backup Sizing Methodology</display_name>
      <description>The auto-sizing methodology to use when the heat pump backup capacity is not provided. If not provided, the OS-HPXML default (see &lt;a href='https://openstudio-hpxml.readthedocs.io/en/v1.8.1/workflow_inputs.html#hpxml-hvac-sizing-control'&gt;HPXML HVAC Sizing Control&lt;/a&gt;) is used.</description>
      <type>Choice</type>
      <units></units>
      <required>false</required>
      <model_dependent>false</model_dependent>
      <choices>
        <choice>
          <value>auto</value>
          <display_name>auto</display_name>
        </choice>
        <choice>
          <value>emergency</value>
          <display_name>emergency</display_name>
        </choice>
        <choice>
          <value>supplemental</value>
          <display_name>supplemental</display_name>
        </choice>
      </choices>
    </argument>
    <argument>
      <name>heat_pump_is_ducted</name>
      <display_name>Heat Pump: Is Ducted</display_name>
      <description>Whether the heat pump is ducted or not. Only used for mini-split. It's assumed that air-to-air and ground-to-air are ducted, and packaged terminal heat pump and room air conditioner with reverse cycle are not ducted. If not provided, assumes not ducted.</description>
      <type>Choice</type>
      <units></units>
      <required>false</required>
      <model_dependent>false</model_dependent>
      <choices>
        <choice>
          <value>auto</value>
          <display_name>auto</display_name>
        </choice>
        <choice>
          <value>true</value>
          <display_name>true</display_name>
        </choice>
        <choice>
          <value>false</value>
          <display_name>false</display_name>
        </choice>
      </choices>
    </argument>
    <argument>
      <name>heat_pump_crankcase_heater_watts</name>
      <display_name>Heat Pump: Crankcase Heater Power Watts</display_name>
      <description>Heat Pump crankcase heater power consumption in Watts. Applies only to air-to-air, mini-split, packaged terminal heat pump and room air conditioner with reverse cycle. If not provided, the OS-HPXML default (see &lt;a href='https://openstudio-hpxml.readthedocs.io/en/v1.8.1/workflow_inputs.html#air-to-air-heat-pump'&gt;Air-to-Air Heat Pump&lt;/a&gt;, &lt;a href='https://openstudio-hpxml.readthedocs.io/en/v1.8.1/workflow_inputs.html#mini-split-heat-pump'&gt;Mini-Split Heat Pump&lt;/a&gt;, &lt;a href='https://openstudio-hpxml.readthedocs.io/en/v1.8.1/workflow_inputs.html#packaged-terminal-heat-pump'&gt;Packaged Terminal Heat Pump&lt;/a&gt;, &lt;a href='https://openstudio-hpxml.readthedocs.io/en/v1.8.1/workflow_inputs.html#room-air-conditioner-w-reverse-cycle'&gt;Room Air Conditioner w/ Reverse Cycle&lt;/a&gt;) is used.</description>
      <type>String</type>
      <units>W</units>
      <required>false</required>
      <model_dependent>false</model_dependent>
    </argument>
    <argument>
      <name>hvac_perf_data_capacity_type</name>
      <display_name>HVAC Detailed Performance Data: Capacity Type</display_name>
      <description>Type of capacity values for detailed performance data if available. Applies only to variable-speed air-source HVAC systems (central air conditioners, mini-split air conditioners, air-to-air heat pumps, and mini-split heat pumps).</description>
      <type>Choice</type>
      <units>Absolute capacities</units>
      <required>false</required>
      <model_dependent>false</model_dependent>
      <choices>
        <choice>
          <value>auto</value>
          <display_name>auto</display_name>
        </choice>
        <choice>
          <value>Absolute capacities</value>
          <display_name>Absolute capacities</display_name>
        </choice>
        <choice>
          <value>Normalized capacity fractions</value>
          <display_name>Normalized capacity fractions</display_name>
        </choice>
      </choices>
    </argument>
    <argument>
      <name>hvac_perf_data_heating_outdoor_temperatures</name>
      <display_name>HVAC Detailed Performance Data: Heating Outdoor Temperatures</display_name>
      <description>Outdoor temperatures of heating detailed performance data if available. Applies only to variable-speed air-source HVAC systems (central air conditioners, mini-split air conditioners, air-to-air heat pumps, and mini-split heat pumps). One of the outdoor temperatures must be 47 F. At least two performance data points are required using a comma-separated list.</description>
      <type>String</type>
      <units>F</units>
      <required>false</required>
      <model_dependent>false</model_dependent>
    </argument>
    <argument>
      <name>hvac_perf_data_heating_min_speed_capacities</name>
      <display_name>HVAC Detailed Performance Data: Heating Minimum Speed Capacities</display_name>
      <description>Minimum speed capacities of heating detailed performance data if available. Applies only to variable-speed air-source HVAC systems (central air conditioners, mini-split air conditioners, air-to-air heat pumps, and mini-split heat pumps). At least two performance data points are required using a comma-separated list.</description>
      <type>String</type>
      <units>Btu/hr or Frac</units>
      <required>false</required>
      <model_dependent>false</model_dependent>
    </argument>
    <argument>
      <name>hvac_perf_data_heating_max_speed_capacities</name>
      <display_name>HVAC Detailed Performance Data: Heating Maximum Speed Capacities</display_name>
      <description>Maximum speed capacities of heating detailed performance data if available. Applies only to variable-speed air-source HVAC systems (central air conditioners, mini-split air conditioners, air-to-air heat pumps, and mini-split heat pumps). At least two performance data points are required using a comma-separated list.</description>
      <type>String</type>
      <units>Btu/hr or Frac</units>
      <required>false</required>
      <model_dependent>false</model_dependent>
    </argument>
    <argument>
      <name>hvac_perf_data_heating_min_speed_cops</name>
      <display_name>HVAC Detailed Performance Data: Heating Minimum Speed COPs</display_name>
      <description>Minimum speed efficiency COP values of heating detailed performance data if available. Applies only to variable-speed air-source HVAC systems (central air conditioners, mini-split air conditioners, air-to-air heat pumps, and mini-split heat pumps). At least two performance data points are required using a comma-separated list.</description>
      <type>String</type>
      <units>W/W</units>
      <required>false</required>
      <model_dependent>false</model_dependent>
    </argument>
    <argument>
      <name>hvac_perf_data_heating_max_speed_cops</name>
      <display_name>HVAC Detailed Performance Data: Heating Maximum Speed COPs</display_name>
      <description>Maximum speed efficiency COP values of heating detailed performance data if available. Applies only to variable-speed air-source HVAC systems (central air conditioners, mini-split air conditioners, air-to-air heat pumps, and mini-split heat pumps). At least two performance data points are required using a comma-separated list.</description>
      <type>String</type>
      <units>W/W</units>
      <required>false</required>
      <model_dependent>false</model_dependent>
    </argument>
    <argument>
      <name>hvac_perf_data_cooling_outdoor_temperatures</name>
      <display_name>HVAC Detailed Performance Data: Cooling Outdoor Temperatures</display_name>
      <description>Outdoor temperatures of cooling detailed performance data if available. Applies only to variable-speed air-source HVAC systems (central air conditioners, mini-split air conditioners, air-to-air heat pumps, and mini-split heat pumps). One of the outdoor temperatures must be 95 F. At least two performance data points are required using a comma-separated list.</description>
      <type>String</type>
      <units>F</units>
      <required>false</required>
      <model_dependent>false</model_dependent>
    </argument>
    <argument>
      <name>hvac_perf_data_cooling_min_speed_capacities</name>
      <display_name>HVAC Detailed Performance Data: Cooling Minimum Speed Capacities</display_name>
      <description>Minimum speed capacities of cooling detailed performance data if available. Applies only to variable-speed air-source HVAC systems (central air conditioners, mini-split air conditioners, air-to-air heat pumps, and mini-split heat pumps). At least two performance data points are required using a comma-separated list.</description>
      <type>String</type>
      <units>Btu/hr or Frac</units>
      <required>false</required>
      <model_dependent>false</model_dependent>
    </argument>
    <argument>
      <name>hvac_perf_data_cooling_max_speed_capacities</name>
      <display_name>HVAC Detailed Performance Data: Cooling Maximum Speed Capacities</display_name>
      <description>Maximum speed capacities of cooling detailed performance data if available. Applies only to variable-speed air-source HVAC systems (central air conditioners, mini-split air conditioners, air-to-air heat pumps, and mini-split heat pumps). At least two performance data points are required using a comma-separated list.</description>
      <type>String</type>
      <units>Btu/hr or Frac</units>
      <required>false</required>
      <model_dependent>false</model_dependent>
    </argument>
    <argument>
      <name>hvac_perf_data_cooling_min_speed_cops</name>
      <display_name>HVAC Detailed Performance Data: Cooling Minimum Speed COPs</display_name>
      <description>Minimum speed efficiency COP values of cooling detailed performance data if available. Applies only to variable-speed air-source HVAC systems (central air conditioners, mini-split air conditioners, air-to-air heat pumps, and mini-split heat pumps). At least two performance data points are required using a comma-separated list.</description>
      <type>String</type>
      <units>W/W</units>
      <required>false</required>
      <model_dependent>false</model_dependent>
    </argument>
    <argument>
      <name>hvac_perf_data_cooling_max_speed_cops</name>
      <display_name>HVAC Detailed Performance Data: Cooling Maximum Speed COPs</display_name>
      <description>Maximum speed efficiency COP values of cooling detailed performance data if available. Applies only to variable-speed air-source HVAC systems (central air conditioners, mini-split air conditioners, air-to-air heat pumps, and mini-split heat pumps). At least two performance data points are required using a comma-separated list.</description>
      <type>String</type>
      <units>W/W</units>
      <required>false</required>
      <model_dependent>false</model_dependent>
    </argument>
    <argument>
      <name>geothermal_loop_configuration</name>
      <display_name>Geothermal Loop: Configuration</display_name>
      <description>Configuration of the geothermal loop. Only applies to ground-to-air heat pump type. If not provided, the OS-HPXML default (see &lt;a href='https://openstudio-hpxml.readthedocs.io/en/v1.8.1/workflow_inputs.html#ground-to-air-heat-pump'&gt;Ground-to-Air Heat Pump&lt;/a&gt;) is used.</description>
      <type>Choice</type>
      <units></units>
      <required>false</required>
      <model_dependent>false</model_dependent>
      <choices>
        <choice>
          <value>auto</value>
          <display_name>auto</display_name>
        </choice>
        <choice>
          <value>none</value>
          <display_name>none</display_name>
        </choice>
        <choice>
          <value>vertical</value>
          <display_name>vertical</display_name>
        </choice>
      </choices>
    </argument>
    <argument>
      <name>geothermal_loop_borefield_configuration</name>
      <display_name>Geothermal Loop: Borefield Configuration</display_name>
      <description>Borefield configuration of the geothermal loop. Only applies to ground-to-air heat pump type. If not provided, the OS-HPXML default (see &lt;a href='https://openstudio-hpxml.readthedocs.io/en/v1.8.1/workflow_inputs.html#hpxml-geothermal-loops'&gt;HPXML Geothermal Loops&lt;/a&gt;) is used.</description>
      <type>Choice</type>
      <units></units>
      <required>false</required>
      <model_dependent>false</model_dependent>
      <choices>
        <choice>
          <value>auto</value>
          <display_name>auto</display_name>
        </choice>
        <choice>
          <value>Rectangle</value>
          <display_name>Rectangle</display_name>
        </choice>
        <choice>
          <value>Open Rectangle</value>
          <display_name>Open Rectangle</display_name>
        </choice>
        <choice>
          <value>C</value>
          <display_name>C</display_name>
        </choice>
        <choice>
          <value>L</value>
          <display_name>L</display_name>
        </choice>
        <choice>
          <value>U</value>
          <display_name>U</display_name>
        </choice>
        <choice>
          <value>Lopsided U</value>
          <display_name>Lopsided U</display_name>
        </choice>
      </choices>
    </argument>
    <argument>
      <name>geothermal_loop_loop_flow</name>
      <display_name>Geothermal Loop: Loop Flow</display_name>
      <description>Water flow rate through the geothermal loop. Only applies to ground-to-air heat pump type. If not provided, the OS-HPXML autosized default (see &lt;a href='https://openstudio-hpxml.readthedocs.io/en/v1.8.1/workflow_inputs.html#hpxml-geothermal-loops'&gt;HPXML Geothermal Loops&lt;/a&gt;) is used.</description>
      <type>String</type>
      <units>gpm</units>
      <required>false</required>
      <model_dependent>false</model_dependent>
    </argument>
    <argument>
      <name>geothermal_loop_boreholes_count</name>
      <display_name>Geothermal Loop: Boreholes Count</display_name>
      <description>Number of boreholes. Only applies to ground-to-air heat pump type. If not provided, the OS-HPXML autosized default (see &lt;a href='https://openstudio-hpxml.readthedocs.io/en/v1.8.1/workflow_inputs.html#hpxml-geothermal-loops'&gt;HPXML Geothermal Loops&lt;/a&gt;) is used.</description>
      <type>String</type>
      <units>#</units>
      <required>false</required>
      <model_dependent>false</model_dependent>
    </argument>
    <argument>
      <name>geothermal_loop_boreholes_length</name>
      <display_name>Geothermal Loop: Boreholes Length</display_name>
      <description>Average length of each borehole (vertical). Only applies to ground-to-air heat pump type. If not provided, the OS-HPXML autosized default (see &lt;a href='https://openstudio-hpxml.readthedocs.io/en/v1.8.1/workflow_inputs.html#hpxml-geothermal-loops'&gt;HPXML Geothermal Loops&lt;/a&gt;) is used.</description>
      <type>String</type>
      <units>ft</units>
      <required>false</required>
      <model_dependent>false</model_dependent>
    </argument>
    <argument>
      <name>geothermal_loop_boreholes_spacing</name>
      <display_name>Geothermal Loop: Boreholes Spacing</display_name>
      <description>Distance between bores. Only applies to ground-to-air heat pump type. If not provided, the OS-HPXML default (see &lt;a href='https://openstudio-hpxml.readthedocs.io/en/v1.8.1/workflow_inputs.html#hpxml-geothermal-loops'&gt;HPXML Geothermal Loops&lt;/a&gt;) is used.</description>
      <type>String</type>
      <units>ft</units>
      <required>false</required>
      <model_dependent>false</model_dependent>
    </argument>
    <argument>
      <name>geothermal_loop_boreholes_diameter</name>
      <display_name>Geothermal Loop: Boreholes Diameter</display_name>
      <description>Diameter of bores. Only applies to ground-to-air heat pump type. If not provided, the OS-HPXML default (see &lt;a href='https://openstudio-hpxml.readthedocs.io/en/v1.8.1/workflow_inputs.html#hpxml-geothermal-loops'&gt;HPXML Geothermal Loops&lt;/a&gt;) is used.</description>
      <type>String</type>
      <units>in</units>
      <required>false</required>
      <model_dependent>false</model_dependent>
    </argument>
    <argument>
      <name>geothermal_loop_grout_type</name>
      <display_name>Geothermal Loop: Grout Type</display_name>
      <description>Grout type of the geothermal loop. Only applies to ground-to-air heat pump type. If not provided, the OS-HPXML default (see &lt;a href='https://openstudio-hpxml.readthedocs.io/en/v1.8.1/workflow_inputs.html#hpxml-geothermal-loops'&gt;HPXML Geothermal Loops&lt;/a&gt;) is used.</description>
      <type>Choice</type>
      <units></units>
      <required>false</required>
      <model_dependent>false</model_dependent>
      <choices>
        <choice>
          <value>auto</value>
          <display_name>auto</display_name>
        </choice>
        <choice>
          <value>standard</value>
          <display_name>standard</display_name>
        </choice>
        <choice>
          <value>thermally enhanced</value>
          <display_name>thermally enhanced</display_name>
        </choice>
      </choices>
    </argument>
    <argument>
      <name>geothermal_loop_pipe_type</name>
      <display_name>Geothermal Loop: Pipe Type</display_name>
      <description>Pipe type of the geothermal loop. Only applies to ground-to-air heat pump type. If not provided, the OS-HPXML default (see &lt;a href='https://openstudio-hpxml.readthedocs.io/en/v1.8.1/workflow_inputs.html#hpxml-geothermal-loops'&gt;HPXML Geothermal Loops&lt;/a&gt;) is used.</description>
      <type>Choice</type>
      <units></units>
      <required>false</required>
      <model_dependent>false</model_dependent>
      <choices>
        <choice>
          <value>auto</value>
          <display_name>auto</display_name>
        </choice>
        <choice>
          <value>standard</value>
          <display_name>standard</display_name>
        </choice>
        <choice>
          <value>thermally enhanced</value>
          <display_name>thermally enhanced</display_name>
        </choice>
      </choices>
    </argument>
    <argument>
      <name>geothermal_loop_pipe_diameter</name>
      <display_name>Geothermal Loop: Pipe Diameter</display_name>
      <description>Pipe diameter of the geothermal loop. Only applies to ground-to-air heat pump type. If not provided, the OS-HPXML default (see &lt;a href='https://openstudio-hpxml.readthedocs.io/en/v1.8.1/workflow_inputs.html#hpxml-geothermal-loops'&gt;HPXML Geothermal Loops&lt;/a&gt;) is used.</description>
      <type>Choice</type>
      <units>in</units>
      <required>false</required>
      <model_dependent>false</model_dependent>
      <choices>
        <choice>
          <value>auto</value>
          <display_name>auto</display_name>
        </choice>
        <choice>
          <value>3/4" pipe</value>
          <display_name>3/4" pipe</display_name>
        </choice>
        <choice>
          <value>1" pipe</value>
          <display_name>1" pipe</display_name>
        </choice>
        <choice>
          <value>1-1/4" pipe</value>
          <display_name>1-1/4" pipe</display_name>
        </choice>
      </choices>
    </argument>
    <argument>
      <name>heating_system_2_type</name>
      <display_name>Heating System 2: Type</display_name>
      <description>The type of the second heating system. If a heat pump is specified and the backup type is 'separate', this heating system represents 'separate' backup heating. For ducted heat pumps where the backup heating system is a 'Furnace', the backup would typically be characterized as 'integrated' in that the furnace and heat pump share the same distribution system and blower fan; a 'Furnace' as 'separate' backup to a ducted heat pump is not supported.</description>
      <type>Choice</type>
      <required>true</required>
      <model_dependent>false</model_dependent>
      <default_value>none</default_value>
      <choices>
        <choice>
          <value>none</value>
          <display_name>none</display_name>
        </choice>
        <choice>
          <value>Furnace</value>
          <display_name>Furnace</display_name>
        </choice>
        <choice>
          <value>WallFurnace</value>
          <display_name>WallFurnace</display_name>
        </choice>
        <choice>
          <value>FloorFurnace</value>
          <display_name>FloorFurnace</display_name>
        </choice>
        <choice>
          <value>Boiler</value>
          <display_name>Boiler</display_name>
        </choice>
        <choice>
          <value>ElectricResistance</value>
          <display_name>ElectricResistance</display_name>
        </choice>
        <choice>
          <value>Stove</value>
          <display_name>Stove</display_name>
        </choice>
        <choice>
          <value>SpaceHeater</value>
          <display_name>SpaceHeater</display_name>
        </choice>
        <choice>
          <value>Fireplace</value>
          <display_name>Fireplace</display_name>
        </choice>
      </choices>
    </argument>
    <argument>
      <name>heating_system_2_fuel</name>
      <display_name>Heating System 2: Fuel Type</display_name>
      <description>The fuel type of the second heating system. Ignored for ElectricResistance.</description>
      <type>Choice</type>
      <required>true</required>
      <model_dependent>false</model_dependent>
      <default_value>electricity</default_value>
      <choices>
        <choice>
          <value>electricity</value>
          <display_name>electricity</display_name>
        </choice>
        <choice>
          <value>natural gas</value>
          <display_name>natural gas</display_name>
        </choice>
        <choice>
          <value>fuel oil</value>
          <display_name>fuel oil</display_name>
        </choice>
        <choice>
          <value>propane</value>
          <display_name>propane</display_name>
        </choice>
        <choice>
          <value>wood</value>
          <display_name>wood</display_name>
        </choice>
        <choice>
          <value>wood pellets</value>
          <display_name>wood pellets</display_name>
        </choice>
        <choice>
          <value>coal</value>
          <display_name>coal</display_name>
        </choice>
      </choices>
    </argument>
    <argument>
      <name>heating_system_2_heating_efficiency</name>
      <display_name>Heating System 2: Rated AFUE or Percent</display_name>
      <description>The rated heating efficiency value of the second heating system.</description>
      <type>Double</type>
      <units>Frac</units>
      <required>true</required>
      <model_dependent>false</model_dependent>
      <default_value>1</default_value>
    </argument>
    <argument>
      <name>heating_system_2_heating_capacity</name>
      <display_name>Heating System 2: Heating Capacity</display_name>
      <description>The output heating capacity of the second heating system. If not provided, the OS-HPXML autosized default (see &lt;a href='https://openstudio-hpxml.readthedocs.io/en/v1.8.1/workflow_inputs.html#hpxml-heating-systems'&gt;HPXML Heating Systems&lt;/a&gt;) is used.</description>
      <type>String</type>
      <units>Btu/hr</units>
      <required>false</required>
      <model_dependent>false</model_dependent>
    </argument>
    <argument>
      <name>heating_system_2_heating_autosizing_factor</name>
      <display_name>Heating System 2: Heating Autosizing Factor</display_name>
      <description>The capacity scaling factor applied to the auto-sizing methodology. If not provided, 1.0 is used.</description>
      <type>String</type>
      <units></units>
      <required>false</required>
      <model_dependent>false</model_dependent>
    </argument>
    <argument>
      <name>heating_system_2_heating_autosizing_limit</name>
      <display_name>Heating System 2: Heating Autosizing Limit</display_name>
      <description>The maximum capacity limit applied to the auto-sizing methodology. If not provided, no limit is used.</description>
      <type>String</type>
      <units>Btu/hr</units>
      <required>false</required>
      <model_dependent>false</model_dependent>
    </argument>
    <argument>
      <name>heating_system_2_fraction_heat_load_served</name>
      <display_name>Heating System 2: Fraction Heat Load Served</display_name>
      <description>The heat load served fraction of the second heating system. Ignored if this heating system serves as a backup system for a heat pump.</description>
      <type>Double</type>
      <units>Frac</units>
      <required>true</required>
      <model_dependent>false</model_dependent>
      <default_value>0.25</default_value>
    </argument>
    <argument>
      <name>hvac_control_heating_season_period</name>
      <display_name>HVAC Control: Heating Season Period</display_name>
      <description>Enter a date range like 'Nov 1 - Jun 30'. If not provided, the OS-HPXML default (see &lt;a href='https://openstudio-hpxml.readthedocs.io/en/v1.8.1/workflow_inputs.html#hpxml-hvac-control'&gt;HPXML HVAC Control&lt;/a&gt;) is used. Can also provide 'BuildingAmerica' to use automatic seasons from the Building America House Simulation Protocols.</description>
      <type>String</type>
      <units></units>
      <required>false</required>
      <model_dependent>false</model_dependent>
    </argument>
    <argument>
      <name>hvac_control_cooling_season_period</name>
      <display_name>HVAC Control: Cooling Season Period</display_name>
      <description>Enter a date range like 'Jun 1 - Oct 31'. If not provided, the OS-HPXML default (see &lt;a href='https://openstudio-hpxml.readthedocs.io/en/v1.8.1/workflow_inputs.html#hpxml-hvac-control'&gt;HPXML HVAC Control&lt;/a&gt;) is used. Can also provide 'BuildingAmerica' to use automatic seasons from the Building America House Simulation Protocols.</description>
      <type>String</type>
      <units></units>
      <required>false</required>
      <model_dependent>false</model_dependent>
    </argument>
    <argument>
      <name>hvac_blower_fan_watts_per_cfm</name>
      <display_name>HVAC Blower: Fan Efficiency</display_name>
      <description>The blower fan efficiency at maximum fan speed. Applies only to split (not packaged) systems (i.e., applies to ducted systems as well as ductless mini-split systems). If not provided, the OS-HPXML default (see &lt;a href='https://openstudio-hpxml.readthedocs.io/en/v1.8.1/workflow_inputs.html#hpxml-heating-systems'&gt;HPXML Heating Systems&lt;/a&gt;, &lt;a href='https://openstudio-hpxml.readthedocs.io/en/v1.8.1/workflow_inputs.html#hpxml-cooling-systems'&gt;HPXML Cooling Systems&lt;/a&gt;, &lt;a href='https://openstudio-hpxml.readthedocs.io/en/v1.8.1/workflow_inputs.html#hpxml-heat-pumps'&gt;HPXML Heat Pumps&lt;/a&gt;) is used.</description>
      <type>String</type>
      <units>W/CFM</units>
      <required>false</required>
      <model_dependent>false</model_dependent>
    </argument>
    <argument>
      <name>ducts_leakage_units</name>
      <display_name>Ducts: Leakage Units</display_name>
      <description>The leakage units of the ducts.</description>
      <type>Choice</type>
      <required>true</required>
      <model_dependent>false</model_dependent>
      <default_value>Percent</default_value>
      <choices>
        <choice>
          <value>CFM25</value>
          <display_name>CFM25</display_name>
        </choice>
        <choice>
          <value>CFM50</value>
          <display_name>CFM50</display_name>
        </choice>
        <choice>
          <value>Percent</value>
          <display_name>Percent</display_name>
        </choice>
      </choices>
    </argument>
    <argument>
      <name>ducts_supply_leakage_to_outside_value</name>
      <display_name>Ducts: Supply Leakage to Outside Value</display_name>
      <description>The leakage value to outside for the supply ducts.</description>
      <type>Double</type>
      <required>true</required>
      <model_dependent>false</model_dependent>
      <default_value>0.1</default_value>
    </argument>
    <argument>
      <name>ducts_supply_location</name>
      <display_name>Ducts: Supply Location</display_name>
      <description>The location of the supply ducts. If not provided, the OS-HPXML default (see &lt;a href='https://openstudio-hpxml.readthedocs.io/en/v1.8.1/workflow_inputs.html#air-distribution'&gt;Air Distribution&lt;/a&gt;) is used.</description>
      <type>Choice</type>
      <units></units>
      <required>false</required>
      <model_dependent>false</model_dependent>
      <choices>
        <choice>
          <value>auto</value>
          <display_name>auto</display_name>
        </choice>
        <choice>
          <value>conditioned space</value>
          <display_name>conditioned space</display_name>
        </choice>
        <choice>
          <value>basement - conditioned</value>
          <display_name>basement - conditioned</display_name>
        </choice>
        <choice>
          <value>basement - unconditioned</value>
          <display_name>basement - unconditioned</display_name>
        </choice>
        <choice>
          <value>crawlspace</value>
          <display_name>crawlspace</display_name>
        </choice>
        <choice>
          <value>crawlspace - vented</value>
          <display_name>crawlspace - vented</display_name>
        </choice>
        <choice>
          <value>crawlspace - unvented</value>
          <display_name>crawlspace - unvented</display_name>
        </choice>
        <choice>
          <value>crawlspace - conditioned</value>
          <display_name>crawlspace - conditioned</display_name>
        </choice>
        <choice>
          <value>attic</value>
          <display_name>attic</display_name>
        </choice>
        <choice>
          <value>attic - vented</value>
          <display_name>attic - vented</display_name>
        </choice>
        <choice>
          <value>attic - unvented</value>
          <display_name>attic - unvented</display_name>
        </choice>
        <choice>
          <value>garage</value>
          <display_name>garage</display_name>
        </choice>
        <choice>
          <value>exterior wall</value>
          <display_name>exterior wall</display_name>
        </choice>
        <choice>
          <value>under slab</value>
          <display_name>under slab</display_name>
        </choice>
        <choice>
          <value>roof deck</value>
          <display_name>roof deck</display_name>
        </choice>
        <choice>
          <value>outside</value>
          <display_name>outside</display_name>
        </choice>
        <choice>
          <value>other housing unit</value>
          <display_name>other housing unit</display_name>
        </choice>
        <choice>
          <value>other heated space</value>
          <display_name>other heated space</display_name>
        </choice>
        <choice>
          <value>other multifamily buffer space</value>
          <display_name>other multifamily buffer space</display_name>
        </choice>
        <choice>
          <value>other non-freezing space</value>
          <display_name>other non-freezing space</display_name>
        </choice>
        <choice>
          <value>manufactured home belly</value>
          <display_name>manufactured home belly</display_name>
        </choice>
      </choices>
    </argument>
    <argument>
      <name>ducts_supply_insulation_r</name>
      <display_name>Ducts: Supply Insulation R-Value</display_name>
      <description>The nominal insulation r-value of the supply ducts excluding air films. Use 0 for uninsulated ducts.</description>
      <type>Double</type>
      <units>h-ft^2-R/Btu</units>
      <required>true</required>
      <model_dependent>false</model_dependent>
      <default_value>0</default_value>
    </argument>
    <argument>
      <name>ducts_supply_buried_insulation_level</name>
      <display_name>Ducts: Supply Buried Insulation Level</display_name>
      <description>Whether the supply ducts are buried in, e.g., attic loose-fill insulation. Partially buried ducts have insulation that does not cover the top of the ducts. Fully buried ducts have insulation that just covers the top of the ducts. Deeply buried ducts have insulation that continues above the top of the ducts.</description>
      <type>Choice</type>
      <units></units>
      <required>false</required>
      <model_dependent>false</model_dependent>
      <choices>
        <choice>
          <value>auto</value>
          <display_name>auto</display_name>
        </choice>
        <choice>
          <value>not buried</value>
          <display_name>not buried</display_name>
        </choice>
        <choice>
          <value>partially buried</value>
          <display_name>partially buried</display_name>
        </choice>
        <choice>
          <value>fully buried</value>
          <display_name>fully buried</display_name>
        </choice>
        <choice>
          <value>deeply buried</value>
          <display_name>deeply buried</display_name>
        </choice>
      </choices>
    </argument>
    <argument>
      <name>ducts_supply_surface_area</name>
      <display_name>Ducts: Supply Surface Area</display_name>
      <description>The supply ducts surface area in the given location. If neither Surface Area nor Area Fraction provided, the OS-HPXML default (see &lt;a href='https://openstudio-hpxml.readthedocs.io/en/v1.8.1/workflow_inputs.html#air-distribution'&gt;Air Distribution&lt;/a&gt;) is used.</description>
      <type>String</type>
      <units>ft^2</units>
      <required>false</required>
      <model_dependent>false</model_dependent>
    </argument>
    <argument>
      <name>ducts_supply_surface_area_fraction</name>
      <display_name>Ducts: Supply Area Fraction</display_name>
      <description>The fraction of supply ducts surface area in the given location. Only used if Surface Area is not provided. If the fraction is less than 1, the remaining duct area is assumed to be in conditioned space. If neither Surface Area nor Area Fraction provided, the OS-HPXML default (see &lt;a href='https://openstudio-hpxml.readthedocs.io/en/v1.8.1/workflow_inputs.html#air-distribution'&gt;Air Distribution&lt;/a&gt;) is used.</description>
      <type>String</type>
      <units>frac</units>
      <required>false</required>
      <model_dependent>false</model_dependent>
    </argument>
    <argument>
      <name>ducts_supply_fraction_rectangular</name>
      <display_name>Ducts: Supply Fraction Rectangular</display_name>
      <description>The fraction of supply ducts that are rectangular (as opposed to round); this affects the duct effective R-value used for modeling. If not provided, the OS-HPXML default (see &lt;a href='https://openstudio-hpxml.readthedocs.io/en/v1.8.1/workflow_inputs.html#air-distribution'&gt;Air Distribution&lt;/a&gt;) is used.</description>
      <type>String</type>
      <units>frac</units>
      <required>false</required>
      <model_dependent>false</model_dependent>
    </argument>
    <argument>
      <name>ducts_return_leakage_to_outside_value</name>
      <display_name>Ducts: Return Leakage to Outside Value</display_name>
      <description>The leakage value to outside for the return ducts.</description>
      <type>Double</type>
      <required>true</required>
      <model_dependent>false</model_dependent>
      <default_value>0.1</default_value>
    </argument>
    <argument>
      <name>ducts_return_location</name>
      <display_name>Ducts: Return Location</display_name>
      <description>The location of the return ducts. If not provided, the OS-HPXML default (see &lt;a href='https://openstudio-hpxml.readthedocs.io/en/v1.8.1/workflow_inputs.html#air-distribution'&gt;Air Distribution&lt;/a&gt;) is used.</description>
      <type>Choice</type>
      <units></units>
      <required>false</required>
      <model_dependent>false</model_dependent>
      <choices>
        <choice>
          <value>auto</value>
          <display_name>auto</display_name>
        </choice>
        <choice>
          <value>conditioned space</value>
          <display_name>conditioned space</display_name>
        </choice>
        <choice>
          <value>basement - conditioned</value>
          <display_name>basement - conditioned</display_name>
        </choice>
        <choice>
          <value>basement - unconditioned</value>
          <display_name>basement - unconditioned</display_name>
        </choice>
        <choice>
          <value>crawlspace</value>
          <display_name>crawlspace</display_name>
        </choice>
        <choice>
          <value>crawlspace - vented</value>
          <display_name>crawlspace - vented</display_name>
        </choice>
        <choice>
          <value>crawlspace - unvented</value>
          <display_name>crawlspace - unvented</display_name>
        </choice>
        <choice>
          <value>crawlspace - conditioned</value>
          <display_name>crawlspace - conditioned</display_name>
        </choice>
        <choice>
          <value>attic</value>
          <display_name>attic</display_name>
        </choice>
        <choice>
          <value>attic - vented</value>
          <display_name>attic - vented</display_name>
        </choice>
        <choice>
          <value>attic - unvented</value>
          <display_name>attic - unvented</display_name>
        </choice>
        <choice>
          <value>garage</value>
          <display_name>garage</display_name>
        </choice>
        <choice>
          <value>exterior wall</value>
          <display_name>exterior wall</display_name>
        </choice>
        <choice>
          <value>under slab</value>
          <display_name>under slab</display_name>
        </choice>
        <choice>
          <value>roof deck</value>
          <display_name>roof deck</display_name>
        </choice>
        <choice>
          <value>outside</value>
          <display_name>outside</display_name>
        </choice>
        <choice>
          <value>other housing unit</value>
          <display_name>other housing unit</display_name>
        </choice>
        <choice>
          <value>other heated space</value>
          <display_name>other heated space</display_name>
        </choice>
        <choice>
          <value>other multifamily buffer space</value>
          <display_name>other multifamily buffer space</display_name>
        </choice>
        <choice>
          <value>other non-freezing space</value>
          <display_name>other non-freezing space</display_name>
        </choice>
        <choice>
          <value>manufactured home belly</value>
          <display_name>manufactured home belly</display_name>
        </choice>
      </choices>
    </argument>
    <argument>
      <name>ducts_return_insulation_r</name>
      <display_name>Ducts: Return Insulation R-Value</display_name>
      <description>The nominal insulation r-value of the return ducts excluding air films. Use 0 for uninsulated ducts.</description>
      <type>Double</type>
      <units>h-ft^2-R/Btu</units>
      <required>true</required>
      <model_dependent>false</model_dependent>
      <default_value>0</default_value>
    </argument>
    <argument>
      <name>ducts_return_buried_insulation_level</name>
      <display_name>Ducts: Return Buried Insulation Level</display_name>
      <description>Whether the return ducts are buried in, e.g., attic loose-fill insulation. Partially buried ducts have insulation that does not cover the top of the ducts. Fully buried ducts have insulation that just covers the top of the ducts. Deeply buried ducts have insulation that continues above the top of the ducts.</description>
      <type>Choice</type>
      <units></units>
      <required>false</required>
      <model_dependent>false</model_dependent>
      <choices>
        <choice>
          <value>auto</value>
          <display_name>auto</display_name>
        </choice>
        <choice>
          <value>not buried</value>
          <display_name>not buried</display_name>
        </choice>
        <choice>
          <value>partially buried</value>
          <display_name>partially buried</display_name>
        </choice>
        <choice>
          <value>fully buried</value>
          <display_name>fully buried</display_name>
        </choice>
        <choice>
          <value>deeply buried</value>
          <display_name>deeply buried</display_name>
        </choice>
      </choices>
    </argument>
    <argument>
      <name>ducts_return_surface_area</name>
      <display_name>Ducts: Return Surface Area</display_name>
      <description>The return ducts surface area in the given location. If neither Surface Area nor Area Fraction provided, the OS-HPXML default (see &lt;a href='https://openstudio-hpxml.readthedocs.io/en/v1.8.1/workflow_inputs.html#air-distribution'&gt;Air Distribution&lt;/a&gt;) is used.</description>
      <type>String</type>
      <units>ft^2</units>
      <required>false</required>
      <model_dependent>false</model_dependent>
    </argument>
    <argument>
      <name>ducts_return_surface_area_fraction</name>
      <display_name>Ducts: Return Area Fraction</display_name>
      <description>The fraction of return ducts surface area in the given location. Only used if Surface Area is not provided. If the fraction is less than 1, the remaining duct area is assumed to be in conditioned space. If neither Surface Area nor Area Fraction provided, the OS-HPXML default (see &lt;a href='https://openstudio-hpxml.readthedocs.io/en/v1.8.1/workflow_inputs.html#air-distribution'&gt;Air Distribution&lt;/a&gt;) is used.</description>
      <type>String</type>
      <units>frac</units>
      <required>false</required>
      <model_dependent>false</model_dependent>
    </argument>
    <argument>
      <name>ducts_number_of_return_registers</name>
      <display_name>Ducts: Number of Return Registers</display_name>
      <description>The number of return registers of the ducts. Only used to calculate default return duct surface area. If not provided, the OS-HPXML default (see &lt;a href='https://openstudio-hpxml.readthedocs.io/en/v1.8.1/workflow_inputs.html#air-distribution'&gt;Air Distribution&lt;/a&gt;) is used.</description>
      <type>String</type>
      <units>#</units>
      <required>false</required>
      <model_dependent>false</model_dependent>
    </argument>
    <argument>
      <name>ducts_return_fraction_rectangular</name>
      <display_name>Ducts: Return Fraction Rectangular</display_name>
      <description>The fraction of return ducts that are rectangular (as opposed to round); this affects the duct effective R-value used for modeling. If not provided, the OS-HPXML default (see &lt;a href='https://openstudio-hpxml.readthedocs.io/en/v1.8.1/workflow_inputs.html#air-distribution'&gt;Air Distribution&lt;/a&gt;) is used.</description>
      <type>String</type>
      <units>frac</units>
      <required>false</required>
      <model_dependent>false</model_dependent>
    </argument>
    <argument>
      <name>mech_vent_fan_type</name>
      <display_name>Mechanical Ventilation: Fan Type</display_name>
      <description>The type of the mechanical ventilation. Use 'none' if there is no mechanical ventilation system.</description>
      <type>Choice</type>
      <required>true</required>
      <model_dependent>false</model_dependent>
      <default_value>none</default_value>
      <choices>
        <choice>
          <value>none</value>
          <display_name>none</display_name>
        </choice>
        <choice>
          <value>exhaust only</value>
          <display_name>exhaust only</display_name>
        </choice>
        <choice>
          <value>supply only</value>
          <display_name>supply only</display_name>
        </choice>
        <choice>
          <value>energy recovery ventilator</value>
          <display_name>energy recovery ventilator</display_name>
        </choice>
        <choice>
          <value>heat recovery ventilator</value>
          <display_name>heat recovery ventilator</display_name>
        </choice>
        <choice>
          <value>balanced</value>
          <display_name>balanced</display_name>
        </choice>
        <choice>
          <value>central fan integrated supply</value>
          <display_name>central fan integrated supply</display_name>
        </choice>
      </choices>
    </argument>
    <argument>
      <name>mech_vent_flow_rate</name>
      <display_name>Mechanical Ventilation: Flow Rate</display_name>
      <description>The flow rate of the mechanical ventilation. If not provided, the OS-HPXML default (see &lt;a href='https://openstudio-hpxml.readthedocs.io/en/v1.8.1/workflow_inputs.html#hpxml-mechanical-ventilation-fans'&gt;HPXML Mechanical Ventilation Fans&lt;/a&gt;) is used.</description>
      <type>String</type>
      <units>CFM</units>
      <required>false</required>
      <model_dependent>false</model_dependent>
    </argument>
    <argument>
      <name>mech_vent_hours_in_operation</name>
      <display_name>Mechanical Ventilation: Hours In Operation</display_name>
      <description>The hours in operation of the mechanical ventilation. If not provided, the OS-HPXML default (see &lt;a href='https://openstudio-hpxml.readthedocs.io/en/v1.8.1/workflow_inputs.html#hpxml-mechanical-ventilation-fans'&gt;HPXML Mechanical Ventilation Fans&lt;/a&gt;) is used.</description>
      <type>String</type>
      <units>hrs/day</units>
      <required>false</required>
      <model_dependent>false</model_dependent>
    </argument>
    <argument>
      <name>mech_vent_recovery_efficiency_type</name>
      <display_name>Mechanical Ventilation: Total Recovery Efficiency Type</display_name>
      <description>The total recovery efficiency type of the mechanical ventilation.</description>
      <type>Choice</type>
      <required>true</required>
      <model_dependent>false</model_dependent>
      <default_value>Unadjusted</default_value>
      <choices>
        <choice>
          <value>Unadjusted</value>
          <display_name>Unadjusted</display_name>
        </choice>
        <choice>
          <value>Adjusted</value>
          <display_name>Adjusted</display_name>
        </choice>
      </choices>
    </argument>
    <argument>
      <name>mech_vent_total_recovery_efficiency</name>
      <display_name>Mechanical Ventilation: Total Recovery Efficiency</display_name>
      <description>The Unadjusted or Adjusted total recovery efficiency of the mechanical ventilation. Applies to energy recovery ventilator.</description>
      <type>Double</type>
      <units>Frac</units>
      <required>true</required>
      <model_dependent>false</model_dependent>
      <default_value>0.48</default_value>
    </argument>
    <argument>
      <name>mech_vent_sensible_recovery_efficiency</name>
      <display_name>Mechanical Ventilation: Sensible Recovery Efficiency</display_name>
      <description>The Unadjusted or Adjusted sensible recovery efficiency of the mechanical ventilation. Applies to energy recovery ventilator and heat recovery ventilator.</description>
      <type>Double</type>
      <units>Frac</units>
      <required>true</required>
      <model_dependent>false</model_dependent>
      <default_value>0.72</default_value>
    </argument>
    <argument>
      <name>mech_vent_fan_power</name>
      <display_name>Mechanical Ventilation: Fan Power</display_name>
      <description>The fan power of the mechanical ventilation. If not provided, the OS-HPXML default (see &lt;a href='https://openstudio-hpxml.readthedocs.io/en/v1.8.1/workflow_inputs.html#hpxml-mechanical-ventilation-fans'&gt;HPXML Mechanical Ventilation Fans&lt;/a&gt;) is used.</description>
      <type>String</type>
      <units>W</units>
      <required>false</required>
      <model_dependent>false</model_dependent>
    </argument>
    <argument>
      <name>mech_vent_num_units_served</name>
      <display_name>Mechanical Ventilation: Number of Units Served</display_name>
      <description>Number of dwelling units served by the mechanical ventilation system. Must be 1 if single-family detached. Used to apportion flow rate and fan power to the unit.</description>
      <type>Integer</type>
      <units>#</units>
      <required>true</required>
      <model_dependent>false</model_dependent>
      <default_value>1</default_value>
    </argument>
    <argument>
      <name>mech_vent_shared_frac_recirculation</name>
      <display_name>Shared Mechanical Ventilation: Fraction Recirculation</display_name>
      <description>Fraction of the total supply air that is recirculated, with the remainder assumed to be outdoor air. The value must be 0 for exhaust only systems. Required for a shared mechanical ventilation system.</description>
      <type>String</type>
      <units>Frac</units>
      <required>false</required>
      <model_dependent>false</model_dependent>
    </argument>
    <argument>
      <name>mech_vent_shared_preheating_fuel</name>
      <display_name>Shared Mechanical Ventilation: Preheating Fuel</display_name>
      <description>Fuel type of the preconditioning heating equipment. Only used for a shared mechanical ventilation system. If not provided, assumes no preheating.</description>
      <type>Choice</type>
      <units></units>
      <required>false</required>
      <model_dependent>false</model_dependent>
      <choices>
        <choice>
          <value>auto</value>
          <display_name>auto</display_name>
        </choice>
        <choice>
          <value>electricity</value>
          <display_name>electricity</display_name>
        </choice>
        <choice>
          <value>natural gas</value>
          <display_name>natural gas</display_name>
        </choice>
        <choice>
          <value>fuel oil</value>
          <display_name>fuel oil</display_name>
        </choice>
        <choice>
          <value>propane</value>
          <display_name>propane</display_name>
        </choice>
        <choice>
          <value>wood</value>
          <display_name>wood</display_name>
        </choice>
        <choice>
          <value>wood pellets</value>
          <display_name>wood pellets</display_name>
        </choice>
        <choice>
          <value>coal</value>
          <display_name>coal</display_name>
        </choice>
      </choices>
    </argument>
    <argument>
      <name>mech_vent_shared_preheating_efficiency</name>
      <display_name>Shared Mechanical Ventilation: Preheating Efficiency</display_name>
      <description>Efficiency of the preconditioning heating equipment. Only used for a shared mechanical ventilation system. If not provided, assumes no preheating.</description>
      <type>String</type>
      <units>COP</units>
      <required>false</required>
      <model_dependent>false</model_dependent>
    </argument>
    <argument>
      <name>mech_vent_shared_preheating_fraction_heat_load_served</name>
      <display_name>Shared Mechanical Ventilation: Preheating Fraction Ventilation Heat Load Served</display_name>
      <description>Fraction of heating load introduced by the shared ventilation system that is met by the preconditioning heating equipment. If not provided, assumes no preheating.</description>
      <type>String</type>
      <units>Frac</units>
      <required>false</required>
      <model_dependent>false</model_dependent>
    </argument>
    <argument>
      <name>mech_vent_shared_precooling_fuel</name>
      <display_name>Shared Mechanical Ventilation: Precooling Fuel</display_name>
      <description>Fuel type of the preconditioning cooling equipment. Only used for a shared mechanical ventilation system. If not provided, assumes no precooling.</description>
      <type>Choice</type>
      <units></units>
      <required>false</required>
      <model_dependent>false</model_dependent>
      <choices>
        <choice>
          <value>auto</value>
          <display_name>auto</display_name>
        </choice>
        <choice>
          <value>electricity</value>
          <display_name>electricity</display_name>
        </choice>
      </choices>
    </argument>
    <argument>
      <name>mech_vent_shared_precooling_efficiency</name>
      <display_name>Shared Mechanical Ventilation: Precooling Efficiency</display_name>
      <description>Efficiency of the preconditioning cooling equipment. Only used for a shared mechanical ventilation system. If not provided, assumes no precooling.</description>
      <type>String</type>
      <units>COP</units>
      <required>false</required>
      <model_dependent>false</model_dependent>
    </argument>
    <argument>
      <name>mech_vent_shared_precooling_fraction_cool_load_served</name>
      <display_name>Shared Mechanical Ventilation: Precooling Fraction Ventilation Cool Load Served</display_name>
      <description>Fraction of cooling load introduced by the shared ventilation system that is met by the preconditioning cooling equipment. If not provided, assumes no precooling.</description>
      <type>String</type>
      <units>Frac</units>
      <required>false</required>
      <model_dependent>false</model_dependent>
    </argument>
    <argument>
      <name>mech_vent_2_fan_type</name>
      <display_name>Mechanical Ventilation 2: Fan Type</display_name>
      <description>The type of the second mechanical ventilation. Use 'none' if there is no second mechanical ventilation system.</description>
      <type>Choice</type>
      <required>true</required>
      <model_dependent>false</model_dependent>
      <default_value>none</default_value>
      <choices>
        <choice>
          <value>none</value>
          <display_name>none</display_name>
        </choice>
        <choice>
          <value>exhaust only</value>
          <display_name>exhaust only</display_name>
        </choice>
        <choice>
          <value>supply only</value>
          <display_name>supply only</display_name>
        </choice>
        <choice>
          <value>energy recovery ventilator</value>
          <display_name>energy recovery ventilator</display_name>
        </choice>
        <choice>
          <value>heat recovery ventilator</value>
          <display_name>heat recovery ventilator</display_name>
        </choice>
        <choice>
          <value>balanced</value>
          <display_name>balanced</display_name>
        </choice>
      </choices>
    </argument>
    <argument>
      <name>mech_vent_2_flow_rate</name>
      <display_name>Mechanical Ventilation 2: Flow Rate</display_name>
      <description>The flow rate of the second mechanical ventilation.</description>
      <type>Double</type>
      <units>CFM</units>
      <required>true</required>
      <model_dependent>false</model_dependent>
      <default_value>110</default_value>
    </argument>
    <argument>
      <name>mech_vent_2_hours_in_operation</name>
      <display_name>Mechanical Ventilation 2: Hours In Operation</display_name>
      <description>The hours in operation of the second mechanical ventilation.</description>
      <type>Double</type>
      <units>hrs/day</units>
      <required>true</required>
      <model_dependent>false</model_dependent>
      <default_value>24</default_value>
    </argument>
    <argument>
      <name>mech_vent_2_recovery_efficiency_type</name>
      <display_name>Mechanical Ventilation 2: Total Recovery Efficiency Type</display_name>
      <description>The total recovery efficiency type of the second mechanical ventilation.</description>
      <type>Choice</type>
      <required>true</required>
      <model_dependent>false</model_dependent>
      <default_value>Unadjusted</default_value>
      <choices>
        <choice>
          <value>Unadjusted</value>
          <display_name>Unadjusted</display_name>
        </choice>
        <choice>
          <value>Adjusted</value>
          <display_name>Adjusted</display_name>
        </choice>
      </choices>
    </argument>
    <argument>
      <name>mech_vent_2_total_recovery_efficiency</name>
      <display_name>Mechanical Ventilation 2: Total Recovery Efficiency</display_name>
      <description>The Unadjusted or Adjusted total recovery efficiency of the second mechanical ventilation. Applies to energy recovery ventilator.</description>
      <type>Double</type>
      <units>Frac</units>
      <required>true</required>
      <model_dependent>false</model_dependent>
      <default_value>0.48</default_value>
    </argument>
    <argument>
      <name>mech_vent_2_sensible_recovery_efficiency</name>
      <display_name>Mechanical Ventilation 2: Sensible Recovery Efficiency</display_name>
      <description>The Unadjusted or Adjusted sensible recovery efficiency of the second mechanical ventilation. Applies to energy recovery ventilator and heat recovery ventilator.</description>
      <type>Double</type>
      <units>Frac</units>
      <required>true</required>
      <model_dependent>false</model_dependent>
      <default_value>0.72</default_value>
    </argument>
    <argument>
      <name>mech_vent_2_fan_power</name>
      <display_name>Mechanical Ventilation 2: Fan Power</display_name>
      <description>The fan power of the second mechanical ventilation.</description>
      <type>Double</type>
      <units>W</units>
      <required>true</required>
      <model_dependent>false</model_dependent>
      <default_value>30</default_value>
    </argument>
    <argument>
      <name>kitchen_fans_quantity</name>
      <display_name>Kitchen Fans: Quantity</display_name>
      <description>The quantity of the kitchen fans. If not provided, the OS-HPXML default (see &lt;a href='https://openstudio-hpxml.readthedocs.io/en/v1.8.1/workflow_inputs.html#hpxml-local-ventilation-fans'&gt;HPXML Local Ventilation Fans&lt;/a&gt;) is used.</description>
      <type>String</type>
      <units>#</units>
      <required>false</required>
      <model_dependent>false</model_dependent>
    </argument>
    <argument>
      <name>kitchen_fans_flow_rate</name>
      <display_name>Kitchen Fans: Flow Rate</display_name>
      <description>The flow rate of the kitchen fan. If not provided, the OS-HPXML default (see &lt;a href='https://openstudio-hpxml.readthedocs.io/en/v1.8.1/workflow_inputs.html#hpxml-local-ventilation-fans'&gt;HPXML Local Ventilation Fans&lt;/a&gt;) is used.</description>
      <type>String</type>
      <units>CFM</units>
      <required>false</required>
      <model_dependent>false</model_dependent>
    </argument>
    <argument>
      <name>kitchen_fans_hours_in_operation</name>
      <display_name>Kitchen Fans: Hours In Operation</display_name>
      <description>The hours in operation of the kitchen fan. If not provided, the OS-HPXML default (see &lt;a href='https://openstudio-hpxml.readthedocs.io/en/v1.8.1/workflow_inputs.html#hpxml-local-ventilation-fans'&gt;HPXML Local Ventilation Fans&lt;/a&gt;) is used.</description>
      <type>String</type>
      <units>hrs/day</units>
      <required>false</required>
      <model_dependent>false</model_dependent>
    </argument>
    <argument>
      <name>kitchen_fans_power</name>
      <display_name>Kitchen Fans: Fan Power</display_name>
      <description>The fan power of the kitchen fan. If not provided, the OS-HPXML default (see &lt;a href='https://openstudio-hpxml.readthedocs.io/en/v1.8.1/workflow_inputs.html#hpxml-local-ventilation-fans'&gt;HPXML Local Ventilation Fans&lt;/a&gt;) is used.</description>
      <type>String</type>
      <units>W</units>
      <required>false</required>
      <model_dependent>false</model_dependent>
    </argument>
    <argument>
      <name>kitchen_fans_start_hour</name>
      <display_name>Kitchen Fans: Start Hour</display_name>
      <description>The start hour of the kitchen fan. If not provided, the OS-HPXML default (see &lt;a href='https://openstudio-hpxml.readthedocs.io/en/v1.8.1/workflow_inputs.html#hpxml-local-ventilation-fans'&gt;HPXML Local Ventilation Fans&lt;/a&gt;) is used.</description>
      <type>String</type>
      <units>hr</units>
      <required>false</required>
      <model_dependent>false</model_dependent>
    </argument>
    <argument>
      <name>bathroom_fans_quantity</name>
      <display_name>Bathroom Fans: Quantity</display_name>
      <description>The quantity of the bathroom fans. If not provided, the OS-HPXML default (see &lt;a href='https://openstudio-hpxml.readthedocs.io/en/v1.8.1/workflow_inputs.html#hpxml-local-ventilation-fans'&gt;HPXML Local Ventilation Fans&lt;/a&gt;) is used.</description>
      <type>String</type>
      <units>#</units>
      <required>false</required>
      <model_dependent>false</model_dependent>
    </argument>
    <argument>
      <name>bathroom_fans_flow_rate</name>
      <display_name>Bathroom Fans: Flow Rate</display_name>
      <description>The flow rate of the bathroom fans. If not provided, the OS-HPXML default (see &lt;a href='https://openstudio-hpxml.readthedocs.io/en/v1.8.1/workflow_inputs.html#hpxml-local-ventilation-fans'&gt;HPXML Local Ventilation Fans&lt;/a&gt;) is used.</description>
      <type>String</type>
      <units>CFM</units>
      <required>false</required>
      <model_dependent>false</model_dependent>
    </argument>
    <argument>
      <name>bathroom_fans_hours_in_operation</name>
      <display_name>Bathroom Fans: Hours In Operation</display_name>
      <description>The hours in operation of the bathroom fans. If not provided, the OS-HPXML default (see &lt;a href='https://openstudio-hpxml.readthedocs.io/en/v1.8.1/workflow_inputs.html#hpxml-local-ventilation-fans'&gt;HPXML Local Ventilation Fans&lt;/a&gt;) is used.</description>
      <type>String</type>
      <units>hrs/day</units>
      <required>false</required>
      <model_dependent>false</model_dependent>
    </argument>
    <argument>
      <name>bathroom_fans_power</name>
      <display_name>Bathroom Fans: Fan Power</display_name>
      <description>The fan power of the bathroom fans. If not provided, the OS-HPXML default (see &lt;a href='https://openstudio-hpxml.readthedocs.io/en/v1.8.1/workflow_inputs.html#hpxml-local-ventilation-fans'&gt;HPXML Local Ventilation Fans&lt;/a&gt;) is used.</description>
      <type>String</type>
      <units>W</units>
      <required>false</required>
      <model_dependent>false</model_dependent>
    </argument>
    <argument>
      <name>bathroom_fans_start_hour</name>
      <display_name>Bathroom Fans: Start Hour</display_name>
      <description>The start hour of the bathroom fans. If not provided, the OS-HPXML default (see &lt;a href='https://openstudio-hpxml.readthedocs.io/en/v1.8.1/workflow_inputs.html#hpxml-local-ventilation-fans'&gt;HPXML Local Ventilation Fans&lt;/a&gt;) is used.</description>
      <type>String</type>
      <units>hr</units>
      <required>false</required>
      <model_dependent>false</model_dependent>
    </argument>
    <argument>
      <name>whole_house_fan_present</name>
      <display_name>Whole House Fan: Present</display_name>
      <description>Whether there is a whole house fan.</description>
      <type>Boolean</type>
      <required>true</required>
      <model_dependent>false</model_dependent>
      <default_value>false</default_value>
      <choices>
        <choice>
          <value>true</value>
          <display_name>true</display_name>
        </choice>
        <choice>
          <value>false</value>
          <display_name>false</display_name>
        </choice>
      </choices>
    </argument>
    <argument>
      <name>whole_house_fan_flow_rate</name>
      <display_name>Whole House Fan: Flow Rate</display_name>
      <description>The flow rate of the whole house fan. If not provided, the OS-HPXML default (see &lt;a href='https://openstudio-hpxml.readthedocs.io/en/v1.8.1/workflow_inputs.html#hpxml-whole-house-fans'&gt;HPXML Whole House Fans&lt;/a&gt;) is used.</description>
      <type>String</type>
      <units>CFM</units>
      <required>false</required>
      <model_dependent>false</model_dependent>
    </argument>
    <argument>
      <name>whole_house_fan_power</name>
      <display_name>Whole House Fan: Fan Power</display_name>
      <description>The fan power of the whole house fan. If not provided, the OS-HPXML default (see &lt;a href='https://openstudio-hpxml.readthedocs.io/en/v1.8.1/workflow_inputs.html#hpxml-whole-house-fans'&gt;HPXML Whole House Fans&lt;/a&gt;) is used.</description>
      <type>String</type>
      <units>W</units>
      <required>false</required>
      <model_dependent>false</model_dependent>
    </argument>
    <argument>
      <name>water_heater_type</name>
      <display_name>Water Heater: Type</display_name>
      <description>The type of water heater. Use 'none' if there is no water heater.</description>
      <type>Choice</type>
      <required>true</required>
      <model_dependent>false</model_dependent>
      <default_value>storage water heater</default_value>
      <choices>
        <choice>
          <value>none</value>
          <display_name>none</display_name>
        </choice>
        <choice>
          <value>storage water heater</value>
          <display_name>storage water heater</display_name>
        </choice>
        <choice>
          <value>instantaneous water heater</value>
          <display_name>instantaneous water heater</display_name>
        </choice>
        <choice>
          <value>heat pump water heater</value>
          <display_name>heat pump water heater</display_name>
        </choice>
        <choice>
          <value>space-heating boiler with storage tank</value>
          <display_name>space-heating boiler with storage tank</display_name>
        </choice>
        <choice>
          <value>space-heating boiler with tankless coil</value>
          <display_name>space-heating boiler with tankless coil</display_name>
        </choice>
      </choices>
    </argument>
    <argument>
      <name>water_heater_fuel_type</name>
      <display_name>Water Heater: Fuel Type</display_name>
      <description>The fuel type of water heater. Ignored for heat pump water heater.</description>
      <type>Choice</type>
      <required>true</required>
      <model_dependent>false</model_dependent>
      <default_value>natural gas</default_value>
      <choices>
        <choice>
          <value>electricity</value>
          <display_name>electricity</display_name>
        </choice>
        <choice>
          <value>natural gas</value>
          <display_name>natural gas</display_name>
        </choice>
        <choice>
          <value>fuel oil</value>
          <display_name>fuel oil</display_name>
        </choice>
        <choice>
          <value>propane</value>
          <display_name>propane</display_name>
        </choice>
        <choice>
          <value>wood</value>
          <display_name>wood</display_name>
        </choice>
        <choice>
          <value>coal</value>
          <display_name>coal</display_name>
        </choice>
      </choices>
    </argument>
    <argument>
      <name>water_heater_location</name>
      <display_name>Water Heater: Location</display_name>
      <description>The location of water heater. If not provided, the OS-HPXML default (see &lt;a href='https://openstudio-hpxml.readthedocs.io/en/v1.8.1/workflow_inputs.html#hpxml-water-heating-systems'&gt;HPXML Water Heating Systems&lt;/a&gt;) is used.</description>
      <type>Choice</type>
      <units></units>
      <required>false</required>
      <model_dependent>false</model_dependent>
      <choices>
        <choice>
          <value>auto</value>
          <display_name>auto</display_name>
        </choice>
        <choice>
          <value>conditioned space</value>
          <display_name>conditioned space</display_name>
        </choice>
        <choice>
          <value>basement - conditioned</value>
          <display_name>basement - conditioned</display_name>
        </choice>
        <choice>
          <value>basement - unconditioned</value>
          <display_name>basement - unconditioned</display_name>
        </choice>
        <choice>
          <value>garage</value>
          <display_name>garage</display_name>
        </choice>
        <choice>
          <value>attic</value>
          <display_name>attic</display_name>
        </choice>
        <choice>
          <value>attic - vented</value>
          <display_name>attic - vented</display_name>
        </choice>
        <choice>
          <value>attic - unvented</value>
          <display_name>attic - unvented</display_name>
        </choice>
        <choice>
          <value>crawlspace</value>
          <display_name>crawlspace</display_name>
        </choice>
        <choice>
          <value>crawlspace - vented</value>
          <display_name>crawlspace - vented</display_name>
        </choice>
        <choice>
          <value>crawlspace - unvented</value>
          <display_name>crawlspace - unvented</display_name>
        </choice>
        <choice>
          <value>crawlspace - conditioned</value>
          <display_name>crawlspace - conditioned</display_name>
        </choice>
        <choice>
          <value>other exterior</value>
          <display_name>other exterior</display_name>
        </choice>
        <choice>
          <value>other housing unit</value>
          <display_name>other housing unit</display_name>
        </choice>
        <choice>
          <value>other heated space</value>
          <display_name>other heated space</display_name>
        </choice>
        <choice>
          <value>other multifamily buffer space</value>
          <display_name>other multifamily buffer space</display_name>
        </choice>
        <choice>
          <value>other non-freezing space</value>
          <display_name>other non-freezing space</display_name>
        </choice>
      </choices>
    </argument>
    <argument>
      <name>water_heater_tank_volume</name>
      <display_name>Water Heater: Tank Volume</display_name>
      <description>Nominal volume of water heater tank. Only applies to storage water heater, heat pump water heater, and space-heating boiler with storage tank. If not provided, the OS-HPXML default (see &lt;a href='https://openstudio-hpxml.readthedocs.io/en/v1.8.1/workflow_inputs.html#conventional-storage'&gt;Conventional Storage&lt;/a&gt;, &lt;a href='https://openstudio-hpxml.readthedocs.io/en/v1.8.1/workflow_inputs.html#heat-pump'&gt;Heat Pump&lt;/a&gt;, &lt;a href='https://openstudio-hpxml.readthedocs.io/en/v1.8.1/workflow_inputs.html#combi-boiler-w-storage'&gt;Combi Boiler w/ Storage&lt;/a&gt;) is used.</description>
      <type>String</type>
      <units>gal</units>
      <required>false</required>
      <model_dependent>false</model_dependent>
    </argument>
    <argument>
      <name>water_heater_efficiency_type</name>
      <display_name>Water Heater: Efficiency Type</display_name>
      <description>The efficiency type of water heater. Does not apply to space-heating boilers.</description>
      <type>Choice</type>
      <required>true</required>
      <model_dependent>false</model_dependent>
      <default_value>EnergyFactor</default_value>
      <choices>
        <choice>
          <value>EnergyFactor</value>
          <display_name>EnergyFactor</display_name>
        </choice>
        <choice>
          <value>UniformEnergyFactor</value>
          <display_name>UniformEnergyFactor</display_name>
        </choice>
      </choices>
    </argument>
    <argument>
      <name>water_heater_efficiency</name>
      <display_name>Water Heater: Efficiency</display_name>
      <description>Rated Energy Factor or Uniform Energy Factor. Does not apply to space-heating boilers.</description>
      <type>Double</type>
      <required>true</required>
      <model_dependent>false</model_dependent>
      <default_value>0.67</default_value>
    </argument>
    <argument>
      <name>water_heater_usage_bin</name>
      <display_name>Water Heater: Usage Bin</display_name>
      <description>The usage of the water heater. Only applies if Efficiency Type is UniformEnergyFactor and Type is not instantaneous water heater. Does not apply to space-heating boilers. If not provided, the OS-HPXML default (see &lt;a href='https://openstudio-hpxml.readthedocs.io/en/v1.8.1/workflow_inputs.html#conventional-storage'&gt;Conventional Storage&lt;/a&gt;, &lt;a href='https://openstudio-hpxml.readthedocs.io/en/v1.8.1/workflow_inputs.html#heat-pump'&gt;Heat Pump&lt;/a&gt;) is used.</description>
      <type>Choice</type>
      <units></units>
      <required>false</required>
      <model_dependent>false</model_dependent>
      <choices>
        <choice>
          <value>auto</value>
          <display_name>auto</display_name>
        </choice>
        <choice>
          <value>very small</value>
          <display_name>very small</display_name>
        </choice>
        <choice>
          <value>low</value>
          <display_name>low</display_name>
        </choice>
        <choice>
          <value>medium</value>
          <display_name>medium</display_name>
        </choice>
        <choice>
          <value>high</value>
          <display_name>high</display_name>
        </choice>
      </choices>
    </argument>
    <argument>
      <name>water_heater_recovery_efficiency</name>
      <display_name>Water Heater: Recovery Efficiency</display_name>
      <description>Ratio of energy delivered to water heater to the energy content of the fuel consumed by the water heater. Only used for non-electric storage water heaters. If not provided, the OS-HPXML default (see &lt;a href='https://openstudio-hpxml.readthedocs.io/en/v1.8.1/workflow_inputs.html#conventional-storage'&gt;Conventional Storage&lt;/a&gt;) is used.</description>
      <type>String</type>
      <units>Frac</units>
      <required>false</required>
      <model_dependent>false</model_dependent>
    </argument>
    <argument>
      <name>water_heater_heating_capacity</name>
      <display_name>Water Heater: Heating Capacity</display_name>
      <description>Heating capacity. Only applies to storage water heater. If not provided, the OS-HPXML default (see &lt;a href='https://openstudio-hpxml.readthedocs.io/en/v1.8.1/workflow_inputs.html#conventional-storage'&gt;Conventional Storage&lt;/a&gt;) is used.</description>
      <type>String</type>
      <units>Btu/hr</units>
      <required>false</required>
      <model_dependent>false</model_dependent>
    </argument>
    <argument>
      <name>water_heater_standby_loss</name>
      <display_name>Water Heater: Standby Loss</display_name>
      <description>The standby loss of water heater. Only applies to space-heating boilers. If not provided, the OS-HPXML default (see &lt;a href='https://openstudio-hpxml.readthedocs.io/en/v1.8.1/workflow_inputs.html#combi-boiler-w-storage'&gt;Combi Boiler w/ Storage&lt;/a&gt;) is used.</description>
      <type>String</type>
      <units>F/hr</units>
      <required>false</required>
      <model_dependent>false</model_dependent>
    </argument>
    <argument>
      <name>water_heater_jacket_rvalue</name>
      <display_name>Water Heater: Jacket R-value</display_name>
      <description>The jacket R-value of water heater. Doesn't apply to instantaneous water heater or space-heating boiler with tankless coil. If not provided, defaults to no jacket insulation.</description>
      <type>String</type>
      <units>h-ft^2-R/Btu</units>
      <required>false</required>
      <model_dependent>false</model_dependent>
    </argument>
    <argument>
      <name>water_heater_setpoint_temperature</name>
      <display_name>Water Heater: Setpoint Temperature</display_name>
      <description>The setpoint temperature of water heater. If not provided, the OS-HPXML default (see &lt;a href='https://openstudio-hpxml.readthedocs.io/en/v1.8.1/workflow_inputs.html#hpxml-water-heating-systems'&gt;HPXML Water Heating Systems&lt;/a&gt;) is used.</description>
      <type>String</type>
      <units>F</units>
      <required>false</required>
      <model_dependent>false</model_dependent>
    </argument>
    <argument>
      <name>water_heater_num_bedrooms_served</name>
      <display_name>Water Heater: Number of Bedrooms Served</display_name>
      <description>Number of bedrooms served (directly or indirectly) by the water heater. Only needed if single-family attached or apartment unit and it is a shared water heater serving multiple dwelling units. Used to apportion water heater tank losses to the unit.</description>
      <type>String</type>
      <units>#</units>
      <required>false</required>
      <model_dependent>false</model_dependent>
    </argument>
    <argument>
      <name>water_heater_uses_desuperheater</name>
      <display_name>Water Heater: Uses Desuperheater</display_name>
      <description>Requires that the dwelling unit has a air-to-air, mini-split, or ground-to-air heat pump or a central air conditioner or mini-split air conditioner. If not provided, assumes no desuperheater.</description>
      <type>Choice</type>
      <units></units>
      <required>false</required>
      <model_dependent>false</model_dependent>
      <choices>
        <choice>
          <value>auto</value>
          <display_name>auto</display_name>
        </choice>
        <choice>
          <value>true</value>
          <display_name>true</display_name>
        </choice>
        <choice>
          <value>false</value>
          <display_name>false</display_name>
        </choice>
      </choices>
    </argument>
    <argument>
      <name>water_heater_tank_model_type</name>
      <display_name>Water Heater: Tank Type</display_name>
      <description>Type of tank model to use. The 'stratified' tank generally provide more accurate results, but may significantly increase run time. Applies only to storage water heater. If not provided, the OS-HPXML default (see &lt;a href='https://openstudio-hpxml.readthedocs.io/en/v1.8.1/workflow_inputs.html#conventional-storage'&gt;Conventional Storage&lt;/a&gt;) is used.</description>
      <type>Choice</type>
      <units></units>
      <required>false</required>
      <model_dependent>false</model_dependent>
      <choices>
        <choice>
          <value>auto</value>
          <display_name>auto</display_name>
        </choice>
        <choice>
          <value>mixed</value>
          <display_name>mixed</display_name>
        </choice>
        <choice>
          <value>stratified</value>
          <display_name>stratified</display_name>
        </choice>
      </choices>
    </argument>
    <argument>
      <name>water_heater_operating_mode</name>
      <display_name>Water Heater: Operating Mode</display_name>
      <description>The water heater operating mode. The 'heat pump only' option only uses the heat pump, while 'hybrid/auto' allows the backup electric resistance to come on in high demand situations. This is ignored if a scheduled operating mode type is selected. Applies only to heat pump water heater. If not provided, the OS-HPXML default (see &lt;a href='https://openstudio-hpxml.readthedocs.io/en/v1.8.1/workflow_inputs.html#heat-pump'&gt;Heat Pump&lt;/a&gt;) is used.</description>
      <type>Choice</type>
      <units></units>
      <required>false</required>
      <model_dependent>false</model_dependent>
      <choices>
        <choice>
          <value>auto</value>
          <display_name>auto</display_name>
        </choice>
        <choice>
          <value>hybrid/auto</value>
          <display_name>hybrid/auto</display_name>
        </choice>
        <choice>
          <value>heat pump only</value>
          <display_name>heat pump only</display_name>
        </choice>
      </choices>
    </argument>
    <argument>
      <name>hot_water_distribution_system_type</name>
      <display_name>Hot Water Distribution: System Type</display_name>
      <description>The type of the hot water distribution system.</description>
      <type>Choice</type>
      <required>true</required>
      <model_dependent>false</model_dependent>
      <default_value>Standard</default_value>
      <choices>
        <choice>
          <value>Standard</value>
          <display_name>Standard</display_name>
        </choice>
        <choice>
          <value>Recirculation</value>
          <display_name>Recirculation</display_name>
        </choice>
      </choices>
    </argument>
    <argument>
      <name>hot_water_distribution_standard_piping_length</name>
      <display_name>Hot Water Distribution: Standard Piping Length</display_name>
      <description>If the distribution system is Standard, the length of the piping. If not provided, the OS-HPXML default (see &lt;a href='https://openstudio-hpxml.readthedocs.io/en/v1.8.1/workflow_inputs.html#standard'&gt;Standard&lt;/a&gt;) is used.</description>
      <type>String</type>
      <units>ft</units>
      <required>false</required>
      <model_dependent>false</model_dependent>
    </argument>
    <argument>
      <name>hot_water_distribution_recirc_control_type</name>
      <display_name>Hot Water Distribution: Recirculation Control Type</display_name>
      <description>If the distribution system is Recirculation, the type of hot water recirculation control, if any.</description>
      <type>Choice</type>
      <units></units>
      <required>false</required>
      <model_dependent>false</model_dependent>
      <choices>
        <choice>
          <value>auto</value>
          <display_name>auto</display_name>
        </choice>
        <choice>
          <value>no control</value>
          <display_name>no control</display_name>
        </choice>
        <choice>
          <value>timer</value>
          <display_name>timer</display_name>
        </choice>
        <choice>
          <value>temperature</value>
          <display_name>temperature</display_name>
        </choice>
        <choice>
          <value>presence sensor demand control</value>
          <display_name>presence sensor demand control</display_name>
        </choice>
        <choice>
          <value>manual demand control</value>
          <display_name>manual demand control</display_name>
        </choice>
      </choices>
    </argument>
    <argument>
      <name>hot_water_distribution_recirc_piping_length</name>
      <display_name>Hot Water Distribution: Recirculation Piping Length</display_name>
      <description>If the distribution system is Recirculation, the length of the recirculation piping. If not provided, the OS-HPXML default (see &lt;a href='https://openstudio-hpxml.readthedocs.io/en/v1.8.1/workflow_inputs.html#recirculation-in-unit'&gt;Recirculation (In-Unit)&lt;/a&gt;) is used.</description>
      <type>String</type>
      <units>ft</units>
      <required>false</required>
      <model_dependent>false</model_dependent>
    </argument>
    <argument>
      <name>hot_water_distribution_recirc_branch_piping_length</name>
      <display_name>Hot Water Distribution: Recirculation Branch Piping Length</display_name>
      <description>If the distribution system is Recirculation, the length of the recirculation branch piping. If not provided, the OS-HPXML default (see &lt;a href='https://openstudio-hpxml.readthedocs.io/en/v1.8.1/workflow_inputs.html#recirculation-in-unit'&gt;Recirculation (In-Unit)&lt;/a&gt;) is used.</description>
      <type>String</type>
      <units>ft</units>
      <required>false</required>
      <model_dependent>false</model_dependent>
    </argument>
    <argument>
      <name>hot_water_distribution_recirc_pump_power</name>
      <display_name>Hot Water Distribution: Recirculation Pump Power</display_name>
      <description>If the distribution system is Recirculation, the recirculation pump power. If not provided, the OS-HPXML default (see &lt;a href='https://openstudio-hpxml.readthedocs.io/en/v1.8.1/workflow_inputs.html#recirculation-in-unit'&gt;Recirculation (In-Unit)&lt;/a&gt;) is used.</description>
      <type>String</type>
      <units>W</units>
      <required>false</required>
      <model_dependent>false</model_dependent>
    </argument>
    <argument>
      <name>hot_water_distribution_pipe_r</name>
      <display_name>Hot Water Distribution: Pipe Insulation Nominal R-Value</display_name>
      <description>Nominal R-value of the pipe insulation. If not provided, the OS-HPXML default (see &lt;a href='https://openstudio-hpxml.readthedocs.io/en/v1.8.1/workflow_inputs.html#hpxml-hot-water-distribution'&gt;HPXML Hot Water Distribution&lt;/a&gt;) is used.</description>
      <type>String</type>
      <units>h-ft^2-R/Btu</units>
      <required>false</required>
      <model_dependent>false</model_dependent>
    </argument>
    <argument>
      <name>dwhr_facilities_connected</name>
      <display_name>Drain Water Heat Recovery: Facilities Connected</display_name>
      <description>Which facilities are connected for the drain water heat recovery. Use 'none' if there is no drain water heat recovery system.</description>
      <type>Choice</type>
      <required>true</required>
      <model_dependent>false</model_dependent>
      <default_value>none</default_value>
      <choices>
        <choice>
          <value>none</value>
          <display_name>none</display_name>
        </choice>
        <choice>
          <value>one</value>
          <display_name>one</display_name>
        </choice>
        <choice>
          <value>all</value>
          <display_name>all</display_name>
        </choice>
      </choices>
    </argument>
    <argument>
      <name>dwhr_equal_flow</name>
      <display_name>Drain Water Heat Recovery: Equal Flow</display_name>
      <description>Whether the drain water heat recovery has equal flow.</description>
      <type>Choice</type>
      <units></units>
      <required>false</required>
      <model_dependent>false</model_dependent>
      <choices>
        <choice>
          <value>auto</value>
          <display_name>auto</display_name>
        </choice>
        <choice>
          <value>true</value>
          <display_name>true</display_name>
        </choice>
        <choice>
          <value>false</value>
          <display_name>false</display_name>
        </choice>
      </choices>
    </argument>
    <argument>
      <name>dwhr_efficiency</name>
      <display_name>Drain Water Heat Recovery: Efficiency</display_name>
      <description>The efficiency of the drain water heat recovery.</description>
      <type>String</type>
      <units>Frac</units>
      <required>false</required>
      <model_dependent>false</model_dependent>
    </argument>
    <argument>
      <name>water_fixtures_shower_low_flow</name>
      <display_name>Hot Water Fixtures: Is Shower Low Flow</display_name>
      <description>Whether the shower fixture is low flow.</description>
      <type>Boolean</type>
      <required>true</required>
      <model_dependent>false</model_dependent>
      <default_value>false</default_value>
      <choices>
        <choice>
          <value>true</value>
          <display_name>true</display_name>
        </choice>
        <choice>
          <value>false</value>
          <display_name>false</display_name>
        </choice>
      </choices>
    </argument>
    <argument>
      <name>water_fixtures_sink_low_flow</name>
      <display_name>Hot Water Fixtures: Is Sink Low Flow</display_name>
      <description>Whether the sink fixture is low flow.</description>
      <type>Boolean</type>
      <required>true</required>
      <model_dependent>false</model_dependent>
      <default_value>false</default_value>
      <choices>
        <choice>
          <value>true</value>
          <display_name>true</display_name>
        </choice>
        <choice>
          <value>false</value>
          <display_name>false</display_name>
        </choice>
      </choices>
    </argument>
    <argument>
      <name>water_fixtures_usage_multiplier</name>
      <display_name>Hot Water Fixtures: Usage Multiplier</display_name>
      <description>Multiplier on the hot water usage that can reflect, e.g., high/low usage occupants. If not provided, the OS-HPXML default (see &lt;a href='https://openstudio-hpxml.readthedocs.io/en/v1.8.1/workflow_inputs.html#hpxml-water-fixtures'&gt;HPXML Water Fixtures&lt;/a&gt;) is used.</description>
      <type>String</type>
      <units></units>
      <required>false</required>
      <model_dependent>false</model_dependent>
    </argument>
    <argument>
      <name>general_water_use_usage_multiplier</name>
      <display_name>General Water Use: Usage Multiplier</display_name>
      <description>Multiplier on internal gains from general water use (floor mopping, shower evaporation, water films on showers, tubs &amp; sinks surfaces, plant watering, etc.) that can reflect, e.g., high/low usage occupants. If not provided, the OS-HPXML default (see &lt;a href='https://openstudio-hpxml.readthedocs.io/en/v1.8.1/workflow_inputs.html#hpxml-building-occupancy'&gt;HPXML Building Occupancy&lt;/a&gt;) is used.</description>
      <type>String</type>
      <units></units>
      <required>false</required>
      <model_dependent>false</model_dependent>
    </argument>
    <argument>
      <name>solar_thermal_system_type</name>
      <display_name>Solar Thermal: System Type</display_name>
      <description>The type of solar thermal system. Use 'none' if there is no solar thermal system.</description>
      <type>Choice</type>
      <required>true</required>
      <model_dependent>false</model_dependent>
      <default_value>none</default_value>
      <choices>
        <choice>
          <value>none</value>
          <display_name>none</display_name>
        </choice>
        <choice>
          <value>hot water</value>
          <display_name>hot water</display_name>
        </choice>
      </choices>
    </argument>
    <argument>
      <name>solar_thermal_collector_area</name>
      <display_name>Solar Thermal: Collector Area</display_name>
      <description>The collector area of the solar thermal system.</description>
      <type>Double</type>
      <units>ft^2</units>
      <required>true</required>
      <model_dependent>false</model_dependent>
      <default_value>40</default_value>
    </argument>
    <argument>
      <name>solar_thermal_collector_loop_type</name>
      <display_name>Solar Thermal: Collector Loop Type</display_name>
      <description>The collector loop type of the solar thermal system.</description>
      <type>Choice</type>
      <required>true</required>
      <model_dependent>false</model_dependent>
      <default_value>liquid direct</default_value>
      <choices>
        <choice>
          <value>liquid direct</value>
          <display_name>liquid direct</display_name>
        </choice>
        <choice>
          <value>liquid indirect</value>
          <display_name>liquid indirect</display_name>
        </choice>
        <choice>
          <value>passive thermosyphon</value>
          <display_name>passive thermosyphon</display_name>
        </choice>
      </choices>
    </argument>
    <argument>
      <name>solar_thermal_collector_type</name>
      <display_name>Solar Thermal: Collector Type</display_name>
      <description>The collector type of the solar thermal system.</description>
      <type>Choice</type>
      <required>true</required>
      <model_dependent>false</model_dependent>
      <default_value>evacuated tube</default_value>
      <choices>
        <choice>
          <value>evacuated tube</value>
          <display_name>evacuated tube</display_name>
        </choice>
        <choice>
          <value>single glazing black</value>
          <display_name>single glazing black</display_name>
        </choice>
        <choice>
          <value>double glazing black</value>
          <display_name>double glazing black</display_name>
        </choice>
        <choice>
          <value>integrated collector storage</value>
          <display_name>integrated collector storage</display_name>
        </choice>
      </choices>
    </argument>
    <argument>
      <name>solar_thermal_collector_azimuth</name>
      <display_name>Solar Thermal: Collector Azimuth</display_name>
      <description>The collector azimuth of the solar thermal system. Azimuth is measured clockwise from north (e.g., North=0, East=90, South=180, West=270).</description>
      <type>Double</type>
      <units>degrees</units>
      <required>true</required>
      <model_dependent>false</model_dependent>
      <default_value>180</default_value>
    </argument>
    <argument>
      <name>solar_thermal_collector_tilt</name>
      <display_name>Solar Thermal: Collector Tilt</display_name>
      <description>The collector tilt of the solar thermal system. Can also enter, e.g., RoofPitch, RoofPitch+20, Latitude, Latitude-15, etc.</description>
      <type>String</type>
      <units>degrees</units>
      <required>true</required>
      <model_dependent>false</model_dependent>
      <default_value>RoofPitch</default_value>
    </argument>
    <argument>
      <name>solar_thermal_collector_rated_optical_efficiency</name>
      <display_name>Solar Thermal: Collector Rated Optical Efficiency</display_name>
      <description>The collector rated optical efficiency of the solar thermal system.</description>
      <type>Double</type>
      <units>Frac</units>
      <required>true</required>
      <model_dependent>false</model_dependent>
      <default_value>0.5</default_value>
    </argument>
    <argument>
      <name>solar_thermal_collector_rated_thermal_losses</name>
      <display_name>Solar Thermal: Collector Rated Thermal Losses</display_name>
      <description>The collector rated thermal losses of the solar thermal system.</description>
      <type>Double</type>
      <units>Btu/hr-ft^2-R</units>
      <required>true</required>
      <model_dependent>false</model_dependent>
      <default_value>0.2799</default_value>
    </argument>
    <argument>
      <name>solar_thermal_storage_volume</name>
      <display_name>Solar Thermal: Storage Volume</display_name>
      <description>The storage volume of the solar thermal system. If not provided, the OS-HPXML default (see &lt;a href='https://openstudio-hpxml.readthedocs.io/en/v1.8.1/workflow_inputs.html#detailed-inputs'&gt;Detailed Inputs&lt;/a&gt;) is used.</description>
      <type>String</type>
      <units>gal</units>
      <required>false</required>
      <model_dependent>false</model_dependent>
    </argument>
    <argument>
      <name>solar_thermal_solar_fraction</name>
      <display_name>Solar Thermal: Solar Fraction</display_name>
      <description>The solar fraction of the solar thermal system. If provided, overrides all other solar thermal inputs.</description>
      <type>Double</type>
      <units>Frac</units>
      <required>true</required>
      <model_dependent>false</model_dependent>
      <default_value>0</default_value>
    </argument>
    <argument>
      <name>pv_system_present</name>
      <display_name>PV System: Present</display_name>
      <description>Whether there is a PV system present.</description>
      <type>Boolean</type>
      <required>true</required>
      <model_dependent>false</model_dependent>
      <default_value>false</default_value>
      <choices>
        <choice>
          <value>true</value>
          <display_name>true</display_name>
        </choice>
        <choice>
          <value>false</value>
          <display_name>false</display_name>
        </choice>
      </choices>
    </argument>
    <argument>
      <name>pv_system_module_type</name>
      <display_name>PV System: Module Type</display_name>
      <description>Module type of the PV system. If not provided, the OS-HPXML default (see &lt;a href='https://openstudio-hpxml.readthedocs.io/en/v1.8.1/workflow_inputs.html#hpxml-photovoltaics'&gt;HPXML Photovoltaics&lt;/a&gt;) is used.</description>
      <type>Choice</type>
      <units></units>
      <required>false</required>
      <model_dependent>false</model_dependent>
      <choices>
        <choice>
          <value>auto</value>
          <display_name>auto</display_name>
        </choice>
        <choice>
          <value>standard</value>
          <display_name>standard</display_name>
        </choice>
        <choice>
          <value>premium</value>
          <display_name>premium</display_name>
        </choice>
        <choice>
          <value>thin film</value>
          <display_name>thin film</display_name>
        </choice>
      </choices>
    </argument>
    <argument>
      <name>pv_system_location</name>
      <display_name>PV System: Location</display_name>
      <description>Location of the PV system. If not provided, the OS-HPXML default (see &lt;a href='https://openstudio-hpxml.readthedocs.io/en/v1.8.1/workflow_inputs.html#hpxml-photovoltaics'&gt;HPXML Photovoltaics&lt;/a&gt;) is used.</description>
      <type>Choice</type>
      <units></units>
      <required>false</required>
      <model_dependent>false</model_dependent>
      <choices>
        <choice>
          <value>auto</value>
          <display_name>auto</display_name>
        </choice>
        <choice>
          <value>roof</value>
          <display_name>roof</display_name>
        </choice>
        <choice>
          <value>ground</value>
          <display_name>ground</display_name>
        </choice>
      </choices>
    </argument>
    <argument>
      <name>pv_system_tracking</name>
      <display_name>PV System: Tracking</display_name>
      <description>Type of tracking for the PV system. If not provided, the OS-HPXML default (see &lt;a href='https://openstudio-hpxml.readthedocs.io/en/v1.8.1/workflow_inputs.html#hpxml-photovoltaics'&gt;HPXML Photovoltaics&lt;/a&gt;) is used.</description>
      <type>Choice</type>
      <units></units>
      <required>false</required>
      <model_dependent>false</model_dependent>
      <choices>
        <choice>
          <value>auto</value>
          <display_name>auto</display_name>
        </choice>
        <choice>
          <value>fixed</value>
          <display_name>fixed</display_name>
        </choice>
        <choice>
          <value>1-axis</value>
          <display_name>1-axis</display_name>
        </choice>
        <choice>
          <value>1-axis backtracked</value>
          <display_name>1-axis backtracked</display_name>
        </choice>
        <choice>
          <value>2-axis</value>
          <display_name>2-axis</display_name>
        </choice>
      </choices>
    </argument>
    <argument>
      <name>pv_system_array_azimuth</name>
      <display_name>PV System: Array Azimuth</display_name>
      <description>Array azimuth of the PV system. Azimuth is measured clockwise from north (e.g., North=0, East=90, South=180, West=270).</description>
      <type>Double</type>
      <units>degrees</units>
      <required>true</required>
      <model_dependent>false</model_dependent>
      <default_value>180</default_value>
    </argument>
    <argument>
      <name>pv_system_array_tilt</name>
      <display_name>PV System: Array Tilt</display_name>
      <description>Array tilt of the PV system. Can also enter, e.g., RoofPitch, RoofPitch+20, Latitude, Latitude-15, etc.</description>
      <type>String</type>
      <units>degrees</units>
      <required>true</required>
      <model_dependent>false</model_dependent>
      <default_value>RoofPitch</default_value>
    </argument>
    <argument>
      <name>pv_system_max_power_output</name>
      <display_name>PV System: Maximum Power Output</display_name>
      <description>Maximum power output of the PV system. For a shared system, this is the total building maximum power output.</description>
      <type>Double</type>
      <units>W</units>
      <required>true</required>
      <model_dependent>false</model_dependent>
      <default_value>4000</default_value>
    </argument>
    <argument>
      <name>pv_system_inverter_efficiency</name>
      <display_name>PV System: Inverter Efficiency</display_name>
      <description>Inverter efficiency of the PV system. If there are two PV systems, this will apply to both. If not provided, the OS-HPXML default (see &lt;a href='https://openstudio-hpxml.readthedocs.io/en/v1.8.1/workflow_inputs.html#hpxml-photovoltaics'&gt;HPXML Photovoltaics&lt;/a&gt;) is used.</description>
      <type>String</type>
      <units>Frac</units>
      <required>false</required>
      <model_dependent>false</model_dependent>
    </argument>
    <argument>
      <name>pv_system_system_losses_fraction</name>
      <display_name>PV System: System Losses Fraction</display_name>
      <description>System losses fraction of the PV system. If there are two PV systems, this will apply to both. If not provided, the OS-HPXML default (see &lt;a href='https://openstudio-hpxml.readthedocs.io/en/v1.8.1/workflow_inputs.html#hpxml-photovoltaics'&gt;HPXML Photovoltaics&lt;/a&gt;) is used.</description>
      <type>String</type>
      <units>Frac</units>
      <required>false</required>
      <model_dependent>false</model_dependent>
    </argument>
    <argument>
      <name>pv_system_2_present</name>
      <display_name>PV System 2: Present</display_name>
      <description>Whether there is a second PV system present.</description>
      <type>Boolean</type>
      <required>true</required>
      <model_dependent>false</model_dependent>
      <default_value>false</default_value>
      <choices>
        <choice>
          <value>true</value>
          <display_name>true</display_name>
        </choice>
        <choice>
          <value>false</value>
          <display_name>false</display_name>
        </choice>
      </choices>
    </argument>
    <argument>
      <name>pv_system_2_module_type</name>
      <display_name>PV System 2: Module Type</display_name>
      <description>Module type of the second PV system. If not provided, the OS-HPXML default (see &lt;a href='https://openstudio-hpxml.readthedocs.io/en/v1.8.1/workflow_inputs.html#hpxml-photovoltaics'&gt;HPXML Photovoltaics&lt;/a&gt;) is used.</description>
      <type>Choice</type>
      <units></units>
      <required>false</required>
      <model_dependent>false</model_dependent>
      <choices>
        <choice>
          <value>auto</value>
          <display_name>auto</display_name>
        </choice>
        <choice>
          <value>standard</value>
          <display_name>standard</display_name>
        </choice>
        <choice>
          <value>premium</value>
          <display_name>premium</display_name>
        </choice>
        <choice>
          <value>thin film</value>
          <display_name>thin film</display_name>
        </choice>
      </choices>
    </argument>
    <argument>
      <name>pv_system_2_location</name>
      <display_name>PV System 2: Location</display_name>
      <description>Location of the second PV system. If not provided, the OS-HPXML default (see &lt;a href='https://openstudio-hpxml.readthedocs.io/en/v1.8.1/workflow_inputs.html#hpxml-photovoltaics'&gt;HPXML Photovoltaics&lt;/a&gt;) is used.</description>
      <type>Choice</type>
      <units></units>
      <required>false</required>
      <model_dependent>false</model_dependent>
      <choices>
        <choice>
          <value>auto</value>
          <display_name>auto</display_name>
        </choice>
        <choice>
          <value>roof</value>
          <display_name>roof</display_name>
        </choice>
        <choice>
          <value>ground</value>
          <display_name>ground</display_name>
        </choice>
      </choices>
    </argument>
    <argument>
      <name>pv_system_2_tracking</name>
      <display_name>PV System 2: Tracking</display_name>
      <description>Type of tracking for the second PV system. If not provided, the OS-HPXML default (see &lt;a href='https://openstudio-hpxml.readthedocs.io/en/v1.8.1/workflow_inputs.html#hpxml-photovoltaics'&gt;HPXML Photovoltaics&lt;/a&gt;) is used.</description>
      <type>Choice</type>
      <units></units>
      <required>false</required>
      <model_dependent>false</model_dependent>
      <choices>
        <choice>
          <value>auto</value>
          <display_name>auto</display_name>
        </choice>
        <choice>
          <value>fixed</value>
          <display_name>fixed</display_name>
        </choice>
        <choice>
          <value>1-axis</value>
          <display_name>1-axis</display_name>
        </choice>
        <choice>
          <value>1-axis backtracked</value>
          <display_name>1-axis backtracked</display_name>
        </choice>
        <choice>
          <value>2-axis</value>
          <display_name>2-axis</display_name>
        </choice>
      </choices>
    </argument>
    <argument>
      <name>pv_system_2_array_azimuth</name>
      <display_name>PV System 2: Array Azimuth</display_name>
      <description>Array azimuth of the second PV system. Azimuth is measured clockwise from north (e.g., North=0, East=90, South=180, West=270).</description>
      <type>Double</type>
      <units>degrees</units>
      <required>true</required>
      <model_dependent>false</model_dependent>
      <default_value>180</default_value>
    </argument>
    <argument>
      <name>pv_system_2_array_tilt</name>
      <display_name>PV System 2: Array Tilt</display_name>
      <description>Array tilt of the second PV system. Can also enter, e.g., RoofPitch, RoofPitch+20, Latitude, Latitude-15, etc.</description>
      <type>String</type>
      <units>degrees</units>
      <required>true</required>
      <model_dependent>false</model_dependent>
      <default_value>RoofPitch</default_value>
    </argument>
    <argument>
      <name>pv_system_2_max_power_output</name>
      <display_name>PV System 2: Maximum Power Output</display_name>
      <description>Maximum power output of the second PV system. For a shared system, this is the total building maximum power output.</description>
      <type>Double</type>
      <units>W</units>
      <required>true</required>
      <model_dependent>false</model_dependent>
      <default_value>4000</default_value>
    </argument>
    <argument>
      <name>battery_present</name>
      <display_name>Battery: Present</display_name>
      <description>Whether there is a lithium ion battery present.</description>
      <type>Boolean</type>
      <required>true</required>
      <model_dependent>false</model_dependent>
      <default_value>false</default_value>
      <choices>
        <choice>
          <value>true</value>
          <display_name>true</display_name>
        </choice>
        <choice>
          <value>false</value>
          <display_name>false</display_name>
        </choice>
      </choices>
    </argument>
    <argument>
      <name>battery_location</name>
      <display_name>Battery: Location</display_name>
      <description>The space type for the lithium ion battery location. If not provided, the OS-HPXML default (see &lt;a href='https://openstudio-hpxml.readthedocs.io/en/v1.8.1/workflow_inputs.html#hpxml-batteries'&gt;HPXML Batteries&lt;/a&gt;) is used.</description>
      <type>Choice</type>
      <units></units>
      <required>false</required>
      <model_dependent>false</model_dependent>
      <choices>
        <choice>
          <value>auto</value>
          <display_name>auto</display_name>
        </choice>
        <choice>
          <value>conditioned space</value>
          <display_name>conditioned space</display_name>
        </choice>
        <choice>
          <value>basement - conditioned</value>
          <display_name>basement - conditioned</display_name>
        </choice>
        <choice>
          <value>basement - unconditioned</value>
          <display_name>basement - unconditioned</display_name>
        </choice>
        <choice>
          <value>crawlspace</value>
          <display_name>crawlspace</display_name>
        </choice>
        <choice>
          <value>crawlspace - vented</value>
          <display_name>crawlspace - vented</display_name>
        </choice>
        <choice>
          <value>crawlspace - unvented</value>
          <display_name>crawlspace - unvented</display_name>
        </choice>
        <choice>
          <value>crawlspace - conditioned</value>
          <display_name>crawlspace - conditioned</display_name>
        </choice>
        <choice>
          <value>attic</value>
          <display_name>attic</display_name>
        </choice>
        <choice>
          <value>attic - vented</value>
          <display_name>attic - vented</display_name>
        </choice>
        <choice>
          <value>attic - unvented</value>
          <display_name>attic - unvented</display_name>
        </choice>
        <choice>
          <value>garage</value>
          <display_name>garage</display_name>
        </choice>
        <choice>
          <value>outside</value>
          <display_name>outside</display_name>
        </choice>
      </choices>
    </argument>
    <argument>
      <name>battery_power</name>
      <display_name>Battery: Rated Power Output</display_name>
      <description>The rated power output of the lithium ion battery. If not provided, the OS-HPXML default (see &lt;a href='https://openstudio-hpxml.readthedocs.io/en/v1.8.1/workflow_inputs.html#hpxml-batteries'&gt;HPXML Batteries&lt;/a&gt;) is used.</description>
      <type>String</type>
      <units>W</units>
      <required>false</required>
      <model_dependent>false</model_dependent>
    </argument>
    <argument>
      <name>battery_capacity</name>
      <display_name>Battery: Nominal Capacity</display_name>
      <description>The nominal capacity of the lithium ion battery. If not provided, the OS-HPXML default (see &lt;a href='https://openstudio-hpxml.readthedocs.io/en/v1.8.1/workflow_inputs.html#hpxml-batteries'&gt;HPXML Batteries&lt;/a&gt;) is used.</description>
      <type>String</type>
      <units>kWh</units>
      <required>false</required>
      <model_dependent>false</model_dependent>
    </argument>
    <argument>
      <name>battery_usable_capacity</name>
      <display_name>Battery: Usable Capacity</display_name>
      <description>The usable capacity of the lithium ion battery. If not provided, the OS-HPXML default (see &lt;a href='https://openstudio-hpxml.readthedocs.io/en/v1.8.1/workflow_inputs.html#hpxml-batteries'&gt;HPXML Batteries&lt;/a&gt;) is used.</description>
      <type>String</type>
      <units>kWh</units>
      <required>false</required>
      <model_dependent>false</model_dependent>
    </argument>
    <argument>
      <name>battery_round_trip_efficiency</name>
      <display_name>Battery: Round Trip Efficiency</display_name>
      <description>The round trip efficiency of the lithium ion battery. If not provided, the OS-HPXML default (see &lt;a href='https://openstudio-hpxml.readthedocs.io/en/v1.8.1/workflow_inputs.html#hpxml-batteries'&gt;HPXML Batteries&lt;/a&gt;) is used.</description>
      <type>String</type>
      <units>Frac</units>
      <required>false</required>
      <model_dependent>false</model_dependent>
    </argument>
    <argument>
      <name>lighting_present</name>
      <display_name>Lighting: Present</display_name>
      <description>Whether there is lighting energy use.</description>
      <type>Boolean</type>
      <required>true</required>
      <model_dependent>false</model_dependent>
      <default_value>true</default_value>
      <choices>
        <choice>
          <value>true</value>
          <display_name>true</display_name>
        </choice>
        <choice>
          <value>false</value>
          <display_name>false</display_name>
        </choice>
      </choices>
    </argument>
    <argument>
      <name>lighting_interior_fraction_cfl</name>
      <display_name>Lighting: Interior Fraction CFL</display_name>
      <description>Fraction of all lamps (interior) that are compact fluorescent. Lighting not specified as CFL, LFL, or LED is assumed to be incandescent.</description>
      <type>Double</type>
      <required>true</required>
      <model_dependent>false</model_dependent>
      <default_value>0.1</default_value>
    </argument>
    <argument>
      <name>lighting_interior_fraction_lfl</name>
      <display_name>Lighting: Interior Fraction LFL</display_name>
      <description>Fraction of all lamps (interior) that are linear fluorescent. Lighting not specified as CFL, LFL, or LED is assumed to be incandescent.</description>
      <type>Double</type>
      <required>true</required>
      <model_dependent>false</model_dependent>
      <default_value>0</default_value>
    </argument>
    <argument>
      <name>lighting_interior_fraction_led</name>
      <display_name>Lighting: Interior Fraction LED</display_name>
      <description>Fraction of all lamps (interior) that are light emitting diodes. Lighting not specified as CFL, LFL, or LED is assumed to be incandescent.</description>
      <type>Double</type>
      <required>true</required>
      <model_dependent>false</model_dependent>
      <default_value>0</default_value>
    </argument>
    <argument>
      <name>lighting_interior_usage_multiplier</name>
      <display_name>Lighting: Interior Usage Multiplier</display_name>
      <description>Multiplier on the lighting energy usage (interior) that can reflect, e.g., high/low usage occupants. If not provided, the OS-HPXML default (see &lt;a href='https://openstudio-hpxml.readthedocs.io/en/v1.8.1/workflow_inputs.html#hpxml-lighting'&gt;HPXML Lighting&lt;/a&gt;) is used.</description>
      <type>String</type>
      <units></units>
      <required>false</required>
      <model_dependent>false</model_dependent>
    </argument>
    <argument>
      <name>lighting_exterior_fraction_cfl</name>
      <display_name>Lighting: Exterior Fraction CFL</display_name>
      <description>Fraction of all lamps (exterior) that are compact fluorescent. Lighting not specified as CFL, LFL, or LED is assumed to be incandescent.</description>
      <type>Double</type>
      <required>true</required>
      <model_dependent>false</model_dependent>
      <default_value>0</default_value>
    </argument>
    <argument>
      <name>lighting_exterior_fraction_lfl</name>
      <display_name>Lighting: Exterior Fraction LFL</display_name>
      <description>Fraction of all lamps (exterior) that are linear fluorescent. Lighting not specified as CFL, LFL, or LED is assumed to be incandescent.</description>
      <type>Double</type>
      <required>true</required>
      <model_dependent>false</model_dependent>
      <default_value>0</default_value>
    </argument>
    <argument>
      <name>lighting_exterior_fraction_led</name>
      <display_name>Lighting: Exterior Fraction LED</display_name>
      <description>Fraction of all lamps (exterior) that are light emitting diodes. Lighting not specified as CFL, LFL, or LED is assumed to be incandescent.</description>
      <type>Double</type>
      <required>true</required>
      <model_dependent>false</model_dependent>
      <default_value>0</default_value>
    </argument>
    <argument>
      <name>lighting_exterior_usage_multiplier</name>
      <display_name>Lighting: Exterior Usage Multiplier</display_name>
      <description>Multiplier on the lighting energy usage (exterior) that can reflect, e.g., high/low usage occupants. If not provided, the OS-HPXML default (see &lt;a href='https://openstudio-hpxml.readthedocs.io/en/v1.8.1/workflow_inputs.html#hpxml-lighting'&gt;HPXML Lighting&lt;/a&gt;) is used.</description>
      <type>String</type>
      <units></units>
      <required>false</required>
      <model_dependent>false</model_dependent>
    </argument>
    <argument>
      <name>lighting_garage_fraction_cfl</name>
      <display_name>Lighting: Garage Fraction CFL</display_name>
      <description>Fraction of all lamps (garage) that are compact fluorescent. Lighting not specified as CFL, LFL, or LED is assumed to be incandescent.</description>
      <type>Double</type>
      <required>true</required>
      <model_dependent>false</model_dependent>
      <default_value>0</default_value>
    </argument>
    <argument>
      <name>lighting_garage_fraction_lfl</name>
      <display_name>Lighting: Garage Fraction LFL</display_name>
      <description>Fraction of all lamps (garage) that are linear fluorescent. Lighting not specified as CFL, LFL, or LED is assumed to be incandescent.</description>
      <type>Double</type>
      <required>true</required>
      <model_dependent>false</model_dependent>
      <default_value>0</default_value>
    </argument>
    <argument>
      <name>lighting_garage_fraction_led</name>
      <display_name>Lighting: Garage Fraction LED</display_name>
      <description>Fraction of all lamps (garage) that are light emitting diodes. Lighting not specified as CFL, LFL, or LED is assumed to be incandescent.</description>
      <type>Double</type>
      <required>true</required>
      <model_dependent>false</model_dependent>
      <default_value>0</default_value>
    </argument>
    <argument>
      <name>lighting_garage_usage_multiplier</name>
      <display_name>Lighting: Garage Usage Multiplier</display_name>
      <description>Multiplier on the lighting energy usage (garage) that can reflect, e.g., high/low usage occupants. If not provided, the OS-HPXML default (see &lt;a href='https://openstudio-hpxml.readthedocs.io/en/v1.8.1/workflow_inputs.html#hpxml-lighting'&gt;HPXML Lighting&lt;/a&gt;) is used.</description>
      <type>String</type>
      <units></units>
      <required>false</required>
      <model_dependent>false</model_dependent>
    </argument>
    <argument>
      <name>holiday_lighting_present</name>
      <display_name>Holiday Lighting: Present</display_name>
      <description>Whether there is holiday lighting.</description>
      <type>Boolean</type>
      <required>true</required>
      <model_dependent>false</model_dependent>
      <default_value>false</default_value>
      <choices>
        <choice>
          <value>true</value>
          <display_name>true</display_name>
        </choice>
        <choice>
          <value>false</value>
          <display_name>false</display_name>
        </choice>
      </choices>
    </argument>
    <argument>
      <name>holiday_lighting_daily_kwh</name>
      <display_name>Holiday Lighting: Daily Consumption</display_name>
      <description>The daily energy consumption for holiday lighting (exterior). If not provided, the OS-HPXML default (see &lt;a href='https://openstudio-hpxml.readthedocs.io/en/v1.8.1/workflow_inputs.html#hpxml-lighting'&gt;HPXML Lighting&lt;/a&gt;) is used.</description>
      <type>String</type>
      <units>kWh/day</units>
      <required>false</required>
      <model_dependent>false</model_dependent>
    </argument>
    <argument>
      <name>holiday_lighting_period</name>
      <display_name>Holiday Lighting: Period</display_name>
      <description>Enter a date range like 'Nov 25 - Jan 5'. If not provided, the OS-HPXML default (see &lt;a href='https://openstudio-hpxml.readthedocs.io/en/v1.8.1/workflow_inputs.html#hpxml-lighting'&gt;HPXML Lighting&lt;/a&gt;) is used.</description>
      <type>String</type>
      <units></units>
      <required>false</required>
      <model_dependent>false</model_dependent>
    </argument>
    <argument>
      <name>dehumidifier_type</name>
      <display_name>Dehumidifier: Type</display_name>
      <description>The type of dehumidifier.</description>
      <type>Choice</type>
      <required>true</required>
      <model_dependent>false</model_dependent>
      <default_value>none</default_value>
      <choices>
        <choice>
          <value>none</value>
          <display_name>none</display_name>
        </choice>
        <choice>
          <value>portable</value>
          <display_name>portable</display_name>
        </choice>
        <choice>
          <value>whole-home</value>
          <display_name>whole-home</display_name>
        </choice>
      </choices>
    </argument>
    <argument>
      <name>dehumidifier_efficiency_type</name>
      <display_name>Dehumidifier: Efficiency Type</display_name>
      <description>The efficiency type of dehumidifier.</description>
      <type>Choice</type>
      <required>true</required>
      <model_dependent>false</model_dependent>
      <default_value>IntegratedEnergyFactor</default_value>
      <choices>
        <choice>
          <value>EnergyFactor</value>
          <display_name>EnergyFactor</display_name>
        </choice>
        <choice>
          <value>IntegratedEnergyFactor</value>
          <display_name>IntegratedEnergyFactor</display_name>
        </choice>
      </choices>
    </argument>
    <argument>
      <name>dehumidifier_efficiency</name>
      <display_name>Dehumidifier: Efficiency</display_name>
      <description>The efficiency of the dehumidifier.</description>
      <type>Double</type>
      <units>liters/kWh</units>
      <required>true</required>
      <model_dependent>false</model_dependent>
      <default_value>1.5</default_value>
    </argument>
    <argument>
      <name>dehumidifier_capacity</name>
      <display_name>Dehumidifier: Capacity</display_name>
      <description>The capacity (water removal rate) of the dehumidifier.</description>
      <type>Double</type>
      <units>pint/day</units>
      <required>true</required>
      <model_dependent>false</model_dependent>
      <default_value>40</default_value>
    </argument>
    <argument>
      <name>dehumidifier_rh_setpoint</name>
      <display_name>Dehumidifier: Relative Humidity Setpoint</display_name>
      <description>The relative humidity setpoint of the dehumidifier.</description>
      <type>Double</type>
      <units>Frac</units>
      <required>true</required>
      <model_dependent>false</model_dependent>
      <default_value>0.5</default_value>
    </argument>
    <argument>
      <name>dehumidifier_fraction_dehumidification_load_served</name>
      <display_name>Dehumidifier: Fraction Dehumidification Load Served</display_name>
      <description>The dehumidification load served fraction of the dehumidifier.</description>
      <type>Double</type>
      <units>Frac</units>
      <required>true</required>
      <model_dependent>false</model_dependent>
      <default_value>1</default_value>
    </argument>
    <argument>
      <name>clothes_washer_present</name>
      <display_name>Clothes Washer: Present</display_name>
      <description>Whether there is a clothes washer present.</description>
      <type>Boolean</type>
      <required>true</required>
      <model_dependent>false</model_dependent>
      <default_value>true</default_value>
      <choices>
        <choice>
          <value>true</value>
          <display_name>true</display_name>
        </choice>
        <choice>
          <value>false</value>
          <display_name>false</display_name>
        </choice>
      </choices>
    </argument>
    <argument>
      <name>clothes_washer_location</name>
      <display_name>Clothes Washer: Location</display_name>
      <description>The space type for the clothes washer location. If not provided, the OS-HPXML default (see &lt;a href='https://openstudio-hpxml.readthedocs.io/en/v1.8.1/workflow_inputs.html#hpxml-clothes-washer'&gt;HPXML Clothes Washer&lt;/a&gt;) is used.</description>
      <type>Choice</type>
      <units></units>
      <required>false</required>
      <model_dependent>false</model_dependent>
      <choices>
        <choice>
          <value>auto</value>
          <display_name>auto</display_name>
        </choice>
        <choice>
          <value>conditioned space</value>
          <display_name>conditioned space</display_name>
        </choice>
        <choice>
          <value>basement - conditioned</value>
          <display_name>basement - conditioned</display_name>
        </choice>
        <choice>
          <value>basement - unconditioned</value>
          <display_name>basement - unconditioned</display_name>
        </choice>
        <choice>
          <value>garage</value>
          <display_name>garage</display_name>
        </choice>
        <choice>
          <value>other housing unit</value>
          <display_name>other housing unit</display_name>
        </choice>
        <choice>
          <value>other heated space</value>
          <display_name>other heated space</display_name>
        </choice>
        <choice>
          <value>other multifamily buffer space</value>
          <display_name>other multifamily buffer space</display_name>
        </choice>
        <choice>
          <value>other non-freezing space</value>
          <display_name>other non-freezing space</display_name>
        </choice>
      </choices>
    </argument>
    <argument>
      <name>clothes_washer_efficiency_type</name>
      <display_name>Clothes Washer: Efficiency Type</display_name>
      <description>The efficiency type of the clothes washer.</description>
      <type>Choice</type>
      <required>true</required>
      <model_dependent>false</model_dependent>
      <default_value>IntegratedModifiedEnergyFactor</default_value>
      <choices>
        <choice>
          <value>ModifiedEnergyFactor</value>
          <display_name>ModifiedEnergyFactor</display_name>
        </choice>
        <choice>
          <value>IntegratedModifiedEnergyFactor</value>
          <display_name>IntegratedModifiedEnergyFactor</display_name>
        </choice>
      </choices>
    </argument>
    <argument>
      <name>clothes_washer_efficiency</name>
      <display_name>Clothes Washer: Efficiency</display_name>
      <description>The efficiency of the clothes washer. If not provided, the OS-HPXML default (see &lt;a href='https://openstudio-hpxml.readthedocs.io/en/v1.8.1/workflow_inputs.html#hpxml-clothes-washer'&gt;HPXML Clothes Washer&lt;/a&gt;) is used.</description>
      <type>String</type>
      <units>ft^3/kWh-cyc</units>
      <required>false</required>
      <model_dependent>false</model_dependent>
    </argument>
    <argument>
      <name>clothes_washer_rated_annual_kwh</name>
      <display_name>Clothes Washer: Rated Annual Consumption</display_name>
      <description>The annual energy consumed by the clothes washer, as rated, obtained from the EnergyGuide label. This includes both the appliance electricity consumption and the energy required for water heating. If not provided, the OS-HPXML default (see &lt;a href='https://openstudio-hpxml.readthedocs.io/en/v1.8.1/workflow_inputs.html#hpxml-clothes-washer'&gt;HPXML Clothes Washer&lt;/a&gt;) is used.</description>
      <type>String</type>
      <units>kWh/yr</units>
      <required>false</required>
      <model_dependent>false</model_dependent>
    </argument>
    <argument>
      <name>clothes_washer_label_electric_rate</name>
      <display_name>Clothes Washer: Label Electric Rate</display_name>
      <description>The annual energy consumed by the clothes washer, as rated, obtained from the EnergyGuide label. This includes both the appliance electricity consumption and the energy required for water heating. If not provided, the OS-HPXML default (see &lt;a href='https://openstudio-hpxml.readthedocs.io/en/v1.8.1/workflow_inputs.html#hpxml-clothes-washer'&gt;HPXML Clothes Washer&lt;/a&gt;) is used.</description>
      <type>String</type>
      <units>$/kWh</units>
      <required>false</required>
      <model_dependent>false</model_dependent>
    </argument>
    <argument>
      <name>clothes_washer_label_gas_rate</name>
      <display_name>Clothes Washer: Label Gas Rate</display_name>
      <description>The annual energy consumed by the clothes washer, as rated, obtained from the EnergyGuide label. This includes both the appliance electricity consumption and the energy required for water heating. If not provided, the OS-HPXML default (see &lt;a href='https://openstudio-hpxml.readthedocs.io/en/v1.8.1/workflow_inputs.html#hpxml-clothes-washer'&gt;HPXML Clothes Washer&lt;/a&gt;) is used.</description>
      <type>String</type>
      <units>$/therm</units>
      <required>false</required>
      <model_dependent>false</model_dependent>
    </argument>
    <argument>
      <name>clothes_washer_label_annual_gas_cost</name>
      <display_name>Clothes Washer: Label Annual Cost with Gas DHW</display_name>
      <description>The annual cost of using the system under test conditions. Input is obtained from the EnergyGuide label. If not provided, the OS-HPXML default (see &lt;a href='https://openstudio-hpxml.readthedocs.io/en/v1.8.1/workflow_inputs.html#hpxml-clothes-washer'&gt;HPXML Clothes Washer&lt;/a&gt;) is used.</description>
      <type>String</type>
      <units>$</units>
      <required>false</required>
      <model_dependent>false</model_dependent>
    </argument>
    <argument>
      <name>clothes_washer_label_usage</name>
      <display_name>Clothes Washer: Label Usage</display_name>
      <description>The clothes washer loads per week. If not provided, the OS-HPXML default (see &lt;a href='https://openstudio-hpxml.readthedocs.io/en/v1.8.1/workflow_inputs.html#hpxml-clothes-washer'&gt;HPXML Clothes Washer&lt;/a&gt;) is used.</description>
      <type>String</type>
      <units>cyc/wk</units>
      <required>false</required>
      <model_dependent>false</model_dependent>
    </argument>
    <argument>
      <name>clothes_washer_capacity</name>
      <display_name>Clothes Washer: Drum Volume</display_name>
      <description>Volume of the washer drum. Obtained from the EnergyStar website or the manufacturer's literature. If not provided, the OS-HPXML default (see &lt;a href='https://openstudio-hpxml.readthedocs.io/en/v1.8.1/workflow_inputs.html#hpxml-clothes-washer'&gt;HPXML Clothes Washer&lt;/a&gt;) is used.</description>
      <type>String</type>
      <units>ft^3</units>
      <required>false</required>
      <model_dependent>false</model_dependent>
    </argument>
    <argument>
      <name>clothes_washer_usage_multiplier</name>
      <display_name>Clothes Washer: Usage Multiplier</display_name>
      <description>Multiplier on the clothes washer energy and hot water usage that can reflect, e.g., high/low usage occupants. If not provided, the OS-HPXML default (see &lt;a href='https://openstudio-hpxml.readthedocs.io/en/v1.8.1/workflow_inputs.html#hpxml-clothes-washer'&gt;HPXML Clothes Washer&lt;/a&gt;) is used.</description>
      <type>String</type>
      <units></units>
      <required>false</required>
      <model_dependent>false</model_dependent>
    </argument>
    <argument>
      <name>clothes_dryer_present</name>
      <display_name>Clothes Dryer: Present</display_name>
      <description>Whether there is a clothes dryer present.</description>
      <type>Boolean</type>
      <required>true</required>
      <model_dependent>false</model_dependent>
      <default_value>true</default_value>
      <choices>
        <choice>
          <value>true</value>
          <display_name>true</display_name>
        </choice>
        <choice>
          <value>false</value>
          <display_name>false</display_name>
        </choice>
      </choices>
    </argument>
    <argument>
      <name>clothes_dryer_location</name>
      <display_name>Clothes Dryer: Location</display_name>
      <description>The space type for the clothes dryer location. If not provided, the OS-HPXML default (see &lt;a href='https://openstudio-hpxml.readthedocs.io/en/v1.8.1/workflow_inputs.html#hpxml-clothes-dryer'&gt;HPXML Clothes Dryer&lt;/a&gt;) is used.</description>
      <type>Choice</type>
      <units></units>
      <required>false</required>
      <model_dependent>false</model_dependent>
      <choices>
        <choice>
          <value>auto</value>
          <display_name>auto</display_name>
        </choice>
        <choice>
          <value>conditioned space</value>
          <display_name>conditioned space</display_name>
        </choice>
        <choice>
          <value>basement - conditioned</value>
          <display_name>basement - conditioned</display_name>
        </choice>
        <choice>
          <value>basement - unconditioned</value>
          <display_name>basement - unconditioned</display_name>
        </choice>
        <choice>
          <value>garage</value>
          <display_name>garage</display_name>
        </choice>
        <choice>
          <value>other housing unit</value>
          <display_name>other housing unit</display_name>
        </choice>
        <choice>
          <value>other heated space</value>
          <display_name>other heated space</display_name>
        </choice>
        <choice>
          <value>other multifamily buffer space</value>
          <display_name>other multifamily buffer space</display_name>
        </choice>
        <choice>
          <value>other non-freezing space</value>
          <display_name>other non-freezing space</display_name>
        </choice>
      </choices>
    </argument>
    <argument>
      <name>clothes_dryer_fuel_type</name>
      <display_name>Clothes Dryer: Fuel Type</display_name>
      <description>Type of fuel used by the clothes dryer.</description>
      <type>Choice</type>
      <required>true</required>
      <model_dependent>false</model_dependent>
      <default_value>natural gas</default_value>
      <choices>
        <choice>
          <value>electricity</value>
          <display_name>electricity</display_name>
        </choice>
        <choice>
          <value>natural gas</value>
          <display_name>natural gas</display_name>
        </choice>
        <choice>
          <value>fuel oil</value>
          <display_name>fuel oil</display_name>
        </choice>
        <choice>
          <value>propane</value>
          <display_name>propane</display_name>
        </choice>
        <choice>
          <value>wood</value>
          <display_name>wood</display_name>
        </choice>
        <choice>
          <value>coal</value>
          <display_name>coal</display_name>
        </choice>
      </choices>
    </argument>
    <argument>
      <name>clothes_dryer_efficiency_type</name>
      <display_name>Clothes Dryer: Efficiency Type</display_name>
      <description>The efficiency type of the clothes dryer.</description>
      <type>Choice</type>
      <required>true</required>
      <model_dependent>false</model_dependent>
      <default_value>CombinedEnergyFactor</default_value>
      <choices>
        <choice>
          <value>EnergyFactor</value>
          <display_name>EnergyFactor</display_name>
        </choice>
        <choice>
          <value>CombinedEnergyFactor</value>
          <display_name>CombinedEnergyFactor</display_name>
        </choice>
      </choices>
    </argument>
    <argument>
      <name>clothes_dryer_efficiency</name>
      <display_name>Clothes Dryer: Efficiency</display_name>
      <description>The efficiency of the clothes dryer. If not provided, the OS-HPXML default (see &lt;a href='https://openstudio-hpxml.readthedocs.io/en/v1.8.1/workflow_inputs.html#hpxml-clothes-dryer'&gt;HPXML Clothes Dryer&lt;/a&gt;) is used.</description>
      <type>String</type>
      <units>lb/kWh</units>
      <required>false</required>
      <model_dependent>false</model_dependent>
    </argument>
    <argument>
      <name>clothes_dryer_vented_flow_rate</name>
      <display_name>Clothes Dryer: Vented Flow Rate</display_name>
      <description>The exhaust flow rate of the vented clothes dryer. If not provided, the OS-HPXML default (see &lt;a href='https://openstudio-hpxml.readthedocs.io/en/v1.8.1/workflow_inputs.html#hpxml-clothes-dryer'&gt;HPXML Clothes Dryer&lt;/a&gt;) is used.</description>
      <type>String</type>
      <units>CFM</units>
      <required>false</required>
      <model_dependent>false</model_dependent>
    </argument>
    <argument>
      <name>clothes_dryer_usage_multiplier</name>
      <display_name>Clothes Dryer: Usage Multiplier</display_name>
      <description>Multiplier on the clothes dryer energy usage that can reflect, e.g., high/low usage occupants. If not provided, the OS-HPXML default (see &lt;a href='https://openstudio-hpxml.readthedocs.io/en/v1.8.1/workflow_inputs.html#hpxml-clothes-dryer'&gt;HPXML Clothes Dryer&lt;/a&gt;) is used.</description>
      <type>String</type>
      <units></units>
      <required>false</required>
      <model_dependent>false</model_dependent>
    </argument>
    <argument>
      <name>dishwasher_present</name>
      <display_name>Dishwasher: Present</display_name>
      <description>Whether there is a dishwasher present.</description>
      <type>Boolean</type>
      <required>true</required>
      <model_dependent>false</model_dependent>
      <default_value>true</default_value>
      <choices>
        <choice>
          <value>true</value>
          <display_name>true</display_name>
        </choice>
        <choice>
          <value>false</value>
          <display_name>false</display_name>
        </choice>
      </choices>
    </argument>
    <argument>
      <name>dishwasher_location</name>
      <display_name>Dishwasher: Location</display_name>
      <description>The space type for the dishwasher location. If not provided, the OS-HPXML default (see &lt;a href='https://openstudio-hpxml.readthedocs.io/en/v1.8.1/workflow_inputs.html#hpxml-dishwasher'&gt;HPXML Dishwasher&lt;/a&gt;) is used.</description>
      <type>Choice</type>
      <units></units>
      <required>false</required>
      <model_dependent>false</model_dependent>
      <choices>
        <choice>
          <value>auto</value>
          <display_name>auto</display_name>
        </choice>
        <choice>
          <value>conditioned space</value>
          <display_name>conditioned space</display_name>
        </choice>
        <choice>
          <value>basement - conditioned</value>
          <display_name>basement - conditioned</display_name>
        </choice>
        <choice>
          <value>basement - unconditioned</value>
          <display_name>basement - unconditioned</display_name>
        </choice>
        <choice>
          <value>garage</value>
          <display_name>garage</display_name>
        </choice>
        <choice>
          <value>other housing unit</value>
          <display_name>other housing unit</display_name>
        </choice>
        <choice>
          <value>other heated space</value>
          <display_name>other heated space</display_name>
        </choice>
        <choice>
          <value>other multifamily buffer space</value>
          <display_name>other multifamily buffer space</display_name>
        </choice>
        <choice>
          <value>other non-freezing space</value>
          <display_name>other non-freezing space</display_name>
        </choice>
      </choices>
    </argument>
    <argument>
      <name>dishwasher_efficiency_type</name>
      <display_name>Dishwasher: Efficiency Type</display_name>
      <description>The efficiency type of dishwasher.</description>
      <type>Choice</type>
      <required>true</required>
      <model_dependent>false</model_dependent>
      <default_value>RatedAnnualkWh</default_value>
      <choices>
        <choice>
          <value>RatedAnnualkWh</value>
          <display_name>RatedAnnualkWh</display_name>
        </choice>
        <choice>
          <value>EnergyFactor</value>
          <display_name>EnergyFactor</display_name>
        </choice>
      </choices>
    </argument>
    <argument>
      <name>dishwasher_efficiency</name>
      <display_name>Dishwasher: Efficiency</display_name>
      <description>The efficiency of the dishwasher. If not provided, the OS-HPXML default (see &lt;a href='https://openstudio-hpxml.readthedocs.io/en/v1.8.1/workflow_inputs.html#hpxml-dishwasher'&gt;HPXML Dishwasher&lt;/a&gt;) is used.</description>
      <type>String</type>
      <units>RatedAnnualkWh or EnergyFactor</units>
      <required>false</required>
      <model_dependent>false</model_dependent>
    </argument>
    <argument>
      <name>dishwasher_label_electric_rate</name>
      <display_name>Dishwasher: Label Electric Rate</display_name>
      <description>The label electric rate of the dishwasher. If not provided, the OS-HPXML default (see &lt;a href='https://openstudio-hpxml.readthedocs.io/en/v1.8.1/workflow_inputs.html#hpxml-dishwasher'&gt;HPXML Dishwasher&lt;/a&gt;) is used.</description>
      <type>String</type>
      <units>$/kWh</units>
      <required>false</required>
      <model_dependent>false</model_dependent>
    </argument>
    <argument>
      <name>dishwasher_label_gas_rate</name>
      <display_name>Dishwasher: Label Gas Rate</display_name>
      <description>The label gas rate of the dishwasher. If not provided, the OS-HPXML default (see &lt;a href='https://openstudio-hpxml.readthedocs.io/en/v1.8.1/workflow_inputs.html#hpxml-dishwasher'&gt;HPXML Dishwasher&lt;/a&gt;) is used.</description>
      <type>String</type>
      <units>$/therm</units>
      <required>false</required>
      <model_dependent>false</model_dependent>
    </argument>
    <argument>
      <name>dishwasher_label_annual_gas_cost</name>
      <display_name>Dishwasher: Label Annual Gas Cost</display_name>
      <description>The label annual gas cost of the dishwasher. If not provided, the OS-HPXML default (see &lt;a href='https://openstudio-hpxml.readthedocs.io/en/v1.8.1/workflow_inputs.html#hpxml-dishwasher'&gt;HPXML Dishwasher&lt;/a&gt;) is used.</description>
      <type>String</type>
      <units>$</units>
      <required>false</required>
      <model_dependent>false</model_dependent>
    </argument>
    <argument>
      <name>dishwasher_label_usage</name>
      <display_name>Dishwasher: Label Usage</display_name>
      <description>The dishwasher loads per week. If not provided, the OS-HPXML default (see &lt;a href='https://openstudio-hpxml.readthedocs.io/en/v1.8.1/workflow_inputs.html#hpxml-dishwasher'&gt;HPXML Dishwasher&lt;/a&gt;) is used.</description>
      <type>String</type>
      <units>cyc/wk</units>
      <required>false</required>
      <model_dependent>false</model_dependent>
    </argument>
    <argument>
      <name>dishwasher_place_setting_capacity</name>
      <display_name>Dishwasher: Number of Place Settings</display_name>
      <description>The number of place settings for the unit. Data obtained from manufacturer's literature. If not provided, the OS-HPXML default (see &lt;a href='https://openstudio-hpxml.readthedocs.io/en/v1.8.1/workflow_inputs.html#hpxml-dishwasher'&gt;HPXML Dishwasher&lt;/a&gt;) is used.</description>
      <type>String</type>
      <units>#</units>
      <required>false</required>
      <model_dependent>false</model_dependent>
    </argument>
    <argument>
      <name>dishwasher_usage_multiplier</name>
      <display_name>Dishwasher: Usage Multiplier</display_name>
      <description>Multiplier on the dishwasher energy usage that can reflect, e.g., high/low usage occupants. If not provided, the OS-HPXML default (see &lt;a href='https://openstudio-hpxml.readthedocs.io/en/v1.8.1/workflow_inputs.html#hpxml-dishwasher'&gt;HPXML Dishwasher&lt;/a&gt;) is used.</description>
      <type>String</type>
      <units></units>
      <required>false</required>
      <model_dependent>false</model_dependent>
    </argument>
    <argument>
      <name>refrigerator_present</name>
      <display_name>Refrigerator: Present</display_name>
      <description>Whether there is a refrigerator present.</description>
      <type>Boolean</type>
      <required>true</required>
      <model_dependent>false</model_dependent>
      <default_value>true</default_value>
      <choices>
        <choice>
          <value>true</value>
          <display_name>true</display_name>
        </choice>
        <choice>
          <value>false</value>
          <display_name>false</display_name>
        </choice>
      </choices>
    </argument>
    <argument>
      <name>refrigerator_location</name>
      <display_name>Refrigerator: Location</display_name>
      <description>The space type for the refrigerator location. If not provided, the OS-HPXML default (see &lt;a href='https://openstudio-hpxml.readthedocs.io/en/v1.8.1/workflow_inputs.html#hpxml-refrigerators'&gt;HPXML Refrigerators&lt;/a&gt;) is used.</description>
      <type>Choice</type>
      <units></units>
      <required>false</required>
      <model_dependent>false</model_dependent>
      <choices>
        <choice>
          <value>auto</value>
          <display_name>auto</display_name>
        </choice>
        <choice>
          <value>conditioned space</value>
          <display_name>conditioned space</display_name>
        </choice>
        <choice>
          <value>basement - conditioned</value>
          <display_name>basement - conditioned</display_name>
        </choice>
        <choice>
          <value>basement - unconditioned</value>
          <display_name>basement - unconditioned</display_name>
        </choice>
        <choice>
          <value>garage</value>
          <display_name>garage</display_name>
        </choice>
        <choice>
          <value>other housing unit</value>
          <display_name>other housing unit</display_name>
        </choice>
        <choice>
          <value>other heated space</value>
          <display_name>other heated space</display_name>
        </choice>
        <choice>
          <value>other multifamily buffer space</value>
          <display_name>other multifamily buffer space</display_name>
        </choice>
        <choice>
          <value>other non-freezing space</value>
          <display_name>other non-freezing space</display_name>
        </choice>
      </choices>
    </argument>
    <argument>
      <name>refrigerator_rated_annual_kwh</name>
      <display_name>Refrigerator: Rated Annual Consumption</display_name>
      <description>The EnergyGuide rated annual energy consumption for a refrigerator. If not provided, the OS-HPXML default (see &lt;a href='https://openstudio-hpxml.readthedocs.io/en/v1.8.1/workflow_inputs.html#hpxml-refrigerators'&gt;HPXML Refrigerators&lt;/a&gt;) is used.</description>
      <type>String</type>
      <units>kWh/yr</units>
      <required>false</required>
      <model_dependent>false</model_dependent>
    </argument>
    <argument>
      <name>refrigerator_usage_multiplier</name>
      <display_name>Refrigerator: Usage Multiplier</display_name>
      <description>Multiplier on the refrigerator energy usage that can reflect, e.g., high/low usage occupants. If not provided, the OS-HPXML default (see &lt;a href='https://openstudio-hpxml.readthedocs.io/en/v1.8.1/workflow_inputs.html#hpxml-refrigerators'&gt;HPXML Refrigerators&lt;/a&gt;) is used.</description>
      <type>String</type>
      <units></units>
      <required>false</required>
      <model_dependent>false</model_dependent>
    </argument>
    <argument>
      <name>extra_refrigerator_present</name>
      <display_name>Extra Refrigerator: Present</display_name>
      <description>Whether there is an extra refrigerator present.</description>
      <type>Boolean</type>
      <required>true</required>
      <model_dependent>false</model_dependent>
      <default_value>false</default_value>
      <choices>
        <choice>
          <value>true</value>
          <display_name>true</display_name>
        </choice>
        <choice>
          <value>false</value>
          <display_name>false</display_name>
        </choice>
      </choices>
    </argument>
    <argument>
      <name>extra_refrigerator_location</name>
      <display_name>Extra Refrigerator: Location</display_name>
      <description>The space type for the extra refrigerator location. If not provided, the OS-HPXML default (see &lt;a href='https://openstudio-hpxml.readthedocs.io/en/v1.8.1/workflow_inputs.html#hpxml-refrigerators'&gt;HPXML Refrigerators&lt;/a&gt;) is used.</description>
      <type>Choice</type>
      <units></units>
      <required>false</required>
      <model_dependent>false</model_dependent>
      <choices>
        <choice>
          <value>auto</value>
          <display_name>auto</display_name>
        </choice>
        <choice>
          <value>conditioned space</value>
          <display_name>conditioned space</display_name>
        </choice>
        <choice>
          <value>basement - conditioned</value>
          <display_name>basement - conditioned</display_name>
        </choice>
        <choice>
          <value>basement - unconditioned</value>
          <display_name>basement - unconditioned</display_name>
        </choice>
        <choice>
          <value>garage</value>
          <display_name>garage</display_name>
        </choice>
        <choice>
          <value>other housing unit</value>
          <display_name>other housing unit</display_name>
        </choice>
        <choice>
          <value>other heated space</value>
          <display_name>other heated space</display_name>
        </choice>
        <choice>
          <value>other multifamily buffer space</value>
          <display_name>other multifamily buffer space</display_name>
        </choice>
        <choice>
          <value>other non-freezing space</value>
          <display_name>other non-freezing space</display_name>
        </choice>
      </choices>
    </argument>
    <argument>
      <name>extra_refrigerator_rated_annual_kwh</name>
      <display_name>Extra Refrigerator: Rated Annual Consumption</display_name>
      <description>The EnergyGuide rated annual energy consumption for an extra refrigerator. If not provided, the OS-HPXML default (see &lt;a href='https://openstudio-hpxml.readthedocs.io/en/v1.8.1/workflow_inputs.html#hpxml-refrigerators'&gt;HPXML Refrigerators&lt;/a&gt;) is used.</description>
      <type>String</type>
      <units>kWh/yr</units>
      <required>false</required>
      <model_dependent>false</model_dependent>
    </argument>
    <argument>
      <name>extra_refrigerator_usage_multiplier</name>
      <display_name>Extra Refrigerator: Usage Multiplier</display_name>
      <description>Multiplier on the extra refrigerator energy usage that can reflect, e.g., high/low usage occupants. If not provided, the OS-HPXML default (see &lt;a href='https://openstudio-hpxml.readthedocs.io/en/v1.8.1/workflow_inputs.html#hpxml-refrigerators'&gt;HPXML Refrigerators&lt;/a&gt;) is used.</description>
      <type>String</type>
      <units></units>
      <required>false</required>
      <model_dependent>false</model_dependent>
    </argument>
    <argument>
      <name>freezer_present</name>
      <display_name>Freezer: Present</display_name>
      <description>Whether there is a freezer present.</description>
      <type>Boolean</type>
      <required>true</required>
      <model_dependent>false</model_dependent>
      <default_value>false</default_value>
      <choices>
        <choice>
          <value>true</value>
          <display_name>true</display_name>
        </choice>
        <choice>
          <value>false</value>
          <display_name>false</display_name>
        </choice>
      </choices>
    </argument>
    <argument>
      <name>freezer_location</name>
      <display_name>Freezer: Location</display_name>
      <description>The space type for the freezer location. If not provided, the OS-HPXML default (see &lt;a href='https://openstudio-hpxml.readthedocs.io/en/v1.8.1/workflow_inputs.html#hpxml-freezers'&gt;HPXML Freezers&lt;/a&gt;) is used.</description>
      <type>Choice</type>
      <units></units>
      <required>false</required>
      <model_dependent>false</model_dependent>
      <choices>
        <choice>
          <value>auto</value>
          <display_name>auto</display_name>
        </choice>
        <choice>
          <value>conditioned space</value>
          <display_name>conditioned space</display_name>
        </choice>
        <choice>
          <value>basement - conditioned</value>
          <display_name>basement - conditioned</display_name>
        </choice>
        <choice>
          <value>basement - unconditioned</value>
          <display_name>basement - unconditioned</display_name>
        </choice>
        <choice>
          <value>garage</value>
          <display_name>garage</display_name>
        </choice>
        <choice>
          <value>other housing unit</value>
          <display_name>other housing unit</display_name>
        </choice>
        <choice>
          <value>other heated space</value>
          <display_name>other heated space</display_name>
        </choice>
        <choice>
          <value>other multifamily buffer space</value>
          <display_name>other multifamily buffer space</display_name>
        </choice>
        <choice>
          <value>other non-freezing space</value>
          <display_name>other non-freezing space</display_name>
        </choice>
      </choices>
    </argument>
    <argument>
      <name>freezer_rated_annual_kwh</name>
      <display_name>Freezer: Rated Annual Consumption</display_name>
      <description>The EnergyGuide rated annual energy consumption for a freezer. If not provided, the OS-HPXML default (see &lt;a href='https://openstudio-hpxml.readthedocs.io/en/v1.8.1/workflow_inputs.html#hpxml-freezers'&gt;HPXML Freezers&lt;/a&gt;) is used.</description>
      <type>String</type>
      <units>kWh/yr</units>
      <required>false</required>
      <model_dependent>false</model_dependent>
    </argument>
    <argument>
      <name>freezer_usage_multiplier</name>
      <display_name>Freezer: Usage Multiplier</display_name>
      <description>Multiplier on the freezer energy usage that can reflect, e.g., high/low usage occupants. If not provided, the OS-HPXML default (see &lt;a href='https://openstudio-hpxml.readthedocs.io/en/v1.8.1/workflow_inputs.html#hpxml-freezers'&gt;HPXML Freezers&lt;/a&gt;) is used.</description>
      <type>String</type>
      <units></units>
      <required>false</required>
      <model_dependent>false</model_dependent>
    </argument>
    <argument>
      <name>cooking_range_oven_present</name>
      <display_name>Cooking Range/Oven: Present</display_name>
      <description>Whether there is a cooking range/oven present.</description>
      <type>Boolean</type>
      <required>true</required>
      <model_dependent>false</model_dependent>
      <default_value>true</default_value>
      <choices>
        <choice>
          <value>true</value>
          <display_name>true</display_name>
        </choice>
        <choice>
          <value>false</value>
          <display_name>false</display_name>
        </choice>
      </choices>
    </argument>
    <argument>
      <name>cooking_range_oven_location</name>
      <display_name>Cooking Range/Oven: Location</display_name>
      <description>The space type for the cooking range/oven location. If not provided, the OS-HPXML default (see &lt;a href='https://openstudio-hpxml.readthedocs.io/en/v1.8.1/workflow_inputs.html#hpxml-cooking-range-oven'&gt;HPXML Cooking Range/Oven&lt;/a&gt;) is used.</description>
      <type>Choice</type>
      <units></units>
      <required>false</required>
      <model_dependent>false</model_dependent>
      <choices>
        <choice>
          <value>auto</value>
          <display_name>auto</display_name>
        </choice>
        <choice>
          <value>conditioned space</value>
          <display_name>conditioned space</display_name>
        </choice>
        <choice>
          <value>basement - conditioned</value>
          <display_name>basement - conditioned</display_name>
        </choice>
        <choice>
          <value>basement - unconditioned</value>
          <display_name>basement - unconditioned</display_name>
        </choice>
        <choice>
          <value>garage</value>
          <display_name>garage</display_name>
        </choice>
        <choice>
          <value>other housing unit</value>
          <display_name>other housing unit</display_name>
        </choice>
        <choice>
          <value>other heated space</value>
          <display_name>other heated space</display_name>
        </choice>
        <choice>
          <value>other multifamily buffer space</value>
          <display_name>other multifamily buffer space</display_name>
        </choice>
        <choice>
          <value>other non-freezing space</value>
          <display_name>other non-freezing space</display_name>
        </choice>
      </choices>
    </argument>
    <argument>
      <name>cooking_range_oven_fuel_type</name>
      <display_name>Cooking Range/Oven: Fuel Type</display_name>
      <description>Type of fuel used by the cooking range/oven.</description>
      <type>Choice</type>
      <required>true</required>
      <model_dependent>false</model_dependent>
      <default_value>natural gas</default_value>
      <choices>
        <choice>
          <value>electricity</value>
          <display_name>electricity</display_name>
        </choice>
        <choice>
          <value>natural gas</value>
          <display_name>natural gas</display_name>
        </choice>
        <choice>
          <value>fuel oil</value>
          <display_name>fuel oil</display_name>
        </choice>
        <choice>
          <value>propane</value>
          <display_name>propane</display_name>
        </choice>
        <choice>
          <value>wood</value>
          <display_name>wood</display_name>
        </choice>
        <choice>
          <value>coal</value>
          <display_name>coal</display_name>
        </choice>
      </choices>
    </argument>
    <argument>
      <name>cooking_range_oven_is_induction</name>
      <display_name>Cooking Range/Oven: Is Induction</display_name>
      <description>Whether the cooking range is induction. If not provided, the OS-HPXML default (see &lt;a href='https://openstudio-hpxml.readthedocs.io/en/v1.8.1/workflow_inputs.html#hpxml-cooking-range-oven'&gt;HPXML Cooking Range/Oven&lt;/a&gt;) is used.</description>
      <type>Choice</type>
      <units></units>
      <required>false</required>
      <model_dependent>false</model_dependent>
      <choices>
        <choice>
          <value>auto</value>
          <display_name>auto</display_name>
        </choice>
        <choice>
          <value>true</value>
          <display_name>true</display_name>
        </choice>
        <choice>
          <value>false</value>
          <display_name>false</display_name>
        </choice>
      </choices>
    </argument>
    <argument>
      <name>cooking_range_oven_is_convection</name>
      <display_name>Cooking Range/Oven: Is Convection</display_name>
      <description>Whether the oven is convection. If not provided, the OS-HPXML default (see &lt;a href='https://openstudio-hpxml.readthedocs.io/en/v1.8.1/workflow_inputs.html#hpxml-cooking-range-oven'&gt;HPXML Cooking Range/Oven&lt;/a&gt;) is used.</description>
      <type>Choice</type>
      <units></units>
      <required>false</required>
      <model_dependent>false</model_dependent>
      <choices>
        <choice>
          <value>auto</value>
          <display_name>auto</display_name>
        </choice>
        <choice>
          <value>true</value>
          <display_name>true</display_name>
        </choice>
        <choice>
          <value>false</value>
          <display_name>false</display_name>
        </choice>
      </choices>
    </argument>
    <argument>
      <name>cooking_range_oven_usage_multiplier</name>
      <display_name>Cooking Range/Oven: Usage Multiplier</display_name>
      <description>Multiplier on the cooking range/oven energy usage that can reflect, e.g., high/low usage occupants. If not provided, the OS-HPXML default (see &lt;a href='https://openstudio-hpxml.readthedocs.io/en/v1.8.1/workflow_inputs.html#hpxml-cooking-range-oven'&gt;HPXML Cooking Range/Oven&lt;/a&gt;) is used.</description>
      <type>String</type>
      <units></units>
      <required>false</required>
      <model_dependent>false</model_dependent>
    </argument>
    <argument>
      <name>ceiling_fan_present</name>
      <display_name>Ceiling Fan: Present</display_name>
      <description>Whether there are any ceiling fans.</description>
      <type>Boolean</type>
      <required>true</required>
      <model_dependent>false</model_dependent>
      <default_value>true</default_value>
      <choices>
        <choice>
          <value>true</value>
          <display_name>true</display_name>
        </choice>
        <choice>
          <value>false</value>
          <display_name>false</display_name>
        </choice>
      </choices>
    </argument>
    <argument>
      <name>ceiling_fan_label_energy_use</name>
      <display_name>Ceiling Fan: Label Energy Use</display_name>
      <description>The label average energy use of the ceiling fan(s). If neither Efficiency nor Label Energy Use provided, the OS-HPXML default (see &lt;a href='https://openstudio-hpxml.readthedocs.io/en/v1.8.1/workflow_inputs.html#hpxml-ceiling-fans'&gt;HPXML Ceiling Fans&lt;/a&gt;) is used.</description>
      <type>String</type>
      <units>W</units>
      <required>false</required>
      <model_dependent>false</model_dependent>
    </argument>
    <argument>
      <name>ceiling_fan_efficiency</name>
      <display_name>Ceiling Fan: Efficiency</display_name>
      <description>The efficiency rating of the ceiling fan(s) at medium speed. Only used if Label Energy Use not provided. If neither Efficiency nor Label Energy Use provided, the OS-HPXML default (see &lt;a href='https://openstudio-hpxml.readthedocs.io/en/v1.8.1/workflow_inputs.html#hpxml-ceiling-fans'&gt;HPXML Ceiling Fans&lt;/a&gt;) is used.</description>
      <type>String</type>
      <units>CFM/W</units>
      <required>false</required>
      <model_dependent>false</model_dependent>
    </argument>
    <argument>
      <name>ceiling_fan_quantity</name>
      <display_name>Ceiling Fan: Quantity</display_name>
      <description>Total number of ceiling fans. If not provided, the OS-HPXML default (see &lt;a href='https://openstudio-hpxml.readthedocs.io/en/v1.8.1/workflow_inputs.html#hpxml-ceiling-fans'&gt;HPXML Ceiling Fans&lt;/a&gt;) is used.</description>
      <type>String</type>
      <units>#</units>
      <required>false</required>
      <model_dependent>false</model_dependent>
    </argument>
    <argument>
      <name>ceiling_fan_cooling_setpoint_temp_offset</name>
      <display_name>Ceiling Fan: Cooling Setpoint Temperature Offset</display_name>
      <description>The cooling setpoint temperature offset during months when the ceiling fans are operating. Only applies if ceiling fan quantity is greater than zero. If not provided, the OS-HPXML default (see &lt;a href='https://openstudio-hpxml.readthedocs.io/en/v1.8.1/workflow_inputs.html#hpxml-ceiling-fans'&gt;HPXML Ceiling Fans&lt;/a&gt;) is used.</description>
      <type>String</type>
      <units>F</units>
      <required>false</required>
      <model_dependent>false</model_dependent>
    </argument>
    <argument>
      <name>misc_plug_loads_television_present</name>
      <display_name>Misc Plug Loads: Television Present</display_name>
      <description>Whether there are televisions.</description>
      <type>Boolean</type>
      <required>true</required>
      <model_dependent>false</model_dependent>
      <default_value>true</default_value>
      <choices>
        <choice>
          <value>true</value>
          <display_name>true</display_name>
        </choice>
        <choice>
          <value>false</value>
          <display_name>false</display_name>
        </choice>
      </choices>
    </argument>
    <argument>
      <name>misc_plug_loads_television_annual_kwh</name>
      <display_name>Misc Plug Loads: Television Annual kWh</display_name>
      <description>The annual energy consumption of the television plug loads. If not provided, the OS-HPXML default (see &lt;a href='https://openstudio-hpxml.readthedocs.io/en/v1.8.1/workflow_inputs.html#hpxml-plug-loads'&gt;HPXML Plug Loads&lt;/a&gt;) is used.</description>
      <type>String</type>
      <units>kWh/yr</units>
      <required>false</required>
      <model_dependent>false</model_dependent>
    </argument>
    <argument>
      <name>misc_plug_loads_television_usage_multiplier</name>
      <display_name>Misc Plug Loads: Television Usage Multiplier</display_name>
      <description>Multiplier on the television energy usage that can reflect, e.g., high/low usage occupants. If not provided, the OS-HPXML default (see &lt;a href='https://openstudio-hpxml.readthedocs.io/en/v1.8.1/workflow_inputs.html#hpxml-plug-loads'&gt;HPXML Plug Loads&lt;/a&gt;) is used.</description>
      <type>String</type>
      <units></units>
      <required>false</required>
      <model_dependent>false</model_dependent>
    </argument>
    <argument>
      <name>misc_plug_loads_other_annual_kwh</name>
      <display_name>Misc Plug Loads: Other Annual kWh</display_name>
      <description>The annual energy consumption of the other residual plug loads. If not provided, the OS-HPXML default (see &lt;a href='https://openstudio-hpxml.readthedocs.io/en/v1.8.1/workflow_inputs.html#hpxml-plug-loads'&gt;HPXML Plug Loads&lt;/a&gt;) is used.</description>
      <type>String</type>
      <units>kWh/yr</units>
      <required>false</required>
      <model_dependent>false</model_dependent>
    </argument>
    <argument>
      <name>misc_plug_loads_other_frac_sensible</name>
      <display_name>Misc Plug Loads: Other Sensible Fraction</display_name>
      <description>Fraction of other residual plug loads' internal gains that are sensible. If not provided, the OS-HPXML default (see &lt;a href='https://openstudio-hpxml.readthedocs.io/en/v1.8.1/workflow_inputs.html#hpxml-plug-loads'&gt;HPXML Plug Loads&lt;/a&gt;) is used.</description>
      <type>String</type>
      <units>Frac</units>
      <required>false</required>
      <model_dependent>false</model_dependent>
    </argument>
    <argument>
      <name>misc_plug_loads_other_frac_latent</name>
      <display_name>Misc Plug Loads: Other Latent Fraction</display_name>
      <description>Fraction of other residual plug loads' internal gains that are latent. If not provided, the OS-HPXML default (see &lt;a href='https://openstudio-hpxml.readthedocs.io/en/v1.8.1/workflow_inputs.html#hpxml-plug-loads'&gt;HPXML Plug Loads&lt;/a&gt;) is used.</description>
      <type>String</type>
      <units>Frac</units>
      <required>false</required>
      <model_dependent>false</model_dependent>
    </argument>
    <argument>
      <name>misc_plug_loads_other_usage_multiplier</name>
      <display_name>Misc Plug Loads: Other Usage Multiplier</display_name>
      <description>Multiplier on the other energy usage that can reflect, e.g., high/low usage occupants. If not provided, the OS-HPXML default (see &lt;a href='https://openstudio-hpxml.readthedocs.io/en/v1.8.1/workflow_inputs.html#hpxml-plug-loads'&gt;HPXML Plug Loads&lt;/a&gt;) is used.</description>
      <type>String</type>
      <units></units>
      <required>false</required>
      <model_dependent>false</model_dependent>
    </argument>
    <argument>
      <name>misc_plug_loads_well_pump_present</name>
      <display_name>Misc Plug Loads: Well Pump Present</display_name>
      <description>Whether there is a well pump.</description>
      <type>Boolean</type>
      <required>true</required>
      <model_dependent>false</model_dependent>
      <default_value>false</default_value>
      <choices>
        <choice>
          <value>true</value>
          <display_name>true</display_name>
        </choice>
        <choice>
          <value>false</value>
          <display_name>false</display_name>
        </choice>
      </choices>
    </argument>
    <argument>
      <name>misc_plug_loads_well_pump_annual_kwh</name>
      <display_name>Misc Plug Loads: Well Pump Annual kWh</display_name>
      <description>The annual energy consumption of the well pump plug loads. If not provided, the OS-HPXML default (see &lt;a href='https://openstudio-hpxml.readthedocs.io/en/v1.8.1/workflow_inputs.html#hpxml-plug-loads'&gt;HPXML Plug Loads&lt;/a&gt;) is used.</description>
      <type>String</type>
      <units>kWh/yr</units>
      <required>false</required>
      <model_dependent>false</model_dependent>
    </argument>
    <argument>
      <name>misc_plug_loads_well_pump_usage_multiplier</name>
      <display_name>Misc Plug Loads: Well Pump Usage Multiplier</display_name>
      <description>Multiplier on the well pump energy usage that can reflect, e.g., high/low usage occupants. If not provided, the OS-HPXML default (see &lt;a href='https://openstudio-hpxml.readthedocs.io/en/v1.8.1/workflow_inputs.html#hpxml-plug-loads'&gt;HPXML Plug Loads&lt;/a&gt;) is used.</description>
      <type>String</type>
      <units></units>
      <required>false</required>
      <model_dependent>false</model_dependent>
    </argument>
    <argument>
      <name>misc_plug_loads_vehicle_present</name>
      <display_name>Misc Plug Loads: Vehicle Present</display_name>
      <description>Whether there is an electric vehicle.</description>
      <type>Boolean</type>
      <required>true</required>
      <model_dependent>false</model_dependent>
      <default_value>false</default_value>
      <choices>
        <choice>
          <value>true</value>
          <display_name>true</display_name>
        </choice>
        <choice>
          <value>false</value>
          <display_name>false</display_name>
        </choice>
      </choices>
    </argument>
    <argument>
      <name>misc_plug_loads_vehicle_annual_kwh</name>
      <display_name>Misc Plug Loads: Vehicle Annual kWh</display_name>
      <description>The annual energy consumption of the electric vehicle plug loads. If not provided, the OS-HPXML default (see &lt;a href='https://openstudio-hpxml.readthedocs.io/en/v1.8.1/workflow_inputs.html#hpxml-plug-loads'&gt;HPXML Plug Loads&lt;/a&gt;) is used.</description>
      <type>String</type>
      <units>kWh/yr</units>
      <required>false</required>
      <model_dependent>false</model_dependent>
    </argument>
    <argument>
      <name>misc_plug_loads_vehicle_usage_multiplier</name>
      <display_name>Misc Plug Loads: Vehicle Usage Multiplier</display_name>
      <description>Multiplier on the electric vehicle energy usage that can reflect, e.g., high/low usage occupants. If not provided, the OS-HPXML default (see &lt;a href='https://openstudio-hpxml.readthedocs.io/en/v1.8.1/workflow_inputs.html#hpxml-plug-loads'&gt;HPXML Plug Loads&lt;/a&gt;) is used.</description>
      <type>String</type>
      <units></units>
      <required>false</required>
      <model_dependent>false</model_dependent>
    </argument>
    <argument>
      <name>misc_fuel_loads_grill_present</name>
      <display_name>Misc Fuel Loads: Grill Present</display_name>
      <description>Whether there is a fuel loads grill.</description>
      <type>Boolean</type>
      <required>true</required>
      <model_dependent>false</model_dependent>
      <default_value>false</default_value>
      <choices>
        <choice>
          <value>true</value>
          <display_name>true</display_name>
        </choice>
        <choice>
          <value>false</value>
          <display_name>false</display_name>
        </choice>
      </choices>
    </argument>
    <argument>
      <name>misc_fuel_loads_grill_fuel_type</name>
      <display_name>Misc Fuel Loads: Grill Fuel Type</display_name>
      <description>The fuel type of the fuel loads grill.</description>
      <type>Choice</type>
      <required>true</required>
      <model_dependent>false</model_dependent>
      <default_value>natural gas</default_value>
      <choices>
        <choice>
          <value>natural gas</value>
          <display_name>natural gas</display_name>
        </choice>
        <choice>
          <value>fuel oil</value>
          <display_name>fuel oil</display_name>
        </choice>
        <choice>
          <value>propane</value>
          <display_name>propane</display_name>
        </choice>
        <choice>
          <value>wood</value>
          <display_name>wood</display_name>
        </choice>
        <choice>
          <value>wood pellets</value>
          <display_name>wood pellets</display_name>
        </choice>
      </choices>
    </argument>
    <argument>
      <name>misc_fuel_loads_grill_annual_therm</name>
      <display_name>Misc Fuel Loads: Grill Annual therm</display_name>
      <description>The annual energy consumption of the fuel loads grill. If not provided, the OS-HPXML default (see &lt;a href='https://openstudio-hpxml.readthedocs.io/en/v1.8.1/workflow_inputs.html#hpxml-fuel-loads'&gt;HPXML Fuel Loads&lt;/a&gt;) is used.</description>
      <type>String</type>
      <units>therm/yr</units>
      <required>false</required>
      <model_dependent>false</model_dependent>
    </argument>
    <argument>
      <name>misc_fuel_loads_grill_usage_multiplier</name>
      <display_name>Misc Fuel Loads: Grill Usage Multiplier</display_name>
      <description>Multiplier on the fuel loads grill energy usage that can reflect, e.g., high/low usage occupants. If not provided, the OS-HPXML default (see &lt;a href='https://openstudio-hpxml.readthedocs.io/en/v1.8.1/workflow_inputs.html#hpxml-fuel-loads'&gt;HPXML Fuel Loads&lt;/a&gt;) is used.</description>
      <type>String</type>
      <units></units>
      <required>false</required>
      <model_dependent>false</model_dependent>
    </argument>
    <argument>
      <name>misc_fuel_loads_lighting_present</name>
      <display_name>Misc Fuel Loads: Lighting Present</display_name>
      <description>Whether there is fuel loads lighting.</description>
      <type>Boolean</type>
      <required>true</required>
      <model_dependent>false</model_dependent>
      <default_value>false</default_value>
      <choices>
        <choice>
          <value>true</value>
          <display_name>true</display_name>
        </choice>
        <choice>
          <value>false</value>
          <display_name>false</display_name>
        </choice>
      </choices>
    </argument>
    <argument>
      <name>misc_fuel_loads_lighting_fuel_type</name>
      <display_name>Misc Fuel Loads: Lighting Fuel Type</display_name>
      <description>The fuel type of the fuel loads lighting.</description>
      <type>Choice</type>
      <required>true</required>
      <model_dependent>false</model_dependent>
      <default_value>natural gas</default_value>
      <choices>
        <choice>
          <value>natural gas</value>
          <display_name>natural gas</display_name>
        </choice>
        <choice>
          <value>fuel oil</value>
          <display_name>fuel oil</display_name>
        </choice>
        <choice>
          <value>propane</value>
          <display_name>propane</display_name>
        </choice>
        <choice>
          <value>wood</value>
          <display_name>wood</display_name>
        </choice>
        <choice>
          <value>wood pellets</value>
          <display_name>wood pellets</display_name>
        </choice>
      </choices>
    </argument>
    <argument>
      <name>misc_fuel_loads_lighting_annual_therm</name>
      <display_name>Misc Fuel Loads: Lighting Annual therm</display_name>
      <description>The annual energy consumption of the fuel loads lighting. If not provided, the OS-HPXML default (see &lt;a href='https://openstudio-hpxml.readthedocs.io/en/v1.8.1/workflow_inputs.html#hpxml-fuel-loads'&gt;HPXML Fuel Loads&lt;/a&gt;)is used.</description>
      <type>String</type>
      <units>therm/yr</units>
      <required>false</required>
      <model_dependent>false</model_dependent>
    </argument>
    <argument>
      <name>misc_fuel_loads_lighting_usage_multiplier</name>
      <display_name>Misc Fuel Loads: Lighting Usage Multiplier</display_name>
      <description>Multiplier on the fuel loads lighting energy usage that can reflect, e.g., high/low usage occupants. If not provided, the OS-HPXML default (see &lt;a href='https://openstudio-hpxml.readthedocs.io/en/v1.8.1/workflow_inputs.html#hpxml-fuel-loads'&gt;HPXML Fuel Loads&lt;/a&gt;) is used.</description>
      <type>String</type>
      <units></units>
      <required>false</required>
      <model_dependent>false</model_dependent>
    </argument>
    <argument>
      <name>misc_fuel_loads_fireplace_present</name>
      <display_name>Misc Fuel Loads: Fireplace Present</display_name>
      <description>Whether there is fuel loads fireplace.</description>
      <type>Boolean</type>
      <required>true</required>
      <model_dependent>false</model_dependent>
      <default_value>false</default_value>
      <choices>
        <choice>
          <value>true</value>
          <display_name>true</display_name>
        </choice>
        <choice>
          <value>false</value>
          <display_name>false</display_name>
        </choice>
      </choices>
    </argument>
    <argument>
      <name>misc_fuel_loads_fireplace_fuel_type</name>
      <display_name>Misc Fuel Loads: Fireplace Fuel Type</display_name>
      <description>The fuel type of the fuel loads fireplace.</description>
      <type>Choice</type>
      <required>true</required>
      <model_dependent>false</model_dependent>
      <default_value>natural gas</default_value>
      <choices>
        <choice>
          <value>natural gas</value>
          <display_name>natural gas</display_name>
        </choice>
        <choice>
          <value>fuel oil</value>
          <display_name>fuel oil</display_name>
        </choice>
        <choice>
          <value>propane</value>
          <display_name>propane</display_name>
        </choice>
        <choice>
          <value>wood</value>
          <display_name>wood</display_name>
        </choice>
        <choice>
          <value>wood pellets</value>
          <display_name>wood pellets</display_name>
        </choice>
      </choices>
    </argument>
    <argument>
      <name>misc_fuel_loads_fireplace_annual_therm</name>
      <display_name>Misc Fuel Loads: Fireplace Annual therm</display_name>
      <description>The annual energy consumption of the fuel loads fireplace. If not provided, the OS-HPXML default (see &lt;a href='https://openstudio-hpxml.readthedocs.io/en/v1.8.1/workflow_inputs.html#hpxml-fuel-loads'&gt;HPXML Fuel Loads&lt;/a&gt;) is used.</description>
      <type>String</type>
      <units>therm/yr</units>
      <required>false</required>
      <model_dependent>false</model_dependent>
    </argument>
    <argument>
      <name>misc_fuel_loads_fireplace_frac_sensible</name>
      <display_name>Misc Fuel Loads: Fireplace Sensible Fraction</display_name>
      <description>Fraction of fireplace residual fuel loads' internal gains that are sensible. If not provided, the OS-HPXML default (see &lt;a href='https://openstudio-hpxml.readthedocs.io/en/v1.8.1/workflow_inputs.html#hpxml-fuel-loads'&gt;HPXML Fuel Loads&lt;/a&gt;) is used.</description>
      <type>String</type>
      <units>Frac</units>
      <required>false</required>
      <model_dependent>false</model_dependent>
    </argument>
    <argument>
      <name>misc_fuel_loads_fireplace_frac_latent</name>
      <display_name>Misc Fuel Loads: Fireplace Latent Fraction</display_name>
      <description>Fraction of fireplace residual fuel loads' internal gains that are latent. If not provided, the OS-HPXML default (see &lt;a href='https://openstudio-hpxml.readthedocs.io/en/v1.8.1/workflow_inputs.html#hpxml-fuel-loads'&gt;HPXML Fuel Loads&lt;/a&gt;) is used.</description>
      <type>String</type>
      <units>Frac</units>
      <required>false</required>
      <model_dependent>false</model_dependent>
    </argument>
    <argument>
      <name>misc_fuel_loads_fireplace_usage_multiplier</name>
      <display_name>Misc Fuel Loads: Fireplace Usage Multiplier</display_name>
      <description>Multiplier on the fuel loads fireplace energy usage that can reflect, e.g., high/low usage occupants. If not provided, the OS-HPXML default (see &lt;a href='https://openstudio-hpxml.readthedocs.io/en/v1.8.1/workflow_inputs.html#hpxml-fuel-loads'&gt;HPXML Fuel Loads&lt;/a&gt;) is used.</description>
      <type>String</type>
      <units></units>
      <required>false</required>
      <model_dependent>false</model_dependent>
    </argument>
    <argument>
      <name>pool_present</name>
      <display_name>Pool: Present</display_name>
      <description>Whether there is a pool.</description>
      <type>Boolean</type>
      <required>true</required>
      <model_dependent>false</model_dependent>
      <default_value>false</default_value>
      <choices>
        <choice>
          <value>true</value>
          <display_name>true</display_name>
        </choice>
        <choice>
          <value>false</value>
          <display_name>false</display_name>
        </choice>
      </choices>
    </argument>
    <argument>
      <name>pool_pump_annual_kwh</name>
      <display_name>Pool: Pump Annual kWh</display_name>
      <description>The annual energy consumption of the pool pump. If not provided, the OS-HPXML default (see &lt;a href='https://openstudio-hpxml.readthedocs.io/en/v1.8.1/workflow_inputs.html#pool-pump'&gt;Pool Pump&lt;/a&gt;) is used.</description>
      <type>String</type>
      <units>kWh/yr</units>
      <required>false</required>
      <model_dependent>false</model_dependent>
    </argument>
    <argument>
      <name>pool_pump_usage_multiplier</name>
      <display_name>Pool: Pump Usage Multiplier</display_name>
      <description>Multiplier on the pool pump energy usage that can reflect, e.g., high/low usage occupants. If not provided, the OS-HPXML default (see &lt;a href='https://openstudio-hpxml.readthedocs.io/en/v1.8.1/workflow_inputs.html#pool-pump'&gt;Pool Pump&lt;/a&gt;) is used.</description>
      <type>String</type>
      <units></units>
      <required>false</required>
      <model_dependent>false</model_dependent>
    </argument>
    <argument>
      <name>pool_heater_type</name>
      <display_name>Pool: Heater Type</display_name>
      <description>The type of pool heater. Use 'none' if there is no pool heater.</description>
      <type>Choice</type>
      <required>true</required>
      <model_dependent>false</model_dependent>
      <default_value>none</default_value>
      <choices>
        <choice>
          <value>none</value>
          <display_name>none</display_name>
        </choice>
        <choice>
          <value>electric resistance</value>
          <display_name>electric resistance</display_name>
        </choice>
        <choice>
          <value>gas fired</value>
          <display_name>gas fired</display_name>
        </choice>
        <choice>
          <value>heat pump</value>
          <display_name>heat pump</display_name>
        </choice>
      </choices>
    </argument>
    <argument>
      <name>pool_heater_annual_kwh</name>
      <display_name>Pool: Heater Annual kWh</display_name>
      <description>The annual energy consumption of the electric resistance pool heater. If not provided, the OS-HPXML default (see &lt;a href='https://openstudio-hpxml.readthedocs.io/en/v1.8.1/workflow_inputs.html#pool-heater'&gt;Pool Heater&lt;/a&gt;) is used.</description>
      <type>String</type>
      <units>kWh/yr</units>
      <required>false</required>
      <model_dependent>false</model_dependent>
    </argument>
    <argument>
      <name>pool_heater_annual_therm</name>
      <display_name>Pool: Heater Annual therm</display_name>
      <description>The annual energy consumption of the gas fired pool heater. If not provided, the OS-HPXML default (see &lt;a href='https://openstudio-hpxml.readthedocs.io/en/v1.8.1/workflow_inputs.html#pool-heater'&gt;Pool Heater&lt;/a&gt;) is used.</description>
      <type>String</type>
      <units>therm/yr</units>
      <required>false</required>
      <model_dependent>false</model_dependent>
    </argument>
    <argument>
      <name>pool_heater_usage_multiplier</name>
      <display_name>Pool: Heater Usage Multiplier</display_name>
      <description>Multiplier on the pool heater energy usage that can reflect, e.g., high/low usage occupants. If not provided, the OS-HPXML default (see &lt;a href='https://openstudio-hpxml.readthedocs.io/en/v1.8.1/workflow_inputs.html#pool-heater'&gt;Pool Heater&lt;/a&gt;) is used.</description>
      <type>String</type>
      <units></units>
      <required>false</required>
      <model_dependent>false</model_dependent>
    </argument>
    <argument>
      <name>permanent_spa_present</name>
      <display_name>Permanent Spa: Present</display_name>
      <description>Whether there is a permanent spa.</description>
      <type>Boolean</type>
      <required>true</required>
      <model_dependent>false</model_dependent>
      <default_value>false</default_value>
      <choices>
        <choice>
          <value>true</value>
          <display_name>true</display_name>
        </choice>
        <choice>
          <value>false</value>
          <display_name>false</display_name>
        </choice>
      </choices>
    </argument>
    <argument>
      <name>permanent_spa_pump_annual_kwh</name>
      <display_name>Permanent Spa: Pump Annual kWh</display_name>
      <description>The annual energy consumption of the permanent spa pump. If not provided, the OS-HPXML default (see &lt;a href='https://openstudio-hpxml.readthedocs.io/en/v1.8.1/workflow_inputs.html#permanent-spa-pump'&gt;Permanent Spa Pump&lt;/a&gt;) is used.</description>
      <type>String</type>
      <units>kWh/yr</units>
      <required>false</required>
      <model_dependent>false</model_dependent>
    </argument>
    <argument>
      <name>permanent_spa_pump_usage_multiplier</name>
      <display_name>Permanent Spa: Pump Usage Multiplier</display_name>
      <description>Multiplier on the permanent spa pump energy usage that can reflect, e.g., high/low usage occupants. If not provided, the OS-HPXML default (see &lt;a href='https://openstudio-hpxml.readthedocs.io/en/v1.8.1/workflow_inputs.html#permanent-spa-pump'&gt;Permanent Spa Pump&lt;/a&gt;) is used.</description>
      <type>String</type>
      <units></units>
      <required>false</required>
      <model_dependent>false</model_dependent>
    </argument>
    <argument>
      <name>permanent_spa_heater_type</name>
      <display_name>Permanent Spa: Heater Type</display_name>
      <description>The type of permanent spa heater. Use 'none' if there is no permanent spa heater.</description>
      <type>Choice</type>
      <required>true</required>
      <model_dependent>false</model_dependent>
      <default_value>none</default_value>
      <choices>
        <choice>
          <value>none</value>
          <display_name>none</display_name>
        </choice>
        <choice>
          <value>electric resistance</value>
          <display_name>electric resistance</display_name>
        </choice>
        <choice>
          <value>gas fired</value>
          <display_name>gas fired</display_name>
        </choice>
        <choice>
          <value>heat pump</value>
          <display_name>heat pump</display_name>
        </choice>
      </choices>
    </argument>
    <argument>
      <name>permanent_spa_heater_annual_kwh</name>
      <display_name>Permanent Spa: Heater Annual kWh</display_name>
      <description>The annual energy consumption of the electric resistance permanent spa heater. If not provided, the OS-HPXML default (see &lt;a href='https://openstudio-hpxml.readthedocs.io/en/v1.8.1/workflow_inputs.html#permanent-spa-heater'&gt;Permanent Spa Heater&lt;/a&gt;) is used.</description>
      <type>String</type>
      <units>kWh/yr</units>
      <required>false</required>
      <model_dependent>false</model_dependent>
    </argument>
    <argument>
      <name>permanent_spa_heater_annual_therm</name>
      <display_name>Permanent Spa: Heater Annual therm</display_name>
      <description>The annual energy consumption of the gas fired permanent spa heater. If not provided, the OS-HPXML default (see &lt;a href='https://openstudio-hpxml.readthedocs.io/en/v1.8.1/workflow_inputs.html#permanent-spa-heater'&gt;Permanent Spa Heater&lt;/a&gt;) is used.</description>
      <type>String</type>
      <units>therm/yr</units>
      <required>false</required>
      <model_dependent>false</model_dependent>
    </argument>
    <argument>
      <name>permanent_spa_heater_usage_multiplier</name>
      <display_name>Permanent Spa: Heater Usage Multiplier</display_name>
      <description>Multiplier on the permanent spa heater energy usage that can reflect, e.g., high/low usage occupants. If not provided, the OS-HPXML default (see &lt;a href='https://openstudio-hpxml.readthedocs.io/en/v1.8.1/workflow_inputs.html#permanent-spa-heater'&gt;Permanent Spa Heater&lt;/a&gt;) is used.</description>
      <type>String</type>
      <units></units>
      <required>false</required>
      <model_dependent>false</model_dependent>
    </argument>
    <argument>
      <name>building_id</name>
      <display_name>Building Unit ID</display_name>
      <description>The building unit number (between 1 and the number of samples).</description>
      <type>Integer</type>
      <required>false</required>
      <model_dependent>false</model_dependent>
    </argument>
    <argument>
      <name>schedules_vacancy_periods</name>
      <display_name>Schedules: Vacancy Periods</display_name>
      <description>Specifies the vacancy periods. Enter a date like "Dec 15 - Jan 15". Optionally, can enter hour of the day like "Dec 15 2 - Jan 15 20" (start hour can be 0 through 23 and end hour can be 1 through 24). If multiple periods, use a comma-separated list.</description>
      <type>String</type>
      <required>false</required>
      <model_dependent>false</model_dependent>
    </argument>
    <argument>
      <name>schedules_power_outage_periods</name>
      <display_name>Schedules: Power Outage Periods</display_name>
      <description>Specifies the power outage periods. Enter a date like "Dec 15 - Jan 15". Optionally, can enter hour of the day like "Dec 15 2 - Jan 15 20" (start hour can be 0 through 23 and end hour can be 1 through 24). If multiple periods, use a comma-separated list.</description>
      <type>String</type>
      <required>false</required>
      <model_dependent>false</model_dependent>
    </argument>
    <argument>
      <name>schedules_power_outage_periods_window_natvent_availability</name>
      <display_name>Schedules: Power Outage Periods Window Natural Ventilation Availability</display_name>
      <description>The availability of the natural ventilation schedule during the power outage periods. Valid choices are 'regular schedule', 'always available', 'always unavailable'. If multiple periods, use a comma-separated list.</description>
      <type>String</type>
      <required>false</required>
      <model_dependent>false</model_dependent>
    </argument>
    <argument>
      <name>schedules_space_heating_unavailable_days</name>
      <display_name>Schedules: Space Heating Unavailability</display_name>
      <description>Number of days space heating equipment is unavailable.</description>
      <type>Integer</type>
      <required>false</required>
      <model_dependent>false</model_dependent>
    </argument>
    <argument>
      <name>schedules_space_cooling_unavailable_days</name>
      <display_name>Schedules: Space Cooling Unavailability</display_name>
      <description>Number of days space cooling equipment is unavailable.</description>
      <type>Integer</type>
      <required>false</required>
      <model_dependent>false</model_dependent>
    </argument>
    <argument>
      <name>geometry_unit_cfa_bin</name>
      <display_name>Geometry: Unit Conditioned Floor Area Bin</display_name>
      <description>E.g., '2000-2499'.</description>
      <type>String</type>
      <required>true</required>
      <model_dependent>false</model_dependent>
      <default_value>2000-2499</default_value>
    </argument>
    <argument>
      <name>geometry_unit_cfa</name>
      <display_name>Geometry: Unit Conditioned Floor Area</display_name>
      <description>E.g., '2000' or 'auto'.</description>
      <type>String</type>
      <units>sqft</units>
      <required>true</required>
      <model_dependent>false</model_dependent>
      <default_value>2000</default_value>
    </argument>
    <argument>
      <name>vintage</name>
      <display_name>Building Construction: Vintage</display_name>
      <description>The building vintage, used for informational purposes only.</description>
      <type>String</type>
      <required>false</required>
      <model_dependent>false</model_dependent>
    </argument>
    <argument>
      <name>exterior_finish_r</name>
      <display_name>Building Construction: Exterior Finish R-Value</display_name>
      <description>R-value of the exterior finish.</description>
      <type>Double</type>
      <units>h-ft^2-R/Btu</units>
      <required>true</required>
      <model_dependent>false</model_dependent>
      <default_value>0.6</default_value>
    </argument>
    <argument>
      <name>geometry_unit_level</name>
      <display_name>Geometry: Unit Level</display_name>
      <description>The level of the unit. This is required for apartment units.</description>
      <type>Choice</type>
      <required>false</required>
      <model_dependent>false</model_dependent>
      <choices>
        <choice>
          <value>Bottom</value>
          <display_name>Bottom</display_name>
        </choice>
        <choice>
          <value>Middle</value>
          <display_name>Middle</display_name>
        </choice>
        <choice>
          <value>Top</value>
          <display_name>Top</display_name>
        </choice>
      </choices>
    </argument>
    <argument>
      <name>geometry_unit_horizontal_location</name>
      <display_name>Geometry: Unit Horizontal Location</display_name>
      <description>The horizontal location of the unit when viewing the front of the building. This is required for single-family attached and apartment units.</description>
      <type>Choice</type>
      <required>false</required>
      <model_dependent>false</model_dependent>
      <choices>
        <choice>
          <value>None</value>
          <display_name>None</display_name>
        </choice>
        <choice>
          <value>Left</value>
          <display_name>Left</display_name>
        </choice>
        <choice>
          <value>Middle</value>
          <display_name>Middle</display_name>
        </choice>
        <choice>
          <value>Right</value>
          <display_name>Right</display_name>
        </choice>
      </choices>
    </argument>
    <argument>
      <name>geometry_num_floors_above_grade</name>
      <display_name>Geometry: Number of Floors Above Grade</display_name>
      <description>The number of floors above grade (in the unit if single-family detached or single-family attached, and in the building if apartment unit). Conditioned attics are included.</description>
      <type>Integer</type>
      <units>#</units>
      <required>true</required>
      <model_dependent>false</model_dependent>
      <default_value>2</default_value>
    </argument>
    <argument>
      <name>geometry_corridor_position</name>
      <display_name>Geometry: Corridor Position</display_name>
      <description>The position of the corridor. Only applies to single-family attached and apartment units. Exterior corridors are shaded, but not enclosed. Interior corridors are enclosed and conditioned.</description>
      <type>Choice</type>
      <required>true</required>
      <model_dependent>false</model_dependent>
      <choices>
        <choice>
          <value>Double-Loaded Interior</value>
          <display_name>Double-Loaded Interior</display_name>
        </choice>
        <choice>
          <value>Double Exterior</value>
          <display_name>Double Exterior</display_name>
        </choice>
        <choice>
          <value>Single Exterior (Front)</value>
          <display_name>Single Exterior (Front)</display_name>
        </choice>
        <choice>
          <value>None</value>
          <display_name>None</display_name>
        </choice>
      </choices>
    </argument>
    <argument>
      <name>geometry_corridor_width</name>
      <display_name>Geometry: Corridor Width</display_name>
      <description>The width of the corridor. Only applies to apartment units.</description>
      <type>Double</type>
      <units>ft</units>
      <required>true</required>
      <model_dependent>false</model_dependent>
      <default_value>10</default_value>
    </argument>
    <argument>
      <name>wall_continuous_exterior_r</name>
      <display_name>Wall: Continuous Exterior Insulation Nominal R-value</display_name>
      <description>Nominal R-value for the wall continuous exterior insulation.</description>
      <type>Double</type>
      <units>h-ft^2-R/Btu</units>
      <required>false</required>
      <model_dependent>false</model_dependent>
    </argument>
    <argument>
      <name>ceiling_insulation_r</name>
      <display_name>Ceiling: Insulation Nominal R-value</display_name>
      <description>Nominal R-value for the ceiling (attic floor).</description>
      <type>Double</type>
      <units>h-ft^2-R/Btu</units>
      <required>true</required>
      <model_dependent>false</model_dependent>
      <default_value>0</default_value>
    </argument>
    <argument>
      <name>rim_joist_continuous_exterior_r</name>
      <display_name>Rim Joist: Continuous Exterior Insulation Nominal R-value</display_name>
      <description>Nominal R-value for the rim joist continuous exterior insulation. Only applies to basements/crawlspaces.</description>
      <type>Double</type>
      <units>h-ft^2-R/Btu</units>
      <required>true</required>
      <model_dependent>false</model_dependent>
      <default_value>0</default_value>
    </argument>
    <argument>
      <name>rim_joist_continuous_interior_r</name>
      <display_name>Rim Joist: Continuous Interior Insulation Nominal R-value</display_name>
      <description>Nominal R-value for the rim joist continuous interior insulation that runs parallel to floor joists. Only applies to basements/crawlspaces.</description>
      <type>Double</type>
      <units>h-ft^2-R/Btu</units>
      <required>true</required>
      <model_dependent>false</model_dependent>
      <default_value>0</default_value>
    </argument>
    <argument>
      <name>rim_joist_assembly_interior_r</name>
      <display_name>Rim Joist: Interior Assembly R-value</display_name>
      <description>Assembly R-value for the rim joist assembly interior insulation that runs perpendicular to floor joists. Only applies to basements/crawlspaces.</description>
      <type>Double</type>
      <units>h-ft^2-R/Btu</units>
      <required>true</required>
      <model_dependent>false</model_dependent>
      <default_value>0</default_value>
    </argument>
    <argument>
      <name>air_leakage_percent_reduction</name>
      <display_name>Air Leakage: Value Reduction</display_name>
      <description>Reduction (%) on the air exchange rate value.</description>
      <type>Double</type>
      <required>false</required>
      <model_dependent>false</model_dependent>
    </argument>
    <argument>
      <name>misc_plug_loads_television_2_usage_multiplier</name>
      <display_name>Plug Loads: Television Usage Multiplier 2</display_name>
      <description>Additional multiplier on the television energy usage that can reflect, e.g., high/low usage occupants.</description>
      <type>Double</type>
      <required>true</required>
      <model_dependent>false</model_dependent>
      <default_value>1</default_value>
    </argument>
    <argument>
      <name>misc_plug_loads_other_2_usage_multiplier</name>
      <display_name>Plug Loads: Other Usage Multiplier 2</display_name>
      <description>Additional multiplier on the other energy usage that can reflect, e.g., high/low usage occupants.</description>
      <type>Double</type>
      <required>true</required>
      <model_dependent>false</model_dependent>
      <default_value>1</default_value>
    </argument>
    <argument>
      <name>misc_plug_loads_well_pump_2_usage_multiplier</name>
      <display_name>Plug Loads: Well Pump Usage Multiplier 2</display_name>
      <description>Additional multiplier on the well pump energy usage that can reflect, e.g., high/low usage occupants.</description>
      <type>Double</type>
      <required>true</required>
      <model_dependent>false</model_dependent>
      <default_value>0</default_value>
    </argument>
    <argument>
      <name>misc_plug_loads_vehicle_2_usage_multiplier</name>
      <display_name>Plug Loads: Vehicle Usage Multiplier 2</display_name>
      <description>Additional multiplier on the electric vehicle energy usage that can reflect, e.g., high/low usage occupants.</description>
      <type>Double</type>
      <required>true</required>
      <model_dependent>false</model_dependent>
      <default_value>0</default_value>
    </argument>
    <argument>
      <name>hvac_control_heating_weekday_setpoint_temp</name>
      <display_name>Heating Setpoint: Weekday Temperature</display_name>
      <description>Specify the weekday heating setpoint temperature.</description>
      <type>Double</type>
      <units>deg-F</units>
      <required>true</required>
      <model_dependent>false</model_dependent>
      <default_value>71</default_value>
    </argument>
    <argument>
      <name>hvac_control_heating_weekend_setpoint_temp</name>
      <display_name>Heating Setpoint: Weekend Temperature</display_name>
      <description>Specify the weekend heating setpoint temperature.</description>
      <type>Double</type>
      <units>deg-F</units>
      <required>true</required>
      <model_dependent>false</model_dependent>
      <default_value>71</default_value>
    </argument>
    <argument>
      <name>hvac_control_heating_weekday_setpoint_offset_magnitude</name>
      <display_name>Heating Setpoint: Weekday Offset Magnitude</display_name>
      <description>Specify the weekday heating offset magnitude.</description>
      <type>Double</type>
      <units>deg-F</units>
      <required>true</required>
      <model_dependent>false</model_dependent>
      <default_value>0</default_value>
    </argument>
    <argument>
      <name>hvac_control_heating_weekend_setpoint_offset_magnitude</name>
      <display_name>Heating Setpoint: Weekend Offset Magnitude</display_name>
      <description>Specify the weekend heating offset magnitude.</description>
      <type>Double</type>
      <units>deg-F</units>
      <required>true</required>
      <model_dependent>false</model_dependent>
      <default_value>0</default_value>
    </argument>
    <argument>
      <name>hvac_control_heating_weekday_setpoint_schedule</name>
      <display_name>Heating Setpoint: Weekday Schedule</display_name>
      <description>Specify the 24-hour comma-separated weekday heating schedule of 0s and 1s.</description>
      <type>String</type>
      <required>true</required>
      <model_dependent>false</model_dependent>
      <default_value>0, 0, 0, 0, 0, 0, 0, 0, 0, 0, 0, 0, 0, 0, 0, 0, 0, 0, 0, 0, 0, 0, 0, 0</default_value>
    </argument>
    <argument>
      <name>hvac_control_heating_weekend_setpoint_schedule</name>
      <display_name>Heating Setpoint: Weekend Schedule</display_name>
      <description>Specify the 24-hour comma-separated weekend heating schedule of 0s and 1s.</description>
      <type>String</type>
      <required>true</required>
      <model_dependent>false</model_dependent>
      <default_value>0, 0, 0, 0, 0, 0, 0, 0, 0, 0, 0, 0, 0, 0, 0, 0, 0, 0, 0, 0, 0, 0, 0, 0</default_value>
    </argument>
    <argument>
      <name>use_auto_heating_season</name>
      <display_name>Use Auto Heating Season</display_name>
      <description>Specifies whether to automatically define the heating season based on the weather file.</description>
      <type>Boolean</type>
      <required>true</required>
      <model_dependent>false</model_dependent>
      <default_value>false</default_value>
      <choices>
        <choice>
          <value>true</value>
          <display_name>true</display_name>
        </choice>
        <choice>
          <value>false</value>
          <display_name>false</display_name>
        </choice>
      </choices>
    </argument>
    <argument>
      <name>hvac_control_cooling_weekday_setpoint_temp</name>
      <display_name>Cooling Setpoint: Weekday Temperature</display_name>
      <description>Specify the weekday cooling setpoint temperature.</description>
      <type>Double</type>
      <units>deg-F</units>
      <required>true</required>
      <model_dependent>false</model_dependent>
      <default_value>76</default_value>
    </argument>
    <argument>
      <name>hvac_control_cooling_weekend_setpoint_temp</name>
      <display_name>Cooling Setpoint: Weekend Temperature</display_name>
      <description>Specify the weekend cooling setpoint temperature.</description>
      <type>Double</type>
      <units>deg-F</units>
      <required>true</required>
      <model_dependent>false</model_dependent>
      <default_value>76</default_value>
    </argument>
    <argument>
      <name>hvac_control_cooling_weekday_setpoint_offset_magnitude</name>
      <display_name>Cooling Setpoint: Weekday Offset Magnitude</display_name>
      <description>Specify the weekday cooling offset magnitude.</description>
      <type>Double</type>
      <units>deg-F</units>
      <required>true</required>
      <model_dependent>false</model_dependent>
      <default_value>0</default_value>
    </argument>
    <argument>
      <name>hvac_control_cooling_weekend_setpoint_offset_magnitude</name>
      <display_name>Cooling Setpoint: Weekend Offset Magnitude</display_name>
      <description>Specify the weekend cooling offset magnitude.</description>
      <type>Double</type>
      <units>deg-F</units>
      <required>true</required>
      <model_dependent>false</model_dependent>
      <default_value>0</default_value>
    </argument>
    <argument>
      <name>hvac_control_cooling_weekday_setpoint_schedule</name>
      <display_name>Cooling Setpoint: Weekday Schedule</display_name>
      <description>Specify the 24-hour comma-separated weekday cooling schedule of 0s and 1s.</description>
      <type>String</type>
      <required>true</required>
      <model_dependent>false</model_dependent>
      <default_value>0, 0, 0, 0, 0, 0, 0, 0, 0, 0, 0, 0, 0, 0, 0, 0, 0, 0, 0, 0, 0, 0, 0, 0</default_value>
    </argument>
    <argument>
      <name>hvac_control_cooling_weekend_setpoint_schedule</name>
      <display_name>Cooling Setpoint: Weekend Schedule</display_name>
      <description>Specify the 24-hour comma-separated weekend cooling schedule of 0s and 1s.</description>
      <type>String</type>
      <required>true</required>
      <model_dependent>false</model_dependent>
      <default_value>0, 0, 0, 0, 0, 0, 0, 0, 0, 0, 0, 0, 0, 0, 0, 0, 0, 0, 0, 0, 0, 0, 0, 0</default_value>
    </argument>
    <argument>
      <name>use_auto_cooling_season</name>
      <display_name>Use Auto Cooling Season</display_name>
      <description>Specifies whether to automatically define the cooling season based on the weather file.</description>
      <type>Boolean</type>
      <required>true</required>
      <model_dependent>false</model_dependent>
      <default_value>false</default_value>
      <choices>
        <choice>
          <value>true</value>
          <display_name>true</display_name>
        </choice>
        <choice>
          <value>false</value>
          <display_name>false</display_name>
        </choice>
      </choices>
    </argument>
    <argument>
      <name>heating_system_has_flue_or_chimney</name>
      <display_name>Heating System: Has Flue or Chimney</display_name>
      <description>Whether the heating system has a flue or chimney.</description>
      <type>String</type>
      <required>true</required>
      <model_dependent>false</model_dependent>
      <default_value>auto</default_value>
    </argument>
    <argument>
      <name>heating_system_2_has_flue_or_chimney</name>
      <display_name>Heating System 2: Has Flue or Chimney</display_name>
      <description>Whether the second heating system has a flue or chimney.</description>
      <type>String</type>
      <required>true</required>
      <model_dependent>false</model_dependent>
      <default_value>auto</default_value>
    </argument>
    <argument>
      <name>water_heater_has_flue_or_chimney</name>
      <display_name>Water Heater: Has Flue or Chimney</display_name>
      <description>Whether the water heater has a flue or chimney.</description>
      <type>String</type>
      <required>true</required>
      <model_dependent>false</model_dependent>
      <default_value>auto</default_value>
    </argument>
    <argument>
      <name>heating_system_rated_cfm_per_ton</name>
      <display_name>Heating System: Rated CFM Per Ton</display_name>
      <description>The rated cfm per ton of the heating system.</description>
      <type>Double</type>
      <units>cfm/ton</units>
      <required>false</required>
      <model_dependent>false</model_dependent>
    </argument>
    <argument>
      <name>heating_system_actual_cfm_per_ton</name>
      <display_name>Heating System: Actual CFM Per Ton</display_name>
      <description>The actual cfm per ton of the heating system.</description>
      <type>Double</type>
      <units>cfm/ton</units>
      <required>false</required>
      <model_dependent>false</model_dependent>
    </argument>
    <argument>
      <name>cooling_system_rated_cfm_per_ton</name>
      <display_name>Cooling System: Rated CFM Per Ton</display_name>
      <description>The rated cfm per ton of the cooling system.</description>
      <type>Double</type>
      <units>cfm/ton</units>
      <required>false</required>
      <model_dependent>false</model_dependent>
    </argument>
    <argument>
      <name>cooling_system_actual_cfm_per_ton</name>
      <display_name>Cooling System: Actual CFM Per Ton</display_name>
      <description>The actual cfm per ton of the cooling system.</description>
      <type>Double</type>
      <units>cfm/ton</units>
      <required>false</required>
      <model_dependent>false</model_dependent>
    </argument>
    <argument>
      <name>cooling_system_frac_manufacturer_charge</name>
      <display_name>Cooling System: Fraction of Manufacturer Recommended Charge</display_name>
      <description>The fraction of manufacturer recommended charge of the cooling system.</description>
      <type>Double</type>
      <units>Frac</units>
      <required>false</required>
      <model_dependent>false</model_dependent>
    </argument>
    <argument>
      <name>heat_pump_rated_cfm_per_ton</name>
      <display_name>Heat Pump: Rated CFM Per Ton</display_name>
      <description>The rated cfm per ton of the heat pump.</description>
      <type>Double</type>
      <units>cfm/ton</units>
      <required>false</required>
      <model_dependent>false</model_dependent>
    </argument>
    <argument>
      <name>heat_pump_actual_cfm_per_ton</name>
      <display_name>Heat Pump: Actual CFM Per Ton</display_name>
      <description>The actual cfm per ton of the heat pump.</description>
      <type>Double</type>
      <units>cfm/ton</units>
      <required>false</required>
      <model_dependent>false</model_dependent>
    </argument>
    <argument>
      <name>heat_pump_frac_manufacturer_charge</name>
      <display_name>Heat Pump: Fraction of Manufacturer Recommended Charge</display_name>
      <description>The fraction of manufacturer recommended charge of the heat pump.</description>
      <type>Double</type>
      <units>Frac</units>
      <required>false</required>
      <model_dependent>false</model_dependent>
    </argument>
    <argument>
      <name>heat_pump_backup_use_existing_system</name>
      <display_name>Heat Pump: Backup Use Existing System</display_name>
      <description>Whether the heat pump uses the existing system as backup.</description>
      <type>Boolean</type>
      <required>false</required>
      <model_dependent>false</model_dependent>
      <choices>
        <choice>
          <value>true</value>
          <display_name>true</display_name>
        </choice>
        <choice>
          <value>false</value>
          <display_name>false</display_name>
        </choice>
      </choices>
    </argument>
  </arguments>
  <outputs />
  <provenances />
  <tags>
    <tag>Whole Building.Space Types</tag>
  </tags>
  <attributes>
    <attribute>
      <name>Measure Type</name>
      <value>ModelMeasure</value>
      <datatype>string</datatype>
    </attribute>
  </attributes>
  <files>
    <file>
      <filename>README.md</filename>
      <filetype>md</filetype>
      <usage_type>readme</usage_type>
<<<<<<< HEAD
      <checksum>D0D88520</checksum>
=======
      <checksum>7C3E7B89</checksum>
>>>>>>> bb47cf3d
    </file>
    <file>
      <filename>README.md.erb</filename>
      <filetype>erb</filetype>
      <usage_type>readmeerb</usage_type>
      <checksum>513F28E9</checksum>
    </file>
    <file>
      <version>
        <software_program>OpenStudio</software_program>
        <identifier>2.9.0</identifier>
        <min_compatible>2.9.0</min_compatible>
      </version>
      <filename>measure.rb</filename>
      <filetype>rb</filetype>
      <usage_type>script</usage_type>
<<<<<<< HEAD
      <checksum>48EFBF30</checksum>
=======
      <checksum>1B03697A</checksum>
>>>>>>> bb47cf3d
    </file>
    <file>
      <filename>constants.rb</filename>
      <filetype>rb</filetype>
      <usage_type>resource</usage_type>
<<<<<<< HEAD
      <checksum>53786D45</checksum>
=======
      <checksum>F035A1F3</checksum>
>>>>>>> bb47cf3d
    </file>
    <file>
      <filename>resstock_arguments_test.rb</filename>
      <filetype>rb</filetype>
      <usage_type>test</usage_type>
      <checksum>7E6D3230</checksum>
    </file>
  </files>
</measure><|MERGE_RESOLUTION|>--- conflicted
+++ resolved
@@ -3,13 +3,8 @@
   <schema_version>3.1</schema_version>
   <name>res_stock_arguments</name>
   <uid>c984bb9e-4ac4-4930-a399-9d23f8f6936a</uid>
-<<<<<<< HEAD
-  <version_id>89ec7f99-8356-4ff2-98c6-441341aeff07</version_id>
-  <version_modified>2024-09-20T17:41:14Z</version_modified>
-=======
-  <version_id>534c899e-ac51-4052-92ce-876e8ee58146</version_id>
-  <version_modified>2024-09-25T03:27:57Z</version_modified>
->>>>>>> bb47cf3d
+  <version_id>4e6c1d10-e8c1-4070-a58b-482945780c86</version_id>
+  <version_modified>2024-10-01T02:45:34Z</version_modified>
   <xml_checksum>2C38F48B</xml_checksum>
   <class_name>ResStockArguments</class_name>
   <display_name>ResStock Arguments</display_name>
@@ -7680,11 +7675,7 @@
       <filename>README.md</filename>
       <filetype>md</filetype>
       <usage_type>readme</usage_type>
-<<<<<<< HEAD
-      <checksum>D0D88520</checksum>
-=======
-      <checksum>7C3E7B89</checksum>
->>>>>>> bb47cf3d
+      <checksum>9D021CAF</checksum>
     </file>
     <file>
       <filename>README.md.erb</filename>
@@ -7701,21 +7692,13 @@
       <filename>measure.rb</filename>
       <filetype>rb</filetype>
       <usage_type>script</usage_type>
-<<<<<<< HEAD
-      <checksum>48EFBF30</checksum>
-=======
-      <checksum>1B03697A</checksum>
->>>>>>> bb47cf3d
+      <checksum>B25E0CB1</checksum>
     </file>
     <file>
       <filename>constants.rb</filename>
       <filetype>rb</filetype>
       <usage_type>resource</usage_type>
-<<<<<<< HEAD
-      <checksum>53786D45</checksum>
-=======
-      <checksum>F035A1F3</checksum>
->>>>>>> bb47cf3d
+      <checksum>67C6AB5F</checksum>
     </file>
     <file>
       <filename>resstock_arguments_test.rb</filename>
