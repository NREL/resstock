<?xml version="1.0"?>
<measure>
  <schema_version>3.1</schema_version>
  <name>res_stock_arguments</name>
  <uid>c984bb9e-4ac4-4930-a399-9d23f8f6936a</uid>
<<<<<<< HEAD
  <version_id>4d3c2d41-3979-4150-99c8-f4789e2322f1</version_id>
  <version_modified>2024-06-24T22:40:03Z</version_modified>
=======
  <version_id>f7dbede4-8a9f-4ff1-a102-0e7251ecb454</version_id>
  <version_modified>2024-07-12T14:41:41Z</version_modified>
>>>>>>> af08e726
  <xml_checksum>2C38F48B</xml_checksum>
  <class_name>ResStockArguments</class_name>
  <display_name>ResStock Arguments</display_name>
  <description>Measure that pre-processes the arguments passed to the BuildResidentialHPXML and BuildResidentialScheduleFile measures.</description>
  <modeler_description>Passes in all arguments from the options lookup, processes them, and then registers values to the runner to be used by other measures.</modeler_description>
  <arguments>
    <argument>
      <name>schedules_vacancy_periods</name>
      <display_name>Schedules: Vacancy Periods</display_name>
      <description>Specifies the vacancy periods. Enter a date like "Dec 15 - Jan 15". Optionally, can enter hour of the day like "Dec 15 2 - Jan 15 20" (start hour can be 0 through 23 and end hour can be 1 through 24). If multiple periods, use a comma-separated list.</description>
      <type>String</type>
      <units></units>
      <required>false</required>
      <model_dependent>false</model_dependent>
    </argument>
    <argument>
      <name>schedules_power_outage_periods</name>
      <display_name>Schedules: Power Outage Periods</display_name>
      <description>Specifies the power outage periods. Enter a date like "Dec 15 - Jan 15". Optionally, can enter hour of the day like "Dec 15 2 - Jan 15 20" (start hour can be 0 through 23 and end hour can be 1 through 24). If multiple periods, use a comma-separated list.</description>
      <type>String</type>
      <units></units>
      <required>false</required>
      <model_dependent>false</model_dependent>
    </argument>
    <argument>
      <name>schedules_power_outage_periods_window_natvent_availability</name>
      <display_name>Schedules: Power Outage Periods Window Natural Ventilation Availability</display_name>
      <description>The availability of the natural ventilation schedule during the power outage periods. Valid choices are 'regular schedule', 'always available', 'always unavailable'. If multiple periods, use a comma-separated list.</description>
      <type>String</type>
      <units></units>
      <required>false</required>
      <model_dependent>false</model_dependent>
    </argument>
    <argument>
      <name>simulation_control_daylight_saving_enabled</name>
      <display_name>Simulation Control: Daylight Saving Enabled</display_name>
      <description>Whether to use daylight saving. If not provided, the OS-HPXML default (see &lt;a href='https://openstudio-hpxml.readthedocs.io/en/v1.8.1/workflow_inputs.html#hpxml-building-site'&gt;HPXML Building Site&lt;/a&gt;) is used.</description>
      <type>Choice</type>
      <units></units>
      <required>false</required>
      <model_dependent>false</model_dependent>
      <choices>
        <choice>
          <value>auto</value>
          <display_name>auto</display_name>
        </choice>
        <choice>
          <value>true</value>
          <display_name>true</display_name>
        </choice>
        <choice>
          <value>false</value>
          <display_name>false</display_name>
        </choice>
      </choices>
    </argument>
    <argument>
      <name>site_type</name>
      <display_name>Site: Type</display_name>
      <description>The type of site. If not provided, the OS-HPXML default (see &lt;a href='https://openstudio-hpxml.readthedocs.io/en/v1.8.1/workflow_inputs.html#hpxml-site'&gt;HPXML Site&lt;/a&gt;) is used.</description>
      <type>Choice</type>
      <units></units>
      <required>false</required>
      <model_dependent>false</model_dependent>
      <choices>
        <choice>
          <value>auto</value>
          <display_name>auto</display_name>
        </choice>
        <choice>
          <value>suburban</value>
          <display_name>suburban</display_name>
        </choice>
        <choice>
          <value>urban</value>
          <display_name>urban</display_name>
        </choice>
        <choice>
          <value>rural</value>
          <display_name>rural</display_name>
        </choice>
      </choices>
    </argument>
    <argument>
      <name>site_shielding_of_home</name>
      <display_name>Site: Shielding of Home</display_name>
      <description>Presence of nearby buildings, trees, obstructions for infiltration model. If not provided, the OS-HPXML default (see &lt;a href='https://openstudio-hpxml.readthedocs.io/en/v1.8.1/workflow_inputs.html#hpxml-site'&gt;HPXML Site&lt;/a&gt;) is used.</description>
      <type>Choice</type>
      <units></units>
      <required>false</required>
      <model_dependent>false</model_dependent>
      <choices>
        <choice>
          <value>auto</value>
          <display_name>auto</display_name>
        </choice>
        <choice>
          <value>exposed</value>
          <display_name>exposed</display_name>
        </choice>
        <choice>
          <value>normal</value>
          <display_name>normal</display_name>
        </choice>
        <choice>
          <value>well-shielded</value>
          <display_name>well-shielded</display_name>
        </choice>
      </choices>
    </argument>
    <argument>
      <name>site_soil_and_moisture_type</name>
      <display_name>Site: Soil and Moisture Type</display_name>
      <description>Type of soil and moisture. This is used to inform ground conductivity and diffusivity. If not provided, the OS-HPXML default (see &lt;a href='https://openstudio-hpxml.readthedocs.io/en/v1.8.1/workflow_inputs.html#hpxml-site'&gt;HPXML Site&lt;/a&gt;) is used.</description>
      <type>Choice</type>
      <units></units>
      <required>false</required>
      <model_dependent>false</model_dependent>
      <choices>
        <choice>
          <value>auto</value>
          <display_name>auto</display_name>
        </choice>
        <choice>
          <value>clay, dry</value>
          <display_name>clay, dry</display_name>
        </choice>
        <choice>
          <value>clay, mixed</value>
          <display_name>clay, mixed</display_name>
        </choice>
        <choice>
          <value>clay, wet</value>
          <display_name>clay, wet</display_name>
        </choice>
        <choice>
          <value>gravel, dry</value>
          <display_name>gravel, dry</display_name>
        </choice>
        <choice>
          <value>gravel, mixed</value>
          <display_name>gravel, mixed</display_name>
        </choice>
        <choice>
          <value>gravel, wet</value>
          <display_name>gravel, wet</display_name>
        </choice>
        <choice>
          <value>loam, dry</value>
          <display_name>loam, dry</display_name>
        </choice>
        <choice>
          <value>loam, mixed</value>
          <display_name>loam, mixed</display_name>
        </choice>
        <choice>
          <value>loam, wet</value>
          <display_name>loam, wet</display_name>
        </choice>
        <choice>
          <value>sand, dry</value>
          <display_name>sand, dry</display_name>
        </choice>
        <choice>
          <value>sand, mixed</value>
          <display_name>sand, mixed</display_name>
        </choice>
        <choice>
          <value>sand, wet</value>
          <display_name>sand, wet</display_name>
        </choice>
        <choice>
          <value>silt, dry</value>
          <display_name>silt, dry</display_name>
        </choice>
        <choice>
          <value>silt, mixed</value>
          <display_name>silt, mixed</display_name>
        </choice>
        <choice>
          <value>silt, wet</value>
          <display_name>silt, wet</display_name>
        </choice>
        <choice>
          <value>unknown, dry</value>
          <display_name>unknown, dry</display_name>
        </choice>
        <choice>
          <value>unknown, mixed</value>
          <display_name>unknown, mixed</display_name>
        </choice>
        <choice>
          <value>unknown, wet</value>
          <display_name>unknown, wet</display_name>
        </choice>
      </choices>
    </argument>
    <argument>
      <name>site_ground_conductivity</name>
      <display_name>Site: Ground Conductivity</display_name>
      <description>Conductivity of the ground soil. If provided, overrides the previous site and moisture type input.</description>
      <type>String</type>
      <units>Btu/hr-ft-F</units>
      <required>false</required>
      <model_dependent>false</model_dependent>
    </argument>
    <argument>
      <name>site_ground_diffusivity</name>
      <display_name>Site: Ground Diffusivity</display_name>
      <description>Diffusivity of the ground soil. If provided, overrides the previous site and moisture type input.</description>
      <type>String</type>
      <units>ft^2/hr</units>
      <required>false</required>
      <model_dependent>false</model_dependent>
    </argument>
    <argument>
      <name>site_iecc_zone</name>
      <display_name>Site: IECC Zone</display_name>
      <description>IECC zone of the home address.</description>
      <type>Choice</type>
      <units></units>
      <required>false</required>
      <model_dependent>false</model_dependent>
      <choices>
        <choice>
          <value>auto</value>
          <display_name>auto</display_name>
        </choice>
        <choice>
          <value>1A</value>
          <display_name>1A</display_name>
        </choice>
        <choice>
          <value>1B</value>
          <display_name>1B</display_name>
        </choice>
        <choice>
          <value>1C</value>
          <display_name>1C</display_name>
        </choice>
        <choice>
          <value>2A</value>
          <display_name>2A</display_name>
        </choice>
        <choice>
          <value>2B</value>
          <display_name>2B</display_name>
        </choice>
        <choice>
          <value>2C</value>
          <display_name>2C</display_name>
        </choice>
        <choice>
          <value>3A</value>
          <display_name>3A</display_name>
        </choice>
        <choice>
          <value>3B</value>
          <display_name>3B</display_name>
        </choice>
        <choice>
          <value>3C</value>
          <display_name>3C</display_name>
        </choice>
        <choice>
          <value>4A</value>
          <display_name>4A</display_name>
        </choice>
        <choice>
          <value>4B</value>
          <display_name>4B</display_name>
        </choice>
        <choice>
          <value>4C</value>
          <display_name>4C</display_name>
        </choice>
        <choice>
          <value>5A</value>
          <display_name>5A</display_name>
        </choice>
        <choice>
          <value>5B</value>
          <display_name>5B</display_name>
        </choice>
        <choice>
          <value>5C</value>
          <display_name>5C</display_name>
        </choice>
        <choice>
          <value>6A</value>
          <display_name>6A</display_name>
        </choice>
        <choice>
          <value>6B</value>
          <display_name>6B</display_name>
        </choice>
        <choice>
          <value>6C</value>
          <display_name>6C</display_name>
        </choice>
        <choice>
          <value>7</value>
          <display_name>7</display_name>
        </choice>
        <choice>
          <value>8</value>
          <display_name>8</display_name>
        </choice>
      </choices>
    </argument>
    <argument>
      <name>site_city</name>
      <display_name>Site: City</display_name>
      <description>City/municipality of the home address.</description>
      <type>String</type>
      <units></units>
      <required>false</required>
      <model_dependent>false</model_dependent>
    </argument>
    <argument>
      <name>site_state_code</name>
      <display_name>Site: State Code</display_name>
      <description>State code of the home address. If not provided, the OS-HPXML default (see &lt;a href='https://openstudio-hpxml.readthedocs.io/en/v1.8.1/workflow_inputs.html#hpxml-site'&gt;HPXML Site&lt;/a&gt;) is used.</description>
      <type>Choice</type>
      <units></units>
      <required>false</required>
      <model_dependent>false</model_dependent>
      <choices>
        <choice>
          <value>auto</value>
          <display_name>auto</display_name>
        </choice>
        <choice>
          <value>AK</value>
          <display_name>AK</display_name>
        </choice>
        <choice>
          <value>AL</value>
          <display_name>AL</display_name>
        </choice>
        <choice>
          <value>AR</value>
          <display_name>AR</display_name>
        </choice>
        <choice>
          <value>AZ</value>
          <display_name>AZ</display_name>
        </choice>
        <choice>
          <value>CA</value>
          <display_name>CA</display_name>
        </choice>
        <choice>
          <value>CO</value>
          <display_name>CO</display_name>
        </choice>
        <choice>
          <value>CT</value>
          <display_name>CT</display_name>
        </choice>
        <choice>
          <value>DC</value>
          <display_name>DC</display_name>
        </choice>
        <choice>
          <value>DE</value>
          <display_name>DE</display_name>
        </choice>
        <choice>
          <value>FL</value>
          <display_name>FL</display_name>
        </choice>
        <choice>
          <value>GA</value>
          <display_name>GA</display_name>
        </choice>
        <choice>
          <value>HI</value>
          <display_name>HI</display_name>
        </choice>
        <choice>
          <value>IA</value>
          <display_name>IA</display_name>
        </choice>
        <choice>
          <value>ID</value>
          <display_name>ID</display_name>
        </choice>
        <choice>
          <value>IL</value>
          <display_name>IL</display_name>
        </choice>
        <choice>
          <value>IN</value>
          <display_name>IN</display_name>
        </choice>
        <choice>
          <value>KS</value>
          <display_name>KS</display_name>
        </choice>
        <choice>
          <value>KY</value>
          <display_name>KY</display_name>
        </choice>
        <choice>
          <value>LA</value>
          <display_name>LA</display_name>
        </choice>
        <choice>
          <value>MA</value>
          <display_name>MA</display_name>
        </choice>
        <choice>
          <value>MD</value>
          <display_name>MD</display_name>
        </choice>
        <choice>
          <value>ME</value>
          <display_name>ME</display_name>
        </choice>
        <choice>
          <value>MI</value>
          <display_name>MI</display_name>
        </choice>
        <choice>
          <value>MN</value>
          <display_name>MN</display_name>
        </choice>
        <choice>
          <value>MO</value>
          <display_name>MO</display_name>
        </choice>
        <choice>
          <value>MS</value>
          <display_name>MS</display_name>
        </choice>
        <choice>
          <value>MT</value>
          <display_name>MT</display_name>
        </choice>
        <choice>
          <value>NC</value>
          <display_name>NC</display_name>
        </choice>
        <choice>
          <value>ND</value>
          <display_name>ND</display_name>
        </choice>
        <choice>
          <value>NE</value>
          <display_name>NE</display_name>
        </choice>
        <choice>
          <value>NH</value>
          <display_name>NH</display_name>
        </choice>
        <choice>
          <value>NJ</value>
          <display_name>NJ</display_name>
        </choice>
        <choice>
          <value>NM</value>
          <display_name>NM</display_name>
        </choice>
        <choice>
          <value>NV</value>
          <display_name>NV</display_name>
        </choice>
        <choice>
          <value>NY</value>
          <display_name>NY</display_name>
        </choice>
        <choice>
          <value>OH</value>
          <display_name>OH</display_name>
        </choice>
        <choice>
          <value>OK</value>
          <display_name>OK</display_name>
        </choice>
        <choice>
          <value>OR</value>
          <display_name>OR</display_name>
        </choice>
        <choice>
          <value>PA</value>
          <display_name>PA</display_name>
        </choice>
        <choice>
          <value>RI</value>
          <display_name>RI</display_name>
        </choice>
        <choice>
          <value>SC</value>
          <display_name>SC</display_name>
        </choice>
        <choice>
          <value>SD</value>
          <display_name>SD</display_name>
        </choice>
        <choice>
          <value>TN</value>
          <display_name>TN</display_name>
        </choice>
        <choice>
          <value>TX</value>
          <display_name>TX</display_name>
        </choice>
        <choice>
          <value>UT</value>
          <display_name>UT</display_name>
        </choice>
        <choice>
          <value>VA</value>
          <display_name>VA</display_name>
        </choice>
        <choice>
          <value>VT</value>
          <display_name>VT</display_name>
        </choice>
        <choice>
          <value>WA</value>
          <display_name>WA</display_name>
        </choice>
        <choice>
          <value>WI</value>
          <display_name>WI</display_name>
        </choice>
        <choice>
          <value>WV</value>
          <display_name>WV</display_name>
        </choice>
        <choice>
          <value>WY</value>
          <display_name>WY</display_name>
        </choice>
      </choices>
    </argument>
    <argument>
      <name>site_zip_code</name>
      <display_name>Site: Zip Code</display_name>
      <description>Zip code of the home address.</description>
      <type>String</type>
      <units></units>
      <required>false</required>
      <model_dependent>false</model_dependent>
    </argument>
    <argument>
      <name>site_time_zone_utc_offset</name>
      <display_name>Site: Time Zone UTC Offset</display_name>
      <description>Time zone UTC offset of the home address. Must be between -12 and 14. If not provided, the OS-HPXML default (see &lt;a href='https://openstudio-hpxml.readthedocs.io/en/v1.8.1/workflow_inputs.html#hpxml-site'&gt;HPXML Site&lt;/a&gt;) is used.</description>
      <type>String</type>
      <units>hr</units>
      <required>false</required>
      <model_dependent>false</model_dependent>
    </argument>
    <argument>
      <name>site_elevation</name>
      <display_name>Site: Elevation</display_name>
      <description>Elevation of the home address. If not provided, the OS-HPXML default (see &lt;a href='https://openstudio-hpxml.readthedocs.io/en/v1.8.1/workflow_inputs.html#hpxml-site'&gt;HPXML Site&lt;/a&gt;) is used.</description>
      <type>String</type>
      <units>ft</units>
      <required>false</required>
      <model_dependent>false</model_dependent>
    </argument>
    <argument>
      <name>site_latitude</name>
      <display_name>Site: Latitude</display_name>
      <description>Latitude of the home address. Must be between -90 and 90. Use negative values for southern hemisphere. If not provided, the OS-HPXML default (see &lt;a href='https://openstudio-hpxml.readthedocs.io/en/v1.8.1/workflow_inputs.html#hpxml-site'&gt;HPXML Site&lt;/a&gt;) is used.</description>
      <type>String</type>
      <units>deg</units>
      <required>false</required>
      <model_dependent>false</model_dependent>
    </argument>
    <argument>
      <name>site_longitude</name>
      <display_name>Site: Longitude</display_name>
      <description>Longitude of the home address. Must be between -180 and 180. Use negative values for the western hemisphere. If not provided, the OS-HPXML default (see &lt;a href='https://openstudio-hpxml.readthedocs.io/en/v1.8.1/workflow_inputs.html#hpxml-site'&gt;HPXML Site&lt;/a&gt;) is used.</description>
      <type>String</type>
      <units>deg</units>
      <required>false</required>
      <model_dependent>false</model_dependent>
    </argument>
    <argument>
      <name>weather_station_epw_filepath</name>
      <display_name>Weather Station: EnergyPlus Weather (EPW) Filepath</display_name>
      <description>Path of the EPW file.</description>
      <type>String</type>
      <required>true</required>
      <model_dependent>false</model_dependent>
      <default_value>USA_CO_Denver.Intl.AP.725650_TMY3.epw</default_value>
    </argument>
    <argument>
      <name>year_built</name>
      <display_name>Building Construction: Year Built</display_name>
      <description>The year the building was built.</description>
      <type>String</type>
      <units></units>
      <required>false</required>
      <model_dependent>false</model_dependent>
    </argument>
    <argument>
      <name>geometry_unit_type</name>
      <display_name>Geometry: Unit Type</display_name>
      <description>The type of dwelling unit. Use single-family attached for a dwelling unit with 1 or more stories, attached units to one or both sides, and no units above/below. Use apartment unit for a dwelling unit with 1 story, attached units to one, two, or three sides, and units above and/or below.</description>
      <type>Choice</type>
      <required>true</required>
      <model_dependent>false</model_dependent>
      <default_value>single-family detached</default_value>
      <choices>
        <choice>
          <value>single-family detached</value>
          <display_name>single-family detached</display_name>
        </choice>
        <choice>
          <value>single-family attached</value>
          <display_name>single-family attached</display_name>
        </choice>
        <choice>
          <value>apartment unit</value>
          <display_name>apartment unit</display_name>
        </choice>
        <choice>
          <value>manufactured home</value>
          <display_name>manufactured home</display_name>
        </choice>
      </choices>
    </argument>
    <argument>
      <name>geometry_unit_aspect_ratio</name>
      <display_name>Geometry: Unit Aspect Ratio</display_name>
      <description>The ratio of front/back wall length to left/right wall length for the unit, excluding any protruding garage wall area.</description>
      <type>Double</type>
      <units>Frac</units>
      <required>true</required>
      <model_dependent>false</model_dependent>
      <default_value>2</default_value>
    </argument>
    <argument>
      <name>geometry_unit_orientation</name>
      <display_name>Geometry: Unit Orientation</display_name>
      <description>The unit's orientation is measured clockwise from north (e.g., North=0, East=90, South=180, West=270).</description>
      <type>Double</type>
      <units>degrees</units>
      <required>true</required>
      <model_dependent>false</model_dependent>
      <default_value>180</default_value>
    </argument>
    <argument>
      <name>geometry_unit_num_bedrooms</name>
      <display_name>Geometry: Unit Number of Bedrooms</display_name>
      <description>The number of bedrooms in the unit.</description>
      <type>Integer</type>
      <units>#</units>
      <required>true</required>
      <model_dependent>false</model_dependent>
      <default_value>3</default_value>
    </argument>
    <argument>
      <name>geometry_unit_num_bathrooms</name>
      <display_name>Geometry: Unit Number of Bathrooms</display_name>
      <description>The number of bathrooms in the unit. If not provided, the OS-HPXML default (see &lt;a href='https://openstudio-hpxml.readthedocs.io/en/v1.8.1/workflow_inputs.html#hpxml-building-construction'&gt;HPXML Building Construction&lt;/a&gt;) is used.</description>
      <type>String</type>
      <units>#</units>
      <required>false</required>
      <model_dependent>false</model_dependent>
    </argument>
    <argument>
      <name>geometry_unit_num_occupants</name>
      <display_name>Geometry: Unit Number of Occupants</display_name>
      <description>The number of occupants in the unit. If not provided, an *asset* calculation is performed assuming standard occupancy, in which various end use defaults (e.g., plug loads, appliances, and hot water usage) are calculated based on Number of Bedrooms and Conditioned Floor Area per ANSI/RESNET/ICC 301-2019. If provided, an *operational* calculation is instead performed in which the end use defaults are adjusted using the relationship between Number of Bedrooms and Number of Occupants from RECS 2015.</description>
      <type>String</type>
      <units>#</units>
      <required>false</required>
      <model_dependent>false</model_dependent>
    </argument>
    <argument>
      <name>geometry_building_num_units</name>
      <display_name>Geometry: Building Number of Units</display_name>
      <description>The number of units in the building. Required for single-family attached and apartment units.</description>
      <type>String</type>
      <units>#</units>
      <required>false</required>
      <model_dependent>false</model_dependent>
    </argument>
    <argument>
      <name>geometry_average_ceiling_height</name>
      <display_name>Geometry: Average Ceiling Height</display_name>
      <description>Average distance from the floor to the ceiling.</description>
      <type>Double</type>
      <units>ft</units>
      <required>true</required>
      <model_dependent>false</model_dependent>
      <default_value>8</default_value>
    </argument>
    <argument>
      <name>geometry_garage_width</name>
      <display_name>Geometry: Garage Width</display_name>
      <description>The width of the garage. Enter zero for no garage. Only applies to single-family detached units.</description>
      <type>Double</type>
      <units>ft</units>
      <required>true</required>
      <model_dependent>false</model_dependent>
      <default_value>0</default_value>
    </argument>
    <argument>
      <name>geometry_garage_depth</name>
      <display_name>Geometry: Garage Depth</display_name>
      <description>The depth of the garage. Only applies to single-family detached units.</description>
      <type>Double</type>
      <units>ft</units>
      <required>true</required>
      <model_dependent>false</model_dependent>
      <default_value>20</default_value>
    </argument>
    <argument>
      <name>geometry_garage_protrusion</name>
      <display_name>Geometry: Garage Protrusion</display_name>
      <description>The fraction of the garage that is protruding from the conditioned space. Only applies to single-family detached units.</description>
      <type>Double</type>
      <units>Frac</units>
      <required>true</required>
      <model_dependent>false</model_dependent>
      <default_value>0</default_value>
    </argument>
    <argument>
      <name>geometry_garage_position</name>
      <display_name>Geometry: Garage Position</display_name>
      <description>The position of the garage. Only applies to single-family detached units.</description>
      <type>Choice</type>
      <required>true</required>
      <model_dependent>false</model_dependent>
      <default_value>Right</default_value>
      <choices>
        <choice>
          <value>Right</value>
          <display_name>Right</display_name>
        </choice>
        <choice>
          <value>Left</value>
          <display_name>Left</display_name>
        </choice>
      </choices>
    </argument>
    <argument>
      <name>geometry_foundation_type</name>
      <display_name>Geometry: Foundation Type</display_name>
      <description>The foundation type of the building. Foundation types ConditionedBasement and ConditionedCrawlspace are not allowed for apartment units.</description>
      <type>Choice</type>
      <required>true</required>
      <model_dependent>false</model_dependent>
      <default_value>SlabOnGrade</default_value>
      <choices>
        <choice>
          <value>SlabOnGrade</value>
          <display_name>SlabOnGrade</display_name>
        </choice>
        <choice>
          <value>VentedCrawlspace</value>
          <display_name>VentedCrawlspace</display_name>
        </choice>
        <choice>
          <value>UnventedCrawlspace</value>
          <display_name>UnventedCrawlspace</display_name>
        </choice>
        <choice>
          <value>ConditionedCrawlspace</value>
          <display_name>ConditionedCrawlspace</display_name>
        </choice>
        <choice>
          <value>UnconditionedBasement</value>
          <display_name>UnconditionedBasement</display_name>
        </choice>
        <choice>
          <value>ConditionedBasement</value>
          <display_name>ConditionedBasement</display_name>
        </choice>
        <choice>
          <value>Ambient</value>
          <display_name>Ambient</display_name>
        </choice>
        <choice>
          <value>AboveApartment</value>
          <display_name>AboveApartment</display_name>
        </choice>
        <choice>
          <value>BellyAndWingWithSkirt</value>
          <display_name>BellyAndWingWithSkirt</display_name>
        </choice>
        <choice>
          <value>BellyAndWingNoSkirt</value>
          <display_name>BellyAndWingNoSkirt</display_name>
        </choice>
      </choices>
    </argument>
    <argument>
      <name>geometry_foundation_height</name>
      <display_name>Geometry: Foundation Height</display_name>
      <description>The height of the foundation (e.g., 3ft for crawlspace, 8ft for basement). Only applies to basements/crawlspaces.</description>
      <type>Double</type>
      <units>ft</units>
      <required>true</required>
      <model_dependent>false</model_dependent>
      <default_value>0</default_value>
    </argument>
    <argument>
      <name>geometry_foundation_height_above_grade</name>
      <display_name>Geometry: Foundation Height Above Grade</display_name>
      <description>The depth above grade of the foundation wall. Only applies to basements/crawlspaces.</description>
      <type>Double</type>
      <units>ft</units>
      <required>true</required>
      <model_dependent>false</model_dependent>
      <default_value>0</default_value>
    </argument>
    <argument>
      <name>geometry_rim_joist_height</name>
      <display_name>Geometry: Rim Joist Height</display_name>
      <description>The height of the rim joists. Only applies to basements/crawlspaces.</description>
      <type>String</type>
      <units>in</units>
      <required>false</required>
      <model_dependent>false</model_dependent>
    </argument>
    <argument>
      <name>geometry_attic_type</name>
      <display_name>Geometry: Attic Type</display_name>
      <description>The attic type of the building. Attic type ConditionedAttic is not allowed for apartment units.</description>
      <type>Choice</type>
      <required>true</required>
      <model_dependent>false</model_dependent>
      <default_value>VentedAttic</default_value>
      <choices>
        <choice>
          <value>FlatRoof</value>
          <display_name>FlatRoof</display_name>
        </choice>
        <choice>
          <value>VentedAttic</value>
          <display_name>VentedAttic</display_name>
        </choice>
        <choice>
          <value>UnventedAttic</value>
          <display_name>UnventedAttic</display_name>
        </choice>
        <choice>
          <value>ConditionedAttic</value>
          <display_name>ConditionedAttic</display_name>
        </choice>
        <choice>
          <value>BelowApartment</value>
          <display_name>BelowApartment</display_name>
        </choice>
      </choices>
    </argument>
    <argument>
      <name>geometry_roof_type</name>
      <display_name>Geometry: Roof Type</display_name>
      <description>The roof type of the building. Ignored if the building has a flat roof.</description>
      <type>Choice</type>
      <required>true</required>
      <model_dependent>false</model_dependent>
      <default_value>gable</default_value>
      <choices>
        <choice>
          <value>gable</value>
          <display_name>gable</display_name>
        </choice>
        <choice>
          <value>hip</value>
          <display_name>hip</display_name>
        </choice>
      </choices>
    </argument>
    <argument>
      <name>geometry_roof_pitch</name>
      <display_name>Geometry: Roof Pitch</display_name>
      <description>The roof pitch of the attic. Ignored if the building has a flat roof.</description>
      <type>Choice</type>
      <required>true</required>
      <model_dependent>false</model_dependent>
      <default_value>6:12</default_value>
      <choices>
        <choice>
          <value>1:12</value>
          <display_name>1:12</display_name>
        </choice>
        <choice>
          <value>2:12</value>
          <display_name>2:12</display_name>
        </choice>
        <choice>
          <value>3:12</value>
          <display_name>3:12</display_name>
        </choice>
        <choice>
          <value>4:12</value>
          <display_name>4:12</display_name>
        </choice>
        <choice>
          <value>5:12</value>
          <display_name>5:12</display_name>
        </choice>
        <choice>
          <value>6:12</value>
          <display_name>6:12</display_name>
        </choice>
        <choice>
          <value>7:12</value>
          <display_name>7:12</display_name>
        </choice>
        <choice>
          <value>8:12</value>
          <display_name>8:12</display_name>
        </choice>
        <choice>
          <value>9:12</value>
          <display_name>9:12</display_name>
        </choice>
        <choice>
          <value>10:12</value>
          <display_name>10:12</display_name>
        </choice>
        <choice>
          <value>11:12</value>
          <display_name>11:12</display_name>
        </choice>
        <choice>
          <value>12:12</value>
          <display_name>12:12</display_name>
        </choice>
      </choices>
    </argument>
    <argument>
      <name>geometry_eaves_depth</name>
      <display_name>Geometry: Eaves Depth</display_name>
      <description>The eaves depth of the roof.</description>
      <type>Double</type>
      <units>ft</units>
      <required>true</required>
      <model_dependent>false</model_dependent>
      <default_value>2</default_value>
    </argument>
    <argument>
      <name>neighbor_front_distance</name>
      <display_name>Neighbor: Front Distance</display_name>
      <description>The distance between the unit and the neighboring building to the front (not including eaves). A value of zero indicates no neighbors. Used for shading.</description>
      <type>Double</type>
      <units>ft</units>
      <required>true</required>
      <model_dependent>false</model_dependent>
      <default_value>0</default_value>
    </argument>
    <argument>
      <name>neighbor_back_distance</name>
      <display_name>Neighbor: Back Distance</display_name>
      <description>The distance between the unit and the neighboring building to the back (not including eaves). A value of zero indicates no neighbors. Used for shading.</description>
      <type>Double</type>
      <units>ft</units>
      <required>true</required>
      <model_dependent>false</model_dependent>
      <default_value>0</default_value>
    </argument>
    <argument>
      <name>neighbor_left_distance</name>
      <display_name>Neighbor: Left Distance</display_name>
      <description>The distance between the unit and the neighboring building to the left (not including eaves). A value of zero indicates no neighbors. Used for shading.</description>
      <type>Double</type>
      <units>ft</units>
      <required>true</required>
      <model_dependent>false</model_dependent>
      <default_value>10</default_value>
    </argument>
    <argument>
      <name>neighbor_right_distance</name>
      <display_name>Neighbor: Right Distance</display_name>
      <description>The distance between the unit and the neighboring building to the right (not including eaves). A value of zero indicates no neighbors. Used for shading.</description>
      <type>Double</type>
      <units>ft</units>
      <required>true</required>
      <model_dependent>false</model_dependent>
      <default_value>10</default_value>
    </argument>
    <argument>
      <name>neighbor_front_height</name>
      <display_name>Neighbor: Front Height</display_name>
      <description>The height of the neighboring building to the front. If not provided, the OS-HPXML default (see &lt;a href='https://openstudio-hpxml.readthedocs.io/en/v1.8.1/workflow_inputs.html#hpxml-site'&gt;HPXML Site&lt;/a&gt;) is used.</description>
      <type>String</type>
      <units>ft</units>
      <required>false</required>
      <model_dependent>false</model_dependent>
    </argument>
    <argument>
      <name>neighbor_back_height</name>
      <display_name>Neighbor: Back Height</display_name>
      <description>The height of the neighboring building to the back. If not provided, the OS-HPXML default (see &lt;a href='https://openstudio-hpxml.readthedocs.io/en/v1.8.1/workflow_inputs.html#hpxml-site'&gt;HPXML Site&lt;/a&gt;) is used.</description>
      <type>String</type>
      <units>ft</units>
      <required>false</required>
      <model_dependent>false</model_dependent>
    </argument>
    <argument>
      <name>neighbor_left_height</name>
      <display_name>Neighbor: Left Height</display_name>
      <description>The height of the neighboring building to the left. If not provided, the OS-HPXML default (see &lt;a href='https://openstudio-hpxml.readthedocs.io/en/v1.8.1/workflow_inputs.html#hpxml-site'&gt;HPXML Site&lt;/a&gt;) is used.</description>
      <type>String</type>
      <units>ft</units>
      <required>false</required>
      <model_dependent>false</model_dependent>
    </argument>
    <argument>
      <name>neighbor_right_height</name>
      <display_name>Neighbor: Right Height</display_name>
      <description>The height of the neighboring building to the right. If not provided, the OS-HPXML default (see &lt;a href='https://openstudio-hpxml.readthedocs.io/en/v1.8.1/workflow_inputs.html#hpxml-site'&gt;HPXML Site&lt;/a&gt;) is used.</description>
      <type>String</type>
      <units>ft</units>
      <required>false</required>
      <model_dependent>false</model_dependent>
    </argument>
    <argument>
      <name>floor_over_foundation_assembly_r</name>
      <display_name>Floor: Over Foundation Assembly R-value</display_name>
      <description>Assembly R-value for the floor over the foundation. Ignored if the building has a slab-on-grade foundation.</description>
      <type>Double</type>
      <units>h-ft^2-R/Btu</units>
      <required>true</required>
      <model_dependent>false</model_dependent>
      <default_value>28.1</default_value>
    </argument>
    <argument>
      <name>floor_over_garage_assembly_r</name>
      <display_name>Floor: Over Garage Assembly R-value</display_name>
      <description>Assembly R-value for the floor over the garage. Ignored unless the building has a garage under conditioned space.</description>
      <type>Double</type>
      <units>h-ft^2-R/Btu</units>
      <required>true</required>
      <model_dependent>false</model_dependent>
      <default_value>28.1</default_value>
    </argument>
    <argument>
      <name>floor_type</name>
      <display_name>Floor: Type</display_name>
      <description>The type of floors.</description>
      <type>Choice</type>
      <required>true</required>
      <model_dependent>false</model_dependent>
      <default_value>WoodFrame</default_value>
      <choices>
        <choice>
          <value>WoodFrame</value>
          <display_name>WoodFrame</display_name>
        </choice>
        <choice>
          <value>StructuralInsulatedPanel</value>
          <display_name>StructuralInsulatedPanel</display_name>
        </choice>
        <choice>
          <value>SolidConcrete</value>
          <display_name>SolidConcrete</display_name>
        </choice>
        <choice>
          <value>SteelFrame</value>
          <display_name>SteelFrame</display_name>
        </choice>
      </choices>
    </argument>
    <argument>
      <name>foundation_wall_type</name>
      <display_name>Foundation Wall: Type</display_name>
      <description>The material type of the foundation wall. If not provided, the OS-HPXML default (see &lt;a href='https://openstudio-hpxml.readthedocs.io/en/v1.8.1/workflow_inputs.html#hpxml-foundation-walls'&gt;HPXML Foundation Walls&lt;/a&gt;) is used.</description>
      <type>Choice</type>
      <units></units>
      <required>false</required>
      <model_dependent>false</model_dependent>
      <choices>
        <choice>
          <value>auto</value>
          <display_name>auto</display_name>
        </choice>
        <choice>
          <value>solid concrete</value>
          <display_name>solid concrete</display_name>
        </choice>
        <choice>
          <value>concrete block</value>
          <display_name>concrete block</display_name>
        </choice>
        <choice>
          <value>concrete block foam core</value>
          <display_name>concrete block foam core</display_name>
        </choice>
        <choice>
          <value>concrete block perlite core</value>
          <display_name>concrete block perlite core</display_name>
        </choice>
        <choice>
          <value>concrete block vermiculite core</value>
          <display_name>concrete block vermiculite core</display_name>
        </choice>
        <choice>
          <value>concrete block solid core</value>
          <display_name>concrete block solid core</display_name>
        </choice>
        <choice>
          <value>double brick</value>
          <display_name>double brick</display_name>
        </choice>
        <choice>
          <value>wood</value>
          <display_name>wood</display_name>
        </choice>
      </choices>
    </argument>
    <argument>
      <name>foundation_wall_thickness</name>
      <display_name>Foundation Wall: Thickness</display_name>
      <description>The thickness of the foundation wall. If not provided, the OS-HPXML default (see &lt;a href='https://openstudio-hpxml.readthedocs.io/en/v1.8.1/workflow_inputs.html#hpxml-foundation-walls'&gt;HPXML Foundation Walls&lt;/a&gt;) is used.</description>
      <type>String</type>
      <units>in</units>
      <required>false</required>
      <model_dependent>false</model_dependent>
    </argument>
    <argument>
      <name>foundation_wall_insulation_r</name>
      <display_name>Foundation Wall: Insulation Nominal R-value</display_name>
      <description>Nominal R-value for the foundation wall insulation. Only applies to basements/crawlspaces.</description>
      <type>Double</type>
      <units>h-ft^2-R/Btu</units>
      <required>true</required>
      <model_dependent>false</model_dependent>
      <default_value>0</default_value>
    </argument>
    <argument>
      <name>foundation_wall_insulation_location</name>
      <display_name>Foundation Wall: Insulation Location</display_name>
      <description>Whether the insulation is on the interior or exterior of the foundation wall. Only applies to basements/crawlspaces.</description>
      <type>Choice</type>
      <units>ft</units>
      <required>false</required>
      <model_dependent>false</model_dependent>
      <choices>
        <choice>
          <value>auto</value>
          <display_name>auto</display_name>
        </choice>
        <choice>
          <value>interior</value>
          <display_name>interior</display_name>
        </choice>
        <choice>
          <value>exterior</value>
          <display_name>exterior</display_name>
        </choice>
      </choices>
    </argument>
    <argument>
      <name>foundation_wall_insulation_distance_to_top</name>
      <display_name>Foundation Wall: Insulation Distance To Top</display_name>
      <description>The distance from the top of the foundation wall to the top of the foundation wall insulation. Only applies to basements/crawlspaces. If not provided, the OS-HPXML default (see &lt;a href='https://openstudio-hpxml.readthedocs.io/en/v1.8.1/workflow_inputs.html#hpxml-foundation-walls'&gt;HPXML Foundation Walls&lt;/a&gt;) is used.</description>
      <type>String</type>
      <units>ft</units>
      <required>false</required>
      <model_dependent>false</model_dependent>
    </argument>
    <argument>
      <name>foundation_wall_insulation_distance_to_bottom</name>
      <display_name>Foundation Wall: Insulation Distance To Bottom</display_name>
      <description>The distance from the top of the foundation wall to the bottom of the foundation wall insulation. Only applies to basements/crawlspaces. If not provided, the OS-HPXML default (see &lt;a href='https://openstudio-hpxml.readthedocs.io/en/v1.8.1/workflow_inputs.html#hpxml-foundation-walls'&gt;HPXML Foundation Walls&lt;/a&gt;) is used.</description>
      <type>String</type>
      <units>ft</units>
      <required>false</required>
      <model_dependent>false</model_dependent>
    </argument>
    <argument>
      <name>foundation_wall_assembly_r</name>
      <display_name>Foundation Wall: Assembly R-value</display_name>
      <description>Assembly R-value for the foundation walls. Only applies to basements/crawlspaces. If provided, overrides the previous foundation wall insulation inputs. If not provided, it is ignored.</description>
      <type>String</type>
      <units>h-ft^2-R/Btu</units>
      <required>false</required>
      <model_dependent>false</model_dependent>
    </argument>
    <argument>
      <name>rim_joist_assembly_r</name>
      <display_name>Rim Joist: Assembly R-value</display_name>
      <description>Assembly R-value for the rim joists. Only applies to basements/crawlspaces. Required if a rim joist height is provided.</description>
      <type>String</type>
      <units>h-ft^2-R/Btu</units>
      <required>false</required>
      <model_dependent>false</model_dependent>
    </argument>
    <argument>
      <name>slab_perimeter_insulation_r</name>
      <display_name>Slab: Perimeter Insulation Nominal R-value</display_name>
      <description>Nominal R-value of the vertical slab perimeter insulation. Applies to slab-on-grade foundations and basement/crawlspace floors.</description>
      <type>Double</type>
      <units>h-ft^2-R/Btu</units>
      <required>true</required>
      <model_dependent>false</model_dependent>
      <default_value>0</default_value>
    </argument>
    <argument>
      <name>slab_perimeter_depth</name>
      <display_name>Slab: Perimeter Insulation Depth</display_name>
      <description>Depth from grade to bottom of vertical slab perimeter insulation. Applies to slab-on-grade foundations and basement/crawlspace floors.</description>
      <type>Double</type>
      <units>ft</units>
      <required>true</required>
      <model_dependent>false</model_dependent>
      <default_value>0</default_value>
    </argument>
    <argument>
      <name>slab_under_insulation_r</name>
      <display_name>Slab: Under Slab Insulation Nominal R-value</display_name>
      <description>Nominal R-value of the horizontal under slab insulation. Applies to slab-on-grade foundations and basement/crawlspace floors.</description>
      <type>Double</type>
      <units>h-ft^2-R/Btu</units>
      <required>true</required>
      <model_dependent>false</model_dependent>
      <default_value>0</default_value>
    </argument>
    <argument>
      <name>slab_under_width</name>
      <display_name>Slab: Under Slab Insulation Width</display_name>
      <description>Width from slab edge inward of horizontal under-slab insulation. Enter 999 to specify that the under slab insulation spans the entire slab. Applies to slab-on-grade foundations and basement/crawlspace floors.</description>
      <type>Double</type>
      <units>ft</units>
      <required>true</required>
      <model_dependent>false</model_dependent>
      <default_value>0</default_value>
    </argument>
    <argument>
      <name>slab_thickness</name>
      <display_name>Slab: Thickness</display_name>
      <description>The thickness of the slab. Zero can be entered if there is a dirt floor instead of a slab. If not provided, the OS-HPXML default (see &lt;a href='https://openstudio-hpxml.readthedocs.io/en/v1.8.1/workflow_inputs.html#hpxml-slabs'&gt;HPXML Slabs&lt;/a&gt;) is used.</description>
      <type>String</type>
      <units>in</units>
      <required>false</required>
      <model_dependent>false</model_dependent>
    </argument>
    <argument>
      <name>slab_carpet_fraction</name>
      <display_name>Slab: Carpet Fraction</display_name>
      <description>Fraction of the slab floor area that is carpeted. If not provided, the OS-HPXML default (see &lt;a href='https://openstudio-hpxml.readthedocs.io/en/v1.8.1/workflow_inputs.html#hpxml-slabs'&gt;HPXML Slabs&lt;/a&gt;) is used.</description>
      <type>String</type>
      <units>Frac</units>
      <required>false</required>
      <model_dependent>false</model_dependent>
    </argument>
    <argument>
      <name>slab_carpet_r</name>
      <display_name>Slab: Carpet R-value</display_name>
      <description>R-value of the slab carpet. If not provided, the OS-HPXML default (see &lt;a href='https://openstudio-hpxml.readthedocs.io/en/v1.8.1/workflow_inputs.html#hpxml-slabs'&gt;HPXML Slabs&lt;/a&gt;) is used.</description>
      <type>String</type>
      <units>h-ft^2-R/Btu</units>
      <required>false</required>
      <model_dependent>false</model_dependent>
    </argument>
    <argument>
      <name>ceiling_assembly_r</name>
      <display_name>Ceiling: Assembly R-value</display_name>
      <description>Assembly R-value for the ceiling (attic floor).</description>
      <type>Double</type>
      <units>h-ft^2-R/Btu</units>
      <required>true</required>
      <model_dependent>false</model_dependent>
      <default_value>31.6</default_value>
    </argument>
    <argument>
      <name>roof_material_type</name>
      <display_name>Roof: Material Type</display_name>
      <description>The material type of the roof. If not provided, the OS-HPXML default (see &lt;a href='https://openstudio-hpxml.readthedocs.io/en/v1.8.1/workflow_inputs.html#hpxml-roofs'&gt;HPXML Roofs&lt;/a&gt;) is used.</description>
      <type>Choice</type>
      <units></units>
      <required>false</required>
      <model_dependent>false</model_dependent>
      <choices>
        <choice>
          <value>auto</value>
          <display_name>auto</display_name>
        </choice>
        <choice>
          <value>asphalt or fiberglass shingles</value>
          <display_name>asphalt or fiberglass shingles</display_name>
        </choice>
        <choice>
          <value>concrete</value>
          <display_name>concrete</display_name>
        </choice>
        <choice>
          <value>cool roof</value>
          <display_name>cool roof</display_name>
        </choice>
        <choice>
          <value>slate or tile shingles</value>
          <display_name>slate or tile shingles</display_name>
        </choice>
        <choice>
          <value>expanded polystyrene sheathing</value>
          <display_name>expanded polystyrene sheathing</display_name>
        </choice>
        <choice>
          <value>metal surfacing</value>
          <display_name>metal surfacing</display_name>
        </choice>
        <choice>
          <value>plastic/rubber/synthetic sheeting</value>
          <display_name>plastic/rubber/synthetic sheeting</display_name>
        </choice>
        <choice>
          <value>shingles</value>
          <display_name>shingles</display_name>
        </choice>
        <choice>
          <value>wood shingles or shakes</value>
          <display_name>wood shingles or shakes</display_name>
        </choice>
      </choices>
    </argument>
    <argument>
      <name>roof_color</name>
      <display_name>Roof: Color</display_name>
      <description>The color of the roof. If not provided, the OS-HPXML default (see &lt;a href='https://openstudio-hpxml.readthedocs.io/en/v1.8.1/workflow_inputs.html#hpxml-roofs'&gt;HPXML Roofs&lt;/a&gt;) is used.</description>
      <type>Choice</type>
      <units></units>
      <required>false</required>
      <model_dependent>false</model_dependent>
      <choices>
        <choice>
          <value>auto</value>
          <display_name>auto</display_name>
        </choice>
        <choice>
          <value>dark</value>
          <display_name>dark</display_name>
        </choice>
        <choice>
          <value>light</value>
          <display_name>light</display_name>
        </choice>
        <choice>
          <value>medium</value>
          <display_name>medium</display_name>
        </choice>
        <choice>
          <value>medium dark</value>
          <display_name>medium dark</display_name>
        </choice>
        <choice>
          <value>reflective</value>
          <display_name>reflective</display_name>
        </choice>
      </choices>
    </argument>
    <argument>
      <name>roof_assembly_r</name>
      <display_name>Roof: Assembly R-value</display_name>
      <description>Assembly R-value of the roof.</description>
      <type>Double</type>
      <units>h-ft^2-R/Btu</units>
      <required>true</required>
      <model_dependent>false</model_dependent>
      <default_value>2.3</default_value>
    </argument>
    <argument>
      <name>radiant_barrier_attic_location</name>
      <display_name>Attic: Radiant Barrier Location</display_name>
      <description>The location of the radiant barrier in the attic.</description>
      <type>Choice</type>
      <units></units>
      <required>false</required>
      <model_dependent>false</model_dependent>
      <choices>
        <choice>
          <value>auto</value>
          <display_name>auto</display_name>
        </choice>
        <choice>
          <value>none</value>
          <display_name>none</display_name>
        </choice>
        <choice>
          <value>Attic roof only</value>
          <display_name>Attic roof only</display_name>
        </choice>
        <choice>
          <value>Attic roof and gable walls</value>
          <display_name>Attic roof and gable walls</display_name>
        </choice>
        <choice>
          <value>Attic floor</value>
          <display_name>Attic floor</display_name>
        </choice>
      </choices>
    </argument>
    <argument>
      <name>radiant_barrier_grade</name>
      <display_name>Attic: Radiant Barrier Grade</display_name>
      <description>The grade of the radiant barrier in the attic. If not provided, the OS-HPXML default (see &lt;a href='https://openstudio-hpxml.readthedocs.io/en/v1.8.1/workflow_inputs.html#hpxml-roofs'&gt;HPXML Roofs&lt;/a&gt;) is used.</description>
      <type>Choice</type>
      <units></units>
      <required>false</required>
      <model_dependent>false</model_dependent>
      <choices>
        <choice>
          <value>auto</value>
          <display_name>auto</display_name>
        </choice>
        <choice>
          <value>1</value>
          <display_name>1</display_name>
        </choice>
        <choice>
          <value>2</value>
          <display_name>2</display_name>
        </choice>
        <choice>
          <value>3</value>
          <display_name>3</display_name>
        </choice>
      </choices>
    </argument>
    <argument>
      <name>wall_type</name>
      <display_name>Wall: Type</display_name>
      <description>The type of walls.</description>
      <type>Choice</type>
      <required>true</required>
      <model_dependent>false</model_dependent>
      <default_value>WoodStud</default_value>
      <choices>
        <choice>
          <value>WoodStud</value>
          <display_name>WoodStud</display_name>
        </choice>
        <choice>
          <value>ConcreteMasonryUnit</value>
          <display_name>ConcreteMasonryUnit</display_name>
        </choice>
        <choice>
          <value>DoubleWoodStud</value>
          <display_name>DoubleWoodStud</display_name>
        </choice>
        <choice>
          <value>InsulatedConcreteForms</value>
          <display_name>InsulatedConcreteForms</display_name>
        </choice>
        <choice>
          <value>LogWall</value>
          <display_name>LogWall</display_name>
        </choice>
        <choice>
          <value>StructuralInsulatedPanel</value>
          <display_name>StructuralInsulatedPanel</display_name>
        </choice>
        <choice>
          <value>SolidConcrete</value>
          <display_name>SolidConcrete</display_name>
        </choice>
        <choice>
          <value>SteelFrame</value>
          <display_name>SteelFrame</display_name>
        </choice>
        <choice>
          <value>Stone</value>
          <display_name>Stone</display_name>
        </choice>
        <choice>
          <value>StrawBale</value>
          <display_name>StrawBale</display_name>
        </choice>
        <choice>
          <value>StructuralBrick</value>
          <display_name>StructuralBrick</display_name>
        </choice>
      </choices>
    </argument>
    <argument>
      <name>wall_siding_type</name>
      <display_name>Wall: Siding Type</display_name>
      <description>The siding type of the walls. Also applies to rim joists. If not provided, the OS-HPXML default (see &lt;a href='https://openstudio-hpxml.readthedocs.io/en/v1.8.1/workflow_inputs.html#hpxml-walls'&gt;HPXML Walls&lt;/a&gt;) is used.</description>
      <type>Choice</type>
      <units></units>
      <required>false</required>
      <model_dependent>false</model_dependent>
      <choices>
        <choice>
          <value>auto</value>
          <display_name>auto</display_name>
        </choice>
        <choice>
          <value>aluminum siding</value>
          <display_name>aluminum siding</display_name>
        </choice>
        <choice>
          <value>asbestos siding</value>
          <display_name>asbestos siding</display_name>
        </choice>
        <choice>
          <value>brick veneer</value>
          <display_name>brick veneer</display_name>
        </choice>
        <choice>
          <value>composite shingle siding</value>
          <display_name>composite shingle siding</display_name>
        </choice>
        <choice>
          <value>fiber cement siding</value>
          <display_name>fiber cement siding</display_name>
        </choice>
        <choice>
          <value>masonite siding</value>
          <display_name>masonite siding</display_name>
        </choice>
        <choice>
          <value>none</value>
          <display_name>none</display_name>
        </choice>
        <choice>
          <value>stucco</value>
          <display_name>stucco</display_name>
        </choice>
        <choice>
          <value>synthetic stucco</value>
          <display_name>synthetic stucco</display_name>
        </choice>
        <choice>
          <value>vinyl siding</value>
          <display_name>vinyl siding</display_name>
        </choice>
        <choice>
          <value>wood siding</value>
          <display_name>wood siding</display_name>
        </choice>
      </choices>
    </argument>
    <argument>
      <name>wall_color</name>
      <display_name>Wall: Color</display_name>
      <description>The color of the walls. Also applies to rim joists. If not provided, the OS-HPXML default (see &lt;a href='https://openstudio-hpxml.readthedocs.io/en/v1.8.1/workflow_inputs.html#hpxml-walls'&gt;HPXML Walls&lt;/a&gt;) is used.</description>
      <type>Choice</type>
      <units></units>
      <required>false</required>
      <model_dependent>false</model_dependent>
      <choices>
        <choice>
          <value>auto</value>
          <display_name>auto</display_name>
        </choice>
        <choice>
          <value>dark</value>
          <display_name>dark</display_name>
        </choice>
        <choice>
          <value>light</value>
          <display_name>light</display_name>
        </choice>
        <choice>
          <value>medium</value>
          <display_name>medium</display_name>
        </choice>
        <choice>
          <value>medium dark</value>
          <display_name>medium dark</display_name>
        </choice>
        <choice>
          <value>reflective</value>
          <display_name>reflective</display_name>
        </choice>
      </choices>
    </argument>
    <argument>
      <name>wall_assembly_r</name>
      <display_name>Wall: Assembly R-value</display_name>
      <description>Assembly R-value of the walls.</description>
      <type>Double</type>
      <units>h-ft^2-R/Btu</units>
      <required>true</required>
      <model_dependent>false</model_dependent>
      <default_value>11.9</default_value>
    </argument>
    <argument>
      <name>window_front_wwr</name>
      <display_name>Windows: Front Window-to-Wall Ratio</display_name>
      <description>The ratio of window area to wall area for the unit's front facade. Enter 0 if specifying Front Window Area instead.</description>
      <type>Double</type>
      <units>Frac</units>
      <required>true</required>
      <model_dependent>false</model_dependent>
      <default_value>0.18</default_value>
    </argument>
    <argument>
      <name>window_back_wwr</name>
      <display_name>Windows: Back Window-to-Wall Ratio</display_name>
      <description>The ratio of window area to wall area for the unit's back facade. Enter 0 if specifying Back Window Area instead.</description>
      <type>Double</type>
      <units>Frac</units>
      <required>true</required>
      <model_dependent>false</model_dependent>
      <default_value>0.18</default_value>
    </argument>
    <argument>
      <name>window_left_wwr</name>
      <display_name>Windows: Left Window-to-Wall Ratio</display_name>
      <description>The ratio of window area to wall area for the unit's left facade (when viewed from the front). Enter 0 if specifying Left Window Area instead.</description>
      <type>Double</type>
      <units>Frac</units>
      <required>true</required>
      <model_dependent>false</model_dependent>
      <default_value>0.18</default_value>
    </argument>
    <argument>
      <name>window_right_wwr</name>
      <display_name>Windows: Right Window-to-Wall Ratio</display_name>
      <description>The ratio of window area to wall area for the unit's right facade (when viewed from the front). Enter 0 if specifying Right Window Area instead.</description>
      <type>Double</type>
      <units>Frac</units>
      <required>true</required>
      <model_dependent>false</model_dependent>
      <default_value>0.18</default_value>
    </argument>
    <argument>
      <name>window_area_front</name>
      <display_name>Windows: Front Window Area</display_name>
      <description>The amount of window area on the unit's front facade. Enter 0 if specifying Front Window-to-Wall Ratio instead.</description>
      <type>Double</type>
      <units>ft^2</units>
      <required>true</required>
      <model_dependent>false</model_dependent>
      <default_value>0</default_value>
    </argument>
    <argument>
      <name>window_area_back</name>
      <display_name>Windows: Back Window Area</display_name>
      <description>The amount of window area on the unit's back facade. Enter 0 if specifying Back Window-to-Wall Ratio instead.</description>
      <type>Double</type>
      <units>ft^2</units>
      <required>true</required>
      <model_dependent>false</model_dependent>
      <default_value>0</default_value>
    </argument>
    <argument>
      <name>window_area_left</name>
      <display_name>Windows: Left Window Area</display_name>
      <description>The amount of window area on the unit's left facade (when viewed from the front). Enter 0 if specifying Left Window-to-Wall Ratio instead.</description>
      <type>Double</type>
      <units>ft^2</units>
      <required>true</required>
      <model_dependent>false</model_dependent>
      <default_value>0</default_value>
    </argument>
    <argument>
      <name>window_area_right</name>
      <display_name>Windows: Right Window Area</display_name>
      <description>The amount of window area on the unit's right facade (when viewed from the front). Enter 0 if specifying Right Window-to-Wall Ratio instead.</description>
      <type>Double</type>
      <units>ft^2</units>
      <required>true</required>
      <model_dependent>false</model_dependent>
      <default_value>0</default_value>
    </argument>
    <argument>
      <name>window_aspect_ratio</name>
      <display_name>Windows: Aspect Ratio</display_name>
      <description>Ratio of window height to width.</description>
      <type>Double</type>
      <units>Frac</units>
      <required>true</required>
      <model_dependent>false</model_dependent>
      <default_value>1.333</default_value>
    </argument>
    <argument>
      <name>window_fraction_operable</name>
      <display_name>Windows: Fraction Operable</display_name>
      <description>Fraction of windows that are operable. If not provided, the OS-HPXML default (see &lt;a href='https://openstudio-hpxml.readthedocs.io/en/v1.8.1/workflow_inputs.html#hpxml-windows'&gt;HPXML Windows&lt;/a&gt;) is used.</description>
      <type>String</type>
      <units>Frac</units>
      <required>false</required>
      <model_dependent>false</model_dependent>
    </argument>
    <argument>
      <name>window_natvent_availability</name>
      <display_name>Windows: Natural Ventilation Availability</display_name>
      <description>For operable windows, the number of days/week that windows can be opened by occupants for natural ventilation. If not provided, the OS-HPXML default (see &lt;a href='https://openstudio-hpxml.readthedocs.io/en/v1.8.1/workflow_inputs.html#hpxml-windows'&gt;HPXML Windows&lt;/a&gt;) is used.</description>
      <type>String</type>
      <units>Days/week</units>
      <required>false</required>
      <model_dependent>false</model_dependent>
    </argument>
    <argument>
      <name>window_ufactor</name>
      <display_name>Windows: U-Factor</display_name>
      <description>Full-assembly NFRC U-factor.</description>
      <type>Double</type>
      <units>Btu/hr-ft^2-R</units>
      <required>true</required>
      <model_dependent>false</model_dependent>
      <default_value>0.37</default_value>
    </argument>
    <argument>
      <name>window_shgc</name>
      <display_name>Windows: SHGC</display_name>
      <description>Full-assembly NFRC solar heat gain coefficient.</description>
      <type>Double</type>
      <required>true</required>
      <model_dependent>false</model_dependent>
      <default_value>0.3</default_value>
    </argument>
    <argument>
      <name>window_interior_shading_winter</name>
      <display_name>Windows: Winter Interior Shading</display_name>
      <description>Interior shading coefficient for the winter season. 1.0 indicates no reduction in solar gain, 0.85 indicates 15% reduction, etc. If not provided, the OS-HPXML default (see &lt;a href='https://openstudio-hpxml.readthedocs.io/en/v1.8.1/workflow_inputs.html#hpxml-windows'&gt;HPXML Windows&lt;/a&gt;) is used.</description>
      <type>String</type>
      <units>Frac</units>
      <required>false</required>
      <model_dependent>false</model_dependent>
    </argument>
    <argument>
      <name>window_interior_shading_summer</name>
      <display_name>Windows: Summer Interior Shading</display_name>
      <description>Interior shading coefficient for the summer season. 1.0 indicates no reduction in solar gain, 0.85 indicates 15% reduction, etc. If not provided, the OS-HPXML default (see &lt;a href='https://openstudio-hpxml.readthedocs.io/en/v1.8.1/workflow_inputs.html#hpxml-windows'&gt;HPXML Windows&lt;/a&gt;) is used.</description>
      <type>String</type>
      <units>Frac</units>
      <required>false</required>
      <model_dependent>false</model_dependent>
    </argument>
    <argument>
      <name>window_exterior_shading_winter</name>
      <display_name>Windows: Winter Exterior Shading</display_name>
      <description>Exterior shading coefficient for the winter season. 1.0 indicates no reduction in solar gain, 0.85 indicates 15% reduction, etc. If not provided, the OS-HPXML default (see &lt;a href='https://openstudio-hpxml.readthedocs.io/en/v1.8.1/workflow_inputs.html#hpxml-windows'&gt;HPXML Windows&lt;/a&gt;) is used.</description>
      <type>String</type>
      <units>Frac</units>
      <required>false</required>
      <model_dependent>false</model_dependent>
    </argument>
    <argument>
      <name>window_exterior_shading_summer</name>
      <display_name>Windows: Summer Exterior Shading</display_name>
      <description>Exterior shading coefficient for the summer season. 1.0 indicates no reduction in solar gain, 0.85 indicates 15% reduction, etc. If not provided, the OS-HPXML default (see &lt;a href='https://openstudio-hpxml.readthedocs.io/en/v1.8.1/workflow_inputs.html#hpxml-windows'&gt;HPXML Windows&lt;/a&gt;) is used.</description>
      <type>String</type>
      <units>Frac</units>
      <required>false</required>
      <model_dependent>false</model_dependent>
    </argument>
    <argument>
      <name>window_shading_summer_season</name>
      <display_name>Windows: Shading Summer Season</display_name>
      <description>Enter a date like 'May 1 - Sep 30'. Defines the summer season for purposes of shading coefficients; the rest of the year is assumed to be winter. If not provided, the OS-HPXML default (see &lt;a href='https://openstudio-hpxml.readthedocs.io/en/v1.8.1/workflow_inputs.html#hpxml-windows'&gt;HPXML Windows&lt;/a&gt;) is used.</description>
      <type>String</type>
      <units></units>
      <required>false</required>
      <model_dependent>false</model_dependent>
    </argument>
    <argument>
      <name>window_storm_type</name>
      <display_name>Windows: Storm Type</display_name>
      <description>The type of storm, if present. If not provided, assumes there is no storm.</description>
      <type>Choice</type>
      <units></units>
      <required>false</required>
      <model_dependent>false</model_dependent>
      <choices>
        <choice>
          <value>auto</value>
          <display_name>auto</display_name>
        </choice>
        <choice>
          <value>clear</value>
          <display_name>clear</display_name>
        </choice>
        <choice>
          <value>low-e</value>
          <display_name>low-e</display_name>
        </choice>
      </choices>
    </argument>
    <argument>
      <name>overhangs_front_depth</name>
      <display_name>Overhangs: Front Depth</display_name>
      <description>The depth of overhangs for windows for the front facade.</description>
      <type>Double</type>
      <units>ft</units>
      <required>true</required>
      <model_dependent>false</model_dependent>
      <default_value>0</default_value>
    </argument>
    <argument>
      <name>overhangs_front_distance_to_top_of_window</name>
      <display_name>Overhangs: Front Distance to Top of Window</display_name>
      <description>The overhangs distance to the top of window for the front facade.</description>
      <type>Double</type>
      <units>ft</units>
      <required>true</required>
      <model_dependent>false</model_dependent>
      <default_value>0</default_value>
    </argument>
    <argument>
      <name>overhangs_front_distance_to_bottom_of_window</name>
      <display_name>Overhangs: Front Distance to Bottom of Window</display_name>
      <description>The overhangs distance to the bottom of window for the front facade.</description>
      <type>Double</type>
      <units>ft</units>
      <required>true</required>
      <model_dependent>false</model_dependent>
      <default_value>4</default_value>
    </argument>
    <argument>
      <name>overhangs_back_depth</name>
      <display_name>Overhangs: Back Depth</display_name>
      <description>The depth of overhangs for windows for the back facade.</description>
      <type>Double</type>
      <units>ft</units>
      <required>true</required>
      <model_dependent>false</model_dependent>
      <default_value>0</default_value>
    </argument>
    <argument>
      <name>overhangs_back_distance_to_top_of_window</name>
      <display_name>Overhangs: Back Distance to Top of Window</display_name>
      <description>The overhangs distance to the top of window for the back facade.</description>
      <type>Double</type>
      <units>ft</units>
      <required>true</required>
      <model_dependent>false</model_dependent>
      <default_value>0</default_value>
    </argument>
    <argument>
      <name>overhangs_back_distance_to_bottom_of_window</name>
      <display_name>Overhangs: Back Distance to Bottom of Window</display_name>
      <description>The overhangs distance to the bottom of window for the back facade.</description>
      <type>Double</type>
      <units>ft</units>
      <required>true</required>
      <model_dependent>false</model_dependent>
      <default_value>4</default_value>
    </argument>
    <argument>
      <name>overhangs_left_depth</name>
      <display_name>Overhangs: Left Depth</display_name>
      <description>The depth of overhangs for windows for the left facade.</description>
      <type>Double</type>
      <units>ft</units>
      <required>true</required>
      <model_dependent>false</model_dependent>
      <default_value>0</default_value>
    </argument>
    <argument>
      <name>overhangs_left_distance_to_top_of_window</name>
      <display_name>Overhangs: Left Distance to Top of Window</display_name>
      <description>The overhangs distance to the top of window for the left facade.</description>
      <type>Double</type>
      <units>ft</units>
      <required>true</required>
      <model_dependent>false</model_dependent>
      <default_value>0</default_value>
    </argument>
    <argument>
      <name>overhangs_left_distance_to_bottom_of_window</name>
      <display_name>Overhangs: Left Distance to Bottom of Window</display_name>
      <description>The overhangs distance to the bottom of window for the left facade.</description>
      <type>Double</type>
      <units>ft</units>
      <required>true</required>
      <model_dependent>false</model_dependent>
      <default_value>4</default_value>
    </argument>
    <argument>
      <name>overhangs_right_depth</name>
      <display_name>Overhangs: Right Depth</display_name>
      <description>The depth of overhangs for windows for the right facade.</description>
      <type>Double</type>
      <units>ft</units>
      <required>true</required>
      <model_dependent>false</model_dependent>
      <default_value>0</default_value>
    </argument>
    <argument>
      <name>overhangs_right_distance_to_top_of_window</name>
      <display_name>Overhangs: Right Distance to Top of Window</display_name>
      <description>The overhangs distance to the top of window for the right facade.</description>
      <type>Double</type>
      <units>ft</units>
      <required>true</required>
      <model_dependent>false</model_dependent>
      <default_value>0</default_value>
    </argument>
    <argument>
      <name>overhangs_right_distance_to_bottom_of_window</name>
      <display_name>Overhangs: Right Distance to Bottom of Window</display_name>
      <description>The overhangs distance to the bottom of window for the right facade.</description>
      <type>Double</type>
      <units>ft</units>
      <required>true</required>
      <model_dependent>false</model_dependent>
      <default_value>4</default_value>
    </argument>
    <argument>
      <name>skylight_area_front</name>
      <display_name>Skylights: Front Roof Area</display_name>
      <description>The amount of skylight area on the unit's front conditioned roof facade.</description>
      <type>Double</type>
      <units>ft^2</units>
      <required>true</required>
      <model_dependent>false</model_dependent>
      <default_value>0</default_value>
    </argument>
    <argument>
      <name>skylight_area_back</name>
      <display_name>Skylights: Back Roof Area</display_name>
      <description>The amount of skylight area on the unit's back conditioned roof facade.</description>
      <type>Double</type>
      <units>ft^2</units>
      <required>true</required>
      <model_dependent>false</model_dependent>
      <default_value>0</default_value>
    </argument>
    <argument>
      <name>skylight_area_left</name>
      <display_name>Skylights: Left Roof Area</display_name>
      <description>The amount of skylight area on the unit's left conditioned roof facade (when viewed from the front).</description>
      <type>Double</type>
      <units>ft^2</units>
      <required>true</required>
      <model_dependent>false</model_dependent>
      <default_value>0</default_value>
    </argument>
    <argument>
      <name>skylight_area_right</name>
      <display_name>Skylights: Right Roof Area</display_name>
      <description>The amount of skylight area on the unit's right conditioned roof facade (when viewed from the front).</description>
      <type>Double</type>
      <units>ft^2</units>
      <required>true</required>
      <model_dependent>false</model_dependent>
      <default_value>0</default_value>
    </argument>
    <argument>
      <name>skylight_ufactor</name>
      <display_name>Skylights: U-Factor</display_name>
      <description>Full-assembly NFRC U-factor.</description>
      <type>Double</type>
      <units>Btu/hr-ft^2-R</units>
      <required>true</required>
      <model_dependent>false</model_dependent>
      <default_value>0.33</default_value>
    </argument>
    <argument>
      <name>skylight_shgc</name>
      <display_name>Skylights: SHGC</display_name>
      <description>Full-assembly NFRC solar heat gain coefficient.</description>
      <type>Double</type>
      <required>true</required>
      <model_dependent>false</model_dependent>
      <default_value>0.45</default_value>
    </argument>
    <argument>
      <name>skylight_storm_type</name>
      <display_name>Skylights: Storm Type</display_name>
      <description>The type of storm, if present. If not provided, assumes there is no storm.</description>
      <type>Choice</type>
      <units></units>
      <required>false</required>
      <model_dependent>false</model_dependent>
      <choices>
        <choice>
          <value>auto</value>
          <display_name>auto</display_name>
        </choice>
        <choice>
          <value>clear</value>
          <display_name>clear</display_name>
        </choice>
        <choice>
          <value>low-e</value>
          <display_name>low-e</display_name>
        </choice>
      </choices>
    </argument>
    <argument>
      <name>door_area</name>
      <display_name>Doors: Area</display_name>
      <description>The area of the opaque door(s).</description>
      <type>Double</type>
      <units>ft^2</units>
      <required>true</required>
      <model_dependent>false</model_dependent>
      <default_value>20</default_value>
    </argument>
    <argument>
      <name>door_rvalue</name>
      <display_name>Doors: R-value</display_name>
      <description>R-value of the opaque door(s).</description>
      <type>Double</type>
      <units>h-ft^2-R/Btu</units>
      <required>true</required>
      <model_dependent>false</model_dependent>
      <default_value>4.4</default_value>
    </argument>
    <argument>
      <name>air_leakage_units</name>
      <display_name>Air Leakage: Units</display_name>
      <description>The unit of measure for the air leakage.</description>
      <type>Choice</type>
      <required>true</required>
      <model_dependent>false</model_dependent>
      <default_value>ACH</default_value>
      <choices>
        <choice>
          <value>ACH</value>
          <display_name>ACH</display_name>
        </choice>
        <choice>
          <value>CFM</value>
          <display_name>CFM</display_name>
        </choice>
        <choice>
          <value>ACHnatural</value>
          <display_name>ACHnatural</display_name>
        </choice>
        <choice>
          <value>CFMnatural</value>
          <display_name>CFMnatural</display_name>
        </choice>
        <choice>
          <value>EffectiveLeakageArea</value>
          <display_name>EffectiveLeakageArea</display_name>
        </choice>
      </choices>
    </argument>
    <argument>
      <name>air_leakage_house_pressure</name>
      <display_name>Air Leakage: House Pressure</display_name>
      <description>The house pressure relative to outside. Required when units are ACH or CFM.</description>
      <type>Double</type>
      <units>Pa</units>
      <required>true</required>
      <model_dependent>false</model_dependent>
      <default_value>50</default_value>
    </argument>
    <argument>
      <name>air_leakage_value</name>
      <display_name>Air Leakage: Value</display_name>
      <description>Air exchange rate value. For 'EffectiveLeakageArea', provide value in sq. in.</description>
      <type>Double</type>
      <required>true</required>
      <model_dependent>false</model_dependent>
      <default_value>3</default_value>
    </argument>
    <argument>
      <name>air_leakage_type</name>
      <display_name>Air Leakage: Type</display_name>
      <description>Type of air leakage. If 'unit total', represents the total infiltration to the unit as measured by a compartmentalization test, in which case the air leakage value will be adjusted by the ratio of exterior envelope surface area to total envelope surface area. Otherwise, if 'unit exterior only', represents the infiltration to the unit from outside only as measured by a guarded test. Required when unit type is single-family attached or apartment unit.</description>
      <type>Choice</type>
      <units></units>
      <required>false</required>
      <model_dependent>false</model_dependent>
      <choices>
        <choice>
          <value>auto</value>
          <display_name>auto</display_name>
        </choice>
        <choice>
          <value>unit total</value>
          <display_name>unit total</display_name>
        </choice>
        <choice>
          <value>unit exterior only</value>
          <display_name>unit exterior only</display_name>
        </choice>
      </choices>
    </argument>
    <argument>
      <name>heating_system_type</name>
      <display_name>Heating System: Type</display_name>
      <description>The type of heating system. Use 'none' if there is no heating system or if there is a heat pump serving a heating load.</description>
      <type>Choice</type>
      <required>true</required>
      <model_dependent>false</model_dependent>
      <default_value>Furnace</default_value>
      <choices>
        <choice>
          <value>none</value>
          <display_name>none</display_name>
        </choice>
        <choice>
          <value>Furnace</value>
          <display_name>Furnace</display_name>
        </choice>
        <choice>
          <value>WallFurnace</value>
          <display_name>WallFurnace</display_name>
        </choice>
        <choice>
          <value>FloorFurnace</value>
          <display_name>FloorFurnace</display_name>
        </choice>
        <choice>
          <value>Boiler</value>
          <display_name>Boiler</display_name>
        </choice>
        <choice>
          <value>ElectricResistance</value>
          <display_name>ElectricResistance</display_name>
        </choice>
        <choice>
          <value>Stove</value>
          <display_name>Stove</display_name>
        </choice>
        <choice>
          <value>SpaceHeater</value>
          <display_name>SpaceHeater</display_name>
        </choice>
        <choice>
          <value>Fireplace</value>
          <display_name>Fireplace</display_name>
        </choice>
        <choice>
          <value>Shared Boiler w/ Baseboard</value>
          <display_name>Shared Boiler w/ Baseboard</display_name>
        </choice>
        <choice>
          <value>Shared Boiler w/ Ductless Fan Coil</value>
          <display_name>Shared Boiler w/ Ductless Fan Coil</display_name>
        </choice>
      </choices>
    </argument>
    <argument>
      <name>heating_system_fuel</name>
      <display_name>Heating System: Fuel Type</display_name>
      <description>The fuel type of the heating system. Ignored for ElectricResistance.</description>
      <type>Choice</type>
      <required>true</required>
      <model_dependent>false</model_dependent>
      <default_value>natural gas</default_value>
      <choices>
        <choice>
          <value>electricity</value>
          <display_name>electricity</display_name>
        </choice>
        <choice>
          <value>natural gas</value>
          <display_name>natural gas</display_name>
        </choice>
        <choice>
          <value>fuel oil</value>
          <display_name>fuel oil</display_name>
        </choice>
        <choice>
          <value>propane</value>
          <display_name>propane</display_name>
        </choice>
        <choice>
          <value>wood</value>
          <display_name>wood</display_name>
        </choice>
        <choice>
          <value>wood pellets</value>
          <display_name>wood pellets</display_name>
        </choice>
        <choice>
          <value>coal</value>
          <display_name>coal</display_name>
        </choice>
      </choices>
    </argument>
    <argument>
      <name>heating_system_heating_efficiency</name>
      <display_name>Heating System: Rated AFUE or Percent</display_name>
      <description>The rated heating efficiency value of the heating system.</description>
      <type>Double</type>
      <units>Frac</units>
      <required>true</required>
      <model_dependent>false</model_dependent>
      <default_value>0.78</default_value>
    </argument>
    <argument>
      <name>heating_system_heating_capacity</name>
      <display_name>Heating System: Heating Capacity</display_name>
      <description>The output heating capacity of the heating system. If not provided, the OS-HPXML autosized default (see &lt;a href='https://openstudio-hpxml.readthedocs.io/en/v1.8.1/workflow_inputs.html#hpxml-heating-systems'&gt;HPXML Heating Systems&lt;/a&gt;) is used.</description>
      <type>String</type>
      <units>Btu/hr</units>
      <required>false</required>
      <model_dependent>false</model_dependent>
    </argument>
    <argument>
      <name>heating_system_heating_autosizing_factor</name>
      <display_name>Heating System: Heating Autosizing Factor</display_name>
      <description>The capacity scaling factor applied to the auto-sizing methodology. If not provided, 1.0 is used.</description>
      <type>String</type>
      <units></units>
      <required>false</required>
      <model_dependent>false</model_dependent>
    </argument>
    <argument>
      <name>heating_system_heating_autosizing_limit</name>
      <display_name>Heating System: Heating Autosizing Limit</display_name>
      <description>The maximum capacity limit applied to the auto-sizing methodology. If not provided, no limit is used.</description>
      <type>String</type>
      <units>Btu/hr</units>
      <required>false</required>
      <model_dependent>false</model_dependent>
    </argument>
    <argument>
      <name>heating_system_fraction_heat_load_served</name>
      <display_name>Heating System: Fraction Heat Load Served</display_name>
      <description>The heating load served by the heating system.</description>
      <type>Double</type>
      <units>Frac</units>
      <required>true</required>
      <model_dependent>false</model_dependent>
      <default_value>1</default_value>
    </argument>
    <argument>
      <name>heating_system_pilot_light</name>
      <display_name>Heating System: Pilot Light</display_name>
      <description>The fuel usage of the pilot light. Applies only to Furnace, WallFurnace, FloorFurnace, Stove, Boiler, and Fireplace with non-electric fuel type. If not provided, assumes no pilot light.</description>
      <type>String</type>
      <units>Btuh</units>
      <required>false</required>
      <model_dependent>false</model_dependent>
    </argument>
    <argument>
      <name>cooling_system_type</name>
      <display_name>Cooling System: Type</display_name>
      <description>The type of cooling system. Use 'none' if there is no cooling system or if there is a heat pump serving a cooling load.</description>
      <type>Choice</type>
      <required>true</required>
      <model_dependent>false</model_dependent>
      <default_value>central air conditioner</default_value>
      <choices>
        <choice>
          <value>none</value>
          <display_name>none</display_name>
        </choice>
        <choice>
          <value>central air conditioner</value>
          <display_name>central air conditioner</display_name>
        </choice>
        <choice>
          <value>room air conditioner</value>
          <display_name>room air conditioner</display_name>
        </choice>
        <choice>
          <value>evaporative cooler</value>
          <display_name>evaporative cooler</display_name>
        </choice>
        <choice>
          <value>mini-split</value>
          <display_name>mini-split</display_name>
        </choice>
        <choice>
          <value>packaged terminal air conditioner</value>
          <display_name>packaged terminal air conditioner</display_name>
        </choice>
      </choices>
    </argument>
    <argument>
      <name>cooling_system_cooling_efficiency_type</name>
      <display_name>Cooling System: Efficiency Type</display_name>
      <description>The efficiency type of the cooling system. System types central air conditioner and mini-split use SEER or SEER2. System types room air conditioner and packaged terminal air conditioner use EER or CEER. Ignored for system type evaporative cooler.</description>
      <type>Choice</type>
      <required>true</required>
      <model_dependent>false</model_dependent>
      <default_value>SEER</default_value>
      <choices>
        <choice>
          <value>SEER</value>
          <display_name>SEER</display_name>
        </choice>
        <choice>
          <value>SEER2</value>
          <display_name>SEER2</display_name>
        </choice>
        <choice>
          <value>EER</value>
          <display_name>EER</display_name>
        </choice>
        <choice>
          <value>CEER</value>
          <display_name>CEER</display_name>
        </choice>
      </choices>
    </argument>
    <argument>
      <name>cooling_system_cooling_efficiency</name>
      <display_name>Cooling System: Efficiency</display_name>
      <description>The rated efficiency value of the cooling system. Ignored for evaporative cooler.</description>
      <type>Double</type>
      <required>true</required>
      <model_dependent>false</model_dependent>
      <default_value>13</default_value>
    </argument>
    <argument>
      <name>cooling_system_cooling_compressor_type</name>
      <display_name>Cooling System: Cooling Compressor Type</display_name>
      <description>The compressor type of the cooling system. Only applies to central air conditioner and mini-split. If not provided, the OS-HPXML default (see &lt;a href='https://openstudio-hpxml.readthedocs.io/en/v1.8.1/workflow_inputs.html#central-air-conditioner'&gt;Central Air Conditioner&lt;/a&gt;, &lt;a href='https://openstudio-hpxml.readthedocs.io/en/v1.8.1/workflow_inputs.html#mini-split-air-conditioner'&gt;Mini-Split Air Conditioner&lt;/a&gt;) is used.</description>
      <type>Choice</type>
      <units></units>
      <required>false</required>
      <model_dependent>false</model_dependent>
      <choices>
        <choice>
          <value>auto</value>
          <display_name>auto</display_name>
        </choice>
        <choice>
          <value>single stage</value>
          <display_name>single stage</display_name>
        </choice>
        <choice>
          <value>two stage</value>
          <display_name>two stage</display_name>
        </choice>
        <choice>
          <value>variable speed</value>
          <display_name>variable speed</display_name>
        </choice>
      </choices>
    </argument>
    <argument>
      <name>cooling_system_cooling_sensible_heat_fraction</name>
      <display_name>Cooling System: Cooling Sensible Heat Fraction</display_name>
      <description>The sensible heat fraction of the cooling system. Ignored for evaporative cooler. If not provided, the OS-HPXML default (see &lt;a href='https://openstudio-hpxml.readthedocs.io/en/v1.8.1/workflow_inputs.html#central-air-conditioner'&gt;Central Air Conditioner&lt;/a&gt;, &lt;a href='https://openstudio-hpxml.readthedocs.io/en/v1.8.1/workflow_inputs.html#room-air-conditioner'&gt;Room Air Conditioner&lt;/a&gt;, &lt;a href='https://openstudio-hpxml.readthedocs.io/en/v1.8.1/workflow_inputs.html#packaged-terminal-air-conditioner'&gt;Packaged Terminal Air Conditioner&lt;/a&gt;, &lt;a href='https://openstudio-hpxml.readthedocs.io/en/v1.8.1/workflow_inputs.html#mini-split-air-conditioner'&gt;Mini-Split Air Conditioner&lt;/a&gt;) is used.</description>
      <type>String</type>
      <units>Frac</units>
      <required>false</required>
      <model_dependent>false</model_dependent>
    </argument>
    <argument>
      <name>cooling_system_cooling_capacity</name>
      <display_name>Cooling System: Cooling Capacity</display_name>
      <description>The output cooling capacity of the cooling system. If not provided, the OS-HPXML autosized default (see &lt;a href='https://openstudio-hpxml.readthedocs.io/en/v1.8.1/workflow_inputs.html#central-air-conditioner'&gt;Central Air Conditioner&lt;/a&gt;, &lt;a href='https://openstudio-hpxml.readthedocs.io/en/v1.8.1/workflow_inputs.html#room-air-conditioner'&gt;Room Air Conditioner&lt;/a&gt;, &lt;a href='https://openstudio-hpxml.readthedocs.io/en/v1.8.1/workflow_inputs.html#packaged-terminal-air-conditioner'&gt;Packaged Terminal Air Conditioner&lt;/a&gt;, &lt;a href='https://openstudio-hpxml.readthedocs.io/en/v1.8.1/workflow_inputs.html#evaporative-cooler'&gt;Evaporative Cooler&lt;/a&gt;, &lt;a href='https://openstudio-hpxml.readthedocs.io/en/v1.8.1/workflow_inputs.html#mini-split-air-conditioner'&gt;Mini-Split Air Conditioner&lt;/a&gt;) is used.</description>
      <type>String</type>
      <units>Btu/hr</units>
      <required>false</required>
      <model_dependent>false</model_dependent>
    </argument>
    <argument>
      <name>cooling_system_cooling_autosizing_factor</name>
      <display_name>Cooling System: Cooling Autosizing Factor</display_name>
      <description>The capacity scaling factor applied to the auto-sizing methodology. If not provided, 1.0 is used.</description>
      <type>String</type>
      <units></units>
      <required>false</required>
      <model_dependent>false</model_dependent>
    </argument>
    <argument>
      <name>cooling_system_cooling_autosizing_limit</name>
      <display_name>Cooling System: Cooling Autosizing Limit</display_name>
      <description>The maximum capacity limit applied to the auto-sizing methodology. If not provided, no limit is used.</description>
      <type>String</type>
      <units>Btu/hr</units>
      <required>false</required>
      <model_dependent>false</model_dependent>
    </argument>
    <argument>
      <name>cooling_system_fraction_cool_load_served</name>
      <display_name>Cooling System: Fraction Cool Load Served</display_name>
      <description>The cooling load served by the cooling system.</description>
      <type>Double</type>
      <units>Frac</units>
      <required>true</required>
      <model_dependent>false</model_dependent>
      <default_value>1</default_value>
    </argument>
    <argument>
      <name>cooling_system_is_ducted</name>
      <display_name>Cooling System: Is Ducted</display_name>
      <description>Whether the cooling system is ducted or not. Only used for mini-split and evaporative cooler. It's assumed that central air conditioner is ducted, and room air conditioner and packaged terminal air conditioner are not ducted.</description>
      <type>Choice</type>
      <units></units>
      <required>false</required>
      <model_dependent>false</model_dependent>
      <choices>
        <choice>
          <value>auto</value>
          <display_name>auto</display_name>
        </choice>
        <choice>
          <value>true</value>
          <display_name>true</display_name>
        </choice>
        <choice>
          <value>false</value>
          <display_name>false</display_name>
        </choice>
      </choices>
    </argument>
    <argument>
      <name>cooling_system_crankcase_heater_watts</name>
      <display_name>Cooling System: Crankcase Heater Power Watts</display_name>
      <description>Cooling system crankcase heater power consumption in Watts. Applies only to central air conditioner, room air conditioner, packaged terminal air conditioner and mini-split. If not provided, the OS-HPXML default (see &lt;a href='https://openstudio-hpxml.readthedocs.io/en/v1.8.1/workflow_inputs.html#central-air-conditioner'&gt;Central Air Conditioner&lt;/a&gt;, &lt;a href='https://openstudio-hpxml.readthedocs.io/en/v1.8.1/workflow_inputs.html#room-air-conditioner'&gt;Room Air Conditioner&lt;/a&gt;, &lt;a href='https://openstudio-hpxml.readthedocs.io/en/v1.8.1/workflow_inputs.html#packaged-terminal-air-conditioner'&gt;Packaged Terminal Air Conditioner&lt;/a&gt;, &lt;a href='https://openstudio-hpxml.readthedocs.io/en/v1.8.1/workflow_inputs.html#mini-split-air-conditioner'&gt;Mini-Split Air Conditioner&lt;/a&gt;) is used.</description>
      <type>String</type>
      <units>W</units>
      <required>false</required>
      <model_dependent>false</model_dependent>
    </argument>
    <argument>
      <name>cooling_system_integrated_heating_system_fuel</name>
      <display_name>Cooling System: Integrated Heating System Fuel Type</display_name>
      <description>The fuel type of the heating system integrated into cooling system. Only used for packaged terminal air conditioner and room air conditioner.</description>
      <type>Choice</type>
      <units></units>
      <required>false</required>
      <model_dependent>false</model_dependent>
      <choices>
        <choice>
          <value>auto</value>
          <display_name>auto</display_name>
        </choice>
        <choice>
          <value>electricity</value>
          <display_name>electricity</display_name>
        </choice>
        <choice>
          <value>natural gas</value>
          <display_name>natural gas</display_name>
        </choice>
        <choice>
          <value>fuel oil</value>
          <display_name>fuel oil</display_name>
        </choice>
        <choice>
          <value>propane</value>
          <display_name>propane</display_name>
        </choice>
        <choice>
          <value>wood</value>
          <display_name>wood</display_name>
        </choice>
        <choice>
          <value>wood pellets</value>
          <display_name>wood pellets</display_name>
        </choice>
        <choice>
          <value>coal</value>
          <display_name>coal</display_name>
        </choice>
      </choices>
    </argument>
    <argument>
      <name>cooling_system_integrated_heating_system_efficiency_percent</name>
      <display_name>Cooling System: Integrated Heating System Efficiency</display_name>
      <description>The rated heating efficiency value of the heating system integrated into cooling system. Only used for packaged terminal air conditioner and room air conditioner.</description>
      <type>String</type>
      <units>Frac</units>
      <required>false</required>
      <model_dependent>false</model_dependent>
    </argument>
    <argument>
      <name>cooling_system_integrated_heating_system_capacity</name>
      <display_name>Cooling System: Integrated Heating System Heating Capacity</display_name>
      <description>The output heating capacity of the heating system integrated into cooling system. If not provided, the OS-HPXML autosized default (see &lt;a href='https://openstudio-hpxml.readthedocs.io/en/v1.8.1/workflow_inputs.html#room-air-conditioner'&gt;Room Air Conditioner&lt;/a&gt;, &lt;a href='https://openstudio-hpxml.readthedocs.io/en/v1.8.1/workflow_inputs.html#packaged-terminal-air-conditioner'&gt;Packaged Terminal Air Conditioner&lt;/a&gt;) is used. Only used for room air conditioner and packaged terminal air conditioner.</description>
      <type>String</type>
      <units>Btu/hr</units>
      <required>false</required>
      <model_dependent>false</model_dependent>
    </argument>
    <argument>
      <name>cooling_system_integrated_heating_system_fraction_heat_load_served</name>
      <display_name>Cooling System: Integrated Heating System Fraction Heat Load Served</display_name>
      <description>The heating load served by the heating system integrated into cooling system. Only used for packaged terminal air conditioner and room air conditioner.</description>
      <type>String</type>
      <units>Frac</units>
      <required>false</required>
      <model_dependent>false</model_dependent>
    </argument>
    <argument>
      <name>heat_pump_type</name>
      <display_name>Heat Pump: Type</display_name>
      <description>The type of heat pump. Use 'none' if there is no heat pump.</description>
      <type>Choice</type>
      <required>true</required>
      <model_dependent>false</model_dependent>
      <default_value>none</default_value>
      <choices>
        <choice>
          <value>none</value>
          <display_name>none</display_name>
        </choice>
        <choice>
          <value>air-to-air</value>
          <display_name>air-to-air</display_name>
        </choice>
        <choice>
          <value>mini-split</value>
          <display_name>mini-split</display_name>
        </choice>
        <choice>
          <value>ground-to-air</value>
          <display_name>ground-to-air</display_name>
        </choice>
        <choice>
          <value>packaged terminal heat pump</value>
          <display_name>packaged terminal heat pump</display_name>
        </choice>
        <choice>
          <value>room air conditioner with reverse cycle</value>
          <display_name>room air conditioner with reverse cycle</display_name>
        </choice>
      </choices>
    </argument>
    <argument>
      <name>heat_pump_heating_efficiency_type</name>
      <display_name>Heat Pump: Heating Efficiency Type</display_name>
      <description>The heating efficiency type of heat pump. System types air-to-air and mini-split use HSPF or HSPF2. System types ground-to-air, packaged terminal heat pump and room air conditioner with reverse cycle use COP.</description>
      <type>Choice</type>
      <required>true</required>
      <model_dependent>false</model_dependent>
      <default_value>HSPF</default_value>
      <choices>
        <choice>
          <value>HSPF</value>
          <display_name>HSPF</display_name>
        </choice>
        <choice>
          <value>HSPF2</value>
          <display_name>HSPF2</display_name>
        </choice>
        <choice>
          <value>COP</value>
          <display_name>COP</display_name>
        </choice>
      </choices>
    </argument>
    <argument>
      <name>heat_pump_heating_efficiency</name>
      <display_name>Heat Pump: Heating Efficiency</display_name>
      <description>The rated heating efficiency value of the heat pump.</description>
      <type>Double</type>
      <required>true</required>
      <model_dependent>false</model_dependent>
      <default_value>7.7</default_value>
    </argument>
    <argument>
      <name>heat_pump_cooling_efficiency_type</name>
      <display_name>Heat Pump: Cooling Efficiency Type</display_name>
      <description>The cooling efficiency type of heat pump. System types air-to-air and mini-split use SEER or SEER2. System types ground-to-air, packaged terminal heat pump and room air conditioner with reverse cycle use EER.</description>
      <type>Choice</type>
      <required>true</required>
      <model_dependent>false</model_dependent>
      <default_value>SEER</default_value>
      <choices>
        <choice>
          <value>SEER</value>
          <display_name>SEER</display_name>
        </choice>
        <choice>
          <value>SEER2</value>
          <display_name>SEER2</display_name>
        </choice>
        <choice>
          <value>EER</value>
          <display_name>EER</display_name>
        </choice>
        <choice>
          <value>CEER</value>
          <display_name>CEER</display_name>
        </choice>
      </choices>
    </argument>
    <argument>
      <name>heat_pump_cooling_efficiency</name>
      <display_name>Heat Pump: Cooling Efficiency</display_name>
      <description>The rated cooling efficiency value of the heat pump.</description>
      <type>Double</type>
      <required>true</required>
      <model_dependent>false</model_dependent>
      <default_value>13</default_value>
    </argument>
    <argument>
      <name>heat_pump_cooling_compressor_type</name>
      <display_name>Heat Pump: Cooling Compressor Type</display_name>
      <description>The compressor type of the heat pump. Only applies to air-to-air and mini-split. If not provided, the OS-HPXML default (see &lt;a href='https://openstudio-hpxml.readthedocs.io/en/v1.8.1/workflow_inputs.html#air-to-air-heat-pump'&gt;Air-to-Air Heat Pump&lt;/a&gt;, &lt;a href='https://openstudio-hpxml.readthedocs.io/en/v1.8.1/workflow_inputs.html#mini-split-heat-pump'&gt;Mini-Split Heat Pump&lt;/a&gt;) is used.</description>
      <type>Choice</type>
      <units></units>
      <required>false</required>
      <model_dependent>false</model_dependent>
      <choices>
        <choice>
          <value>auto</value>
          <display_name>auto</display_name>
        </choice>
        <choice>
          <value>single stage</value>
          <display_name>single stage</display_name>
        </choice>
        <choice>
          <value>two stage</value>
          <display_name>two stage</display_name>
        </choice>
        <choice>
          <value>variable speed</value>
          <display_name>variable speed</display_name>
        </choice>
      </choices>
    </argument>
    <argument>
      <name>heat_pump_cooling_sensible_heat_fraction</name>
      <display_name>Heat Pump: Cooling Sensible Heat Fraction</display_name>
      <description>The sensible heat fraction of the heat pump. If not provided, the OS-HPXML default (see &lt;a href='https://openstudio-hpxml.readthedocs.io/en/v1.8.1/workflow_inputs.html#air-to-air-heat-pump'&gt;Air-to-Air Heat Pump&lt;/a&gt;, &lt;a href='https://openstudio-hpxml.readthedocs.io/en/v1.8.1/workflow_inputs.html#mini-split-heat-pump'&gt;Mini-Split Heat Pump&lt;/a&gt;, &lt;a href='https://openstudio-hpxml.readthedocs.io/en/v1.8.1/workflow_inputs.html#packaged-terminal-heat-pump'&gt;Packaged Terminal Heat Pump&lt;/a&gt;, &lt;a href='https://openstudio-hpxml.readthedocs.io/en/v1.8.1/workflow_inputs.html#room-air-conditioner-w-reverse-cycle'&gt;Room Air Conditioner w/ Reverse Cycle&lt;/a&gt;, &lt;a href='https://openstudio-hpxml.readthedocs.io/en/v1.8.1/workflow_inputs.html#ground-to-air-heat-pump'&gt;Ground-to-Air Heat Pump&lt;/a&gt;) is used.</description>
      <type>String</type>
      <units>Frac</units>
      <required>false</required>
      <model_dependent>false</model_dependent>
    </argument>
    <argument>
      <name>heat_pump_heating_capacity</name>
      <display_name>Heat Pump: Heating Capacity</display_name>
      <description>The output heating capacity of the heat pump. If not provided, the OS-HPXML autosized default (see &lt;a href='https://openstudio-hpxml.readthedocs.io/en/v1.8.1/workflow_inputs.html#air-to-air-heat-pump'&gt;Air-to-Air Heat Pump&lt;/a&gt;, &lt;a href='https://openstudio-hpxml.readthedocs.io/en/v1.8.1/workflow_inputs.html#mini-split-heat-pump'&gt;Mini-Split Heat Pump&lt;/a&gt;, &lt;a href='https://openstudio-hpxml.readthedocs.io/en/v1.8.1/workflow_inputs.html#packaged-terminal-heat-pump'&gt;Packaged Terminal Heat Pump&lt;/a&gt;, &lt;a href='https://openstudio-hpxml.readthedocs.io/en/v1.8.1/workflow_inputs.html#room-air-conditioner-w-reverse-cycle'&gt;Room Air Conditioner w/ Reverse Cycle&lt;/a&gt;, &lt;a href='https://openstudio-hpxml.readthedocs.io/en/v1.8.1/workflow_inputs.html#ground-to-air-heat-pump'&gt;Ground-to-Air Heat Pump&lt;/a&gt;) is used.</description>
      <type>String</type>
      <units>Btu/hr</units>
      <required>false</required>
      <model_dependent>false</model_dependent>
    </argument>
    <argument>
      <name>heat_pump_heating_autosizing_factor</name>
      <display_name>Heat Pump: Heating Autosizing Factor</display_name>
      <description>The capacity scaling factor applied to the auto-sizing methodology. If not provided, 1.0 is used.</description>
      <type>String</type>
      <units></units>
      <required>false</required>
      <model_dependent>false</model_dependent>
    </argument>
    <argument>
      <name>heat_pump_heating_autosizing_limit</name>
      <display_name>Heat Pump: Heating Autosizing Limit</display_name>
      <description>The maximum capacity limit applied to the auto-sizing methodology. If not provided, no limit is used.</description>
      <type>String</type>
      <units>Btu/hr</units>
      <required>false</required>
      <model_dependent>false</model_dependent>
    </argument>
    <argument>
      <name>heat_pump_heating_capacity_retention_fraction</name>
      <display_name>Heat Pump: Heating Capacity Retention Fraction</display_name>
      <description>The output heating capacity of the heat pump at a user-specified temperature (e.g., 17F or 5F) divided by the above nominal heating capacity. Applies to all heat pump types except ground-to-air. If not provided, the OS-HPXML default (see &lt;a href='https://openstudio-hpxml.readthedocs.io/en/v1.8.1/workflow_inputs.html#air-to-air-heat-pump'&gt;Air-to-Air Heat Pump&lt;/a&gt;, &lt;a href='https://openstudio-hpxml.readthedocs.io/en/v1.8.1/workflow_inputs.html#mini-split-heat-pump'&gt;Mini-Split Heat Pump&lt;/a&gt;, &lt;a href='https://openstudio-hpxml.readthedocs.io/en/v1.8.1/workflow_inputs.html#packaged-terminal-heat-pump'&gt;Packaged Terminal Heat Pump&lt;/a&gt;, &lt;a href='https://openstudio-hpxml.readthedocs.io/en/v1.8.1/workflow_inputs.html#room-air-conditioner-w-reverse-cycle'&gt;Room Air Conditioner w/ Reverse Cycle&lt;/a&gt;) is used.</description>
      <type>String</type>
      <units>Frac</units>
      <required>false</required>
      <model_dependent>false</model_dependent>
    </argument>
    <argument>
      <name>heat_pump_heating_capacity_retention_temp</name>
      <display_name>Heat Pump: Heating Capacity Retention Temperature</display_name>
      <description>The user-specified temperature (e.g., 17F or 5F) for the above heating capacity retention fraction. Applies to all heat pump types except ground-to-air. Required if the Heating Capacity Retention Fraction is provided.</description>
      <type>String</type>
      <units>deg-F</units>
      <required>false</required>
      <model_dependent>false</model_dependent>
    </argument>
    <argument>
      <name>heat_pump_cooling_capacity</name>
      <display_name>Heat Pump: Cooling Capacity</display_name>
      <description>The output cooling capacity of the heat pump. If not provided, the OS-HPXML autosized default (see &lt;a href='https://openstudio-hpxml.readthedocs.io/en/v1.8.1/workflow_inputs.html#air-to-air-heat-pump'&gt;Air-to-Air Heat Pump&lt;/a&gt;, &lt;a href='https://openstudio-hpxml.readthedocs.io/en/v1.8.1/workflow_inputs.html#mini-split-heat-pump'&gt;Mini-Split Heat Pump&lt;/a&gt;, &lt;a href='https://openstudio-hpxml.readthedocs.io/en/v1.8.1/workflow_inputs.html#packaged-terminal-heat-pump'&gt;Packaged Terminal Heat Pump&lt;/a&gt;, &lt;a href='https://openstudio-hpxml.readthedocs.io/en/v1.8.1/workflow_inputs.html#room-air-conditioner-w-reverse-cycle'&gt;Room Air Conditioner w/ Reverse Cycle&lt;/a&gt;, &lt;a href='https://openstudio-hpxml.readthedocs.io/en/v1.8.1/workflow_inputs.html#ground-to-air-heat-pump'&gt;Ground-to-Air Heat Pump&lt;/a&gt;) is used.</description>
      <type>String</type>
      <units>Btu/hr</units>
      <required>false</required>
      <model_dependent>false</model_dependent>
    </argument>
    <argument>
      <name>heat_pump_cooling_autosizing_factor</name>
      <display_name>Heat Pump: Cooling Autosizing Factor</display_name>
      <description>The capacity scaling factor applied to the auto-sizing methodology. If not provided, 1.0 is used.</description>
      <type>String</type>
      <units></units>
      <required>false</required>
      <model_dependent>false</model_dependent>
    </argument>
    <argument>
      <name>heat_pump_cooling_autosizing_limit</name>
      <display_name>Heat Pump: Cooling Autosizing Limit</display_name>
      <description>The maximum capacity limit applied to the auto-sizing methodology. If not provided, no limit is used.</description>
      <type>String</type>
      <units>Btu/hr</units>
      <required>false</required>
      <model_dependent>false</model_dependent>
    </argument>
    <argument>
      <name>heat_pump_fraction_heat_load_served</name>
      <display_name>Heat Pump: Fraction Heat Load Served</display_name>
      <description>The heating load served by the heat pump.</description>
      <type>Double</type>
      <units>Frac</units>
      <required>true</required>
      <model_dependent>false</model_dependent>
      <default_value>1</default_value>
    </argument>
    <argument>
      <name>heat_pump_fraction_cool_load_served</name>
      <display_name>Heat Pump: Fraction Cool Load Served</display_name>
      <description>The cooling load served by the heat pump.</description>
      <type>Double</type>
      <units>Frac</units>
      <required>true</required>
      <model_dependent>false</model_dependent>
      <default_value>1</default_value>
    </argument>
    <argument>
      <name>heat_pump_compressor_lockout_temp</name>
      <display_name>Heat Pump: Compressor Lockout Temperature</display_name>
      <description>The temperature below which the heat pump compressor is disabled. If both this and Backup Heating Lockout Temperature are provided and use the same value, it essentially defines a switchover temperature (for, e.g., a dual-fuel heat pump). Applies to all heat pump types other than ground-to-air. If not provided, the OS-HPXML default (see &lt;a href='https://openstudio-hpxml.readthedocs.io/en/v1.8.1/workflow_inputs.html#air-to-air-heat-pump'&gt;Air-to-Air Heat Pump&lt;/a&gt;, &lt;a href='https://openstudio-hpxml.readthedocs.io/en/v1.8.1/workflow_inputs.html#mini-split-heat-pump'&gt;Mini-Split Heat Pump&lt;/a&gt;, &lt;a href='https://openstudio-hpxml.readthedocs.io/en/v1.8.1/workflow_inputs.html#packaged-terminal-heat-pump'&gt;Packaged Terminal Heat Pump&lt;/a&gt;, &lt;a href='https://openstudio-hpxml.readthedocs.io/en/v1.8.1/workflow_inputs.html#room-air-conditioner-w-reverse-cycle'&gt;Room Air Conditioner w/ Reverse Cycle&lt;/a&gt;) is used.</description>
      <type>String</type>
      <units>deg-F</units>
      <required>false</required>
      <model_dependent>false</model_dependent>
    </argument>
    <argument>
      <name>heat_pump_backup_type</name>
      <display_name>Heat Pump: Backup Type</display_name>
      <description>The backup type of the heat pump. If 'integrated', represents e.g. built-in electric strip heat or dual-fuel integrated furnace. If 'separate', represents e.g. electric baseboard or boiler based on the Heating System 2 specified below. Use 'none' if there is no backup heating.</description>
      <type>Choice</type>
      <required>true</required>
      <model_dependent>false</model_dependent>
      <default_value>integrated</default_value>
      <choices>
        <choice>
          <value>none</value>
          <display_name>none</display_name>
        </choice>
        <choice>
          <value>integrated</value>
          <display_name>integrated</display_name>
        </choice>
        <choice>
          <value>separate</value>
          <display_name>separate</display_name>
        </choice>
      </choices>
    </argument>
    <argument>
      <name>heat_pump_backup_heating_autosizing_factor</name>
      <display_name>Heat Pump: Backup Heating Autosizing Factor</display_name>
      <description>The capacity scaling factor applied to the auto-sizing methodology if Backup Type is 'integrated'. If not provided, 1.0 is used. If Backup Type is 'separate', use Heating System 2: Heating Autosizing Factor.</description>
      <type>String</type>
      <units></units>
      <required>false</required>
      <model_dependent>false</model_dependent>
    </argument>
    <argument>
      <name>heat_pump_backup_heating_autosizing_limit</name>
      <display_name>Heat Pump: Backup Heating Autosizing Limit</display_name>
      <description>The maximum capacity limit applied to the auto-sizing methodology if Backup Type is 'integrated'. If not provided, no limit is used. If Backup Type is 'separate', use Heating System 2: Heating Autosizing Limit.</description>
      <type>String</type>
      <units>Btu/hr</units>
      <required>false</required>
      <model_dependent>false</model_dependent>
    </argument>
    <argument>
      <name>heat_pump_backup_fuel</name>
      <display_name>Heat Pump: Backup Fuel Type</display_name>
      <description>The backup fuel type of the heat pump. Only applies if Backup Type is 'integrated'.</description>
      <type>Choice</type>
      <required>true</required>
      <model_dependent>false</model_dependent>
      <default_value>electricity</default_value>
      <choices>
        <choice>
          <value>electricity</value>
          <display_name>electricity</display_name>
        </choice>
        <choice>
          <value>natural gas</value>
          <display_name>natural gas</display_name>
        </choice>
        <choice>
          <value>fuel oil</value>
          <display_name>fuel oil</display_name>
        </choice>
        <choice>
          <value>propane</value>
          <display_name>propane</display_name>
        </choice>
      </choices>
    </argument>
    <argument>
      <name>heat_pump_backup_heating_efficiency</name>
      <display_name>Heat Pump: Backup Rated Efficiency</display_name>
      <description>The backup rated efficiency value of the heat pump. Percent for electricity fuel type. AFUE otherwise. Only applies if Backup Type is 'integrated'.</description>
      <type>Double</type>
      <required>true</required>
      <model_dependent>false</model_dependent>
      <default_value>1</default_value>
    </argument>
    <argument>
      <name>heat_pump_backup_heating_capacity</name>
      <display_name>Heat Pump: Backup Heating Capacity</display_name>
      <description>The backup output heating capacity of the heat pump. If not provided, the OS-HPXML autosized default (see &lt;a href='https://openstudio-hpxml.readthedocs.io/en/v1.8.1/workflow_inputs.html#backup'&gt;Backup&lt;/a&gt;) is used. Only applies if Backup Type is 'integrated'.</description>
      <type>String</type>
      <units>Btu/hr</units>
      <required>false</required>
      <model_dependent>false</model_dependent>
    </argument>
    <argument>
      <name>heat_pump_backup_heating_lockout_temp</name>
      <display_name>Heat Pump: Backup Heating Lockout Temperature</display_name>
      <description>The temperature above which the heat pump backup system is disabled. If both this and Compressor Lockout Temperature are provided and use the same value, it essentially defines a switchover temperature (for, e.g., a dual-fuel heat pump). Applies for both Backup Type of 'integrated' and 'separate'. If not provided, the OS-HPXML default (see &lt;a href='https://openstudio-hpxml.readthedocs.io/en/v1.8.1/workflow_inputs.html#backup'&gt;Backup&lt;/a&gt;) is used.</description>
      <type>String</type>
      <units>deg-F</units>
      <required>false</required>
      <model_dependent>false</model_dependent>
    </argument>
    <argument>
      <name>heat_pump_sizing_methodology</name>
      <display_name>Heat Pump: Sizing Methodology</display_name>
      <description>The auto-sizing methodology to use when the heat pump capacity is not provided. If not provided, the OS-HPXML default (see &lt;a href='https://openstudio-hpxml.readthedocs.io/en/v1.8.1/workflow_inputs.html#hpxml-hvac-sizing-control'&gt;HPXML HVAC Sizing Control&lt;/a&gt;) is used.</description>
      <type>Choice</type>
      <units></units>
      <required>false</required>
      <model_dependent>false</model_dependent>
      <choices>
        <choice>
          <value>auto</value>
          <display_name>auto</display_name>
        </choice>
        <choice>
          <value>ACCA</value>
          <display_name>ACCA</display_name>
        </choice>
        <choice>
          <value>HERS</value>
          <display_name>HERS</display_name>
        </choice>
        <choice>
          <value>MaxLoad</value>
          <display_name>MaxLoad</display_name>
        </choice>
      </choices>
    </argument>
    <argument>
      <name>heat_pump_backup_sizing_methodology</name>
      <display_name>Heat Pump: Backup Sizing Methodology</display_name>
      <description>The auto-sizing methodology to use when the heat pump backup capacity is not provided. If not provided, the OS-HPXML default (see &lt;a href='https://openstudio-hpxml.readthedocs.io/en/v1.8.1/workflow_inputs.html#hpxml-hvac-sizing-control'&gt;HPXML HVAC Sizing Control&lt;/a&gt;) is used.</description>
      <type>Choice</type>
      <units></units>
      <required>false</required>
      <model_dependent>false</model_dependent>
      <choices>
        <choice>
          <value>auto</value>
          <display_name>auto</display_name>
        </choice>
        <choice>
          <value>emergency</value>
          <display_name>emergency</display_name>
        </choice>
        <choice>
          <value>supplemental</value>
          <display_name>supplemental</display_name>
        </choice>
      </choices>
    </argument>
    <argument>
      <name>heat_pump_is_ducted</name>
      <display_name>Heat Pump: Is Ducted</display_name>
      <description>Whether the heat pump is ducted or not. Only used for mini-split. It's assumed that air-to-air and ground-to-air are ducted, and packaged terminal heat pump and room air conditioner with reverse cycle are not ducted. If not provided, assumes not ducted.</description>
      <type>Choice</type>
      <units></units>
      <required>false</required>
      <model_dependent>false</model_dependent>
      <choices>
        <choice>
          <value>auto</value>
          <display_name>auto</display_name>
        </choice>
        <choice>
          <value>true</value>
          <display_name>true</display_name>
        </choice>
        <choice>
          <value>false</value>
          <display_name>false</display_name>
        </choice>
      </choices>
    </argument>
    <argument>
      <name>heat_pump_crankcase_heater_watts</name>
      <display_name>Heat Pump: Crankcase Heater Power Watts</display_name>
      <description>Heat Pump crankcase heater power consumption in Watts. Applies only to air-to-air, mini-split, packaged terminal heat pump and room air conditioner with reverse cycle. If not provided, the OS-HPXML default (see &lt;a href='https://openstudio-hpxml.readthedocs.io/en/v1.8.1/workflow_inputs.html#air-to-air-heat-pump'&gt;Air-to-Air Heat Pump&lt;/a&gt;, &lt;a href='https://openstudio-hpxml.readthedocs.io/en/v1.8.1/workflow_inputs.html#mini-split-heat-pump'&gt;Mini-Split Heat Pump&lt;/a&gt;, &lt;a href='https://openstudio-hpxml.readthedocs.io/en/v1.8.1/workflow_inputs.html#packaged-terminal-heat-pump'&gt;Packaged Terminal Heat Pump&lt;/a&gt;, &lt;a href='https://openstudio-hpxml.readthedocs.io/en/v1.8.1/workflow_inputs.html#room-air-conditioner-w-reverse-cycle'&gt;Room Air Conditioner w/ Reverse Cycle&lt;/a&gt;) is used.</description>
      <type>String</type>
      <units>W</units>
      <required>false</required>
      <model_dependent>false</model_dependent>
    </argument>
    <argument>
      <name>hvac_perf_data_capacity_type</name>
      <display_name>HVAC Detailed Performance Data: Capacity Type</display_name>
      <description>Type of capacity values for detailed performance data if available. Applies only to variable-speed air-source HVAC systems (central air conditioners, mini-split air conditioners, air-to-air heat pumps, and mini-split heat pumps).</description>
      <type>Choice</type>
      <units>Absolute capacities</units>
      <required>false</required>
      <model_dependent>false</model_dependent>
      <choices>
        <choice>
          <value>auto</value>
          <display_name>auto</display_name>
        </choice>
        <choice>
          <value>Absolute capacities</value>
          <display_name>Absolute capacities</display_name>
        </choice>
        <choice>
          <value>Normalized capacity fractions</value>
          <display_name>Normalized capacity fractions</display_name>
        </choice>
      </choices>
    </argument>
    <argument>
      <name>hvac_perf_data_heating_outdoor_temperatures</name>
      <display_name>HVAC Detailed Performance Data: Heating Outdoor Temperatures</display_name>
      <description>Outdoor temperatures of heating detailed performance data if available. Applies only to variable-speed air-source HVAC systems (central air conditioners, mini-split air conditioners, air-to-air heat pumps, and mini-split heat pumps). One of the outdoor temperatures must be 47 deg-F. At least two performance data points are required using a comma-separated list.</description>
      <type>String</type>
      <units>deg-F</units>
      <required>false</required>
      <model_dependent>false</model_dependent>
    </argument>
    <argument>
      <name>hvac_perf_data_heating_min_speed_capacities</name>
      <display_name>HVAC Detailed Performance Data: Heating Minimum Speed Capacities</display_name>
      <description>Minimum speed capacities of heating detailed performance data if available. Applies only to variable-speed air-source HVAC systems (central air conditioners, mini-split air conditioners, air-to-air heat pumps, and mini-split heat pumps). At least two performance data points are required using a comma-separated list.</description>
      <type>String</type>
      <units>Btu/hr or Frac</units>
      <required>false</required>
      <model_dependent>false</model_dependent>
    </argument>
    <argument>
      <name>hvac_perf_data_heating_max_speed_capacities</name>
      <display_name>HVAC Detailed Performance Data: Heating Maximum Speed Capacities</display_name>
      <description>Maximum speed capacities of heating detailed performance data if available. Applies only to variable-speed air-source HVAC systems (central air conditioners, mini-split air conditioners, air-to-air heat pumps, and mini-split heat pumps). At least two performance data points are required using a comma-separated list.</description>
      <type>String</type>
      <units>Btu/hr or Frac</units>
      <required>false</required>
      <model_dependent>false</model_dependent>
    </argument>
    <argument>
      <name>hvac_perf_data_heating_min_speed_cops</name>
      <display_name>HVAC Detailed Performance Data: Heating Minimum Speed COPs</display_name>
      <description>Minimum speed efficiency COP values of heating detailed performance data if available. Applies only to variable-speed air-source HVAC systems (central air conditioners, mini-split air conditioners, air-to-air heat pumps, and mini-split heat pumps). At least two performance data points are required using a comma-separated list.</description>
      <type>String</type>
      <units>W/W</units>
      <required>false</required>
      <model_dependent>false</model_dependent>
    </argument>
    <argument>
      <name>hvac_perf_data_heating_max_speed_cops</name>
      <display_name>HVAC Detailed Performance Data: Heating Maximum Speed COPs</display_name>
      <description>Maximum speed efficiency COP values of heating detailed performance data if available. Applies only to variable-speed air-source HVAC systems (central air conditioners, mini-split air conditioners, air-to-air heat pumps, and mini-split heat pumps). At least two performance data points are required using a comma-separated list.</description>
      <type>String</type>
      <units>W/W</units>
      <required>false</required>
      <model_dependent>false</model_dependent>
    </argument>
    <argument>
      <name>hvac_perf_data_cooling_outdoor_temperatures</name>
      <display_name>HVAC Detailed Performance Data: Cooling Outdoor Temperatures</display_name>
      <description>Outdoor temperatures of cooling detailed performance data if available. Applies only to variable-speed air-source HVAC systems (central air conditioners, mini-split air conditioners, air-to-air heat pumps, and mini-split heat pumps). One of the outdoor temperatures must be 95 deg-F. At least two performance data points are required using a comma-separated list.</description>
      <type>String</type>
      <units>deg-F</units>
      <required>false</required>
      <model_dependent>false</model_dependent>
    </argument>
    <argument>
      <name>hvac_perf_data_cooling_min_speed_capacities</name>
      <display_name>HVAC Detailed Performance Data: Cooling Minimum Speed Capacities</display_name>
      <description>Minimum speed capacities of cooling detailed performance data if available. Applies only to variable-speed air-source HVAC systems (central air conditioners, mini-split air conditioners, air-to-air heat pumps, and mini-split heat pumps). At least two performance data points are required using a comma-separated list.</description>
      <type>String</type>
      <units>Btu/hr or Frac</units>
      <required>false</required>
      <model_dependent>false</model_dependent>
    </argument>
    <argument>
      <name>hvac_perf_data_cooling_max_speed_capacities</name>
      <display_name>HVAC Detailed Performance Data: Cooling Maximum Speed Capacities</display_name>
      <description>Maximum speed capacities of cooling detailed performance data if available. Applies only to variable-speed air-source HVAC systems (central air conditioners, mini-split air conditioners, air-to-air heat pumps, and mini-split heat pumps). At least two performance data points are required using a comma-separated list.</description>
      <type>String</type>
      <units>Btu/hr or Frac</units>
      <required>false</required>
      <model_dependent>false</model_dependent>
    </argument>
    <argument>
      <name>hvac_perf_data_cooling_min_speed_cops</name>
      <display_name>HVAC Detailed Performance Data: Cooling Minimum Speed COPs</display_name>
      <description>Minimum speed efficiency COP values of cooling detailed performance data if available. Applies only to variable-speed air-source HVAC systems (central air conditioners, mini-split air conditioners, air-to-air heat pumps, and mini-split heat pumps). At least two performance data points are required using a comma-separated list.</description>
      <type>String</type>
      <units>W/W</units>
      <required>false</required>
      <model_dependent>false</model_dependent>
    </argument>
    <argument>
      <name>hvac_perf_data_cooling_max_speed_cops</name>
      <display_name>HVAC Detailed Performance Data: Cooling Maximum Speed COPs</display_name>
      <description>Maximum speed efficiency COP values of cooling detailed performance data if available. Applies only to variable-speed air-source HVAC systems (central air conditioners, mini-split air conditioners, air-to-air heat pumps, and mini-split heat pumps). At least two performance data points are required using a comma-separated list.</description>
      <type>String</type>
      <units>W/W</units>
      <required>false</required>
      <model_dependent>false</model_dependent>
    </argument>
    <argument>
      <name>geothermal_loop_configuration</name>
      <display_name>Geothermal Loop: Configuration</display_name>
      <description>Configuration of the geothermal loop. Only applies to ground-to-air heat pump type. If not provided, the OS-HPXML default (see &lt;a href='https://openstudio-hpxml.readthedocs.io/en/v1.8.1/workflow_inputs.html#ground-to-air-heat-pump'&gt;Ground-to-Air Heat Pump&lt;/a&gt;) is used.</description>
      <type>Choice</type>
      <units></units>
      <required>false</required>
      <model_dependent>false</model_dependent>
      <choices>
        <choice>
          <value>auto</value>
          <display_name>auto</display_name>
        </choice>
        <choice>
          <value>none</value>
          <display_name>none</display_name>
        </choice>
        <choice>
          <value>vertical</value>
          <display_name>vertical</display_name>
        </choice>
      </choices>
    </argument>
    <argument>
      <name>geothermal_loop_borefield_configuration</name>
      <display_name>Geothermal Loop: Borefield Configuration</display_name>
      <description>Borefield configuration of the geothermal loop. Only applies to ground-to-air heat pump type. If not provided, the OS-HPXML default (see &lt;a href='https://openstudio-hpxml.readthedocs.io/en/v1.8.1/workflow_inputs.html#hpxml-geothermal-loops'&gt;HPXML Geothermal Loops&lt;/a&gt;) is used.</description>
      <type>Choice</type>
      <units></units>
      <required>false</required>
      <model_dependent>false</model_dependent>
      <choices>
        <choice>
          <value>auto</value>
          <display_name>auto</display_name>
        </choice>
        <choice>
          <value>Rectangle</value>
          <display_name>Rectangle</display_name>
        </choice>
        <choice>
          <value>Open Rectangle</value>
          <display_name>Open Rectangle</display_name>
        </choice>
        <choice>
          <value>C</value>
          <display_name>C</display_name>
        </choice>
        <choice>
          <value>L</value>
          <display_name>L</display_name>
        </choice>
        <choice>
          <value>U</value>
          <display_name>U</display_name>
        </choice>
        <choice>
          <value>Lopsided U</value>
          <display_name>Lopsided U</display_name>
        </choice>
      </choices>
    </argument>
    <argument>
      <name>geothermal_loop_loop_flow</name>
      <display_name>Geothermal Loop: Loop Flow</display_name>
      <description>Water flow rate through the geothermal loop. Only applies to ground-to-air heat pump type. If not provided, the OS-HPXML autosized default (see &lt;a href='https://openstudio-hpxml.readthedocs.io/en/v1.8.1/workflow_inputs.html#hpxml-geothermal-loops'&gt;HPXML Geothermal Loops&lt;/a&gt;) is used.</description>
      <type>String</type>
      <units>gpm</units>
      <required>false</required>
      <model_dependent>false</model_dependent>
    </argument>
    <argument>
      <name>geothermal_loop_boreholes_count</name>
      <display_name>Geothermal Loop: Boreholes Count</display_name>
      <description>Number of boreholes. Only applies to ground-to-air heat pump type. If not provided, the OS-HPXML autosized default (see &lt;a href='https://openstudio-hpxml.readthedocs.io/en/v1.8.1/workflow_inputs.html#hpxml-geothermal-loops'&gt;HPXML Geothermal Loops&lt;/a&gt;) is used.</description>
      <type>String</type>
      <units>#</units>
      <required>false</required>
      <model_dependent>false</model_dependent>
    </argument>
    <argument>
      <name>geothermal_loop_boreholes_length</name>
      <display_name>Geothermal Loop: Boreholes Length</display_name>
      <description>Average length of each borehole (vertical). Only applies to ground-to-air heat pump type. If not provided, the OS-HPXML autosized default (see &lt;a href='https://openstudio-hpxml.readthedocs.io/en/v1.8.1/workflow_inputs.html#hpxml-geothermal-loops'&gt;HPXML Geothermal Loops&lt;/a&gt;) is used.</description>
      <type>String</type>
      <units>ft</units>
      <required>false</required>
      <model_dependent>false</model_dependent>
    </argument>
    <argument>
      <name>geothermal_loop_boreholes_spacing</name>
      <display_name>Geothermal Loop: Boreholes Spacing</display_name>
      <description>Distance between bores. Only applies to ground-to-air heat pump type. If not provided, the OS-HPXML default (see &lt;a href='https://openstudio-hpxml.readthedocs.io/en/v1.8.1/workflow_inputs.html#hpxml-geothermal-loops'&gt;HPXML Geothermal Loops&lt;/a&gt;) is used.</description>
      <type>String</type>
      <units>ft</units>
      <required>false</required>
      <model_dependent>false</model_dependent>
    </argument>
    <argument>
      <name>geothermal_loop_boreholes_diameter</name>
      <display_name>Geothermal Loop: Boreholes Diameter</display_name>
      <description>Diameter of bores. Only applies to ground-to-air heat pump type. If not provided, the OS-HPXML default (see &lt;a href='https://openstudio-hpxml.readthedocs.io/en/v1.8.1/workflow_inputs.html#hpxml-geothermal-loops'&gt;HPXML Geothermal Loops&lt;/a&gt;) is used.</description>
      <type>String</type>
      <units>in</units>
      <required>false</required>
      <model_dependent>false</model_dependent>
    </argument>
    <argument>
      <name>geothermal_loop_grout_type</name>
      <display_name>Geothermal Loop: Grout Type</display_name>
      <description>Grout type of the geothermal loop. Only applies to ground-to-air heat pump type. If not provided, the OS-HPXML default (see &lt;a href='https://openstudio-hpxml.readthedocs.io/en/v1.8.1/workflow_inputs.html#hpxml-geothermal-loops'&gt;HPXML Geothermal Loops&lt;/a&gt;) is used.</description>
      <type>Choice</type>
      <units></units>
      <required>false</required>
      <model_dependent>false</model_dependent>
      <choices>
        <choice>
          <value>auto</value>
          <display_name>auto</display_name>
        </choice>
        <choice>
          <value>standard</value>
          <display_name>standard</display_name>
        </choice>
        <choice>
          <value>thermally enhanced</value>
          <display_name>thermally enhanced</display_name>
        </choice>
      </choices>
    </argument>
    <argument>
      <name>geothermal_loop_pipe_type</name>
      <display_name>Geothermal Loop: Pipe Type</display_name>
      <description>Pipe type of the geothermal loop. Only applies to ground-to-air heat pump type. If not provided, the OS-HPXML default (see &lt;a href='https://openstudio-hpxml.readthedocs.io/en/v1.8.1/workflow_inputs.html#hpxml-geothermal-loops'&gt;HPXML Geothermal Loops&lt;/a&gt;) is used.</description>
      <type>Choice</type>
      <units></units>
      <required>false</required>
      <model_dependent>false</model_dependent>
      <choices>
        <choice>
          <value>auto</value>
          <display_name>auto</display_name>
        </choice>
        <choice>
          <value>standard</value>
          <display_name>standard</display_name>
        </choice>
        <choice>
          <value>thermally enhanced</value>
          <display_name>thermally enhanced</display_name>
        </choice>
      </choices>
    </argument>
    <argument>
      <name>geothermal_loop_pipe_diameter</name>
      <display_name>Geothermal Loop: Pipe Diameter</display_name>
      <description>Pipe diameter of the geothermal loop. Only applies to ground-to-air heat pump type. If not provided, the OS-HPXML default (see &lt;a href='https://openstudio-hpxml.readthedocs.io/en/v1.8.1/workflow_inputs.html#hpxml-geothermal-loops'&gt;HPXML Geothermal Loops&lt;/a&gt;) is used.</description>
      <type>Choice</type>
      <units>in</units>
      <required>false</required>
      <model_dependent>false</model_dependent>
      <choices>
        <choice>
          <value>auto</value>
          <display_name>auto</display_name>
        </choice>
        <choice>
          <value>3/4" pipe</value>
          <display_name>3/4" pipe</display_name>
        </choice>
        <choice>
          <value>1" pipe</value>
          <display_name>1" pipe</display_name>
        </choice>
        <choice>
          <value>1-1/4" pipe</value>
          <display_name>1-1/4" pipe</display_name>
        </choice>
      </choices>
    </argument>
    <argument>
      <name>heating_system_2_type</name>
      <display_name>Heating System 2: Type</display_name>
      <description>The type of the second heating system.</description>
      <type>Choice</type>
      <required>true</required>
      <model_dependent>false</model_dependent>
      <default_value>none</default_value>
      <choices>
        <choice>
          <value>none</value>
          <display_name>none</display_name>
        </choice>
        <choice>
          <value>Furnace</value>
          <display_name>Furnace</display_name>
        </choice>
        <choice>
          <value>WallFurnace</value>
          <display_name>WallFurnace</display_name>
        </choice>
        <choice>
          <value>FloorFurnace</value>
          <display_name>FloorFurnace</display_name>
        </choice>
        <choice>
          <value>Boiler</value>
          <display_name>Boiler</display_name>
        </choice>
        <choice>
          <value>ElectricResistance</value>
          <display_name>ElectricResistance</display_name>
        </choice>
        <choice>
          <value>Stove</value>
          <display_name>Stove</display_name>
        </choice>
        <choice>
          <value>SpaceHeater</value>
          <display_name>SpaceHeater</display_name>
        </choice>
        <choice>
          <value>Fireplace</value>
          <display_name>Fireplace</display_name>
        </choice>
      </choices>
    </argument>
    <argument>
      <name>heating_system_2_fuel</name>
      <display_name>Heating System 2: Fuel Type</display_name>
      <description>The fuel type of the second heating system. Ignored for ElectricResistance.</description>
      <type>Choice</type>
      <required>true</required>
      <model_dependent>false</model_dependent>
      <default_value>electricity</default_value>
      <choices>
        <choice>
          <value>electricity</value>
          <display_name>electricity</display_name>
        </choice>
        <choice>
          <value>natural gas</value>
          <display_name>natural gas</display_name>
        </choice>
        <choice>
          <value>fuel oil</value>
          <display_name>fuel oil</display_name>
        </choice>
        <choice>
          <value>propane</value>
          <display_name>propane</display_name>
        </choice>
        <choice>
          <value>wood</value>
          <display_name>wood</display_name>
        </choice>
        <choice>
          <value>wood pellets</value>
          <display_name>wood pellets</display_name>
        </choice>
        <choice>
          <value>coal</value>
          <display_name>coal</display_name>
        </choice>
      </choices>
    </argument>
    <argument>
      <name>heating_system_2_heating_efficiency</name>
      <display_name>Heating System 2: Rated AFUE or Percent</display_name>
      <description>The rated heating efficiency value of the second heating system.</description>
      <type>Double</type>
      <units>Frac</units>
      <required>true</required>
      <model_dependent>false</model_dependent>
      <default_value>1</default_value>
    </argument>
    <argument>
      <name>heating_system_2_heating_capacity</name>
      <display_name>Heating System 2: Heating Capacity</display_name>
      <description>The output heating capacity of the second heating system. If not provided, the OS-HPXML autosized default (see &lt;a href='https://openstudio-hpxml.readthedocs.io/en/v1.8.1/workflow_inputs.html#hpxml-heating-systems'&gt;HPXML Heating Systems&lt;/a&gt;) is used.</description>
      <type>String</type>
      <units>Btu/hr</units>
      <required>false</required>
      <model_dependent>false</model_dependent>
    </argument>
    <argument>
      <name>heating_system_2_heating_autosizing_factor</name>
      <display_name>Heating System 2: Heating Autosizing Factor</display_name>
      <description>The capacity scaling factor applied to the auto-sizing methodology. If not provided, 1.0 is used.</description>
      <type>String</type>
      <units></units>
      <required>false</required>
      <model_dependent>false</model_dependent>
    </argument>
    <argument>
      <name>heating_system_2_heating_autosizing_limit</name>
      <display_name>Heating System 2: Heating Autosizing Limit</display_name>
      <description>The maximum capacity limit applied to the auto-sizing methodology. If not provided, no limit is used.</description>
      <type>String</type>
      <units>Btu/hr</units>
      <required>false</required>
      <model_dependent>false</model_dependent>
    </argument>
    <argument>
      <name>heating_system_2_fraction_heat_load_served</name>
      <display_name>Heating System 2: Fraction Heat Load Served</display_name>
      <description>The heat load served fraction of the second heating system. Ignored if this heating system serves as a backup system for a heat pump.</description>
      <type>Double</type>
      <units>Frac</units>
      <required>true</required>
      <model_dependent>false</model_dependent>
      <default_value>0.25</default_value>
    </argument>
    <argument>
      <name>hvac_control_heating_season_period</name>
      <display_name>HVAC Control: Heating Season Period</display_name>
      <description>Enter a date like 'Nov 1 - Jun 30'. If not provided, the OS-HPXML default (see &lt;a href='https://openstudio-hpxml.readthedocs.io/en/v1.8.1/workflow_inputs.html#hpxml-hvac-control'&gt;HPXML HVAC Control&lt;/a&gt;) is used. Can also provide 'BuildingAmerica' to use automatic seasons from the Building America House Simulation Protocols.</description>
      <type>String</type>
      <units></units>
      <required>false</required>
      <model_dependent>false</model_dependent>
    </argument>
    <argument>
      <name>hvac_control_cooling_season_period</name>
      <display_name>HVAC Control: Cooling Season Period</display_name>
      <description>Enter a date like 'Jun 1 - Oct 31'. If not provided, the OS-HPXML default (see &lt;a href='https://openstudio-hpxml.readthedocs.io/en/v1.8.1/workflow_inputs.html#hpxml-hvac-control'&gt;HPXML HVAC Control&lt;/a&gt;) is used. Can also provide 'BuildingAmerica' to use automatic seasons from the Building America House Simulation Protocols.</description>
      <type>String</type>
      <units></units>
      <required>false</required>
      <model_dependent>false</model_dependent>
    </argument>
    <argument>
      <name>hvac_blower_fan_watts_per_cfm</name>
      <display_name>HVAC Blower: Fan Efficiency</display_name>
      <description>The blower fan efficiency at maximum fan speed. Applies only to split (not packaged) systems (i.e., applies to ducted systems as well as ductless mini-split systems). If not provided, the OS-HPXML default (see &lt;a href='https://openstudio-hpxml.readthedocs.io/en/v1.8.1/workflow_inputs.html#hpxml-heating-systems'&gt;HPXML Heating Systems&lt;/a&gt;, &lt;a href='https://openstudio-hpxml.readthedocs.io/en/v1.8.1/workflow_inputs.html#hpxml-cooling-systems'&gt;HPXML Cooling Systems&lt;/a&gt;, &lt;a href='https://openstudio-hpxml.readthedocs.io/en/v1.8.1/workflow_inputs.html#hpxml-heat-pumps'&gt;HPXML Heat Pumps&lt;/a&gt;) is used.</description>
      <type>String</type>
      <units>W/CFM</units>
      <required>false</required>
      <model_dependent>false</model_dependent>
    </argument>
    <argument>
      <name>ducts_leakage_units</name>
      <display_name>Ducts: Leakage Units</display_name>
      <description>The leakage units of the ducts.</description>
      <type>Choice</type>
      <required>true</required>
      <model_dependent>false</model_dependent>
      <default_value>Percent</default_value>
      <choices>
        <choice>
          <value>CFM25</value>
          <display_name>CFM25</display_name>
        </choice>
        <choice>
          <value>CFM50</value>
          <display_name>CFM50</display_name>
        </choice>
        <choice>
          <value>Percent</value>
          <display_name>Percent</display_name>
        </choice>
      </choices>
    </argument>
    <argument>
      <name>ducts_supply_leakage_to_outside_value</name>
      <display_name>Ducts: Supply Leakage to Outside Value</display_name>
      <description>The leakage value to outside for the supply ducts.</description>
      <type>Double</type>
      <required>true</required>
      <model_dependent>false</model_dependent>
      <default_value>0.1</default_value>
    </argument>
    <argument>
      <name>ducts_supply_location</name>
      <display_name>Ducts: Supply Location</display_name>
      <description>The location of the supply ducts. If not provided, the OS-HPXML default (see &lt;a href='https://openstudio-hpxml.readthedocs.io/en/v1.8.1/workflow_inputs.html#air-distribution'&gt;Air Distribution&lt;/a&gt;) is used.</description>
      <type>Choice</type>
      <units></units>
      <required>false</required>
      <model_dependent>false</model_dependent>
      <choices>
        <choice>
          <value>auto</value>
          <display_name>auto</display_name>
        </choice>
        <choice>
          <value>conditioned space</value>
          <display_name>conditioned space</display_name>
        </choice>
        <choice>
          <value>basement - conditioned</value>
          <display_name>basement - conditioned</display_name>
        </choice>
        <choice>
          <value>basement - unconditioned</value>
          <display_name>basement - unconditioned</display_name>
        </choice>
        <choice>
          <value>crawlspace</value>
          <display_name>crawlspace</display_name>
        </choice>
        <choice>
          <value>crawlspace - vented</value>
          <display_name>crawlspace - vented</display_name>
        </choice>
        <choice>
          <value>crawlspace - unvented</value>
          <display_name>crawlspace - unvented</display_name>
        </choice>
        <choice>
          <value>crawlspace - conditioned</value>
          <display_name>crawlspace - conditioned</display_name>
        </choice>
        <choice>
          <value>attic</value>
          <display_name>attic</display_name>
        </choice>
        <choice>
          <value>attic - vented</value>
          <display_name>attic - vented</display_name>
        </choice>
        <choice>
          <value>attic - unvented</value>
          <display_name>attic - unvented</display_name>
        </choice>
        <choice>
          <value>garage</value>
          <display_name>garage</display_name>
        </choice>
        <choice>
          <value>exterior wall</value>
          <display_name>exterior wall</display_name>
        </choice>
        <choice>
          <value>under slab</value>
          <display_name>under slab</display_name>
        </choice>
        <choice>
          <value>roof deck</value>
          <display_name>roof deck</display_name>
        </choice>
        <choice>
          <value>outside</value>
          <display_name>outside</display_name>
        </choice>
        <choice>
          <value>other housing unit</value>
          <display_name>other housing unit</display_name>
        </choice>
        <choice>
          <value>other heated space</value>
          <display_name>other heated space</display_name>
        </choice>
        <choice>
          <value>other multifamily buffer space</value>
          <display_name>other multifamily buffer space</display_name>
        </choice>
        <choice>
          <value>other non-freezing space</value>
          <display_name>other non-freezing space</display_name>
        </choice>
        <choice>
          <value>manufactured home belly</value>
          <display_name>manufactured home belly</display_name>
        </choice>
      </choices>
    </argument>
    <argument>
      <name>ducts_supply_insulation_r</name>
      <display_name>Ducts: Supply Insulation R-Value</display_name>
      <description>The nominal insulation r-value of the supply ducts excluding air films. Use 0 for uninsulated ducts.</description>
      <type>Double</type>
      <units>h-ft^2-R/Btu</units>
      <required>true</required>
      <model_dependent>false</model_dependent>
      <default_value>0</default_value>
    </argument>
    <argument>
      <name>ducts_supply_buried_insulation_level</name>
      <display_name>Ducts: Supply Buried Insulation Level</display_name>
      <description>Whether the supply ducts are buried in, e.g., attic loose-fill insulation. Partially buried ducts have insulation that does not cover the top of the ducts. Fully buried ducts have insulation that just covers the top of the ducts. Deeply buried ducts have insulation that continues above the top of the ducts.</description>
      <type>Choice</type>
      <units></units>
      <required>false</required>
      <model_dependent>false</model_dependent>
      <choices>
        <choice>
          <value>auto</value>
          <display_name>auto</display_name>
        </choice>
        <choice>
          <value>not buried</value>
          <display_name>not buried</display_name>
        </choice>
        <choice>
          <value>partially buried</value>
          <display_name>partially buried</display_name>
        </choice>
        <choice>
          <value>fully buried</value>
          <display_name>fully buried</display_name>
        </choice>
        <choice>
          <value>deeply buried</value>
          <display_name>deeply buried</display_name>
        </choice>
      </choices>
    </argument>
    <argument>
      <name>ducts_supply_surface_area</name>
      <display_name>Ducts: Supply Surface Area</display_name>
      <description>The supply ducts surface area in the given location. If neither Surface Area nor Area Fraction provided, the OS-HPXML default (see &lt;a href='https://openstudio-hpxml.readthedocs.io/en/v1.8.1/workflow_inputs.html#air-distribution'&gt;Air Distribution&lt;/a&gt;) is used.</description>
      <type>String</type>
      <units>ft^2</units>
      <required>false</required>
      <model_dependent>false</model_dependent>
    </argument>
    <argument>
      <name>ducts_supply_surface_area_fraction</name>
      <display_name>Ducts: Supply Area Fraction</display_name>
      <description>The fraction of supply ducts surface area in the given location. Only used if Surface Area is not provided. If the fraction is less than 1, the remaining duct area is assumed to be in conditioned space. If neither Surface Area nor Area Fraction provided, the OS-HPXML default (see &lt;a href='https://openstudio-hpxml.readthedocs.io/en/v1.8.1/workflow_inputs.html#air-distribution'&gt;Air Distribution&lt;/a&gt;) is used.</description>
      <type>String</type>
      <units>frac</units>
      <required>false</required>
      <model_dependent>false</model_dependent>
    </argument>
    <argument>
      <name>ducts_supply_fraction_rectangular</name>
      <display_name>Ducts: Supply Fraction Rectangular</display_name>
      <description>The fraction of supply ducts that are rectangular (as opposed to round); this affects the duct effective R-value used for modeling. If not provided, the OS-HPXML default (see &lt;a href='https://openstudio-hpxml.readthedocs.io/en/v1.8.1/workflow_inputs.html#air-distribution'&gt;Air Distribution&lt;/a&gt;) is used.</description>
      <type>String</type>
      <units>frac</units>
      <required>false</required>
      <model_dependent>false</model_dependent>
    </argument>
    <argument>
      <name>ducts_return_leakage_to_outside_value</name>
      <display_name>Ducts: Return Leakage to Outside Value</display_name>
      <description>The leakage value to outside for the return ducts.</description>
      <type>Double</type>
      <required>true</required>
      <model_dependent>false</model_dependent>
      <default_value>0.1</default_value>
    </argument>
    <argument>
      <name>ducts_return_location</name>
      <display_name>Ducts: Return Location</display_name>
      <description>The location of the return ducts. If not provided, the OS-HPXML default (see &lt;a href='https://openstudio-hpxml.readthedocs.io/en/v1.8.1/workflow_inputs.html#air-distribution'&gt;Air Distribution&lt;/a&gt;) is used.</description>
      <type>Choice</type>
      <units></units>
      <required>false</required>
      <model_dependent>false</model_dependent>
      <choices>
        <choice>
          <value>auto</value>
          <display_name>auto</display_name>
        </choice>
        <choice>
          <value>conditioned space</value>
          <display_name>conditioned space</display_name>
        </choice>
        <choice>
          <value>basement - conditioned</value>
          <display_name>basement - conditioned</display_name>
        </choice>
        <choice>
          <value>basement - unconditioned</value>
          <display_name>basement - unconditioned</display_name>
        </choice>
        <choice>
          <value>crawlspace</value>
          <display_name>crawlspace</display_name>
        </choice>
        <choice>
          <value>crawlspace - vented</value>
          <display_name>crawlspace - vented</display_name>
        </choice>
        <choice>
          <value>crawlspace - unvented</value>
          <display_name>crawlspace - unvented</display_name>
        </choice>
        <choice>
          <value>crawlspace - conditioned</value>
          <display_name>crawlspace - conditioned</display_name>
        </choice>
        <choice>
          <value>attic</value>
          <display_name>attic</display_name>
        </choice>
        <choice>
          <value>attic - vented</value>
          <display_name>attic - vented</display_name>
        </choice>
        <choice>
          <value>attic - unvented</value>
          <display_name>attic - unvented</display_name>
        </choice>
        <choice>
          <value>garage</value>
          <display_name>garage</display_name>
        </choice>
        <choice>
          <value>exterior wall</value>
          <display_name>exterior wall</display_name>
        </choice>
        <choice>
          <value>under slab</value>
          <display_name>under slab</display_name>
        </choice>
        <choice>
          <value>roof deck</value>
          <display_name>roof deck</display_name>
        </choice>
        <choice>
          <value>outside</value>
          <display_name>outside</display_name>
        </choice>
        <choice>
          <value>other housing unit</value>
          <display_name>other housing unit</display_name>
        </choice>
        <choice>
          <value>other heated space</value>
          <display_name>other heated space</display_name>
        </choice>
        <choice>
          <value>other multifamily buffer space</value>
          <display_name>other multifamily buffer space</display_name>
        </choice>
        <choice>
          <value>other non-freezing space</value>
          <display_name>other non-freezing space</display_name>
        </choice>
        <choice>
          <value>manufactured home belly</value>
          <display_name>manufactured home belly</display_name>
        </choice>
      </choices>
    </argument>
    <argument>
      <name>ducts_return_insulation_r</name>
      <display_name>Ducts: Return Insulation R-Value</display_name>
      <description>The nominal insulation r-value of the return ducts excluding air films. Use 0 for uninsulated ducts.</description>
      <type>Double</type>
      <units>h-ft^2-R/Btu</units>
      <required>true</required>
      <model_dependent>false</model_dependent>
      <default_value>0</default_value>
    </argument>
    <argument>
      <name>ducts_return_buried_insulation_level</name>
      <display_name>Ducts: Return Buried Insulation Level</display_name>
      <description>Whether the return ducts are buried in, e.g., attic loose-fill insulation. Partially buried ducts have insulation that does not cover the top of the ducts. Fully buried ducts have insulation that just covers the top of the ducts. Deeply buried ducts have insulation that continues above the top of the ducts.</description>
      <type>Choice</type>
      <units></units>
      <required>false</required>
      <model_dependent>false</model_dependent>
      <choices>
        <choice>
          <value>auto</value>
          <display_name>auto</display_name>
        </choice>
        <choice>
          <value>not buried</value>
          <display_name>not buried</display_name>
        </choice>
        <choice>
          <value>partially buried</value>
          <display_name>partially buried</display_name>
        </choice>
        <choice>
          <value>fully buried</value>
          <display_name>fully buried</display_name>
        </choice>
        <choice>
          <value>deeply buried</value>
          <display_name>deeply buried</display_name>
        </choice>
      </choices>
    </argument>
    <argument>
      <name>ducts_return_surface_area</name>
      <display_name>Ducts: Return Surface Area</display_name>
      <description>The return ducts surface area in the given location. If neither Surface Area nor Area Fraction provided, the OS-HPXML default (see &lt;a href='https://openstudio-hpxml.readthedocs.io/en/v1.8.1/workflow_inputs.html#air-distribution'&gt;Air Distribution&lt;/a&gt;) is used.</description>
      <type>String</type>
      <units>ft^2</units>
      <required>false</required>
      <model_dependent>false</model_dependent>
    </argument>
    <argument>
      <name>ducts_return_surface_area_fraction</name>
      <display_name>Ducts: Return Area Fraction</display_name>
      <description>The fraction of return ducts surface area in the given location. Only used if Surface Area is not provided. If the fraction is less than 1, the remaining duct area is assumed to be in conditioned space. If neither Surface Area nor Area Fraction provided, the OS-HPXML default (see &lt;a href='https://openstudio-hpxml.readthedocs.io/en/v1.8.1/workflow_inputs.html#air-distribution'&gt;Air Distribution&lt;/a&gt;) is used.</description>
      <type>String</type>
      <units>frac</units>
      <required>false</required>
      <model_dependent>false</model_dependent>
    </argument>
    <argument>
      <name>ducts_number_of_return_registers</name>
      <display_name>Ducts: Number of Return Registers</display_name>
      <description>The number of return registers of the ducts. Only used to calculate default return duct surface area. If not provided, the OS-HPXML default (see &lt;a href='https://openstudio-hpxml.readthedocs.io/en/v1.8.1/workflow_inputs.html#air-distribution'&gt;Air Distribution&lt;/a&gt;) is used.</description>
      <type>String</type>
      <units>#</units>
      <required>false</required>
      <model_dependent>false</model_dependent>
    </argument>
    <argument>
      <name>ducts_return_fraction_rectangular</name>
      <display_name>Ducts: Return Fraction Rectangular</display_name>
      <description>The fraction of return ducts that are rectangular (as opposed to round); this affects the duct effective R-value used for modeling. If not provided, the OS-HPXML default (see &lt;a href='https://openstudio-hpxml.readthedocs.io/en/v1.8.1/workflow_inputs.html#air-distribution'&gt;Air Distribution&lt;/a&gt;) is used.</description>
      <type>String</type>
      <units>frac</units>
      <required>false</required>
      <model_dependent>false</model_dependent>
    </argument>
    <argument>
      <name>mech_vent_fan_type</name>
      <display_name>Mechanical Ventilation: Fan Type</display_name>
      <description>The type of the mechanical ventilation. Use 'none' if there is no mechanical ventilation system.</description>
      <type>Choice</type>
      <required>true</required>
      <model_dependent>false</model_dependent>
      <default_value>none</default_value>
      <choices>
        <choice>
          <value>none</value>
          <display_name>none</display_name>
        </choice>
        <choice>
          <value>exhaust only</value>
          <display_name>exhaust only</display_name>
        </choice>
        <choice>
          <value>supply only</value>
          <display_name>supply only</display_name>
        </choice>
        <choice>
          <value>energy recovery ventilator</value>
          <display_name>energy recovery ventilator</display_name>
        </choice>
        <choice>
          <value>heat recovery ventilator</value>
          <display_name>heat recovery ventilator</display_name>
        </choice>
        <choice>
          <value>balanced</value>
          <display_name>balanced</display_name>
        </choice>
        <choice>
          <value>central fan integrated supply</value>
          <display_name>central fan integrated supply</display_name>
        </choice>
      </choices>
    </argument>
    <argument>
      <name>mech_vent_flow_rate</name>
      <display_name>Mechanical Ventilation: Flow Rate</display_name>
      <description>The flow rate of the mechanical ventilation. If not provided, the OS-HPXML default (see &lt;a href='https://openstudio-hpxml.readthedocs.io/en/v1.8.1/workflow_inputs.html#hpxml-mechanical-ventilation-fans'&gt;HPXML Mechanical Ventilation Fans&lt;/a&gt;) is used.</description>
      <type>String</type>
      <units>CFM</units>
      <required>false</required>
      <model_dependent>false</model_dependent>
    </argument>
    <argument>
      <name>mech_vent_hours_in_operation</name>
      <display_name>Mechanical Ventilation: Hours In Operation</display_name>
      <description>The hours in operation of the mechanical ventilation. If not provided, the OS-HPXML default (see &lt;a href='https://openstudio-hpxml.readthedocs.io/en/v1.8.1/workflow_inputs.html#hpxml-mechanical-ventilation-fans'&gt;HPXML Mechanical Ventilation Fans&lt;/a&gt;) is used.</description>
      <type>String</type>
      <units>hrs/day</units>
      <required>false</required>
      <model_dependent>false</model_dependent>
    </argument>
    <argument>
      <name>mech_vent_recovery_efficiency_type</name>
      <display_name>Mechanical Ventilation: Total Recovery Efficiency Type</display_name>
      <description>The total recovery efficiency type of the mechanical ventilation.</description>
      <type>Choice</type>
      <required>true</required>
      <model_dependent>false</model_dependent>
      <default_value>Unadjusted</default_value>
      <choices>
        <choice>
          <value>Unadjusted</value>
          <display_name>Unadjusted</display_name>
        </choice>
        <choice>
          <value>Adjusted</value>
          <display_name>Adjusted</display_name>
        </choice>
      </choices>
    </argument>
    <argument>
      <name>mech_vent_total_recovery_efficiency</name>
      <display_name>Mechanical Ventilation: Total Recovery Efficiency</display_name>
      <description>The Unadjusted or Adjusted total recovery efficiency of the mechanical ventilation. Applies to energy recovery ventilator.</description>
      <type>Double</type>
      <units>Frac</units>
      <required>true</required>
      <model_dependent>false</model_dependent>
      <default_value>0.48</default_value>
    </argument>
    <argument>
      <name>mech_vent_sensible_recovery_efficiency</name>
      <display_name>Mechanical Ventilation: Sensible Recovery Efficiency</display_name>
      <description>The Unadjusted or Adjusted sensible recovery efficiency of the mechanical ventilation. Applies to energy recovery ventilator and heat recovery ventilator.</description>
      <type>Double</type>
      <units>Frac</units>
      <required>true</required>
      <model_dependent>false</model_dependent>
      <default_value>0.72</default_value>
    </argument>
    <argument>
      <name>mech_vent_fan_power</name>
      <display_name>Mechanical Ventilation: Fan Power</display_name>
      <description>The fan power of the mechanical ventilation. If not provided, the OS-HPXML default (see &lt;a href='https://openstudio-hpxml.readthedocs.io/en/v1.8.1/workflow_inputs.html#hpxml-mechanical-ventilation-fans'&gt;HPXML Mechanical Ventilation Fans&lt;/a&gt;) is used.</description>
      <type>String</type>
      <units>W</units>
      <required>false</required>
      <model_dependent>false</model_dependent>
    </argument>
    <argument>
      <name>mech_vent_num_units_served</name>
      <display_name>Mechanical Ventilation: Number of Units Served</display_name>
      <description>Number of dwelling units served by the mechanical ventilation system. Must be 1 if single-family detached. Used to apportion flow rate and fan power to the unit.</description>
      <type>Integer</type>
      <units>#</units>
      <required>true</required>
      <model_dependent>false</model_dependent>
      <default_value>1</default_value>
    </argument>
    <argument>
      <name>mech_vent_shared_frac_recirculation</name>
      <display_name>Shared Mechanical Ventilation: Fraction Recirculation</display_name>
      <description>Fraction of the total supply air that is recirculated, with the remainder assumed to be outdoor air. The value must be 0 for exhaust only systems. Required for a shared mechanical ventilation system.</description>
      <type>String</type>
      <units>Frac</units>
      <required>false</required>
      <model_dependent>false</model_dependent>
    </argument>
    <argument>
      <name>mech_vent_shared_preheating_fuel</name>
      <display_name>Shared Mechanical Ventilation: Preheating Fuel</display_name>
      <description>Fuel type of the preconditioning heating equipment. Only used for a shared mechanical ventilation system. If not provided, assumes no preheating.</description>
      <type>Choice</type>
      <units></units>
      <required>false</required>
      <model_dependent>false</model_dependent>
      <choices>
        <choice>
          <value>auto</value>
          <display_name>auto</display_name>
        </choice>
        <choice>
          <value>electricity</value>
          <display_name>electricity</display_name>
        </choice>
        <choice>
          <value>natural gas</value>
          <display_name>natural gas</display_name>
        </choice>
        <choice>
          <value>fuel oil</value>
          <display_name>fuel oil</display_name>
        </choice>
        <choice>
          <value>propane</value>
          <display_name>propane</display_name>
        </choice>
        <choice>
          <value>wood</value>
          <display_name>wood</display_name>
        </choice>
        <choice>
          <value>wood pellets</value>
          <display_name>wood pellets</display_name>
        </choice>
        <choice>
          <value>coal</value>
          <display_name>coal</display_name>
        </choice>
      </choices>
    </argument>
    <argument>
      <name>mech_vent_shared_preheating_efficiency</name>
      <display_name>Shared Mechanical Ventilation: Preheating Efficiency</display_name>
      <description>Efficiency of the preconditioning heating equipment. Only used for a shared mechanical ventilation system. If not provided, assumes no preheating.</description>
      <type>String</type>
      <units>COP</units>
      <required>false</required>
      <model_dependent>false</model_dependent>
    </argument>
    <argument>
      <name>mech_vent_shared_preheating_fraction_heat_load_served</name>
      <display_name>Shared Mechanical Ventilation: Preheating Fraction Ventilation Heat Load Served</display_name>
      <description>Fraction of heating load introduced by the shared ventilation system that is met by the preconditioning heating equipment. If not provided, assumes no preheating.</description>
      <type>String</type>
      <units>Frac</units>
      <required>false</required>
      <model_dependent>false</model_dependent>
    </argument>
    <argument>
      <name>mech_vent_shared_precooling_fuel</name>
      <display_name>Shared Mechanical Ventilation: Precooling Fuel</display_name>
      <description>Fuel type of the preconditioning cooling equipment. Only used for a shared mechanical ventilation system. If not provided, assumes no precooling.</description>
      <type>Choice</type>
      <units></units>
      <required>false</required>
      <model_dependent>false</model_dependent>
      <choices>
        <choice>
          <value>auto</value>
          <display_name>auto</display_name>
        </choice>
        <choice>
          <value>electricity</value>
          <display_name>electricity</display_name>
        </choice>
      </choices>
    </argument>
    <argument>
      <name>mech_vent_shared_precooling_efficiency</name>
      <display_name>Shared Mechanical Ventilation: Precooling Efficiency</display_name>
      <description>Efficiency of the preconditioning cooling equipment. Only used for a shared mechanical ventilation system. If not provided, assumes no precooling.</description>
      <type>String</type>
      <units>COP</units>
      <required>false</required>
      <model_dependent>false</model_dependent>
    </argument>
    <argument>
      <name>mech_vent_shared_precooling_fraction_cool_load_served</name>
      <display_name>Shared Mechanical Ventilation: Precooling Fraction Ventilation Cool Load Served</display_name>
      <description>Fraction of cooling load introduced by the shared ventilation system that is met by the preconditioning cooling equipment. If not provided, assumes no precooling.</description>
      <type>String</type>
      <units>Frac</units>
      <required>false</required>
      <model_dependent>false</model_dependent>
    </argument>
    <argument>
      <name>mech_vent_2_fan_type</name>
      <display_name>Mechanical Ventilation 2: Fan Type</display_name>
      <description>The type of the second mechanical ventilation. Use 'none' if there is no second mechanical ventilation system.</description>
      <type>Choice</type>
      <required>true</required>
      <model_dependent>false</model_dependent>
      <default_value>none</default_value>
      <choices>
        <choice>
          <value>none</value>
          <display_name>none</display_name>
        </choice>
        <choice>
          <value>exhaust only</value>
          <display_name>exhaust only</display_name>
        </choice>
        <choice>
          <value>supply only</value>
          <display_name>supply only</display_name>
        </choice>
        <choice>
          <value>energy recovery ventilator</value>
          <display_name>energy recovery ventilator</display_name>
        </choice>
        <choice>
          <value>heat recovery ventilator</value>
          <display_name>heat recovery ventilator</display_name>
        </choice>
        <choice>
          <value>balanced</value>
          <display_name>balanced</display_name>
        </choice>
      </choices>
    </argument>
    <argument>
      <name>mech_vent_2_flow_rate</name>
      <display_name>Mechanical Ventilation 2: Flow Rate</display_name>
      <description>The flow rate of the second mechanical ventilation.</description>
      <type>Double</type>
      <units>CFM</units>
      <required>true</required>
      <model_dependent>false</model_dependent>
      <default_value>110</default_value>
    </argument>
    <argument>
      <name>mech_vent_2_hours_in_operation</name>
      <display_name>Mechanical Ventilation 2: Hours In Operation</display_name>
      <description>The hours in operation of the second mechanical ventilation.</description>
      <type>Double</type>
      <units>hrs/day</units>
      <required>true</required>
      <model_dependent>false</model_dependent>
      <default_value>24</default_value>
    </argument>
    <argument>
      <name>mech_vent_2_recovery_efficiency_type</name>
      <display_name>Mechanical Ventilation 2: Total Recovery Efficiency Type</display_name>
      <description>The total recovery efficiency type of the second mechanical ventilation.</description>
      <type>Choice</type>
      <required>true</required>
      <model_dependent>false</model_dependent>
      <default_value>Unadjusted</default_value>
      <choices>
        <choice>
          <value>Unadjusted</value>
          <display_name>Unadjusted</display_name>
        </choice>
        <choice>
          <value>Adjusted</value>
          <display_name>Adjusted</display_name>
        </choice>
      </choices>
    </argument>
    <argument>
      <name>mech_vent_2_total_recovery_efficiency</name>
      <display_name>Mechanical Ventilation 2: Total Recovery Efficiency</display_name>
      <description>The Unadjusted or Adjusted total recovery efficiency of the second mechanical ventilation. Applies to energy recovery ventilator.</description>
      <type>Double</type>
      <units>Frac</units>
      <required>true</required>
      <model_dependent>false</model_dependent>
      <default_value>0.48</default_value>
    </argument>
    <argument>
      <name>mech_vent_2_sensible_recovery_efficiency</name>
      <display_name>Mechanical Ventilation 2: Sensible Recovery Efficiency</display_name>
      <description>The Unadjusted or Adjusted sensible recovery efficiency of the second mechanical ventilation. Applies to energy recovery ventilator and heat recovery ventilator.</description>
      <type>Double</type>
      <units>Frac</units>
      <required>true</required>
      <model_dependent>false</model_dependent>
      <default_value>0.72</default_value>
    </argument>
    <argument>
      <name>mech_vent_2_fan_power</name>
      <display_name>Mechanical Ventilation 2: Fan Power</display_name>
      <description>The fan power of the second mechanical ventilation.</description>
      <type>Double</type>
      <units>W</units>
      <required>true</required>
      <model_dependent>false</model_dependent>
      <default_value>30</default_value>
    </argument>
    <argument>
      <name>kitchen_fans_quantity</name>
      <display_name>Kitchen Fans: Quantity</display_name>
      <description>The quantity of the kitchen fans. If not provided, the OS-HPXML default (see &lt;a href='https://openstudio-hpxml.readthedocs.io/en/v1.8.1/workflow_inputs.html#hpxml-local-ventilation-fans'&gt;HPXML Local Ventilation Fans&lt;/a&gt;) is used.</description>
      <type>String</type>
      <units>#</units>
      <required>false</required>
      <model_dependent>false</model_dependent>
    </argument>
    <argument>
      <name>kitchen_fans_flow_rate</name>
      <display_name>Kitchen Fans: Flow Rate</display_name>
      <description>The flow rate of the kitchen fan. If not provided, the OS-HPXML default (see &lt;a href='https://openstudio-hpxml.readthedocs.io/en/v1.8.1/workflow_inputs.html#hpxml-local-ventilation-fans'&gt;HPXML Local Ventilation Fans&lt;/a&gt;) is used.</description>
      <type>String</type>
      <units>CFM</units>
      <required>false</required>
      <model_dependent>false</model_dependent>
    </argument>
    <argument>
      <name>kitchen_fans_hours_in_operation</name>
      <display_name>Kitchen Fans: Hours In Operation</display_name>
      <description>The hours in operation of the kitchen fan. If not provided, the OS-HPXML default (see &lt;a href='https://openstudio-hpxml.readthedocs.io/en/v1.8.1/workflow_inputs.html#hpxml-local-ventilation-fans'&gt;HPXML Local Ventilation Fans&lt;/a&gt;) is used.</description>
      <type>String</type>
      <units>hrs/day</units>
      <required>false</required>
      <model_dependent>false</model_dependent>
    </argument>
    <argument>
      <name>kitchen_fans_power</name>
      <display_name>Kitchen Fans: Fan Power</display_name>
      <description>The fan power of the kitchen fan. If not provided, the OS-HPXML default (see &lt;a href='https://openstudio-hpxml.readthedocs.io/en/v1.8.1/workflow_inputs.html#hpxml-local-ventilation-fans'&gt;HPXML Local Ventilation Fans&lt;/a&gt;) is used.</description>
      <type>String</type>
      <units>W</units>
      <required>false</required>
      <model_dependent>false</model_dependent>
    </argument>
    <argument>
      <name>kitchen_fans_start_hour</name>
      <display_name>Kitchen Fans: Start Hour</display_name>
      <description>The start hour of the kitchen fan. If not provided, the OS-HPXML default (see &lt;a href='https://openstudio-hpxml.readthedocs.io/en/v1.8.1/workflow_inputs.html#hpxml-local-ventilation-fans'&gt;HPXML Local Ventilation Fans&lt;/a&gt;) is used.</description>
      <type>String</type>
      <units>hr</units>
      <required>false</required>
      <model_dependent>false</model_dependent>
    </argument>
    <argument>
      <name>bathroom_fans_quantity</name>
      <display_name>Bathroom Fans: Quantity</display_name>
      <description>The quantity of the bathroom fans. If not provided, the OS-HPXML default (see &lt;a href='https://openstudio-hpxml.readthedocs.io/en/v1.8.1/workflow_inputs.html#hpxml-local-ventilation-fans'&gt;HPXML Local Ventilation Fans&lt;/a&gt;) is used.</description>
      <type>String</type>
      <units>#</units>
      <required>false</required>
      <model_dependent>false</model_dependent>
    </argument>
    <argument>
      <name>bathroom_fans_flow_rate</name>
      <display_name>Bathroom Fans: Flow Rate</display_name>
      <description>The flow rate of the bathroom fans. If not provided, the OS-HPXML default (see &lt;a href='https://openstudio-hpxml.readthedocs.io/en/v1.8.1/workflow_inputs.html#hpxml-local-ventilation-fans'&gt;HPXML Local Ventilation Fans&lt;/a&gt;) is used.</description>
      <type>String</type>
      <units>CFM</units>
      <required>false</required>
      <model_dependent>false</model_dependent>
    </argument>
    <argument>
      <name>bathroom_fans_hours_in_operation</name>
      <display_name>Bathroom Fans: Hours In Operation</display_name>
      <description>The hours in operation of the bathroom fans. If not provided, the OS-HPXML default (see &lt;a href='https://openstudio-hpxml.readthedocs.io/en/v1.8.1/workflow_inputs.html#hpxml-local-ventilation-fans'&gt;HPXML Local Ventilation Fans&lt;/a&gt;) is used.</description>
      <type>String</type>
      <units>hrs/day</units>
      <required>false</required>
      <model_dependent>false</model_dependent>
    </argument>
    <argument>
      <name>bathroom_fans_power</name>
      <display_name>Bathroom Fans: Fan Power</display_name>
      <description>The fan power of the bathroom fans. If not provided, the OS-HPXML default (see &lt;a href='https://openstudio-hpxml.readthedocs.io/en/v1.8.1/workflow_inputs.html#hpxml-local-ventilation-fans'&gt;HPXML Local Ventilation Fans&lt;/a&gt;) is used.</description>
      <type>String</type>
      <units>W</units>
      <required>false</required>
      <model_dependent>false</model_dependent>
    </argument>
    <argument>
      <name>bathroom_fans_start_hour</name>
      <display_name>Bathroom Fans: Start Hour</display_name>
      <description>The start hour of the bathroom fans. If not provided, the OS-HPXML default (see &lt;a href='https://openstudio-hpxml.readthedocs.io/en/v1.8.1/workflow_inputs.html#hpxml-local-ventilation-fans'&gt;HPXML Local Ventilation Fans&lt;/a&gt;) is used.</description>
      <type>String</type>
      <units>hr</units>
      <required>false</required>
      <model_dependent>false</model_dependent>
    </argument>
    <argument>
      <name>whole_house_fan_present</name>
      <display_name>Whole House Fan: Present</display_name>
      <description>Whether there is a whole house fan.</description>
      <type>Boolean</type>
      <required>true</required>
      <model_dependent>false</model_dependent>
      <default_value>false</default_value>
      <choices>
        <choice>
          <value>true</value>
          <display_name>true</display_name>
        </choice>
        <choice>
          <value>false</value>
          <display_name>false</display_name>
        </choice>
      </choices>
    </argument>
    <argument>
      <name>whole_house_fan_flow_rate</name>
      <display_name>Whole House Fan: Flow Rate</display_name>
      <description>The flow rate of the whole house fan. If not provided, the OS-HPXML default (see &lt;a href='https://openstudio-hpxml.readthedocs.io/en/v1.8.1/workflow_inputs.html#hpxml-whole-house-fans'&gt;HPXML Whole House Fans&lt;/a&gt;) is used.</description>
      <type>String</type>
      <units>CFM</units>
      <required>false</required>
      <model_dependent>false</model_dependent>
    </argument>
    <argument>
      <name>whole_house_fan_power</name>
      <display_name>Whole House Fan: Fan Power</display_name>
      <description>The fan power of the whole house fan. If not provided, the OS-HPXML default (see &lt;a href='https://openstudio-hpxml.readthedocs.io/en/v1.8.1/workflow_inputs.html#hpxml-whole-house-fans'&gt;HPXML Whole House Fans&lt;/a&gt;) is used.</description>
      <type>String</type>
      <units>W</units>
      <required>false</required>
      <model_dependent>false</model_dependent>
    </argument>
    <argument>
      <name>water_heater_type</name>
      <display_name>Water Heater: Type</display_name>
      <description>The type of water heater. Use 'none' if there is no water heater.</description>
      <type>Choice</type>
      <required>true</required>
      <model_dependent>false</model_dependent>
      <default_value>storage water heater</default_value>
      <choices>
        <choice>
          <value>none</value>
          <display_name>none</display_name>
        </choice>
        <choice>
          <value>storage water heater</value>
          <display_name>storage water heater</display_name>
        </choice>
        <choice>
          <value>instantaneous water heater</value>
          <display_name>instantaneous water heater</display_name>
        </choice>
        <choice>
          <value>heat pump water heater</value>
          <display_name>heat pump water heater</display_name>
        </choice>
        <choice>
          <value>space-heating boiler with storage tank</value>
          <display_name>space-heating boiler with storage tank</display_name>
        </choice>
        <choice>
          <value>space-heating boiler with tankless coil</value>
          <display_name>space-heating boiler with tankless coil</display_name>
        </choice>
      </choices>
    </argument>
    <argument>
      <name>water_heater_fuel_type</name>
      <display_name>Water Heater: Fuel Type</display_name>
      <description>The fuel type of water heater. Ignored for heat pump water heater.</description>
      <type>Choice</type>
      <required>true</required>
      <model_dependent>false</model_dependent>
      <default_value>natural gas</default_value>
      <choices>
        <choice>
          <value>electricity</value>
          <display_name>electricity</display_name>
        </choice>
        <choice>
          <value>natural gas</value>
          <display_name>natural gas</display_name>
        </choice>
        <choice>
          <value>fuel oil</value>
          <display_name>fuel oil</display_name>
        </choice>
        <choice>
          <value>propane</value>
          <display_name>propane</display_name>
        </choice>
        <choice>
          <value>wood</value>
          <display_name>wood</display_name>
        </choice>
        <choice>
          <value>coal</value>
          <display_name>coal</display_name>
        </choice>
      </choices>
    </argument>
    <argument>
      <name>water_heater_location</name>
      <display_name>Water Heater: Location</display_name>
      <description>The location of water heater. If not provided, the OS-HPXML default (see &lt;a href='https://openstudio-hpxml.readthedocs.io/en/v1.8.1/workflow_inputs.html#hpxml-water-heating-systems'&gt;HPXML Water Heating Systems&lt;/a&gt;) is used.</description>
      <type>Choice</type>
      <units></units>
      <required>false</required>
      <model_dependent>false</model_dependent>
      <choices>
        <choice>
          <value>auto</value>
          <display_name>auto</display_name>
        </choice>
        <choice>
          <value>conditioned space</value>
          <display_name>conditioned space</display_name>
        </choice>
        <choice>
          <value>basement - conditioned</value>
          <display_name>basement - conditioned</display_name>
        </choice>
        <choice>
          <value>basement - unconditioned</value>
          <display_name>basement - unconditioned</display_name>
        </choice>
        <choice>
          <value>garage</value>
          <display_name>garage</display_name>
        </choice>
        <choice>
          <value>attic</value>
          <display_name>attic</display_name>
        </choice>
        <choice>
          <value>attic - vented</value>
          <display_name>attic - vented</display_name>
        </choice>
        <choice>
          <value>attic - unvented</value>
          <display_name>attic - unvented</display_name>
        </choice>
        <choice>
          <value>crawlspace</value>
          <display_name>crawlspace</display_name>
        </choice>
        <choice>
          <value>crawlspace - vented</value>
          <display_name>crawlspace - vented</display_name>
        </choice>
        <choice>
          <value>crawlspace - unvented</value>
          <display_name>crawlspace - unvented</display_name>
        </choice>
        <choice>
          <value>crawlspace - conditioned</value>
          <display_name>crawlspace - conditioned</display_name>
        </choice>
        <choice>
          <value>other exterior</value>
          <display_name>other exterior</display_name>
        </choice>
        <choice>
          <value>other housing unit</value>
          <display_name>other housing unit</display_name>
        </choice>
        <choice>
          <value>other heated space</value>
          <display_name>other heated space</display_name>
        </choice>
        <choice>
          <value>other multifamily buffer space</value>
          <display_name>other multifamily buffer space</display_name>
        </choice>
        <choice>
          <value>other non-freezing space</value>
          <display_name>other non-freezing space</display_name>
        </choice>
      </choices>
    </argument>
    <argument>
      <name>water_heater_tank_volume</name>
      <display_name>Water Heater: Tank Volume</display_name>
      <description>Nominal volume of water heater tank. Only applies to storage water heater, heat pump water heater, and space-heating boiler with storage tank. If not provided, the OS-HPXML default (see &lt;a href='https://openstudio-hpxml.readthedocs.io/en/v1.8.1/workflow_inputs.html#conventional-storage'&gt;Conventional Storage&lt;/a&gt;, &lt;a href='https://openstudio-hpxml.readthedocs.io/en/v1.8.1/workflow_inputs.html#heat-pump'&gt;Heat Pump&lt;/a&gt;, &lt;a href='https://openstudio-hpxml.readthedocs.io/en/v1.8.1/workflow_inputs.html#combi-boiler-w-storage'&gt;Combi Boiler w/ Storage&lt;/a&gt;) is used.</description>
      <type>String</type>
      <units>gal</units>
      <required>false</required>
      <model_dependent>false</model_dependent>
    </argument>
    <argument>
      <name>water_heater_efficiency_type</name>
      <display_name>Water Heater: Efficiency Type</display_name>
      <description>The efficiency type of water heater. Does not apply to space-heating boilers.</description>
      <type>Choice</type>
      <required>true</required>
      <model_dependent>false</model_dependent>
      <default_value>EnergyFactor</default_value>
      <choices>
        <choice>
          <value>EnergyFactor</value>
          <display_name>EnergyFactor</display_name>
        </choice>
        <choice>
          <value>UniformEnergyFactor</value>
          <display_name>UniformEnergyFactor</display_name>
        </choice>
      </choices>
    </argument>
    <argument>
      <name>water_heater_efficiency</name>
      <display_name>Water Heater: Efficiency</display_name>
      <description>Rated Energy Factor or Uniform Energy Factor. Does not apply to space-heating boilers.</description>
      <type>Double</type>
      <required>true</required>
      <model_dependent>false</model_dependent>
      <default_value>0.67</default_value>
    </argument>
    <argument>
      <name>water_heater_usage_bin</name>
      <display_name>Water Heater: Usage Bin</display_name>
      <description>The usage of the water heater. Only applies if Efficiency Type is UniformEnergyFactor and Type is not instantaneous water heater. Does not apply to space-heating boilers. If not provided, the OS-HPXML default (see &lt;a href='https://openstudio-hpxml.readthedocs.io/en/v1.8.1/workflow_inputs.html#conventional-storage'&gt;Conventional Storage&lt;/a&gt;, &lt;a href='https://openstudio-hpxml.readthedocs.io/en/v1.8.1/workflow_inputs.html#heat-pump'&gt;Heat Pump&lt;/a&gt;) is used.</description>
      <type>Choice</type>
      <units></units>
      <required>false</required>
      <model_dependent>false</model_dependent>
      <choices>
        <choice>
          <value>auto</value>
          <display_name>auto</display_name>
        </choice>
        <choice>
          <value>very small</value>
          <display_name>very small</display_name>
        </choice>
        <choice>
          <value>low</value>
          <display_name>low</display_name>
        </choice>
        <choice>
          <value>medium</value>
          <display_name>medium</display_name>
        </choice>
        <choice>
          <value>high</value>
          <display_name>high</display_name>
        </choice>
      </choices>
    </argument>
    <argument>
      <name>water_heater_recovery_efficiency</name>
      <display_name>Water Heater: Recovery Efficiency</display_name>
      <description>Ratio of energy delivered to water heater to the energy content of the fuel consumed by the water heater. Only used for non-electric storage water heaters. If not provided, the OS-HPXML default (see &lt;a href='https://openstudio-hpxml.readthedocs.io/en/v1.8.1/workflow_inputs.html#conventional-storage'&gt;Conventional Storage&lt;/a&gt;) is used.</description>
      <type>String</type>
      <units>Frac</units>
      <required>false</required>
      <model_dependent>false</model_dependent>
    </argument>
    <argument>
      <name>water_heater_heating_capacity</name>
      <display_name>Water Heater: Heating Capacity</display_name>
      <description>Heating capacity. Only applies to storage water heater. If not provided, the OS-HPXML default (see &lt;a href='https://openstudio-hpxml.readthedocs.io/en/v1.8.1/workflow_inputs.html#conventional-storage'&gt;Conventional Storage&lt;/a&gt;) is used.</description>
      <type>String</type>
      <units>Btu/hr</units>
      <required>false</required>
      <model_dependent>false</model_dependent>
    </argument>
    <argument>
      <name>water_heater_standby_loss</name>
      <display_name>Water Heater: Standby Loss</display_name>
      <description>The standby loss of water heater. Only applies to space-heating boilers. If not provided, the OS-HPXML default (see &lt;a href='https://openstudio-hpxml.readthedocs.io/en/v1.8.1/workflow_inputs.html#combi-boiler-w-storage'&gt;Combi Boiler w/ Storage&lt;/a&gt;) is used.</description>
      <type>String</type>
      <units>deg-F/hr</units>
      <required>false</required>
      <model_dependent>false</model_dependent>
    </argument>
    <argument>
      <name>water_heater_jacket_rvalue</name>
      <display_name>Water Heater: Jacket R-value</display_name>
      <description>The jacket R-value of water heater. Doesn't apply to instantaneous water heater or space-heating boiler with tankless coil. If not provided, defaults to no jacket insulation.</description>
      <type>String</type>
      <units>h-ft^2-R/Btu</units>
      <required>false</required>
      <model_dependent>false</model_dependent>
    </argument>
    <argument>
      <name>water_heater_setpoint_temperature</name>
      <display_name>Water Heater: Setpoint Temperature</display_name>
      <description>The setpoint temperature of water heater. If not provided, the OS-HPXML default (see &lt;a href='https://openstudio-hpxml.readthedocs.io/en/v1.8.1/workflow_inputs.html#hpxml-water-heating-systems'&gt;HPXML Water Heating Systems&lt;/a&gt;) is used.</description>
      <type>String</type>
      <units>deg-F</units>
      <required>false</required>
      <model_dependent>false</model_dependent>
    </argument>
    <argument>
      <name>water_heater_num_bedrooms_served</name>
      <display_name>Water Heater: Number of Bedrooms Served</display_name>
      <description>Number of bedrooms served (directly or indirectly) by the water heater. Only needed if single-family attached or apartment unit and it is a shared water heater serving multiple dwelling units. Used to apportion water heater tank losses to the unit.</description>
      <type>String</type>
      <units>#</units>
      <required>false</required>
      <model_dependent>false</model_dependent>
    </argument>
    <argument>
      <name>water_heater_uses_desuperheater</name>
      <display_name>Water Heater: Uses Desuperheater</display_name>
      <description>Requires that the dwelling unit has a air-to-air, mini-split, or ground-to-air heat pump or a central air conditioner or mini-split air conditioner. If not provided, assumes no desuperheater.</description>
      <type>Choice</type>
      <units></units>
      <required>false</required>
      <model_dependent>false</model_dependent>
      <choices>
        <choice>
          <value>auto</value>
          <display_name>auto</display_name>
        </choice>
        <choice>
          <value>true</value>
          <display_name>true</display_name>
        </choice>
        <choice>
          <value>false</value>
          <display_name>false</display_name>
        </choice>
      </choices>
    </argument>
    <argument>
      <name>water_heater_tank_model_type</name>
      <display_name>Water Heater: Tank Type</display_name>
      <description>Type of tank model to use. The 'stratified' tank generally provide more accurate results, but may significantly increase run time. Applies only to storage water heater. If not provided, the OS-HPXML default (see &lt;a href='https://openstudio-hpxml.readthedocs.io/en/v1.8.1/workflow_inputs.html#conventional-storage'&gt;Conventional Storage&lt;/a&gt;) is used.</description>
      <type>Choice</type>
      <units></units>
      <required>false</required>
      <model_dependent>false</model_dependent>
      <choices>
        <choice>
          <value>auto</value>
          <display_name>auto</display_name>
        </choice>
        <choice>
          <value>mixed</value>
          <display_name>mixed</display_name>
        </choice>
        <choice>
          <value>stratified</value>
          <display_name>stratified</display_name>
        </choice>
      </choices>
    </argument>
    <argument>
      <name>water_heater_operating_mode</name>
      <display_name>Water Heater: Operating Mode</display_name>
      <description>The water heater operating mode. The 'heat pump only' option only uses the heat pump, while 'hybrid/auto' allows the backup electric resistance to come on in high demand situations. This is ignored if a scheduled operating mode type is selected. Applies only to heat pump water heater. If not provided, the OS-HPXML default (see &lt;a href='https://openstudio-hpxml.readthedocs.io/en/v1.8.1/workflow_inputs.html#heat-pump'&gt;Heat Pump&lt;/a&gt;) is used.</description>
      <type>Choice</type>
      <units></units>
      <required>false</required>
      <model_dependent>false</model_dependent>
      <choices>
        <choice>
          <value>auto</value>
          <display_name>auto</display_name>
        </choice>
        <choice>
          <value>hybrid/auto</value>
          <display_name>hybrid/auto</display_name>
        </choice>
        <choice>
          <value>heat pump only</value>
          <display_name>heat pump only</display_name>
        </choice>
      </choices>
    </argument>
    <argument>
      <name>hot_water_distribution_system_type</name>
      <display_name>Hot Water Distribution: System Type</display_name>
      <description>The type of the hot water distribution system.</description>
      <type>Choice</type>
      <required>true</required>
      <model_dependent>false</model_dependent>
      <default_value>Standard</default_value>
      <choices>
        <choice>
          <value>Standard</value>
          <display_name>Standard</display_name>
        </choice>
        <choice>
          <value>Recirculation</value>
          <display_name>Recirculation</display_name>
        </choice>
      </choices>
    </argument>
    <argument>
      <name>hot_water_distribution_standard_piping_length</name>
      <display_name>Hot Water Distribution: Standard Piping Length</display_name>
      <description>If the distribution system is Standard, the length of the piping. If not provided, the OS-HPXML default (see &lt;a href='https://openstudio-hpxml.readthedocs.io/en/v1.8.1/workflow_inputs.html#standard'&gt;Standard&lt;/a&gt;) is used.</description>
      <type>String</type>
      <units>ft</units>
      <required>false</required>
      <model_dependent>false</model_dependent>
    </argument>
    <argument>
      <name>hot_water_distribution_recirc_control_type</name>
      <display_name>Hot Water Distribution: Recirculation Control Type</display_name>
      <description>If the distribution system is Recirculation, the type of hot water recirculation control, if any.</description>
      <type>Choice</type>
      <units></units>
      <required>false</required>
      <model_dependent>false</model_dependent>
      <choices>
        <choice>
          <value>auto</value>
          <display_name>auto</display_name>
        </choice>
        <choice>
          <value>no control</value>
          <display_name>no control</display_name>
        </choice>
        <choice>
          <value>timer</value>
          <display_name>timer</display_name>
        </choice>
        <choice>
          <value>temperature</value>
          <display_name>temperature</display_name>
        </choice>
        <choice>
          <value>presence sensor demand control</value>
          <display_name>presence sensor demand control</display_name>
        </choice>
        <choice>
          <value>manual demand control</value>
          <display_name>manual demand control</display_name>
        </choice>
      </choices>
    </argument>
    <argument>
      <name>hot_water_distribution_recirc_piping_length</name>
      <display_name>Hot Water Distribution: Recirculation Piping Length</display_name>
      <description>If the distribution system is Recirculation, the length of the recirculation piping. If not provided, the OS-HPXML default (see &lt;a href='https://openstudio-hpxml.readthedocs.io/en/v1.8.1/workflow_inputs.html#recirculation-in-unit'&gt;Recirculation (In-Unit)&lt;/a&gt;) is used.</description>
      <type>String</type>
      <units>ft</units>
      <required>false</required>
      <model_dependent>false</model_dependent>
    </argument>
    <argument>
      <name>hot_water_distribution_recirc_branch_piping_length</name>
      <display_name>Hot Water Distribution: Recirculation Branch Piping Length</display_name>
      <description>If the distribution system is Recirculation, the length of the recirculation branch piping. If not provided, the OS-HPXML default (see &lt;a href='https://openstudio-hpxml.readthedocs.io/en/v1.8.1/workflow_inputs.html#recirculation-in-unit'&gt;Recirculation (In-Unit)&lt;/a&gt;) is used.</description>
      <type>String</type>
      <units>ft</units>
      <required>false</required>
      <model_dependent>false</model_dependent>
    </argument>
    <argument>
      <name>hot_water_distribution_recirc_pump_power</name>
      <display_name>Hot Water Distribution: Recirculation Pump Power</display_name>
      <description>If the distribution system is Recirculation, the recirculation pump power. If not provided, the OS-HPXML default (see &lt;a href='https://openstudio-hpxml.readthedocs.io/en/v1.8.1/workflow_inputs.html#recirculation-in-unit'&gt;Recirculation (In-Unit)&lt;/a&gt;) is used.</description>
      <type>String</type>
      <units>W</units>
      <required>false</required>
      <model_dependent>false</model_dependent>
    </argument>
    <argument>
      <name>hot_water_distribution_pipe_r</name>
      <display_name>Hot Water Distribution: Pipe Insulation Nominal R-Value</display_name>
      <description>Nominal R-value of the pipe insulation. If not provided, the OS-HPXML default (see &lt;a href='https://openstudio-hpxml.readthedocs.io/en/v1.8.1/workflow_inputs.html#hpxml-hot-water-distribution'&gt;HPXML Hot Water Distribution&lt;/a&gt;) is used.</description>
      <type>String</type>
      <units>h-ft^2-R/Btu</units>
      <required>false</required>
      <model_dependent>false</model_dependent>
    </argument>
    <argument>
      <name>dwhr_facilities_connected</name>
      <display_name>Drain Water Heat Recovery: Facilities Connected</display_name>
      <description>Which facilities are connected for the drain water heat recovery. Use 'none' if there is no drain water heat recovery system.</description>
      <type>Choice</type>
      <required>true</required>
      <model_dependent>false</model_dependent>
      <default_value>none</default_value>
      <choices>
        <choice>
          <value>none</value>
          <display_name>none</display_name>
        </choice>
        <choice>
          <value>one</value>
          <display_name>one</display_name>
        </choice>
        <choice>
          <value>all</value>
          <display_name>all</display_name>
        </choice>
      </choices>
    </argument>
    <argument>
      <name>dwhr_equal_flow</name>
      <display_name>Drain Water Heat Recovery: Equal Flow</display_name>
      <description>Whether the drain water heat recovery has equal flow.</description>
      <type>Choice</type>
      <units></units>
      <required>false</required>
      <model_dependent>false</model_dependent>
      <choices>
        <choice>
          <value>auto</value>
          <display_name>auto</display_name>
        </choice>
        <choice>
          <value>true</value>
          <display_name>true</display_name>
        </choice>
        <choice>
          <value>false</value>
          <display_name>false</display_name>
        </choice>
      </choices>
    </argument>
    <argument>
      <name>dwhr_efficiency</name>
      <display_name>Drain Water Heat Recovery: Efficiency</display_name>
      <description>The efficiency of the drain water heat recovery.</description>
      <type>String</type>
      <units>Frac</units>
      <required>false</required>
      <model_dependent>false</model_dependent>
    </argument>
    <argument>
      <name>water_fixtures_shower_low_flow</name>
      <display_name>Hot Water Fixtures: Is Shower Low Flow</display_name>
      <description>Whether the shower fixture is low flow.</description>
      <type>Boolean</type>
      <required>true</required>
      <model_dependent>false</model_dependent>
      <default_value>false</default_value>
      <choices>
        <choice>
          <value>true</value>
          <display_name>true</display_name>
        </choice>
        <choice>
          <value>false</value>
          <display_name>false</display_name>
        </choice>
      </choices>
    </argument>
    <argument>
      <name>water_fixtures_sink_low_flow</name>
      <display_name>Hot Water Fixtures: Is Sink Low Flow</display_name>
      <description>Whether the sink fixture is low flow.</description>
      <type>Boolean</type>
      <required>true</required>
      <model_dependent>false</model_dependent>
      <default_value>false</default_value>
      <choices>
        <choice>
          <value>true</value>
          <display_name>true</display_name>
        </choice>
        <choice>
          <value>false</value>
          <display_name>false</display_name>
        </choice>
      </choices>
    </argument>
    <argument>
      <name>water_fixtures_usage_multiplier</name>
      <display_name>Hot Water Fixtures: Usage Multiplier</display_name>
      <description>Multiplier on the hot water usage that can reflect, e.g., high/low usage occupants. If not provided, the OS-HPXML default (see &lt;a href='https://openstudio-hpxml.readthedocs.io/en/v1.8.1/workflow_inputs.html#hpxml-water-fixtures'&gt;HPXML Water Fixtures&lt;/a&gt;) is used.</description>
      <type>String</type>
      <units></units>
      <required>false</required>
      <model_dependent>false</model_dependent>
    </argument>
    <argument>
      <name>general_water_use_usage_multiplier</name>
      <display_name>General Water Use: Usage Multiplier</display_name>
      <description>Multiplier on internal gains from general water use (floor mopping, shower evaporation, water films on showers, tubs &amp; sinks surfaces, plant watering, etc.) that can reflect, e.g., high/low usage occupants. If not provided, the OS-HPXML default (see &lt;a href='https://openstudio-hpxml.readthedocs.io/en/v1.8.1/workflow_inputs.html#hpxml-building-occupancy'&gt;HPXML Building Occupancy&lt;/a&gt;) is used.</description>
      <type>String</type>
      <units></units>
      <required>false</required>
      <model_dependent>false</model_dependent>
    </argument>
    <argument>
      <name>solar_thermal_system_type</name>
      <display_name>Solar Thermal: System Type</display_name>
      <description>The type of solar thermal system. Use 'none' if there is no solar thermal system.</description>
      <type>Choice</type>
      <required>true</required>
      <model_dependent>false</model_dependent>
      <default_value>none</default_value>
      <choices>
        <choice>
          <value>none</value>
          <display_name>none</display_name>
        </choice>
        <choice>
          <value>hot water</value>
          <display_name>hot water</display_name>
        </choice>
      </choices>
    </argument>
    <argument>
      <name>solar_thermal_collector_area</name>
      <display_name>Solar Thermal: Collector Area</display_name>
      <description>The collector area of the solar thermal system.</description>
      <type>Double</type>
      <units>ft^2</units>
      <required>true</required>
      <model_dependent>false</model_dependent>
      <default_value>40</default_value>
    </argument>
    <argument>
      <name>solar_thermal_collector_loop_type</name>
      <display_name>Solar Thermal: Collector Loop Type</display_name>
      <description>The collector loop type of the solar thermal system.</description>
      <type>Choice</type>
      <required>true</required>
      <model_dependent>false</model_dependent>
      <default_value>liquid direct</default_value>
      <choices>
        <choice>
          <value>liquid direct</value>
          <display_name>liquid direct</display_name>
        </choice>
        <choice>
          <value>liquid indirect</value>
          <display_name>liquid indirect</display_name>
        </choice>
        <choice>
          <value>passive thermosyphon</value>
          <display_name>passive thermosyphon</display_name>
        </choice>
      </choices>
    </argument>
    <argument>
      <name>solar_thermal_collector_type</name>
      <display_name>Solar Thermal: Collector Type</display_name>
      <description>The collector type of the solar thermal system.</description>
      <type>Choice</type>
      <required>true</required>
      <model_dependent>false</model_dependent>
      <default_value>evacuated tube</default_value>
      <choices>
        <choice>
          <value>evacuated tube</value>
          <display_name>evacuated tube</display_name>
        </choice>
        <choice>
          <value>single glazing black</value>
          <display_name>single glazing black</display_name>
        </choice>
        <choice>
          <value>double glazing black</value>
          <display_name>double glazing black</display_name>
        </choice>
        <choice>
          <value>integrated collector storage</value>
          <display_name>integrated collector storage</display_name>
        </choice>
      </choices>
    </argument>
    <argument>
      <name>solar_thermal_collector_azimuth</name>
      <display_name>Solar Thermal: Collector Azimuth</display_name>
      <description>The collector azimuth of the solar thermal system. Azimuth is measured clockwise from north (e.g., North=0, East=90, South=180, West=270).</description>
      <type>Double</type>
      <units>degrees</units>
      <required>true</required>
      <model_dependent>false</model_dependent>
      <default_value>180</default_value>
    </argument>
    <argument>
      <name>solar_thermal_collector_tilt</name>
      <display_name>Solar Thermal: Collector Tilt</display_name>
      <description>The collector tilt of the solar thermal system. Can also enter, e.g., RoofPitch, RoofPitch+20, Latitude, Latitude-15, etc.</description>
      <type>String</type>
      <units>degrees</units>
      <required>true</required>
      <model_dependent>false</model_dependent>
      <default_value>RoofPitch</default_value>
    </argument>
    <argument>
      <name>solar_thermal_collector_rated_optical_efficiency</name>
      <display_name>Solar Thermal: Collector Rated Optical Efficiency</display_name>
      <description>The collector rated optical efficiency of the solar thermal system.</description>
      <type>Double</type>
      <units>Frac</units>
      <required>true</required>
      <model_dependent>false</model_dependent>
      <default_value>0.5</default_value>
    </argument>
    <argument>
      <name>solar_thermal_collector_rated_thermal_losses</name>
      <display_name>Solar Thermal: Collector Rated Thermal Losses</display_name>
      <description>The collector rated thermal losses of the solar thermal system.</description>
      <type>Double</type>
      <units>Btu/hr-ft^2-R</units>
      <required>true</required>
      <model_dependent>false</model_dependent>
      <default_value>0.2799</default_value>
    </argument>
    <argument>
      <name>solar_thermal_storage_volume</name>
      <display_name>Solar Thermal: Storage Volume</display_name>
      <description>The storage volume of the solar thermal system. If not provided, the OS-HPXML default (see &lt;a href='https://openstudio-hpxml.readthedocs.io/en/v1.8.1/workflow_inputs.html#detailed-inputs'&gt;Detailed Inputs&lt;/a&gt;) is used.</description>
      <type>String</type>
      <units>gal</units>
      <required>false</required>
      <model_dependent>false</model_dependent>
    </argument>
    <argument>
      <name>solar_thermal_solar_fraction</name>
      <display_name>Solar Thermal: Solar Fraction</display_name>
      <description>The solar fraction of the solar thermal system. If provided, overrides all other solar thermal inputs.</description>
      <type>Double</type>
      <units>Frac</units>
      <required>true</required>
      <model_dependent>false</model_dependent>
      <default_value>0</default_value>
    </argument>
    <argument>
      <name>pv_system_present</name>
      <display_name>PV System: Present</display_name>
      <description>Whether there is a PV system present.</description>
      <type>Boolean</type>
      <required>true</required>
      <model_dependent>false</model_dependent>
      <default_value>false</default_value>
      <choices>
        <choice>
          <value>true</value>
          <display_name>true</display_name>
        </choice>
        <choice>
          <value>false</value>
          <display_name>false</display_name>
        </choice>
      </choices>
    </argument>
    <argument>
      <name>pv_system_module_type</name>
      <display_name>PV System: Module Type</display_name>
      <description>Module type of the PV system. If not provided, the OS-HPXML default (see &lt;a href='https://openstudio-hpxml.readthedocs.io/en/v1.8.1/workflow_inputs.html#hpxml-photovoltaics'&gt;HPXML Photovoltaics&lt;/a&gt;) is used.</description>
      <type>Choice</type>
      <units></units>
      <required>false</required>
      <model_dependent>false</model_dependent>
      <choices>
        <choice>
          <value>auto</value>
          <display_name>auto</display_name>
        </choice>
        <choice>
          <value>standard</value>
          <display_name>standard</display_name>
        </choice>
        <choice>
          <value>premium</value>
          <display_name>premium</display_name>
        </choice>
        <choice>
          <value>thin film</value>
          <display_name>thin film</display_name>
        </choice>
      </choices>
    </argument>
    <argument>
      <name>pv_system_location</name>
      <display_name>PV System: Location</display_name>
      <description>Location of the PV system. If not provided, the OS-HPXML default (see &lt;a href='https://openstudio-hpxml.readthedocs.io/en/v1.8.1/workflow_inputs.html#hpxml-photovoltaics'&gt;HPXML Photovoltaics&lt;/a&gt;) is used.</description>
      <type>Choice</type>
      <units></units>
      <required>false</required>
      <model_dependent>false</model_dependent>
      <choices>
        <choice>
          <value>auto</value>
          <display_name>auto</display_name>
        </choice>
        <choice>
          <value>roof</value>
          <display_name>roof</display_name>
        </choice>
        <choice>
          <value>ground</value>
          <display_name>ground</display_name>
        </choice>
      </choices>
    </argument>
    <argument>
      <name>pv_system_tracking</name>
      <display_name>PV System: Tracking</display_name>
      <description>Type of tracking for the PV system. If not provided, the OS-HPXML default (see &lt;a href='https://openstudio-hpxml.readthedocs.io/en/v1.8.1/workflow_inputs.html#hpxml-photovoltaics'&gt;HPXML Photovoltaics&lt;/a&gt;) is used.</description>
      <type>Choice</type>
      <units></units>
      <required>false</required>
      <model_dependent>false</model_dependent>
      <choices>
        <choice>
          <value>auto</value>
          <display_name>auto</display_name>
        </choice>
        <choice>
          <value>fixed</value>
          <display_name>fixed</display_name>
        </choice>
        <choice>
          <value>1-axis</value>
          <display_name>1-axis</display_name>
        </choice>
        <choice>
          <value>1-axis backtracked</value>
          <display_name>1-axis backtracked</display_name>
        </choice>
        <choice>
          <value>2-axis</value>
          <display_name>2-axis</display_name>
        </choice>
      </choices>
    </argument>
    <argument>
      <name>pv_system_array_azimuth</name>
      <display_name>PV System: Array Azimuth</display_name>
      <description>Array azimuth of the PV system. Azimuth is measured clockwise from north (e.g., North=0, East=90, South=180, West=270).</description>
      <type>Double</type>
      <units>degrees</units>
      <required>true</required>
      <model_dependent>false</model_dependent>
      <default_value>180</default_value>
    </argument>
    <argument>
      <name>pv_system_array_tilt</name>
      <display_name>PV System: Array Tilt</display_name>
      <description>Array tilt of the PV system. Can also enter, e.g., RoofPitch, RoofPitch+20, Latitude, Latitude-15, etc.</description>
      <type>String</type>
      <units>degrees</units>
      <required>true</required>
      <model_dependent>false</model_dependent>
      <default_value>RoofPitch</default_value>
    </argument>
    <argument>
      <name>pv_system_max_power_output</name>
      <display_name>PV System: Maximum Power Output</display_name>
      <description>Maximum power output of the PV system. For a shared system, this is the total building maximum power output.</description>
      <type>Double</type>
      <units>W</units>
      <required>true</required>
      <model_dependent>false</model_dependent>
      <default_value>4000</default_value>
    </argument>
    <argument>
      <name>pv_system_inverter_efficiency</name>
      <display_name>PV System: Inverter Efficiency</display_name>
      <description>Inverter efficiency of the PV system. If there are two PV systems, this will apply to both. If not provided, the OS-HPXML default (see &lt;a href='https://openstudio-hpxml.readthedocs.io/en/v1.8.1/workflow_inputs.html#hpxml-photovoltaics'&gt;HPXML Photovoltaics&lt;/a&gt;) is used.</description>
      <type>String</type>
      <units>Frac</units>
      <required>false</required>
      <model_dependent>false</model_dependent>
    </argument>
    <argument>
      <name>pv_system_system_losses_fraction</name>
      <display_name>PV System: System Losses Fraction</display_name>
      <description>System losses fraction of the PV system. If there are two PV systems, this will apply to both. If not provided, the OS-HPXML default (see &lt;a href='https://openstudio-hpxml.readthedocs.io/en/v1.8.1/workflow_inputs.html#hpxml-photovoltaics'&gt;HPXML Photovoltaics&lt;/a&gt;) is used.</description>
      <type>String</type>
      <units>Frac</units>
      <required>false</required>
      <model_dependent>false</model_dependent>
    </argument>
    <argument>
      <name>pv_system_2_present</name>
      <display_name>PV System 2: Present</display_name>
      <description>Whether there is a second PV system present.</description>
      <type>Boolean</type>
      <required>true</required>
      <model_dependent>false</model_dependent>
      <default_value>false</default_value>
      <choices>
        <choice>
          <value>true</value>
          <display_name>true</display_name>
        </choice>
        <choice>
          <value>false</value>
          <display_name>false</display_name>
        </choice>
      </choices>
    </argument>
    <argument>
      <name>pv_system_2_module_type</name>
      <display_name>PV System 2: Module Type</display_name>
      <description>Module type of the second PV system. If not provided, the OS-HPXML default (see &lt;a href='https://openstudio-hpxml.readthedocs.io/en/v1.8.1/workflow_inputs.html#hpxml-photovoltaics'&gt;HPXML Photovoltaics&lt;/a&gt;) is used.</description>
      <type>Choice</type>
      <units></units>
      <required>false</required>
      <model_dependent>false</model_dependent>
      <choices>
        <choice>
          <value>auto</value>
          <display_name>auto</display_name>
        </choice>
        <choice>
          <value>standard</value>
          <display_name>standard</display_name>
        </choice>
        <choice>
          <value>premium</value>
          <display_name>premium</display_name>
        </choice>
        <choice>
          <value>thin film</value>
          <display_name>thin film</display_name>
        </choice>
      </choices>
    </argument>
    <argument>
      <name>pv_system_2_location</name>
      <display_name>PV System 2: Location</display_name>
      <description>Location of the second PV system. If not provided, the OS-HPXML default (see &lt;a href='https://openstudio-hpxml.readthedocs.io/en/v1.8.1/workflow_inputs.html#hpxml-photovoltaics'&gt;HPXML Photovoltaics&lt;/a&gt;) is used.</description>
      <type>Choice</type>
      <units></units>
      <required>false</required>
      <model_dependent>false</model_dependent>
      <choices>
        <choice>
          <value>auto</value>
          <display_name>auto</display_name>
        </choice>
        <choice>
          <value>roof</value>
          <display_name>roof</display_name>
        </choice>
        <choice>
          <value>ground</value>
          <display_name>ground</display_name>
        </choice>
      </choices>
    </argument>
    <argument>
      <name>pv_system_2_tracking</name>
      <display_name>PV System 2: Tracking</display_name>
      <description>Type of tracking for the second PV system. If not provided, the OS-HPXML default (see &lt;a href='https://openstudio-hpxml.readthedocs.io/en/v1.8.1/workflow_inputs.html#hpxml-photovoltaics'&gt;HPXML Photovoltaics&lt;/a&gt;) is used.</description>
      <type>Choice</type>
      <units></units>
      <required>false</required>
      <model_dependent>false</model_dependent>
      <choices>
        <choice>
          <value>auto</value>
          <display_name>auto</display_name>
        </choice>
        <choice>
          <value>fixed</value>
          <display_name>fixed</display_name>
        </choice>
        <choice>
          <value>1-axis</value>
          <display_name>1-axis</display_name>
        </choice>
        <choice>
          <value>1-axis backtracked</value>
          <display_name>1-axis backtracked</display_name>
        </choice>
        <choice>
          <value>2-axis</value>
          <display_name>2-axis</display_name>
        </choice>
      </choices>
    </argument>
    <argument>
      <name>pv_system_2_array_azimuth</name>
      <display_name>PV System 2: Array Azimuth</display_name>
      <description>Array azimuth of the second PV system. Azimuth is measured clockwise from north (e.g., North=0, East=90, South=180, West=270).</description>
      <type>Double</type>
      <units>degrees</units>
      <required>true</required>
      <model_dependent>false</model_dependent>
      <default_value>180</default_value>
    </argument>
    <argument>
      <name>pv_system_2_array_tilt</name>
      <display_name>PV System 2: Array Tilt</display_name>
      <description>Array tilt of the second PV system. Can also enter, e.g., RoofPitch, RoofPitch+20, Latitude, Latitude-15, etc.</description>
      <type>String</type>
      <units>degrees</units>
      <required>true</required>
      <model_dependent>false</model_dependent>
      <default_value>RoofPitch</default_value>
    </argument>
    <argument>
      <name>pv_system_2_max_power_output</name>
      <display_name>PV System 2: Maximum Power Output</display_name>
      <description>Maximum power output of the second PV system. For a shared system, this is the total building maximum power output.</description>
      <type>Double</type>
      <units>W</units>
      <required>true</required>
      <model_dependent>false</model_dependent>
      <default_value>4000</default_value>
    </argument>
    <argument>
      <name>battery_present</name>
      <display_name>Battery: Present</display_name>
      <description>Whether there is a lithium ion battery present.</description>
      <type>Boolean</type>
      <required>true</required>
      <model_dependent>false</model_dependent>
      <default_value>false</default_value>
      <choices>
        <choice>
          <value>true</value>
          <display_name>true</display_name>
        </choice>
        <choice>
          <value>false</value>
          <display_name>false</display_name>
        </choice>
      </choices>
    </argument>
    <argument>
      <name>battery_location</name>
      <display_name>Battery: Location</display_name>
      <description>The space type for the lithium ion battery location. If not provided, the OS-HPXML default (see &lt;a href='https://openstudio-hpxml.readthedocs.io/en/v1.8.1/workflow_inputs.html#hpxml-batteries'&gt;HPXML Batteries&lt;/a&gt;) is used.</description>
      <type>Choice</type>
      <units></units>
      <required>false</required>
      <model_dependent>false</model_dependent>
      <choices>
        <choice>
          <value>auto</value>
          <display_name>auto</display_name>
        </choice>
        <choice>
          <value>conditioned space</value>
          <display_name>conditioned space</display_name>
        </choice>
        <choice>
          <value>basement - conditioned</value>
          <display_name>basement - conditioned</display_name>
        </choice>
        <choice>
          <value>basement - unconditioned</value>
          <display_name>basement - unconditioned</display_name>
        </choice>
        <choice>
          <value>crawlspace</value>
          <display_name>crawlspace</display_name>
        </choice>
        <choice>
          <value>crawlspace - vented</value>
          <display_name>crawlspace - vented</display_name>
        </choice>
        <choice>
          <value>crawlspace - unvented</value>
          <display_name>crawlspace - unvented</display_name>
        </choice>
        <choice>
          <value>crawlspace - conditioned</value>
          <display_name>crawlspace - conditioned</display_name>
        </choice>
        <choice>
          <value>attic</value>
          <display_name>attic</display_name>
        </choice>
        <choice>
          <value>attic - vented</value>
          <display_name>attic - vented</display_name>
        </choice>
        <choice>
          <value>attic - unvented</value>
          <display_name>attic - unvented</display_name>
        </choice>
        <choice>
          <value>garage</value>
          <display_name>garage</display_name>
        </choice>
        <choice>
          <value>outside</value>
          <display_name>outside</display_name>
        </choice>
      </choices>
    </argument>
    <argument>
      <name>battery_power</name>
      <display_name>Battery: Rated Power Output</display_name>
      <description>The rated power output of the lithium ion battery. If not provided, the OS-HPXML default (see &lt;a href='https://openstudio-hpxml.readthedocs.io/en/v1.8.1/workflow_inputs.html#hpxml-batteries'&gt;HPXML Batteries&lt;/a&gt;) is used.</description>
      <type>String</type>
      <units>W</units>
      <required>false</required>
      <model_dependent>false</model_dependent>
    </argument>
    <argument>
      <name>battery_capacity</name>
      <display_name>Battery: Nominal Capacity</display_name>
      <description>The nominal capacity of the lithium ion battery. If not provided, the OS-HPXML default (see &lt;a href='https://openstudio-hpxml.readthedocs.io/en/v1.8.1/workflow_inputs.html#hpxml-batteries'&gt;HPXML Batteries&lt;/a&gt;) is used.</description>
      <type>String</type>
      <units>kWh</units>
      <required>false</required>
      <model_dependent>false</model_dependent>
    </argument>
    <argument>
      <name>battery_usable_capacity</name>
      <display_name>Battery: Usable Capacity</display_name>
      <description>The usable capacity of the lithium ion battery. If not provided, the OS-HPXML default (see &lt;a href='https://openstudio-hpxml.readthedocs.io/en/v1.8.1/workflow_inputs.html#hpxml-batteries'&gt;HPXML Batteries&lt;/a&gt;) is used.</description>
      <type>String</type>
      <units>kWh</units>
      <required>false</required>
      <model_dependent>false</model_dependent>
    </argument>
    <argument>
      <name>battery_round_trip_efficiency</name>
      <display_name>Battery: Round Trip Efficiency</display_name>
      <description>The round trip efficiency of the lithium ion battery. If not provided, the OS-HPXML default (see &lt;a href='https://openstudio-hpxml.readthedocs.io/en/v1.8.1/workflow_inputs.html#hpxml-batteries'&gt;HPXML Batteries&lt;/a&gt;) is used.</description>
      <type>String</type>
      <units>Frac</units>
      <required>false</required>
      <model_dependent>false</model_dependent>
    </argument>
    <argument>
      <name>lighting_present</name>
      <display_name>Lighting: Present</display_name>
      <description>Whether there is lighting energy use.</description>
      <type>Boolean</type>
      <required>true</required>
      <model_dependent>false</model_dependent>
      <default_value>true</default_value>
      <choices>
        <choice>
          <value>true</value>
          <display_name>true</display_name>
        </choice>
        <choice>
          <value>false</value>
          <display_name>false</display_name>
        </choice>
      </choices>
    </argument>
    <argument>
      <name>lighting_interior_fraction_cfl</name>
      <display_name>Lighting: Interior Fraction CFL</display_name>
      <description>Fraction of all lamps (interior) that are compact fluorescent. Lighting not specified as CFL, LFL, or LED is assumed to be incandescent.</description>
      <type>Double</type>
      <required>true</required>
      <model_dependent>false</model_dependent>
      <default_value>0.1</default_value>
    </argument>
    <argument>
      <name>lighting_interior_fraction_lfl</name>
      <display_name>Lighting: Interior Fraction LFL</display_name>
      <description>Fraction of all lamps (interior) that are linear fluorescent. Lighting not specified as CFL, LFL, or LED is assumed to be incandescent.</description>
      <type>Double</type>
      <required>true</required>
      <model_dependent>false</model_dependent>
      <default_value>0</default_value>
    </argument>
    <argument>
      <name>lighting_interior_fraction_led</name>
      <display_name>Lighting: Interior Fraction LED</display_name>
      <description>Fraction of all lamps (interior) that are light emitting diodes. Lighting not specified as CFL, LFL, or LED is assumed to be incandescent.</description>
      <type>Double</type>
      <required>true</required>
      <model_dependent>false</model_dependent>
      <default_value>0</default_value>
    </argument>
    <argument>
      <name>lighting_interior_usage_multiplier</name>
      <display_name>Lighting: Interior Usage Multiplier</display_name>
      <description>Multiplier on the lighting energy usage (interior) that can reflect, e.g., high/low usage occupants. If not provided, the OS-HPXML default (see &lt;a href='https://openstudio-hpxml.readthedocs.io/en/v1.8.1/workflow_inputs.html#hpxml-lighting'&gt;HPXML Lighting&lt;/a&gt;) is used.</description>
      <type>String</type>
      <units></units>
      <required>false</required>
      <model_dependent>false</model_dependent>
    </argument>
    <argument>
      <name>lighting_exterior_fraction_cfl</name>
      <display_name>Lighting: Exterior Fraction CFL</display_name>
      <description>Fraction of all lamps (exterior) that are compact fluorescent. Lighting not specified as CFL, LFL, or LED is assumed to be incandescent.</description>
      <type>Double</type>
      <required>true</required>
      <model_dependent>false</model_dependent>
      <default_value>0</default_value>
    </argument>
    <argument>
      <name>lighting_exterior_fraction_lfl</name>
      <display_name>Lighting: Exterior Fraction LFL</display_name>
      <description>Fraction of all lamps (exterior) that are linear fluorescent. Lighting not specified as CFL, LFL, or LED is assumed to be incandescent.</description>
      <type>Double</type>
      <required>true</required>
      <model_dependent>false</model_dependent>
      <default_value>0</default_value>
    </argument>
    <argument>
      <name>lighting_exterior_fraction_led</name>
      <display_name>Lighting: Exterior Fraction LED</display_name>
      <description>Fraction of all lamps (exterior) that are light emitting diodes. Lighting not specified as CFL, LFL, or LED is assumed to be incandescent.</description>
      <type>Double</type>
      <required>true</required>
      <model_dependent>false</model_dependent>
      <default_value>0</default_value>
    </argument>
    <argument>
      <name>lighting_exterior_usage_multiplier</name>
      <display_name>Lighting: Exterior Usage Multiplier</display_name>
      <description>Multiplier on the lighting energy usage (exterior) that can reflect, e.g., high/low usage occupants. If not provided, the OS-HPXML default (see &lt;a href='https://openstudio-hpxml.readthedocs.io/en/v1.8.1/workflow_inputs.html#hpxml-lighting'&gt;HPXML Lighting&lt;/a&gt;) is used.</description>
      <type>String</type>
      <units></units>
      <required>false</required>
      <model_dependent>false</model_dependent>
    </argument>
    <argument>
      <name>lighting_garage_fraction_cfl</name>
      <display_name>Lighting: Garage Fraction CFL</display_name>
      <description>Fraction of all lamps (garage) that are compact fluorescent. Lighting not specified as CFL, LFL, or LED is assumed to be incandescent.</description>
      <type>Double</type>
      <required>true</required>
      <model_dependent>false</model_dependent>
      <default_value>0</default_value>
    </argument>
    <argument>
      <name>lighting_garage_fraction_lfl</name>
      <display_name>Lighting: Garage Fraction LFL</display_name>
      <description>Fraction of all lamps (garage) that are linear fluorescent. Lighting not specified as CFL, LFL, or LED is assumed to be incandescent.</description>
      <type>Double</type>
      <required>true</required>
      <model_dependent>false</model_dependent>
      <default_value>0</default_value>
    </argument>
    <argument>
      <name>lighting_garage_fraction_led</name>
      <display_name>Lighting: Garage Fraction LED</display_name>
      <description>Fraction of all lamps (garage) that are light emitting diodes. Lighting not specified as CFL, LFL, or LED is assumed to be incandescent.</description>
      <type>Double</type>
      <required>true</required>
      <model_dependent>false</model_dependent>
      <default_value>0</default_value>
    </argument>
    <argument>
      <name>lighting_garage_usage_multiplier</name>
      <display_name>Lighting: Garage Usage Multiplier</display_name>
      <description>Multiplier on the lighting energy usage (garage) that can reflect, e.g., high/low usage occupants. If not provided, the OS-HPXML default (see &lt;a href='https://openstudio-hpxml.readthedocs.io/en/v1.8.1/workflow_inputs.html#hpxml-lighting'&gt;HPXML Lighting&lt;/a&gt;) is used.</description>
      <type>String</type>
      <units></units>
      <required>false</required>
      <model_dependent>false</model_dependent>
    </argument>
    <argument>
      <name>holiday_lighting_present</name>
      <display_name>Holiday Lighting: Present</display_name>
      <description>Whether there is holiday lighting.</description>
      <type>Boolean</type>
      <required>true</required>
      <model_dependent>false</model_dependent>
      <default_value>false</default_value>
      <choices>
        <choice>
          <value>true</value>
          <display_name>true</display_name>
        </choice>
        <choice>
          <value>false</value>
          <display_name>false</display_name>
        </choice>
      </choices>
    </argument>
    <argument>
      <name>holiday_lighting_daily_kwh</name>
      <display_name>Holiday Lighting: Daily Consumption</display_name>
      <description>The daily energy consumption for holiday lighting (exterior). If not provided, the OS-HPXML default (see &lt;a href='https://openstudio-hpxml.readthedocs.io/en/v1.8.1/workflow_inputs.html#hpxml-lighting'&gt;HPXML Lighting&lt;/a&gt;) is used.</description>
      <type>String</type>
      <units>kWh/day</units>
      <required>false</required>
      <model_dependent>false</model_dependent>
    </argument>
    <argument>
      <name>holiday_lighting_period</name>
      <display_name>Holiday Lighting: Period</display_name>
      <description>Enter a date like 'Nov 25 - Jan 5'. If not provided, the OS-HPXML default (see &lt;a href='https://openstudio-hpxml.readthedocs.io/en/v1.8.1/workflow_inputs.html#hpxml-lighting'&gt;HPXML Lighting&lt;/a&gt;) is used.</description>
      <type>String</type>
      <units></units>
      <required>false</required>
      <model_dependent>false</model_dependent>
    </argument>
    <argument>
      <name>dehumidifier_type</name>
      <display_name>Dehumidifier: Type</display_name>
      <description>The type of dehumidifier.</description>
      <type>Choice</type>
      <required>true</required>
      <model_dependent>false</model_dependent>
      <default_value>none</default_value>
      <choices>
        <choice>
          <value>none</value>
          <display_name>none</display_name>
        </choice>
        <choice>
          <value>portable</value>
          <display_name>portable</display_name>
        </choice>
        <choice>
          <value>whole-home</value>
          <display_name>whole-home</display_name>
        </choice>
      </choices>
    </argument>
    <argument>
      <name>dehumidifier_efficiency_type</name>
      <display_name>Dehumidifier: Efficiency Type</display_name>
      <description>The efficiency type of dehumidifier.</description>
      <type>Choice</type>
      <required>true</required>
      <model_dependent>false</model_dependent>
      <default_value>IntegratedEnergyFactor</default_value>
      <choices>
        <choice>
          <value>EnergyFactor</value>
          <display_name>EnergyFactor</display_name>
        </choice>
        <choice>
          <value>IntegratedEnergyFactor</value>
          <display_name>IntegratedEnergyFactor</display_name>
        </choice>
      </choices>
    </argument>
    <argument>
      <name>dehumidifier_efficiency</name>
      <display_name>Dehumidifier: Efficiency</display_name>
      <description>The efficiency of the dehumidifier.</description>
      <type>Double</type>
      <units>liters/kWh</units>
      <required>true</required>
      <model_dependent>false</model_dependent>
      <default_value>1.5</default_value>
    </argument>
    <argument>
      <name>dehumidifier_capacity</name>
      <display_name>Dehumidifier: Capacity</display_name>
      <description>The capacity (water removal rate) of the dehumidifier.</description>
      <type>Double</type>
      <units>pint/day</units>
      <required>true</required>
      <model_dependent>false</model_dependent>
      <default_value>40</default_value>
    </argument>
    <argument>
      <name>dehumidifier_rh_setpoint</name>
      <display_name>Dehumidifier: Relative Humidity Setpoint</display_name>
      <description>The relative humidity setpoint of the dehumidifier.</description>
      <type>Double</type>
      <units>Frac</units>
      <required>true</required>
      <model_dependent>false</model_dependent>
      <default_value>0.5</default_value>
    </argument>
    <argument>
      <name>dehumidifier_fraction_dehumidification_load_served</name>
      <display_name>Dehumidifier: Fraction Dehumidification Load Served</display_name>
      <description>The dehumidification load served fraction of the dehumidifier.</description>
      <type>Double</type>
      <units>Frac</units>
      <required>true</required>
      <model_dependent>false</model_dependent>
      <default_value>1</default_value>
    </argument>
    <argument>
      <name>clothes_washer_present</name>
      <display_name>Clothes Washer: Present</display_name>
      <description>Whether there is a clothes washer present.</description>
      <type>Boolean</type>
      <required>true</required>
      <model_dependent>false</model_dependent>
      <default_value>true</default_value>
      <choices>
        <choice>
          <value>true</value>
          <display_name>true</display_name>
        </choice>
        <choice>
          <value>false</value>
          <display_name>false</display_name>
        </choice>
      </choices>
    </argument>
    <argument>
      <name>clothes_washer_location</name>
      <display_name>Clothes Washer: Location</display_name>
      <description>The space type for the clothes washer location. If not provided, the OS-HPXML default (see &lt;a href='https://openstudio-hpxml.readthedocs.io/en/v1.8.1/workflow_inputs.html#hpxml-clothes-washer'&gt;HPXML Clothes Washer&lt;/a&gt;) is used.</description>
      <type>Choice</type>
      <units></units>
      <required>false</required>
      <model_dependent>false</model_dependent>
      <choices>
        <choice>
          <value>auto</value>
          <display_name>auto</display_name>
        </choice>
        <choice>
          <value>conditioned space</value>
          <display_name>conditioned space</display_name>
        </choice>
        <choice>
          <value>basement - conditioned</value>
          <display_name>basement - conditioned</display_name>
        </choice>
        <choice>
          <value>basement - unconditioned</value>
          <display_name>basement - unconditioned</display_name>
        </choice>
        <choice>
          <value>garage</value>
          <display_name>garage</display_name>
        </choice>
        <choice>
          <value>other housing unit</value>
          <display_name>other housing unit</display_name>
        </choice>
        <choice>
          <value>other heated space</value>
          <display_name>other heated space</display_name>
        </choice>
        <choice>
          <value>other multifamily buffer space</value>
          <display_name>other multifamily buffer space</display_name>
        </choice>
        <choice>
          <value>other non-freezing space</value>
          <display_name>other non-freezing space</display_name>
        </choice>
      </choices>
    </argument>
    <argument>
      <name>clothes_washer_efficiency_type</name>
      <display_name>Clothes Washer: Efficiency Type</display_name>
      <description>The efficiency type of the clothes washer.</description>
      <type>Choice</type>
      <required>true</required>
      <model_dependent>false</model_dependent>
      <default_value>IntegratedModifiedEnergyFactor</default_value>
      <choices>
        <choice>
          <value>ModifiedEnergyFactor</value>
          <display_name>ModifiedEnergyFactor</display_name>
        </choice>
        <choice>
          <value>IntegratedModifiedEnergyFactor</value>
          <display_name>IntegratedModifiedEnergyFactor</display_name>
        </choice>
      </choices>
    </argument>
    <argument>
      <name>clothes_washer_efficiency</name>
      <display_name>Clothes Washer: Efficiency</display_name>
      <description>The efficiency of the clothes washer. If not provided, the OS-HPXML default (see &lt;a href='https://openstudio-hpxml.readthedocs.io/en/v1.8.1/workflow_inputs.html#hpxml-clothes-washer'&gt;HPXML Clothes Washer&lt;/a&gt;) is used.</description>
      <type>String</type>
      <units>ft^3/kWh-cyc</units>
      <required>false</required>
      <model_dependent>false</model_dependent>
    </argument>
    <argument>
      <name>clothes_washer_rated_annual_kwh</name>
      <display_name>Clothes Washer: Rated Annual Consumption</display_name>
      <description>The annual energy consumed by the clothes washer, as rated, obtained from the EnergyGuide label. This includes both the appliance electricity consumption and the energy required for water heating. If not provided, the OS-HPXML default (see &lt;a href='https://openstudio-hpxml.readthedocs.io/en/v1.8.1/workflow_inputs.html#hpxml-clothes-washer'&gt;HPXML Clothes Washer&lt;/a&gt;) is used.</description>
      <type>String</type>
      <units>kWh/yr</units>
      <required>false</required>
      <model_dependent>false</model_dependent>
    </argument>
    <argument>
      <name>clothes_washer_label_electric_rate</name>
      <display_name>Clothes Washer: Label Electric Rate</display_name>
      <description>The annual energy consumed by the clothes washer, as rated, obtained from the EnergyGuide label. This includes both the appliance electricity consumption and the energy required for water heating. If not provided, the OS-HPXML default (see &lt;a href='https://openstudio-hpxml.readthedocs.io/en/v1.8.1/workflow_inputs.html#hpxml-clothes-washer'&gt;HPXML Clothes Washer&lt;/a&gt;) is used.</description>
      <type>String</type>
      <units>$/kWh</units>
      <required>false</required>
      <model_dependent>false</model_dependent>
    </argument>
    <argument>
      <name>clothes_washer_label_gas_rate</name>
      <display_name>Clothes Washer: Label Gas Rate</display_name>
      <description>The annual energy consumed by the clothes washer, as rated, obtained from the EnergyGuide label. This includes both the appliance electricity consumption and the energy required for water heating. If not provided, the OS-HPXML default (see &lt;a href='https://openstudio-hpxml.readthedocs.io/en/v1.8.1/workflow_inputs.html#hpxml-clothes-washer'&gt;HPXML Clothes Washer&lt;/a&gt;) is used.</description>
      <type>String</type>
      <units>$/therm</units>
      <required>false</required>
      <model_dependent>false</model_dependent>
    </argument>
    <argument>
      <name>clothes_washer_label_annual_gas_cost</name>
      <display_name>Clothes Washer: Label Annual Cost with Gas DHW</display_name>
      <description>The annual cost of using the system under test conditions. Input is obtained from the EnergyGuide label. If not provided, the OS-HPXML default (see &lt;a href='https://openstudio-hpxml.readthedocs.io/en/v1.8.1/workflow_inputs.html#hpxml-clothes-washer'&gt;HPXML Clothes Washer&lt;/a&gt;) is used.</description>
      <type>String</type>
      <units>$</units>
      <required>false</required>
      <model_dependent>false</model_dependent>
    </argument>
    <argument>
      <name>clothes_washer_label_usage</name>
      <display_name>Clothes Washer: Label Usage</display_name>
      <description>The clothes washer loads per week. If not provided, the OS-HPXML default (see &lt;a href='https://openstudio-hpxml.readthedocs.io/en/v1.8.1/workflow_inputs.html#hpxml-clothes-washer'&gt;HPXML Clothes Washer&lt;/a&gt;) is used.</description>
      <type>String</type>
      <units>cyc/wk</units>
      <required>false</required>
      <model_dependent>false</model_dependent>
    </argument>
    <argument>
      <name>clothes_washer_capacity</name>
      <display_name>Clothes Washer: Drum Volume</display_name>
      <description>Volume of the washer drum. Obtained from the EnergyStar website or the manufacturer's literature. If not provided, the OS-HPXML default (see &lt;a href='https://openstudio-hpxml.readthedocs.io/en/v1.8.1/workflow_inputs.html#hpxml-clothes-washer'&gt;HPXML Clothes Washer&lt;/a&gt;) is used.</description>
      <type>String</type>
      <units>ft^3</units>
      <required>false</required>
      <model_dependent>false</model_dependent>
    </argument>
    <argument>
      <name>clothes_washer_usage_multiplier</name>
      <display_name>Clothes Washer: Usage Multiplier</display_name>
      <description>Multiplier on the clothes washer energy and hot water usage that can reflect, e.g., high/low usage occupants. If not provided, the OS-HPXML default (see &lt;a href='https://openstudio-hpxml.readthedocs.io/en/v1.8.1/workflow_inputs.html#hpxml-clothes-washer'&gt;HPXML Clothes Washer&lt;/a&gt;) is used.</description>
      <type>String</type>
      <units></units>
      <required>false</required>
      <model_dependent>false</model_dependent>
    </argument>
    <argument>
      <name>clothes_dryer_present</name>
      <display_name>Clothes Dryer: Present</display_name>
      <description>Whether there is a clothes dryer present.</description>
      <type>Boolean</type>
      <required>true</required>
      <model_dependent>false</model_dependent>
      <default_value>true</default_value>
      <choices>
        <choice>
          <value>true</value>
          <display_name>true</display_name>
        </choice>
        <choice>
          <value>false</value>
          <display_name>false</display_name>
        </choice>
      </choices>
    </argument>
    <argument>
      <name>clothes_dryer_location</name>
      <display_name>Clothes Dryer: Location</display_name>
      <description>The space type for the clothes dryer location. If not provided, the OS-HPXML default (see &lt;a href='https://openstudio-hpxml.readthedocs.io/en/v1.8.1/workflow_inputs.html#hpxml-clothes-dryer'&gt;HPXML Clothes Dryer&lt;/a&gt;) is used.</description>
      <type>Choice</type>
      <units></units>
      <required>false</required>
      <model_dependent>false</model_dependent>
      <choices>
        <choice>
          <value>auto</value>
          <display_name>auto</display_name>
        </choice>
        <choice>
          <value>conditioned space</value>
          <display_name>conditioned space</display_name>
        </choice>
        <choice>
          <value>basement - conditioned</value>
          <display_name>basement - conditioned</display_name>
        </choice>
        <choice>
          <value>basement - unconditioned</value>
          <display_name>basement - unconditioned</display_name>
        </choice>
        <choice>
          <value>garage</value>
          <display_name>garage</display_name>
        </choice>
        <choice>
          <value>other housing unit</value>
          <display_name>other housing unit</display_name>
        </choice>
        <choice>
          <value>other heated space</value>
          <display_name>other heated space</display_name>
        </choice>
        <choice>
          <value>other multifamily buffer space</value>
          <display_name>other multifamily buffer space</display_name>
        </choice>
        <choice>
          <value>other non-freezing space</value>
          <display_name>other non-freezing space</display_name>
        </choice>
      </choices>
    </argument>
    <argument>
      <name>clothes_dryer_fuel_type</name>
      <display_name>Clothes Dryer: Fuel Type</display_name>
      <description>Type of fuel used by the clothes dryer.</description>
      <type>Choice</type>
      <required>true</required>
      <model_dependent>false</model_dependent>
      <default_value>natural gas</default_value>
      <choices>
        <choice>
          <value>electricity</value>
          <display_name>electricity</display_name>
        </choice>
        <choice>
          <value>natural gas</value>
          <display_name>natural gas</display_name>
        </choice>
        <choice>
          <value>fuel oil</value>
          <display_name>fuel oil</display_name>
        </choice>
        <choice>
          <value>propane</value>
          <display_name>propane</display_name>
        </choice>
        <choice>
          <value>wood</value>
          <display_name>wood</display_name>
        </choice>
        <choice>
          <value>coal</value>
          <display_name>coal</display_name>
        </choice>
      </choices>
    </argument>
    <argument>
      <name>clothes_dryer_efficiency_type</name>
      <display_name>Clothes Dryer: Efficiency Type</display_name>
      <description>The efficiency type of the clothes dryer.</description>
      <type>Choice</type>
      <required>true</required>
      <model_dependent>false</model_dependent>
      <default_value>CombinedEnergyFactor</default_value>
      <choices>
        <choice>
          <value>EnergyFactor</value>
          <display_name>EnergyFactor</display_name>
        </choice>
        <choice>
          <value>CombinedEnergyFactor</value>
          <display_name>CombinedEnergyFactor</display_name>
        </choice>
      </choices>
    </argument>
    <argument>
      <name>clothes_dryer_efficiency</name>
      <display_name>Clothes Dryer: Efficiency</display_name>
      <description>The efficiency of the clothes dryer. If not provided, the OS-HPXML default (see &lt;a href='https://openstudio-hpxml.readthedocs.io/en/v1.8.1/workflow_inputs.html#hpxml-clothes-dryer'&gt;HPXML Clothes Dryer&lt;/a&gt;) is used.</description>
      <type>String</type>
      <units>lb/kWh</units>
      <required>false</required>
      <model_dependent>false</model_dependent>
    </argument>
    <argument>
      <name>clothes_dryer_vented_flow_rate</name>
      <display_name>Clothes Dryer: Vented Flow Rate</display_name>
      <description>The exhaust flow rate of the vented clothes dryer. If not provided, the OS-HPXML default (see &lt;a href='https://openstudio-hpxml.readthedocs.io/en/v1.8.1/workflow_inputs.html#hpxml-clothes-dryer'&gt;HPXML Clothes Dryer&lt;/a&gt;) is used.</description>
      <type>String</type>
      <units>CFM</units>
      <required>false</required>
      <model_dependent>false</model_dependent>
    </argument>
    <argument>
      <name>clothes_dryer_usage_multiplier</name>
      <display_name>Clothes Dryer: Usage Multiplier</display_name>
      <description>Multiplier on the clothes dryer energy usage that can reflect, e.g., high/low usage occupants. If not provided, the OS-HPXML default (see &lt;a href='https://openstudio-hpxml.readthedocs.io/en/v1.8.1/workflow_inputs.html#hpxml-clothes-dryer'&gt;HPXML Clothes Dryer&lt;/a&gt;) is used.</description>
      <type>String</type>
      <units></units>
      <required>false</required>
      <model_dependent>false</model_dependent>
    </argument>
    <argument>
      <name>dishwasher_present</name>
      <display_name>Dishwasher: Present</display_name>
      <description>Whether there is a dishwasher present.</description>
      <type>Boolean</type>
      <required>true</required>
      <model_dependent>false</model_dependent>
      <default_value>true</default_value>
      <choices>
        <choice>
          <value>true</value>
          <display_name>true</display_name>
        </choice>
        <choice>
          <value>false</value>
          <display_name>false</display_name>
        </choice>
      </choices>
    </argument>
    <argument>
      <name>dishwasher_location</name>
      <display_name>Dishwasher: Location</display_name>
      <description>The space type for the dishwasher location. If not provided, the OS-HPXML default (see &lt;a href='https://openstudio-hpxml.readthedocs.io/en/v1.8.1/workflow_inputs.html#hpxml-dishwasher'&gt;HPXML Dishwasher&lt;/a&gt;) is used.</description>
      <type>Choice</type>
      <units></units>
      <required>false</required>
      <model_dependent>false</model_dependent>
      <choices>
        <choice>
          <value>auto</value>
          <display_name>auto</display_name>
        </choice>
        <choice>
          <value>conditioned space</value>
          <display_name>conditioned space</display_name>
        </choice>
        <choice>
          <value>basement - conditioned</value>
          <display_name>basement - conditioned</display_name>
        </choice>
        <choice>
          <value>basement - unconditioned</value>
          <display_name>basement - unconditioned</display_name>
        </choice>
        <choice>
          <value>garage</value>
          <display_name>garage</display_name>
        </choice>
        <choice>
          <value>other housing unit</value>
          <display_name>other housing unit</display_name>
        </choice>
        <choice>
          <value>other heated space</value>
          <display_name>other heated space</display_name>
        </choice>
        <choice>
          <value>other multifamily buffer space</value>
          <display_name>other multifamily buffer space</display_name>
        </choice>
        <choice>
          <value>other non-freezing space</value>
          <display_name>other non-freezing space</display_name>
        </choice>
      </choices>
    </argument>
    <argument>
      <name>dishwasher_efficiency_type</name>
      <display_name>Dishwasher: Efficiency Type</display_name>
      <description>The efficiency type of dishwasher.</description>
      <type>Choice</type>
      <required>true</required>
      <model_dependent>false</model_dependent>
      <default_value>RatedAnnualkWh</default_value>
      <choices>
        <choice>
          <value>RatedAnnualkWh</value>
          <display_name>RatedAnnualkWh</display_name>
        </choice>
        <choice>
          <value>EnergyFactor</value>
          <display_name>EnergyFactor</display_name>
        </choice>
      </choices>
    </argument>
    <argument>
      <name>dishwasher_efficiency</name>
      <display_name>Dishwasher: Efficiency</display_name>
      <description>The efficiency of the dishwasher. If not provided, the OS-HPXML default (see &lt;a href='https://openstudio-hpxml.readthedocs.io/en/v1.8.1/workflow_inputs.html#hpxml-dishwasher'&gt;HPXML Dishwasher&lt;/a&gt;) is used.</description>
      <type>String</type>
      <units>RatedAnnualkWh or EnergyFactor</units>
      <required>false</required>
      <model_dependent>false</model_dependent>
    </argument>
    <argument>
      <name>dishwasher_label_electric_rate</name>
      <display_name>Dishwasher: Label Electric Rate</display_name>
      <description>The label electric rate of the dishwasher. If not provided, the OS-HPXML default (see &lt;a href='https://openstudio-hpxml.readthedocs.io/en/v1.8.1/workflow_inputs.html#hpxml-dishwasher'&gt;HPXML Dishwasher&lt;/a&gt;) is used.</description>
      <type>String</type>
      <units>$/kWh</units>
      <required>false</required>
      <model_dependent>false</model_dependent>
    </argument>
    <argument>
      <name>dishwasher_label_gas_rate</name>
      <display_name>Dishwasher: Label Gas Rate</display_name>
      <description>The label gas rate of the dishwasher. If not provided, the OS-HPXML default (see &lt;a href='https://openstudio-hpxml.readthedocs.io/en/v1.8.1/workflow_inputs.html#hpxml-dishwasher'&gt;HPXML Dishwasher&lt;/a&gt;) is used.</description>
      <type>String</type>
      <units>$/therm</units>
      <required>false</required>
      <model_dependent>false</model_dependent>
    </argument>
    <argument>
      <name>dishwasher_label_annual_gas_cost</name>
      <display_name>Dishwasher: Label Annual Gas Cost</display_name>
      <description>The label annual gas cost of the dishwasher. If not provided, the OS-HPXML default (see &lt;a href='https://openstudio-hpxml.readthedocs.io/en/v1.8.1/workflow_inputs.html#hpxml-dishwasher'&gt;HPXML Dishwasher&lt;/a&gt;) is used.</description>
      <type>String</type>
      <units>$</units>
      <required>false</required>
      <model_dependent>false</model_dependent>
    </argument>
    <argument>
      <name>dishwasher_label_usage</name>
      <display_name>Dishwasher: Label Usage</display_name>
      <description>The dishwasher loads per week. If not provided, the OS-HPXML default (see &lt;a href='https://openstudio-hpxml.readthedocs.io/en/v1.8.1/workflow_inputs.html#hpxml-dishwasher'&gt;HPXML Dishwasher&lt;/a&gt;) is used.</description>
      <type>String</type>
      <units>cyc/wk</units>
      <required>false</required>
      <model_dependent>false</model_dependent>
    </argument>
    <argument>
      <name>dishwasher_place_setting_capacity</name>
      <display_name>Dishwasher: Number of Place Settings</display_name>
      <description>The number of place settings for the unit. Data obtained from manufacturer's literature. If not provided, the OS-HPXML default (see &lt;a href='https://openstudio-hpxml.readthedocs.io/en/v1.8.1/workflow_inputs.html#hpxml-dishwasher'&gt;HPXML Dishwasher&lt;/a&gt;) is used.</description>
      <type>String</type>
      <units>#</units>
      <required>false</required>
      <model_dependent>false</model_dependent>
    </argument>
    <argument>
      <name>dishwasher_usage_multiplier</name>
      <display_name>Dishwasher: Usage Multiplier</display_name>
      <description>Multiplier on the dishwasher energy usage that can reflect, e.g., high/low usage occupants. If not provided, the OS-HPXML default (see &lt;a href='https://openstudio-hpxml.readthedocs.io/en/v1.8.1/workflow_inputs.html#hpxml-dishwasher'&gt;HPXML Dishwasher&lt;/a&gt;) is used.</description>
      <type>String</type>
      <units></units>
      <required>false</required>
      <model_dependent>false</model_dependent>
    </argument>
    <argument>
      <name>refrigerator_present</name>
      <display_name>Refrigerator: Present</display_name>
      <description>Whether there is a refrigerator present.</description>
      <type>Boolean</type>
      <required>true</required>
      <model_dependent>false</model_dependent>
      <default_value>true</default_value>
      <choices>
        <choice>
          <value>true</value>
          <display_name>true</display_name>
        </choice>
        <choice>
          <value>false</value>
          <display_name>false</display_name>
        </choice>
      </choices>
    </argument>
    <argument>
      <name>refrigerator_location</name>
      <display_name>Refrigerator: Location</display_name>
      <description>The space type for the refrigerator location. If not provided, the OS-HPXML default (see &lt;a href='https://openstudio-hpxml.readthedocs.io/en/v1.8.1/workflow_inputs.html#hpxml-refrigerators'&gt;HPXML Refrigerators&lt;/a&gt;) is used.</description>
      <type>Choice</type>
      <units></units>
      <required>false</required>
      <model_dependent>false</model_dependent>
      <choices>
        <choice>
          <value>auto</value>
          <display_name>auto</display_name>
        </choice>
        <choice>
          <value>conditioned space</value>
          <display_name>conditioned space</display_name>
        </choice>
        <choice>
          <value>basement - conditioned</value>
          <display_name>basement - conditioned</display_name>
        </choice>
        <choice>
          <value>basement - unconditioned</value>
          <display_name>basement - unconditioned</display_name>
        </choice>
        <choice>
          <value>garage</value>
          <display_name>garage</display_name>
        </choice>
        <choice>
          <value>other housing unit</value>
          <display_name>other housing unit</display_name>
        </choice>
        <choice>
          <value>other heated space</value>
          <display_name>other heated space</display_name>
        </choice>
        <choice>
          <value>other multifamily buffer space</value>
          <display_name>other multifamily buffer space</display_name>
        </choice>
        <choice>
          <value>other non-freezing space</value>
          <display_name>other non-freezing space</display_name>
        </choice>
      </choices>
    </argument>
    <argument>
      <name>refrigerator_rated_annual_kwh</name>
      <display_name>Refrigerator: Rated Annual Consumption</display_name>
      <description>The EnergyGuide rated annual energy consumption for a refrigerator. If not provided, the OS-HPXML default (see &lt;a href='https://openstudio-hpxml.readthedocs.io/en/v1.8.1/workflow_inputs.html#hpxml-refrigerators'&gt;HPXML Refrigerators&lt;/a&gt;) is used.</description>
      <type>String</type>
      <units>kWh/yr</units>
      <required>false</required>
      <model_dependent>false</model_dependent>
    </argument>
    <argument>
      <name>refrigerator_usage_multiplier</name>
      <display_name>Refrigerator: Usage Multiplier</display_name>
      <description>Multiplier on the refrigerator energy usage that can reflect, e.g., high/low usage occupants. If not provided, the OS-HPXML default (see &lt;a href='https://openstudio-hpxml.readthedocs.io/en/v1.8.1/workflow_inputs.html#hpxml-refrigerators'&gt;HPXML Refrigerators&lt;/a&gt;) is used.</description>
      <type>String</type>
      <units></units>
      <required>false</required>
      <model_dependent>false</model_dependent>
    </argument>
    <argument>
      <name>extra_refrigerator_present</name>
      <display_name>Extra Refrigerator: Present</display_name>
      <description>Whether there is an extra refrigerator present.</description>
      <type>Boolean</type>
      <required>true</required>
      <model_dependent>false</model_dependent>
      <default_value>false</default_value>
      <choices>
        <choice>
          <value>true</value>
          <display_name>true</display_name>
        </choice>
        <choice>
          <value>false</value>
          <display_name>false</display_name>
        </choice>
      </choices>
    </argument>
    <argument>
      <name>extra_refrigerator_location</name>
      <display_name>Extra Refrigerator: Location</display_name>
      <description>The space type for the extra refrigerator location. If not provided, the OS-HPXML default (see &lt;a href='https://openstudio-hpxml.readthedocs.io/en/v1.8.1/workflow_inputs.html#hpxml-refrigerators'&gt;HPXML Refrigerators&lt;/a&gt;) is used.</description>
      <type>Choice</type>
      <units></units>
      <required>false</required>
      <model_dependent>false</model_dependent>
      <choices>
        <choice>
          <value>auto</value>
          <display_name>auto</display_name>
        </choice>
        <choice>
          <value>conditioned space</value>
          <display_name>conditioned space</display_name>
        </choice>
        <choice>
          <value>basement - conditioned</value>
          <display_name>basement - conditioned</display_name>
        </choice>
        <choice>
          <value>basement - unconditioned</value>
          <display_name>basement - unconditioned</display_name>
        </choice>
        <choice>
          <value>garage</value>
          <display_name>garage</display_name>
        </choice>
        <choice>
          <value>other housing unit</value>
          <display_name>other housing unit</display_name>
        </choice>
        <choice>
          <value>other heated space</value>
          <display_name>other heated space</display_name>
        </choice>
        <choice>
          <value>other multifamily buffer space</value>
          <display_name>other multifamily buffer space</display_name>
        </choice>
        <choice>
          <value>other non-freezing space</value>
          <display_name>other non-freezing space</display_name>
        </choice>
      </choices>
    </argument>
    <argument>
      <name>extra_refrigerator_rated_annual_kwh</name>
      <display_name>Extra Refrigerator: Rated Annual Consumption</display_name>
      <description>The EnergyGuide rated annual energy consumption for an extra rrefrigerator. If not provided, the OS-HPXML default (see &lt;a href='https://openstudio-hpxml.readthedocs.io/en/v1.8.1/workflow_inputs.html#hpxml-refrigerators'&gt;HPXML Refrigerators&lt;/a&gt;) is used.</description>
      <type>String</type>
      <units>kWh/yr</units>
      <required>false</required>
      <model_dependent>false</model_dependent>
    </argument>
    <argument>
      <name>extra_refrigerator_usage_multiplier</name>
      <display_name>Extra Refrigerator: Usage Multiplier</display_name>
      <description>Multiplier on the extra refrigerator energy usage that can reflect, e.g., high/low usage occupants. If not provided, the OS-HPXML default (see &lt;a href='https://openstudio-hpxml.readthedocs.io/en/v1.8.1/workflow_inputs.html#hpxml-refrigerators'&gt;HPXML Refrigerators&lt;/a&gt;) is used.</description>
      <type>String</type>
      <units></units>
      <required>false</required>
      <model_dependent>false</model_dependent>
    </argument>
    <argument>
      <name>freezer_present</name>
      <display_name>Freezer: Present</display_name>
      <description>Whether there is a freezer present.</description>
      <type>Boolean</type>
      <required>true</required>
      <model_dependent>false</model_dependent>
      <default_value>false</default_value>
      <choices>
        <choice>
          <value>true</value>
          <display_name>true</display_name>
        </choice>
        <choice>
          <value>false</value>
          <display_name>false</display_name>
        </choice>
      </choices>
    </argument>
    <argument>
      <name>freezer_location</name>
      <display_name>Freezer: Location</display_name>
      <description>The space type for the freezer location. If not provided, the OS-HPXML default (see &lt;a href='https://openstudio-hpxml.readthedocs.io/en/v1.8.1/workflow_inputs.html#hpxml-freezers'&gt;HPXML Freezers&lt;/a&gt;) is used.</description>
      <type>Choice</type>
      <units></units>
      <required>false</required>
      <model_dependent>false</model_dependent>
      <choices>
        <choice>
          <value>auto</value>
          <display_name>auto</display_name>
        </choice>
        <choice>
          <value>conditioned space</value>
          <display_name>conditioned space</display_name>
        </choice>
        <choice>
          <value>basement - conditioned</value>
          <display_name>basement - conditioned</display_name>
        </choice>
        <choice>
          <value>basement - unconditioned</value>
          <display_name>basement - unconditioned</display_name>
        </choice>
        <choice>
          <value>garage</value>
          <display_name>garage</display_name>
        </choice>
        <choice>
          <value>other housing unit</value>
          <display_name>other housing unit</display_name>
        </choice>
        <choice>
          <value>other heated space</value>
          <display_name>other heated space</display_name>
        </choice>
        <choice>
          <value>other multifamily buffer space</value>
          <display_name>other multifamily buffer space</display_name>
        </choice>
        <choice>
          <value>other non-freezing space</value>
          <display_name>other non-freezing space</display_name>
        </choice>
      </choices>
    </argument>
    <argument>
      <name>freezer_rated_annual_kwh</name>
      <display_name>Freezer: Rated Annual Consumption</display_name>
      <description>The EnergyGuide rated annual energy consumption for a freezer. If not provided, the OS-HPXML default (see &lt;a href='https://openstudio-hpxml.readthedocs.io/en/v1.8.1/workflow_inputs.html#hpxml-freezers'&gt;HPXML Freezers&lt;/a&gt;) is used.</description>
      <type>String</type>
      <units>kWh/yr</units>
      <required>false</required>
      <model_dependent>false</model_dependent>
    </argument>
    <argument>
      <name>freezer_usage_multiplier</name>
      <display_name>Freezer: Usage Multiplier</display_name>
      <description>Multiplier on the freezer energy usage that can reflect, e.g., high/low usage occupants. If not provided, the OS-HPXML default (see &lt;a href='https://openstudio-hpxml.readthedocs.io/en/v1.8.1/workflow_inputs.html#hpxml-freezers'&gt;HPXML Freezers&lt;/a&gt;) is used.</description>
      <type>String</type>
      <units></units>
      <required>false</required>
      <model_dependent>false</model_dependent>
    </argument>
    <argument>
      <name>cooking_range_oven_present</name>
      <display_name>Cooking Range/Oven: Present</display_name>
      <description>Whether there is a cooking range/oven present.</description>
      <type>Boolean</type>
      <required>true</required>
      <model_dependent>false</model_dependent>
      <default_value>true</default_value>
      <choices>
        <choice>
          <value>true</value>
          <display_name>true</display_name>
        </choice>
        <choice>
          <value>false</value>
          <display_name>false</display_name>
        </choice>
      </choices>
    </argument>
    <argument>
      <name>cooking_range_oven_location</name>
      <display_name>Cooking Range/Oven: Location</display_name>
      <description>The space type for the cooking range/oven location. If not provided, the OS-HPXML default (see &lt;a href='https://openstudio-hpxml.readthedocs.io/en/v1.8.1/workflow_inputs.html#hpxml-cooking-range-oven'&gt;HPXML Cooking Range/Oven&lt;/a&gt;) is used.</description>
      <type>Choice</type>
      <units></units>
      <required>false</required>
      <model_dependent>false</model_dependent>
      <choices>
        <choice>
          <value>auto</value>
          <display_name>auto</display_name>
        </choice>
        <choice>
          <value>conditioned space</value>
          <display_name>conditioned space</display_name>
        </choice>
        <choice>
          <value>basement - conditioned</value>
          <display_name>basement - conditioned</display_name>
        </choice>
        <choice>
          <value>basement - unconditioned</value>
          <display_name>basement - unconditioned</display_name>
        </choice>
        <choice>
          <value>garage</value>
          <display_name>garage</display_name>
        </choice>
        <choice>
          <value>other housing unit</value>
          <display_name>other housing unit</display_name>
        </choice>
        <choice>
          <value>other heated space</value>
          <display_name>other heated space</display_name>
        </choice>
        <choice>
          <value>other multifamily buffer space</value>
          <display_name>other multifamily buffer space</display_name>
        </choice>
        <choice>
          <value>other non-freezing space</value>
          <display_name>other non-freezing space</display_name>
        </choice>
      </choices>
    </argument>
    <argument>
      <name>cooking_range_oven_fuel_type</name>
      <display_name>Cooking Range/Oven: Fuel Type</display_name>
      <description>Type of fuel used by the cooking range/oven.</description>
      <type>Choice</type>
      <required>true</required>
      <model_dependent>false</model_dependent>
      <default_value>natural gas</default_value>
      <choices>
        <choice>
          <value>electricity</value>
          <display_name>electricity</display_name>
        </choice>
        <choice>
          <value>natural gas</value>
          <display_name>natural gas</display_name>
        </choice>
        <choice>
          <value>fuel oil</value>
          <display_name>fuel oil</display_name>
        </choice>
        <choice>
          <value>propane</value>
          <display_name>propane</display_name>
        </choice>
        <choice>
          <value>wood</value>
          <display_name>wood</display_name>
        </choice>
        <choice>
          <value>coal</value>
          <display_name>coal</display_name>
        </choice>
      </choices>
    </argument>
    <argument>
      <name>cooking_range_oven_is_induction</name>
      <display_name>Cooking Range/Oven: Is Induction</display_name>
      <description>Whether the cooking range is induction. If not provided, the OS-HPXML default (see &lt;a href='https://openstudio-hpxml.readthedocs.io/en/v1.8.1/workflow_inputs.html#hpxml-cooking-range-oven'&gt;HPXML Cooking Range/Oven&lt;/a&gt;) is used.</description>
      <type>Choice</type>
      <units></units>
      <required>false</required>
      <model_dependent>false</model_dependent>
      <choices>
        <choice>
          <value>auto</value>
          <display_name>auto</display_name>
        </choice>
        <choice>
          <value>true</value>
          <display_name>true</display_name>
        </choice>
        <choice>
          <value>false</value>
          <display_name>false</display_name>
        </choice>
      </choices>
    </argument>
    <argument>
      <name>cooking_range_oven_is_convection</name>
      <display_name>Cooking Range/Oven: Is Convection</display_name>
      <description>Whether the oven is convection. If not provided, the OS-HPXML default (see &lt;a href='https://openstudio-hpxml.readthedocs.io/en/v1.8.1/workflow_inputs.html#hpxml-cooking-range-oven'&gt;HPXML Cooking Range/Oven&lt;/a&gt;) is used.</description>
      <type>Choice</type>
      <units></units>
      <required>false</required>
      <model_dependent>false</model_dependent>
      <choices>
        <choice>
          <value>auto</value>
          <display_name>auto</display_name>
        </choice>
        <choice>
          <value>true</value>
          <display_name>true</display_name>
        </choice>
        <choice>
          <value>false</value>
          <display_name>false</display_name>
        </choice>
      </choices>
    </argument>
    <argument>
      <name>cooking_range_oven_usage_multiplier</name>
      <display_name>Cooking Range/Oven: Usage Multiplier</display_name>
      <description>Multiplier on the cooking range/oven energy usage that can reflect, e.g., high/low usage occupants. If not provided, the OS-HPXML default (see &lt;a href='https://openstudio-hpxml.readthedocs.io/en/v1.8.1/workflow_inputs.html#hpxml-cooking-range-oven'&gt;HPXML Cooking Range/Oven&lt;/a&gt;) is used.</description>
      <type>String</type>
      <units></units>
      <required>false</required>
      <model_dependent>false</model_dependent>
    </argument>
    <argument>
      <name>ceiling_fan_present</name>
      <display_name>Ceiling Fan: Present</display_name>
      <description>Whether there are any ceiling fans.</description>
      <type>Boolean</type>
      <required>true</required>
      <model_dependent>false</model_dependent>
      <default_value>true</default_value>
      <choices>
        <choice>
          <value>true</value>
          <display_name>true</display_name>
        </choice>
        <choice>
          <value>false</value>
          <display_name>false</display_name>
        </choice>
      </choices>
    </argument>
    <argument>
      <name>ceiling_fan_label_energy_use</name>
      <display_name>Ceiling Fan: Label Energy Use</display_name>
      <description>The label average energy use of the ceiling fan(s). If neither Efficiency nor Label Energy Use provided, the OS-HPXML default (see &lt;a href='https://openstudio-hpxml.readthedocs.io/en/v1.8.1/workflow_inputs.html#hpxml-ceiling-fans'&gt;HPXML Ceiling Fans&lt;/a&gt;) is used.</description>
      <type>String</type>
      <units>W</units>
      <required>false</required>
      <model_dependent>false</model_dependent>
    </argument>
    <argument>
      <name>ceiling_fan_efficiency</name>
      <display_name>Ceiling Fan: Efficiency</display_name>
      <description>The efficiency rating of the ceiling fan(s) at medium speed. Only used if Label Energy Use not provided. If neither Efficiency nor Label Energy Use provided, the OS-HPXML default (see &lt;a href='https://openstudio-hpxml.readthedocs.io/en/v1.8.1/workflow_inputs.html#hpxml-ceiling-fans'&gt;HPXML Ceiling Fans&lt;/a&gt;) is used.</description>
      <type>String</type>
      <units>CFM/W</units>
      <required>false</required>
      <model_dependent>false</model_dependent>
    </argument>
    <argument>
      <name>ceiling_fan_quantity</name>
      <display_name>Ceiling Fan: Quantity</display_name>
      <description>Total number of ceiling fans. If not provided, the OS-HPXML default (see &lt;a href='https://openstudio-hpxml.readthedocs.io/en/v1.8.1/workflow_inputs.html#hpxml-ceiling-fans'&gt;HPXML Ceiling Fans&lt;/a&gt;) is used.</description>
      <type>String</type>
      <units>#</units>
      <required>false</required>
      <model_dependent>false</model_dependent>
    </argument>
    <argument>
      <name>ceiling_fan_cooling_setpoint_temp_offset</name>
      <display_name>Ceiling Fan: Cooling Setpoint Temperature Offset</display_name>
      <description>The cooling setpoint temperature offset during months when the ceiling fans are operating. Only applies if ceiling fan quantity is greater than zero. If not provided, the OS-HPXML default (see &lt;a href='https://openstudio-hpxml.readthedocs.io/en/v1.8.1/workflow_inputs.html#hpxml-ceiling-fans'&gt;HPXML Ceiling Fans&lt;/a&gt;) is used.</description>
      <type>String</type>
      <units>deg-F</units>
      <required>false</required>
      <model_dependent>false</model_dependent>
    </argument>
    <argument>
      <name>misc_plug_loads_television_present</name>
      <display_name>Misc Plug Loads: Television Present</display_name>
      <description>Whether there are televisions.</description>
      <type>Boolean</type>
      <required>true</required>
      <model_dependent>false</model_dependent>
      <default_value>true</default_value>
      <choices>
        <choice>
          <value>true</value>
          <display_name>true</display_name>
        </choice>
        <choice>
          <value>false</value>
          <display_name>false</display_name>
        </choice>
      </choices>
    </argument>
    <argument>
      <name>misc_plug_loads_television_annual_kwh</name>
      <display_name>Misc Plug Loads: Television Annual kWh</display_name>
      <description>The annual energy consumption of the television plug loads. If not provided, the OS-HPXML default (see &lt;a href='https://openstudio-hpxml.readthedocs.io/en/v1.8.1/workflow_inputs.html#hpxml-plug-loads'&gt;HPXML Plug Loads&lt;/a&gt;) is used.</description>
      <type>String</type>
      <units>kWh/yr</units>
      <required>false</required>
      <model_dependent>false</model_dependent>
    </argument>
    <argument>
      <name>misc_plug_loads_television_usage_multiplier</name>
      <display_name>Misc Plug Loads: Television Usage Multiplier</display_name>
      <description>Multiplier on the television energy usage that can reflect, e.g., high/low usage occupants. If not provided, the OS-HPXML default (see &lt;a href='https://openstudio-hpxml.readthedocs.io/en/v1.8.1/workflow_inputs.html#hpxml-plug-loads'&gt;HPXML Plug Loads&lt;/a&gt;) is used.</description>
      <type>String</type>
      <units></units>
      <required>false</required>
      <model_dependent>false</model_dependent>
    </argument>
    <argument>
      <name>misc_plug_loads_other_annual_kwh</name>
      <display_name>Misc Plug Loads: Other Annual kWh</display_name>
      <description>The annual energy consumption of the other residual plug loads. If not provided, the OS-HPXML default (see &lt;a href='https://openstudio-hpxml.readthedocs.io/en/v1.8.1/workflow_inputs.html#hpxml-plug-loads'&gt;HPXML Plug Loads&lt;/a&gt;) is used.</description>
      <type>String</type>
      <units>kWh/yr</units>
      <required>false</required>
      <model_dependent>false</model_dependent>
    </argument>
    <argument>
      <name>misc_plug_loads_other_frac_sensible</name>
      <display_name>Misc Plug Loads: Other Sensible Fraction</display_name>
      <description>Fraction of other residual plug loads' internal gains that are sensible. If not provided, the OS-HPXML default (see &lt;a href='https://openstudio-hpxml.readthedocs.io/en/v1.8.1/workflow_inputs.html#hpxml-plug-loads'&gt;HPXML Plug Loads&lt;/a&gt;) is used.</description>
      <type>String</type>
      <units>Frac</units>
      <required>false</required>
      <model_dependent>false</model_dependent>
    </argument>
    <argument>
      <name>misc_plug_loads_other_frac_latent</name>
      <display_name>Misc Plug Loads: Other Latent Fraction</display_name>
      <description>Fraction of other residual plug loads' internal gains that are latent. If not provided, the OS-HPXML default (see &lt;a href='https://openstudio-hpxml.readthedocs.io/en/v1.8.1/workflow_inputs.html#hpxml-plug-loads'&gt;HPXML Plug Loads&lt;/a&gt;) is used.</description>
      <type>String</type>
      <units>Frac</units>
      <required>false</required>
      <model_dependent>false</model_dependent>
    </argument>
    <argument>
      <name>misc_plug_loads_other_usage_multiplier</name>
      <display_name>Misc Plug Loads: Other Usage Multiplier</display_name>
      <description>Multiplier on the other energy usage that can reflect, e.g., high/low usage occupants. If not provided, the OS-HPXML default (see &lt;a href='https://openstudio-hpxml.readthedocs.io/en/v1.8.1/workflow_inputs.html#hpxml-plug-loads'&gt;HPXML Plug Loads&lt;/a&gt;) is used.</description>
      <type>String</type>
      <units></units>
      <required>false</required>
      <model_dependent>false</model_dependent>
    </argument>
    <argument>
      <name>misc_plug_loads_well_pump_present</name>
      <display_name>Misc Plug Loads: Well Pump Present</display_name>
      <description>Whether there is a well pump.</description>
      <type>Boolean</type>
      <required>true</required>
      <model_dependent>false</model_dependent>
      <default_value>false</default_value>
      <choices>
        <choice>
          <value>true</value>
          <display_name>true</display_name>
        </choice>
        <choice>
          <value>false</value>
          <display_name>false</display_name>
        </choice>
      </choices>
    </argument>
    <argument>
      <name>misc_plug_loads_well_pump_annual_kwh</name>
      <display_name>Misc Plug Loads: Well Pump Annual kWh</display_name>
      <description>The annual energy consumption of the well pump plug loads. If not provided, the OS-HPXML default (see &lt;a href='https://openstudio-hpxml.readthedocs.io/en/v1.8.1/workflow_inputs.html#hpxml-plug-loads'&gt;HPXML Plug Loads&lt;/a&gt;) is used.</description>
      <type>String</type>
      <units>kWh/yr</units>
      <required>false</required>
      <model_dependent>false</model_dependent>
    </argument>
    <argument>
      <name>misc_plug_loads_well_pump_usage_multiplier</name>
      <display_name>Misc Plug Loads: Well Pump Usage Multiplier</display_name>
      <description>Multiplier on the well pump energy usage that can reflect, e.g., high/low usage occupants. If not provided, the OS-HPXML default (see &lt;a href='https://openstudio-hpxml.readthedocs.io/en/v1.8.1/workflow_inputs.html#hpxml-plug-loads'&gt;HPXML Plug Loads&lt;/a&gt;) is used.</description>
      <type>String</type>
      <units></units>
      <required>false</required>
      <model_dependent>false</model_dependent>
    </argument>
    <argument>
      <name>misc_plug_loads_vehicle_present</name>
      <display_name>Misc Plug Loads: Vehicle Present</display_name>
      <description>Whether there is an electric vehicle.</description>
      <type>Boolean</type>
      <required>true</required>
      <model_dependent>false</model_dependent>
      <default_value>false</default_value>
      <choices>
        <choice>
          <value>true</value>
          <display_name>true</display_name>
        </choice>
        <choice>
          <value>false</value>
          <display_name>false</display_name>
        </choice>
      </choices>
    </argument>
    <argument>
      <name>misc_plug_loads_vehicle_annual_kwh</name>
      <display_name>Misc Plug Loads: Vehicle Annual kWh</display_name>
      <description>The annual energy consumption of the electric vehicle plug loads. If not provided, the OS-HPXML default (see &lt;a href='https://openstudio-hpxml.readthedocs.io/en/v1.8.1/workflow_inputs.html#hpxml-plug-loads'&gt;HPXML Plug Loads&lt;/a&gt;) is used.</description>
      <type>String</type>
      <units>kWh/yr</units>
      <required>false</required>
      <model_dependent>false</model_dependent>
    </argument>
    <argument>
      <name>misc_plug_loads_vehicle_usage_multiplier</name>
      <display_name>Misc Plug Loads: Vehicle Usage Multiplier</display_name>
      <description>Multiplier on the electric vehicle energy usage that can reflect, e.g., high/low usage occupants. If not provided, the OS-HPXML default (see &lt;a href='https://openstudio-hpxml.readthedocs.io/en/v1.8.1/workflow_inputs.html#hpxml-plug-loads'&gt;HPXML Plug Loads&lt;/a&gt;) is used.</description>
      <type>String</type>
      <units></units>
      <required>false</required>
      <model_dependent>false</model_dependent>
    </argument>
    <argument>
      <name>misc_fuel_loads_grill_present</name>
      <display_name>Misc Fuel Loads: Grill Present</display_name>
      <description>Whether there is a fuel loads grill.</description>
      <type>Boolean</type>
      <required>true</required>
      <model_dependent>false</model_dependent>
      <default_value>false</default_value>
      <choices>
        <choice>
          <value>true</value>
          <display_name>true</display_name>
        </choice>
        <choice>
          <value>false</value>
          <display_name>false</display_name>
        </choice>
      </choices>
    </argument>
    <argument>
      <name>misc_fuel_loads_grill_fuel_type</name>
      <display_name>Misc Fuel Loads: Grill Fuel Type</display_name>
      <description>The fuel type of the fuel loads grill.</description>
      <type>Choice</type>
      <required>true</required>
      <model_dependent>false</model_dependent>
      <default_value>natural gas</default_value>
      <choices>
        <choice>
          <value>natural gas</value>
          <display_name>natural gas</display_name>
        </choice>
        <choice>
          <value>fuel oil</value>
          <display_name>fuel oil</display_name>
        </choice>
        <choice>
          <value>propane</value>
          <display_name>propane</display_name>
        </choice>
        <choice>
          <value>wood</value>
          <display_name>wood</display_name>
        </choice>
        <choice>
          <value>wood pellets</value>
          <display_name>wood pellets</display_name>
        </choice>
      </choices>
    </argument>
    <argument>
      <name>misc_fuel_loads_grill_annual_therm</name>
      <display_name>Misc Fuel Loads: Grill Annual therm</display_name>
      <description>The annual energy consumption of the fuel loads grill. If not provided, the OS-HPXML default (see &lt;a href='https://openstudio-hpxml.readthedocs.io/en/v1.8.1/workflow_inputs.html#hpxml-fuel-loads'&gt;HPXML Fuel Loads&lt;/a&gt;) is used.</description>
      <type>String</type>
      <units>therm/yr</units>
      <required>false</required>
      <model_dependent>false</model_dependent>
    </argument>
    <argument>
      <name>misc_fuel_loads_grill_usage_multiplier</name>
      <display_name>Misc Fuel Loads: Grill Usage Multiplier</display_name>
      <description>Multiplier on the fuel loads grill energy usage that can reflect, e.g., high/low usage occupants. If not provided, the OS-HPXML default (see &lt;a href='https://openstudio-hpxml.readthedocs.io/en/v1.8.1/workflow_inputs.html#hpxml-fuel-loads'&gt;HPXML Fuel Loads&lt;/a&gt;) is used.</description>
      <type>String</type>
      <units></units>
      <required>false</required>
      <model_dependent>false</model_dependent>
    </argument>
    <argument>
      <name>misc_fuel_loads_lighting_present</name>
      <display_name>Misc Fuel Loads: Lighting Present</display_name>
      <description>Whether there is fuel loads lighting.</description>
      <type>Boolean</type>
      <required>true</required>
      <model_dependent>false</model_dependent>
      <default_value>false</default_value>
      <choices>
        <choice>
          <value>true</value>
          <display_name>true</display_name>
        </choice>
        <choice>
          <value>false</value>
          <display_name>false</display_name>
        </choice>
      </choices>
    </argument>
    <argument>
      <name>misc_fuel_loads_lighting_fuel_type</name>
      <display_name>Misc Fuel Loads: Lighting Fuel Type</display_name>
      <description>The fuel type of the fuel loads lighting.</description>
      <type>Choice</type>
      <required>true</required>
      <model_dependent>false</model_dependent>
      <default_value>natural gas</default_value>
      <choices>
        <choice>
          <value>natural gas</value>
          <display_name>natural gas</display_name>
        </choice>
        <choice>
          <value>fuel oil</value>
          <display_name>fuel oil</display_name>
        </choice>
        <choice>
          <value>propane</value>
          <display_name>propane</display_name>
        </choice>
        <choice>
          <value>wood</value>
          <display_name>wood</display_name>
        </choice>
        <choice>
          <value>wood pellets</value>
          <display_name>wood pellets</display_name>
        </choice>
      </choices>
    </argument>
    <argument>
      <name>misc_fuel_loads_lighting_annual_therm</name>
      <display_name>Misc Fuel Loads: Lighting Annual therm</display_name>
      <description>The annual energy consumption of the fuel loads lighting. If not provided, the OS-HPXML default (see &lt;a href='https://openstudio-hpxml.readthedocs.io/en/v1.8.1/workflow_inputs.html#hpxml-fuel-loads'&gt;HPXML Fuel Loads&lt;/a&gt;)is used.</description>
      <type>String</type>
      <units>therm/yr</units>
      <required>false</required>
      <model_dependent>false</model_dependent>
    </argument>
    <argument>
      <name>misc_fuel_loads_lighting_usage_multiplier</name>
      <display_name>Misc Fuel Loads: Lighting Usage Multiplier</display_name>
      <description>Multiplier on the fuel loads lighting energy usage that can reflect, e.g., high/low usage occupants. If not provided, the OS-HPXML default (see &lt;a href='https://openstudio-hpxml.readthedocs.io/en/v1.8.1/workflow_inputs.html#hpxml-fuel-loads'&gt;HPXML Fuel Loads&lt;/a&gt;) is used.</description>
      <type>String</type>
      <units></units>
      <required>false</required>
      <model_dependent>false</model_dependent>
    </argument>
    <argument>
      <name>misc_fuel_loads_fireplace_present</name>
      <display_name>Misc Fuel Loads: Fireplace Present</display_name>
      <description>Whether there is fuel loads fireplace.</description>
      <type>Boolean</type>
      <required>true</required>
      <model_dependent>false</model_dependent>
      <default_value>false</default_value>
      <choices>
        <choice>
          <value>true</value>
          <display_name>true</display_name>
        </choice>
        <choice>
          <value>false</value>
          <display_name>false</display_name>
        </choice>
      </choices>
    </argument>
    <argument>
      <name>misc_fuel_loads_fireplace_fuel_type</name>
      <display_name>Misc Fuel Loads: Fireplace Fuel Type</display_name>
      <description>The fuel type of the fuel loads fireplace.</description>
      <type>Choice</type>
      <required>true</required>
      <model_dependent>false</model_dependent>
      <default_value>natural gas</default_value>
      <choices>
        <choice>
          <value>natural gas</value>
          <display_name>natural gas</display_name>
        </choice>
        <choice>
          <value>fuel oil</value>
          <display_name>fuel oil</display_name>
        </choice>
        <choice>
          <value>propane</value>
          <display_name>propane</display_name>
        </choice>
        <choice>
          <value>wood</value>
          <display_name>wood</display_name>
        </choice>
        <choice>
          <value>wood pellets</value>
          <display_name>wood pellets</display_name>
        </choice>
      </choices>
    </argument>
    <argument>
      <name>misc_fuel_loads_fireplace_annual_therm</name>
      <display_name>Misc Fuel Loads: Fireplace Annual therm</display_name>
      <description>The annual energy consumption of the fuel loads fireplace. If not provided, the OS-HPXML default (see &lt;a href='https://openstudio-hpxml.readthedocs.io/en/v1.8.1/workflow_inputs.html#hpxml-fuel-loads'&gt;HPXML Fuel Loads&lt;/a&gt;) is used.</description>
      <type>String</type>
      <units>therm/yr</units>
      <required>false</required>
      <model_dependent>false</model_dependent>
    </argument>
    <argument>
      <name>misc_fuel_loads_fireplace_frac_sensible</name>
      <display_name>Misc Fuel Loads: Fireplace Sensible Fraction</display_name>
      <description>Fraction of fireplace residual fuel loads' internal gains that are sensible. If not provided, the OS-HPXML default (see &lt;a href='https://openstudio-hpxml.readthedocs.io/en/v1.8.1/workflow_inputs.html#hpxml-fuel-loads'&gt;HPXML Fuel Loads&lt;/a&gt;) is used.</description>
      <type>String</type>
      <units>Frac</units>
      <required>false</required>
      <model_dependent>false</model_dependent>
    </argument>
    <argument>
      <name>misc_fuel_loads_fireplace_frac_latent</name>
      <display_name>Misc Fuel Loads: Fireplace Latent Fraction</display_name>
      <description>Fraction of fireplace residual fuel loads' internal gains that are latent. If not provided, the OS-HPXML default (see &lt;a href='https://openstudio-hpxml.readthedocs.io/en/v1.8.1/workflow_inputs.html#hpxml-fuel-loads'&gt;HPXML Fuel Loads&lt;/a&gt;) is used.</description>
      <type>String</type>
      <units>Frac</units>
      <required>false</required>
      <model_dependent>false</model_dependent>
    </argument>
    <argument>
      <name>misc_fuel_loads_fireplace_usage_multiplier</name>
      <display_name>Misc Fuel Loads: Fireplace Usage Multiplier</display_name>
      <description>Multiplier on the fuel loads fireplace energy usage that can reflect, e.g., high/low usage occupants. If not provided, the OS-HPXML default (see &lt;a href='https://openstudio-hpxml.readthedocs.io/en/v1.8.1/workflow_inputs.html#hpxml-fuel-loads'&gt;HPXML Fuel Loads&lt;/a&gt;) is used.</description>
      <type>String</type>
      <units></units>
      <required>false</required>
      <model_dependent>false</model_dependent>
    </argument>
    <argument>
      <name>pool_present</name>
      <display_name>Pool: Present</display_name>
      <description>Whether there is a pool.</description>
      <type>Boolean</type>
      <required>true</required>
      <model_dependent>false</model_dependent>
      <default_value>false</default_value>
      <choices>
        <choice>
          <value>true</value>
          <display_name>true</display_name>
        </choice>
        <choice>
          <value>false</value>
          <display_name>false</display_name>
        </choice>
      </choices>
    </argument>
    <argument>
      <name>pool_pump_annual_kwh</name>
      <display_name>Pool: Pump Annual kWh</display_name>
      <description>The annual energy consumption of the pool pump. If not provided, the OS-HPXML default (see &lt;a href='https://openstudio-hpxml.readthedocs.io/en/v1.8.1/workflow_inputs.html#pool-pump'&gt;Pool Pump&lt;/a&gt;) is used.</description>
      <type>String</type>
      <units>kWh/yr</units>
      <required>false</required>
      <model_dependent>false</model_dependent>
    </argument>
    <argument>
      <name>pool_pump_usage_multiplier</name>
      <display_name>Pool: Pump Usage Multiplier</display_name>
      <description>Multiplier on the pool pump energy usage that can reflect, e.g., high/low usage occupants. If not provided, the OS-HPXML default (see &lt;a href='https://openstudio-hpxml.readthedocs.io/en/v1.8.1/workflow_inputs.html#pool-pump'&gt;Pool Pump&lt;/a&gt;) is used.</description>
      <type>String</type>
      <units></units>
      <required>false</required>
      <model_dependent>false</model_dependent>
    </argument>
    <argument>
      <name>pool_heater_type</name>
      <display_name>Pool: Heater Type</display_name>
      <description>The type of pool heater. Use 'none' if there is no pool heater.</description>
      <type>Choice</type>
      <required>true</required>
      <model_dependent>false</model_dependent>
      <default_value>none</default_value>
      <choices>
        <choice>
          <value>none</value>
          <display_name>none</display_name>
        </choice>
        <choice>
          <value>electric resistance</value>
          <display_name>electric resistance</display_name>
        </choice>
        <choice>
          <value>gas fired</value>
          <display_name>gas fired</display_name>
        </choice>
        <choice>
          <value>heat pump</value>
          <display_name>heat pump</display_name>
        </choice>
      </choices>
    </argument>
    <argument>
      <name>pool_heater_annual_kwh</name>
      <display_name>Pool: Heater Annual kWh</display_name>
      <description>The annual energy consumption of the electric resistance pool heater. If not provided, the OS-HPXML default (see &lt;a href='https://openstudio-hpxml.readthedocs.io/en/v1.8.1/workflow_inputs.html#pool-heater'&gt;Pool Heater&lt;/a&gt;) is used.</description>
      <type>String</type>
      <units>kWh/yr</units>
      <required>false</required>
      <model_dependent>false</model_dependent>
    </argument>
    <argument>
      <name>pool_heater_annual_therm</name>
      <display_name>Pool: Heater Annual therm</display_name>
      <description>The annual energy consumption of the gas fired pool heater. If not provided, the OS-HPXML default (see &lt;a href='https://openstudio-hpxml.readthedocs.io/en/v1.8.1/workflow_inputs.html#pool-heater'&gt;Pool Heater&lt;/a&gt;) is used.</description>
      <type>String</type>
      <units>therm/yr</units>
      <required>false</required>
      <model_dependent>false</model_dependent>
    </argument>
    <argument>
      <name>pool_heater_usage_multiplier</name>
      <display_name>Pool: Heater Usage Multiplier</display_name>
      <description>Multiplier on the pool heater energy usage that can reflect, e.g., high/low usage occupants. If not provided, the OS-HPXML default (see &lt;a href='https://openstudio-hpxml.readthedocs.io/en/v1.8.1/workflow_inputs.html#pool-heater'&gt;Pool Heater&lt;/a&gt;) is used.</description>
      <type>String</type>
      <units></units>
      <required>false</required>
      <model_dependent>false</model_dependent>
    </argument>
    <argument>
      <name>permanent_spa_present</name>
      <display_name>Permanent Spa: Present</display_name>
      <description>Whether there is a permanent spa.</description>
      <type>Boolean</type>
      <required>true</required>
      <model_dependent>false</model_dependent>
      <default_value>false</default_value>
      <choices>
        <choice>
          <value>true</value>
          <display_name>true</display_name>
        </choice>
        <choice>
          <value>false</value>
          <display_name>false</display_name>
        </choice>
      </choices>
    </argument>
    <argument>
      <name>permanent_spa_pump_annual_kwh</name>
      <display_name>Permanent Spa: Pump Annual kWh</display_name>
      <description>The annual energy consumption of the permanent spa pump. If not provided, the OS-HPXML default (see &lt;a href='https://openstudio-hpxml.readthedocs.io/en/v1.8.1/workflow_inputs.html#permanent-spa-pump'&gt;Permanent Spa Pump&lt;/a&gt;) is used.</description>
      <type>String</type>
      <units>kWh/yr</units>
      <required>false</required>
      <model_dependent>false</model_dependent>
    </argument>
    <argument>
      <name>permanent_spa_pump_usage_multiplier</name>
      <display_name>Permanent Spa: Pump Usage Multiplier</display_name>
      <description>Multiplier on the permanent spa pump energy usage that can reflect, e.g., high/low usage occupants. If not provided, the OS-HPXML default (see &lt;a href='https://openstudio-hpxml.readthedocs.io/en/v1.8.1/workflow_inputs.html#permanent-spa-pump'&gt;Permanent Spa Pump&lt;/a&gt;) is used.</description>
      <type>String</type>
      <units></units>
      <required>false</required>
      <model_dependent>false</model_dependent>
    </argument>
    <argument>
      <name>permanent_spa_heater_type</name>
      <display_name>Permanent Spa: Heater Type</display_name>
      <description>The type of permanent spa heater. Use 'none' if there is no permanent spa heater.</description>
      <type>Choice</type>
      <required>true</required>
      <model_dependent>false</model_dependent>
      <default_value>none</default_value>
      <choices>
        <choice>
          <value>none</value>
          <display_name>none</display_name>
        </choice>
        <choice>
          <value>electric resistance</value>
          <display_name>electric resistance</display_name>
        </choice>
        <choice>
          <value>gas fired</value>
          <display_name>gas fired</display_name>
        </choice>
        <choice>
          <value>heat pump</value>
          <display_name>heat pump</display_name>
        </choice>
      </choices>
    </argument>
    <argument>
      <name>permanent_spa_heater_annual_kwh</name>
      <display_name>Permanent Spa: Heater Annual kWh</display_name>
      <description>The annual energy consumption of the electric resistance permanent spa heater. If not provided, the OS-HPXML default (see &lt;a href='https://openstudio-hpxml.readthedocs.io/en/v1.8.1/workflow_inputs.html#permanent-spa-heater'&gt;Permanent Spa Heater&lt;/a&gt;) is used.</description>
      <type>String</type>
      <units>kWh/yr</units>
      <required>false</required>
      <model_dependent>false</model_dependent>
    </argument>
    <argument>
      <name>permanent_spa_heater_annual_therm</name>
      <display_name>Permanent Spa: Heater Annual therm</display_name>
      <description>The annual energy consumption of the gas fired permanent spa heater. If not provided, the OS-HPXML default (see &lt;a href='https://openstudio-hpxml.readthedocs.io/en/v1.8.1/workflow_inputs.html#permanent-spa-heater'&gt;Permanent Spa Heater&lt;/a&gt;) is used.</description>
      <type>String</type>
      <units>therm/yr</units>
      <required>false</required>
      <model_dependent>false</model_dependent>
    </argument>
    <argument>
      <name>permanent_spa_heater_usage_multiplier</name>
      <display_name>Permanent Spa: Heater Usage Multiplier</display_name>
      <description>Multiplier on the permanent spa heater energy usage that can reflect, e.g., high/low usage occupants. If not provided, the OS-HPXML default (see &lt;a href='https://openstudio-hpxml.readthedocs.io/en/v1.8.1/workflow_inputs.html#permanent-spa-heater'&gt;Permanent Spa Heater&lt;/a&gt;) is used.</description>
      <type>String</type>
      <units></units>
      <required>false</required>
      <model_dependent>false</model_dependent>
    </argument>
    <argument>
      <name>geometry_unit_cfa_bin</name>
      <display_name>Geometry: Unit Conditioned Floor Area Bin</display_name>
      <description>E.g., '2000-2499'.</description>
      <type>String</type>
      <required>true</required>
      <model_dependent>false</model_dependent>
      <default_value>2000-2499</default_value>
    </argument>
    <argument>
      <name>geometry_unit_cfa</name>
      <display_name>Geometry: Unit Conditioned Floor Area</display_name>
      <description>E.g., '2000' or 'auto'.</description>
      <type>String</type>
      <units>sqft</units>
      <required>true</required>
      <model_dependent>false</model_dependent>
      <default_value>2000</default_value>
    </argument>
    <argument>
      <name>vintage</name>
      <display_name>Building Construction: Vintage</display_name>
      <description>The building vintage, used for informational purposes only.</description>
      <type>String</type>
      <required>false</required>
      <model_dependent>false</model_dependent>
    </argument>
    <argument>
      <name>exterior_finish_r</name>
      <display_name>Building Construction: Exterior Finish R-Value</display_name>
      <description>R-value of the exterior finish.</description>
      <type>Double</type>
      <units>h-ft^2-R/Btu</units>
      <required>true</required>
      <model_dependent>false</model_dependent>
      <default_value>0.6</default_value>
    </argument>
    <argument>
      <name>geometry_unit_level</name>
      <display_name>Geometry: Unit Level</display_name>
      <description>The level of the unit. This is required for apartment units.</description>
      <type>Choice</type>
      <required>false</required>
      <model_dependent>false</model_dependent>
      <choices>
        <choice>
          <value>Bottom</value>
          <display_name>Bottom</display_name>
        </choice>
        <choice>
          <value>Middle</value>
          <display_name>Middle</display_name>
        </choice>
        <choice>
          <value>Top</value>
          <display_name>Top</display_name>
        </choice>
      </choices>
    </argument>
    <argument>
      <name>geometry_unit_horizontal_location</name>
      <display_name>Geometry: Unit Horizontal Location</display_name>
      <description>The horizontal location of the unit when viewing the front of the building. This is required for single-family attached and apartment units.</description>
      <type>Choice</type>
      <required>false</required>
      <model_dependent>false</model_dependent>
      <choices>
        <choice>
          <value>None</value>
          <display_name>None</display_name>
        </choice>
        <choice>
          <value>Left</value>
          <display_name>Left</display_name>
        </choice>
        <choice>
          <value>Middle</value>
          <display_name>Middle</display_name>
        </choice>
        <choice>
          <value>Right</value>
          <display_name>Right</display_name>
        </choice>
      </choices>
    </argument>
    <argument>
      <name>geometry_num_floors_above_grade</name>
      <display_name>Geometry: Number of Floors Above Grade</display_name>
      <description>The number of floors above grade (in the unit if single-family detached or single-family attached, and in the building if apartment unit). Conditioned attics are included.</description>
      <type>Integer</type>
      <units>#</units>
      <required>true</required>
      <model_dependent>false</model_dependent>
      <default_value>2</default_value>
    </argument>
    <argument>
      <name>geometry_corridor_position</name>
      <display_name>Geometry: Corridor Position</display_name>
      <description>The position of the corridor. Only applies to single-family attached and apartment units. Exterior corridors are shaded, but not enclosed. Interior corridors are enclosed and conditioned.</description>
      <type>Choice</type>
      <required>true</required>
      <model_dependent>false</model_dependent>
      <choices>
        <choice>
          <value>Double-Loaded Interior</value>
          <display_name>Double-Loaded Interior</display_name>
        </choice>
        <choice>
          <value>Double Exterior</value>
          <display_name>Double Exterior</display_name>
        </choice>
        <choice>
          <value>Single Exterior (Front)</value>
          <display_name>Single Exterior (Front)</display_name>
        </choice>
        <choice>
          <value>None</value>
          <display_name>None</display_name>
        </choice>
      </choices>
    </argument>
    <argument>
      <name>geometry_corridor_width</name>
      <display_name>Geometry: Corridor Width</display_name>
      <description>The width of the corridor. Only applies to apartment units.</description>
      <type>Double</type>
      <units>ft</units>
      <required>true</required>
      <model_dependent>false</model_dependent>
      <default_value>10</default_value>
    </argument>
    <argument>
      <name>wall_continuous_exterior_r</name>
      <display_name>Wall: Continuous Exterior Insulation Nominal R-value</display_name>
      <description>Nominal R-value for the wall continuous exterior insulation.</description>
      <type>Double</type>
      <units>h-ft^2-R/Btu</units>
      <required>false</required>
      <model_dependent>false</model_dependent>
    </argument>
    <argument>
      <name>ceiling_insulation_r</name>
      <display_name>Ceiling: Insulation Nominal R-value</display_name>
      <description>Nominal R-value for the ceiling (attic floor).</description>
      <type>Double</type>
      <units>h-ft^2-R/Btu</units>
      <required>true</required>
      <model_dependent>false</model_dependent>
      <default_value>0</default_value>
    </argument>
    <argument>
      <name>rim_joist_continuous_exterior_r</name>
      <display_name>Rim Joist: Continuous Exterior Insulation Nominal R-value</display_name>
      <description>Nominal R-value for the rim joist continuous exterior insulation. Only applies to basements/crawlspaces.</description>
      <type>Double</type>
      <units>h-ft^2-R/Btu</units>
      <required>true</required>
      <model_dependent>false</model_dependent>
      <default_value>0</default_value>
    </argument>
    <argument>
      <name>rim_joist_continuous_interior_r</name>
      <display_name>Rim Joist: Continuous Interior Insulation Nominal R-value</display_name>
      <description>Nominal R-value for the rim joist continuous interior insulation that runs parallel to floor joists. Only applies to basements/crawlspaces.</description>
      <type>Double</type>
      <units>h-ft^2-R/Btu</units>
      <required>true</required>
      <model_dependent>false</model_dependent>
      <default_value>0</default_value>
    </argument>
    <argument>
      <name>rim_joist_assembly_interior_r</name>
      <display_name>Rim Joist: Interior Assembly R-value</display_name>
      <description>Assembly R-value for the rim joist assembly interior insulation that runs perpendicular to floor joists. Only applies to basements/crawlspaces.</description>
      <type>Double</type>
      <units>h-ft^2-R/Btu</units>
      <required>true</required>
      <model_dependent>false</model_dependent>
      <default_value>0</default_value>
    </argument>
    <argument>
      <name>air_leakage_percent_reduction</name>
      <display_name>Air Leakage: Value Reduction</display_name>
      <description>Reduction (%) on the air exchange rate value.</description>
      <type>Double</type>
      <required>false</required>
      <model_dependent>false</model_dependent>
    </argument>
    <argument>
      <name>misc_plug_loads_television_2_usage_multiplier</name>
      <display_name>Plug Loads: Television Usage Multiplier 2</display_name>
      <description>Additional multiplier on the television energy usage that can reflect, e.g., high/low usage occupants.</description>
      <type>Double</type>
      <required>true</required>
      <model_dependent>false</model_dependent>
      <default_value>1</default_value>
    </argument>
    <argument>
      <name>misc_plug_loads_other_2_usage_multiplier</name>
      <display_name>Plug Loads: Other Usage Multiplier 2</display_name>
      <description>Additional multiplier on the other energy usage that can reflect, e.g., high/low usage occupants.</description>
      <type>Double</type>
      <required>true</required>
      <model_dependent>false</model_dependent>
      <default_value>1</default_value>
    </argument>
    <argument>
      <name>misc_plug_loads_well_pump_2_usage_multiplier</name>
      <display_name>Plug Loads: Well Pump Usage Multiplier 2</display_name>
      <description>Additional multiplier on the well pump energy usage that can reflect, e.g., high/low usage occupants.</description>
      <type>Double</type>
      <required>true</required>
      <model_dependent>false</model_dependent>
      <default_value>0</default_value>
    </argument>
    <argument>
      <name>misc_plug_loads_vehicle_2_usage_multiplier</name>
      <display_name>Plug Loads: Vehicle Usage Multiplier 2</display_name>
      <description>Additional multiplier on the electric vehicle energy usage that can reflect, e.g., high/low usage occupants.</description>
      <type>Double</type>
      <required>true</required>
      <model_dependent>false</model_dependent>
      <default_value>0</default_value>
    </argument>
    <argument>
      <name>hvac_control_heating_weekday_setpoint_temp</name>
      <display_name>Heating Setpoint: Weekday Temperature</display_name>
      <description>Specify the weekday heating setpoint temperature.</description>
      <type>Double</type>
      <units>deg-F</units>
      <required>true</required>
      <model_dependent>false</model_dependent>
      <default_value>71</default_value>
    </argument>
    <argument>
      <name>hvac_control_heating_weekend_setpoint_temp</name>
      <display_name>Heating Setpoint: Weekend Temperature</display_name>
      <description>Specify the weekend heating setpoint temperature.</description>
      <type>Double</type>
      <units>deg-F</units>
      <required>true</required>
      <model_dependent>false</model_dependent>
      <default_value>71</default_value>
    </argument>
    <argument>
      <name>hvac_control_heating_weekday_setpoint_offset_magnitude</name>
      <display_name>Heating Setpoint: Weekday Offset Magnitude</display_name>
      <description>Specify the weekday heating offset magnitude.</description>
      <type>Double</type>
      <units>deg-F</units>
      <required>true</required>
      <model_dependent>false</model_dependent>
      <default_value>0</default_value>
    </argument>
    <argument>
      <name>hvac_control_heating_weekend_setpoint_offset_magnitude</name>
      <display_name>Heating Setpoint: Weekend Offset Magnitude</display_name>
      <description>Specify the weekend heating offset magnitude.</description>
      <type>Double</type>
      <units>deg-F</units>
      <required>true</required>
      <model_dependent>false</model_dependent>
      <default_value>0</default_value>
    </argument>
    <argument>
      <name>hvac_control_heating_weekday_setpoint_schedule</name>
      <display_name>Heating Setpoint: Weekday Schedule</display_name>
      <description>Specify the 24-hour comma-separated weekday heating schedule of 0s and 1s.</description>
      <type>String</type>
      <required>true</required>
      <model_dependent>false</model_dependent>
      <default_value>0, 0, 0, 0, 0, 0, 0, 0, 0, 0, 0, 0, 0, 0, 0, 0, 0, 0, 0, 0, 0, 0, 0, 0</default_value>
    </argument>
    <argument>
      <name>hvac_control_heating_weekend_setpoint_schedule</name>
      <display_name>Heating Setpoint: Weekend Schedule</display_name>
      <description>Specify the 24-hour comma-separated weekend heating schedule of 0s and 1s.</description>
      <type>String</type>
      <required>true</required>
      <model_dependent>false</model_dependent>
      <default_value>0, 0, 0, 0, 0, 0, 0, 0, 0, 0, 0, 0, 0, 0, 0, 0, 0, 0, 0, 0, 0, 0, 0, 0</default_value>
    </argument>
    <argument>
      <name>use_auto_heating_season</name>
      <display_name>Use Auto Heating Season</display_name>
      <description>Specifies whether to automatically define the heating season based on the weather file.</description>
      <type>Boolean</type>
      <required>true</required>
      <model_dependent>false</model_dependent>
      <default_value>false</default_value>
      <choices>
        <choice>
          <value>true</value>
          <display_name>true</display_name>
        </choice>
        <choice>
          <value>false</value>
          <display_name>false</display_name>
        </choice>
      </choices>
    </argument>
    <argument>
      <name>hvac_control_cooling_weekday_setpoint_temp</name>
      <display_name>Cooling Setpoint: Weekday Temperature</display_name>
      <description>Specify the weekday cooling setpoint temperature.</description>
      <type>Double</type>
      <units>deg-F</units>
      <required>true</required>
      <model_dependent>false</model_dependent>
      <default_value>76</default_value>
    </argument>
    <argument>
      <name>hvac_control_cooling_weekend_setpoint_temp</name>
      <display_name>Cooling Setpoint: Weekend Temperature</display_name>
      <description>Specify the weekend cooling setpoint temperature.</description>
      <type>Double</type>
      <units>deg-F</units>
      <required>true</required>
      <model_dependent>false</model_dependent>
      <default_value>76</default_value>
    </argument>
    <argument>
      <name>hvac_control_cooling_weekday_setpoint_offset_magnitude</name>
      <display_name>Cooling Setpoint: Weekday Offset Magnitude</display_name>
      <description>Specify the weekday cooling offset magnitude.</description>
      <type>Double</type>
      <units>deg-F</units>
      <required>true</required>
      <model_dependent>false</model_dependent>
      <default_value>0</default_value>
    </argument>
    <argument>
      <name>hvac_control_cooling_weekend_setpoint_offset_magnitude</name>
      <display_name>Cooling Setpoint: Weekend Offset Magnitude</display_name>
      <description>Specify the weekend cooling offset magnitude.</description>
      <type>Double</type>
      <units>deg-F</units>
      <required>true</required>
      <model_dependent>false</model_dependent>
      <default_value>0</default_value>
    </argument>
    <argument>
      <name>hvac_control_cooling_weekday_setpoint_schedule</name>
      <display_name>Cooling Setpoint: Weekday Schedule</display_name>
      <description>Specify the 24-hour comma-separated weekday cooling schedule of 0s and 1s.</description>
      <type>String</type>
      <required>true</required>
      <model_dependent>false</model_dependent>
      <default_value>0, 0, 0, 0, 0, 0, 0, 0, 0, 0, 0, 0, 0, 0, 0, 0, 0, 0, 0, 0, 0, 0, 0, 0</default_value>
    </argument>
    <argument>
      <name>hvac_control_cooling_weekend_setpoint_schedule</name>
      <display_name>Cooling Setpoint: Weekend Schedule</display_name>
      <description>Specify the 24-hour comma-separated weekend cooling schedule of 0s and 1s.</description>
      <type>String</type>
      <required>true</required>
      <model_dependent>false</model_dependent>
      <default_value>0, 0, 0, 0, 0, 0, 0, 0, 0, 0, 0, 0, 0, 0, 0, 0, 0, 0, 0, 0, 0, 0, 0, 0</default_value>
    </argument>
    <argument>
      <name>use_auto_cooling_season</name>
      <display_name>Use Auto Cooling Season</display_name>
      <description>Specifies whether to automatically define the cooling season based on the weather file.</description>
      <type>Boolean</type>
      <required>true</required>
      <model_dependent>false</model_dependent>
      <default_value>false</default_value>
      <choices>
        <choice>
          <value>true</value>
          <display_name>true</display_name>
        </choice>
        <choice>
          <value>false</value>
          <display_name>false</display_name>
        </choice>
      </choices>
    </argument>
    <argument>
      <name>heating_system_has_flue_or_chimney</name>
      <display_name>Heating System: Has Flue or Chimney</display_name>
      <description>Whether the heating system has a flue or chimney.</description>
      <type>String</type>
      <required>true</required>
      <model_dependent>false</model_dependent>
      <default_value>auto</default_value>
    </argument>
    <argument>
      <name>heating_system_2_has_flue_or_chimney</name>
      <display_name>Heating System 2: Has Flue or Chimney</display_name>
      <description>Whether the second heating system has a flue or chimney.</description>
      <type>String</type>
      <required>true</required>
      <model_dependent>false</model_dependent>
      <default_value>auto</default_value>
    </argument>
    <argument>
      <name>water_heater_has_flue_or_chimney</name>
      <display_name>Water Heater: Has Flue or Chimney</display_name>
      <description>Whether the water heater has a flue or chimney.</description>
      <type>String</type>
      <required>true</required>
      <model_dependent>false</model_dependent>
      <default_value>auto</default_value>
    </argument>
    <argument>
      <name>heating_system_rated_cfm_per_ton</name>
      <display_name>Heating System: Rated CFM Per Ton</display_name>
      <description>The rated cfm per ton of the heating system.</description>
      <type>Double</type>
      <units>cfm/ton</units>
      <required>false</required>
      <model_dependent>false</model_dependent>
    </argument>
    <argument>
      <name>heating_system_actual_cfm_per_ton</name>
      <display_name>Heating System: Actual CFM Per Ton</display_name>
      <description>The actual cfm per ton of the heating system.</description>
      <type>Double</type>
      <units>cfm/ton</units>
      <required>false</required>
      <model_dependent>false</model_dependent>
    </argument>
    <argument>
      <name>cooling_system_rated_cfm_per_ton</name>
      <display_name>Cooling System: Rated CFM Per Ton</display_name>
      <description>The rated cfm per ton of the cooling system.</description>
      <type>Double</type>
      <units>cfm/ton</units>
      <required>false</required>
      <model_dependent>false</model_dependent>
    </argument>
    <argument>
      <name>cooling_system_actual_cfm_per_ton</name>
      <display_name>Cooling System: Actual CFM Per Ton</display_name>
      <description>The actual cfm per ton of the cooling system.</description>
      <type>Double</type>
      <units>cfm/ton</units>
      <required>false</required>
      <model_dependent>false</model_dependent>
    </argument>
    <argument>
      <name>cooling_system_frac_manufacturer_charge</name>
      <display_name>Cooling System: Fraction of Manufacturer Recommended Charge</display_name>
      <description>The fraction of manufacturer recommended charge of the cooling system.</description>
      <type>Double</type>
      <units>Frac</units>
      <required>false</required>
      <model_dependent>false</model_dependent>
    </argument>
    <argument>
      <name>heat_pump_rated_cfm_per_ton</name>
      <display_name>Heat Pump: Rated CFM Per Ton</display_name>
      <description>The rated cfm per ton of the heat pump.</description>
      <type>Double</type>
      <units>cfm/ton</units>
      <required>false</required>
      <model_dependent>false</model_dependent>
    </argument>
    <argument>
      <name>heat_pump_actual_cfm_per_ton</name>
      <display_name>Heat Pump: Actual CFM Per Ton</display_name>
      <description>The actual cfm per ton of the heat pump.</description>
      <type>Double</type>
      <units>cfm/ton</units>
      <required>false</required>
      <model_dependent>false</model_dependent>
    </argument>
    <argument>
      <name>heat_pump_frac_manufacturer_charge</name>
      <display_name>Heat Pump: Fraction of Manufacturer Recommended Charge</display_name>
      <description>The fraction of manufacturer recommended charge of the heat pump.</description>
      <type>Double</type>
      <units>Frac</units>
      <required>false</required>
      <model_dependent>false</model_dependent>
    </argument>
    <argument>
      <name>heat_pump_backup_use_existing_system</name>
      <display_name>Heat Pump: Backup Use Existing System</display_name>
      <description>Whether the heat pump uses the existing system as backup.</description>
      <type>Boolean</type>
      <required>false</required>
      <model_dependent>false</model_dependent>
      <choices>
        <choice>
          <value>true</value>
          <display_name>true</display_name>
        </choice>
        <choice>
          <value>false</value>
          <display_name>false</display_name>
        </choice>
      </choices>
    </argument>
  </arguments>
  <outputs />
  <provenances />
  <tags>
    <tag>Whole Building.Space Types</tag>
  </tags>
  <attributes>
    <attribute>
      <name>Measure Type</name>
      <value>ModelMeasure</value>
      <datatype>string</datatype>
    </attribute>
  </attributes>
  <files>
    <file>
      <filename>README.md</filename>
      <filetype>md</filetype>
      <usage_type>readme</usage_type>
      <checksum>5E670AFF</checksum>
    </file>
    <file>
      <filename>README.md.erb</filename>
      <filetype>erb</filetype>
      <usage_type>readmeerb</usage_type>
      <checksum>513F28E9</checksum>
    </file>
    <file>
      <version>
        <software_program>OpenStudio</software_program>
        <identifier>2.9.0</identifier>
        <min_compatible>2.9.0</min_compatible>
      </version>
      <filename>measure.rb</filename>
      <filetype>rb</filetype>
      <usage_type>script</usage_type>
<<<<<<< HEAD
      <checksum>336A3DB8</checksum>
=======
      <checksum>A1951B73</checksum>
>>>>>>> af08e726
    </file>
    <file>
      <filename>constants.rb</filename>
      <filetype>rb</filetype>
      <usage_type>resource</usage_type>
      <checksum>0E27DB76</checksum>
    </file>
    <file>
      <filename>resstock_arguments_test.rb</filename>
      <filetype>rb</filetype>
      <usage_type>test</usage_type>
      <checksum>B4483AF2</checksum>
    </file>
  </files>
</measure><|MERGE_RESOLUTION|>--- conflicted
+++ resolved
@@ -3,13 +3,8 @@
   <schema_version>3.1</schema_version>
   <name>res_stock_arguments</name>
   <uid>c984bb9e-4ac4-4930-a399-9d23f8f6936a</uid>
-<<<<<<< HEAD
-  <version_id>4d3c2d41-3979-4150-99c8-f4789e2322f1</version_id>
-  <version_modified>2024-06-24T22:40:03Z</version_modified>
-=======
-  <version_id>f7dbede4-8a9f-4ff1-a102-0e7251ecb454</version_id>
-  <version_modified>2024-07-12T14:41:41Z</version_modified>
->>>>>>> af08e726
+  <version_id>7892974f-fb59-4e43-975c-1eb0846642c1</version_id>
+  <version_modified>2024-07-12T16:11:10Z</version_modified>
   <xml_checksum>2C38F48B</xml_checksum>
   <class_name>ResStockArguments</class_name>
   <display_name>ResStock Arguments</display_name>
@@ -7502,11 +7497,7 @@
       <filename>measure.rb</filename>
       <filetype>rb</filetype>
       <usage_type>script</usage_type>
-<<<<<<< HEAD
-      <checksum>336A3DB8</checksum>
-=======
-      <checksum>A1951B73</checksum>
->>>>>>> af08e726
+      <checksum>DEC8BD3D</checksum>
     </file>
     <file>
       <filename>constants.rb</filename>
