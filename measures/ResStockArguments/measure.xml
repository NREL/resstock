<?xml version="1.0"?>
<measure>
  <schema_version>3.1</schema_version>
  <name>res_stock_arguments</name>
  <uid>c984bb9e-4ac4-4930-a399-9d23f8f6936a</uid>
<<<<<<< HEAD
  <version_id>7892974f-fb59-4e43-975c-1eb0846642c1</version_id>
  <version_modified>2024-07-12T16:11:10Z</version_modified>
=======
  <version_id>58ec6e3c-9b3e-4fae-8807-1a73f7f3b9a8</version_id>
  <version_modified>2024-07-15T19:00:31Z</version_modified>
>>>>>>> fb7dc3f1
  <xml_checksum>2C38F48B</xml_checksum>
  <class_name>ResStockArguments</class_name>
  <display_name>ResStock Arguments</display_name>
  <description>Measure that pre-processes the arguments passed to the BuildResidentialHPXML and BuildResidentialScheduleFile measures.</description>
  <modeler_description>Passes in all arguments from the options lookup, processes them, and then registers values to the runner to be used by other measures.</modeler_description>
  <arguments>
    <argument>
      <name>schedules_vacancy_periods</name>
      <display_name>Schedules: Vacancy Periods</display_name>
      <description>Specifies the vacancy periods. Enter a date like "Dec 15 - Jan 15". Optionally, can enter hour of the day like "Dec 15 2 - Jan 15 20" (start hour can be 0 through 23 and end hour can be 1 through 24). If multiple periods, use a comma-separated list.</description>
      <type>String</type>
      <units></units>
      <required>false</required>
      <model_dependent>false</model_dependent>
    </argument>
    <argument>
      <name>schedules_power_outage_periods</name>
      <display_name>Schedules: Power Outage Periods</display_name>
      <description>Specifies the power outage periods. Enter a date like "Dec 15 - Jan 15". Optionally, can enter hour of the day like "Dec 15 2 - Jan 15 20" (start hour can be 0 through 23 and end hour can be 1 through 24). If multiple periods, use a comma-separated list.</description>
      <type>String</type>
      <units></units>
      <required>false</required>
      <model_dependent>false</model_dependent>
    </argument>
    <argument>
      <name>schedules_power_outage_periods_window_natvent_availability</name>
      <display_name>Schedules: Power Outage Periods Window Natural Ventilation Availability</display_name>
      <description>The availability of the natural ventilation schedule during the power outage periods. Valid choices are 'regular schedule', 'always available', 'always unavailable'. If multiple periods, use a comma-separated list.</description>
      <type>String</type>
      <units></units>
      <required>false</required>
      <model_dependent>false</model_dependent>
    </argument>
    <argument>
      <name>simulation_control_daylight_saving_enabled</name>
      <display_name>Simulation Control: Daylight Saving Enabled</display_name>
      <description>Whether to use daylight saving. If not provided, the OS-HPXML default (see &lt;a href='https://openstudio-hpxml.readthedocs.io/en/v1.8.1/workflow_inputs.html#hpxml-building-site'&gt;HPXML Building Site&lt;/a&gt;) is used.</description>
      <type>Choice</type>
      <units></units>
      <required>false</required>
      <model_dependent>false</model_dependent>
      <choices>
        <choice>
          <value>auto</value>
          <display_name>auto</display_name>
        </choice>
        <choice>
          <value>true</value>
          <display_name>true</display_name>
        </choice>
        <choice>
          <value>false</value>
          <display_name>false</display_name>
        </choice>
      </choices>
    </argument>
    <argument>
      <name>site_type</name>
      <display_name>Site: Type</display_name>
      <description>The type of site. If not provided, the OS-HPXML default (see &lt;a href='https://openstudio-hpxml.readthedocs.io/en/v1.8.1/workflow_inputs.html#hpxml-site'&gt;HPXML Site&lt;/a&gt;) is used.</description>
      <type>Choice</type>
      <units></units>
      <required>false</required>
      <model_dependent>false</model_dependent>
      <choices>
        <choice>
          <value>auto</value>
          <display_name>auto</display_name>
        </choice>
        <choice>
          <value>suburban</value>
          <display_name>suburban</display_name>
        </choice>
        <choice>
          <value>urban</value>
          <display_name>urban</display_name>
        </choice>
        <choice>
          <value>rural</value>
          <display_name>rural</display_name>
        </choice>
      </choices>
    </argument>
    <argument>
      <name>site_shielding_of_home</name>
      <display_name>Site: Shielding of Home</display_name>
      <description>Presence of nearby buildings, trees, obstructions for infiltration model. If not provided, the OS-HPXML default (see &lt;a href='https://openstudio-hpxml.readthedocs.io/en/v1.8.1/workflow_inputs.html#hpxml-site'&gt;HPXML Site&lt;/a&gt;) is used.</description>
      <type>Choice</type>
      <units></units>
      <required>false</required>
      <model_dependent>false</model_dependent>
      <choices>
        <choice>
          <value>auto</value>
          <display_name>auto</display_name>
        </choice>
        <choice>
          <value>exposed</value>
          <display_name>exposed</display_name>
        </choice>
        <choice>
          <value>normal</value>
          <display_name>normal</display_name>
        </choice>
        <choice>
          <value>well-shielded</value>
          <display_name>well-shielded</display_name>
        </choice>
      </choices>
    </argument>
    <argument>
      <name>site_soil_and_moisture_type</name>
      <display_name>Site: Soil and Moisture Type</display_name>
      <description>Type of soil and moisture. This is used to inform ground conductivity and diffusivity. If not provided, the OS-HPXML default (see &lt;a href='https://openstudio-hpxml.readthedocs.io/en/v1.8.1/workflow_inputs.html#hpxml-site'&gt;HPXML Site&lt;/a&gt;) is used.</description>
      <type>Choice</type>
      <units></units>
      <required>false</required>
      <model_dependent>false</model_dependent>
      <choices>
        <choice>
          <value>auto</value>
          <display_name>auto</display_name>
        </choice>
        <choice>
          <value>clay, dry</value>
          <display_name>clay, dry</display_name>
        </choice>
        <choice>
          <value>clay, mixed</value>
          <display_name>clay, mixed</display_name>
        </choice>
        <choice>
          <value>clay, wet</value>
          <display_name>clay, wet</display_name>
        </choice>
        <choice>
          <value>gravel, dry</value>
          <display_name>gravel, dry</display_name>
        </choice>
        <choice>
          <value>gravel, mixed</value>
          <display_name>gravel, mixed</display_name>
        </choice>
        <choice>
          <value>gravel, wet</value>
          <display_name>gravel, wet</display_name>
        </choice>
        <choice>
          <value>loam, dry</value>
          <display_name>loam, dry</display_name>
        </choice>
        <choice>
          <value>loam, mixed</value>
          <display_name>loam, mixed</display_name>
        </choice>
        <choice>
          <value>loam, wet</value>
          <display_name>loam, wet</display_name>
        </choice>
        <choice>
          <value>sand, dry</value>
          <display_name>sand, dry</display_name>
        </choice>
        <choice>
          <value>sand, mixed</value>
          <display_name>sand, mixed</display_name>
        </choice>
        <choice>
          <value>sand, wet</value>
          <display_name>sand, wet</display_name>
        </choice>
        <choice>
          <value>silt, dry</value>
          <display_name>silt, dry</display_name>
        </choice>
        <choice>
          <value>silt, mixed</value>
          <display_name>silt, mixed</display_name>
        </choice>
        <choice>
          <value>silt, wet</value>
          <display_name>silt, wet</display_name>
        </choice>
        <choice>
          <value>unknown, dry</value>
          <display_name>unknown, dry</display_name>
        </choice>
        <choice>
          <value>unknown, mixed</value>
          <display_name>unknown, mixed</display_name>
        </choice>
        <choice>
          <value>unknown, wet</value>
          <display_name>unknown, wet</display_name>
        </choice>
      </choices>
    </argument>
    <argument>
      <name>site_ground_conductivity</name>
      <display_name>Site: Ground Conductivity</display_name>
      <description>Conductivity of the ground soil. If provided, overrides the previous site and moisture type input.</description>
      <type>String</type>
      <units>Btu/hr-ft-F</units>
      <required>false</required>
      <model_dependent>false</model_dependent>
    </argument>
    <argument>
      <name>site_ground_diffusivity</name>
      <display_name>Site: Ground Diffusivity</display_name>
      <description>Diffusivity of the ground soil. If provided, overrides the previous site and moisture type input.</description>
      <type>String</type>
      <units>ft^2/hr</units>
      <required>false</required>
      <model_dependent>false</model_dependent>
    </argument>
    <argument>
      <name>site_iecc_zone</name>
      <display_name>Site: IECC Zone</display_name>
      <description>IECC zone of the home address.</description>
      <type>Choice</type>
      <units></units>
      <required>false</required>
      <model_dependent>false</model_dependent>
      <choices>
        <choice>
          <value>auto</value>
          <display_name>auto</display_name>
        </choice>
        <choice>
          <value>1A</value>
          <display_name>1A</display_name>
        </choice>
        <choice>
          <value>1B</value>
          <display_name>1B</display_name>
        </choice>
        <choice>
          <value>1C</value>
          <display_name>1C</display_name>
        </choice>
        <choice>
          <value>2A</value>
          <display_name>2A</display_name>
        </choice>
        <choice>
          <value>2B</value>
          <display_name>2B</display_name>
        </choice>
        <choice>
          <value>2C</value>
          <display_name>2C</display_name>
        </choice>
        <choice>
          <value>3A</value>
          <display_name>3A</display_name>
        </choice>
        <choice>
          <value>3B</value>
          <display_name>3B</display_name>
        </choice>
        <choice>
          <value>3C</value>
          <display_name>3C</display_name>
        </choice>
        <choice>
          <value>4A</value>
          <display_name>4A</display_name>
        </choice>
        <choice>
          <value>4B</value>
          <display_name>4B</display_name>
        </choice>
        <choice>
          <value>4C</value>
          <display_name>4C</display_name>
        </choice>
        <choice>
          <value>5A</value>
          <display_name>5A</display_name>
        </choice>
        <choice>
          <value>5B</value>
          <display_name>5B</display_name>
        </choice>
        <choice>
          <value>5C</value>
          <display_name>5C</display_name>
        </choice>
        <choice>
          <value>6A</value>
          <display_name>6A</display_name>
        </choice>
        <choice>
          <value>6B</value>
          <display_name>6B</display_name>
        </choice>
        <choice>
          <value>6C</value>
          <display_name>6C</display_name>
        </choice>
        <choice>
          <value>7</value>
          <display_name>7</display_name>
        </choice>
        <choice>
          <value>8</value>
          <display_name>8</display_name>
        </choice>
      </choices>
    </argument>
    <argument>
      <name>site_city</name>
      <display_name>Site: City</display_name>
      <description>City/municipality of the home address.</description>
      <type>String</type>
      <units></units>
      <required>false</required>
      <model_dependent>false</model_dependent>
    </argument>
    <argument>
      <name>site_state_code</name>
      <display_name>Site: State Code</display_name>
      <description>State code of the home address. If not provided, the OS-HPXML default (see &lt;a href='https://openstudio-hpxml.readthedocs.io/en/v1.8.1/workflow_inputs.html#hpxml-site'&gt;HPXML Site&lt;/a&gt;) is used.</description>
      <type>Choice</type>
      <units></units>
      <required>false</required>
      <model_dependent>false</model_dependent>
      <choices>
        <choice>
          <value>auto</value>
          <display_name>auto</display_name>
        </choice>
        <choice>
          <value>AK</value>
          <display_name>AK</display_name>
        </choice>
        <choice>
          <value>AL</value>
          <display_name>AL</display_name>
        </choice>
        <choice>
          <value>AR</value>
          <display_name>AR</display_name>
        </choice>
        <choice>
          <value>AZ</value>
          <display_name>AZ</display_name>
        </choice>
        <choice>
          <value>CA</value>
          <display_name>CA</display_name>
        </choice>
        <choice>
          <value>CO</value>
          <display_name>CO</display_name>
        </choice>
        <choice>
          <value>CT</value>
          <display_name>CT</display_name>
        </choice>
        <choice>
          <value>DC</value>
          <display_name>DC</display_name>
        </choice>
        <choice>
          <value>DE</value>
          <display_name>DE</display_name>
        </choice>
        <choice>
          <value>FL</value>
          <display_name>FL</display_name>
        </choice>
        <choice>
          <value>GA</value>
          <display_name>GA</display_name>
        </choice>
        <choice>
          <value>HI</value>
          <display_name>HI</display_name>
        </choice>
        <choice>
          <value>IA</value>
          <display_name>IA</display_name>
        </choice>
        <choice>
          <value>ID</value>
          <display_name>ID</display_name>
        </choice>
        <choice>
          <value>IL</value>
          <display_name>IL</display_name>
        </choice>
        <choice>
          <value>IN</value>
          <display_name>IN</display_name>
        </choice>
        <choice>
          <value>KS</value>
          <display_name>KS</display_name>
        </choice>
        <choice>
          <value>KY</value>
          <display_name>KY</display_name>
        </choice>
        <choice>
          <value>LA</value>
          <display_name>LA</display_name>
        </choice>
        <choice>
          <value>MA</value>
          <display_name>MA</display_name>
        </choice>
        <choice>
          <value>MD</value>
          <display_name>MD</display_name>
        </choice>
        <choice>
          <value>ME</value>
          <display_name>ME</display_name>
        </choice>
        <choice>
          <value>MI</value>
          <display_name>MI</display_name>
        </choice>
        <choice>
          <value>MN</value>
          <display_name>MN</display_name>
        </choice>
        <choice>
          <value>MO</value>
          <display_name>MO</display_name>
        </choice>
        <choice>
          <value>MS</value>
          <display_name>MS</display_name>
        </choice>
        <choice>
          <value>MT</value>
          <display_name>MT</display_name>
        </choice>
        <choice>
          <value>NC</value>
          <display_name>NC</display_name>
        </choice>
        <choice>
          <value>ND</value>
          <display_name>ND</display_name>
        </choice>
        <choice>
          <value>NE</value>
          <display_name>NE</display_name>
        </choice>
        <choice>
          <value>NH</value>
          <display_name>NH</display_name>
        </choice>
        <choice>
          <value>NJ</value>
          <display_name>NJ</display_name>
        </choice>
        <choice>
          <value>NM</value>
          <display_name>NM</display_name>
        </choice>
        <choice>
          <value>NV</value>
          <display_name>NV</display_name>
        </choice>
        <choice>
          <value>NY</value>
          <display_name>NY</display_name>
        </choice>
        <choice>
          <value>OH</value>
          <display_name>OH</display_name>
        </choice>
        <choice>
          <value>OK</value>
          <display_name>OK</display_name>
        </choice>
        <choice>
          <value>OR</value>
          <display_name>OR</display_name>
        </choice>
        <choice>
          <value>PA</value>
          <display_name>PA</display_name>
        </choice>
        <choice>
          <value>RI</value>
          <display_name>RI</display_name>
        </choice>
        <choice>
          <value>SC</value>
          <display_name>SC</display_name>
        </choice>
        <choice>
          <value>SD</value>
          <display_name>SD</display_name>
        </choice>
        <choice>
          <value>TN</value>
          <display_name>TN</display_name>
        </choice>
        <choice>
          <value>TX</value>
          <display_name>TX</display_name>
        </choice>
        <choice>
          <value>UT</value>
          <display_name>UT</display_name>
        </choice>
        <choice>
          <value>VA</value>
          <display_name>VA</display_name>
        </choice>
        <choice>
          <value>VT</value>
          <display_name>VT</display_name>
        </choice>
        <choice>
          <value>WA</value>
          <display_name>WA</display_name>
        </choice>
        <choice>
          <value>WI</value>
          <display_name>WI</display_name>
        </choice>
        <choice>
          <value>WV</value>
          <display_name>WV</display_name>
        </choice>
        <choice>
          <value>WY</value>
          <display_name>WY</display_name>
        </choice>
      </choices>
    </argument>
    <argument>
      <name>site_zip_code</name>
      <display_name>Site: Zip Code</display_name>
      <description>Zip code of the home address.</description>
      <type>String</type>
      <units></units>
      <required>false</required>
      <model_dependent>false</model_dependent>
    </argument>
    <argument>
      <name>site_time_zone_utc_offset</name>
      <display_name>Site: Time Zone UTC Offset</display_name>
      <description>Time zone UTC offset of the home address. Must be between -12 and 14. If not provided, the OS-HPXML default (see &lt;a href='https://openstudio-hpxml.readthedocs.io/en/v1.8.1/workflow_inputs.html#hpxml-site'&gt;HPXML Site&lt;/a&gt;) is used.</description>
      <type>String</type>
      <units>hr</units>
      <required>false</required>
      <model_dependent>false</model_dependent>
    </argument>
    <argument>
      <name>site_elevation</name>
      <display_name>Site: Elevation</display_name>
      <description>Elevation of the home address. If not provided, the OS-HPXML default (see &lt;a href='https://openstudio-hpxml.readthedocs.io/en/v1.8.1/workflow_inputs.html#hpxml-site'&gt;HPXML Site&lt;/a&gt;) is used.</description>
      <type>String</type>
      <units>ft</units>
      <required>false</required>
      <model_dependent>false</model_dependent>
    </argument>
    <argument>
      <name>site_latitude</name>
      <display_name>Site: Latitude</display_name>
      <description>Latitude of the home address. Must be between -90 and 90. Use negative values for southern hemisphere. If not provided, the OS-HPXML default (see &lt;a href='https://openstudio-hpxml.readthedocs.io/en/v1.8.1/workflow_inputs.html#hpxml-site'&gt;HPXML Site&lt;/a&gt;) is used.</description>
      <type>String</type>
      <units>deg</units>
      <required>false</required>
      <model_dependent>false</model_dependent>
    </argument>
    <argument>
      <name>site_longitude</name>
      <display_name>Site: Longitude</display_name>
      <description>Longitude of the home address. Must be between -180 and 180. Use negative values for the western hemisphere. If not provided, the OS-HPXML default (see &lt;a href='https://openstudio-hpxml.readthedocs.io/en/v1.8.1/workflow_inputs.html#hpxml-site'&gt;HPXML Site&lt;/a&gt;) is used.</description>
      <type>String</type>
      <units>deg</units>
      <required>false</required>
      <model_dependent>false</model_dependent>
    </argument>
    <argument>
      <name>weather_station_epw_filepath</name>
      <display_name>Weather Station: EnergyPlus Weather (EPW) Filepath</display_name>
      <description>Path of the EPW file.</description>
      <type>String</type>
      <required>true</required>
      <model_dependent>false</model_dependent>
      <default_value>USA_CO_Denver.Intl.AP.725650_TMY3.epw</default_value>
    </argument>
    <argument>
      <name>year_built</name>
      <display_name>Building Construction: Year Built</display_name>
      <description>The year the building was built.</description>
      <type>String</type>
      <units></units>
      <required>false</required>
      <model_dependent>false</model_dependent>
    </argument>
    <argument>
      <name>geometry_unit_type</name>
      <display_name>Geometry: Unit Type</display_name>
      <description>The type of dwelling unit. Use single-family attached for a dwelling unit with 1 or more stories, attached units to one or both sides, and no units above/below. Use apartment unit for a dwelling unit with 1 story, attached units to one, two, or three sides, and units above and/or below.</description>
      <type>Choice</type>
      <required>true</required>
      <model_dependent>false</model_dependent>
      <default_value>single-family detached</default_value>
      <choices>
        <choice>
          <value>single-family detached</value>
          <display_name>single-family detached</display_name>
        </choice>
        <choice>
          <value>single-family attached</value>
          <display_name>single-family attached</display_name>
        </choice>
        <choice>
          <value>apartment unit</value>
          <display_name>apartment unit</display_name>
        </choice>
        <choice>
          <value>manufactured home</value>
          <display_name>manufactured home</display_name>
        </choice>
      </choices>
    </argument>
    <argument>
      <name>geometry_unit_aspect_ratio</name>
      <display_name>Geometry: Unit Aspect Ratio</display_name>
      <description>The ratio of front/back wall length to left/right wall length for the unit, excluding any protruding garage wall area.</description>
      <type>Double</type>
      <units>Frac</units>
      <required>true</required>
      <model_dependent>false</model_dependent>
      <default_value>2</default_value>
    </argument>
    <argument>
      <name>geometry_unit_orientation</name>
      <display_name>Geometry: Unit Orientation</display_name>
      <description>The unit's orientation is measured clockwise from north (e.g., North=0, East=90, South=180, West=270).</description>
      <type>Double</type>
      <units>degrees</units>
      <required>true</required>
      <model_dependent>false</model_dependent>
      <default_value>180</default_value>
    </argument>
    <argument>
      <name>geometry_unit_num_bedrooms</name>
      <display_name>Geometry: Unit Number of Bedrooms</display_name>
      <description>The number of bedrooms in the unit.</description>
      <type>Integer</type>
      <units>#</units>
      <required>true</required>
      <model_dependent>false</model_dependent>
      <default_value>3</default_value>
    </argument>
    <argument>
      <name>geometry_unit_num_bathrooms</name>
      <display_name>Geometry: Unit Number of Bathrooms</display_name>
      <description>The number of bathrooms in the unit. If not provided, the OS-HPXML default (see &lt;a href='https://openstudio-hpxml.readthedocs.io/en/v1.8.1/workflow_inputs.html#hpxml-building-construction'&gt;HPXML Building Construction&lt;/a&gt;) is used.</description>
      <type>String</type>
      <units>#</units>
      <required>false</required>
      <model_dependent>false</model_dependent>
    </argument>
    <argument>
      <name>geometry_unit_num_occupants</name>
      <display_name>Geometry: Unit Number of Occupants</display_name>
      <description>The number of occupants in the unit. If not provided, an *asset* calculation is performed assuming standard occupancy, in which various end use defaults (e.g., plug loads, appliances, and hot water usage) are calculated based on Number of Bedrooms and Conditioned Floor Area per ANSI/RESNET/ICC 301-2019. If provided, an *operational* calculation is instead performed in which the end use defaults are adjusted using the relationship between Number of Bedrooms and Number of Occupants from RECS 2015.</description>
      <type>String</type>
      <units>#</units>
      <required>false</required>
      <model_dependent>false</model_dependent>
    </argument>
    <argument>
      <name>geometry_building_num_units</name>
      <display_name>Geometry: Building Number of Units</display_name>
      <description>The number of units in the building. Required for single-family attached and apartment units.</description>
      <type>String</type>
      <units>#</units>
      <required>false</required>
      <model_dependent>false</model_dependent>
    </argument>
    <argument>
      <name>geometry_average_ceiling_height</name>
      <display_name>Geometry: Average Ceiling Height</display_name>
      <description>Average distance from the floor to the ceiling.</description>
      <type>Double</type>
      <units>ft</units>
      <required>true</required>
      <model_dependent>false</model_dependent>
      <default_value>8</default_value>
    </argument>
    <argument>
      <name>geometry_garage_width</name>
      <display_name>Geometry: Garage Width</display_name>
      <description>The width of the garage. Enter zero for no garage. Only applies to single-family detached units.</description>
      <type>Double</type>
      <units>ft</units>
      <required>true</required>
      <model_dependent>false</model_dependent>
      <default_value>0</default_value>
    </argument>
    <argument>
      <name>geometry_garage_depth</name>
      <display_name>Geometry: Garage Depth</display_name>
      <description>The depth of the garage. Only applies to single-family detached units.</description>
      <type>Double</type>
      <units>ft</units>
      <required>true</required>
      <model_dependent>false</model_dependent>
      <default_value>20</default_value>
    </argument>
    <argument>
      <name>geometry_garage_protrusion</name>
      <display_name>Geometry: Garage Protrusion</display_name>
      <description>The fraction of the garage that is protruding from the conditioned space. Only applies to single-family detached units.</description>
      <type>Double</type>
      <units>Frac</units>
      <required>true</required>
      <model_dependent>false</model_dependent>
      <default_value>0</default_value>
    </argument>
    <argument>
      <name>geometry_garage_position</name>
      <display_name>Geometry: Garage Position</display_name>
      <description>The position of the garage. Only applies to single-family detached units.</description>
      <type>Choice</type>
      <required>true</required>
      <model_dependent>false</model_dependent>
      <default_value>Right</default_value>
      <choices>
        <choice>
          <value>Right</value>
          <display_name>Right</display_name>
        </choice>
        <choice>
          <value>Left</value>
          <display_name>Left</display_name>
        </choice>
      </choices>
    </argument>
    <argument>
      <name>geometry_foundation_type</name>
      <display_name>Geometry: Foundation Type</display_name>
      <description>The foundation type of the building. Foundation types ConditionedBasement and ConditionedCrawlspace are not allowed for apartment units.</description>
      <type>Choice</type>
      <required>true</required>
      <model_dependent>false</model_dependent>
      <default_value>SlabOnGrade</default_value>
      <choices>
        <choice>
          <value>SlabOnGrade</value>
          <display_name>SlabOnGrade</display_name>
        </choice>
        <choice>
          <value>VentedCrawlspace</value>
          <display_name>VentedCrawlspace</display_name>
        </choice>
        <choice>
          <value>UnventedCrawlspace</value>
          <display_name>UnventedCrawlspace</display_name>
        </choice>
        <choice>
          <value>ConditionedCrawlspace</value>
          <display_name>ConditionedCrawlspace</display_name>
        </choice>
        <choice>
          <value>UnconditionedBasement</value>
          <display_name>UnconditionedBasement</display_name>
        </choice>
        <choice>
          <value>ConditionedBasement</value>
          <display_name>ConditionedBasement</display_name>
        </choice>
        <choice>
          <value>Ambient</value>
          <display_name>Ambient</display_name>
        </choice>
        <choice>
          <value>AboveApartment</value>
          <display_name>AboveApartment</display_name>
        </choice>
        <choice>
          <value>BellyAndWingWithSkirt</value>
          <display_name>BellyAndWingWithSkirt</display_name>
        </choice>
        <choice>
          <value>BellyAndWingNoSkirt</value>
          <display_name>BellyAndWingNoSkirt</display_name>
        </choice>
      </choices>
    </argument>
    <argument>
      <name>geometry_foundation_height</name>
      <display_name>Geometry: Foundation Height</display_name>
      <description>The height of the foundation (e.g., 3ft for crawlspace, 8ft for basement). Only applies to basements/crawlspaces.</description>
      <type>Double</type>
      <units>ft</units>
      <required>true</required>
      <model_dependent>false</model_dependent>
      <default_value>0</default_value>
    </argument>
    <argument>
      <name>geometry_foundation_height_above_grade</name>
      <display_name>Geometry: Foundation Height Above Grade</display_name>
      <description>The depth above grade of the foundation wall. Only applies to basements/crawlspaces.</description>
      <type>Double</type>
      <units>ft</units>
      <required>true</required>
      <model_dependent>false</model_dependent>
      <default_value>0</default_value>
    </argument>
    <argument>
      <name>geometry_rim_joist_height</name>
      <display_name>Geometry: Rim Joist Height</display_name>
      <description>The height of the rim joists. Only applies to basements/crawlspaces.</description>
      <type>String</type>
      <units>in</units>
      <required>false</required>
      <model_dependent>false</model_dependent>
    </argument>
    <argument>
      <name>geometry_attic_type</name>
      <display_name>Geometry: Attic Type</display_name>
      <description>The attic type of the building. Attic type ConditionedAttic is not allowed for apartment units.</description>
      <type>Choice</type>
      <required>true</required>
      <model_dependent>false</model_dependent>
      <default_value>VentedAttic</default_value>
      <choices>
        <choice>
          <value>FlatRoof</value>
          <display_name>FlatRoof</display_name>
        </choice>
        <choice>
          <value>VentedAttic</value>
          <display_name>VentedAttic</display_name>
        </choice>
        <choice>
          <value>UnventedAttic</value>
          <display_name>UnventedAttic</display_name>
        </choice>
        <choice>
          <value>ConditionedAttic</value>
          <display_name>ConditionedAttic</display_name>
        </choice>
        <choice>
          <value>BelowApartment</value>
          <display_name>BelowApartment</display_name>
        </choice>
      </choices>
    </argument>
    <argument>
      <name>geometry_roof_type</name>
      <display_name>Geometry: Roof Type</display_name>
      <description>The roof type of the building. Ignored if the building has a flat roof.</description>
      <type>Choice</type>
      <required>true</required>
      <model_dependent>false</model_dependent>
      <default_value>gable</default_value>
      <choices>
        <choice>
          <value>gable</value>
          <display_name>gable</display_name>
        </choice>
        <choice>
          <value>hip</value>
          <display_name>hip</display_name>
        </choice>
      </choices>
    </argument>
    <argument>
      <name>geometry_roof_pitch</name>
      <display_name>Geometry: Roof Pitch</display_name>
      <description>The roof pitch of the attic. Ignored if the building has a flat roof.</description>
      <type>Choice</type>
      <required>true</required>
      <model_dependent>false</model_dependent>
      <default_value>6:12</default_value>
      <choices>
        <choice>
          <value>1:12</value>
          <display_name>1:12</display_name>
        </choice>
        <choice>
          <value>2:12</value>
          <display_name>2:12</display_name>
        </choice>
        <choice>
          <value>3:12</value>
          <display_name>3:12</display_name>
        </choice>
        <choice>
          <value>4:12</value>
          <display_name>4:12</display_name>
        </choice>
        <choice>
          <value>5:12</value>
          <display_name>5:12</display_name>
        </choice>
        <choice>
          <value>6:12</value>
          <display_name>6:12</display_name>
        </choice>
        <choice>
          <value>7:12</value>
          <display_name>7:12</display_name>
        </choice>
        <choice>
          <value>8:12</value>
          <display_name>8:12</display_name>
        </choice>
        <choice>
          <value>9:12</value>
          <display_name>9:12</display_name>
        </choice>
        <choice>
          <value>10:12</value>
          <display_name>10:12</display_name>
        </choice>
        <choice>
          <value>11:12</value>
          <display_name>11:12</display_name>
        </choice>
        <choice>
          <value>12:12</value>
          <display_name>12:12</display_name>
        </choice>
      </choices>
    </argument>
    <argument>
      <name>geometry_eaves_depth</name>
      <display_name>Geometry: Eaves Depth</display_name>
      <description>The eaves depth of the roof.</description>
      <type>Double</type>
      <units>ft</units>
      <required>true</required>
      <model_dependent>false</model_dependent>
      <default_value>2</default_value>
    </argument>
    <argument>
      <name>neighbor_front_distance</name>
      <display_name>Neighbor: Front Distance</display_name>
      <description>The distance between the unit and the neighboring building to the front (not including eaves). A value of zero indicates no neighbors. Used for shading.</description>
      <type>Double</type>
      <units>ft</units>
      <required>true</required>
      <model_dependent>false</model_dependent>
      <default_value>0</default_value>
    </argument>
    <argument>
      <name>neighbor_back_distance</name>
      <display_name>Neighbor: Back Distance</display_name>
      <description>The distance between the unit and the neighboring building to the back (not including eaves). A value of zero indicates no neighbors. Used for shading.</description>
      <type>Double</type>
      <units>ft</units>
      <required>true</required>
      <model_dependent>false</model_dependent>
      <default_value>0</default_value>
    </argument>
    <argument>
      <name>neighbor_left_distance</name>
      <display_name>Neighbor: Left Distance</display_name>
      <description>The distance between the unit and the neighboring building to the left (not including eaves). A value of zero indicates no neighbors. Used for shading.</description>
      <type>Double</type>
      <units>ft</units>
      <required>true</required>
      <model_dependent>false</model_dependent>
      <default_value>10</default_value>
    </argument>
    <argument>
      <name>neighbor_right_distance</name>
      <display_name>Neighbor: Right Distance</display_name>
      <description>The distance between the unit and the neighboring building to the right (not including eaves). A value of zero indicates no neighbors. Used for shading.</description>
      <type>Double</type>
      <units>ft</units>
      <required>true</required>
      <model_dependent>false</model_dependent>
      <default_value>10</default_value>
    </argument>
    <argument>
      <name>neighbor_front_height</name>
      <display_name>Neighbor: Front Height</display_name>
      <description>The height of the neighboring building to the front. If not provided, the OS-HPXML default (see &lt;a href='https://openstudio-hpxml.readthedocs.io/en/v1.8.1/workflow_inputs.html#hpxml-site'&gt;HPXML Site&lt;/a&gt;) is used.</description>
      <type>String</type>
      <units>ft</units>
      <required>false</required>
      <model_dependent>false</model_dependent>
    </argument>
    <argument>
      <name>neighbor_back_height</name>
      <display_name>Neighbor: Back Height</display_name>
      <description>The height of the neighboring building to the back. If not provided, the OS-HPXML default (see &lt;a href='https://openstudio-hpxml.readthedocs.io/en/v1.8.1/workflow_inputs.html#hpxml-site'&gt;HPXML Site&lt;/a&gt;) is used.</description>
      <type>String</type>
      <units>ft</units>
      <required>false</required>
      <model_dependent>false</model_dependent>
    </argument>
    <argument>
      <name>neighbor_left_height</name>
      <display_name>Neighbor: Left Height</display_name>
      <description>The height of the neighboring building to the left. If not provided, the OS-HPXML default (see &lt;a href='https://openstudio-hpxml.readthedocs.io/en/v1.8.1/workflow_inputs.html#hpxml-site'&gt;HPXML Site&lt;/a&gt;) is used.</description>
      <type>String</type>
      <units>ft</units>
      <required>false</required>
      <model_dependent>false</model_dependent>
    </argument>
    <argument>
      <name>neighbor_right_height</name>
      <display_name>Neighbor: Right Height</display_name>
      <description>The height of the neighboring building to the right. If not provided, the OS-HPXML default (see &lt;a href='https://openstudio-hpxml.readthedocs.io/en/v1.8.1/workflow_inputs.html#hpxml-site'&gt;HPXML Site&lt;/a&gt;) is used.</description>
      <type>String</type>
      <units>ft</units>
      <required>false</required>
      <model_dependent>false</model_dependent>
    </argument>
    <argument>
      <name>floor_over_foundation_assembly_r</name>
      <display_name>Floor: Over Foundation Assembly R-value</display_name>
      <description>Assembly R-value for the floor over the foundation. Ignored if the building has a slab-on-grade foundation.</description>
      <type>Double</type>
      <units>h-ft^2-R/Btu</units>
      <required>true</required>
      <model_dependent>false</model_dependent>
      <default_value>28.1</default_value>
    </argument>
    <argument>
      <name>floor_over_garage_assembly_r</name>
      <display_name>Floor: Over Garage Assembly R-value</display_name>
      <description>Assembly R-value for the floor over the garage. Ignored unless the building has a garage under conditioned space.</description>
      <type>Double</type>
      <units>h-ft^2-R/Btu</units>
      <required>true</required>
      <model_dependent>false</model_dependent>
      <default_value>28.1</default_value>
    </argument>
    <argument>
      <name>floor_type</name>
      <display_name>Floor: Type</display_name>
      <description>The type of floors.</description>
      <type>Choice</type>
      <required>true</required>
      <model_dependent>false</model_dependent>
      <default_value>WoodFrame</default_value>
      <choices>
        <choice>
          <value>WoodFrame</value>
          <display_name>WoodFrame</display_name>
        </choice>
        <choice>
          <value>StructuralInsulatedPanel</value>
          <display_name>StructuralInsulatedPanel</display_name>
        </choice>
        <choice>
          <value>SolidConcrete</value>
          <display_name>SolidConcrete</display_name>
        </choice>
        <choice>
          <value>SteelFrame</value>
          <display_name>SteelFrame</display_name>
        </choice>
      </choices>
    </argument>
    <argument>
      <name>foundation_wall_type</name>
      <display_name>Foundation Wall: Type</display_name>
      <description>The material type of the foundation wall. If not provided, the OS-HPXML default (see &lt;a href='https://openstudio-hpxml.readthedocs.io/en/v1.8.1/workflow_inputs.html#hpxml-foundation-walls'&gt;HPXML Foundation Walls&lt;/a&gt;) is used.</description>
      <type>Choice</type>
      <units></units>
      <required>false</required>
      <model_dependent>false</model_dependent>
      <choices>
        <choice>
          <value>auto</value>
          <display_name>auto</display_name>
        </choice>
        <choice>
          <value>solid concrete</value>
          <display_name>solid concrete</display_name>
        </choice>
        <choice>
          <value>concrete block</value>
          <display_name>concrete block</display_name>
        </choice>
        <choice>
          <value>concrete block foam core</value>
          <display_name>concrete block foam core</display_name>
        </choice>
        <choice>
          <value>concrete block perlite core</value>
          <display_name>concrete block perlite core</display_name>
        </choice>
        <choice>
          <value>concrete block vermiculite core</value>
          <display_name>concrete block vermiculite core</display_name>
        </choice>
        <choice>
          <value>concrete block solid core</value>
          <display_name>concrete block solid core</display_name>
        </choice>
        <choice>
          <value>double brick</value>
          <display_name>double brick</display_name>
        </choice>
        <choice>
          <value>wood</value>
          <display_name>wood</display_name>
        </choice>
      </choices>
    </argument>
    <argument>
      <name>foundation_wall_thickness</name>
      <display_name>Foundation Wall: Thickness</display_name>
      <description>The thickness of the foundation wall. If not provided, the OS-HPXML default (see &lt;a href='https://openstudio-hpxml.readthedocs.io/en/v1.8.1/workflow_inputs.html#hpxml-foundation-walls'&gt;HPXML Foundation Walls&lt;/a&gt;) is used.</description>
      <type>String</type>
      <units>in</units>
      <required>false</required>
      <model_dependent>false</model_dependent>
    </argument>
    <argument>
      <name>foundation_wall_insulation_r</name>
      <display_name>Foundation Wall: Insulation Nominal R-value</display_name>
      <description>Nominal R-value for the foundation wall insulation. Only applies to basements/crawlspaces.</description>
      <type>Double</type>
      <units>h-ft^2-R/Btu</units>
      <required>true</required>
      <model_dependent>false</model_dependent>
      <default_value>0</default_value>
    </argument>
    <argument>
      <name>foundation_wall_insulation_location</name>
      <display_name>Foundation Wall: Insulation Location</display_name>
      <description>Whether the insulation is on the interior or exterior of the foundation wall. Only applies to basements/crawlspaces.</description>
      <type>Choice</type>
      <units>ft</units>
      <required>false</required>
      <model_dependent>false</model_dependent>
      <choices>
        <choice>
          <value>auto</value>
          <display_name>auto</display_name>
        </choice>
        <choice>
          <value>interior</value>
          <display_name>interior</display_name>
        </choice>
        <choice>
          <value>exterior</value>
          <display_name>exterior</display_name>
        </choice>
      </choices>
    </argument>
    <argument>
      <name>foundation_wall_insulation_distance_to_top</name>
      <display_name>Foundation Wall: Insulation Distance To Top</display_name>
      <description>The distance from the top of the foundation wall to the top of the foundation wall insulation. Only applies to basements/crawlspaces. If not provided, the OS-HPXML default (see &lt;a href='https://openstudio-hpxml.readthedocs.io/en/v1.8.1/workflow_inputs.html#hpxml-foundation-walls'&gt;HPXML Foundation Walls&lt;/a&gt;) is used.</description>
      <type>String</type>
      <units>ft</units>
      <required>false</required>
      <model_dependent>false</model_dependent>
    </argument>
    <argument>
      <name>foundation_wall_insulation_distance_to_bottom</name>
      <display_name>Foundation Wall: Insulation Distance To Bottom</display_name>
      <description>The distance from the top of the foundation wall to the bottom of the foundation wall insulation. Only applies to basements/crawlspaces. If not provided, the OS-HPXML default (see &lt;a href='https://openstudio-hpxml.readthedocs.io/en/v1.8.1/workflow_inputs.html#hpxml-foundation-walls'&gt;HPXML Foundation Walls&lt;/a&gt;) is used.</description>
      <type>String</type>
      <units>ft</units>
      <required>false</required>
      <model_dependent>false</model_dependent>
    </argument>
    <argument>
      <name>foundation_wall_assembly_r</name>
      <display_name>Foundation Wall: Assembly R-value</display_name>
      <description>Assembly R-value for the foundation walls. Only applies to basements/crawlspaces. If provided, overrides the previous foundation wall insulation inputs. If not provided, it is ignored.</description>
      <type>String</type>
      <units>h-ft^2-R/Btu</units>
      <required>false</required>
      <model_dependent>false</model_dependent>
    </argument>
    <argument>
      <name>rim_joist_assembly_r</name>
      <display_name>Rim Joist: Assembly R-value</display_name>
      <description>Assembly R-value for the rim joists. Only applies to basements/crawlspaces. Required if a rim joist height is provided.</description>
      <type>String</type>
      <units>h-ft^2-R/Btu</units>
      <required>false</required>
      <model_dependent>false</model_dependent>
    </argument>
    <argument>
      <name>slab_perimeter_insulation_r</name>
      <display_name>Slab: Perimeter Insulation Nominal R-value</display_name>
      <description>Nominal R-value of the vertical slab perimeter insulation. Applies to slab-on-grade foundations and basement/crawlspace floors.</description>
      <type>Double</type>
      <units>h-ft^2-R/Btu</units>
      <required>true</required>
      <model_dependent>false</model_dependent>
      <default_value>0</default_value>
    </argument>
    <argument>
      <name>slab_perimeter_depth</name>
      <display_name>Slab: Perimeter Insulation Depth</display_name>
      <description>Depth from grade to bottom of vertical slab perimeter insulation. Applies to slab-on-grade foundations and basement/crawlspace floors.</description>
      <type>Double</type>
      <units>ft</units>
      <required>true</required>
      <model_dependent>false</model_dependent>
      <default_value>0</default_value>
    </argument>
    <argument>
      <name>slab_under_insulation_r</name>
      <display_name>Slab: Under Slab Insulation Nominal R-value</display_name>
      <description>Nominal R-value of the horizontal under slab insulation. Applies to slab-on-grade foundations and basement/crawlspace floors.</description>
      <type>Double</type>
      <units>h-ft^2-R/Btu</units>
      <required>true</required>
      <model_dependent>false</model_dependent>
      <default_value>0</default_value>
    </argument>
    <argument>
      <name>slab_under_width</name>
      <display_name>Slab: Under Slab Insulation Width</display_name>
      <description>Width from slab edge inward of horizontal under-slab insulation. Enter 999 to specify that the under slab insulation spans the entire slab. Applies to slab-on-grade foundations and basement/crawlspace floors.</description>
      <type>Double</type>
      <units>ft</units>
      <required>true</required>
      <model_dependent>false</model_dependent>
      <default_value>0</default_value>
    </argument>
    <argument>
      <name>slab_thickness</name>
      <display_name>Slab: Thickness</display_name>
      <description>The thickness of the slab. Zero can be entered if there is a dirt floor instead of a slab. If not provided, the OS-HPXML default (see &lt;a href='https://openstudio-hpxml.readthedocs.io/en/v1.8.1/workflow_inputs.html#hpxml-slabs'&gt;HPXML Slabs&lt;/a&gt;) is used.</description>
      <type>String</type>
      <units>in</units>
      <required>false</required>
      <model_dependent>false</model_dependent>
    </argument>
    <argument>
      <name>slab_carpet_fraction</name>
      <display_name>Slab: Carpet Fraction</display_name>
      <description>Fraction of the slab floor area that is carpeted. If not provided, the OS-HPXML default (see &lt;a href='https://openstudio-hpxml.readthedocs.io/en/v1.8.1/workflow_inputs.html#hpxml-slabs'&gt;HPXML Slabs&lt;/a&gt;) is used.</description>
      <type>String</type>
      <units>Frac</units>
      <required>false</required>
      <model_dependent>false</model_dependent>
    </argument>
    <argument>
      <name>slab_carpet_r</name>
      <display_name>Slab: Carpet R-value</display_name>
      <description>R-value of the slab carpet. If not provided, the OS-HPXML default (see &lt;a href='https://openstudio-hpxml.readthedocs.io/en/v1.8.1/workflow_inputs.html#hpxml-slabs'&gt;HPXML Slabs&lt;/a&gt;) is used.</description>
      <type>String</type>
      <units>h-ft^2-R/Btu</units>
      <required>false</required>
      <model_dependent>false</model_dependent>
    </argument>
    <argument>
      <name>ceiling_assembly_r</name>
      <display_name>Ceiling: Assembly R-value</display_name>
      <description>Assembly R-value for the ceiling (attic floor).</description>
      <type>Double</type>
      <units>h-ft^2-R/Btu</units>
      <required>true</required>
      <model_dependent>false</model_dependent>
      <default_value>31.6</default_value>
    </argument>
    <argument>
      <name>roof_material_type</name>
      <display_name>Roof: Material Type</display_name>
      <description>The material type of the roof. If not provided, the OS-HPXML default (see &lt;a href='https://openstudio-hpxml.readthedocs.io/en/v1.8.1/workflow_inputs.html#hpxml-roofs'&gt;HPXML Roofs&lt;/a&gt;) is used.</description>
      <type>Choice</type>
      <units></units>
      <required>false</required>
      <model_dependent>false</model_dependent>
      <choices>
        <choice>
          <value>auto</value>
          <display_name>auto</display_name>
        </choice>
        <choice>
          <value>asphalt or fiberglass shingles</value>
          <display_name>asphalt or fiberglass shingles</display_name>
        </choice>
        <choice>
          <value>concrete</value>
          <display_name>concrete</display_name>
        </choice>
        <choice>
          <value>cool roof</value>
          <display_name>cool roof</display_name>
        </choice>
        <choice>
          <value>slate or tile shingles</value>
          <display_name>slate or tile shingles</display_name>
        </choice>
        <choice>
          <value>expanded polystyrene sheathing</value>
          <display_name>expanded polystyrene sheathing</display_name>
        </choice>
        <choice>
          <value>metal surfacing</value>
          <display_name>metal surfacing</display_name>
        </choice>
        <choice>
          <value>plastic/rubber/synthetic sheeting</value>
          <display_name>plastic/rubber/synthetic sheeting</display_name>
        </choice>
        <choice>
          <value>shingles</value>
          <display_name>shingles</display_name>
        </choice>
        <choice>
          <value>wood shingles or shakes</value>
          <display_name>wood shingles or shakes</display_name>
        </choice>
      </choices>
    </argument>
    <argument>
      <name>roof_color</name>
      <display_name>Roof: Color</display_name>
      <description>The color of the roof. If not provided, the OS-HPXML default (see &lt;a href='https://openstudio-hpxml.readthedocs.io/en/v1.8.1/workflow_inputs.html#hpxml-roofs'&gt;HPXML Roofs&lt;/a&gt;) is used.</description>
      <type>Choice</type>
      <units></units>
      <required>false</required>
      <model_dependent>false</model_dependent>
      <choices>
        <choice>
          <value>auto</value>
          <display_name>auto</display_name>
        </choice>
        <choice>
          <value>dark</value>
          <display_name>dark</display_name>
        </choice>
        <choice>
          <value>light</value>
          <display_name>light</display_name>
        </choice>
        <choice>
          <value>medium</value>
          <display_name>medium</display_name>
        </choice>
        <choice>
          <value>medium dark</value>
          <display_name>medium dark</display_name>
        </choice>
        <choice>
          <value>reflective</value>
          <display_name>reflective</display_name>
        </choice>
      </choices>
    </argument>
    <argument>
      <name>roof_assembly_r</name>
      <display_name>Roof: Assembly R-value</display_name>
      <description>Assembly R-value of the roof.</description>
      <type>Double</type>
      <units>h-ft^2-R/Btu</units>
      <required>true</required>
      <model_dependent>false</model_dependent>
      <default_value>2.3</default_value>
    </argument>
    <argument>
      <name>radiant_barrier_attic_location</name>
      <display_name>Attic: Radiant Barrier Location</display_name>
      <description>The location of the radiant barrier in the attic.</description>
      <type>Choice</type>
      <units></units>
      <required>false</required>
      <model_dependent>false</model_dependent>
      <choices>
        <choice>
          <value>auto</value>
          <display_name>auto</display_name>
        </choice>
        <choice>
          <value>none</value>
          <display_name>none</display_name>
        </choice>
        <choice>
          <value>Attic roof only</value>
          <display_name>Attic roof only</display_name>
        </choice>
        <choice>
          <value>Attic roof and gable walls</value>
          <display_name>Attic roof and gable walls</display_name>
        </choice>
        <choice>
          <value>Attic floor</value>
          <display_name>Attic floor</display_name>
        </choice>
      </choices>
    </argument>
    <argument>
      <name>radiant_barrier_grade</name>
      <display_name>Attic: Radiant Barrier Grade</display_name>
      <description>The grade of the radiant barrier in the attic. If not provided, the OS-HPXML default (see &lt;a href='https://openstudio-hpxml.readthedocs.io/en/v1.8.1/workflow_inputs.html#hpxml-roofs'&gt;HPXML Roofs&lt;/a&gt;) is used.</description>
      <type>Choice</type>
      <units></units>
      <required>false</required>
      <model_dependent>false</model_dependent>
      <choices>
        <choice>
          <value>auto</value>
          <display_name>auto</display_name>
        </choice>
        <choice>
          <value>1</value>
          <display_name>1</display_name>
        </choice>
        <choice>
          <value>2</value>
          <display_name>2</display_name>
        </choice>
        <choice>
          <value>3</value>
          <display_name>3</display_name>
        </choice>
      </choices>
    </argument>
    <argument>
      <name>wall_type</name>
      <display_name>Wall: Type</display_name>
      <description>The type of walls.</description>
      <type>Choice</type>
      <required>true</required>
      <model_dependent>false</model_dependent>
      <default_value>WoodStud</default_value>
      <choices>
        <choice>
          <value>WoodStud</value>
          <display_name>WoodStud</display_name>
        </choice>
        <choice>
          <value>ConcreteMasonryUnit</value>
          <display_name>ConcreteMasonryUnit</display_name>
        </choice>
        <choice>
          <value>DoubleWoodStud</value>
          <display_name>DoubleWoodStud</display_name>
        </choice>
        <choice>
          <value>InsulatedConcreteForms</value>
          <display_name>InsulatedConcreteForms</display_name>
        </choice>
        <choice>
          <value>LogWall</value>
          <display_name>LogWall</display_name>
        </choice>
        <choice>
          <value>StructuralInsulatedPanel</value>
          <display_name>StructuralInsulatedPanel</display_name>
        </choice>
        <choice>
          <value>SolidConcrete</value>
          <display_name>SolidConcrete</display_name>
        </choice>
        <choice>
          <value>SteelFrame</value>
          <display_name>SteelFrame</display_name>
        </choice>
        <choice>
          <value>Stone</value>
          <display_name>Stone</display_name>
        </choice>
        <choice>
          <value>StrawBale</value>
          <display_name>StrawBale</display_name>
        </choice>
        <choice>
          <value>StructuralBrick</value>
          <display_name>StructuralBrick</display_name>
        </choice>
      </choices>
    </argument>
    <argument>
      <name>wall_siding_type</name>
      <display_name>Wall: Siding Type</display_name>
      <description>The siding type of the walls. Also applies to rim joists. If not provided, the OS-HPXML default (see &lt;a href='https://openstudio-hpxml.readthedocs.io/en/v1.8.1/workflow_inputs.html#hpxml-walls'&gt;HPXML Walls&lt;/a&gt;) is used.</description>
      <type>Choice</type>
      <units></units>
      <required>false</required>
      <model_dependent>false</model_dependent>
      <choices>
        <choice>
          <value>auto</value>
          <display_name>auto</display_name>
        </choice>
        <choice>
          <value>aluminum siding</value>
          <display_name>aluminum siding</display_name>
        </choice>
        <choice>
          <value>asbestos siding</value>
          <display_name>asbestos siding</display_name>
        </choice>
        <choice>
          <value>brick veneer</value>
          <display_name>brick veneer</display_name>
        </choice>
        <choice>
          <value>composite shingle siding</value>
          <display_name>composite shingle siding</display_name>
        </choice>
        <choice>
          <value>fiber cement siding</value>
          <display_name>fiber cement siding</display_name>
        </choice>
        <choice>
          <value>masonite siding</value>
          <display_name>masonite siding</display_name>
        </choice>
        <choice>
          <value>none</value>
          <display_name>none</display_name>
        </choice>
        <choice>
          <value>stucco</value>
          <display_name>stucco</display_name>
        </choice>
        <choice>
          <value>synthetic stucco</value>
          <display_name>synthetic stucco</display_name>
        </choice>
        <choice>
          <value>vinyl siding</value>
          <display_name>vinyl siding</display_name>
        </choice>
        <choice>
          <value>wood siding</value>
          <display_name>wood siding</display_name>
        </choice>
      </choices>
    </argument>
    <argument>
      <name>wall_color</name>
      <display_name>Wall: Color</display_name>
      <description>The color of the walls. Also applies to rim joists. If not provided, the OS-HPXML default (see &lt;a href='https://openstudio-hpxml.readthedocs.io/en/v1.8.1/workflow_inputs.html#hpxml-walls'&gt;HPXML Walls&lt;/a&gt;) is used.</description>
      <type>Choice</type>
      <units></units>
      <required>false</required>
      <model_dependent>false</model_dependent>
      <choices>
        <choice>
          <value>auto</value>
          <display_name>auto</display_name>
        </choice>
        <choice>
          <value>dark</value>
          <display_name>dark</display_name>
        </choice>
        <choice>
          <value>light</value>
          <display_name>light</display_name>
        </choice>
        <choice>
          <value>medium</value>
          <display_name>medium</display_name>
        </choice>
        <choice>
          <value>medium dark</value>
          <display_name>medium dark</display_name>
        </choice>
        <choice>
          <value>reflective</value>
          <display_name>reflective</display_name>
        </choice>
      </choices>
    </argument>
    <argument>
      <name>wall_assembly_r</name>
      <display_name>Wall: Assembly R-value</display_name>
      <description>Assembly R-value of the walls.</description>
      <type>Double</type>
      <units>h-ft^2-R/Btu</units>
      <required>true</required>
      <model_dependent>false</model_dependent>
      <default_value>11.9</default_value>
    </argument>
    <argument>
      <name>window_front_wwr</name>
      <display_name>Windows: Front Window-to-Wall Ratio</display_name>
      <description>The ratio of window area to wall area for the unit's front facade. Enter 0 if specifying Front Window Area instead.</description>
      <type>Double</type>
      <units>Frac</units>
      <required>true</required>
      <model_dependent>false</model_dependent>
      <default_value>0.18</default_value>
    </argument>
    <argument>
      <name>window_back_wwr</name>
      <display_name>Windows: Back Window-to-Wall Ratio</display_name>
      <description>The ratio of window area to wall area for the unit's back facade. Enter 0 if specifying Back Window Area instead.</description>
      <type>Double</type>
      <units>Frac</units>
      <required>true</required>
      <model_dependent>false</model_dependent>
      <default_value>0.18</default_value>
    </argument>
    <argument>
      <name>window_left_wwr</name>
      <display_name>Windows: Left Window-to-Wall Ratio</display_name>
      <description>The ratio of window area to wall area for the unit's left facade (when viewed from the front). Enter 0 if specifying Left Window Area instead.</description>
      <type>Double</type>
      <units>Frac</units>
      <required>true</required>
      <model_dependent>false</model_dependent>
      <default_value>0.18</default_value>
    </argument>
    <argument>
      <name>window_right_wwr</name>
      <display_name>Windows: Right Window-to-Wall Ratio</display_name>
      <description>The ratio of window area to wall area for the unit's right facade (when viewed from the front). Enter 0 if specifying Right Window Area instead.</description>
      <type>Double</type>
      <units>Frac</units>
      <required>true</required>
      <model_dependent>false</model_dependent>
      <default_value>0.18</default_value>
    </argument>
    <argument>
      <name>window_area_front</name>
      <display_name>Windows: Front Window Area</display_name>
      <description>The amount of window area on the unit's front facade. Enter 0 if specifying Front Window-to-Wall Ratio instead.</description>
      <type>Double</type>
      <units>ft^2</units>
      <required>true</required>
      <model_dependent>false</model_dependent>
      <default_value>0</default_value>
    </argument>
    <argument>
      <name>window_area_back</name>
      <display_name>Windows: Back Window Area</display_name>
      <description>The amount of window area on the unit's back facade. Enter 0 if specifying Back Window-to-Wall Ratio instead.</description>
      <type>Double</type>
      <units>ft^2</units>
      <required>true</required>
      <model_dependent>false</model_dependent>
      <default_value>0</default_value>
    </argument>
    <argument>
      <name>window_area_left</name>
      <display_name>Windows: Left Window Area</display_name>
      <description>The amount of window area on the unit's left facade (when viewed from the front). Enter 0 if specifying Left Window-to-Wall Ratio instead.</description>
      <type>Double</type>
      <units>ft^2</units>
      <required>true</required>
      <model_dependent>false</model_dependent>
      <default_value>0</default_value>
    </argument>
    <argument>
      <name>window_area_right</name>
      <display_name>Windows: Right Window Area</display_name>
      <description>The amount of window area on the unit's right facade (when viewed from the front). Enter 0 if specifying Right Window-to-Wall Ratio instead.</description>
      <type>Double</type>
      <units>ft^2</units>
      <required>true</required>
      <model_dependent>false</model_dependent>
      <default_value>0</default_value>
    </argument>
    <argument>
      <name>window_aspect_ratio</name>
      <display_name>Windows: Aspect Ratio</display_name>
      <description>Ratio of window height to width.</description>
      <type>Double</type>
      <units>Frac</units>
      <required>true</required>
      <model_dependent>false</model_dependent>
      <default_value>1.333</default_value>
    </argument>
    <argument>
      <name>window_fraction_operable</name>
      <display_name>Windows: Fraction Operable</display_name>
      <description>Fraction of windows that are operable. If not provided, the OS-HPXML default (see &lt;a href='https://openstudio-hpxml.readthedocs.io/en/v1.8.1/workflow_inputs.html#hpxml-windows'&gt;HPXML Windows&lt;/a&gt;) is used.</description>
      <type>String</type>
      <units>Frac</units>
      <required>false</required>
      <model_dependent>false</model_dependent>
    </argument>
    <argument>
      <name>window_natvent_availability</name>
      <display_name>Windows: Natural Ventilation Availability</display_name>
      <description>For operable windows, the number of days/week that windows can be opened by occupants for natural ventilation. If not provided, the OS-HPXML default (see &lt;a href='https://openstudio-hpxml.readthedocs.io/en/v1.8.1/workflow_inputs.html#hpxml-windows'&gt;HPXML Windows&lt;/a&gt;) is used.</description>
      <type>String</type>
      <units>Days/week</units>
      <required>false</required>
      <model_dependent>false</model_dependent>
    </argument>
    <argument>
      <name>window_ufactor</name>
      <display_name>Windows: U-Factor</display_name>
      <description>Full-assembly NFRC U-factor.</description>
      <type>Double</type>
      <units>Btu/hr-ft^2-R</units>
      <required>true</required>
      <model_dependent>false</model_dependent>
      <default_value>0.37</default_value>
    </argument>
    <argument>
      <name>window_shgc</name>
      <display_name>Windows: SHGC</display_name>
      <description>Full-assembly NFRC solar heat gain coefficient.</description>
      <type>Double</type>
      <required>true</required>
      <model_dependent>false</model_dependent>
      <default_value>0.3</default_value>
    </argument>
    <argument>
      <name>window_interior_shading_winter</name>
      <display_name>Windows: Winter Interior Shading</display_name>
      <description>Interior shading coefficient for the winter season. 1.0 indicates no reduction in solar gain, 0.85 indicates 15% reduction, etc. If not provided, the OS-HPXML default (see &lt;a href='https://openstudio-hpxml.readthedocs.io/en/v1.8.1/workflow_inputs.html#hpxml-windows'&gt;HPXML Windows&lt;/a&gt;) is used.</description>
      <type>String</type>
      <units>Frac</units>
      <required>false</required>
      <model_dependent>false</model_dependent>
    </argument>
    <argument>
      <name>window_interior_shading_summer</name>
      <display_name>Windows: Summer Interior Shading</display_name>
      <description>Interior shading coefficient for the summer season. 1.0 indicates no reduction in solar gain, 0.85 indicates 15% reduction, etc. If not provided, the OS-HPXML default (see &lt;a href='https://openstudio-hpxml.readthedocs.io/en/v1.8.1/workflow_inputs.html#hpxml-windows'&gt;HPXML Windows&lt;/a&gt;) is used.</description>
      <type>String</type>
      <units>Frac</units>
      <required>false</required>
      <model_dependent>false</model_dependent>
    </argument>
    <argument>
      <name>window_exterior_shading_winter</name>
      <display_name>Windows: Winter Exterior Shading</display_name>
      <description>Exterior shading coefficient for the winter season. 1.0 indicates no reduction in solar gain, 0.85 indicates 15% reduction, etc. If not provided, the OS-HPXML default (see &lt;a href='https://openstudio-hpxml.readthedocs.io/en/v1.8.1/workflow_inputs.html#hpxml-windows'&gt;HPXML Windows&lt;/a&gt;) is used.</description>
      <type>String</type>
      <units>Frac</units>
      <required>false</required>
      <model_dependent>false</model_dependent>
    </argument>
    <argument>
      <name>window_exterior_shading_summer</name>
      <display_name>Windows: Summer Exterior Shading</display_name>
      <description>Exterior shading coefficient for the summer season. 1.0 indicates no reduction in solar gain, 0.85 indicates 15% reduction, etc. If not provided, the OS-HPXML default (see &lt;a href='https://openstudio-hpxml.readthedocs.io/en/v1.8.1/workflow_inputs.html#hpxml-windows'&gt;HPXML Windows&lt;/a&gt;) is used.</description>
      <type>String</type>
      <units>Frac</units>
      <required>false</required>
      <model_dependent>false</model_dependent>
    </argument>
    <argument>
      <name>window_shading_summer_season</name>
      <display_name>Windows: Shading Summer Season</display_name>
      <description>Enter a date like 'May 1 - Sep 30'. Defines the summer season for purposes of shading coefficients; the rest of the year is assumed to be winter. If not provided, the OS-HPXML default (see &lt;a href='https://openstudio-hpxml.readthedocs.io/en/v1.8.1/workflow_inputs.html#hpxml-windows'&gt;HPXML Windows&lt;/a&gt;) is used.</description>
      <type>String</type>
      <units></units>
      <required>false</required>
      <model_dependent>false</model_dependent>
    </argument>
    <argument>
      <name>window_storm_type</name>
      <display_name>Windows: Storm Type</display_name>
      <description>The type of storm, if present. If not provided, assumes there is no storm.</description>
      <type>Choice</type>
      <units></units>
      <required>false</required>
      <model_dependent>false</model_dependent>
      <choices>
        <choice>
          <value>auto</value>
          <display_name>auto</display_name>
        </choice>
        <choice>
          <value>clear</value>
          <display_name>clear</display_name>
        </choice>
        <choice>
          <value>low-e</value>
          <display_name>low-e</display_name>
        </choice>
      </choices>
    </argument>
    <argument>
      <name>overhangs_front_depth</name>
      <display_name>Overhangs: Front Depth</display_name>
      <description>The depth of overhangs for windows for the front facade.</description>
      <type>Double</type>
      <units>ft</units>
      <required>true</required>
      <model_dependent>false</model_dependent>
      <default_value>0</default_value>
    </argument>
    <argument>
      <name>overhangs_front_distance_to_top_of_window</name>
      <display_name>Overhangs: Front Distance to Top of Window</display_name>
      <description>The overhangs distance to the top of window for the front facade.</description>
      <type>Double</type>
      <units>ft</units>
      <required>true</required>
      <model_dependent>false</model_dependent>
      <default_value>0</default_value>
    </argument>
    <argument>
      <name>overhangs_front_distance_to_bottom_of_window</name>
      <display_name>Overhangs: Front Distance to Bottom of Window</display_name>
      <description>The overhangs distance to the bottom of window for the front facade.</description>
      <type>Double</type>
      <units>ft</units>
      <required>true</required>
      <model_dependent>false</model_dependent>
      <default_value>4</default_value>
    </argument>
    <argument>
      <name>overhangs_back_depth</name>
      <display_name>Overhangs: Back Depth</display_name>
      <description>The depth of overhangs for windows for the back facade.</description>
      <type>Double</type>
      <units>ft</units>
      <required>true</required>
      <model_dependent>false</model_dependent>
      <default_value>0</default_value>
    </argument>
    <argument>
      <name>overhangs_back_distance_to_top_of_window</name>
      <display_name>Overhangs: Back Distance to Top of Window</display_name>
      <description>The overhangs distance to the top of window for the back facade.</description>
      <type>Double</type>
      <units>ft</units>
      <required>true</required>
      <model_dependent>false</model_dependent>
      <default_value>0</default_value>
    </argument>
    <argument>
      <name>overhangs_back_distance_to_bottom_of_window</name>
      <display_name>Overhangs: Back Distance to Bottom of Window</display_name>
      <description>The overhangs distance to the bottom of window for the back facade.</description>
      <type>Double</type>
      <units>ft</units>
      <required>true</required>
      <model_dependent>false</model_dependent>
      <default_value>4</default_value>
    </argument>
    <argument>
      <name>overhangs_left_depth</name>
      <display_name>Overhangs: Left Depth</display_name>
      <description>The depth of overhangs for windows for the left facade.</description>
      <type>Double</type>
      <units>ft</units>
      <required>true</required>
      <model_dependent>false</model_dependent>
      <default_value>0</default_value>
    </argument>
    <argument>
      <name>overhangs_left_distance_to_top_of_window</name>
      <display_name>Overhangs: Left Distance to Top of Window</display_name>
      <description>The overhangs distance to the top of window for the left facade.</description>
      <type>Double</type>
      <units>ft</units>
      <required>true</required>
      <model_dependent>false</model_dependent>
      <default_value>0</default_value>
    </argument>
    <argument>
      <name>overhangs_left_distance_to_bottom_of_window</name>
      <display_name>Overhangs: Left Distance to Bottom of Window</display_name>
      <description>The overhangs distance to the bottom of window for the left facade.</description>
      <type>Double</type>
      <units>ft</units>
      <required>true</required>
      <model_dependent>false</model_dependent>
      <default_value>4</default_value>
    </argument>
    <argument>
      <name>overhangs_right_depth</name>
      <display_name>Overhangs: Right Depth</display_name>
      <description>The depth of overhangs for windows for the right facade.</description>
      <type>Double</type>
      <units>ft</units>
      <required>true</required>
      <model_dependent>false</model_dependent>
      <default_value>0</default_value>
    </argument>
    <argument>
      <name>overhangs_right_distance_to_top_of_window</name>
      <display_name>Overhangs: Right Distance to Top of Window</display_name>
      <description>The overhangs distance to the top of window for the right facade.</description>
      <type>Double</type>
      <units>ft</units>
      <required>true</required>
      <model_dependent>false</model_dependent>
      <default_value>0</default_value>
    </argument>
    <argument>
      <name>overhangs_right_distance_to_bottom_of_window</name>
      <display_name>Overhangs: Right Distance to Bottom of Window</display_name>
      <description>The overhangs distance to the bottom of window for the right facade.</description>
      <type>Double</type>
      <units>ft</units>
      <required>true</required>
      <model_dependent>false</model_dependent>
      <default_value>4</default_value>
    </argument>
    <argument>
      <name>skylight_area_front</name>
      <display_name>Skylights: Front Roof Area</display_name>
      <description>The amount of skylight area on the unit's front conditioned roof facade.</description>
      <type>Double</type>
      <units>ft^2</units>
      <required>true</required>
      <model_dependent>false</model_dependent>
      <default_value>0</default_value>
    </argument>
    <argument>
      <name>skylight_area_back</name>
      <display_name>Skylights: Back Roof Area</display_name>
      <description>The amount of skylight area on the unit's back conditioned roof facade.</description>
      <type>Double</type>
      <units>ft^2</units>
      <required>true</required>
      <model_dependent>false</model_dependent>
      <default_value>0</default_value>
    </argument>
    <argument>
      <name>skylight_area_left</name>
      <display_name>Skylights: Left Roof Area</display_name>
      <description>The amount of skylight area on the unit's left conditioned roof facade (when viewed from the front).</description>
      <type>Double</type>
      <units>ft^2</units>
      <required>true</required>
      <model_dependent>false</model_dependent>
      <default_value>0</default_value>
    </argument>
    <argument>
      <name>skylight_area_right</name>
      <display_name>Skylights: Right Roof Area</display_name>
      <description>The amount of skylight area on the unit's right conditioned roof facade (when viewed from the front).</description>
      <type>Double</type>
      <units>ft^2</units>
      <required>true</required>
      <model_dependent>false</model_dependent>
      <default_value>0</default_value>
    </argument>
    <argument>
      <name>skylight_ufactor</name>
      <display_name>Skylights: U-Factor</display_name>
      <description>Full-assembly NFRC U-factor.</description>
      <type>Double</type>
      <units>Btu/hr-ft^2-R</units>
      <required>true</required>
      <model_dependent>false</model_dependent>
      <default_value>0.33</default_value>
    </argument>
    <argument>
      <name>skylight_shgc</name>
      <display_name>Skylights: SHGC</display_name>
      <description>Full-assembly NFRC solar heat gain coefficient.</description>
      <type>Double</type>
      <required>true</required>
      <model_dependent>false</model_dependent>
      <default_value>0.45</default_value>
    </argument>
    <argument>
      <name>skylight_storm_type</name>
      <display_name>Skylights: Storm Type</display_name>
      <description>The type of storm, if present. If not provided, assumes there is no storm.</description>
      <type>Choice</type>
      <units></units>
      <required>false</required>
      <model_dependent>false</model_dependent>
      <choices>
        <choice>
          <value>auto</value>
          <display_name>auto</display_name>
        </choice>
        <choice>
          <value>clear</value>
          <display_name>clear</display_name>
        </choice>
        <choice>
          <value>low-e</value>
          <display_name>low-e</display_name>
        </choice>
      </choices>
    </argument>
    <argument>
      <name>door_area</name>
      <display_name>Doors: Area</display_name>
      <description>The area of the opaque door(s).</description>
      <type>Double</type>
      <units>ft^2</units>
      <required>true</required>
      <model_dependent>false</model_dependent>
      <default_value>20</default_value>
    </argument>
    <argument>
      <name>door_rvalue</name>
      <display_name>Doors: R-value</display_name>
      <description>R-value of the opaque door(s).</description>
      <type>Double</type>
      <units>h-ft^2-R/Btu</units>
      <required>true</required>
      <model_dependent>false</model_dependent>
      <default_value>4.4</default_value>
    </argument>
    <argument>
      <name>air_leakage_units</name>
      <display_name>Air Leakage: Units</display_name>
      <description>The unit of measure for the air leakage.</description>
      <type>Choice</type>
      <required>true</required>
      <model_dependent>false</model_dependent>
      <default_value>ACH</default_value>
      <choices>
        <choice>
          <value>ACH</value>
          <display_name>ACH</display_name>
        </choice>
        <choice>
          <value>CFM</value>
          <display_name>CFM</display_name>
        </choice>
        <choice>
          <value>ACHnatural</value>
          <display_name>ACHnatural</display_name>
        </choice>
        <choice>
          <value>CFMnatural</value>
          <display_name>CFMnatural</display_name>
        </choice>
        <choice>
          <value>EffectiveLeakageArea</value>
          <display_name>EffectiveLeakageArea</display_name>
        </choice>
      </choices>
    </argument>
    <argument>
      <name>air_leakage_house_pressure</name>
      <display_name>Air Leakage: House Pressure</display_name>
      <description>The house pressure relative to outside. Required when units are ACH or CFM.</description>
      <type>Double</type>
      <units>Pa</units>
      <required>true</required>
      <model_dependent>false</model_dependent>
      <default_value>50</default_value>
    </argument>
    <argument>
      <name>air_leakage_value</name>
      <display_name>Air Leakage: Value</display_name>
      <description>Air exchange rate value. For 'EffectiveLeakageArea', provide value in sq. in.</description>
      <type>Double</type>
      <required>true</required>
      <model_dependent>false</model_dependent>
      <default_value>3</default_value>
    </argument>
    <argument>
      <name>air_leakage_type</name>
      <display_name>Air Leakage: Type</display_name>
      <description>Type of air leakage. If 'unit total', represents the total infiltration to the unit as measured by a compartmentalization test, in which case the air leakage value will be adjusted by the ratio of exterior envelope surface area to total envelope surface area. Otherwise, if 'unit exterior only', represents the infiltration to the unit from outside only as measured by a guarded test. Required when unit type is single-family attached or apartment unit.</description>
      <type>Choice</type>
      <units></units>
      <required>false</required>
      <model_dependent>false</model_dependent>
      <choices>
        <choice>
          <value>auto</value>
          <display_name>auto</display_name>
        </choice>
        <choice>
          <value>unit total</value>
          <display_name>unit total</display_name>
        </choice>
        <choice>
          <value>unit exterior only</value>
          <display_name>unit exterior only</display_name>
        </choice>
      </choices>
    </argument>
    <argument>
      <name>heating_system_type</name>
      <display_name>Heating System: Type</display_name>
      <description>The type of heating system. Use 'none' if there is no heating system or if there is a heat pump serving a heating load.</description>
      <type>Choice</type>
      <required>true</required>
      <model_dependent>false</model_dependent>
      <default_value>Furnace</default_value>
      <choices>
        <choice>
          <value>none</value>
          <display_name>none</display_name>
        </choice>
        <choice>
          <value>Furnace</value>
          <display_name>Furnace</display_name>
        </choice>
        <choice>
          <value>WallFurnace</value>
          <display_name>WallFurnace</display_name>
        </choice>
        <choice>
          <value>FloorFurnace</value>
          <display_name>FloorFurnace</display_name>
        </choice>
        <choice>
          <value>Boiler</value>
          <display_name>Boiler</display_name>
        </choice>
        <choice>
          <value>ElectricResistance</value>
          <display_name>ElectricResistance</display_name>
        </choice>
        <choice>
          <value>Stove</value>
          <display_name>Stove</display_name>
        </choice>
        <choice>
          <value>SpaceHeater</value>
          <display_name>SpaceHeater</display_name>
        </choice>
        <choice>
          <value>Fireplace</value>
          <display_name>Fireplace</display_name>
        </choice>
        <choice>
          <value>Shared Boiler w/ Baseboard</value>
          <display_name>Shared Boiler w/ Baseboard</display_name>
        </choice>
        <choice>
          <value>Shared Boiler w/ Ductless Fan Coil</value>
          <display_name>Shared Boiler w/ Ductless Fan Coil</display_name>
        </choice>
      </choices>
    </argument>
    <argument>
      <name>heating_system_fuel</name>
      <display_name>Heating System: Fuel Type</display_name>
      <description>The fuel type of the heating system. Ignored for ElectricResistance.</description>
      <type>Choice</type>
      <required>true</required>
      <model_dependent>false</model_dependent>
      <default_value>natural gas</default_value>
      <choices>
        <choice>
          <value>electricity</value>
          <display_name>electricity</display_name>
        </choice>
        <choice>
          <value>natural gas</value>
          <display_name>natural gas</display_name>
        </choice>
        <choice>
          <value>fuel oil</value>
          <display_name>fuel oil</display_name>
        </choice>
        <choice>
          <value>propane</value>
          <display_name>propane</display_name>
        </choice>
        <choice>
          <value>wood</value>
          <display_name>wood</display_name>
        </choice>
        <choice>
          <value>wood pellets</value>
          <display_name>wood pellets</display_name>
        </choice>
        <choice>
          <value>coal</value>
          <display_name>coal</display_name>
        </choice>
      </choices>
    </argument>
    <argument>
      <name>heating_system_heating_efficiency</name>
      <display_name>Heating System: Rated AFUE or Percent</display_name>
      <description>The rated heating efficiency value of the heating system.</description>
      <type>Double</type>
      <units>Frac</units>
      <required>true</required>
      <model_dependent>false</model_dependent>
      <default_value>0.78</default_value>
    </argument>
    <argument>
      <name>heating_system_heating_capacity</name>
      <display_name>Heating System: Heating Capacity</display_name>
      <description>The output heating capacity of the heating system. If not provided, the OS-HPXML autosized default (see &lt;a href='https://openstudio-hpxml.readthedocs.io/en/v1.8.1/workflow_inputs.html#hpxml-heating-systems'&gt;HPXML Heating Systems&lt;/a&gt;) is used.</description>
      <type>String</type>
      <units>Btu/hr</units>
      <required>false</required>
      <model_dependent>false</model_dependent>
    </argument>
    <argument>
      <name>heating_system_heating_autosizing_factor</name>
      <display_name>Heating System: Heating Autosizing Factor</display_name>
      <description>The capacity scaling factor applied to the auto-sizing methodology. If not provided, 1.0 is used.</description>
      <type>String</type>
      <units></units>
      <required>false</required>
      <model_dependent>false</model_dependent>
    </argument>
    <argument>
      <name>heating_system_heating_autosizing_limit</name>
      <display_name>Heating System: Heating Autosizing Limit</display_name>
      <description>The maximum capacity limit applied to the auto-sizing methodology. If not provided, no limit is used.</description>
      <type>String</type>
      <units>Btu/hr</units>
      <required>false</required>
      <model_dependent>false</model_dependent>
    </argument>
    <argument>
      <name>heating_system_fraction_heat_load_served</name>
      <display_name>Heating System: Fraction Heat Load Served</display_name>
      <description>The heating load served by the heating system.</description>
      <type>Double</type>
      <units>Frac</units>
      <required>true</required>
      <model_dependent>false</model_dependent>
      <default_value>1</default_value>
    </argument>
    <argument>
      <name>heating_system_pilot_light</name>
      <display_name>Heating System: Pilot Light</display_name>
      <description>The fuel usage of the pilot light. Applies only to Furnace, WallFurnace, FloorFurnace, Stove, Boiler, and Fireplace with non-electric fuel type. If not provided, assumes no pilot light.</description>
      <type>String</type>
      <units>Btuh</units>
      <required>false</required>
      <model_dependent>false</model_dependent>
    </argument>
    <argument>
      <name>cooling_system_type</name>
      <display_name>Cooling System: Type</display_name>
      <description>The type of cooling system. Use 'none' if there is no cooling system or if there is a heat pump serving a cooling load.</description>
      <type>Choice</type>
      <required>true</required>
      <model_dependent>false</model_dependent>
      <default_value>central air conditioner</default_value>
      <choices>
        <choice>
          <value>none</value>
          <display_name>none</display_name>
        </choice>
        <choice>
          <value>central air conditioner</value>
          <display_name>central air conditioner</display_name>
        </choice>
        <choice>
          <value>room air conditioner</value>
          <display_name>room air conditioner</display_name>
        </choice>
        <choice>
          <value>evaporative cooler</value>
          <display_name>evaporative cooler</display_name>
        </choice>
        <choice>
          <value>mini-split</value>
          <display_name>mini-split</display_name>
        </choice>
        <choice>
          <value>packaged terminal air conditioner</value>
          <display_name>packaged terminal air conditioner</display_name>
        </choice>
      </choices>
    </argument>
    <argument>
      <name>cooling_system_cooling_efficiency_type</name>
      <display_name>Cooling System: Efficiency Type</display_name>
      <description>The efficiency type of the cooling system. System types central air conditioner and mini-split use SEER or SEER2. System types room air conditioner and packaged terminal air conditioner use EER or CEER. Ignored for system type evaporative cooler.</description>
      <type>Choice</type>
      <required>true</required>
      <model_dependent>false</model_dependent>
      <default_value>SEER</default_value>
      <choices>
        <choice>
          <value>SEER</value>
          <display_name>SEER</display_name>
        </choice>
        <choice>
          <value>SEER2</value>
          <display_name>SEER2</display_name>
        </choice>
        <choice>
          <value>EER</value>
          <display_name>EER</display_name>
        </choice>
        <choice>
          <value>CEER</value>
          <display_name>CEER</display_name>
        </choice>
      </choices>
    </argument>
    <argument>
      <name>cooling_system_cooling_efficiency</name>
      <display_name>Cooling System: Efficiency</display_name>
      <description>The rated efficiency value of the cooling system. Ignored for evaporative cooler.</description>
      <type>Double</type>
      <required>true</required>
      <model_dependent>false</model_dependent>
      <default_value>13</default_value>
    </argument>
    <argument>
      <name>cooling_system_cooling_compressor_type</name>
      <display_name>Cooling System: Cooling Compressor Type</display_name>
      <description>The compressor type of the cooling system. Only applies to central air conditioner and mini-split. If not provided, the OS-HPXML default (see &lt;a href='https://openstudio-hpxml.readthedocs.io/en/v1.8.1/workflow_inputs.html#central-air-conditioner'&gt;Central Air Conditioner&lt;/a&gt;, &lt;a href='https://openstudio-hpxml.readthedocs.io/en/v1.8.1/workflow_inputs.html#mini-split-air-conditioner'&gt;Mini-Split Air Conditioner&lt;/a&gt;) is used.</description>
      <type>Choice</type>
      <units></units>
      <required>false</required>
      <model_dependent>false</model_dependent>
      <choices>
        <choice>
          <value>auto</value>
          <display_name>auto</display_name>
        </choice>
        <choice>
          <value>single stage</value>
          <display_name>single stage</display_name>
        </choice>
        <choice>
          <value>two stage</value>
          <display_name>two stage</display_name>
        </choice>
        <choice>
          <value>variable speed</value>
          <display_name>variable speed</display_name>
        </choice>
      </choices>
    </argument>
    <argument>
      <name>cooling_system_cooling_sensible_heat_fraction</name>
      <display_name>Cooling System: Cooling Sensible Heat Fraction</display_name>
      <description>The sensible heat fraction of the cooling system. Ignored for evaporative cooler. If not provided, the OS-HPXML default (see &lt;a href='https://openstudio-hpxml.readthedocs.io/en/v1.8.1/workflow_inputs.html#central-air-conditioner'&gt;Central Air Conditioner&lt;/a&gt;, &lt;a href='https://openstudio-hpxml.readthedocs.io/en/v1.8.1/workflow_inputs.html#room-air-conditioner'&gt;Room Air Conditioner&lt;/a&gt;, &lt;a href='https://openstudio-hpxml.readthedocs.io/en/v1.8.1/workflow_inputs.html#packaged-terminal-air-conditioner'&gt;Packaged Terminal Air Conditioner&lt;/a&gt;, &lt;a href='https://openstudio-hpxml.readthedocs.io/en/v1.8.1/workflow_inputs.html#mini-split-air-conditioner'&gt;Mini-Split Air Conditioner&lt;/a&gt;) is used.</description>
      <type>String</type>
      <units>Frac</units>
      <required>false</required>
      <model_dependent>false</model_dependent>
    </argument>
    <argument>
      <name>cooling_system_cooling_capacity</name>
      <display_name>Cooling System: Cooling Capacity</display_name>
      <description>The output cooling capacity of the cooling system. If not provided, the OS-HPXML autosized default (see &lt;a href='https://openstudio-hpxml.readthedocs.io/en/v1.8.1/workflow_inputs.html#central-air-conditioner'&gt;Central Air Conditioner&lt;/a&gt;, &lt;a href='https://openstudio-hpxml.readthedocs.io/en/v1.8.1/workflow_inputs.html#room-air-conditioner'&gt;Room Air Conditioner&lt;/a&gt;, &lt;a href='https://openstudio-hpxml.readthedocs.io/en/v1.8.1/workflow_inputs.html#packaged-terminal-air-conditioner'&gt;Packaged Terminal Air Conditioner&lt;/a&gt;, &lt;a href='https://openstudio-hpxml.readthedocs.io/en/v1.8.1/workflow_inputs.html#evaporative-cooler'&gt;Evaporative Cooler&lt;/a&gt;, &lt;a href='https://openstudio-hpxml.readthedocs.io/en/v1.8.1/workflow_inputs.html#mini-split-air-conditioner'&gt;Mini-Split Air Conditioner&lt;/a&gt;) is used.</description>
      <type>String</type>
      <units>Btu/hr</units>
      <required>false</required>
      <model_dependent>false</model_dependent>
    </argument>
    <argument>
      <name>cooling_system_cooling_autosizing_factor</name>
      <display_name>Cooling System: Cooling Autosizing Factor</display_name>
      <description>The capacity scaling factor applied to the auto-sizing methodology. If not provided, 1.0 is used.</description>
      <type>String</type>
      <units></units>
      <required>false</required>
      <model_dependent>false</model_dependent>
    </argument>
    <argument>
      <name>cooling_system_cooling_autosizing_limit</name>
      <display_name>Cooling System: Cooling Autosizing Limit</display_name>
      <description>The maximum capacity limit applied to the auto-sizing methodology. If not provided, no limit is used.</description>
      <type>String</type>
      <units>Btu/hr</units>
      <required>false</required>
      <model_dependent>false</model_dependent>
    </argument>
    <argument>
      <name>cooling_system_fraction_cool_load_served</name>
      <display_name>Cooling System: Fraction Cool Load Served</display_name>
      <description>The cooling load served by the cooling system.</description>
      <type>Double</type>
      <units>Frac</units>
      <required>true</required>
      <model_dependent>false</model_dependent>
      <default_value>1</default_value>
    </argument>
    <argument>
      <name>cooling_system_is_ducted</name>
      <display_name>Cooling System: Is Ducted</display_name>
      <description>Whether the cooling system is ducted or not. Only used for mini-split and evaporative cooler. It's assumed that central air conditioner is ducted, and room air conditioner and packaged terminal air conditioner are not ducted.</description>
      <type>Choice</type>
      <units></units>
      <required>false</required>
      <model_dependent>false</model_dependent>
      <choices>
        <choice>
          <value>auto</value>
          <display_name>auto</display_name>
        </choice>
        <choice>
          <value>true</value>
          <display_name>true</display_name>
        </choice>
        <choice>
          <value>false</value>
          <display_name>false</display_name>
        </choice>
      </choices>
    </argument>
    <argument>
      <name>cooling_system_crankcase_heater_watts</name>
      <display_name>Cooling System: Crankcase Heater Power Watts</display_name>
      <description>Cooling system crankcase heater power consumption in Watts. Applies only to central air conditioner, room air conditioner, packaged terminal air conditioner and mini-split. If not provided, the OS-HPXML default (see &lt;a href='https://openstudio-hpxml.readthedocs.io/en/v1.8.1/workflow_inputs.html#central-air-conditioner'&gt;Central Air Conditioner&lt;/a&gt;, &lt;a href='https://openstudio-hpxml.readthedocs.io/en/v1.8.1/workflow_inputs.html#room-air-conditioner'&gt;Room Air Conditioner&lt;/a&gt;, &lt;a href='https://openstudio-hpxml.readthedocs.io/en/v1.8.1/workflow_inputs.html#packaged-terminal-air-conditioner'&gt;Packaged Terminal Air Conditioner&lt;/a&gt;, &lt;a href='https://openstudio-hpxml.readthedocs.io/en/v1.8.1/workflow_inputs.html#mini-split-air-conditioner'&gt;Mini-Split Air Conditioner&lt;/a&gt;) is used.</description>
      <type>String</type>
      <units>W</units>
      <required>false</required>
      <model_dependent>false</model_dependent>
    </argument>
    <argument>
      <name>cooling_system_integrated_heating_system_fuel</name>
      <display_name>Cooling System: Integrated Heating System Fuel Type</display_name>
      <description>The fuel type of the heating system integrated into cooling system. Only used for packaged terminal air conditioner and room air conditioner.</description>
      <type>Choice</type>
      <units></units>
      <required>false</required>
      <model_dependent>false</model_dependent>
      <choices>
        <choice>
          <value>auto</value>
          <display_name>auto</display_name>
        </choice>
        <choice>
          <value>electricity</value>
          <display_name>electricity</display_name>
        </choice>
        <choice>
          <value>natural gas</value>
          <display_name>natural gas</display_name>
        </choice>
        <choice>
          <value>fuel oil</value>
          <display_name>fuel oil</display_name>
        </choice>
        <choice>
          <value>propane</value>
          <display_name>propane</display_name>
        </choice>
        <choice>
          <value>wood</value>
          <display_name>wood</display_name>
        </choice>
        <choice>
          <value>wood pellets</value>
          <display_name>wood pellets</display_name>
        </choice>
        <choice>
          <value>coal</value>
          <display_name>coal</display_name>
        </choice>
      </choices>
    </argument>
    <argument>
      <name>cooling_system_integrated_heating_system_efficiency_percent</name>
      <display_name>Cooling System: Integrated Heating System Efficiency</display_name>
      <description>The rated heating efficiency value of the heating system integrated into cooling system. Only used for packaged terminal air conditioner and room air conditioner.</description>
      <type>String</type>
      <units>Frac</units>
      <required>false</required>
      <model_dependent>false</model_dependent>
    </argument>
    <argument>
      <name>cooling_system_integrated_heating_system_capacity</name>
      <display_name>Cooling System: Integrated Heating System Heating Capacity</display_name>
      <description>The output heating capacity of the heating system integrated into cooling system. If not provided, the OS-HPXML autosized default (see &lt;a href='https://openstudio-hpxml.readthedocs.io/en/v1.8.1/workflow_inputs.html#room-air-conditioner'&gt;Room Air Conditioner&lt;/a&gt;, &lt;a href='https://openstudio-hpxml.readthedocs.io/en/v1.8.1/workflow_inputs.html#packaged-terminal-air-conditioner'&gt;Packaged Terminal Air Conditioner&lt;/a&gt;) is used. Only used for room air conditioner and packaged terminal air conditioner.</description>
      <type>String</type>
      <units>Btu/hr</units>
      <required>false</required>
      <model_dependent>false</model_dependent>
    </argument>
    <argument>
      <name>cooling_system_integrated_heating_system_fraction_heat_load_served</name>
      <display_name>Cooling System: Integrated Heating System Fraction Heat Load Served</display_name>
      <description>The heating load served by the heating system integrated into cooling system. Only used for packaged terminal air conditioner and room air conditioner.</description>
      <type>String</type>
      <units>Frac</units>
      <required>false</required>
      <model_dependent>false</model_dependent>
    </argument>
    <argument>
      <name>heat_pump_type</name>
      <display_name>Heat Pump: Type</display_name>
      <description>The type of heat pump. Use 'none' if there is no heat pump.</description>
      <type>Choice</type>
      <required>true</required>
      <model_dependent>false</model_dependent>
      <default_value>none</default_value>
      <choices>
        <choice>
          <value>none</value>
          <display_name>none</display_name>
        </choice>
        <choice>
          <value>air-to-air</value>
          <display_name>air-to-air</display_name>
        </choice>
        <choice>
          <value>mini-split</value>
          <display_name>mini-split</display_name>
        </choice>
        <choice>
          <value>ground-to-air</value>
          <display_name>ground-to-air</display_name>
        </choice>
        <choice>
          <value>packaged terminal heat pump</value>
          <display_name>packaged terminal heat pump</display_name>
        </choice>
        <choice>
          <value>room air conditioner with reverse cycle</value>
          <display_name>room air conditioner with reverse cycle</display_name>
        </choice>
      </choices>
    </argument>
    <argument>
      <name>heat_pump_heating_efficiency_type</name>
      <display_name>Heat Pump: Heating Efficiency Type</display_name>
      <description>The heating efficiency type of heat pump. System types air-to-air and mini-split use HSPF or HSPF2. System types ground-to-air, packaged terminal heat pump and room air conditioner with reverse cycle use COP.</description>
      <type>Choice</type>
      <required>true</required>
      <model_dependent>false</model_dependent>
      <default_value>HSPF</default_value>
      <choices>
        <choice>
          <value>HSPF</value>
          <display_name>HSPF</display_name>
        </choice>
        <choice>
          <value>HSPF2</value>
          <display_name>HSPF2</display_name>
        </choice>
        <choice>
          <value>COP</value>
          <display_name>COP</display_name>
        </choice>
      </choices>
    </argument>
    <argument>
      <name>heat_pump_heating_efficiency</name>
      <display_name>Heat Pump: Heating Efficiency</display_name>
      <description>The rated heating efficiency value of the heat pump.</description>
      <type>Double</type>
      <required>true</required>
      <model_dependent>false</model_dependent>
      <default_value>7.7</default_value>
    </argument>
    <argument>
      <name>heat_pump_cooling_efficiency_type</name>
      <display_name>Heat Pump: Cooling Efficiency Type</display_name>
      <description>The cooling efficiency type of heat pump. System types air-to-air and mini-split use SEER or SEER2. System types ground-to-air, packaged terminal heat pump and room air conditioner with reverse cycle use EER.</description>
      <type>Choice</type>
      <required>true</required>
      <model_dependent>false</model_dependent>
      <default_value>SEER</default_value>
      <choices>
        <choice>
          <value>SEER</value>
          <display_name>SEER</display_name>
        </choice>
        <choice>
          <value>SEER2</value>
          <display_name>SEER2</display_name>
        </choice>
        <choice>
          <value>EER</value>
          <display_name>EER</display_name>
        </choice>
        <choice>
          <value>CEER</value>
          <display_name>CEER</display_name>
        </choice>
      </choices>
    </argument>
    <argument>
      <name>heat_pump_cooling_efficiency</name>
      <display_name>Heat Pump: Cooling Efficiency</display_name>
      <description>The rated cooling efficiency value of the heat pump.</description>
      <type>Double</type>
      <required>true</required>
      <model_dependent>false</model_dependent>
      <default_value>13</default_value>
    </argument>
    <argument>
      <name>heat_pump_cooling_compressor_type</name>
      <display_name>Heat Pump: Cooling Compressor Type</display_name>
      <description>The compressor type of the heat pump. Only applies to air-to-air and mini-split. If not provided, the OS-HPXML default (see &lt;a href='https://openstudio-hpxml.readthedocs.io/en/v1.8.1/workflow_inputs.html#air-to-air-heat-pump'&gt;Air-to-Air Heat Pump&lt;/a&gt;, &lt;a href='https://openstudio-hpxml.readthedocs.io/en/v1.8.1/workflow_inputs.html#mini-split-heat-pump'&gt;Mini-Split Heat Pump&lt;/a&gt;) is used.</description>
      <type>Choice</type>
      <units></units>
      <required>false</required>
      <model_dependent>false</model_dependent>
      <choices>
        <choice>
          <value>auto</value>
          <display_name>auto</display_name>
        </choice>
        <choice>
          <value>single stage</value>
          <display_name>single stage</display_name>
        </choice>
        <choice>
          <value>two stage</value>
          <display_name>two stage</display_name>
        </choice>
        <choice>
          <value>variable speed</value>
          <display_name>variable speed</display_name>
        </choice>
      </choices>
    </argument>
    <argument>
      <name>heat_pump_cooling_sensible_heat_fraction</name>
      <display_name>Heat Pump: Cooling Sensible Heat Fraction</display_name>
      <description>The sensible heat fraction of the heat pump. If not provided, the OS-HPXML default (see &lt;a href='https://openstudio-hpxml.readthedocs.io/en/v1.8.1/workflow_inputs.html#air-to-air-heat-pump'&gt;Air-to-Air Heat Pump&lt;/a&gt;, &lt;a href='https://openstudio-hpxml.readthedocs.io/en/v1.8.1/workflow_inputs.html#mini-split-heat-pump'&gt;Mini-Split Heat Pump&lt;/a&gt;, &lt;a href='https://openstudio-hpxml.readthedocs.io/en/v1.8.1/workflow_inputs.html#packaged-terminal-heat-pump'&gt;Packaged Terminal Heat Pump&lt;/a&gt;, &lt;a href='https://openstudio-hpxml.readthedocs.io/en/v1.8.1/workflow_inputs.html#room-air-conditioner-w-reverse-cycle'&gt;Room Air Conditioner w/ Reverse Cycle&lt;/a&gt;, &lt;a href='https://openstudio-hpxml.readthedocs.io/en/v1.8.1/workflow_inputs.html#ground-to-air-heat-pump'&gt;Ground-to-Air Heat Pump&lt;/a&gt;) is used.</description>
      <type>String</type>
      <units>Frac</units>
      <required>false</required>
      <model_dependent>false</model_dependent>
    </argument>
    <argument>
      <name>heat_pump_heating_capacity</name>
      <display_name>Heat Pump: Heating Capacity</display_name>
      <description>The output heating capacity of the heat pump. If not provided, the OS-HPXML autosized default (see &lt;a href='https://openstudio-hpxml.readthedocs.io/en/v1.8.1/workflow_inputs.html#air-to-air-heat-pump'&gt;Air-to-Air Heat Pump&lt;/a&gt;, &lt;a href='https://openstudio-hpxml.readthedocs.io/en/v1.8.1/workflow_inputs.html#mini-split-heat-pump'&gt;Mini-Split Heat Pump&lt;/a&gt;, &lt;a href='https://openstudio-hpxml.readthedocs.io/en/v1.8.1/workflow_inputs.html#packaged-terminal-heat-pump'&gt;Packaged Terminal Heat Pump&lt;/a&gt;, &lt;a href='https://openstudio-hpxml.readthedocs.io/en/v1.8.1/workflow_inputs.html#room-air-conditioner-w-reverse-cycle'&gt;Room Air Conditioner w/ Reverse Cycle&lt;/a&gt;, &lt;a href='https://openstudio-hpxml.readthedocs.io/en/v1.8.1/workflow_inputs.html#ground-to-air-heat-pump'&gt;Ground-to-Air Heat Pump&lt;/a&gt;) is used.</description>
      <type>String</type>
      <units>Btu/hr</units>
      <required>false</required>
      <model_dependent>false</model_dependent>
    </argument>
    <argument>
      <name>heat_pump_heating_autosizing_factor</name>
      <display_name>Heat Pump: Heating Autosizing Factor</display_name>
      <description>The capacity scaling factor applied to the auto-sizing methodology. If not provided, 1.0 is used.</description>
      <type>String</type>
      <units></units>
      <required>false</required>
      <model_dependent>false</model_dependent>
    </argument>
    <argument>
      <name>heat_pump_heating_autosizing_limit</name>
      <display_name>Heat Pump: Heating Autosizing Limit</display_name>
      <description>The maximum capacity limit applied to the auto-sizing methodology. If not provided, no limit is used.</description>
      <type>String</type>
      <units>Btu/hr</units>
      <required>false</required>
      <model_dependent>false</model_dependent>
    </argument>
    <argument>
      <name>heat_pump_heating_capacity_retention_fraction</name>
      <display_name>Heat Pump: Heating Capacity Retention Fraction</display_name>
      <description>The output heating capacity of the heat pump at a user-specified temperature (e.g., 17F or 5F) divided by the above nominal heating capacity. Applies to all heat pump types except ground-to-air. If not provided, the OS-HPXML default (see &lt;a href='https://openstudio-hpxml.readthedocs.io/en/v1.8.1/workflow_inputs.html#air-to-air-heat-pump'&gt;Air-to-Air Heat Pump&lt;/a&gt;, &lt;a href='https://openstudio-hpxml.readthedocs.io/en/v1.8.1/workflow_inputs.html#mini-split-heat-pump'&gt;Mini-Split Heat Pump&lt;/a&gt;, &lt;a href='https://openstudio-hpxml.readthedocs.io/en/v1.8.1/workflow_inputs.html#packaged-terminal-heat-pump'&gt;Packaged Terminal Heat Pump&lt;/a&gt;, &lt;a href='https://openstudio-hpxml.readthedocs.io/en/v1.8.1/workflow_inputs.html#room-air-conditioner-w-reverse-cycle'&gt;Room Air Conditioner w/ Reverse Cycle&lt;/a&gt;) is used.</description>
      <type>String</type>
      <units>Frac</units>
      <required>false</required>
      <model_dependent>false</model_dependent>
    </argument>
    <argument>
      <name>heat_pump_heating_capacity_retention_temp</name>
      <display_name>Heat Pump: Heating Capacity Retention Temperature</display_name>
      <description>The user-specified temperature (e.g., 17F or 5F) for the above heating capacity retention fraction. Applies to all heat pump types except ground-to-air. Required if the Heating Capacity Retention Fraction is provided.</description>
      <type>String</type>
      <units>deg-F</units>
      <required>false</required>
      <model_dependent>false</model_dependent>
    </argument>
    <argument>
      <name>heat_pump_cooling_capacity</name>
      <display_name>Heat Pump: Cooling Capacity</display_name>
      <description>The output cooling capacity of the heat pump. If not provided, the OS-HPXML autosized default (see &lt;a href='https://openstudio-hpxml.readthedocs.io/en/v1.8.1/workflow_inputs.html#air-to-air-heat-pump'&gt;Air-to-Air Heat Pump&lt;/a&gt;, &lt;a href='https://openstudio-hpxml.readthedocs.io/en/v1.8.1/workflow_inputs.html#mini-split-heat-pump'&gt;Mini-Split Heat Pump&lt;/a&gt;, &lt;a href='https://openstudio-hpxml.readthedocs.io/en/v1.8.1/workflow_inputs.html#packaged-terminal-heat-pump'&gt;Packaged Terminal Heat Pump&lt;/a&gt;, &lt;a href='https://openstudio-hpxml.readthedocs.io/en/v1.8.1/workflow_inputs.html#room-air-conditioner-w-reverse-cycle'&gt;Room Air Conditioner w/ Reverse Cycle&lt;/a&gt;, &lt;a href='https://openstudio-hpxml.readthedocs.io/en/v1.8.1/workflow_inputs.html#ground-to-air-heat-pump'&gt;Ground-to-Air Heat Pump&lt;/a&gt;) is used.</description>
      <type>String</type>
      <units>Btu/hr</units>
      <required>false</required>
      <model_dependent>false</model_dependent>
    </argument>
    <argument>
      <name>heat_pump_cooling_autosizing_factor</name>
      <display_name>Heat Pump: Cooling Autosizing Factor</display_name>
      <description>The capacity scaling factor applied to the auto-sizing methodology. If not provided, 1.0 is used.</description>
      <type>String</type>
      <units></units>
      <required>false</required>
      <model_dependent>false</model_dependent>
    </argument>
    <argument>
      <name>heat_pump_cooling_autosizing_limit</name>
      <display_name>Heat Pump: Cooling Autosizing Limit</display_name>
      <description>The maximum capacity limit applied to the auto-sizing methodology. If not provided, no limit is used.</description>
      <type>String</type>
      <units>Btu/hr</units>
      <required>false</required>
      <model_dependent>false</model_dependent>
    </argument>
    <argument>
      <name>heat_pump_fraction_heat_load_served</name>
      <display_name>Heat Pump: Fraction Heat Load Served</display_name>
      <description>The heating load served by the heat pump.</description>
      <type>Double</type>
      <units>Frac</units>
      <required>true</required>
      <model_dependent>false</model_dependent>
      <default_value>1</default_value>
    </argument>
    <argument>
      <name>heat_pump_fraction_cool_load_served</name>
      <display_name>Heat Pump: Fraction Cool Load Served</display_name>
      <description>The cooling load served by the heat pump.</description>
      <type>Double</type>
      <units>Frac</units>
      <required>true</required>
      <model_dependent>false</model_dependent>
      <default_value>1</default_value>
    </argument>
    <argument>
      <name>heat_pump_compressor_lockout_temp</name>
      <display_name>Heat Pump: Compressor Lockout Temperature</display_name>
      <description>The temperature below which the heat pump compressor is disabled. If both this and Backup Heating Lockout Temperature are provided and use the same value, it essentially defines a switchover temperature (for, e.g., a dual-fuel heat pump). Applies to all heat pump types other than ground-to-air. If not provided, the OS-HPXML default (see &lt;a href='https://openstudio-hpxml.readthedocs.io/en/v1.8.1/workflow_inputs.html#air-to-air-heat-pump'&gt;Air-to-Air Heat Pump&lt;/a&gt;, &lt;a href='https://openstudio-hpxml.readthedocs.io/en/v1.8.1/workflow_inputs.html#mini-split-heat-pump'&gt;Mini-Split Heat Pump&lt;/a&gt;, &lt;a href='https://openstudio-hpxml.readthedocs.io/en/v1.8.1/workflow_inputs.html#packaged-terminal-heat-pump'&gt;Packaged Terminal Heat Pump&lt;/a&gt;, &lt;a href='https://openstudio-hpxml.readthedocs.io/en/v1.8.1/workflow_inputs.html#room-air-conditioner-w-reverse-cycle'&gt;Room Air Conditioner w/ Reverse Cycle&lt;/a&gt;) is used.</description>
      <type>String</type>
      <units>deg-F</units>
      <required>false</required>
      <model_dependent>false</model_dependent>
    </argument>
    <argument>
      <name>heat_pump_backup_type</name>
      <display_name>Heat Pump: Backup Type</display_name>
      <description>The backup type of the heat pump. If 'integrated', represents e.g. built-in electric strip heat or dual-fuel integrated furnace. If 'separate', represents e.g. electric baseboard or boiler based on the Heating System 2 specified below. Use 'none' if there is no backup heating.</description>
      <type>Choice</type>
      <required>true</required>
      <model_dependent>false</model_dependent>
      <default_value>integrated</default_value>
      <choices>
        <choice>
          <value>none</value>
          <display_name>none</display_name>
        </choice>
        <choice>
          <value>integrated</value>
          <display_name>integrated</display_name>
        </choice>
        <choice>
          <value>separate</value>
          <display_name>separate</display_name>
        </choice>
      </choices>
    </argument>
    <argument>
      <name>heat_pump_backup_heating_autosizing_factor</name>
      <display_name>Heat Pump: Backup Heating Autosizing Factor</display_name>
      <description>The capacity scaling factor applied to the auto-sizing methodology if Backup Type is 'integrated'. If not provided, 1.0 is used. If Backup Type is 'separate', use Heating System 2: Heating Autosizing Factor.</description>
      <type>String</type>
      <units></units>
      <required>false</required>
      <model_dependent>false</model_dependent>
    </argument>
    <argument>
      <name>heat_pump_backup_heating_autosizing_limit</name>
      <display_name>Heat Pump: Backup Heating Autosizing Limit</display_name>
      <description>The maximum capacity limit applied to the auto-sizing methodology if Backup Type is 'integrated'. If not provided, no limit is used. If Backup Type is 'separate', use Heating System 2: Heating Autosizing Limit.</description>
      <type>String</type>
      <units>Btu/hr</units>
      <required>false</required>
      <model_dependent>false</model_dependent>
    </argument>
    <argument>
      <name>heat_pump_backup_fuel</name>
      <display_name>Heat Pump: Backup Fuel Type</display_name>
      <description>The backup fuel type of the heat pump. Only applies if Backup Type is 'integrated'.</description>
      <type>Choice</type>
      <required>true</required>
      <model_dependent>false</model_dependent>
      <default_value>electricity</default_value>
      <choices>
        <choice>
          <value>electricity</value>
          <display_name>electricity</display_name>
        </choice>
        <choice>
          <value>natural gas</value>
          <display_name>natural gas</display_name>
        </choice>
        <choice>
          <value>fuel oil</value>
          <display_name>fuel oil</display_name>
        </choice>
        <choice>
          <value>propane</value>
          <display_name>propane</display_name>
        </choice>
      </choices>
    </argument>
    <argument>
      <name>heat_pump_backup_heating_efficiency</name>
      <display_name>Heat Pump: Backup Rated Efficiency</display_name>
      <description>The backup rated efficiency value of the heat pump. Percent for electricity fuel type. AFUE otherwise. Only applies if Backup Type is 'integrated'.</description>
      <type>Double</type>
      <required>true</required>
      <model_dependent>false</model_dependent>
      <default_value>1</default_value>
    </argument>
    <argument>
      <name>heat_pump_backup_heating_capacity</name>
      <display_name>Heat Pump: Backup Heating Capacity</display_name>
      <description>The backup output heating capacity of the heat pump. If not provided, the OS-HPXML autosized default (see &lt;a href='https://openstudio-hpxml.readthedocs.io/en/v1.8.1/workflow_inputs.html#backup'&gt;Backup&lt;/a&gt;) is used. Only applies if Backup Type is 'integrated'.</description>
      <type>String</type>
      <units>Btu/hr</units>
      <required>false</required>
      <model_dependent>false</model_dependent>
    </argument>
    <argument>
      <name>heat_pump_backup_heating_lockout_temp</name>
      <display_name>Heat Pump: Backup Heating Lockout Temperature</display_name>
      <description>The temperature above which the heat pump backup system is disabled. If both this and Compressor Lockout Temperature are provided and use the same value, it essentially defines a switchover temperature (for, e.g., a dual-fuel heat pump). Applies for both Backup Type of 'integrated' and 'separate'. If not provided, the OS-HPXML default (see &lt;a href='https://openstudio-hpxml.readthedocs.io/en/v1.8.1/workflow_inputs.html#backup'&gt;Backup&lt;/a&gt;) is used.</description>
      <type>String</type>
      <units>deg-F</units>
      <required>false</required>
      <model_dependent>false</model_dependent>
    </argument>
    <argument>
      <name>heat_pump_sizing_methodology</name>
      <display_name>Heat Pump: Sizing Methodology</display_name>
      <description>The auto-sizing methodology to use when the heat pump capacity is not provided. If not provided, the OS-HPXML default (see &lt;a href='https://openstudio-hpxml.readthedocs.io/en/v1.8.1/workflow_inputs.html#hpxml-hvac-sizing-control'&gt;HPXML HVAC Sizing Control&lt;/a&gt;) is used.</description>
      <type>Choice</type>
      <units></units>
      <required>false</required>
      <model_dependent>false</model_dependent>
      <choices>
        <choice>
          <value>auto</value>
          <display_name>auto</display_name>
        </choice>
        <choice>
          <value>ACCA</value>
          <display_name>ACCA</display_name>
        </choice>
        <choice>
          <value>HERS</value>
          <display_name>HERS</display_name>
        </choice>
        <choice>
          <value>MaxLoad</value>
          <display_name>MaxLoad</display_name>
        </choice>
      </choices>
    </argument>
    <argument>
      <name>heat_pump_backup_sizing_methodology</name>
      <display_name>Heat Pump: Backup Sizing Methodology</display_name>
      <description>The auto-sizing methodology to use when the heat pump backup capacity is not provided. If not provided, the OS-HPXML default (see &lt;a href='https://openstudio-hpxml.readthedocs.io/en/v1.8.1/workflow_inputs.html#hpxml-hvac-sizing-control'&gt;HPXML HVAC Sizing Control&lt;/a&gt;) is used.</description>
      <type>Choice</type>
      <units></units>
      <required>false</required>
      <model_dependent>false</model_dependent>
      <choices>
        <choice>
          <value>auto</value>
          <display_name>auto</display_name>
        </choice>
        <choice>
          <value>emergency</value>
          <display_name>emergency</display_name>
        </choice>
        <choice>
          <value>supplemental</value>
          <display_name>supplemental</display_name>
        </choice>
      </choices>
    </argument>
    <argument>
      <name>heat_pump_is_ducted</name>
      <display_name>Heat Pump: Is Ducted</display_name>
      <description>Whether the heat pump is ducted or not. Only used for mini-split. It's assumed that air-to-air and ground-to-air are ducted, and packaged terminal heat pump and room air conditioner with reverse cycle are not ducted. If not provided, assumes not ducted.</description>
      <type>Choice</type>
      <units></units>
      <required>false</required>
      <model_dependent>false</model_dependent>
      <choices>
        <choice>
          <value>auto</value>
          <display_name>auto</display_name>
        </choice>
        <choice>
          <value>true</value>
          <display_name>true</display_name>
        </choice>
        <choice>
          <value>false</value>
          <display_name>false</display_name>
        </choice>
      </choices>
    </argument>
    <argument>
      <name>heat_pump_crankcase_heater_watts</name>
      <display_name>Heat Pump: Crankcase Heater Power Watts</display_name>
      <description>Heat Pump crankcase heater power consumption in Watts. Applies only to air-to-air, mini-split, packaged terminal heat pump and room air conditioner with reverse cycle. If not provided, the OS-HPXML default (see &lt;a href='https://openstudio-hpxml.readthedocs.io/en/v1.8.1/workflow_inputs.html#air-to-air-heat-pump'&gt;Air-to-Air Heat Pump&lt;/a&gt;, &lt;a href='https://openstudio-hpxml.readthedocs.io/en/v1.8.1/workflow_inputs.html#mini-split-heat-pump'&gt;Mini-Split Heat Pump&lt;/a&gt;, &lt;a href='https://openstudio-hpxml.readthedocs.io/en/v1.8.1/workflow_inputs.html#packaged-terminal-heat-pump'&gt;Packaged Terminal Heat Pump&lt;/a&gt;, &lt;a href='https://openstudio-hpxml.readthedocs.io/en/v1.8.1/workflow_inputs.html#room-air-conditioner-w-reverse-cycle'&gt;Room Air Conditioner w/ Reverse Cycle&lt;/a&gt;) is used.</description>
      <type>String</type>
      <units>W</units>
      <required>false</required>
      <model_dependent>false</model_dependent>
    </argument>
    <argument>
      <name>hvac_perf_data_capacity_type</name>
      <display_name>HVAC Detailed Performance Data: Capacity Type</display_name>
      <description>Type of capacity values for detailed performance data if available. Applies only to variable-speed air-source HVAC systems (central air conditioners, mini-split air conditioners, air-to-air heat pumps, and mini-split heat pumps).</description>
      <type>Choice</type>
      <units>Absolute capacities</units>
      <required>false</required>
      <model_dependent>false</model_dependent>
      <choices>
        <choice>
          <value>auto</value>
          <display_name>auto</display_name>
        </choice>
        <choice>
          <value>Absolute capacities</value>
          <display_name>Absolute capacities</display_name>
        </choice>
        <choice>
          <value>Normalized capacity fractions</value>
          <display_name>Normalized capacity fractions</display_name>
        </choice>
      </choices>
    </argument>
    <argument>
      <name>hvac_perf_data_heating_outdoor_temperatures</name>
      <display_name>HVAC Detailed Performance Data: Heating Outdoor Temperatures</display_name>
      <description>Outdoor temperatures of heating detailed performance data if available. Applies only to variable-speed air-source HVAC systems (central air conditioners, mini-split air conditioners, air-to-air heat pumps, and mini-split heat pumps). One of the outdoor temperatures must be 47 deg-F. At least two performance data points are required using a comma-separated list.</description>
      <type>String</type>
      <units>deg-F</units>
      <required>false</required>
      <model_dependent>false</model_dependent>
    </argument>
    <argument>
      <name>hvac_perf_data_heating_min_speed_capacities</name>
      <display_name>HVAC Detailed Performance Data: Heating Minimum Speed Capacities</display_name>
      <description>Minimum speed capacities of heating detailed performance data if available. Applies only to variable-speed air-source HVAC systems (central air conditioners, mini-split air conditioners, air-to-air heat pumps, and mini-split heat pumps). At least two performance data points are required using a comma-separated list.</description>
      <type>String</type>
      <units>Btu/hr or Frac</units>
      <required>false</required>
      <model_dependent>false</model_dependent>
    </argument>
    <argument>
      <name>hvac_perf_data_heating_max_speed_capacities</name>
      <display_name>HVAC Detailed Performance Data: Heating Maximum Speed Capacities</display_name>
      <description>Maximum speed capacities of heating detailed performance data if available. Applies only to variable-speed air-source HVAC systems (central air conditioners, mini-split air conditioners, air-to-air heat pumps, and mini-split heat pumps). At least two performance data points are required using a comma-separated list.</description>
      <type>String</type>
      <units>Btu/hr or Frac</units>
      <required>false</required>
      <model_dependent>false</model_dependent>
    </argument>
    <argument>
      <name>hvac_perf_data_heating_min_speed_cops</name>
      <display_name>HVAC Detailed Performance Data: Heating Minimum Speed COPs</display_name>
      <description>Minimum speed efficiency COP values of heating detailed performance data if available. Applies only to variable-speed air-source HVAC systems (central air conditioners, mini-split air conditioners, air-to-air heat pumps, and mini-split heat pumps). At least two performance data points are required using a comma-separated list.</description>
      <type>String</type>
      <units>W/W</units>
      <required>false</required>
      <model_dependent>false</model_dependent>
    </argument>
    <argument>
      <name>hvac_perf_data_heating_max_speed_cops</name>
      <display_name>HVAC Detailed Performance Data: Heating Maximum Speed COPs</display_name>
      <description>Maximum speed efficiency COP values of heating detailed performance data if available. Applies only to variable-speed air-source HVAC systems (central air conditioners, mini-split air conditioners, air-to-air heat pumps, and mini-split heat pumps). At least two performance data points are required using a comma-separated list.</description>
      <type>String</type>
      <units>W/W</units>
      <required>false</required>
      <model_dependent>false</model_dependent>
    </argument>
    <argument>
      <name>hvac_perf_data_cooling_outdoor_temperatures</name>
      <display_name>HVAC Detailed Performance Data: Cooling Outdoor Temperatures</display_name>
      <description>Outdoor temperatures of cooling detailed performance data if available. Applies only to variable-speed air-source HVAC systems (central air conditioners, mini-split air conditioners, air-to-air heat pumps, and mini-split heat pumps). One of the outdoor temperatures must be 95 deg-F. At least two performance data points are required using a comma-separated list.</description>
      <type>String</type>
      <units>deg-F</units>
      <required>false</required>
      <model_dependent>false</model_dependent>
    </argument>
    <argument>
      <name>hvac_perf_data_cooling_min_speed_capacities</name>
      <display_name>HVAC Detailed Performance Data: Cooling Minimum Speed Capacities</display_name>
      <description>Minimum speed capacities of cooling detailed performance data if available. Applies only to variable-speed air-source HVAC systems (central air conditioners, mini-split air conditioners, air-to-air heat pumps, and mini-split heat pumps). At least two performance data points are required using a comma-separated list.</description>
      <type>String</type>
      <units>Btu/hr or Frac</units>
      <required>false</required>
      <model_dependent>false</model_dependent>
    </argument>
    <argument>
      <name>hvac_perf_data_cooling_max_speed_capacities</name>
      <display_name>HVAC Detailed Performance Data: Cooling Maximum Speed Capacities</display_name>
      <description>Maximum speed capacities of cooling detailed performance data if available. Applies only to variable-speed air-source HVAC systems (central air conditioners, mini-split air conditioners, air-to-air heat pumps, and mini-split heat pumps). At least two performance data points are required using a comma-separated list.</description>
      <type>String</type>
      <units>Btu/hr or Frac</units>
      <required>false</required>
      <model_dependent>false</model_dependent>
    </argument>
    <argument>
      <name>hvac_perf_data_cooling_min_speed_cops</name>
      <display_name>HVAC Detailed Performance Data: Cooling Minimum Speed COPs</display_name>
      <description>Minimum speed efficiency COP values of cooling detailed performance data if available. Applies only to variable-speed air-source HVAC systems (central air conditioners, mini-split air conditioners, air-to-air heat pumps, and mini-split heat pumps). At least two performance data points are required using a comma-separated list.</description>
      <type>String</type>
      <units>W/W</units>
      <required>false</required>
      <model_dependent>false</model_dependent>
    </argument>
    <argument>
      <name>hvac_perf_data_cooling_max_speed_cops</name>
      <display_name>HVAC Detailed Performance Data: Cooling Maximum Speed COPs</display_name>
      <description>Maximum speed efficiency COP values of cooling detailed performance data if available. Applies only to variable-speed air-source HVAC systems (central air conditioners, mini-split air conditioners, air-to-air heat pumps, and mini-split heat pumps). At least two performance data points are required using a comma-separated list.</description>
      <type>String</type>
      <units>W/W</units>
      <required>false</required>
      <model_dependent>false</model_dependent>
    </argument>
    <argument>
      <name>geothermal_loop_configuration</name>
      <display_name>Geothermal Loop: Configuration</display_name>
      <description>Configuration of the geothermal loop. Only applies to ground-to-air heat pump type. If not provided, the OS-HPXML default (see &lt;a href='https://openstudio-hpxml.readthedocs.io/en/v1.8.1/workflow_inputs.html#ground-to-air-heat-pump'&gt;Ground-to-Air Heat Pump&lt;/a&gt;) is used.</description>
      <type>Choice</type>
      <units></units>
      <required>false</required>
      <model_dependent>false</model_dependent>
      <choices>
        <choice>
          <value>auto</value>
          <display_name>auto</display_name>
        </choice>
        <choice>
          <value>none</value>
          <display_name>none</display_name>
        </choice>
        <choice>
          <value>vertical</value>
          <display_name>vertical</display_name>
        </choice>
      </choices>
    </argument>
    <argument>
      <name>geothermal_loop_borefield_configuration</name>
      <display_name>Geothermal Loop: Borefield Configuration</display_name>
      <description>Borefield configuration of the geothermal loop. Only applies to ground-to-air heat pump type. If not provided, the OS-HPXML default (see &lt;a href='https://openstudio-hpxml.readthedocs.io/en/v1.8.1/workflow_inputs.html#hpxml-geothermal-loops'&gt;HPXML Geothermal Loops&lt;/a&gt;) is used.</description>
      <type>Choice</type>
      <units></units>
      <required>false</required>
      <model_dependent>false</model_dependent>
      <choices>
        <choice>
          <value>auto</value>
          <display_name>auto</display_name>
        </choice>
        <choice>
          <value>Rectangle</value>
          <display_name>Rectangle</display_name>
        </choice>
        <choice>
          <value>Open Rectangle</value>
          <display_name>Open Rectangle</display_name>
        </choice>
        <choice>
          <value>C</value>
          <display_name>C</display_name>
        </choice>
        <choice>
          <value>L</value>
          <display_name>L</display_name>
        </choice>
        <choice>
          <value>U</value>
          <display_name>U</display_name>
        </choice>
        <choice>
          <value>Lopsided U</value>
          <display_name>Lopsided U</display_name>
        </choice>
      </choices>
    </argument>
    <argument>
      <name>geothermal_loop_loop_flow</name>
      <display_name>Geothermal Loop: Loop Flow</display_name>
      <description>Water flow rate through the geothermal loop. Only applies to ground-to-air heat pump type. If not provided, the OS-HPXML autosized default (see &lt;a href='https://openstudio-hpxml.readthedocs.io/en/v1.8.1/workflow_inputs.html#hpxml-geothermal-loops'&gt;HPXML Geothermal Loops&lt;/a&gt;) is used.</description>
      <type>String</type>
      <units>gpm</units>
      <required>false</required>
      <model_dependent>false</model_dependent>
    </argument>
    <argument>
      <name>geothermal_loop_boreholes_count</name>
      <display_name>Geothermal Loop: Boreholes Count</display_name>
      <description>Number of boreholes. Only applies to ground-to-air heat pump type. If not provided, the OS-HPXML autosized default (see &lt;a href='https://openstudio-hpxml.readthedocs.io/en/v1.8.1/workflow_inputs.html#hpxml-geothermal-loops'&gt;HPXML Geothermal Loops&lt;/a&gt;) is used.</description>
      <type>String</type>
      <units>#</units>
      <required>false</required>
      <model_dependent>false</model_dependent>
    </argument>
    <argument>
      <name>geothermal_loop_boreholes_length</name>
      <display_name>Geothermal Loop: Boreholes Length</display_name>
      <description>Average length of each borehole (vertical). Only applies to ground-to-air heat pump type. If not provided, the OS-HPXML autosized default (see &lt;a href='https://openstudio-hpxml.readthedocs.io/en/v1.8.1/workflow_inputs.html#hpxml-geothermal-loops'&gt;HPXML Geothermal Loops&lt;/a&gt;) is used.</description>
      <type>String</type>
      <units>ft</units>
      <required>false</required>
      <model_dependent>false</model_dependent>
    </argument>
    <argument>
      <name>geothermal_loop_boreholes_spacing</name>
      <display_name>Geothermal Loop: Boreholes Spacing</display_name>
      <description>Distance between bores. Only applies to ground-to-air heat pump type. If not provided, the OS-HPXML default (see &lt;a href='https://openstudio-hpxml.readthedocs.io/en/v1.8.1/workflow_inputs.html#hpxml-geothermal-loops'&gt;HPXML Geothermal Loops&lt;/a&gt;) is used.</description>
      <type>String</type>
      <units>ft</units>
      <required>false</required>
      <model_dependent>false</model_dependent>
    </argument>
    <argument>
      <name>geothermal_loop_boreholes_diameter</name>
      <display_name>Geothermal Loop: Boreholes Diameter</display_name>
      <description>Diameter of bores. Only applies to ground-to-air heat pump type. If not provided, the OS-HPXML default (see &lt;a href='https://openstudio-hpxml.readthedocs.io/en/v1.8.1/workflow_inputs.html#hpxml-geothermal-loops'&gt;HPXML Geothermal Loops&lt;/a&gt;) is used.</description>
      <type>String</type>
      <units>in</units>
      <required>false</required>
      <model_dependent>false</model_dependent>
    </argument>
    <argument>
      <name>geothermal_loop_grout_type</name>
      <display_name>Geothermal Loop: Grout Type</display_name>
      <description>Grout type of the geothermal loop. Only applies to ground-to-air heat pump type. If not provided, the OS-HPXML default (see &lt;a href='https://openstudio-hpxml.readthedocs.io/en/v1.8.1/workflow_inputs.html#hpxml-geothermal-loops'&gt;HPXML Geothermal Loops&lt;/a&gt;) is used.</description>
      <type>Choice</type>
      <units></units>
      <required>false</required>
      <model_dependent>false</model_dependent>
      <choices>
        <choice>
          <value>auto</value>
          <display_name>auto</display_name>
        </choice>
        <choice>
          <value>standard</value>
          <display_name>standard</display_name>
        </choice>
        <choice>
          <value>thermally enhanced</value>
          <display_name>thermally enhanced</display_name>
        </choice>
      </choices>
    </argument>
    <argument>
      <name>geothermal_loop_pipe_type</name>
      <display_name>Geothermal Loop: Pipe Type</display_name>
      <description>Pipe type of the geothermal loop. Only applies to ground-to-air heat pump type. If not provided, the OS-HPXML default (see &lt;a href='https://openstudio-hpxml.readthedocs.io/en/v1.8.1/workflow_inputs.html#hpxml-geothermal-loops'&gt;HPXML Geothermal Loops&lt;/a&gt;) is used.</description>
      <type>Choice</type>
      <units></units>
      <required>false</required>
      <model_dependent>false</model_dependent>
      <choices>
        <choice>
          <value>auto</value>
          <display_name>auto</display_name>
        </choice>
        <choice>
          <value>standard</value>
          <display_name>standard</display_name>
        </choice>
        <choice>
          <value>thermally enhanced</value>
          <display_name>thermally enhanced</display_name>
        </choice>
      </choices>
    </argument>
    <argument>
      <name>geothermal_loop_pipe_diameter</name>
      <display_name>Geothermal Loop: Pipe Diameter</display_name>
      <description>Pipe diameter of the geothermal loop. Only applies to ground-to-air heat pump type. If not provided, the OS-HPXML default (see &lt;a href='https://openstudio-hpxml.readthedocs.io/en/v1.8.1/workflow_inputs.html#hpxml-geothermal-loops'&gt;HPXML Geothermal Loops&lt;/a&gt;) is used.</description>
      <type>Choice</type>
      <units>in</units>
      <required>false</required>
      <model_dependent>false</model_dependent>
      <choices>
        <choice>
          <value>auto</value>
          <display_name>auto</display_name>
        </choice>
        <choice>
          <value>3/4" pipe</value>
          <display_name>3/4" pipe</display_name>
        </choice>
        <choice>
          <value>1" pipe</value>
          <display_name>1" pipe</display_name>
        </choice>
        <choice>
          <value>1-1/4" pipe</value>
          <display_name>1-1/4" pipe</display_name>
        </choice>
      </choices>
    </argument>
    <argument>
      <name>heating_system_2_type</name>
      <display_name>Heating System 2: Type</display_name>
      <description>The type of the second heating system.</description>
      <type>Choice</type>
      <required>true</required>
      <model_dependent>false</model_dependent>
      <default_value>none</default_value>
      <choices>
        <choice>
          <value>none</value>
          <display_name>none</display_name>
        </choice>
        <choice>
          <value>Furnace</value>
          <display_name>Furnace</display_name>
        </choice>
        <choice>
          <value>WallFurnace</value>
          <display_name>WallFurnace</display_name>
        </choice>
        <choice>
          <value>FloorFurnace</value>
          <display_name>FloorFurnace</display_name>
        </choice>
        <choice>
          <value>Boiler</value>
          <display_name>Boiler</display_name>
        </choice>
        <choice>
          <value>ElectricResistance</value>
          <display_name>ElectricResistance</display_name>
        </choice>
        <choice>
          <value>Stove</value>
          <display_name>Stove</display_name>
        </choice>
        <choice>
          <value>SpaceHeater</value>
          <display_name>SpaceHeater</display_name>
        </choice>
        <choice>
          <value>Fireplace</value>
          <display_name>Fireplace</display_name>
        </choice>
      </choices>
    </argument>
    <argument>
      <name>heating_system_2_fuel</name>
      <display_name>Heating System 2: Fuel Type</display_name>
      <description>The fuel type of the second heating system. Ignored for ElectricResistance.</description>
      <type>Choice</type>
      <required>true</required>
      <model_dependent>false</model_dependent>
      <default_value>electricity</default_value>
      <choices>
        <choice>
          <value>electricity</value>
          <display_name>electricity</display_name>
        </choice>
        <choice>
          <value>natural gas</value>
          <display_name>natural gas</display_name>
        </choice>
        <choice>
          <value>fuel oil</value>
          <display_name>fuel oil</display_name>
        </choice>
        <choice>
          <value>propane</value>
          <display_name>propane</display_name>
        </choice>
        <choice>
          <value>wood</value>
          <display_name>wood</display_name>
        </choice>
        <choice>
          <value>wood pellets</value>
          <display_name>wood pellets</display_name>
        </choice>
        <choice>
          <value>coal</value>
          <display_name>coal</display_name>
        </choice>
      </choices>
    </argument>
    <argument>
      <name>heating_system_2_heating_efficiency</name>
      <display_name>Heating System 2: Rated AFUE or Percent</display_name>
      <description>The rated heating efficiency value of the second heating system.</description>
      <type>Double</type>
      <units>Frac</units>
      <required>true</required>
      <model_dependent>false</model_dependent>
      <default_value>1</default_value>
    </argument>
    <argument>
      <name>heating_system_2_heating_capacity</name>
      <display_name>Heating System 2: Heating Capacity</display_name>
      <description>The output heating capacity of the second heating system. If not provided, the OS-HPXML autosized default (see &lt;a href='https://openstudio-hpxml.readthedocs.io/en/v1.8.1/workflow_inputs.html#hpxml-heating-systems'&gt;HPXML Heating Systems&lt;/a&gt;) is used.</description>
      <type>String</type>
      <units>Btu/hr</units>
      <required>false</required>
      <model_dependent>false</model_dependent>
    </argument>
    <argument>
      <name>heating_system_2_heating_autosizing_factor</name>
      <display_name>Heating System 2: Heating Autosizing Factor</display_name>
      <description>The capacity scaling factor applied to the auto-sizing methodology. If not provided, 1.0 is used.</description>
      <type>String</type>
      <units></units>
      <required>false</required>
      <model_dependent>false</model_dependent>
    </argument>
    <argument>
      <name>heating_system_2_heating_autosizing_limit</name>
      <display_name>Heating System 2: Heating Autosizing Limit</display_name>
      <description>The maximum capacity limit applied to the auto-sizing methodology. If not provided, no limit is used.</description>
      <type>String</type>
      <units>Btu/hr</units>
      <required>false</required>
      <model_dependent>false</model_dependent>
    </argument>
    <argument>
      <name>heating_system_2_fraction_heat_load_served</name>
      <display_name>Heating System 2: Fraction Heat Load Served</display_name>
      <description>The heat load served fraction of the second heating system. Ignored if this heating system serves as a backup system for a heat pump.</description>
      <type>Double</type>
      <units>Frac</units>
      <required>true</required>
      <model_dependent>false</model_dependent>
      <default_value>0.25</default_value>
    </argument>
    <argument>
      <name>hvac_control_heating_season_period</name>
      <display_name>HVAC Control: Heating Season Period</display_name>
      <description>Enter a date like 'Nov 1 - Jun 30'. If not provided, the OS-HPXML default (see &lt;a href='https://openstudio-hpxml.readthedocs.io/en/v1.8.1/workflow_inputs.html#hpxml-hvac-control'&gt;HPXML HVAC Control&lt;/a&gt;) is used. Can also provide 'BuildingAmerica' to use automatic seasons from the Building America House Simulation Protocols.</description>
      <type>String</type>
      <units></units>
      <required>false</required>
      <model_dependent>false</model_dependent>
    </argument>
    <argument>
      <name>hvac_control_cooling_season_period</name>
      <display_name>HVAC Control: Cooling Season Period</display_name>
      <description>Enter a date like 'Jun 1 - Oct 31'. If not provided, the OS-HPXML default (see &lt;a href='https://openstudio-hpxml.readthedocs.io/en/v1.8.1/workflow_inputs.html#hpxml-hvac-control'&gt;HPXML HVAC Control&lt;/a&gt;) is used. Can also provide 'BuildingAmerica' to use automatic seasons from the Building America House Simulation Protocols.</description>
      <type>String</type>
      <units></units>
      <required>false</required>
      <model_dependent>false</model_dependent>
    </argument>
    <argument>
      <name>hvac_blower_fan_watts_per_cfm</name>
      <display_name>HVAC Blower: Fan Efficiency</display_name>
      <description>The blower fan efficiency at maximum fan speed. Applies only to split (not packaged) systems (i.e., applies to ducted systems as well as ductless mini-split systems). If not provided, the OS-HPXML default (see &lt;a href='https://openstudio-hpxml.readthedocs.io/en/v1.8.1/workflow_inputs.html#hpxml-heating-systems'&gt;HPXML Heating Systems&lt;/a&gt;, &lt;a href='https://openstudio-hpxml.readthedocs.io/en/v1.8.1/workflow_inputs.html#hpxml-cooling-systems'&gt;HPXML Cooling Systems&lt;/a&gt;, &lt;a href='https://openstudio-hpxml.readthedocs.io/en/v1.8.1/workflow_inputs.html#hpxml-heat-pumps'&gt;HPXML Heat Pumps&lt;/a&gt;) is used.</description>
      <type>String</type>
      <units>W/CFM</units>
      <required>false</required>
      <model_dependent>false</model_dependent>
    </argument>
    <argument>
      <name>ducts_leakage_units</name>
      <display_name>Ducts: Leakage Units</display_name>
      <description>The leakage units of the ducts.</description>
      <type>Choice</type>
      <required>true</required>
      <model_dependent>false</model_dependent>
      <default_value>Percent</default_value>
      <choices>
        <choice>
          <value>CFM25</value>
          <display_name>CFM25</display_name>
        </choice>
        <choice>
          <value>CFM50</value>
          <display_name>CFM50</display_name>
        </choice>
        <choice>
          <value>Percent</value>
          <display_name>Percent</display_name>
        </choice>
      </choices>
    </argument>
    <argument>
      <name>ducts_supply_leakage_to_outside_value</name>
      <display_name>Ducts: Supply Leakage to Outside Value</display_name>
      <description>The leakage value to outside for the supply ducts.</description>
      <type>Double</type>
      <required>true</required>
      <model_dependent>false</model_dependent>
      <default_value>0.1</default_value>
    </argument>
    <argument>
      <name>ducts_supply_location</name>
      <display_name>Ducts: Supply Location</display_name>
      <description>The location of the supply ducts. If not provided, the OS-HPXML default (see &lt;a href='https://openstudio-hpxml.readthedocs.io/en/v1.8.1/workflow_inputs.html#air-distribution'&gt;Air Distribution&lt;/a&gt;) is used.</description>
      <type>Choice</type>
      <units></units>
      <required>false</required>
      <model_dependent>false</model_dependent>
      <choices>
        <choice>
          <value>auto</value>
          <display_name>auto</display_name>
        </choice>
        <choice>
          <value>conditioned space</value>
          <display_name>conditioned space</display_name>
        </choice>
        <choice>
          <value>basement - conditioned</value>
          <display_name>basement - conditioned</display_name>
        </choice>
        <choice>
          <value>basement - unconditioned</value>
          <display_name>basement - unconditioned</display_name>
        </choice>
        <choice>
          <value>crawlspace</value>
          <display_name>crawlspace</display_name>
        </choice>
        <choice>
          <value>crawlspace - vented</value>
          <display_name>crawlspace - vented</display_name>
        </choice>
        <choice>
          <value>crawlspace - unvented</value>
          <display_name>crawlspace - unvented</display_name>
        </choice>
        <choice>
          <value>crawlspace - conditioned</value>
          <display_name>crawlspace - conditioned</display_name>
        </choice>
        <choice>
          <value>attic</value>
          <display_name>attic</display_name>
        </choice>
        <choice>
          <value>attic - vented</value>
          <display_name>attic - vented</display_name>
        </choice>
        <choice>
          <value>attic - unvented</value>
          <display_name>attic - unvented</display_name>
        </choice>
        <choice>
          <value>garage</value>
          <display_name>garage</display_name>
        </choice>
        <choice>
          <value>exterior wall</value>
          <display_name>exterior wall</display_name>
        </choice>
        <choice>
          <value>under slab</value>
          <display_name>under slab</display_name>
        </choice>
        <choice>
          <value>roof deck</value>
          <display_name>roof deck</display_name>
        </choice>
        <choice>
          <value>outside</value>
          <display_name>outside</display_name>
        </choice>
        <choice>
          <value>other housing unit</value>
          <display_name>other housing unit</display_name>
        </choice>
        <choice>
          <value>other heated space</value>
          <display_name>other heated space</display_name>
        </choice>
        <choice>
          <value>other multifamily buffer space</value>
          <display_name>other multifamily buffer space</display_name>
        </choice>
        <choice>
          <value>other non-freezing space</value>
          <display_name>other non-freezing space</display_name>
        </choice>
        <choice>
          <value>manufactured home belly</value>
          <display_name>manufactured home belly</display_name>
        </choice>
      </choices>
    </argument>
    <argument>
      <name>ducts_supply_insulation_r</name>
      <display_name>Ducts: Supply Insulation R-Value</display_name>
      <description>The nominal insulation r-value of the supply ducts excluding air films. Use 0 for uninsulated ducts.</description>
      <type>Double</type>
      <units>h-ft^2-R/Btu</units>
      <required>true</required>
      <model_dependent>false</model_dependent>
      <default_value>0</default_value>
    </argument>
    <argument>
      <name>ducts_supply_buried_insulation_level</name>
      <display_name>Ducts: Supply Buried Insulation Level</display_name>
      <description>Whether the supply ducts are buried in, e.g., attic loose-fill insulation. Partially buried ducts have insulation that does not cover the top of the ducts. Fully buried ducts have insulation that just covers the top of the ducts. Deeply buried ducts have insulation that continues above the top of the ducts.</description>
      <type>Choice</type>
      <units></units>
      <required>false</required>
      <model_dependent>false</model_dependent>
      <choices>
        <choice>
          <value>auto</value>
          <display_name>auto</display_name>
        </choice>
        <choice>
          <value>not buried</value>
          <display_name>not buried</display_name>
        </choice>
        <choice>
          <value>partially buried</value>
          <display_name>partially buried</display_name>
        </choice>
        <choice>
          <value>fully buried</value>
          <display_name>fully buried</display_name>
        </choice>
        <choice>
          <value>deeply buried</value>
          <display_name>deeply buried</display_name>
        </choice>
      </choices>
    </argument>
    <argument>
      <name>ducts_supply_surface_area</name>
      <display_name>Ducts: Supply Surface Area</display_name>
      <description>The supply ducts surface area in the given location. If neither Surface Area nor Area Fraction provided, the OS-HPXML default (see &lt;a href='https://openstudio-hpxml.readthedocs.io/en/v1.8.1/workflow_inputs.html#air-distribution'&gt;Air Distribution&lt;/a&gt;) is used.</description>
      <type>String</type>
      <units>ft^2</units>
      <required>false</required>
      <model_dependent>false</model_dependent>
    </argument>
    <argument>
      <name>ducts_supply_surface_area_fraction</name>
      <display_name>Ducts: Supply Area Fraction</display_name>
      <description>The fraction of supply ducts surface area in the given location. Only used if Surface Area is not provided. If the fraction is less than 1, the remaining duct area is assumed to be in conditioned space. If neither Surface Area nor Area Fraction provided, the OS-HPXML default (see &lt;a href='https://openstudio-hpxml.readthedocs.io/en/v1.8.1/workflow_inputs.html#air-distribution'&gt;Air Distribution&lt;/a&gt;) is used.</description>
      <type>String</type>
      <units>frac</units>
      <required>false</required>
      <model_dependent>false</model_dependent>
    </argument>
    <argument>
      <name>ducts_supply_fraction_rectangular</name>
      <display_name>Ducts: Supply Fraction Rectangular</display_name>
      <description>The fraction of supply ducts that are rectangular (as opposed to round); this affects the duct effective R-value used for modeling. If not provided, the OS-HPXML default (see &lt;a href='https://openstudio-hpxml.readthedocs.io/en/v1.8.1/workflow_inputs.html#air-distribution'&gt;Air Distribution&lt;/a&gt;) is used.</description>
      <type>String</type>
      <units>frac</units>
      <required>false</required>
      <model_dependent>false</model_dependent>
    </argument>
    <argument>
      <name>ducts_return_leakage_to_outside_value</name>
      <display_name>Ducts: Return Leakage to Outside Value</display_name>
      <description>The leakage value to outside for the return ducts.</description>
      <type>Double</type>
      <required>true</required>
      <model_dependent>false</model_dependent>
      <default_value>0.1</default_value>
    </argument>
    <argument>
      <name>ducts_return_location</name>
      <display_name>Ducts: Return Location</display_name>
      <description>The location of the return ducts. If not provided, the OS-HPXML default (see &lt;a href='https://openstudio-hpxml.readthedocs.io/en/v1.8.1/workflow_inputs.html#air-distribution'&gt;Air Distribution&lt;/a&gt;) is used.</description>
      <type>Choice</type>
      <units></units>
      <required>false</required>
      <model_dependent>false</model_dependent>
      <choices>
        <choice>
          <value>auto</value>
          <display_name>auto</display_name>
        </choice>
        <choice>
          <value>conditioned space</value>
          <display_name>conditioned space</display_name>
        </choice>
        <choice>
          <value>basement - conditioned</value>
          <display_name>basement - conditioned</display_name>
        </choice>
        <choice>
          <value>basement - unconditioned</value>
          <display_name>basement - unconditioned</display_name>
        </choice>
        <choice>
          <value>crawlspace</value>
          <display_name>crawlspace</display_name>
        </choice>
        <choice>
          <value>crawlspace - vented</value>
          <display_name>crawlspace - vented</display_name>
        </choice>
        <choice>
          <value>crawlspace - unvented</value>
          <display_name>crawlspace - unvented</display_name>
        </choice>
        <choice>
          <value>crawlspace - conditioned</value>
          <display_name>crawlspace - conditioned</display_name>
        </choice>
        <choice>
          <value>attic</value>
          <display_name>attic</display_name>
        </choice>
        <choice>
          <value>attic - vented</value>
          <display_name>attic - vented</display_name>
        </choice>
        <choice>
          <value>attic - unvented</value>
          <display_name>attic - unvented</display_name>
        </choice>
        <choice>
          <value>garage</value>
          <display_name>garage</display_name>
        </choice>
        <choice>
          <value>exterior wall</value>
          <display_name>exterior wall</display_name>
        </choice>
        <choice>
          <value>under slab</value>
          <display_name>under slab</display_name>
        </choice>
        <choice>
          <value>roof deck</value>
          <display_name>roof deck</display_name>
        </choice>
        <choice>
          <value>outside</value>
          <display_name>outside</display_name>
        </choice>
        <choice>
          <value>other housing unit</value>
          <display_name>other housing unit</display_name>
        </choice>
        <choice>
          <value>other heated space</value>
          <display_name>other heated space</display_name>
        </choice>
        <choice>
          <value>other multifamily buffer space</value>
          <display_name>other multifamily buffer space</display_name>
        </choice>
        <choice>
          <value>other non-freezing space</value>
          <display_name>other non-freezing space</display_name>
        </choice>
        <choice>
          <value>manufactured home belly</value>
          <display_name>manufactured home belly</display_name>
        </choice>
      </choices>
    </argument>
    <argument>
      <name>ducts_return_insulation_r</name>
      <display_name>Ducts: Return Insulation R-Value</display_name>
      <description>The nominal insulation r-value of the return ducts excluding air films. Use 0 for uninsulated ducts.</description>
      <type>Double</type>
      <units>h-ft^2-R/Btu</units>
      <required>true</required>
      <model_dependent>false</model_dependent>
      <default_value>0</default_value>
    </argument>
    <argument>
      <name>ducts_return_buried_insulation_level</name>
      <display_name>Ducts: Return Buried Insulation Level</display_name>
      <description>Whether the return ducts are buried in, e.g., attic loose-fill insulation. Partially buried ducts have insulation that does not cover the top of the ducts. Fully buried ducts have insulation that just covers the top of the ducts. Deeply buried ducts have insulation that continues above the top of the ducts.</description>
      <type>Choice</type>
      <units></units>
      <required>false</required>
      <model_dependent>false</model_dependent>
      <choices>
        <choice>
          <value>auto</value>
          <display_name>auto</display_name>
        </choice>
        <choice>
          <value>not buried</value>
          <display_name>not buried</display_name>
        </choice>
        <choice>
          <value>partially buried</value>
          <display_name>partially buried</display_name>
        </choice>
        <choice>
          <value>fully buried</value>
          <display_name>fully buried</display_name>
        </choice>
        <choice>
          <value>deeply buried</value>
          <display_name>deeply buried</display_name>
        </choice>
      </choices>
    </argument>
    <argument>
      <name>ducts_return_surface_area</name>
      <display_name>Ducts: Return Surface Area</display_name>
      <description>The return ducts surface area in the given location. If neither Surface Area nor Area Fraction provided, the OS-HPXML default (see &lt;a href='https://openstudio-hpxml.readthedocs.io/en/v1.8.1/workflow_inputs.html#air-distribution'&gt;Air Distribution&lt;/a&gt;) is used.</description>
      <type>String</type>
      <units>ft^2</units>
      <required>false</required>
      <model_dependent>false</model_dependent>
    </argument>
    <argument>
      <name>ducts_return_surface_area_fraction</name>
      <display_name>Ducts: Return Area Fraction</display_name>
      <description>The fraction of return ducts surface area in the given location. Only used if Surface Area is not provided. If the fraction is less than 1, the remaining duct area is assumed to be in conditioned space. If neither Surface Area nor Area Fraction provided, the OS-HPXML default (see &lt;a href='https://openstudio-hpxml.readthedocs.io/en/v1.8.1/workflow_inputs.html#air-distribution'&gt;Air Distribution&lt;/a&gt;) is used.</description>
      <type>String</type>
      <units>frac</units>
      <required>false</required>
      <model_dependent>false</model_dependent>
    </argument>
    <argument>
      <name>ducts_number_of_return_registers</name>
      <display_name>Ducts: Number of Return Registers</display_name>
      <description>The number of return registers of the ducts. Only used to calculate default return duct surface area. If not provided, the OS-HPXML default (see &lt;a href='https://openstudio-hpxml.readthedocs.io/en/v1.8.1/workflow_inputs.html#air-distribution'&gt;Air Distribution&lt;/a&gt;) is used.</description>
      <type>String</type>
      <units>#</units>
      <required>false</required>
      <model_dependent>false</model_dependent>
    </argument>
    <argument>
      <name>ducts_return_fraction_rectangular</name>
      <display_name>Ducts: Return Fraction Rectangular</display_name>
      <description>The fraction of return ducts that are rectangular (as opposed to round); this affects the duct effective R-value used for modeling. If not provided, the OS-HPXML default (see &lt;a href='https://openstudio-hpxml.readthedocs.io/en/v1.8.1/workflow_inputs.html#air-distribution'&gt;Air Distribution&lt;/a&gt;) is used.</description>
      <type>String</type>
      <units>frac</units>
      <required>false</required>
      <model_dependent>false</model_dependent>
    </argument>
    <argument>
      <name>mech_vent_fan_type</name>
      <display_name>Mechanical Ventilation: Fan Type</display_name>
      <description>The type of the mechanical ventilation. Use 'none' if there is no mechanical ventilation system.</description>
      <type>Choice</type>
      <required>true</required>
      <model_dependent>false</model_dependent>
      <default_value>none</default_value>
      <choices>
        <choice>
          <value>none</value>
          <display_name>none</display_name>
        </choice>
        <choice>
          <value>exhaust only</value>
          <display_name>exhaust only</display_name>
        </choice>
        <choice>
          <value>supply only</value>
          <display_name>supply only</display_name>
        </choice>
        <choice>
          <value>energy recovery ventilator</value>
          <display_name>energy recovery ventilator</display_name>
        </choice>
        <choice>
          <value>heat recovery ventilator</value>
          <display_name>heat recovery ventilator</display_name>
        </choice>
        <choice>
          <value>balanced</value>
          <display_name>balanced</display_name>
        </choice>
        <choice>
          <value>central fan integrated supply</value>
          <display_name>central fan integrated supply</display_name>
        </choice>
      </choices>
    </argument>
    <argument>
      <name>mech_vent_flow_rate</name>
      <display_name>Mechanical Ventilation: Flow Rate</display_name>
      <description>The flow rate of the mechanical ventilation. If not provided, the OS-HPXML default (see &lt;a href='https://openstudio-hpxml.readthedocs.io/en/v1.8.1/workflow_inputs.html#hpxml-mechanical-ventilation-fans'&gt;HPXML Mechanical Ventilation Fans&lt;/a&gt;) is used.</description>
      <type>String</type>
      <units>CFM</units>
      <required>false</required>
      <model_dependent>false</model_dependent>
    </argument>
    <argument>
      <name>mech_vent_hours_in_operation</name>
      <display_name>Mechanical Ventilation: Hours In Operation</display_name>
      <description>The hours in operation of the mechanical ventilation. If not provided, the OS-HPXML default (see &lt;a href='https://openstudio-hpxml.readthedocs.io/en/v1.8.1/workflow_inputs.html#hpxml-mechanical-ventilation-fans'&gt;HPXML Mechanical Ventilation Fans&lt;/a&gt;) is used.</description>
      <type>String</type>
      <units>hrs/day</units>
      <required>false</required>
      <model_dependent>false</model_dependent>
    </argument>
    <argument>
      <name>mech_vent_recovery_efficiency_type</name>
      <display_name>Mechanical Ventilation: Total Recovery Efficiency Type</display_name>
      <description>The total recovery efficiency type of the mechanical ventilation.</description>
      <type>Choice</type>
      <required>true</required>
      <model_dependent>false</model_dependent>
      <default_value>Unadjusted</default_value>
      <choices>
        <choice>
          <value>Unadjusted</value>
          <display_name>Unadjusted</display_name>
        </choice>
        <choice>
          <value>Adjusted</value>
          <display_name>Adjusted</display_name>
        </choice>
      </choices>
    </argument>
    <argument>
      <name>mech_vent_total_recovery_efficiency</name>
      <display_name>Mechanical Ventilation: Total Recovery Efficiency</display_name>
      <description>The Unadjusted or Adjusted total recovery efficiency of the mechanical ventilation. Applies to energy recovery ventilator.</description>
      <type>Double</type>
      <units>Frac</units>
      <required>true</required>
      <model_dependent>false</model_dependent>
      <default_value>0.48</default_value>
    </argument>
    <argument>
      <name>mech_vent_sensible_recovery_efficiency</name>
      <display_name>Mechanical Ventilation: Sensible Recovery Efficiency</display_name>
      <description>The Unadjusted or Adjusted sensible recovery efficiency of the mechanical ventilation. Applies to energy recovery ventilator and heat recovery ventilator.</description>
      <type>Double</type>
      <units>Frac</units>
      <required>true</required>
      <model_dependent>false</model_dependent>
      <default_value>0.72</default_value>
    </argument>
    <argument>
      <name>mech_vent_fan_power</name>
      <display_name>Mechanical Ventilation: Fan Power</display_name>
      <description>The fan power of the mechanical ventilation. If not provided, the OS-HPXML default (see &lt;a href='https://openstudio-hpxml.readthedocs.io/en/v1.8.1/workflow_inputs.html#hpxml-mechanical-ventilation-fans'&gt;HPXML Mechanical Ventilation Fans&lt;/a&gt;) is used.</description>
      <type>String</type>
      <units>W</units>
      <required>false</required>
      <model_dependent>false</model_dependent>
    </argument>
    <argument>
      <name>mech_vent_num_units_served</name>
      <display_name>Mechanical Ventilation: Number of Units Served</display_name>
      <description>Number of dwelling units served by the mechanical ventilation system. Must be 1 if single-family detached. Used to apportion flow rate and fan power to the unit.</description>
      <type>Integer</type>
      <units>#</units>
      <required>true</required>
      <model_dependent>false</model_dependent>
      <default_value>1</default_value>
    </argument>
    <argument>
      <name>mech_vent_shared_frac_recirculation</name>
      <display_name>Shared Mechanical Ventilation: Fraction Recirculation</display_name>
      <description>Fraction of the total supply air that is recirculated, with the remainder assumed to be outdoor air. The value must be 0 for exhaust only systems. Required for a shared mechanical ventilation system.</description>
      <type>String</type>
      <units>Frac</units>
      <required>false</required>
      <model_dependent>false</model_dependent>
    </argument>
    <argument>
      <name>mech_vent_shared_preheating_fuel</name>
      <display_name>Shared Mechanical Ventilation: Preheating Fuel</display_name>
      <description>Fuel type of the preconditioning heating equipment. Only used for a shared mechanical ventilation system. If not provided, assumes no preheating.</description>
      <type>Choice</type>
      <units></units>
      <required>false</required>
      <model_dependent>false</model_dependent>
      <choices>
        <choice>
          <value>auto</value>
          <display_name>auto</display_name>
        </choice>
        <choice>
          <value>electricity</value>
          <display_name>electricity</display_name>
        </choice>
        <choice>
          <value>natural gas</value>
          <display_name>natural gas</display_name>
        </choice>
        <choice>
          <value>fuel oil</value>
          <display_name>fuel oil</display_name>
        </choice>
        <choice>
          <value>propane</value>
          <display_name>propane</display_name>
        </choice>
        <choice>
          <value>wood</value>
          <display_name>wood</display_name>
        </choice>
        <choice>
          <value>wood pellets</value>
          <display_name>wood pellets</display_name>
        </choice>
        <choice>
          <value>coal</value>
          <display_name>coal</display_name>
        </choice>
      </choices>
    </argument>
    <argument>
      <name>mech_vent_shared_preheating_efficiency</name>
      <display_name>Shared Mechanical Ventilation: Preheating Efficiency</display_name>
      <description>Efficiency of the preconditioning heating equipment. Only used for a shared mechanical ventilation system. If not provided, assumes no preheating.</description>
      <type>String</type>
      <units>COP</units>
      <required>false</required>
      <model_dependent>false</model_dependent>
    </argument>
    <argument>
      <name>mech_vent_shared_preheating_fraction_heat_load_served</name>
      <display_name>Shared Mechanical Ventilation: Preheating Fraction Ventilation Heat Load Served</display_name>
      <description>Fraction of heating load introduced by the shared ventilation system that is met by the preconditioning heating equipment. If not provided, assumes no preheating.</description>
      <type>String</type>
      <units>Frac</units>
      <required>false</required>
      <model_dependent>false</model_dependent>
    </argument>
    <argument>
      <name>mech_vent_shared_precooling_fuel</name>
      <display_name>Shared Mechanical Ventilation: Precooling Fuel</display_name>
      <description>Fuel type of the preconditioning cooling equipment. Only used for a shared mechanical ventilation system. If not provided, assumes no precooling.</description>
      <type>Choice</type>
      <units></units>
      <required>false</required>
      <model_dependent>false</model_dependent>
      <choices>
        <choice>
          <value>auto</value>
          <display_name>auto</display_name>
        </choice>
        <choice>
          <value>electricity</value>
          <display_name>electricity</display_name>
        </choice>
      </choices>
    </argument>
    <argument>
      <name>mech_vent_shared_precooling_efficiency</name>
      <display_name>Shared Mechanical Ventilation: Precooling Efficiency</display_name>
      <description>Efficiency of the preconditioning cooling equipment. Only used for a shared mechanical ventilation system. If not provided, assumes no precooling.</description>
      <type>String</type>
      <units>COP</units>
      <required>false</required>
      <model_dependent>false</model_dependent>
    </argument>
    <argument>
      <name>mech_vent_shared_precooling_fraction_cool_load_served</name>
      <display_name>Shared Mechanical Ventilation: Precooling Fraction Ventilation Cool Load Served</display_name>
      <description>Fraction of cooling load introduced by the shared ventilation system that is met by the preconditioning cooling equipment. If not provided, assumes no precooling.</description>
      <type>String</type>
      <units>Frac</units>
      <required>false</required>
      <model_dependent>false</model_dependent>
    </argument>
    <argument>
      <name>mech_vent_2_fan_type</name>
      <display_name>Mechanical Ventilation 2: Fan Type</display_name>
      <description>The type of the second mechanical ventilation. Use 'none' if there is no second mechanical ventilation system.</description>
      <type>Choice</type>
      <required>true</required>
      <model_dependent>false</model_dependent>
      <default_value>none</default_value>
      <choices>
        <choice>
          <value>none</value>
          <display_name>none</display_name>
        </choice>
        <choice>
          <value>exhaust only</value>
          <display_name>exhaust only</display_name>
        </choice>
        <choice>
          <value>supply only</value>
          <display_name>supply only</display_name>
        </choice>
        <choice>
          <value>energy recovery ventilator</value>
          <display_name>energy recovery ventilator</display_name>
        </choice>
        <choice>
          <value>heat recovery ventilator</value>
          <display_name>heat recovery ventilator</display_name>
        </choice>
        <choice>
          <value>balanced</value>
          <display_name>balanced</display_name>
        </choice>
      </choices>
    </argument>
    <argument>
      <name>mech_vent_2_flow_rate</name>
      <display_name>Mechanical Ventilation 2: Flow Rate</display_name>
      <description>The flow rate of the second mechanical ventilation.</description>
      <type>Double</type>
      <units>CFM</units>
      <required>true</required>
      <model_dependent>false</model_dependent>
      <default_value>110</default_value>
    </argument>
    <argument>
      <name>mech_vent_2_hours_in_operation</name>
      <display_name>Mechanical Ventilation 2: Hours In Operation</display_name>
      <description>The hours in operation of the second mechanical ventilation.</description>
      <type>Double</type>
      <units>hrs/day</units>
      <required>true</required>
      <model_dependent>false</model_dependent>
      <default_value>24</default_value>
    </argument>
    <argument>
      <name>mech_vent_2_recovery_efficiency_type</name>
      <display_name>Mechanical Ventilation 2: Total Recovery Efficiency Type</display_name>
      <description>The total recovery efficiency type of the second mechanical ventilation.</description>
      <type>Choice</type>
      <required>true</required>
      <model_dependent>false</model_dependent>
      <default_value>Unadjusted</default_value>
      <choices>
        <choice>
          <value>Unadjusted</value>
          <display_name>Unadjusted</display_name>
        </choice>
        <choice>
          <value>Adjusted</value>
          <display_name>Adjusted</display_name>
        </choice>
      </choices>
    </argument>
    <argument>
      <name>mech_vent_2_total_recovery_efficiency</name>
      <display_name>Mechanical Ventilation 2: Total Recovery Efficiency</display_name>
      <description>The Unadjusted or Adjusted total recovery efficiency of the second mechanical ventilation. Applies to energy recovery ventilator.</description>
      <type>Double</type>
      <units>Frac</units>
      <required>true</required>
      <model_dependent>false</model_dependent>
      <default_value>0.48</default_value>
    </argument>
    <argument>
      <name>mech_vent_2_sensible_recovery_efficiency</name>
      <display_name>Mechanical Ventilation 2: Sensible Recovery Efficiency</display_name>
      <description>The Unadjusted or Adjusted sensible recovery efficiency of the second mechanical ventilation. Applies to energy recovery ventilator and heat recovery ventilator.</description>
      <type>Double</type>
      <units>Frac</units>
      <required>true</required>
      <model_dependent>false</model_dependent>
      <default_value>0.72</default_value>
    </argument>
    <argument>
      <name>mech_vent_2_fan_power</name>
      <display_name>Mechanical Ventilation 2: Fan Power</display_name>
      <description>The fan power of the second mechanical ventilation.</description>
      <type>Double</type>
      <units>W</units>
      <required>true</required>
      <model_dependent>false</model_dependent>
      <default_value>30</default_value>
    </argument>
    <argument>
      <name>kitchen_fans_quantity</name>
      <display_name>Kitchen Fans: Quantity</display_name>
      <description>The quantity of the kitchen fans. If not provided, the OS-HPXML default (see &lt;a href='https://openstudio-hpxml.readthedocs.io/en/v1.8.1/workflow_inputs.html#hpxml-local-ventilation-fans'&gt;HPXML Local Ventilation Fans&lt;/a&gt;) is used.</description>
      <type>String</type>
      <units>#</units>
      <required>false</required>
      <model_dependent>false</model_dependent>
    </argument>
    <argument>
      <name>kitchen_fans_flow_rate</name>
      <display_name>Kitchen Fans: Flow Rate</display_name>
      <description>The flow rate of the kitchen fan. If not provided, the OS-HPXML default (see &lt;a href='https://openstudio-hpxml.readthedocs.io/en/v1.8.1/workflow_inputs.html#hpxml-local-ventilation-fans'&gt;HPXML Local Ventilation Fans&lt;/a&gt;) is used.</description>
      <type>String</type>
      <units>CFM</units>
      <required>false</required>
      <model_dependent>false</model_dependent>
    </argument>
    <argument>
      <name>kitchen_fans_hours_in_operation</name>
      <display_name>Kitchen Fans: Hours In Operation</display_name>
      <description>The hours in operation of the kitchen fan. If not provided, the OS-HPXML default (see &lt;a href='https://openstudio-hpxml.readthedocs.io/en/v1.8.1/workflow_inputs.html#hpxml-local-ventilation-fans'&gt;HPXML Local Ventilation Fans&lt;/a&gt;) is used.</description>
      <type>String</type>
      <units>hrs/day</units>
      <required>false</required>
      <model_dependent>false</model_dependent>
    </argument>
    <argument>
      <name>kitchen_fans_power</name>
      <display_name>Kitchen Fans: Fan Power</display_name>
      <description>The fan power of the kitchen fan. If not provided, the OS-HPXML default (see &lt;a href='https://openstudio-hpxml.readthedocs.io/en/v1.8.1/workflow_inputs.html#hpxml-local-ventilation-fans'&gt;HPXML Local Ventilation Fans&lt;/a&gt;) is used.</description>
      <type>String</type>
      <units>W</units>
      <required>false</required>
      <model_dependent>false</model_dependent>
    </argument>
    <argument>
      <name>kitchen_fans_start_hour</name>
      <display_name>Kitchen Fans: Start Hour</display_name>
      <description>The start hour of the kitchen fan. If not provided, the OS-HPXML default (see &lt;a href='https://openstudio-hpxml.readthedocs.io/en/v1.8.1/workflow_inputs.html#hpxml-local-ventilation-fans'&gt;HPXML Local Ventilation Fans&lt;/a&gt;) is used.</description>
      <type>String</type>
      <units>hr</units>
      <required>false</required>
      <model_dependent>false</model_dependent>
    </argument>
    <argument>
      <name>bathroom_fans_quantity</name>
      <display_name>Bathroom Fans: Quantity</display_name>
      <description>The quantity of the bathroom fans. If not provided, the OS-HPXML default (see &lt;a href='https://openstudio-hpxml.readthedocs.io/en/v1.8.1/workflow_inputs.html#hpxml-local-ventilation-fans'&gt;HPXML Local Ventilation Fans&lt;/a&gt;) is used.</description>
      <type>String</type>
      <units>#</units>
      <required>false</required>
      <model_dependent>false</model_dependent>
    </argument>
    <argument>
      <name>bathroom_fans_flow_rate</name>
      <display_name>Bathroom Fans: Flow Rate</display_name>
      <description>The flow rate of the bathroom fans. If not provided, the OS-HPXML default (see &lt;a href='https://openstudio-hpxml.readthedocs.io/en/v1.8.1/workflow_inputs.html#hpxml-local-ventilation-fans'&gt;HPXML Local Ventilation Fans&lt;/a&gt;) is used.</description>
      <type>String</type>
      <units>CFM</units>
      <required>false</required>
      <model_dependent>false</model_dependent>
    </argument>
    <argument>
      <name>bathroom_fans_hours_in_operation</name>
      <display_name>Bathroom Fans: Hours In Operation</display_name>
      <description>The hours in operation of the bathroom fans. If not provided, the OS-HPXML default (see &lt;a href='https://openstudio-hpxml.readthedocs.io/en/v1.8.1/workflow_inputs.html#hpxml-local-ventilation-fans'&gt;HPXML Local Ventilation Fans&lt;/a&gt;) is used.</description>
      <type>String</type>
      <units>hrs/day</units>
      <required>false</required>
      <model_dependent>false</model_dependent>
    </argument>
    <argument>
      <name>bathroom_fans_power</name>
      <display_name>Bathroom Fans: Fan Power</display_name>
      <description>The fan power of the bathroom fans. If not provided, the OS-HPXML default (see &lt;a href='https://openstudio-hpxml.readthedocs.io/en/v1.8.1/workflow_inputs.html#hpxml-local-ventilation-fans'&gt;HPXML Local Ventilation Fans&lt;/a&gt;) is used.</description>
      <type>String</type>
      <units>W</units>
      <required>false</required>
      <model_dependent>false</model_dependent>
    </argument>
    <argument>
      <name>bathroom_fans_start_hour</name>
      <display_name>Bathroom Fans: Start Hour</display_name>
      <description>The start hour of the bathroom fans. If not provided, the OS-HPXML default (see &lt;a href='https://openstudio-hpxml.readthedocs.io/en/v1.8.1/workflow_inputs.html#hpxml-local-ventilation-fans'&gt;HPXML Local Ventilation Fans&lt;/a&gt;) is used.</description>
      <type>String</type>
      <units>hr</units>
      <required>false</required>
      <model_dependent>false</model_dependent>
    </argument>
    <argument>
      <name>whole_house_fan_present</name>
      <display_name>Whole House Fan: Present</display_name>
      <description>Whether there is a whole house fan.</description>
      <type>Boolean</type>
      <required>true</required>
      <model_dependent>false</model_dependent>
      <default_value>false</default_value>
      <choices>
        <choice>
          <value>true</value>
          <display_name>true</display_name>
        </choice>
        <choice>
          <value>false</value>
          <display_name>false</display_name>
        </choice>
      </choices>
    </argument>
    <argument>
      <name>whole_house_fan_flow_rate</name>
      <display_name>Whole House Fan: Flow Rate</display_name>
      <description>The flow rate of the whole house fan. If not provided, the OS-HPXML default (see &lt;a href='https://openstudio-hpxml.readthedocs.io/en/v1.8.1/workflow_inputs.html#hpxml-whole-house-fans'&gt;HPXML Whole House Fans&lt;/a&gt;) is used.</description>
      <type>String</type>
      <units>CFM</units>
      <required>false</required>
      <model_dependent>false</model_dependent>
    </argument>
    <argument>
      <name>whole_house_fan_power</name>
      <display_name>Whole House Fan: Fan Power</display_name>
      <description>The fan power of the whole house fan. If not provided, the OS-HPXML default (see &lt;a href='https://openstudio-hpxml.readthedocs.io/en/v1.8.1/workflow_inputs.html#hpxml-whole-house-fans'&gt;HPXML Whole House Fans&lt;/a&gt;) is used.</description>
      <type>String</type>
      <units>W</units>
      <required>false</required>
      <model_dependent>false</model_dependent>
    </argument>
    <argument>
      <name>water_heater_type</name>
      <display_name>Water Heater: Type</display_name>
      <description>The type of water heater. Use 'none' if there is no water heater.</description>
      <type>Choice</type>
      <required>true</required>
      <model_dependent>false</model_dependent>
      <default_value>storage water heater</default_value>
      <choices>
        <choice>
          <value>none</value>
          <display_name>none</display_name>
        </choice>
        <choice>
          <value>storage water heater</value>
          <display_name>storage water heater</display_name>
        </choice>
        <choice>
          <value>instantaneous water heater</value>
          <display_name>instantaneous water heater</display_name>
        </choice>
        <choice>
          <value>heat pump water heater</value>
          <display_name>heat pump water heater</display_name>
        </choice>
        <choice>
          <value>space-heating boiler with storage tank</value>
          <display_name>space-heating boiler with storage tank</display_name>
        </choice>
        <choice>
          <value>space-heating boiler with tankless coil</value>
          <display_name>space-heating boiler with tankless coil</display_name>
        </choice>
      </choices>
    </argument>
    <argument>
      <name>water_heater_fuel_type</name>
      <display_name>Water Heater: Fuel Type</display_name>
      <description>The fuel type of water heater. Ignored for heat pump water heater.</description>
      <type>Choice</type>
      <required>true</required>
      <model_dependent>false</model_dependent>
      <default_value>natural gas</default_value>
      <choices>
        <choice>
          <value>electricity</value>
          <display_name>electricity</display_name>
        </choice>
        <choice>
          <value>natural gas</value>
          <display_name>natural gas</display_name>
        </choice>
        <choice>
          <value>fuel oil</value>
          <display_name>fuel oil</display_name>
        </choice>
        <choice>
          <value>propane</value>
          <display_name>propane</display_name>
        </choice>
        <choice>
          <value>wood</value>
          <display_name>wood</display_name>
        </choice>
        <choice>
          <value>coal</value>
          <display_name>coal</display_name>
        </choice>
      </choices>
    </argument>
    <argument>
      <name>water_heater_location</name>
      <display_name>Water Heater: Location</display_name>
      <description>The location of water heater. If not provided, the OS-HPXML default (see &lt;a href='https://openstudio-hpxml.readthedocs.io/en/v1.8.1/workflow_inputs.html#hpxml-water-heating-systems'&gt;HPXML Water Heating Systems&lt;/a&gt;) is used.</description>
      <type>Choice</type>
      <units></units>
      <required>false</required>
      <model_dependent>false</model_dependent>
      <choices>
        <choice>
          <value>auto</value>
          <display_name>auto</display_name>
        </choice>
        <choice>
          <value>conditioned space</value>
          <display_name>conditioned space</display_name>
        </choice>
        <choice>
          <value>basement - conditioned</value>
          <display_name>basement - conditioned</display_name>
        </choice>
        <choice>
          <value>basement - unconditioned</value>
          <display_name>basement - unconditioned</display_name>
        </choice>
        <choice>
          <value>garage</value>
          <display_name>garage</display_name>
        </choice>
        <choice>
          <value>attic</value>
          <display_name>attic</display_name>
        </choice>
        <choice>
          <value>attic - vented</value>
          <display_name>attic - vented</display_name>
        </choice>
        <choice>
          <value>attic - unvented</value>
          <display_name>attic - unvented</display_name>
        </choice>
        <choice>
          <value>crawlspace</value>
          <display_name>crawlspace</display_name>
        </choice>
        <choice>
          <value>crawlspace - vented</value>
          <display_name>crawlspace - vented</display_name>
        </choice>
        <choice>
          <value>crawlspace - unvented</value>
          <display_name>crawlspace - unvented</display_name>
        </choice>
        <choice>
          <value>crawlspace - conditioned</value>
          <display_name>crawlspace - conditioned</display_name>
        </choice>
        <choice>
          <value>other exterior</value>
          <display_name>other exterior</display_name>
        </choice>
        <choice>
          <value>other housing unit</value>
          <display_name>other housing unit</display_name>
        </choice>
        <choice>
          <value>other heated space</value>
          <display_name>other heated space</display_name>
        </choice>
        <choice>
          <value>other multifamily buffer space</value>
          <display_name>other multifamily buffer space</display_name>
        </choice>
        <choice>
          <value>other non-freezing space</value>
          <display_name>other non-freezing space</display_name>
        </choice>
      </choices>
    </argument>
    <argument>
      <name>water_heater_tank_volume</name>
      <display_name>Water Heater: Tank Volume</display_name>
      <description>Nominal volume of water heater tank. Only applies to storage water heater, heat pump water heater, and space-heating boiler with storage tank. If not provided, the OS-HPXML default (see &lt;a href='https://openstudio-hpxml.readthedocs.io/en/v1.8.1/workflow_inputs.html#conventional-storage'&gt;Conventional Storage&lt;/a&gt;, &lt;a href='https://openstudio-hpxml.readthedocs.io/en/v1.8.1/workflow_inputs.html#heat-pump'&gt;Heat Pump&lt;/a&gt;, &lt;a href='https://openstudio-hpxml.readthedocs.io/en/v1.8.1/workflow_inputs.html#combi-boiler-w-storage'&gt;Combi Boiler w/ Storage&lt;/a&gt;) is used.</description>
      <type>String</type>
      <units>gal</units>
      <required>false</required>
      <model_dependent>false</model_dependent>
    </argument>
    <argument>
      <name>water_heater_efficiency_type</name>
      <display_name>Water Heater: Efficiency Type</display_name>
      <description>The efficiency type of water heater. Does not apply to space-heating boilers.</description>
      <type>Choice</type>
      <required>true</required>
      <model_dependent>false</model_dependent>
      <default_value>EnergyFactor</default_value>
      <choices>
        <choice>
          <value>EnergyFactor</value>
          <display_name>EnergyFactor</display_name>
        </choice>
        <choice>
          <value>UniformEnergyFactor</value>
          <display_name>UniformEnergyFactor</display_name>
        </choice>
      </choices>
    </argument>
    <argument>
      <name>water_heater_efficiency</name>
      <display_name>Water Heater: Efficiency</display_name>
      <description>Rated Energy Factor or Uniform Energy Factor. Does not apply to space-heating boilers.</description>
      <type>Double</type>
      <required>true</required>
      <model_dependent>false</model_dependent>
      <default_value>0.67</default_value>
    </argument>
    <argument>
      <name>water_heater_usage_bin</name>
      <display_name>Water Heater: Usage Bin</display_name>
      <description>The usage of the water heater. Only applies if Efficiency Type is UniformEnergyFactor and Type is not instantaneous water heater. Does not apply to space-heating boilers. If not provided, the OS-HPXML default (see &lt;a href='https://openstudio-hpxml.readthedocs.io/en/v1.8.1/workflow_inputs.html#conventional-storage'&gt;Conventional Storage&lt;/a&gt;, &lt;a href='https://openstudio-hpxml.readthedocs.io/en/v1.8.1/workflow_inputs.html#heat-pump'&gt;Heat Pump&lt;/a&gt;) is used.</description>
      <type>Choice</type>
      <units></units>
      <required>false</required>
      <model_dependent>false</model_dependent>
      <choices>
        <choice>
          <value>auto</value>
          <display_name>auto</display_name>
        </choice>
        <choice>
          <value>very small</value>
          <display_name>very small</display_name>
        </choice>
        <choice>
          <value>low</value>
          <display_name>low</display_name>
        </choice>
        <choice>
          <value>medium</value>
          <display_name>medium</display_name>
        </choice>
        <choice>
          <value>high</value>
          <display_name>high</display_name>
        </choice>
      </choices>
    </argument>
    <argument>
      <name>water_heater_recovery_efficiency</name>
      <display_name>Water Heater: Recovery Efficiency</display_name>
      <description>Ratio of energy delivered to water heater to the energy content of the fuel consumed by the water heater. Only used for non-electric storage water heaters. If not provided, the OS-HPXML default (see &lt;a href='https://openstudio-hpxml.readthedocs.io/en/v1.8.1/workflow_inputs.html#conventional-storage'&gt;Conventional Storage&lt;/a&gt;) is used.</description>
      <type>String</type>
      <units>Frac</units>
      <required>false</required>
      <model_dependent>false</model_dependent>
    </argument>
    <argument>
      <name>water_heater_heating_capacity</name>
      <display_name>Water Heater: Heating Capacity</display_name>
      <description>Heating capacity. Only applies to storage water heater. If not provided, the OS-HPXML default (see &lt;a href='https://openstudio-hpxml.readthedocs.io/en/v1.8.1/workflow_inputs.html#conventional-storage'&gt;Conventional Storage&lt;/a&gt;) is used.</description>
      <type>String</type>
      <units>Btu/hr</units>
      <required>false</required>
      <model_dependent>false</model_dependent>
    </argument>
    <argument>
      <name>water_heater_standby_loss</name>
      <display_name>Water Heater: Standby Loss</display_name>
      <description>The standby loss of water heater. Only applies to space-heating boilers. If not provided, the OS-HPXML default (see &lt;a href='https://openstudio-hpxml.readthedocs.io/en/v1.8.1/workflow_inputs.html#combi-boiler-w-storage'&gt;Combi Boiler w/ Storage&lt;/a&gt;) is used.</description>
      <type>String</type>
      <units>deg-F/hr</units>
      <required>false</required>
      <model_dependent>false</model_dependent>
    </argument>
    <argument>
      <name>water_heater_jacket_rvalue</name>
      <display_name>Water Heater: Jacket R-value</display_name>
      <description>The jacket R-value of water heater. Doesn't apply to instantaneous water heater or space-heating boiler with tankless coil. If not provided, defaults to no jacket insulation.</description>
      <type>String</type>
      <units>h-ft^2-R/Btu</units>
      <required>false</required>
      <model_dependent>false</model_dependent>
    </argument>
    <argument>
      <name>water_heater_setpoint_temperature</name>
      <display_name>Water Heater: Setpoint Temperature</display_name>
      <description>The setpoint temperature of water heater. If not provided, the OS-HPXML default (see &lt;a href='https://openstudio-hpxml.readthedocs.io/en/v1.8.1/workflow_inputs.html#hpxml-water-heating-systems'&gt;HPXML Water Heating Systems&lt;/a&gt;) is used.</description>
      <type>String</type>
      <units>deg-F</units>
      <required>false</required>
      <model_dependent>false</model_dependent>
    </argument>
    <argument>
      <name>water_heater_num_bedrooms_served</name>
      <display_name>Water Heater: Number of Bedrooms Served</display_name>
      <description>Number of bedrooms served (directly or indirectly) by the water heater. Only needed if single-family attached or apartment unit and it is a shared water heater serving multiple dwelling units. Used to apportion water heater tank losses to the unit.</description>
      <type>String</type>
      <units>#</units>
      <required>false</required>
      <model_dependent>false</model_dependent>
    </argument>
    <argument>
      <name>water_heater_uses_desuperheater</name>
      <display_name>Water Heater: Uses Desuperheater</display_name>
      <description>Requires that the dwelling unit has a air-to-air, mini-split, or ground-to-air heat pump or a central air conditioner or mini-split air conditioner. If not provided, assumes no desuperheater.</description>
      <type>Choice</type>
      <units></units>
      <required>false</required>
      <model_dependent>false</model_dependent>
      <choices>
        <choice>
          <value>auto</value>
          <display_name>auto</display_name>
        </choice>
        <choice>
          <value>true</value>
          <display_name>true</display_name>
        </choice>
        <choice>
          <value>false</value>
          <display_name>false</display_name>
        </choice>
      </choices>
    </argument>
    <argument>
      <name>water_heater_tank_model_type</name>
      <display_name>Water Heater: Tank Type</display_name>
      <description>Type of tank model to use. The 'stratified' tank generally provide more accurate results, but may significantly increase run time. Applies only to storage water heater. If not provided, the OS-HPXML default (see &lt;a href='https://openstudio-hpxml.readthedocs.io/en/v1.8.1/workflow_inputs.html#conventional-storage'&gt;Conventional Storage&lt;/a&gt;) is used.</description>
      <type>Choice</type>
      <units></units>
      <required>false</required>
      <model_dependent>false</model_dependent>
      <choices>
        <choice>
          <value>auto</value>
          <display_name>auto</display_name>
        </choice>
        <choice>
          <value>mixed</value>
          <display_name>mixed</display_name>
        </choice>
        <choice>
          <value>stratified</value>
          <display_name>stratified</display_name>
        </choice>
      </choices>
    </argument>
    <argument>
      <name>water_heater_operating_mode</name>
      <display_name>Water Heater: Operating Mode</display_name>
      <description>The water heater operating mode. The 'heat pump only' option only uses the heat pump, while 'hybrid/auto' allows the backup electric resistance to come on in high demand situations. This is ignored if a scheduled operating mode type is selected. Applies only to heat pump water heater. If not provided, the OS-HPXML default (see &lt;a href='https://openstudio-hpxml.readthedocs.io/en/v1.8.1/workflow_inputs.html#heat-pump'&gt;Heat Pump&lt;/a&gt;) is used.</description>
      <type>Choice</type>
      <units></units>
      <required>false</required>
      <model_dependent>false</model_dependent>
      <choices>
        <choice>
          <value>auto</value>
          <display_name>auto</display_name>
        </choice>
        <choice>
          <value>hybrid/auto</value>
          <display_name>hybrid/auto</display_name>
        </choice>
        <choice>
          <value>heat pump only</value>
          <display_name>heat pump only</display_name>
        </choice>
      </choices>
    </argument>
    <argument>
      <name>hot_water_distribution_system_type</name>
      <display_name>Hot Water Distribution: System Type</display_name>
      <description>The type of the hot water distribution system.</description>
      <type>Choice</type>
      <required>true</required>
      <model_dependent>false</model_dependent>
      <default_value>Standard</default_value>
      <choices>
        <choice>
          <value>Standard</value>
          <display_name>Standard</display_name>
        </choice>
        <choice>
          <value>Recirculation</value>
          <display_name>Recirculation</display_name>
        </choice>
      </choices>
    </argument>
    <argument>
      <name>hot_water_distribution_standard_piping_length</name>
      <display_name>Hot Water Distribution: Standard Piping Length</display_name>
      <description>If the distribution system is Standard, the length of the piping. If not provided, the OS-HPXML default (see &lt;a href='https://openstudio-hpxml.readthedocs.io/en/v1.8.1/workflow_inputs.html#standard'&gt;Standard&lt;/a&gt;) is used.</description>
      <type>String</type>
      <units>ft</units>
      <required>false</required>
      <model_dependent>false</model_dependent>
    </argument>
    <argument>
      <name>hot_water_distribution_recirc_control_type</name>
      <display_name>Hot Water Distribution: Recirculation Control Type</display_name>
      <description>If the distribution system is Recirculation, the type of hot water recirculation control, if any.</description>
      <type>Choice</type>
      <units></units>
      <required>false</required>
      <model_dependent>false</model_dependent>
      <choices>
        <choice>
          <value>auto</value>
          <display_name>auto</display_name>
        </choice>
        <choice>
          <value>no control</value>
          <display_name>no control</display_name>
        </choice>
        <choice>
          <value>timer</value>
          <display_name>timer</display_name>
        </choice>
        <choice>
          <value>temperature</value>
          <display_name>temperature</display_name>
        </choice>
        <choice>
          <value>presence sensor demand control</value>
          <display_name>presence sensor demand control</display_name>
        </choice>
        <choice>
          <value>manual demand control</value>
          <display_name>manual demand control</display_name>
        </choice>
      </choices>
    </argument>
    <argument>
      <name>hot_water_distribution_recirc_piping_length</name>
      <display_name>Hot Water Distribution: Recirculation Piping Length</display_name>
      <description>If the distribution system is Recirculation, the length of the recirculation piping. If not provided, the OS-HPXML default (see &lt;a href='https://openstudio-hpxml.readthedocs.io/en/v1.8.1/workflow_inputs.html#recirculation-in-unit'&gt;Recirculation (In-Unit)&lt;/a&gt;) is used.</description>
      <type>String</type>
      <units>ft</units>
      <required>false</required>
      <model_dependent>false</model_dependent>
    </argument>
    <argument>
      <name>hot_water_distribution_recirc_branch_piping_length</name>
      <display_name>Hot Water Distribution: Recirculation Branch Piping Length</display_name>
      <description>If the distribution system is Recirculation, the length of the recirculation branch piping. If not provided, the OS-HPXML default (see &lt;a href='https://openstudio-hpxml.readthedocs.io/en/v1.8.1/workflow_inputs.html#recirculation-in-unit'&gt;Recirculation (In-Unit)&lt;/a&gt;) is used.</description>
      <type>String</type>
      <units>ft</units>
      <required>false</required>
      <model_dependent>false</model_dependent>
    </argument>
    <argument>
      <name>hot_water_distribution_recirc_pump_power</name>
      <display_name>Hot Water Distribution: Recirculation Pump Power</display_name>
      <description>If the distribution system is Recirculation, the recirculation pump power. If not provided, the OS-HPXML default (see &lt;a href='https://openstudio-hpxml.readthedocs.io/en/v1.8.1/workflow_inputs.html#recirculation-in-unit'&gt;Recirculation (In-Unit)&lt;/a&gt;) is used.</description>
      <type>String</type>
      <units>W</units>
      <required>false</required>
      <model_dependent>false</model_dependent>
    </argument>
    <argument>
      <name>hot_water_distribution_pipe_r</name>
      <display_name>Hot Water Distribution: Pipe Insulation Nominal R-Value</display_name>
      <description>Nominal R-value of the pipe insulation. If not provided, the OS-HPXML default (see &lt;a href='https://openstudio-hpxml.readthedocs.io/en/v1.8.1/workflow_inputs.html#hpxml-hot-water-distribution'&gt;HPXML Hot Water Distribution&lt;/a&gt;) is used.</description>
      <type>String</type>
      <units>h-ft^2-R/Btu</units>
      <required>false</required>
      <model_dependent>false</model_dependent>
    </argument>
    <argument>
      <name>dwhr_facilities_connected</name>
      <display_name>Drain Water Heat Recovery: Facilities Connected</display_name>
      <description>Which facilities are connected for the drain water heat recovery. Use 'none' if there is no drain water heat recovery system.</description>
      <type>Choice</type>
      <required>true</required>
      <model_dependent>false</model_dependent>
      <default_value>none</default_value>
      <choices>
        <choice>
          <value>none</value>
          <display_name>none</display_name>
        </choice>
        <choice>
          <value>one</value>
          <display_name>one</display_name>
        </choice>
        <choice>
          <value>all</value>
          <display_name>all</display_name>
        </choice>
      </choices>
    </argument>
    <argument>
      <name>dwhr_equal_flow</name>
      <display_name>Drain Water Heat Recovery: Equal Flow</display_name>
      <description>Whether the drain water heat recovery has equal flow.</description>
      <type>Choice</type>
      <units></units>
      <required>false</required>
      <model_dependent>false</model_dependent>
      <choices>
        <choice>
          <value>auto</value>
          <display_name>auto</display_name>
        </choice>
        <choice>
          <value>true</value>
          <display_name>true</display_name>
        </choice>
        <choice>
          <value>false</value>
          <display_name>false</display_name>
        </choice>
      </choices>
    </argument>
    <argument>
      <name>dwhr_efficiency</name>
      <display_name>Drain Water Heat Recovery: Efficiency</display_name>
      <description>The efficiency of the drain water heat recovery.</description>
      <type>String</type>
      <units>Frac</units>
      <required>false</required>
      <model_dependent>false</model_dependent>
    </argument>
    <argument>
      <name>water_fixtures_shower_low_flow</name>
      <display_name>Hot Water Fixtures: Is Shower Low Flow</display_name>
      <description>Whether the shower fixture is low flow.</description>
      <type>Boolean</type>
      <required>true</required>
      <model_dependent>false</model_dependent>
      <default_value>false</default_value>
      <choices>
        <choice>
          <value>true</value>
          <display_name>true</display_name>
        </choice>
        <choice>
          <value>false</value>
          <display_name>false</display_name>
        </choice>
      </choices>
    </argument>
    <argument>
      <name>water_fixtures_sink_low_flow</name>
      <display_name>Hot Water Fixtures: Is Sink Low Flow</display_name>
      <description>Whether the sink fixture is low flow.</description>
      <type>Boolean</type>
      <required>true</required>
      <model_dependent>false</model_dependent>
      <default_value>false</default_value>
      <choices>
        <choice>
          <value>true</value>
          <display_name>true</display_name>
        </choice>
        <choice>
          <value>false</value>
          <display_name>false</display_name>
        </choice>
      </choices>
    </argument>
    <argument>
      <name>water_fixtures_usage_multiplier</name>
      <display_name>Hot Water Fixtures: Usage Multiplier</display_name>
      <description>Multiplier on the hot water usage that can reflect, e.g., high/low usage occupants. If not provided, the OS-HPXML default (see &lt;a href='https://openstudio-hpxml.readthedocs.io/en/v1.8.1/workflow_inputs.html#hpxml-water-fixtures'&gt;HPXML Water Fixtures&lt;/a&gt;) is used.</description>
      <type>String</type>
      <units></units>
      <required>false</required>
      <model_dependent>false</model_dependent>
    </argument>
    <argument>
      <name>general_water_use_usage_multiplier</name>
      <display_name>General Water Use: Usage Multiplier</display_name>
      <description>Multiplier on internal gains from general water use (floor mopping, shower evaporation, water films on showers, tubs &amp; sinks surfaces, plant watering, etc.) that can reflect, e.g., high/low usage occupants. If not provided, the OS-HPXML default (see &lt;a href='https://openstudio-hpxml.readthedocs.io/en/v1.8.1/workflow_inputs.html#hpxml-building-occupancy'&gt;HPXML Building Occupancy&lt;/a&gt;) is used.</description>
      <type>String</type>
      <units></units>
      <required>false</required>
      <model_dependent>false</model_dependent>
    </argument>
    <argument>
      <name>solar_thermal_system_type</name>
      <display_name>Solar Thermal: System Type</display_name>
      <description>The type of solar thermal system. Use 'none' if there is no solar thermal system.</description>
      <type>Choice</type>
      <required>true</required>
      <model_dependent>false</model_dependent>
      <default_value>none</default_value>
      <choices>
        <choice>
          <value>none</value>
          <display_name>none</display_name>
        </choice>
        <choice>
          <value>hot water</value>
          <display_name>hot water</display_name>
        </choice>
      </choices>
    </argument>
    <argument>
      <name>solar_thermal_collector_area</name>
      <display_name>Solar Thermal: Collector Area</display_name>
      <description>The collector area of the solar thermal system.</description>
      <type>Double</type>
      <units>ft^2</units>
      <required>true</required>
      <model_dependent>false</model_dependent>
      <default_value>40</default_value>
    </argument>
    <argument>
      <name>solar_thermal_collector_loop_type</name>
      <display_name>Solar Thermal: Collector Loop Type</display_name>
      <description>The collector loop type of the solar thermal system.</description>
      <type>Choice</type>
      <required>true</required>
      <model_dependent>false</model_dependent>
      <default_value>liquid direct</default_value>
      <choices>
        <choice>
          <value>liquid direct</value>
          <display_name>liquid direct</display_name>
        </choice>
        <choice>
          <value>liquid indirect</value>
          <display_name>liquid indirect</display_name>
        </choice>
        <choice>
          <value>passive thermosyphon</value>
          <display_name>passive thermosyphon</display_name>
        </choice>
      </choices>
    </argument>
    <argument>
      <name>solar_thermal_collector_type</name>
      <display_name>Solar Thermal: Collector Type</display_name>
      <description>The collector type of the solar thermal system.</description>
      <type>Choice</type>
      <required>true</required>
      <model_dependent>false</model_dependent>
      <default_value>evacuated tube</default_value>
      <choices>
        <choice>
          <value>evacuated tube</value>
          <display_name>evacuated tube</display_name>
        </choice>
        <choice>
          <value>single glazing black</value>
          <display_name>single glazing black</display_name>
        </choice>
        <choice>
          <value>double glazing black</value>
          <display_name>double glazing black</display_name>
        </choice>
        <choice>
          <value>integrated collector storage</value>
          <display_name>integrated collector storage</display_name>
        </choice>
      </choices>
    </argument>
    <argument>
      <name>solar_thermal_collector_azimuth</name>
      <display_name>Solar Thermal: Collector Azimuth</display_name>
      <description>The collector azimuth of the solar thermal system. Azimuth is measured clockwise from north (e.g., North=0, East=90, South=180, West=270).</description>
      <type>Double</type>
      <units>degrees</units>
      <required>true</required>
      <model_dependent>false</model_dependent>
      <default_value>180</default_value>
    </argument>
    <argument>
      <name>solar_thermal_collector_tilt</name>
      <display_name>Solar Thermal: Collector Tilt</display_name>
      <description>The collector tilt of the solar thermal system. Can also enter, e.g., RoofPitch, RoofPitch+20, Latitude, Latitude-15, etc.</description>
      <type>String</type>
      <units>degrees</units>
      <required>true</required>
      <model_dependent>false</model_dependent>
      <default_value>RoofPitch</default_value>
    </argument>
    <argument>
      <name>solar_thermal_collector_rated_optical_efficiency</name>
      <display_name>Solar Thermal: Collector Rated Optical Efficiency</display_name>
      <description>The collector rated optical efficiency of the solar thermal system.</description>
      <type>Double</type>
      <units>Frac</units>
      <required>true</required>
      <model_dependent>false</model_dependent>
      <default_value>0.5</default_value>
    </argument>
    <argument>
      <name>solar_thermal_collector_rated_thermal_losses</name>
      <display_name>Solar Thermal: Collector Rated Thermal Losses</display_name>
      <description>The collector rated thermal losses of the solar thermal system.</description>
      <type>Double</type>
      <units>Btu/hr-ft^2-R</units>
      <required>true</required>
      <model_dependent>false</model_dependent>
      <default_value>0.2799</default_value>
    </argument>
    <argument>
      <name>solar_thermal_storage_volume</name>
      <display_name>Solar Thermal: Storage Volume</display_name>
      <description>The storage volume of the solar thermal system. If not provided, the OS-HPXML default (see &lt;a href='https://openstudio-hpxml.readthedocs.io/en/v1.8.1/workflow_inputs.html#detailed-inputs'&gt;Detailed Inputs&lt;/a&gt;) is used.</description>
      <type>String</type>
      <units>gal</units>
      <required>false</required>
      <model_dependent>false</model_dependent>
    </argument>
    <argument>
      <name>solar_thermal_solar_fraction</name>
      <display_name>Solar Thermal: Solar Fraction</display_name>
      <description>The solar fraction of the solar thermal system. If provided, overrides all other solar thermal inputs.</description>
      <type>Double</type>
      <units>Frac</units>
      <required>true</required>
      <model_dependent>false</model_dependent>
      <default_value>0</default_value>
    </argument>
    <argument>
      <name>pv_system_present</name>
      <display_name>PV System: Present</display_name>
      <description>Whether there is a PV system present.</description>
      <type>Boolean</type>
      <required>true</required>
      <model_dependent>false</model_dependent>
      <default_value>false</default_value>
      <choices>
        <choice>
          <value>true</value>
          <display_name>true</display_name>
        </choice>
        <choice>
          <value>false</value>
          <display_name>false</display_name>
        </choice>
      </choices>
    </argument>
    <argument>
      <name>pv_system_module_type</name>
      <display_name>PV System: Module Type</display_name>
      <description>Module type of the PV system. If not provided, the OS-HPXML default (see &lt;a href='https://openstudio-hpxml.readthedocs.io/en/v1.8.1/workflow_inputs.html#hpxml-photovoltaics'&gt;HPXML Photovoltaics&lt;/a&gt;) is used.</description>
      <type>Choice</type>
      <units></units>
      <required>false</required>
      <model_dependent>false</model_dependent>
      <choices>
        <choice>
          <value>auto</value>
          <display_name>auto</display_name>
        </choice>
        <choice>
          <value>standard</value>
          <display_name>standard</display_name>
        </choice>
        <choice>
          <value>premium</value>
          <display_name>premium</display_name>
        </choice>
        <choice>
          <value>thin film</value>
          <display_name>thin film</display_name>
        </choice>
      </choices>
    </argument>
    <argument>
      <name>pv_system_location</name>
      <display_name>PV System: Location</display_name>
      <description>Location of the PV system. If not provided, the OS-HPXML default (see &lt;a href='https://openstudio-hpxml.readthedocs.io/en/v1.8.1/workflow_inputs.html#hpxml-photovoltaics'&gt;HPXML Photovoltaics&lt;/a&gt;) is used.</description>
      <type>Choice</type>
      <units></units>
      <required>false</required>
      <model_dependent>false</model_dependent>
      <choices>
        <choice>
          <value>auto</value>
          <display_name>auto</display_name>
        </choice>
        <choice>
          <value>roof</value>
          <display_name>roof</display_name>
        </choice>
        <choice>
          <value>ground</value>
          <display_name>ground</display_name>
        </choice>
      </choices>
    </argument>
    <argument>
      <name>pv_system_tracking</name>
      <display_name>PV System: Tracking</display_name>
      <description>Type of tracking for the PV system. If not provided, the OS-HPXML default (see &lt;a href='https://openstudio-hpxml.readthedocs.io/en/v1.8.1/workflow_inputs.html#hpxml-photovoltaics'&gt;HPXML Photovoltaics&lt;/a&gt;) is used.</description>
      <type>Choice</type>
      <units></units>
      <required>false</required>
      <model_dependent>false</model_dependent>
      <choices>
        <choice>
          <value>auto</value>
          <display_name>auto</display_name>
        </choice>
        <choice>
          <value>fixed</value>
          <display_name>fixed</display_name>
        </choice>
        <choice>
          <value>1-axis</value>
          <display_name>1-axis</display_name>
        </choice>
        <choice>
          <value>1-axis backtracked</value>
          <display_name>1-axis backtracked</display_name>
        </choice>
        <choice>
          <value>2-axis</value>
          <display_name>2-axis</display_name>
        </choice>
      </choices>
    </argument>
    <argument>
      <name>pv_system_array_azimuth</name>
      <display_name>PV System: Array Azimuth</display_name>
      <description>Array azimuth of the PV system. Azimuth is measured clockwise from north (e.g., North=0, East=90, South=180, West=270).</description>
      <type>Double</type>
      <units>degrees</units>
      <required>true</required>
      <model_dependent>false</model_dependent>
      <default_value>180</default_value>
    </argument>
    <argument>
      <name>pv_system_array_tilt</name>
      <display_name>PV System: Array Tilt</display_name>
      <description>Array tilt of the PV system. Can also enter, e.g., RoofPitch, RoofPitch+20, Latitude, Latitude-15, etc.</description>
      <type>String</type>
      <units>degrees</units>
      <required>true</required>
      <model_dependent>false</model_dependent>
      <default_value>RoofPitch</default_value>
    </argument>
    <argument>
      <name>pv_system_max_power_output</name>
      <display_name>PV System: Maximum Power Output</display_name>
      <description>Maximum power output of the PV system. For a shared system, this is the total building maximum power output.</description>
      <type>Double</type>
      <units>W</units>
      <required>true</required>
      <model_dependent>false</model_dependent>
      <default_value>4000</default_value>
    </argument>
    <argument>
      <name>pv_system_inverter_efficiency</name>
      <display_name>PV System: Inverter Efficiency</display_name>
      <description>Inverter efficiency of the PV system. If there are two PV systems, this will apply to both. If not provided, the OS-HPXML default (see &lt;a href='https://openstudio-hpxml.readthedocs.io/en/v1.8.1/workflow_inputs.html#hpxml-photovoltaics'&gt;HPXML Photovoltaics&lt;/a&gt;) is used.</description>
      <type>String</type>
      <units>Frac</units>
      <required>false</required>
      <model_dependent>false</model_dependent>
    </argument>
    <argument>
      <name>pv_system_system_losses_fraction</name>
      <display_name>PV System: System Losses Fraction</display_name>
      <description>System losses fraction of the PV system. If there are two PV systems, this will apply to both. If not provided, the OS-HPXML default (see &lt;a href='https://openstudio-hpxml.readthedocs.io/en/v1.8.1/workflow_inputs.html#hpxml-photovoltaics'&gt;HPXML Photovoltaics&lt;/a&gt;) is used.</description>
      <type>String</type>
      <units>Frac</units>
      <required>false</required>
      <model_dependent>false</model_dependent>
    </argument>
    <argument>
      <name>pv_system_2_present</name>
      <display_name>PV System 2: Present</display_name>
      <description>Whether there is a second PV system present.</description>
      <type>Boolean</type>
      <required>true</required>
      <model_dependent>false</model_dependent>
      <default_value>false</default_value>
      <choices>
        <choice>
          <value>true</value>
          <display_name>true</display_name>
        </choice>
        <choice>
          <value>false</value>
          <display_name>false</display_name>
        </choice>
      </choices>
    </argument>
    <argument>
      <name>pv_system_2_module_type</name>
      <display_name>PV System 2: Module Type</display_name>
      <description>Module type of the second PV system. If not provided, the OS-HPXML default (see &lt;a href='https://openstudio-hpxml.readthedocs.io/en/v1.8.1/workflow_inputs.html#hpxml-photovoltaics'&gt;HPXML Photovoltaics&lt;/a&gt;) is used.</description>
      <type>Choice</type>
      <units></units>
      <required>false</required>
      <model_dependent>false</model_dependent>
      <choices>
        <choice>
          <value>auto</value>
          <display_name>auto</display_name>
        </choice>
        <choice>
          <value>standard</value>
          <display_name>standard</display_name>
        </choice>
        <choice>
          <value>premium</value>
          <display_name>premium</display_name>
        </choice>
        <choice>
          <value>thin film</value>
          <display_name>thin film</display_name>
        </choice>
      </choices>
    </argument>
    <argument>
      <name>pv_system_2_location</name>
      <display_name>PV System 2: Location</display_name>
      <description>Location of the second PV system. If not provided, the OS-HPXML default (see &lt;a href='https://openstudio-hpxml.readthedocs.io/en/v1.8.1/workflow_inputs.html#hpxml-photovoltaics'&gt;HPXML Photovoltaics&lt;/a&gt;) is used.</description>
      <type>Choice</type>
      <units></units>
      <required>false</required>
      <model_dependent>false</model_dependent>
      <choices>
        <choice>
          <value>auto</value>
          <display_name>auto</display_name>
        </choice>
        <choice>
          <value>roof</value>
          <display_name>roof</display_name>
        </choice>
        <choice>
          <value>ground</value>
          <display_name>ground</display_name>
        </choice>
      </choices>
    </argument>
    <argument>
      <name>pv_system_2_tracking</name>
      <display_name>PV System 2: Tracking</display_name>
      <description>Type of tracking for the second PV system. If not provided, the OS-HPXML default (see &lt;a href='https://openstudio-hpxml.readthedocs.io/en/v1.8.1/workflow_inputs.html#hpxml-photovoltaics'&gt;HPXML Photovoltaics&lt;/a&gt;) is used.</description>
      <type>Choice</type>
      <units></units>
      <required>false</required>
      <model_dependent>false</model_dependent>
      <choices>
        <choice>
          <value>auto</value>
          <display_name>auto</display_name>
        </choice>
        <choice>
          <value>fixed</value>
          <display_name>fixed</display_name>
        </choice>
        <choice>
          <value>1-axis</value>
          <display_name>1-axis</display_name>
        </choice>
        <choice>
          <value>1-axis backtracked</value>
          <display_name>1-axis backtracked</display_name>
        </choice>
        <choice>
          <value>2-axis</value>
          <display_name>2-axis</display_name>
        </choice>
      </choices>
    </argument>
    <argument>
      <name>pv_system_2_array_azimuth</name>
      <display_name>PV System 2: Array Azimuth</display_name>
      <description>Array azimuth of the second PV system. Azimuth is measured clockwise from north (e.g., North=0, East=90, South=180, West=270).</description>
      <type>Double</type>
      <units>degrees</units>
      <required>true</required>
      <model_dependent>false</model_dependent>
      <default_value>180</default_value>
    </argument>
    <argument>
      <name>pv_system_2_array_tilt</name>
      <display_name>PV System 2: Array Tilt</display_name>
      <description>Array tilt of the second PV system. Can also enter, e.g., RoofPitch, RoofPitch+20, Latitude, Latitude-15, etc.</description>
      <type>String</type>
      <units>degrees</units>
      <required>true</required>
      <model_dependent>false</model_dependent>
      <default_value>RoofPitch</default_value>
    </argument>
    <argument>
      <name>pv_system_2_max_power_output</name>
      <display_name>PV System 2: Maximum Power Output</display_name>
      <description>Maximum power output of the second PV system. For a shared system, this is the total building maximum power output.</description>
      <type>Double</type>
      <units>W</units>
      <required>true</required>
      <model_dependent>false</model_dependent>
      <default_value>4000</default_value>
    </argument>
    <argument>
      <name>battery_present</name>
      <display_name>Battery: Present</display_name>
      <description>Whether there is a lithium ion battery present.</description>
      <type>Boolean</type>
      <required>true</required>
      <model_dependent>false</model_dependent>
      <default_value>false</default_value>
      <choices>
        <choice>
          <value>true</value>
          <display_name>true</display_name>
        </choice>
        <choice>
          <value>false</value>
          <display_name>false</display_name>
        </choice>
      </choices>
    </argument>
    <argument>
      <name>battery_location</name>
      <display_name>Battery: Location</display_name>
      <description>The space type for the lithium ion battery location. If not provided, the OS-HPXML default (see &lt;a href='https://openstudio-hpxml.readthedocs.io/en/v1.8.1/workflow_inputs.html#hpxml-batteries'&gt;HPXML Batteries&lt;/a&gt;) is used.</description>
      <type>Choice</type>
      <units></units>
      <required>false</required>
      <model_dependent>false</model_dependent>
      <choices>
        <choice>
          <value>auto</value>
          <display_name>auto</display_name>
        </choice>
        <choice>
          <value>conditioned space</value>
          <display_name>conditioned space</display_name>
        </choice>
        <choice>
          <value>basement - conditioned</value>
          <display_name>basement - conditioned</display_name>
        </choice>
        <choice>
          <value>basement - unconditioned</value>
          <display_name>basement - unconditioned</display_name>
        </choice>
        <choice>
          <value>crawlspace</value>
          <display_name>crawlspace</display_name>
        </choice>
        <choice>
          <value>crawlspace - vented</value>
          <display_name>crawlspace - vented</display_name>
        </choice>
        <choice>
          <value>crawlspace - unvented</value>
          <display_name>crawlspace - unvented</display_name>
        </choice>
        <choice>
          <value>crawlspace - conditioned</value>
          <display_name>crawlspace - conditioned</display_name>
        </choice>
        <choice>
          <value>attic</value>
          <display_name>attic</display_name>
        </choice>
        <choice>
          <value>attic - vented</value>
          <display_name>attic - vented</display_name>
        </choice>
        <choice>
          <value>attic - unvented</value>
          <display_name>attic - unvented</display_name>
        </choice>
        <choice>
          <value>garage</value>
          <display_name>garage</display_name>
        </choice>
        <choice>
          <value>outside</value>
          <display_name>outside</display_name>
        </choice>
      </choices>
    </argument>
    <argument>
      <name>battery_power</name>
      <display_name>Battery: Rated Power Output</display_name>
      <description>The rated power output of the lithium ion battery. If not provided, the OS-HPXML default (see &lt;a href='https://openstudio-hpxml.readthedocs.io/en/v1.8.1/workflow_inputs.html#hpxml-batteries'&gt;HPXML Batteries&lt;/a&gt;) is used.</description>
      <type>String</type>
      <units>W</units>
      <required>false</required>
      <model_dependent>false</model_dependent>
    </argument>
    <argument>
      <name>battery_capacity</name>
      <display_name>Battery: Nominal Capacity</display_name>
      <description>The nominal capacity of the lithium ion battery. If not provided, the OS-HPXML default (see &lt;a href='https://openstudio-hpxml.readthedocs.io/en/v1.8.1/workflow_inputs.html#hpxml-batteries'&gt;HPXML Batteries&lt;/a&gt;) is used.</description>
      <type>String</type>
      <units>kWh</units>
      <required>false</required>
      <model_dependent>false</model_dependent>
    </argument>
    <argument>
      <name>battery_usable_capacity</name>
      <display_name>Battery: Usable Capacity</display_name>
      <description>The usable capacity of the lithium ion battery. If not provided, the OS-HPXML default (see &lt;a href='https://openstudio-hpxml.readthedocs.io/en/v1.8.1/workflow_inputs.html#hpxml-batteries'&gt;HPXML Batteries&lt;/a&gt;) is used.</description>
      <type>String</type>
      <units>kWh</units>
      <required>false</required>
      <model_dependent>false</model_dependent>
    </argument>
    <argument>
      <name>battery_round_trip_efficiency</name>
      <display_name>Battery: Round Trip Efficiency</display_name>
      <description>The round trip efficiency of the lithium ion battery. If not provided, the OS-HPXML default (see &lt;a href='https://openstudio-hpxml.readthedocs.io/en/v1.8.1/workflow_inputs.html#hpxml-batteries'&gt;HPXML Batteries&lt;/a&gt;) is used.</description>
      <type>String</type>
      <units>Frac</units>
      <required>false</required>
      <model_dependent>false</model_dependent>
    </argument>
    <argument>
      <name>lighting_present</name>
      <display_name>Lighting: Present</display_name>
      <description>Whether there is lighting energy use.</description>
      <type>Boolean</type>
      <required>true</required>
      <model_dependent>false</model_dependent>
      <default_value>true</default_value>
      <choices>
        <choice>
          <value>true</value>
          <display_name>true</display_name>
        </choice>
        <choice>
          <value>false</value>
          <display_name>false</display_name>
        </choice>
      </choices>
    </argument>
    <argument>
      <name>lighting_interior_fraction_cfl</name>
      <display_name>Lighting: Interior Fraction CFL</display_name>
      <description>Fraction of all lamps (interior) that are compact fluorescent. Lighting not specified as CFL, LFL, or LED is assumed to be incandescent.</description>
      <type>Double</type>
      <required>true</required>
      <model_dependent>false</model_dependent>
      <default_value>0.1</default_value>
    </argument>
    <argument>
      <name>lighting_interior_fraction_lfl</name>
      <display_name>Lighting: Interior Fraction LFL</display_name>
      <description>Fraction of all lamps (interior) that are linear fluorescent. Lighting not specified as CFL, LFL, or LED is assumed to be incandescent.</description>
      <type>Double</type>
      <required>true</required>
      <model_dependent>false</model_dependent>
      <default_value>0</default_value>
    </argument>
    <argument>
      <name>lighting_interior_fraction_led</name>
      <display_name>Lighting: Interior Fraction LED</display_name>
      <description>Fraction of all lamps (interior) that are light emitting diodes. Lighting not specified as CFL, LFL, or LED is assumed to be incandescent.</description>
      <type>Double</type>
      <required>true</required>
      <model_dependent>false</model_dependent>
      <default_value>0</default_value>
    </argument>
    <argument>
      <name>lighting_interior_usage_multiplier</name>
      <display_name>Lighting: Interior Usage Multiplier</display_name>
      <description>Multiplier on the lighting energy usage (interior) that can reflect, e.g., high/low usage occupants. If not provided, the OS-HPXML default (see &lt;a href='https://openstudio-hpxml.readthedocs.io/en/v1.8.1/workflow_inputs.html#hpxml-lighting'&gt;HPXML Lighting&lt;/a&gt;) is used.</description>
      <type>String</type>
      <units></units>
      <required>false</required>
      <model_dependent>false</model_dependent>
    </argument>
    <argument>
      <name>lighting_exterior_fraction_cfl</name>
      <display_name>Lighting: Exterior Fraction CFL</display_name>
      <description>Fraction of all lamps (exterior) that are compact fluorescent. Lighting not specified as CFL, LFL, or LED is assumed to be incandescent.</description>
      <type>Double</type>
      <required>true</required>
      <model_dependent>false</model_dependent>
      <default_value>0</default_value>
    </argument>
    <argument>
      <name>lighting_exterior_fraction_lfl</name>
      <display_name>Lighting: Exterior Fraction LFL</display_name>
      <description>Fraction of all lamps (exterior) that are linear fluorescent. Lighting not specified as CFL, LFL, or LED is assumed to be incandescent.</description>
      <type>Double</type>
      <required>true</required>
      <model_dependent>false</model_dependent>
      <default_value>0</default_value>
    </argument>
    <argument>
      <name>lighting_exterior_fraction_led</name>
      <display_name>Lighting: Exterior Fraction LED</display_name>
      <description>Fraction of all lamps (exterior) that are light emitting diodes. Lighting not specified as CFL, LFL, or LED is assumed to be incandescent.</description>
      <type>Double</type>
      <required>true</required>
      <model_dependent>false</model_dependent>
      <default_value>0</default_value>
    </argument>
    <argument>
      <name>lighting_exterior_usage_multiplier</name>
      <display_name>Lighting: Exterior Usage Multiplier</display_name>
      <description>Multiplier on the lighting energy usage (exterior) that can reflect, e.g., high/low usage occupants. If not provided, the OS-HPXML default (see &lt;a href='https://openstudio-hpxml.readthedocs.io/en/v1.8.1/workflow_inputs.html#hpxml-lighting'&gt;HPXML Lighting&lt;/a&gt;) is used.</description>
      <type>String</type>
      <units></units>
      <required>false</required>
      <model_dependent>false</model_dependent>
    </argument>
    <argument>
      <name>lighting_garage_fraction_cfl</name>
      <display_name>Lighting: Garage Fraction CFL</display_name>
      <description>Fraction of all lamps (garage) that are compact fluorescent. Lighting not specified as CFL, LFL, or LED is assumed to be incandescent.</description>
      <type>Double</type>
      <required>true</required>
      <model_dependent>false</model_dependent>
      <default_value>0</default_value>
    </argument>
    <argument>
      <name>lighting_garage_fraction_lfl</name>
      <display_name>Lighting: Garage Fraction LFL</display_name>
      <description>Fraction of all lamps (garage) that are linear fluorescent. Lighting not specified as CFL, LFL, or LED is assumed to be incandescent.</description>
      <type>Double</type>
      <required>true</required>
      <model_dependent>false</model_dependent>
      <default_value>0</default_value>
    </argument>
    <argument>
      <name>lighting_garage_fraction_led</name>
      <display_name>Lighting: Garage Fraction LED</display_name>
      <description>Fraction of all lamps (garage) that are light emitting diodes. Lighting not specified as CFL, LFL, or LED is assumed to be incandescent.</description>
      <type>Double</type>
      <required>true</required>
      <model_dependent>false</model_dependent>
      <default_value>0</default_value>
    </argument>
    <argument>
      <name>lighting_garage_usage_multiplier</name>
      <display_name>Lighting: Garage Usage Multiplier</display_name>
      <description>Multiplier on the lighting energy usage (garage) that can reflect, e.g., high/low usage occupants. If not provided, the OS-HPXML default (see &lt;a href='https://openstudio-hpxml.readthedocs.io/en/v1.8.1/workflow_inputs.html#hpxml-lighting'&gt;HPXML Lighting&lt;/a&gt;) is used.</description>
      <type>String</type>
      <units></units>
      <required>false</required>
      <model_dependent>false</model_dependent>
    </argument>
    <argument>
      <name>holiday_lighting_present</name>
      <display_name>Holiday Lighting: Present</display_name>
      <description>Whether there is holiday lighting.</description>
      <type>Boolean</type>
      <required>true</required>
      <model_dependent>false</model_dependent>
      <default_value>false</default_value>
      <choices>
        <choice>
          <value>true</value>
          <display_name>true</display_name>
        </choice>
        <choice>
          <value>false</value>
          <display_name>false</display_name>
        </choice>
      </choices>
    </argument>
    <argument>
      <name>holiday_lighting_daily_kwh</name>
      <display_name>Holiday Lighting: Daily Consumption</display_name>
      <description>The daily energy consumption for holiday lighting (exterior). If not provided, the OS-HPXML default (see &lt;a href='https://openstudio-hpxml.readthedocs.io/en/v1.8.1/workflow_inputs.html#hpxml-lighting'&gt;HPXML Lighting&lt;/a&gt;) is used.</description>
      <type>String</type>
      <units>kWh/day</units>
      <required>false</required>
      <model_dependent>false</model_dependent>
    </argument>
    <argument>
      <name>holiday_lighting_period</name>
      <display_name>Holiday Lighting: Period</display_name>
      <description>Enter a date like 'Nov 25 - Jan 5'. If not provided, the OS-HPXML default (see &lt;a href='https://openstudio-hpxml.readthedocs.io/en/v1.8.1/workflow_inputs.html#hpxml-lighting'&gt;HPXML Lighting&lt;/a&gt;) is used.</description>
      <type>String</type>
      <units></units>
      <required>false</required>
      <model_dependent>false</model_dependent>
    </argument>
    <argument>
      <name>dehumidifier_type</name>
      <display_name>Dehumidifier: Type</display_name>
      <description>The type of dehumidifier.</description>
      <type>Choice</type>
      <required>true</required>
      <model_dependent>false</model_dependent>
      <default_value>none</default_value>
      <choices>
        <choice>
          <value>none</value>
          <display_name>none</display_name>
        </choice>
        <choice>
          <value>portable</value>
          <display_name>portable</display_name>
        </choice>
        <choice>
          <value>whole-home</value>
          <display_name>whole-home</display_name>
        </choice>
      </choices>
    </argument>
    <argument>
      <name>dehumidifier_efficiency_type</name>
      <display_name>Dehumidifier: Efficiency Type</display_name>
      <description>The efficiency type of dehumidifier.</description>
      <type>Choice</type>
      <required>true</required>
      <model_dependent>false</model_dependent>
      <default_value>IntegratedEnergyFactor</default_value>
      <choices>
        <choice>
          <value>EnergyFactor</value>
          <display_name>EnergyFactor</display_name>
        </choice>
        <choice>
          <value>IntegratedEnergyFactor</value>
          <display_name>IntegratedEnergyFactor</display_name>
        </choice>
      </choices>
    </argument>
    <argument>
      <name>dehumidifier_efficiency</name>
      <display_name>Dehumidifier: Efficiency</display_name>
      <description>The efficiency of the dehumidifier.</description>
      <type>Double</type>
      <units>liters/kWh</units>
      <required>true</required>
      <model_dependent>false</model_dependent>
      <default_value>1.5</default_value>
    </argument>
    <argument>
      <name>dehumidifier_capacity</name>
      <display_name>Dehumidifier: Capacity</display_name>
      <description>The capacity (water removal rate) of the dehumidifier.</description>
      <type>Double</type>
      <units>pint/day</units>
      <required>true</required>
      <model_dependent>false</model_dependent>
      <default_value>40</default_value>
    </argument>
    <argument>
      <name>dehumidifier_rh_setpoint</name>
      <display_name>Dehumidifier: Relative Humidity Setpoint</display_name>
      <description>The relative humidity setpoint of the dehumidifier.</description>
      <type>Double</type>
      <units>Frac</units>
      <required>true</required>
      <model_dependent>false</model_dependent>
      <default_value>0.5</default_value>
    </argument>
    <argument>
      <name>dehumidifier_fraction_dehumidification_load_served</name>
      <display_name>Dehumidifier: Fraction Dehumidification Load Served</display_name>
      <description>The dehumidification load served fraction of the dehumidifier.</description>
      <type>Double</type>
      <units>Frac</units>
      <required>true</required>
      <model_dependent>false</model_dependent>
      <default_value>1</default_value>
    </argument>
    <argument>
      <name>clothes_washer_present</name>
      <display_name>Clothes Washer: Present</display_name>
      <description>Whether there is a clothes washer present.</description>
      <type>Boolean</type>
      <required>true</required>
      <model_dependent>false</model_dependent>
      <default_value>true</default_value>
      <choices>
        <choice>
          <value>true</value>
          <display_name>true</display_name>
        </choice>
        <choice>
          <value>false</value>
          <display_name>false</display_name>
        </choice>
      </choices>
    </argument>
    <argument>
      <name>clothes_washer_location</name>
      <display_name>Clothes Washer: Location</display_name>
      <description>The space type for the clothes washer location. If not provided, the OS-HPXML default (see &lt;a href='https://openstudio-hpxml.readthedocs.io/en/v1.8.1/workflow_inputs.html#hpxml-clothes-washer'&gt;HPXML Clothes Washer&lt;/a&gt;) is used.</description>
      <type>Choice</type>
      <units></units>
      <required>false</required>
      <model_dependent>false</model_dependent>
      <choices>
        <choice>
          <value>auto</value>
          <display_name>auto</display_name>
        </choice>
        <choice>
          <value>conditioned space</value>
          <display_name>conditioned space</display_name>
        </choice>
        <choice>
          <value>basement - conditioned</value>
          <display_name>basement - conditioned</display_name>
        </choice>
        <choice>
          <value>basement - unconditioned</value>
          <display_name>basement - unconditioned</display_name>
        </choice>
        <choice>
          <value>garage</value>
          <display_name>garage</display_name>
        </choice>
        <choice>
          <value>other housing unit</value>
          <display_name>other housing unit</display_name>
        </choice>
        <choice>
          <value>other heated space</value>
          <display_name>other heated space</display_name>
        </choice>
        <choice>
          <value>other multifamily buffer space</value>
          <display_name>other multifamily buffer space</display_name>
        </choice>
        <choice>
          <value>other non-freezing space</value>
          <display_name>other non-freezing space</display_name>
        </choice>
      </choices>
    </argument>
    <argument>
      <name>clothes_washer_efficiency_type</name>
      <display_name>Clothes Washer: Efficiency Type</display_name>
      <description>The efficiency type of the clothes washer.</description>
      <type>Choice</type>
      <required>true</required>
      <model_dependent>false</model_dependent>
      <default_value>IntegratedModifiedEnergyFactor</default_value>
      <choices>
        <choice>
          <value>ModifiedEnergyFactor</value>
          <display_name>ModifiedEnergyFactor</display_name>
        </choice>
        <choice>
          <value>IntegratedModifiedEnergyFactor</value>
          <display_name>IntegratedModifiedEnergyFactor</display_name>
        </choice>
      </choices>
    </argument>
    <argument>
      <name>clothes_washer_efficiency</name>
      <display_name>Clothes Washer: Efficiency</display_name>
      <description>The efficiency of the clothes washer. If not provided, the OS-HPXML default (see &lt;a href='https://openstudio-hpxml.readthedocs.io/en/v1.8.1/workflow_inputs.html#hpxml-clothes-washer'&gt;HPXML Clothes Washer&lt;/a&gt;) is used.</description>
      <type>String</type>
      <units>ft^3/kWh-cyc</units>
      <required>false</required>
      <model_dependent>false</model_dependent>
    </argument>
    <argument>
      <name>clothes_washer_rated_annual_kwh</name>
      <display_name>Clothes Washer: Rated Annual Consumption</display_name>
      <description>The annual energy consumed by the clothes washer, as rated, obtained from the EnergyGuide label. This includes both the appliance electricity consumption and the energy required for water heating. If not provided, the OS-HPXML default (see &lt;a href='https://openstudio-hpxml.readthedocs.io/en/v1.8.1/workflow_inputs.html#hpxml-clothes-washer'&gt;HPXML Clothes Washer&lt;/a&gt;) is used.</description>
      <type>String</type>
      <units>kWh/yr</units>
      <required>false</required>
      <model_dependent>false</model_dependent>
    </argument>
    <argument>
      <name>clothes_washer_label_electric_rate</name>
      <display_name>Clothes Washer: Label Electric Rate</display_name>
      <description>The annual energy consumed by the clothes washer, as rated, obtained from the EnergyGuide label. This includes both the appliance electricity consumption and the energy required for water heating. If not provided, the OS-HPXML default (see &lt;a href='https://openstudio-hpxml.readthedocs.io/en/v1.8.1/workflow_inputs.html#hpxml-clothes-washer'&gt;HPXML Clothes Washer&lt;/a&gt;) is used.</description>
      <type>String</type>
      <units>$/kWh</units>
      <required>false</required>
      <model_dependent>false</model_dependent>
    </argument>
    <argument>
      <name>clothes_washer_label_gas_rate</name>
      <display_name>Clothes Washer: Label Gas Rate</display_name>
      <description>The annual energy consumed by the clothes washer, as rated, obtained from the EnergyGuide label. This includes both the appliance electricity consumption and the energy required for water heating. If not provided, the OS-HPXML default (see &lt;a href='https://openstudio-hpxml.readthedocs.io/en/v1.8.1/workflow_inputs.html#hpxml-clothes-washer'&gt;HPXML Clothes Washer&lt;/a&gt;) is used.</description>
      <type>String</type>
      <units>$/therm</units>
      <required>false</required>
      <model_dependent>false</model_dependent>
    </argument>
    <argument>
      <name>clothes_washer_label_annual_gas_cost</name>
      <display_name>Clothes Washer: Label Annual Cost with Gas DHW</display_name>
      <description>The annual cost of using the system under test conditions. Input is obtained from the EnergyGuide label. If not provided, the OS-HPXML default (see &lt;a href='https://openstudio-hpxml.readthedocs.io/en/v1.8.1/workflow_inputs.html#hpxml-clothes-washer'&gt;HPXML Clothes Washer&lt;/a&gt;) is used.</description>
      <type>String</type>
      <units>$</units>
      <required>false</required>
      <model_dependent>false</model_dependent>
    </argument>
    <argument>
      <name>clothes_washer_label_usage</name>
      <display_name>Clothes Washer: Label Usage</display_name>
      <description>The clothes washer loads per week. If not provided, the OS-HPXML default (see &lt;a href='https://openstudio-hpxml.readthedocs.io/en/v1.8.1/workflow_inputs.html#hpxml-clothes-washer'&gt;HPXML Clothes Washer&lt;/a&gt;) is used.</description>
      <type>String</type>
      <units>cyc/wk</units>
      <required>false</required>
      <model_dependent>false</model_dependent>
    </argument>
    <argument>
      <name>clothes_washer_capacity</name>
      <display_name>Clothes Washer: Drum Volume</display_name>
      <description>Volume of the washer drum. Obtained from the EnergyStar website or the manufacturer's literature. If not provided, the OS-HPXML default (see &lt;a href='https://openstudio-hpxml.readthedocs.io/en/v1.8.1/workflow_inputs.html#hpxml-clothes-washer'&gt;HPXML Clothes Washer&lt;/a&gt;) is used.</description>
      <type>String</type>
      <units>ft^3</units>
      <required>false</required>
      <model_dependent>false</model_dependent>
    </argument>
    <argument>
      <name>clothes_washer_usage_multiplier</name>
      <display_name>Clothes Washer: Usage Multiplier</display_name>
      <description>Multiplier on the clothes washer energy and hot water usage that can reflect, e.g., high/low usage occupants. If not provided, the OS-HPXML default (see &lt;a href='https://openstudio-hpxml.readthedocs.io/en/v1.8.1/workflow_inputs.html#hpxml-clothes-washer'&gt;HPXML Clothes Washer&lt;/a&gt;) is used.</description>
      <type>String</type>
      <units></units>
      <required>false</required>
      <model_dependent>false</model_dependent>
    </argument>
    <argument>
      <name>clothes_dryer_present</name>
      <display_name>Clothes Dryer: Present</display_name>
      <description>Whether there is a clothes dryer present.</description>
      <type>Boolean</type>
      <required>true</required>
      <model_dependent>false</model_dependent>
      <default_value>true</default_value>
      <choices>
        <choice>
          <value>true</value>
          <display_name>true</display_name>
        </choice>
        <choice>
          <value>false</value>
          <display_name>false</display_name>
        </choice>
      </choices>
    </argument>
    <argument>
      <name>clothes_dryer_location</name>
      <display_name>Clothes Dryer: Location</display_name>
      <description>The space type for the clothes dryer location. If not provided, the OS-HPXML default (see &lt;a href='https://openstudio-hpxml.readthedocs.io/en/v1.8.1/workflow_inputs.html#hpxml-clothes-dryer'&gt;HPXML Clothes Dryer&lt;/a&gt;) is used.</description>
      <type>Choice</type>
      <units></units>
      <required>false</required>
      <model_dependent>false</model_dependent>
      <choices>
        <choice>
          <value>auto</value>
          <display_name>auto</display_name>
        </choice>
        <choice>
          <value>conditioned space</value>
          <display_name>conditioned space</display_name>
        </choice>
        <choice>
          <value>basement - conditioned</value>
          <display_name>basement - conditioned</display_name>
        </choice>
        <choice>
          <value>basement - unconditioned</value>
          <display_name>basement - unconditioned</display_name>
        </choice>
        <choice>
          <value>garage</value>
          <display_name>garage</display_name>
        </choice>
        <choice>
          <value>other housing unit</value>
          <display_name>other housing unit</display_name>
        </choice>
        <choice>
          <value>other heated space</value>
          <display_name>other heated space</display_name>
        </choice>
        <choice>
          <value>other multifamily buffer space</value>
          <display_name>other multifamily buffer space</display_name>
        </choice>
        <choice>
          <value>other non-freezing space</value>
          <display_name>other non-freezing space</display_name>
        </choice>
      </choices>
    </argument>
    <argument>
      <name>clothes_dryer_fuel_type</name>
      <display_name>Clothes Dryer: Fuel Type</display_name>
      <description>Type of fuel used by the clothes dryer.</description>
      <type>Choice</type>
      <required>true</required>
      <model_dependent>false</model_dependent>
      <default_value>natural gas</default_value>
      <choices>
        <choice>
          <value>electricity</value>
          <display_name>electricity</display_name>
        </choice>
        <choice>
          <value>natural gas</value>
          <display_name>natural gas</display_name>
        </choice>
        <choice>
          <value>fuel oil</value>
          <display_name>fuel oil</display_name>
        </choice>
        <choice>
          <value>propane</value>
          <display_name>propane</display_name>
        </choice>
        <choice>
          <value>wood</value>
          <display_name>wood</display_name>
        </choice>
        <choice>
          <value>coal</value>
          <display_name>coal</display_name>
        </choice>
      </choices>
    </argument>
    <argument>
      <name>clothes_dryer_efficiency_type</name>
      <display_name>Clothes Dryer: Efficiency Type</display_name>
      <description>The efficiency type of the clothes dryer.</description>
      <type>Choice</type>
      <required>true</required>
      <model_dependent>false</model_dependent>
      <default_value>CombinedEnergyFactor</default_value>
      <choices>
        <choice>
          <value>EnergyFactor</value>
          <display_name>EnergyFactor</display_name>
        </choice>
        <choice>
          <value>CombinedEnergyFactor</value>
          <display_name>CombinedEnergyFactor</display_name>
        </choice>
      </choices>
    </argument>
    <argument>
      <name>clothes_dryer_efficiency</name>
      <display_name>Clothes Dryer: Efficiency</display_name>
      <description>The efficiency of the clothes dryer. If not provided, the OS-HPXML default (see &lt;a href='https://openstudio-hpxml.readthedocs.io/en/v1.8.1/workflow_inputs.html#hpxml-clothes-dryer'&gt;HPXML Clothes Dryer&lt;/a&gt;) is used.</description>
      <type>String</type>
      <units>lb/kWh</units>
      <required>false</required>
      <model_dependent>false</model_dependent>
    </argument>
    <argument>
      <name>clothes_dryer_vented_flow_rate</name>
      <display_name>Clothes Dryer: Vented Flow Rate</display_name>
      <description>The exhaust flow rate of the vented clothes dryer. If not provided, the OS-HPXML default (see &lt;a href='https://openstudio-hpxml.readthedocs.io/en/v1.8.1/workflow_inputs.html#hpxml-clothes-dryer'&gt;HPXML Clothes Dryer&lt;/a&gt;) is used.</description>
      <type>String</type>
      <units>CFM</units>
      <required>false</required>
      <model_dependent>false</model_dependent>
    </argument>
    <argument>
      <name>clothes_dryer_usage_multiplier</name>
      <display_name>Clothes Dryer: Usage Multiplier</display_name>
      <description>Multiplier on the clothes dryer energy usage that can reflect, e.g., high/low usage occupants. If not provided, the OS-HPXML default (see &lt;a href='https://openstudio-hpxml.readthedocs.io/en/v1.8.1/workflow_inputs.html#hpxml-clothes-dryer'&gt;HPXML Clothes Dryer&lt;/a&gt;) is used.</description>
      <type>String</type>
      <units></units>
      <required>false</required>
      <model_dependent>false</model_dependent>
    </argument>
    <argument>
      <name>dishwasher_present</name>
      <display_name>Dishwasher: Present</display_name>
      <description>Whether there is a dishwasher present.</description>
      <type>Boolean</type>
      <required>true</required>
      <model_dependent>false</model_dependent>
      <default_value>true</default_value>
      <choices>
        <choice>
          <value>true</value>
          <display_name>true</display_name>
        </choice>
        <choice>
          <value>false</value>
          <display_name>false</display_name>
        </choice>
      </choices>
    </argument>
    <argument>
      <name>dishwasher_location</name>
      <display_name>Dishwasher: Location</display_name>
      <description>The space type for the dishwasher location. If not provided, the OS-HPXML default (see &lt;a href='https://openstudio-hpxml.readthedocs.io/en/v1.8.1/workflow_inputs.html#hpxml-dishwasher'&gt;HPXML Dishwasher&lt;/a&gt;) is used.</description>
      <type>Choice</type>
      <units></units>
      <required>false</required>
      <model_dependent>false</model_dependent>
      <choices>
        <choice>
          <value>auto</value>
          <display_name>auto</display_name>
        </choice>
        <choice>
          <value>conditioned space</value>
          <display_name>conditioned space</display_name>
        </choice>
        <choice>
          <value>basement - conditioned</value>
          <display_name>basement - conditioned</display_name>
        </choice>
        <choice>
          <value>basement - unconditioned</value>
          <display_name>basement - unconditioned</display_name>
        </choice>
        <choice>
          <value>garage</value>
          <display_name>garage</display_name>
        </choice>
        <choice>
          <value>other housing unit</value>
          <display_name>other housing unit</display_name>
        </choice>
        <choice>
          <value>other heated space</value>
          <display_name>other heated space</display_name>
        </choice>
        <choice>
          <value>other multifamily buffer space</value>
          <display_name>other multifamily buffer space</display_name>
        </choice>
        <choice>
          <value>other non-freezing space</value>
          <display_name>other non-freezing space</display_name>
        </choice>
      </choices>
    </argument>
    <argument>
      <name>dishwasher_efficiency_type</name>
      <display_name>Dishwasher: Efficiency Type</display_name>
      <description>The efficiency type of dishwasher.</description>
      <type>Choice</type>
      <required>true</required>
      <model_dependent>false</model_dependent>
      <default_value>RatedAnnualkWh</default_value>
      <choices>
        <choice>
          <value>RatedAnnualkWh</value>
          <display_name>RatedAnnualkWh</display_name>
        </choice>
        <choice>
          <value>EnergyFactor</value>
          <display_name>EnergyFactor</display_name>
        </choice>
      </choices>
    </argument>
    <argument>
      <name>dishwasher_efficiency</name>
      <display_name>Dishwasher: Efficiency</display_name>
      <description>The efficiency of the dishwasher. If not provided, the OS-HPXML default (see &lt;a href='https://openstudio-hpxml.readthedocs.io/en/v1.8.1/workflow_inputs.html#hpxml-dishwasher'&gt;HPXML Dishwasher&lt;/a&gt;) is used.</description>
      <type>String</type>
      <units>RatedAnnualkWh or EnergyFactor</units>
      <required>false</required>
      <model_dependent>false</model_dependent>
    </argument>
    <argument>
      <name>dishwasher_label_electric_rate</name>
      <display_name>Dishwasher: Label Electric Rate</display_name>
      <description>The label electric rate of the dishwasher. If not provided, the OS-HPXML default (see &lt;a href='https://openstudio-hpxml.readthedocs.io/en/v1.8.1/workflow_inputs.html#hpxml-dishwasher'&gt;HPXML Dishwasher&lt;/a&gt;) is used.</description>
      <type>String</type>
      <units>$/kWh</units>
      <required>false</required>
      <model_dependent>false</model_dependent>
    </argument>
    <argument>
      <name>dishwasher_label_gas_rate</name>
      <display_name>Dishwasher: Label Gas Rate</display_name>
      <description>The label gas rate of the dishwasher. If not provided, the OS-HPXML default (see &lt;a href='https://openstudio-hpxml.readthedocs.io/en/v1.8.1/workflow_inputs.html#hpxml-dishwasher'&gt;HPXML Dishwasher&lt;/a&gt;) is used.</description>
      <type>String</type>
      <units>$/therm</units>
      <required>false</required>
      <model_dependent>false</model_dependent>
    </argument>
    <argument>
      <name>dishwasher_label_annual_gas_cost</name>
      <display_name>Dishwasher: Label Annual Gas Cost</display_name>
      <description>The label annual gas cost of the dishwasher. If not provided, the OS-HPXML default (see &lt;a href='https://openstudio-hpxml.readthedocs.io/en/v1.8.1/workflow_inputs.html#hpxml-dishwasher'&gt;HPXML Dishwasher&lt;/a&gt;) is used.</description>
      <type>String</type>
      <units>$</units>
      <required>false</required>
      <model_dependent>false</model_dependent>
    </argument>
    <argument>
      <name>dishwasher_label_usage</name>
      <display_name>Dishwasher: Label Usage</display_name>
      <description>The dishwasher loads per week. If not provided, the OS-HPXML default (see &lt;a href='https://openstudio-hpxml.readthedocs.io/en/v1.8.1/workflow_inputs.html#hpxml-dishwasher'&gt;HPXML Dishwasher&lt;/a&gt;) is used.</description>
      <type>String</type>
      <units>cyc/wk</units>
      <required>false</required>
      <model_dependent>false</model_dependent>
    </argument>
    <argument>
      <name>dishwasher_place_setting_capacity</name>
      <display_name>Dishwasher: Number of Place Settings</display_name>
      <description>The number of place settings for the unit. Data obtained from manufacturer's literature. If not provided, the OS-HPXML default (see &lt;a href='https://openstudio-hpxml.readthedocs.io/en/v1.8.1/workflow_inputs.html#hpxml-dishwasher'&gt;HPXML Dishwasher&lt;/a&gt;) is used.</description>
      <type>String</type>
      <units>#</units>
      <required>false</required>
      <model_dependent>false</model_dependent>
    </argument>
    <argument>
      <name>dishwasher_usage_multiplier</name>
      <display_name>Dishwasher: Usage Multiplier</display_name>
      <description>Multiplier on the dishwasher energy usage that can reflect, e.g., high/low usage occupants. If not provided, the OS-HPXML default (see &lt;a href='https://openstudio-hpxml.readthedocs.io/en/v1.8.1/workflow_inputs.html#hpxml-dishwasher'&gt;HPXML Dishwasher&lt;/a&gt;) is used.</description>
      <type>String</type>
      <units></units>
      <required>false</required>
      <model_dependent>false</model_dependent>
    </argument>
    <argument>
      <name>refrigerator_present</name>
      <display_name>Refrigerator: Present</display_name>
      <description>Whether there is a refrigerator present.</description>
      <type>Boolean</type>
      <required>true</required>
      <model_dependent>false</model_dependent>
      <default_value>true</default_value>
      <choices>
        <choice>
          <value>true</value>
          <display_name>true</display_name>
        </choice>
        <choice>
          <value>false</value>
          <display_name>false</display_name>
        </choice>
      </choices>
    </argument>
    <argument>
      <name>refrigerator_location</name>
      <display_name>Refrigerator: Location</display_name>
      <description>The space type for the refrigerator location. If not provided, the OS-HPXML default (see &lt;a href='https://openstudio-hpxml.readthedocs.io/en/v1.8.1/workflow_inputs.html#hpxml-refrigerators'&gt;HPXML Refrigerators&lt;/a&gt;) is used.</description>
      <type>Choice</type>
      <units></units>
      <required>false</required>
      <model_dependent>false</model_dependent>
      <choices>
        <choice>
          <value>auto</value>
          <display_name>auto</display_name>
        </choice>
        <choice>
          <value>conditioned space</value>
          <display_name>conditioned space</display_name>
        </choice>
        <choice>
          <value>basement - conditioned</value>
          <display_name>basement - conditioned</display_name>
        </choice>
        <choice>
          <value>basement - unconditioned</value>
          <display_name>basement - unconditioned</display_name>
        </choice>
        <choice>
          <value>garage</value>
          <display_name>garage</display_name>
        </choice>
        <choice>
          <value>other housing unit</value>
          <display_name>other housing unit</display_name>
        </choice>
        <choice>
          <value>other heated space</value>
          <display_name>other heated space</display_name>
        </choice>
        <choice>
          <value>other multifamily buffer space</value>
          <display_name>other multifamily buffer space</display_name>
        </choice>
        <choice>
          <value>other non-freezing space</value>
          <display_name>other non-freezing space</display_name>
        </choice>
      </choices>
    </argument>
    <argument>
      <name>refrigerator_rated_annual_kwh</name>
      <display_name>Refrigerator: Rated Annual Consumption</display_name>
      <description>The EnergyGuide rated annual energy consumption for a refrigerator. If not provided, the OS-HPXML default (see &lt;a href='https://openstudio-hpxml.readthedocs.io/en/v1.8.1/workflow_inputs.html#hpxml-refrigerators'&gt;HPXML Refrigerators&lt;/a&gt;) is used.</description>
      <type>String</type>
      <units>kWh/yr</units>
      <required>false</required>
      <model_dependent>false</model_dependent>
    </argument>
    <argument>
      <name>refrigerator_usage_multiplier</name>
      <display_name>Refrigerator: Usage Multiplier</display_name>
      <description>Multiplier on the refrigerator energy usage that can reflect, e.g., high/low usage occupants. If not provided, the OS-HPXML default (see &lt;a href='https://openstudio-hpxml.readthedocs.io/en/v1.8.1/workflow_inputs.html#hpxml-refrigerators'&gt;HPXML Refrigerators&lt;/a&gt;) is used.</description>
      <type>String</type>
      <units></units>
      <required>false</required>
      <model_dependent>false</model_dependent>
    </argument>
    <argument>
      <name>extra_refrigerator_present</name>
      <display_name>Extra Refrigerator: Present</display_name>
      <description>Whether there is an extra refrigerator present.</description>
      <type>Boolean</type>
      <required>true</required>
      <model_dependent>false</model_dependent>
      <default_value>false</default_value>
      <choices>
        <choice>
          <value>true</value>
          <display_name>true</display_name>
        </choice>
        <choice>
          <value>false</value>
          <display_name>false</display_name>
        </choice>
      </choices>
    </argument>
    <argument>
      <name>extra_refrigerator_location</name>
      <display_name>Extra Refrigerator: Location</display_name>
      <description>The space type for the extra refrigerator location. If not provided, the OS-HPXML default (see &lt;a href='https://openstudio-hpxml.readthedocs.io/en/v1.8.1/workflow_inputs.html#hpxml-refrigerators'&gt;HPXML Refrigerators&lt;/a&gt;) is used.</description>
      <type>Choice</type>
      <units></units>
      <required>false</required>
      <model_dependent>false</model_dependent>
      <choices>
        <choice>
          <value>auto</value>
          <display_name>auto</display_name>
        </choice>
        <choice>
          <value>conditioned space</value>
          <display_name>conditioned space</display_name>
        </choice>
        <choice>
          <value>basement - conditioned</value>
          <display_name>basement - conditioned</display_name>
        </choice>
        <choice>
          <value>basement - unconditioned</value>
          <display_name>basement - unconditioned</display_name>
        </choice>
        <choice>
          <value>garage</value>
          <display_name>garage</display_name>
        </choice>
        <choice>
          <value>other housing unit</value>
          <display_name>other housing unit</display_name>
        </choice>
        <choice>
          <value>other heated space</value>
          <display_name>other heated space</display_name>
        </choice>
        <choice>
          <value>other multifamily buffer space</value>
          <display_name>other multifamily buffer space</display_name>
        </choice>
        <choice>
          <value>other non-freezing space</value>
          <display_name>other non-freezing space</display_name>
        </choice>
      </choices>
    </argument>
    <argument>
      <name>extra_refrigerator_rated_annual_kwh</name>
      <display_name>Extra Refrigerator: Rated Annual Consumption</display_name>
      <description>The EnergyGuide rated annual energy consumption for an extra rrefrigerator. If not provided, the OS-HPXML default (see &lt;a href='https://openstudio-hpxml.readthedocs.io/en/v1.8.1/workflow_inputs.html#hpxml-refrigerators'&gt;HPXML Refrigerators&lt;/a&gt;) is used.</description>
      <type>String</type>
      <units>kWh/yr</units>
      <required>false</required>
      <model_dependent>false</model_dependent>
    </argument>
    <argument>
      <name>extra_refrigerator_usage_multiplier</name>
      <display_name>Extra Refrigerator: Usage Multiplier</display_name>
      <description>Multiplier on the extra refrigerator energy usage that can reflect, e.g., high/low usage occupants. If not provided, the OS-HPXML default (see &lt;a href='https://openstudio-hpxml.readthedocs.io/en/v1.8.1/workflow_inputs.html#hpxml-refrigerators'&gt;HPXML Refrigerators&lt;/a&gt;) is used.</description>
      <type>String</type>
      <units></units>
      <required>false</required>
      <model_dependent>false</model_dependent>
    </argument>
    <argument>
      <name>freezer_present</name>
      <display_name>Freezer: Present</display_name>
      <description>Whether there is a freezer present.</description>
      <type>Boolean</type>
      <required>true</required>
      <model_dependent>false</model_dependent>
      <default_value>false</default_value>
      <choices>
        <choice>
          <value>true</value>
          <display_name>true</display_name>
        </choice>
        <choice>
          <value>false</value>
          <display_name>false</display_name>
        </choice>
      </choices>
    </argument>
    <argument>
      <name>freezer_location</name>
      <display_name>Freezer: Location</display_name>
      <description>The space type for the freezer location. If not provided, the OS-HPXML default (see &lt;a href='https://openstudio-hpxml.readthedocs.io/en/v1.8.1/workflow_inputs.html#hpxml-freezers'&gt;HPXML Freezers&lt;/a&gt;) is used.</description>
      <type>Choice</type>
      <units></units>
      <required>false</required>
      <model_dependent>false</model_dependent>
      <choices>
        <choice>
          <value>auto</value>
          <display_name>auto</display_name>
        </choice>
        <choice>
          <value>conditioned space</value>
          <display_name>conditioned space</display_name>
        </choice>
        <choice>
          <value>basement - conditioned</value>
          <display_name>basement - conditioned</display_name>
        </choice>
        <choice>
          <value>basement - unconditioned</value>
          <display_name>basement - unconditioned</display_name>
        </choice>
        <choice>
          <value>garage</value>
          <display_name>garage</display_name>
        </choice>
        <choice>
          <value>other housing unit</value>
          <display_name>other housing unit</display_name>
        </choice>
        <choice>
          <value>other heated space</value>
          <display_name>other heated space</display_name>
        </choice>
        <choice>
          <value>other multifamily buffer space</value>
          <display_name>other multifamily buffer space</display_name>
        </choice>
        <choice>
          <value>other non-freezing space</value>
          <display_name>other non-freezing space</display_name>
        </choice>
      </choices>
    </argument>
    <argument>
      <name>freezer_rated_annual_kwh</name>
      <display_name>Freezer: Rated Annual Consumption</display_name>
      <description>The EnergyGuide rated annual energy consumption for a freezer. If not provided, the OS-HPXML default (see &lt;a href='https://openstudio-hpxml.readthedocs.io/en/v1.8.1/workflow_inputs.html#hpxml-freezers'&gt;HPXML Freezers&lt;/a&gt;) is used.</description>
      <type>String</type>
      <units>kWh/yr</units>
      <required>false</required>
      <model_dependent>false</model_dependent>
    </argument>
    <argument>
      <name>freezer_usage_multiplier</name>
      <display_name>Freezer: Usage Multiplier</display_name>
      <description>Multiplier on the freezer energy usage that can reflect, e.g., high/low usage occupants. If not provided, the OS-HPXML default (see &lt;a href='https://openstudio-hpxml.readthedocs.io/en/v1.8.1/workflow_inputs.html#hpxml-freezers'&gt;HPXML Freezers&lt;/a&gt;) is used.</description>
      <type>String</type>
      <units></units>
      <required>false</required>
      <model_dependent>false</model_dependent>
    </argument>
    <argument>
      <name>cooking_range_oven_present</name>
      <display_name>Cooking Range/Oven: Present</display_name>
      <description>Whether there is a cooking range/oven present.</description>
      <type>Boolean</type>
      <required>true</required>
      <model_dependent>false</model_dependent>
      <default_value>true</default_value>
      <choices>
        <choice>
          <value>true</value>
          <display_name>true</display_name>
        </choice>
        <choice>
          <value>false</value>
          <display_name>false</display_name>
        </choice>
      </choices>
    </argument>
    <argument>
      <name>cooking_range_oven_location</name>
      <display_name>Cooking Range/Oven: Location</display_name>
      <description>The space type for the cooking range/oven location. If not provided, the OS-HPXML default (see &lt;a href='https://openstudio-hpxml.readthedocs.io/en/v1.8.1/workflow_inputs.html#hpxml-cooking-range-oven'&gt;HPXML Cooking Range/Oven&lt;/a&gt;) is used.</description>
      <type>Choice</type>
      <units></units>
      <required>false</required>
      <model_dependent>false</model_dependent>
      <choices>
        <choice>
          <value>auto</value>
          <display_name>auto</display_name>
        </choice>
        <choice>
          <value>conditioned space</value>
          <display_name>conditioned space</display_name>
        </choice>
        <choice>
          <value>basement - conditioned</value>
          <display_name>basement - conditioned</display_name>
        </choice>
        <choice>
          <value>basement - unconditioned</value>
          <display_name>basement - unconditioned</display_name>
        </choice>
        <choice>
          <value>garage</value>
          <display_name>garage</display_name>
        </choice>
        <choice>
          <value>other housing unit</value>
          <display_name>other housing unit</display_name>
        </choice>
        <choice>
          <value>other heated space</value>
          <display_name>other heated space</display_name>
        </choice>
        <choice>
          <value>other multifamily buffer space</value>
          <display_name>other multifamily buffer space</display_name>
        </choice>
        <choice>
          <value>other non-freezing space</value>
          <display_name>other non-freezing space</display_name>
        </choice>
      </choices>
    </argument>
    <argument>
      <name>cooking_range_oven_fuel_type</name>
      <display_name>Cooking Range/Oven: Fuel Type</display_name>
      <description>Type of fuel used by the cooking range/oven.</description>
      <type>Choice</type>
      <required>true</required>
      <model_dependent>false</model_dependent>
      <default_value>natural gas</default_value>
      <choices>
        <choice>
          <value>electricity</value>
          <display_name>electricity</display_name>
        </choice>
        <choice>
          <value>natural gas</value>
          <display_name>natural gas</display_name>
        </choice>
        <choice>
          <value>fuel oil</value>
          <display_name>fuel oil</display_name>
        </choice>
        <choice>
          <value>propane</value>
          <display_name>propane</display_name>
        </choice>
        <choice>
          <value>wood</value>
          <display_name>wood</display_name>
        </choice>
        <choice>
          <value>coal</value>
          <display_name>coal</display_name>
        </choice>
      </choices>
    </argument>
    <argument>
      <name>cooking_range_oven_is_induction</name>
      <display_name>Cooking Range/Oven: Is Induction</display_name>
      <description>Whether the cooking range is induction. If not provided, the OS-HPXML default (see &lt;a href='https://openstudio-hpxml.readthedocs.io/en/v1.8.1/workflow_inputs.html#hpxml-cooking-range-oven'&gt;HPXML Cooking Range/Oven&lt;/a&gt;) is used.</description>
      <type>Choice</type>
      <units></units>
      <required>false</required>
      <model_dependent>false</model_dependent>
      <choices>
        <choice>
          <value>auto</value>
          <display_name>auto</display_name>
        </choice>
        <choice>
          <value>true</value>
          <display_name>true</display_name>
        </choice>
        <choice>
          <value>false</value>
          <display_name>false</display_name>
        </choice>
      </choices>
    </argument>
    <argument>
      <name>cooking_range_oven_is_convection</name>
      <display_name>Cooking Range/Oven: Is Convection</display_name>
      <description>Whether the oven is convection. If not provided, the OS-HPXML default (see &lt;a href='https://openstudio-hpxml.readthedocs.io/en/v1.8.1/workflow_inputs.html#hpxml-cooking-range-oven'&gt;HPXML Cooking Range/Oven&lt;/a&gt;) is used.</description>
      <type>Choice</type>
      <units></units>
      <required>false</required>
      <model_dependent>false</model_dependent>
      <choices>
        <choice>
          <value>auto</value>
          <display_name>auto</display_name>
        </choice>
        <choice>
          <value>true</value>
          <display_name>true</display_name>
        </choice>
        <choice>
          <value>false</value>
          <display_name>false</display_name>
        </choice>
      </choices>
    </argument>
    <argument>
      <name>cooking_range_oven_usage_multiplier</name>
      <display_name>Cooking Range/Oven: Usage Multiplier</display_name>
      <description>Multiplier on the cooking range/oven energy usage that can reflect, e.g., high/low usage occupants. If not provided, the OS-HPXML default (see &lt;a href='https://openstudio-hpxml.readthedocs.io/en/v1.8.1/workflow_inputs.html#hpxml-cooking-range-oven'&gt;HPXML Cooking Range/Oven&lt;/a&gt;) is used.</description>
      <type>String</type>
      <units></units>
      <required>false</required>
      <model_dependent>false</model_dependent>
    </argument>
    <argument>
      <name>ceiling_fan_present</name>
      <display_name>Ceiling Fan: Present</display_name>
      <description>Whether there are any ceiling fans.</description>
      <type>Boolean</type>
      <required>true</required>
      <model_dependent>false</model_dependent>
      <default_value>true</default_value>
      <choices>
        <choice>
          <value>true</value>
          <display_name>true</display_name>
        </choice>
        <choice>
          <value>false</value>
          <display_name>false</display_name>
        </choice>
      </choices>
    </argument>
    <argument>
      <name>ceiling_fan_label_energy_use</name>
      <display_name>Ceiling Fan: Label Energy Use</display_name>
      <description>The label average energy use of the ceiling fan(s). If neither Efficiency nor Label Energy Use provided, the OS-HPXML default (see &lt;a href='https://openstudio-hpxml.readthedocs.io/en/v1.8.1/workflow_inputs.html#hpxml-ceiling-fans'&gt;HPXML Ceiling Fans&lt;/a&gt;) is used.</description>
      <type>String</type>
      <units>W</units>
      <required>false</required>
      <model_dependent>false</model_dependent>
    </argument>
    <argument>
      <name>ceiling_fan_efficiency</name>
      <display_name>Ceiling Fan: Efficiency</display_name>
      <description>The efficiency rating of the ceiling fan(s) at medium speed. Only used if Label Energy Use not provided. If neither Efficiency nor Label Energy Use provided, the OS-HPXML default (see &lt;a href='https://openstudio-hpxml.readthedocs.io/en/v1.8.1/workflow_inputs.html#hpxml-ceiling-fans'&gt;HPXML Ceiling Fans&lt;/a&gt;) is used.</description>
      <type>String</type>
      <units>CFM/W</units>
      <required>false</required>
      <model_dependent>false</model_dependent>
    </argument>
    <argument>
      <name>ceiling_fan_quantity</name>
      <display_name>Ceiling Fan: Quantity</display_name>
      <description>Total number of ceiling fans. If not provided, the OS-HPXML default (see &lt;a href='https://openstudio-hpxml.readthedocs.io/en/v1.8.1/workflow_inputs.html#hpxml-ceiling-fans'&gt;HPXML Ceiling Fans&lt;/a&gt;) is used.</description>
      <type>String</type>
      <units>#</units>
      <required>false</required>
      <model_dependent>false</model_dependent>
    </argument>
    <argument>
      <name>ceiling_fan_cooling_setpoint_temp_offset</name>
      <display_name>Ceiling Fan: Cooling Setpoint Temperature Offset</display_name>
      <description>The cooling setpoint temperature offset during months when the ceiling fans are operating. Only applies if ceiling fan quantity is greater than zero. If not provided, the OS-HPXML default (see &lt;a href='https://openstudio-hpxml.readthedocs.io/en/v1.8.1/workflow_inputs.html#hpxml-ceiling-fans'&gt;HPXML Ceiling Fans&lt;/a&gt;) is used.</description>
      <type>String</type>
      <units>deg-F</units>
      <required>false</required>
      <model_dependent>false</model_dependent>
    </argument>
    <argument>
      <name>misc_plug_loads_television_present</name>
      <display_name>Misc Plug Loads: Television Present</display_name>
      <description>Whether there are televisions.</description>
      <type>Boolean</type>
      <required>true</required>
      <model_dependent>false</model_dependent>
      <default_value>true</default_value>
      <choices>
        <choice>
          <value>true</value>
          <display_name>true</display_name>
        </choice>
        <choice>
          <value>false</value>
          <display_name>false</display_name>
        </choice>
      </choices>
    </argument>
    <argument>
      <name>misc_plug_loads_television_annual_kwh</name>
      <display_name>Misc Plug Loads: Television Annual kWh</display_name>
      <description>The annual energy consumption of the television plug loads. If not provided, the OS-HPXML default (see &lt;a href='https://openstudio-hpxml.readthedocs.io/en/v1.8.1/workflow_inputs.html#hpxml-plug-loads'&gt;HPXML Plug Loads&lt;/a&gt;) is used.</description>
      <type>String</type>
      <units>kWh/yr</units>
      <required>false</required>
      <model_dependent>false</model_dependent>
    </argument>
    <argument>
      <name>misc_plug_loads_television_usage_multiplier</name>
      <display_name>Misc Plug Loads: Television Usage Multiplier</display_name>
      <description>Multiplier on the television energy usage that can reflect, e.g., high/low usage occupants. If not provided, the OS-HPXML default (see &lt;a href='https://openstudio-hpxml.readthedocs.io/en/v1.8.1/workflow_inputs.html#hpxml-plug-loads'&gt;HPXML Plug Loads&lt;/a&gt;) is used.</description>
      <type>String</type>
      <units></units>
      <required>false</required>
      <model_dependent>false</model_dependent>
    </argument>
    <argument>
      <name>misc_plug_loads_other_annual_kwh</name>
      <display_name>Misc Plug Loads: Other Annual kWh</display_name>
      <description>The annual energy consumption of the other residual plug loads. If not provided, the OS-HPXML default (see &lt;a href='https://openstudio-hpxml.readthedocs.io/en/v1.8.1/workflow_inputs.html#hpxml-plug-loads'&gt;HPXML Plug Loads&lt;/a&gt;) is used.</description>
      <type>String</type>
      <units>kWh/yr</units>
      <required>false</required>
      <model_dependent>false</model_dependent>
    </argument>
    <argument>
      <name>misc_plug_loads_other_frac_sensible</name>
      <display_name>Misc Plug Loads: Other Sensible Fraction</display_name>
      <description>Fraction of other residual plug loads' internal gains that are sensible. If not provided, the OS-HPXML default (see &lt;a href='https://openstudio-hpxml.readthedocs.io/en/v1.8.1/workflow_inputs.html#hpxml-plug-loads'&gt;HPXML Plug Loads&lt;/a&gt;) is used.</description>
      <type>String</type>
      <units>Frac</units>
      <required>false</required>
      <model_dependent>false</model_dependent>
    </argument>
    <argument>
      <name>misc_plug_loads_other_frac_latent</name>
      <display_name>Misc Plug Loads: Other Latent Fraction</display_name>
      <description>Fraction of other residual plug loads' internal gains that are latent. If not provided, the OS-HPXML default (see &lt;a href='https://openstudio-hpxml.readthedocs.io/en/v1.8.1/workflow_inputs.html#hpxml-plug-loads'&gt;HPXML Plug Loads&lt;/a&gt;) is used.</description>
      <type>String</type>
      <units>Frac</units>
      <required>false</required>
      <model_dependent>false</model_dependent>
    </argument>
    <argument>
      <name>misc_plug_loads_other_usage_multiplier</name>
      <display_name>Misc Plug Loads: Other Usage Multiplier</display_name>
      <description>Multiplier on the other energy usage that can reflect, e.g., high/low usage occupants. If not provided, the OS-HPXML default (see &lt;a href='https://openstudio-hpxml.readthedocs.io/en/v1.8.1/workflow_inputs.html#hpxml-plug-loads'&gt;HPXML Plug Loads&lt;/a&gt;) is used.</description>
      <type>String</type>
      <units></units>
      <required>false</required>
      <model_dependent>false</model_dependent>
    </argument>
    <argument>
      <name>misc_plug_loads_well_pump_present</name>
      <display_name>Misc Plug Loads: Well Pump Present</display_name>
      <description>Whether there is a well pump.</description>
      <type>Boolean</type>
      <required>true</required>
      <model_dependent>false</model_dependent>
      <default_value>false</default_value>
      <choices>
        <choice>
          <value>true</value>
          <display_name>true</display_name>
        </choice>
        <choice>
          <value>false</value>
          <display_name>false</display_name>
        </choice>
      </choices>
    </argument>
    <argument>
      <name>misc_plug_loads_well_pump_annual_kwh</name>
      <display_name>Misc Plug Loads: Well Pump Annual kWh</display_name>
      <description>The annual energy consumption of the well pump plug loads. If not provided, the OS-HPXML default (see &lt;a href='https://openstudio-hpxml.readthedocs.io/en/v1.8.1/workflow_inputs.html#hpxml-plug-loads'&gt;HPXML Plug Loads&lt;/a&gt;) is used.</description>
      <type>String</type>
      <units>kWh/yr</units>
      <required>false</required>
      <model_dependent>false</model_dependent>
    </argument>
    <argument>
      <name>misc_plug_loads_well_pump_usage_multiplier</name>
      <display_name>Misc Plug Loads: Well Pump Usage Multiplier</display_name>
      <description>Multiplier on the well pump energy usage that can reflect, e.g., high/low usage occupants. If not provided, the OS-HPXML default (see &lt;a href='https://openstudio-hpxml.readthedocs.io/en/v1.8.1/workflow_inputs.html#hpxml-plug-loads'&gt;HPXML Plug Loads&lt;/a&gt;) is used.</description>
      <type>String</type>
      <units></units>
      <required>false</required>
      <model_dependent>false</model_dependent>
    </argument>
    <argument>
      <name>misc_plug_loads_vehicle_present</name>
      <display_name>Misc Plug Loads: Vehicle Present</display_name>
      <description>Whether there is an electric vehicle.</description>
      <type>Boolean</type>
      <required>true</required>
      <model_dependent>false</model_dependent>
      <default_value>false</default_value>
      <choices>
        <choice>
          <value>true</value>
          <display_name>true</display_name>
        </choice>
        <choice>
          <value>false</value>
          <display_name>false</display_name>
        </choice>
      </choices>
    </argument>
    <argument>
      <name>misc_plug_loads_vehicle_annual_kwh</name>
      <display_name>Misc Plug Loads: Vehicle Annual kWh</display_name>
      <description>The annual energy consumption of the electric vehicle plug loads. If not provided, the OS-HPXML default (see &lt;a href='https://openstudio-hpxml.readthedocs.io/en/v1.8.1/workflow_inputs.html#hpxml-plug-loads'&gt;HPXML Plug Loads&lt;/a&gt;) is used.</description>
      <type>String</type>
      <units>kWh/yr</units>
      <required>false</required>
      <model_dependent>false</model_dependent>
    </argument>
    <argument>
      <name>misc_plug_loads_vehicle_usage_multiplier</name>
      <display_name>Misc Plug Loads: Vehicle Usage Multiplier</display_name>
      <description>Multiplier on the electric vehicle energy usage that can reflect, e.g., high/low usage occupants. If not provided, the OS-HPXML default (see &lt;a href='https://openstudio-hpxml.readthedocs.io/en/v1.8.1/workflow_inputs.html#hpxml-plug-loads'&gt;HPXML Plug Loads&lt;/a&gt;) is used.</description>
      <type>String</type>
      <units></units>
      <required>false</required>
      <model_dependent>false</model_dependent>
    </argument>
    <argument>
      <name>misc_fuel_loads_grill_present</name>
      <display_name>Misc Fuel Loads: Grill Present</display_name>
      <description>Whether there is a fuel loads grill.</description>
      <type>Boolean</type>
      <required>true</required>
      <model_dependent>false</model_dependent>
      <default_value>false</default_value>
      <choices>
        <choice>
          <value>true</value>
          <display_name>true</display_name>
        </choice>
        <choice>
          <value>false</value>
          <display_name>false</display_name>
        </choice>
      </choices>
    </argument>
    <argument>
      <name>misc_fuel_loads_grill_fuel_type</name>
      <display_name>Misc Fuel Loads: Grill Fuel Type</display_name>
      <description>The fuel type of the fuel loads grill.</description>
      <type>Choice</type>
      <required>true</required>
      <model_dependent>false</model_dependent>
      <default_value>natural gas</default_value>
      <choices>
        <choice>
          <value>natural gas</value>
          <display_name>natural gas</display_name>
        </choice>
        <choice>
          <value>fuel oil</value>
          <display_name>fuel oil</display_name>
        </choice>
        <choice>
          <value>propane</value>
          <display_name>propane</display_name>
        </choice>
        <choice>
          <value>wood</value>
          <display_name>wood</display_name>
        </choice>
        <choice>
          <value>wood pellets</value>
          <display_name>wood pellets</display_name>
        </choice>
      </choices>
    </argument>
    <argument>
      <name>misc_fuel_loads_grill_annual_therm</name>
      <display_name>Misc Fuel Loads: Grill Annual therm</display_name>
      <description>The annual energy consumption of the fuel loads grill. If not provided, the OS-HPXML default (see &lt;a href='https://openstudio-hpxml.readthedocs.io/en/v1.8.1/workflow_inputs.html#hpxml-fuel-loads'&gt;HPXML Fuel Loads&lt;/a&gt;) is used.</description>
      <type>String</type>
      <units>therm/yr</units>
      <required>false</required>
      <model_dependent>false</model_dependent>
    </argument>
    <argument>
      <name>misc_fuel_loads_grill_usage_multiplier</name>
      <display_name>Misc Fuel Loads: Grill Usage Multiplier</display_name>
      <description>Multiplier on the fuel loads grill energy usage that can reflect, e.g., high/low usage occupants. If not provided, the OS-HPXML default (see &lt;a href='https://openstudio-hpxml.readthedocs.io/en/v1.8.1/workflow_inputs.html#hpxml-fuel-loads'&gt;HPXML Fuel Loads&lt;/a&gt;) is used.</description>
      <type>String</type>
      <units></units>
      <required>false</required>
      <model_dependent>false</model_dependent>
    </argument>
    <argument>
      <name>misc_fuel_loads_lighting_present</name>
      <display_name>Misc Fuel Loads: Lighting Present</display_name>
      <description>Whether there is fuel loads lighting.</description>
      <type>Boolean</type>
      <required>true</required>
      <model_dependent>false</model_dependent>
      <default_value>false</default_value>
      <choices>
        <choice>
          <value>true</value>
          <display_name>true</display_name>
        </choice>
        <choice>
          <value>false</value>
          <display_name>false</display_name>
        </choice>
      </choices>
    </argument>
    <argument>
      <name>misc_fuel_loads_lighting_fuel_type</name>
      <display_name>Misc Fuel Loads: Lighting Fuel Type</display_name>
      <description>The fuel type of the fuel loads lighting.</description>
      <type>Choice</type>
      <required>true</required>
      <model_dependent>false</model_dependent>
      <default_value>natural gas</default_value>
      <choices>
        <choice>
          <value>natural gas</value>
          <display_name>natural gas</display_name>
        </choice>
        <choice>
          <value>fuel oil</value>
          <display_name>fuel oil</display_name>
        </choice>
        <choice>
          <value>propane</value>
          <display_name>propane</display_name>
        </choice>
        <choice>
          <value>wood</value>
          <display_name>wood</display_name>
        </choice>
        <choice>
          <value>wood pellets</value>
          <display_name>wood pellets</display_name>
        </choice>
      </choices>
    </argument>
    <argument>
      <name>misc_fuel_loads_lighting_annual_therm</name>
      <display_name>Misc Fuel Loads: Lighting Annual therm</display_name>
      <description>The annual energy consumption of the fuel loads lighting. If not provided, the OS-HPXML default (see &lt;a href='https://openstudio-hpxml.readthedocs.io/en/v1.8.1/workflow_inputs.html#hpxml-fuel-loads'&gt;HPXML Fuel Loads&lt;/a&gt;)is used.</description>
      <type>String</type>
      <units>therm/yr</units>
      <required>false</required>
      <model_dependent>false</model_dependent>
    </argument>
    <argument>
      <name>misc_fuel_loads_lighting_usage_multiplier</name>
      <display_name>Misc Fuel Loads: Lighting Usage Multiplier</display_name>
      <description>Multiplier on the fuel loads lighting energy usage that can reflect, e.g., high/low usage occupants. If not provided, the OS-HPXML default (see &lt;a href='https://openstudio-hpxml.readthedocs.io/en/v1.8.1/workflow_inputs.html#hpxml-fuel-loads'&gt;HPXML Fuel Loads&lt;/a&gt;) is used.</description>
      <type>String</type>
      <units></units>
      <required>false</required>
      <model_dependent>false</model_dependent>
    </argument>
    <argument>
      <name>misc_fuel_loads_fireplace_present</name>
      <display_name>Misc Fuel Loads: Fireplace Present</display_name>
      <description>Whether there is fuel loads fireplace.</description>
      <type>Boolean</type>
      <required>true</required>
      <model_dependent>false</model_dependent>
      <default_value>false</default_value>
      <choices>
        <choice>
          <value>true</value>
          <display_name>true</display_name>
        </choice>
        <choice>
          <value>false</value>
          <display_name>false</display_name>
        </choice>
      </choices>
    </argument>
    <argument>
      <name>misc_fuel_loads_fireplace_fuel_type</name>
      <display_name>Misc Fuel Loads: Fireplace Fuel Type</display_name>
      <description>The fuel type of the fuel loads fireplace.</description>
      <type>Choice</type>
      <required>true</required>
      <model_dependent>false</model_dependent>
      <default_value>natural gas</default_value>
      <choices>
        <choice>
          <value>natural gas</value>
          <display_name>natural gas</display_name>
        </choice>
        <choice>
          <value>fuel oil</value>
          <display_name>fuel oil</display_name>
        </choice>
        <choice>
          <value>propane</value>
          <display_name>propane</display_name>
        </choice>
        <choice>
          <value>wood</value>
          <display_name>wood</display_name>
        </choice>
        <choice>
          <value>wood pellets</value>
          <display_name>wood pellets</display_name>
        </choice>
      </choices>
    </argument>
    <argument>
      <name>misc_fuel_loads_fireplace_annual_therm</name>
      <display_name>Misc Fuel Loads: Fireplace Annual therm</display_name>
      <description>The annual energy consumption of the fuel loads fireplace. If not provided, the OS-HPXML default (see &lt;a href='https://openstudio-hpxml.readthedocs.io/en/v1.8.1/workflow_inputs.html#hpxml-fuel-loads'&gt;HPXML Fuel Loads&lt;/a&gt;) is used.</description>
      <type>String</type>
      <units>therm/yr</units>
      <required>false</required>
      <model_dependent>false</model_dependent>
    </argument>
    <argument>
      <name>misc_fuel_loads_fireplace_frac_sensible</name>
      <display_name>Misc Fuel Loads: Fireplace Sensible Fraction</display_name>
      <description>Fraction of fireplace residual fuel loads' internal gains that are sensible. If not provided, the OS-HPXML default (see &lt;a href='https://openstudio-hpxml.readthedocs.io/en/v1.8.1/workflow_inputs.html#hpxml-fuel-loads'&gt;HPXML Fuel Loads&lt;/a&gt;) is used.</description>
      <type>String</type>
      <units>Frac</units>
      <required>false</required>
      <model_dependent>false</model_dependent>
    </argument>
    <argument>
      <name>misc_fuel_loads_fireplace_frac_latent</name>
      <display_name>Misc Fuel Loads: Fireplace Latent Fraction</display_name>
      <description>Fraction of fireplace residual fuel loads' internal gains that are latent. If not provided, the OS-HPXML default (see &lt;a href='https://openstudio-hpxml.readthedocs.io/en/v1.8.1/workflow_inputs.html#hpxml-fuel-loads'&gt;HPXML Fuel Loads&lt;/a&gt;) is used.</description>
      <type>String</type>
      <units>Frac</units>
      <required>false</required>
      <model_dependent>false</model_dependent>
    </argument>
    <argument>
      <name>misc_fuel_loads_fireplace_usage_multiplier</name>
      <display_name>Misc Fuel Loads: Fireplace Usage Multiplier</display_name>
      <description>Multiplier on the fuel loads fireplace energy usage that can reflect, e.g., high/low usage occupants. If not provided, the OS-HPXML default (see &lt;a href='https://openstudio-hpxml.readthedocs.io/en/v1.8.1/workflow_inputs.html#hpxml-fuel-loads'&gt;HPXML Fuel Loads&lt;/a&gt;) is used.</description>
      <type>String</type>
      <units></units>
      <required>false</required>
      <model_dependent>false</model_dependent>
    </argument>
    <argument>
      <name>pool_present</name>
      <display_name>Pool: Present</display_name>
      <description>Whether there is a pool.</description>
      <type>Boolean</type>
      <required>true</required>
      <model_dependent>false</model_dependent>
      <default_value>false</default_value>
      <choices>
        <choice>
          <value>true</value>
          <display_name>true</display_name>
        </choice>
        <choice>
          <value>false</value>
          <display_name>false</display_name>
        </choice>
      </choices>
    </argument>
    <argument>
      <name>pool_pump_annual_kwh</name>
      <display_name>Pool: Pump Annual kWh</display_name>
      <description>The annual energy consumption of the pool pump. If not provided, the OS-HPXML default (see &lt;a href='https://openstudio-hpxml.readthedocs.io/en/v1.8.1/workflow_inputs.html#pool-pump'&gt;Pool Pump&lt;/a&gt;) is used.</description>
      <type>String</type>
      <units>kWh/yr</units>
      <required>false</required>
      <model_dependent>false</model_dependent>
    </argument>
    <argument>
      <name>pool_pump_usage_multiplier</name>
      <display_name>Pool: Pump Usage Multiplier</display_name>
      <description>Multiplier on the pool pump energy usage that can reflect, e.g., high/low usage occupants. If not provided, the OS-HPXML default (see &lt;a href='https://openstudio-hpxml.readthedocs.io/en/v1.8.1/workflow_inputs.html#pool-pump'&gt;Pool Pump&lt;/a&gt;) is used.</description>
      <type>String</type>
      <units></units>
      <required>false</required>
      <model_dependent>false</model_dependent>
    </argument>
    <argument>
      <name>pool_heater_type</name>
      <display_name>Pool: Heater Type</display_name>
      <description>The type of pool heater. Use 'none' if there is no pool heater.</description>
      <type>Choice</type>
      <required>true</required>
      <model_dependent>false</model_dependent>
      <default_value>none</default_value>
      <choices>
        <choice>
          <value>none</value>
          <display_name>none</display_name>
        </choice>
        <choice>
          <value>electric resistance</value>
          <display_name>electric resistance</display_name>
        </choice>
        <choice>
          <value>gas fired</value>
          <display_name>gas fired</display_name>
        </choice>
        <choice>
          <value>heat pump</value>
          <display_name>heat pump</display_name>
        </choice>
      </choices>
    </argument>
    <argument>
      <name>pool_heater_annual_kwh</name>
      <display_name>Pool: Heater Annual kWh</display_name>
      <description>The annual energy consumption of the electric resistance pool heater. If not provided, the OS-HPXML default (see &lt;a href='https://openstudio-hpxml.readthedocs.io/en/v1.8.1/workflow_inputs.html#pool-heater'&gt;Pool Heater&lt;/a&gt;) is used.</description>
      <type>String</type>
      <units>kWh/yr</units>
      <required>false</required>
      <model_dependent>false</model_dependent>
    </argument>
    <argument>
      <name>pool_heater_annual_therm</name>
      <display_name>Pool: Heater Annual therm</display_name>
      <description>The annual energy consumption of the gas fired pool heater. If not provided, the OS-HPXML default (see &lt;a href='https://openstudio-hpxml.readthedocs.io/en/v1.8.1/workflow_inputs.html#pool-heater'&gt;Pool Heater&lt;/a&gt;) is used.</description>
      <type>String</type>
      <units>therm/yr</units>
      <required>false</required>
      <model_dependent>false</model_dependent>
    </argument>
    <argument>
      <name>pool_heater_usage_multiplier</name>
      <display_name>Pool: Heater Usage Multiplier</display_name>
      <description>Multiplier on the pool heater energy usage that can reflect, e.g., high/low usage occupants. If not provided, the OS-HPXML default (see &lt;a href='https://openstudio-hpxml.readthedocs.io/en/v1.8.1/workflow_inputs.html#pool-heater'&gt;Pool Heater&lt;/a&gt;) is used.</description>
      <type>String</type>
      <units></units>
      <required>false</required>
      <model_dependent>false</model_dependent>
    </argument>
    <argument>
      <name>permanent_spa_present</name>
      <display_name>Permanent Spa: Present</display_name>
      <description>Whether there is a permanent spa.</description>
      <type>Boolean</type>
      <required>true</required>
      <model_dependent>false</model_dependent>
      <default_value>false</default_value>
      <choices>
        <choice>
          <value>true</value>
          <display_name>true</display_name>
        </choice>
        <choice>
          <value>false</value>
          <display_name>false</display_name>
        </choice>
      </choices>
    </argument>
    <argument>
      <name>permanent_spa_pump_annual_kwh</name>
      <display_name>Permanent Spa: Pump Annual kWh</display_name>
      <description>The annual energy consumption of the permanent spa pump. If not provided, the OS-HPXML default (see &lt;a href='https://openstudio-hpxml.readthedocs.io/en/v1.8.1/workflow_inputs.html#permanent-spa-pump'&gt;Permanent Spa Pump&lt;/a&gt;) is used.</description>
      <type>String</type>
      <units>kWh/yr</units>
      <required>false</required>
      <model_dependent>false</model_dependent>
    </argument>
    <argument>
      <name>permanent_spa_pump_usage_multiplier</name>
      <display_name>Permanent Spa: Pump Usage Multiplier</display_name>
      <description>Multiplier on the permanent spa pump energy usage that can reflect, e.g., high/low usage occupants. If not provided, the OS-HPXML default (see &lt;a href='https://openstudio-hpxml.readthedocs.io/en/v1.8.1/workflow_inputs.html#permanent-spa-pump'&gt;Permanent Spa Pump&lt;/a&gt;) is used.</description>
      <type>String</type>
      <units></units>
      <required>false</required>
      <model_dependent>false</model_dependent>
    </argument>
    <argument>
      <name>permanent_spa_heater_type</name>
      <display_name>Permanent Spa: Heater Type</display_name>
      <description>The type of permanent spa heater. Use 'none' if there is no permanent spa heater.</description>
      <type>Choice</type>
      <required>true</required>
      <model_dependent>false</model_dependent>
      <default_value>none</default_value>
      <choices>
        <choice>
          <value>none</value>
          <display_name>none</display_name>
        </choice>
        <choice>
          <value>electric resistance</value>
          <display_name>electric resistance</display_name>
        </choice>
        <choice>
          <value>gas fired</value>
          <display_name>gas fired</display_name>
        </choice>
        <choice>
          <value>heat pump</value>
          <display_name>heat pump</display_name>
        </choice>
      </choices>
    </argument>
    <argument>
      <name>permanent_spa_heater_annual_kwh</name>
      <display_name>Permanent Spa: Heater Annual kWh</display_name>
      <description>The annual energy consumption of the electric resistance permanent spa heater. If not provided, the OS-HPXML default (see &lt;a href='https://openstudio-hpxml.readthedocs.io/en/v1.8.1/workflow_inputs.html#permanent-spa-heater'&gt;Permanent Spa Heater&lt;/a&gt;) is used.</description>
      <type>String</type>
      <units>kWh/yr</units>
      <required>false</required>
      <model_dependent>false</model_dependent>
    </argument>
    <argument>
      <name>permanent_spa_heater_annual_therm</name>
      <display_name>Permanent Spa: Heater Annual therm</display_name>
      <description>The annual energy consumption of the gas fired permanent spa heater. If not provided, the OS-HPXML default (see &lt;a href='https://openstudio-hpxml.readthedocs.io/en/v1.8.1/workflow_inputs.html#permanent-spa-heater'&gt;Permanent Spa Heater&lt;/a&gt;) is used.</description>
      <type>String</type>
      <units>therm/yr</units>
      <required>false</required>
      <model_dependent>false</model_dependent>
    </argument>
    <argument>
      <name>permanent_spa_heater_usage_multiplier</name>
      <display_name>Permanent Spa: Heater Usage Multiplier</display_name>
      <description>Multiplier on the permanent spa heater energy usage that can reflect, e.g., high/low usage occupants. If not provided, the OS-HPXML default (see &lt;a href='https://openstudio-hpxml.readthedocs.io/en/v1.8.1/workflow_inputs.html#permanent-spa-heater'&gt;Permanent Spa Heater&lt;/a&gt;) is used.</description>
      <type>String</type>
      <units></units>
      <required>false</required>
      <model_dependent>false</model_dependent>
    </argument>
    <argument>
      <name>geometry_unit_cfa_bin</name>
      <display_name>Geometry: Unit Conditioned Floor Area Bin</display_name>
      <description>E.g., '2000-2499'.</description>
      <type>String</type>
      <required>true</required>
      <model_dependent>false</model_dependent>
      <default_value>2000-2499</default_value>
    </argument>
    <argument>
      <name>geometry_unit_cfa</name>
      <display_name>Geometry: Unit Conditioned Floor Area</display_name>
      <description>E.g., '2000' or 'auto'.</description>
      <type>String</type>
      <units>sqft</units>
      <required>true</required>
      <model_dependent>false</model_dependent>
      <default_value>2000</default_value>
    </argument>
    <argument>
      <name>vintage</name>
      <display_name>Building Construction: Vintage</display_name>
      <description>The building vintage, used for informational purposes only.</description>
      <type>String</type>
      <required>false</required>
      <model_dependent>false</model_dependent>
    </argument>
    <argument>
      <name>exterior_finish_r</name>
      <display_name>Building Construction: Exterior Finish R-Value</display_name>
      <description>R-value of the exterior finish.</description>
      <type>Double</type>
      <units>h-ft^2-R/Btu</units>
      <required>true</required>
      <model_dependent>false</model_dependent>
      <default_value>0.6</default_value>
    </argument>
    <argument>
      <name>geometry_unit_level</name>
      <display_name>Geometry: Unit Level</display_name>
      <description>The level of the unit. This is required for apartment units.</description>
      <type>Choice</type>
      <required>false</required>
      <model_dependent>false</model_dependent>
      <choices>
        <choice>
          <value>Bottom</value>
          <display_name>Bottom</display_name>
        </choice>
        <choice>
          <value>Middle</value>
          <display_name>Middle</display_name>
        </choice>
        <choice>
          <value>Top</value>
          <display_name>Top</display_name>
        </choice>
      </choices>
    </argument>
    <argument>
      <name>geometry_unit_horizontal_location</name>
      <display_name>Geometry: Unit Horizontal Location</display_name>
      <description>The horizontal location of the unit when viewing the front of the building. This is required for single-family attached and apartment units.</description>
      <type>Choice</type>
      <required>false</required>
      <model_dependent>false</model_dependent>
      <choices>
        <choice>
          <value>None</value>
          <display_name>None</display_name>
        </choice>
        <choice>
          <value>Left</value>
          <display_name>Left</display_name>
        </choice>
        <choice>
          <value>Middle</value>
          <display_name>Middle</display_name>
        </choice>
        <choice>
          <value>Right</value>
          <display_name>Right</display_name>
        </choice>
      </choices>
    </argument>
    <argument>
      <name>geometry_num_floors_above_grade</name>
      <display_name>Geometry: Number of Floors Above Grade</display_name>
      <description>The number of floors above grade (in the unit if single-family detached or single-family attached, and in the building if apartment unit). Conditioned attics are included.</description>
      <type>Integer</type>
      <units>#</units>
      <required>true</required>
      <model_dependent>false</model_dependent>
      <default_value>2</default_value>
    </argument>
    <argument>
      <name>geometry_corridor_position</name>
      <display_name>Geometry: Corridor Position</display_name>
      <description>The position of the corridor. Only applies to single-family attached and apartment units. Exterior corridors are shaded, but not enclosed. Interior corridors are enclosed and conditioned.</description>
      <type>Choice</type>
      <required>true</required>
      <model_dependent>false</model_dependent>
      <choices>
        <choice>
          <value>Double-Loaded Interior</value>
          <display_name>Double-Loaded Interior</display_name>
        </choice>
        <choice>
          <value>Double Exterior</value>
          <display_name>Double Exterior</display_name>
        </choice>
        <choice>
          <value>Single Exterior (Front)</value>
          <display_name>Single Exterior (Front)</display_name>
        </choice>
        <choice>
          <value>None</value>
          <display_name>None</display_name>
        </choice>
      </choices>
    </argument>
    <argument>
      <name>geometry_corridor_width</name>
      <display_name>Geometry: Corridor Width</display_name>
      <description>The width of the corridor. Only applies to apartment units.</description>
      <type>Double</type>
      <units>ft</units>
      <required>true</required>
      <model_dependent>false</model_dependent>
      <default_value>10</default_value>
    </argument>
    <argument>
      <name>wall_continuous_exterior_r</name>
      <display_name>Wall: Continuous Exterior Insulation Nominal R-value</display_name>
      <description>Nominal R-value for the wall continuous exterior insulation.</description>
      <type>Double</type>
      <units>h-ft^2-R/Btu</units>
      <required>false</required>
      <model_dependent>false</model_dependent>
    </argument>
    <argument>
      <name>ceiling_insulation_r</name>
      <display_name>Ceiling: Insulation Nominal R-value</display_name>
      <description>Nominal R-value for the ceiling (attic floor).</description>
      <type>Double</type>
      <units>h-ft^2-R/Btu</units>
      <required>true</required>
      <model_dependent>false</model_dependent>
      <default_value>0</default_value>
    </argument>
    <argument>
      <name>rim_joist_continuous_exterior_r</name>
      <display_name>Rim Joist: Continuous Exterior Insulation Nominal R-value</display_name>
      <description>Nominal R-value for the rim joist continuous exterior insulation. Only applies to basements/crawlspaces.</description>
      <type>Double</type>
      <units>h-ft^2-R/Btu</units>
      <required>true</required>
      <model_dependent>false</model_dependent>
      <default_value>0</default_value>
    </argument>
    <argument>
      <name>rim_joist_continuous_interior_r</name>
      <display_name>Rim Joist: Continuous Interior Insulation Nominal R-value</display_name>
      <description>Nominal R-value for the rim joist continuous interior insulation that runs parallel to floor joists. Only applies to basements/crawlspaces.</description>
      <type>Double</type>
      <units>h-ft^2-R/Btu</units>
      <required>true</required>
      <model_dependent>false</model_dependent>
      <default_value>0</default_value>
    </argument>
    <argument>
      <name>rim_joist_assembly_interior_r</name>
      <display_name>Rim Joist: Interior Assembly R-value</display_name>
      <description>Assembly R-value for the rim joist assembly interior insulation that runs perpendicular to floor joists. Only applies to basements/crawlspaces.</description>
      <type>Double</type>
      <units>h-ft^2-R/Btu</units>
      <required>true</required>
      <model_dependent>false</model_dependent>
      <default_value>0</default_value>
    </argument>
    <argument>
      <name>air_leakage_percent_reduction</name>
      <display_name>Air Leakage: Value Reduction</display_name>
      <description>Reduction (%) on the air exchange rate value.</description>
      <type>Double</type>
      <required>false</required>
      <model_dependent>false</model_dependent>
    </argument>
    <argument>
      <name>misc_plug_loads_television_2_usage_multiplier</name>
      <display_name>Plug Loads: Television Usage Multiplier 2</display_name>
      <description>Additional multiplier on the television energy usage that can reflect, e.g., high/low usage occupants.</description>
      <type>Double</type>
      <required>true</required>
      <model_dependent>false</model_dependent>
      <default_value>1</default_value>
    </argument>
    <argument>
      <name>misc_plug_loads_other_2_usage_multiplier</name>
      <display_name>Plug Loads: Other Usage Multiplier 2</display_name>
      <description>Additional multiplier on the other energy usage that can reflect, e.g., high/low usage occupants.</description>
      <type>Double</type>
      <required>true</required>
      <model_dependent>false</model_dependent>
      <default_value>1</default_value>
    </argument>
    <argument>
      <name>misc_plug_loads_well_pump_2_usage_multiplier</name>
      <display_name>Plug Loads: Well Pump Usage Multiplier 2</display_name>
      <description>Additional multiplier on the well pump energy usage that can reflect, e.g., high/low usage occupants.</description>
      <type>Double</type>
      <required>true</required>
      <model_dependent>false</model_dependent>
      <default_value>0</default_value>
    </argument>
    <argument>
      <name>misc_plug_loads_vehicle_2_usage_multiplier</name>
      <display_name>Plug Loads: Vehicle Usage Multiplier 2</display_name>
      <description>Additional multiplier on the electric vehicle energy usage that can reflect, e.g., high/low usage occupants.</description>
      <type>Double</type>
      <required>true</required>
      <model_dependent>false</model_dependent>
      <default_value>0</default_value>
    </argument>
    <argument>
      <name>hvac_control_heating_weekday_setpoint_temp</name>
      <display_name>Heating Setpoint: Weekday Temperature</display_name>
      <description>Specify the weekday heating setpoint temperature.</description>
      <type>Double</type>
      <units>deg-F</units>
      <required>true</required>
      <model_dependent>false</model_dependent>
      <default_value>71</default_value>
    </argument>
    <argument>
      <name>hvac_control_heating_weekend_setpoint_temp</name>
      <display_name>Heating Setpoint: Weekend Temperature</display_name>
      <description>Specify the weekend heating setpoint temperature.</description>
      <type>Double</type>
      <units>deg-F</units>
      <required>true</required>
      <model_dependent>false</model_dependent>
      <default_value>71</default_value>
    </argument>
    <argument>
      <name>hvac_control_heating_weekday_setpoint_offset_magnitude</name>
      <display_name>Heating Setpoint: Weekday Offset Magnitude</display_name>
      <description>Specify the weekday heating offset magnitude.</description>
      <type>Double</type>
      <units>deg-F</units>
      <required>true</required>
      <model_dependent>false</model_dependent>
      <default_value>0</default_value>
    </argument>
    <argument>
      <name>hvac_control_heating_weekend_setpoint_offset_magnitude</name>
      <display_name>Heating Setpoint: Weekend Offset Magnitude</display_name>
      <description>Specify the weekend heating offset magnitude.</description>
      <type>Double</type>
      <units>deg-F</units>
      <required>true</required>
      <model_dependent>false</model_dependent>
      <default_value>0</default_value>
    </argument>
    <argument>
      <name>hvac_control_heating_weekday_setpoint_schedule</name>
      <display_name>Heating Setpoint: Weekday Schedule</display_name>
      <description>Specify the 24-hour comma-separated weekday heating schedule of 0s and 1s.</description>
      <type>String</type>
      <required>true</required>
      <model_dependent>false</model_dependent>
      <default_value>0, 0, 0, 0, 0, 0, 0, 0, 0, 0, 0, 0, 0, 0, 0, 0, 0, 0, 0, 0, 0, 0, 0, 0</default_value>
    </argument>
    <argument>
      <name>hvac_control_heating_weekend_setpoint_schedule</name>
      <display_name>Heating Setpoint: Weekend Schedule</display_name>
      <description>Specify the 24-hour comma-separated weekend heating schedule of 0s and 1s.</description>
      <type>String</type>
      <required>true</required>
      <model_dependent>false</model_dependent>
      <default_value>0, 0, 0, 0, 0, 0, 0, 0, 0, 0, 0, 0, 0, 0, 0, 0, 0, 0, 0, 0, 0, 0, 0, 0</default_value>
    </argument>
    <argument>
      <name>use_auto_heating_season</name>
      <display_name>Use Auto Heating Season</display_name>
      <description>Specifies whether to automatically define the heating season based on the weather file.</description>
      <type>Boolean</type>
      <required>true</required>
      <model_dependent>false</model_dependent>
      <default_value>false</default_value>
      <choices>
        <choice>
          <value>true</value>
          <display_name>true</display_name>
        </choice>
        <choice>
          <value>false</value>
          <display_name>false</display_name>
        </choice>
      </choices>
    </argument>
    <argument>
      <name>hvac_control_cooling_weekday_setpoint_temp</name>
      <display_name>Cooling Setpoint: Weekday Temperature</display_name>
      <description>Specify the weekday cooling setpoint temperature.</description>
      <type>Double</type>
      <units>deg-F</units>
      <required>true</required>
      <model_dependent>false</model_dependent>
      <default_value>76</default_value>
    </argument>
    <argument>
      <name>hvac_control_cooling_weekend_setpoint_temp</name>
      <display_name>Cooling Setpoint: Weekend Temperature</display_name>
      <description>Specify the weekend cooling setpoint temperature.</description>
      <type>Double</type>
      <units>deg-F</units>
      <required>true</required>
      <model_dependent>false</model_dependent>
      <default_value>76</default_value>
    </argument>
    <argument>
      <name>hvac_control_cooling_weekday_setpoint_offset_magnitude</name>
      <display_name>Cooling Setpoint: Weekday Offset Magnitude</display_name>
      <description>Specify the weekday cooling offset magnitude.</description>
      <type>Double</type>
      <units>deg-F</units>
      <required>true</required>
      <model_dependent>false</model_dependent>
      <default_value>0</default_value>
    </argument>
    <argument>
      <name>hvac_control_cooling_weekend_setpoint_offset_magnitude</name>
      <display_name>Cooling Setpoint: Weekend Offset Magnitude</display_name>
      <description>Specify the weekend cooling offset magnitude.</description>
      <type>Double</type>
      <units>deg-F</units>
      <required>true</required>
      <model_dependent>false</model_dependent>
      <default_value>0</default_value>
    </argument>
    <argument>
      <name>hvac_control_cooling_weekday_setpoint_schedule</name>
      <display_name>Cooling Setpoint: Weekday Schedule</display_name>
      <description>Specify the 24-hour comma-separated weekday cooling schedule of 0s and 1s.</description>
      <type>String</type>
      <required>true</required>
      <model_dependent>false</model_dependent>
      <default_value>0, 0, 0, 0, 0, 0, 0, 0, 0, 0, 0, 0, 0, 0, 0, 0, 0, 0, 0, 0, 0, 0, 0, 0</default_value>
    </argument>
    <argument>
      <name>hvac_control_cooling_weekend_setpoint_schedule</name>
      <display_name>Cooling Setpoint: Weekend Schedule</display_name>
      <description>Specify the 24-hour comma-separated weekend cooling schedule of 0s and 1s.</description>
      <type>String</type>
      <required>true</required>
      <model_dependent>false</model_dependent>
      <default_value>0, 0, 0, 0, 0, 0, 0, 0, 0, 0, 0, 0, 0, 0, 0, 0, 0, 0, 0, 0, 0, 0, 0, 0</default_value>
    </argument>
    <argument>
      <name>use_auto_cooling_season</name>
      <display_name>Use Auto Cooling Season</display_name>
      <description>Specifies whether to automatically define the cooling season based on the weather file.</description>
      <type>Boolean</type>
      <required>true</required>
      <model_dependent>false</model_dependent>
      <default_value>false</default_value>
      <choices>
        <choice>
          <value>true</value>
          <display_name>true</display_name>
        </choice>
        <choice>
          <value>false</value>
          <display_name>false</display_name>
        </choice>
      </choices>
    </argument>
    <argument>
      <name>heating_system_has_flue_or_chimney</name>
      <display_name>Heating System: Has Flue or Chimney</display_name>
      <description>Whether the heating system has a flue or chimney.</description>
      <type>String</type>
      <required>true</required>
      <model_dependent>false</model_dependent>
      <default_value>auto</default_value>
    </argument>
    <argument>
      <name>heating_system_2_has_flue_or_chimney</name>
      <display_name>Heating System 2: Has Flue or Chimney</display_name>
      <description>Whether the second heating system has a flue or chimney.</description>
      <type>String</type>
      <required>true</required>
      <model_dependent>false</model_dependent>
      <default_value>auto</default_value>
    </argument>
    <argument>
      <name>water_heater_has_flue_or_chimney</name>
      <display_name>Water Heater: Has Flue or Chimney</display_name>
      <description>Whether the water heater has a flue or chimney.</description>
      <type>String</type>
      <required>true</required>
      <model_dependent>false</model_dependent>
      <default_value>auto</default_value>
    </argument>
    <argument>
      <name>heating_system_rated_cfm_per_ton</name>
      <display_name>Heating System: Rated CFM Per Ton</display_name>
      <description>The rated cfm per ton of the heating system.</description>
      <type>Double</type>
      <units>cfm/ton</units>
      <required>false</required>
      <model_dependent>false</model_dependent>
    </argument>
    <argument>
      <name>heating_system_actual_cfm_per_ton</name>
      <display_name>Heating System: Actual CFM Per Ton</display_name>
      <description>The actual cfm per ton of the heating system.</description>
      <type>Double</type>
      <units>cfm/ton</units>
      <required>false</required>
      <model_dependent>false</model_dependent>
    </argument>
    <argument>
      <name>cooling_system_rated_cfm_per_ton</name>
      <display_name>Cooling System: Rated CFM Per Ton</display_name>
      <description>The rated cfm per ton of the cooling system.</description>
      <type>Double</type>
      <units>cfm/ton</units>
      <required>false</required>
      <model_dependent>false</model_dependent>
    </argument>
    <argument>
      <name>cooling_system_actual_cfm_per_ton</name>
      <display_name>Cooling System: Actual CFM Per Ton</display_name>
      <description>The actual cfm per ton of the cooling system.</description>
      <type>Double</type>
      <units>cfm/ton</units>
      <required>false</required>
      <model_dependent>false</model_dependent>
    </argument>
    <argument>
      <name>cooling_system_frac_manufacturer_charge</name>
      <display_name>Cooling System: Fraction of Manufacturer Recommended Charge</display_name>
      <description>The fraction of manufacturer recommended charge of the cooling system.</description>
      <type>Double</type>
      <units>Frac</units>
      <required>false</required>
      <model_dependent>false</model_dependent>
    </argument>
    <argument>
      <name>heat_pump_rated_cfm_per_ton</name>
      <display_name>Heat Pump: Rated CFM Per Ton</display_name>
      <description>The rated cfm per ton of the heat pump.</description>
      <type>Double</type>
      <units>cfm/ton</units>
      <required>false</required>
      <model_dependent>false</model_dependent>
    </argument>
    <argument>
      <name>heat_pump_actual_cfm_per_ton</name>
      <display_name>Heat Pump: Actual CFM Per Ton</display_name>
      <description>The actual cfm per ton of the heat pump.</description>
      <type>Double</type>
      <units>cfm/ton</units>
      <required>false</required>
      <model_dependent>false</model_dependent>
    </argument>
    <argument>
      <name>heat_pump_frac_manufacturer_charge</name>
      <display_name>Heat Pump: Fraction of Manufacturer Recommended Charge</display_name>
      <description>The fraction of manufacturer recommended charge of the heat pump.</description>
      <type>Double</type>
      <units>Frac</units>
      <required>false</required>
      <model_dependent>false</model_dependent>
    </argument>
    <argument>
      <name>heat_pump_backup_use_existing_system</name>
      <display_name>Heat Pump: Backup Use Existing System</display_name>
      <description>Whether the heat pump uses the existing system as backup.</description>
      <type>Boolean</type>
      <required>false</required>
      <model_dependent>false</model_dependent>
      <choices>
        <choice>
          <value>true</value>
          <display_name>true</display_name>
        </choice>
        <choice>
          <value>false</value>
          <display_name>false</display_name>
        </choice>
      </choices>
    </argument>
  </arguments>
  <outputs />
  <provenances />
  <tags>
    <tag>Whole Building.Space Types</tag>
  </tags>
  <attributes>
    <attribute>
      <name>Measure Type</name>
      <value>ModelMeasure</value>
      <datatype>string</datatype>
    </attribute>
  </attributes>
  <files>
    <file>
      <filename>README.md</filename>
      <filetype>md</filetype>
      <usage_type>readme</usage_type>
      <checksum>5E670AFF</checksum>
    </file>
    <file>
      <filename>README.md.erb</filename>
      <filetype>erb</filetype>
      <usage_type>readmeerb</usage_type>
      <checksum>513F28E9</checksum>
    </file>
    <file>
      <version>
        <software_program>OpenStudio</software_program>
        <identifier>2.9.0</identifier>
        <min_compatible>2.9.0</min_compatible>
      </version>
      <filename>measure.rb</filename>
      <filetype>rb</filetype>
      <usage_type>script</usage_type>
<<<<<<< HEAD
      <checksum>DEC8BD3D</checksum>
=======
      <checksum>55E293EF</checksum>
>>>>>>> fb7dc3f1
    </file>
    <file>
      <filename>constants.rb</filename>
      <filetype>rb</filetype>
      <usage_type>resource</usage_type>
      <checksum>0E27DB76</checksum>
    </file>
    <file>
      <filename>resstock_arguments_test.rb</filename>
      <filetype>rb</filetype>
      <usage_type>test</usage_type>
      <checksum>A224A54B</checksum>
    </file>
  </files>
</measure><|MERGE_RESOLUTION|>--- conflicted
+++ resolved
@@ -3,13 +3,8 @@
   <schema_version>3.1</schema_version>
   <name>res_stock_arguments</name>
   <uid>c984bb9e-4ac4-4930-a399-9d23f8f6936a</uid>
-<<<<<<< HEAD
-  <version_id>7892974f-fb59-4e43-975c-1eb0846642c1</version_id>
-  <version_modified>2024-07-12T16:11:10Z</version_modified>
-=======
-  <version_id>58ec6e3c-9b3e-4fae-8807-1a73f7f3b9a8</version_id>
-  <version_modified>2024-07-15T19:00:31Z</version_modified>
->>>>>>> fb7dc3f1
+  <version_id>81f36997-7fd8-44bb-b18e-a21558045014</version_id>
+  <version_modified>2024-07-15T23:01:47Z</version_modified>
   <xml_checksum>2C38F48B</xml_checksum>
   <class_name>ResStockArguments</class_name>
   <display_name>ResStock Arguments</display_name>
@@ -7502,11 +7497,7 @@
       <filename>measure.rb</filename>
       <filetype>rb</filetype>
       <usage_type>script</usage_type>
-<<<<<<< HEAD
-      <checksum>DEC8BD3D</checksum>
-=======
-      <checksum>55E293EF</checksum>
->>>>>>> fb7dc3f1
+      <checksum>0C353EAA</checksum>
     </file>
     <file>
       <filename>constants.rb</filename>
