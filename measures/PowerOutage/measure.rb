--- conflicted
+++ resolved
@@ -169,18 +169,11 @@
     run_period = model.getRunPeriod
     run_period_start = Time.new(assumed_year, run_period.getBeginMonth, run_period.getBeginDayOfMonth)
     run_period_end = Time.new(assumed_year, run_period.getEndMonth, run_period.getEndDayOfMonth, 24)
-    #puts "assumed year = #{assumed_year}"
+
     # get the outage period
-<<<<<<< HEAD
-    months = { 'January' => 1, 'February' => 2, 'March' => 3, 'April' => 4, 'May' => 5, 'June' => 6, 'July' => 7, 'August' => 8, 'September' => 9, 'October' => 10, 'November' => 11, 'December' => 12 }
-    otg_start_date_month = months[otg_date.split[0]]
-    otg_start_date_day = otg_date.split[1].to_i + 1
-    
-=======
     require 'date'
     otg_start_date_month = Date::ABBR_MONTHNAMES.index(otg_date.split[0].capitalize)
     otg_start_date_day = otg_date.split[1].to_i
->>>>>>> 9aa8a28a
     begin
       otg_period_start = Time.new(assumed_year, otg_start_date_month, otg_start_date_day, otg_hr)
     rescue
