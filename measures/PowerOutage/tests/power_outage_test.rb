--- conflicted
+++ resolved
@@ -57,15 +57,9 @@
     args_hash['otg_hr'] = 8
     args_hash['otg_len'] = 8
     expected_num_del_objects = {}
-<<<<<<< HEAD
     expected_num_new_objects = { "ScheduleRule" => 8, "ScheduleDay" => 8, "ScheduleFixedInterval" => 1 }
     expected_values = { "NumThermalComfortModelTypes" => 0 }
-    _test_measure("SFD_Successful_EnergyPlus_Run_TMY.osm", args_hash, expected_num_del_objects, expected_num_new_objects, expected_values, 28)
-=======
-    expected_num_new_objects = { 'ScheduleRule' => 7, 'ScheduleDay' => 7, 'ScheduleFixedInterval' => 1 }
-    expected_values = {}
-    _test_measure('SFD_Successful_EnergyPlus_Run_TMY.osm', args_hash, expected_num_del_objects, expected_num_new_objects, expected_values, 33)
->>>>>>> 7fdda35a
+    _test_measure('SFD_Successful_EnergyPlus_Run_TMY.osm', args_hash, expected_num_del_objects, expected_num_new_objects, expected_values, 33)
   end
 
   def test_outage_one_day_dst
@@ -74,15 +68,9 @@
     args_hash['otg_hr'] = 8
     args_hash['otg_len'] = 24
     expected_num_del_objects = {}
-<<<<<<< HEAD
     expected_num_new_objects = { "ScheduleRule" => 16, "ScheduleDay" => 16, "ScheduleFixedInterval" => 1 }
     expected_values = { "NumThermalComfortModelTypes" => 0 }
-    _test_measure("SFD_Successful_EnergyPlus_Run_TMY.osm", args_hash, expected_num_del_objects, expected_num_new_objects, expected_values, 28)
-=======
-    expected_num_new_objects = { 'ScheduleRule' => 14, 'ScheduleDay' => 14, 'ScheduleFixedInterval' => 1 }
-    expected_values = {}
-    _test_measure('SFD_Successful_EnergyPlus_Run_TMY.osm', args_hash, expected_num_del_objects, expected_num_new_objects, expected_values, 33)
->>>>>>> 7fdda35a
+    _test_measure('SFD_Successful_EnergyPlus_Run_TMY.osm', args_hash, expected_num_del_objects, expected_num_new_objects, expected_values, 33)
   end
 
   def test_outage_more_than_one_day_dst
@@ -91,15 +79,9 @@
     args_hash['otg_hr'] = 8
     args_hash['otg_len'] = 48
     expected_num_del_objects = {}
-<<<<<<< HEAD
     expected_num_new_objects = { "ScheduleRule" => 24, "ScheduleDay" => 24, "ScheduleFixedInterval" => 1 }
     expected_values = { "NumThermalComfortModelTypes" => 0 }
-    _test_measure("SFD_Successful_EnergyPlus_Run_TMY.osm", args_hash, expected_num_del_objects, expected_num_new_objects, expected_values, 28)
-=======
-    expected_num_new_objects = { 'ScheduleRule' => 21, 'ScheduleDay' => 21, 'ScheduleFixedInterval' => 1 }
-    expected_values = {}
-    _test_measure('SFD_Successful_EnergyPlus_Run_TMY.osm', args_hash, expected_num_del_objects, expected_num_new_objects, expected_values, 33)
->>>>>>> 7fdda35a
+    _test_measure('SFD_Successful_EnergyPlus_Run_TMY.osm', args_hash, expected_num_del_objects, expected_num_new_objects, expected_values, 33)
   end
 
   def test_outage_less_than_one_day
@@ -108,15 +90,9 @@
     args_hash['otg_hr'] = 8
     args_hash['otg_len'] = 8
     expected_num_del_objects = {}
-<<<<<<< HEAD
     expected_num_new_objects = { "ScheduleRule" => 8, "ScheduleDay" => 8, "ScheduleFixedInterval" => 1 }
     expected_values = { "NumThermalComfortModelTypes" => 0 }
-    _test_measure("SFD_Successful_EnergyPlus_Run_TMY.osm", args_hash, expected_num_del_objects, expected_num_new_objects, expected_values, 28)
-=======
-    expected_num_new_objects = { 'ScheduleRule' => 7, 'ScheduleDay' => 7, 'ScheduleFixedInterval' => 1 }
-    expected_values = {}
-    _test_measure('SFD_Successful_EnergyPlus_Run_TMY.osm', args_hash, expected_num_del_objects, expected_num_new_objects, expected_values, 33)
->>>>>>> 7fdda35a
+    _test_measure('SFD_Successful_EnergyPlus_Run_TMY.osm', args_hash, expected_num_del_objects, expected_num_new_objects, expected_values, 33)
   end
 
   def test_outage_one_day
@@ -125,15 +101,9 @@
     args_hash['otg_hr'] = 8
     args_hash['otg_len'] = 24
     expected_num_del_objects = {}
-<<<<<<< HEAD
     expected_num_new_objects = { "ScheduleRule" => 16, "ScheduleDay" => 16, "ScheduleFixedInterval" => 1 }
     expected_values = { "NumThermalComfortModelTypes" => 0 }
-    _test_measure("SFD_Successful_EnergyPlus_Run_TMY.osm", args_hash, expected_num_del_objects, expected_num_new_objects, expected_values, 28)
-=======
-    expected_num_new_objects = { 'ScheduleRule' => 14, 'ScheduleDay' => 14, 'ScheduleFixedInterval' => 1 }
-    expected_values = {}
-    _test_measure('SFD_Successful_EnergyPlus_Run_TMY.osm', args_hash, expected_num_del_objects, expected_num_new_objects, expected_values, 33)
->>>>>>> 7fdda35a
+    _test_measure('SFD_Successful_EnergyPlus_Run_TMY.osm', args_hash, expected_num_del_objects, expected_num_new_objects, expected_values, 33)
   end
 
   def test_outage_more_than_one_day
@@ -142,15 +112,9 @@
     args_hash['otg_hr'] = 8
     args_hash['otg_len'] = 48
     expected_num_del_objects = {}
-<<<<<<< HEAD
     expected_num_new_objects = { "ScheduleRule" => 24, "ScheduleDay" => 24, "ScheduleFixedInterval" => 1 }
     expected_values = { "NumThermalComfortModelTypes" => 0 }
-    _test_measure("SFD_Successful_EnergyPlus_Run_TMY.osm", args_hash, expected_num_del_objects, expected_num_new_objects, expected_values, 28)
-=======
-    expected_num_new_objects = { 'ScheduleRule' => 21, 'ScheduleDay' => 21, 'ScheduleFixedInterval' => 1 }
-    expected_values = {}
-    _test_measure('SFD_Successful_EnergyPlus_Run_TMY.osm', args_hash, expected_num_del_objects, expected_num_new_objects, expected_values, 33)
->>>>>>> 7fdda35a
+    _test_measure('SFD_Successful_EnergyPlus_Run_TMY.osm', args_hash, expected_num_del_objects, expected_num_new_objects, expected_values, 33)
   end
 
   def test_outage_less_than_one_day_dst_mf
