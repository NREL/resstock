--- conflicted
+++ resolved
@@ -59,11 +59,7 @@
     expected_num_del_objects = {}
     expected_num_new_objects = { 'ScheduleRule' => 7, 'ScheduleDay' => 7, 'ScheduleFixedInterval' => 1 }
     expected_values = {}
-<<<<<<< HEAD
-    _test_measure("SFD_Successful_EnergyPlus_Run_TMY.osm", args_hash, expected_num_del_objects, expected_num_new_objects, expected_values, 34)
-=======
-    _test_measure('SFD_Successful_EnergyPlus_Run_TMY.osm', args_hash, expected_num_del_objects, expected_num_new_objects, expected_values, 33)
->>>>>>> d6f6ffbf
+    _test_measure('SFD_Successful_EnergyPlus_Run_TMY.osm', args_hash, expected_num_del_objects, expected_num_new_objects, expected_values, 33)
   end
 
   def test_outage_one_day_dst
@@ -74,11 +70,7 @@
     expected_num_del_objects = {}
     expected_num_new_objects = { 'ScheduleRule' => 14, 'ScheduleDay' => 14, 'ScheduleFixedInterval' => 1 }
     expected_values = {}
-<<<<<<< HEAD
-    _test_measure("SFD_Successful_EnergyPlus_Run_TMY.osm", args_hash, expected_num_del_objects, expected_num_new_objects, expected_values, 34)
-=======
-    _test_measure('SFD_Successful_EnergyPlus_Run_TMY.osm', args_hash, expected_num_del_objects, expected_num_new_objects, expected_values, 33)
->>>>>>> d6f6ffbf
+    _test_measure('SFD_Successful_EnergyPlus_Run_TMY.osm', args_hash, expected_num_del_objects, expected_num_new_objects, expected_values, 33)
   end
 
   def test_outage_more_than_one_day_dst
@@ -89,11 +81,7 @@
     expected_num_del_objects = {}
     expected_num_new_objects = { 'ScheduleRule' => 21, 'ScheduleDay' => 21, 'ScheduleFixedInterval' => 1 }
     expected_values = {}
-<<<<<<< HEAD
-    _test_measure("SFD_Successful_EnergyPlus_Run_TMY.osm", args_hash, expected_num_del_objects, expected_num_new_objects, expected_values, 34)
-=======
-    _test_measure('SFD_Successful_EnergyPlus_Run_TMY.osm', args_hash, expected_num_del_objects, expected_num_new_objects, expected_values, 33)
->>>>>>> d6f6ffbf
+    _test_measure('SFD_Successful_EnergyPlus_Run_TMY.osm', args_hash, expected_num_del_objects, expected_num_new_objects, expected_values, 33)
   end
 
   def test_outage_less_than_one_day
@@ -104,11 +92,7 @@
     expected_num_del_objects = {}
     expected_num_new_objects = { 'ScheduleRule' => 7, 'ScheduleDay' => 7, 'ScheduleFixedInterval' => 1 }
     expected_values = {}
-<<<<<<< HEAD
-    _test_measure("SFD_Successful_EnergyPlus_Run_TMY.osm", args_hash, expected_num_del_objects, expected_num_new_objects, expected_values, 34)
-=======
-    _test_measure('SFD_Successful_EnergyPlus_Run_TMY.osm', args_hash, expected_num_del_objects, expected_num_new_objects, expected_values, 33)
->>>>>>> d6f6ffbf
+    _test_measure('SFD_Successful_EnergyPlus_Run_TMY.osm', args_hash, expected_num_del_objects, expected_num_new_objects, expected_values, 33)
   end
 
   def test_outage_one_day
@@ -119,11 +103,7 @@
     expected_num_del_objects = {}
     expected_num_new_objects = { 'ScheduleRule' => 14, 'ScheduleDay' => 14, 'ScheduleFixedInterval' => 1 }
     expected_values = {}
-<<<<<<< HEAD
-    _test_measure("SFD_Successful_EnergyPlus_Run_TMY.osm", args_hash, expected_num_del_objects, expected_num_new_objects, expected_values, 34)
-=======
-    _test_measure('SFD_Successful_EnergyPlus_Run_TMY.osm', args_hash, expected_num_del_objects, expected_num_new_objects, expected_values, 33)
->>>>>>> d6f6ffbf
+    _test_measure('SFD_Successful_EnergyPlus_Run_TMY.osm', args_hash, expected_num_del_objects, expected_num_new_objects, expected_values, 33)
   end
 
   def test_outage_more_than_one_day
@@ -134,11 +114,7 @@
     expected_num_del_objects = {}
     expected_num_new_objects = { 'ScheduleRule' => 21, 'ScheduleDay' => 21, 'ScheduleFixedInterval' => 1 }
     expected_values = {}
-<<<<<<< HEAD
-    _test_measure("SFD_Successful_EnergyPlus_Run_TMY.osm", args_hash, expected_num_del_objects, expected_num_new_objects, expected_values, 34)
-=======
-    _test_measure('SFD_Successful_EnergyPlus_Run_TMY.osm', args_hash, expected_num_del_objects, expected_num_new_objects, expected_values, 33)
->>>>>>> d6f6ffbf
+    _test_measure('SFD_Successful_EnergyPlus_Run_TMY.osm', args_hash, expected_num_del_objects, expected_num_new_objects, expected_values, 33)
   end
 
   def test_outage_less_than_one_day_dst_mf
@@ -150,11 +126,7 @@
     expected_num_del_objects = {}
     expected_num_new_objects = { 'ScheduleRule' => 6, 'ScheduleDay' => 6, 'ScheduleFixedInterval' => 1 }
     expected_values = {}
-<<<<<<< HEAD
-    _test_measure("MF_Successful_EnergyPlus_Run_TMY_Appl_PV.osm", args_hash, expected_num_del_objects, expected_num_new_objects, expected_values, 28)
-=======
     _test_measure('MF_Successful_EnergyPlus_Run_TMY_Appl_PV.osm', args_hash, expected_num_del_objects, expected_num_new_objects, expected_values, 28)
->>>>>>> d6f6ffbf
   end
 
   def test_outage_short_run_period
@@ -165,11 +137,7 @@
     expected_num_del_objects = {}
     expected_num_new_objects = { 'ScheduleRule' => 12, 'ScheduleDay' => 12, 'ScheduleFixedInterval' => 1 }
     expected_values = {}
-<<<<<<< HEAD
-    _test_measure("SFD_Successful_EnergyPlus_Run_AMY_PV_TwoDays.osm", args_hash, expected_num_del_objects, expected_num_new_objects, expected_values, 32)
-=======
     _test_measure('SFD_Successful_EnergyPlus_Run_AMY_PV_TwoDays.osm', args_hash, expected_num_del_objects, expected_num_new_objects, expected_values, 32)
->>>>>>> d6f6ffbf
   end
 
   private
