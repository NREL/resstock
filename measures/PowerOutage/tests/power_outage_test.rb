require_relative '../../../test/minitest_helper'
require 'openstudio'
require 'openstudio/ruleset/ShowRunnerOutput'
require 'minitest/autorun'
require_relative '../measure.rb'
require 'fileutils'

class OutageTest < MiniTest::Test
  # Test Cases:
  # Potential Additional Test Cases:
  # Apply the outage multiple times
  # Apply outage to a building that doesn't have everything
  # Unit test to ensure electricity is 0 during an outage
  # Eventually, add unit tests with different water heater types

  def test_outage_starts_before_run_period
    args_hash = {}
    args_hash['otg_date'] = 'January 22'
    result = _test_error('SFD_Successful_EnergyPlus_Run_AMY_PV_TwoDays.osm', args_hash)
    assert_equal(result.errors.map { |x| x.logMessage }[0], 'Outage period starts before the run period starts.')
  end

  def test_outage_ends_after_run_period
    args_hash = {}
    args_hash['otg_date'] = 'December 22'
    args_hash['otg_len'] = 24 * 4
    result = _test_error('SFD_Successful_EnergyPlus_Run_AMY_PV_TwoDays.osm', args_hash)
    assert_equal(result.errors.map { |x| x.logMessage }[0], 'Outage period ends after the run period ends.')
  end

  def test_outage_len_zero
    args_hash = {}
    args_hash['otg_len'] = 0
    result = _test_error('SFD_Successful_EnergyPlus_Run_AMY_PV_TwoDays.osm', args_hash)
    assert_equal(result.errors.map { |x| x.logMessage }[0], 'Outage must last for at least one hour.')
  end

  def test_outage_negative_start_hour
    args_hash = {}
    args_hash['otg_hr'] = -1
    result = _test_error('SFD_Successful_EnergyPlus_Run_AMY_PV_TwoDays.osm', args_hash)
    assert_equal(result.errors.map { |x| x.logMessage }[0], 'Start hour must be between 0 and 23.')
  end

  def test_outage_start_hour_over_24
    args_hash = {}
    args_hash['otg_hr'] = 25
    result = _test_error('SFD_Successful_EnergyPlus_Run_AMY_PV_TwoDays.osm', args_hash)
    assert_equal(result.errors.map { |x| x.logMessage }[0], 'Start hour must be between 0 and 23.')
  end

  def test_outage_less_than_one_day_dst
    args_hash = {}
    args_hash['otg_date'] = 'June 2'
    args_hash['otg_hr'] = 8
    args_hash['otg_len'] = 8
    expected_num_del_objects = {}
<<<<<<< HEAD
    expected_num_new_objects = { "ScheduleRule" => 8, "ScheduleDay" => 8, "ScheduleFixedInterval" => 1 }
    expected_values = { "NumThermalComfortModelTypes" => 0 }
    _test_measure("SFD_Successful_EnergyPlus_Run_TMY.osm", args_hash, expected_num_del_objects, expected_num_new_objects, expected_values, 28)
=======
    expected_num_new_objects = { 'ScheduleRule' => 8, 'ScheduleDay' => 8, 'ScheduleFixedInterval' => 1 }
    expected_values = {}
    _test_measure('SFD_Successful_EnergyPlus_Run_TMY.osm', args_hash, expected_num_del_objects, expected_num_new_objects, expected_values, 34)
>>>>>>> c52e56fc
  end

  def test_outage_one_day_dst
    args_hash = {}
    args_hash['otg_date'] = 'June 2'
    args_hash['otg_hr'] = 8
    args_hash['otg_len'] = 24
    expected_num_del_objects = {}
<<<<<<< HEAD
    expected_num_new_objects = { "ScheduleRule" => 16, "ScheduleDay" => 16, "ScheduleFixedInterval" => 1 }
    expected_values = { "NumThermalComfortModelTypes" => 0 }
    _test_measure("SFD_Successful_EnergyPlus_Run_TMY.osm", args_hash, expected_num_del_objects, expected_num_new_objects, expected_values, 28)
=======
    expected_num_new_objects = { 'ScheduleRule' => 16, 'ScheduleDay' => 16, 'ScheduleFixedInterval' => 1 }
    expected_values = {}
    _test_measure('SFD_Successful_EnergyPlus_Run_TMY.osm', args_hash, expected_num_del_objects, expected_num_new_objects, expected_values, 34)
>>>>>>> c52e56fc
  end

  def test_outage_more_than_one_day_dst
    args_hash = {}
    args_hash['otg_date'] = 'June 2'
    args_hash['otg_hr'] = 8
    args_hash['otg_len'] = 48
    expected_num_del_objects = {}
<<<<<<< HEAD
    expected_num_new_objects = { "ScheduleRule" => 24, "ScheduleDay" => 24, "ScheduleFixedInterval" => 1 }
    expected_values = { "NumThermalComfortModelTypes" => 0 }
    _test_measure("SFD_Successful_EnergyPlus_Run_TMY.osm", args_hash, expected_num_del_objects, expected_num_new_objects, expected_values, 28)
=======
    expected_num_new_objects = { 'ScheduleRule' => 24, 'ScheduleDay' => 24, 'ScheduleFixedInterval' => 1 }
    expected_values = {}
    _test_measure('SFD_Successful_EnergyPlus_Run_TMY.osm', args_hash, expected_num_del_objects, expected_num_new_objects, expected_values, 34)
>>>>>>> c52e56fc
  end

  def test_outage_less_than_one_day
    args_hash = {}
    args_hash['otg_date'] = 'January 2'
    args_hash['otg_hr'] = 8
    args_hash['otg_len'] = 8
    expected_num_del_objects = {}
<<<<<<< HEAD
    expected_num_new_objects = { "ScheduleRule" => 8, "ScheduleDay" => 8, "ScheduleFixedInterval" => 1 }
    expected_values = { "NumThermalComfortModelTypes" => 0 }
    _test_measure("SFD_Successful_EnergyPlus_Run_TMY.osm", args_hash, expected_num_del_objects, expected_num_new_objects, expected_values, 28)
=======
    expected_num_new_objects = { 'ScheduleRule' => 8, 'ScheduleDay' => 8, 'ScheduleFixedInterval' => 1 }
    expected_values = {}
    _test_measure('SFD_Successful_EnergyPlus_Run_TMY.osm', args_hash, expected_num_del_objects, expected_num_new_objects, expected_values, 34)
>>>>>>> c52e56fc
  end

  def test_outage_one_day
    args_hash = {}
    args_hash['otg_date'] = 'January 2'
    args_hash['otg_hr'] = 8
    args_hash['otg_len'] = 24
    expected_num_del_objects = {}
<<<<<<< HEAD
    expected_num_new_objects = { "ScheduleRule" => 16, "ScheduleDay" => 16, "ScheduleFixedInterval" => 1 }
    expected_values = { "NumThermalComfortModelTypes" => 0 }
    _test_measure("SFD_Successful_EnergyPlus_Run_TMY.osm", args_hash, expected_num_del_objects, expected_num_new_objects, expected_values, 28)
=======
    expected_num_new_objects = { 'ScheduleRule' => 16, 'ScheduleDay' => 16, 'ScheduleFixedInterval' => 1 }
    expected_values = {}
    _test_measure('SFD_Successful_EnergyPlus_Run_TMY.osm', args_hash, expected_num_del_objects, expected_num_new_objects, expected_values, 34)
>>>>>>> c52e56fc
  end

  def test_outage_more_than_one_day
    args_hash = {}
    args_hash['otg_date'] = 'January 2'
    args_hash['otg_hr'] = 8
    args_hash['otg_len'] = 48
    expected_num_del_objects = {}
<<<<<<< HEAD
    expected_num_new_objects = { "ScheduleRule" => 24, "ScheduleDay" => 24, "ScheduleFixedInterval" => 1 }
    expected_values = { "NumThermalComfortModelTypes" => 0 }
    _test_measure("SFD_Successful_EnergyPlus_Run_TMY.osm", args_hash, expected_num_del_objects, expected_num_new_objects, expected_values, 28)
=======
    expected_num_new_objects = { 'ScheduleRule' => 24, 'ScheduleDay' => 24, 'ScheduleFixedInterval' => 1 }
    expected_values = {}
    _test_measure('SFD_Successful_EnergyPlus_Run_TMY.osm', args_hash, expected_num_del_objects, expected_num_new_objects, expected_values, 34)
>>>>>>> c52e56fc
  end

  def test_outage_less_than_one_day_dst_mf
    num_units = 1
    args_hash = {}
    args_hash['otg_date'] = 'June 2'
    args_hash['otg_hr'] = 8
    args_hash['otg_len'] = 8
    expected_num_del_objects = {}
<<<<<<< HEAD
    expected_num_new_objects = { "ScheduleRule" => 6, "ScheduleDay" => 6, "ScheduleFixedInterval" => 1 }
    expected_values = { "NumThermalComfortModelTypes" => 0 }
    _test_measure("MF_Successful_EnergyPlus_Run_TMY_Appl_PV.osm", args_hash, expected_num_del_objects, expected_num_new_objects, expected_values, 22)
=======
    expected_num_new_objects = { 'ScheduleRule' => 6, 'ScheduleDay' => 6, 'ScheduleFixedInterval' => 1 }
    expected_values = {}
    _test_measure('MF_Successful_EnergyPlus_Run_TMY_Appl_PV.osm', args_hash, expected_num_del_objects, expected_num_new_objects, expected_values, 28)
>>>>>>> c52e56fc
  end

  def test_outage_short_run_period
    args_hash = {}
    args_hash['otg_date'] = 'January 23'
    args_hash['otg_hr'] = 20
    args_hash['otg_len'] = 8
    expected_num_del_objects = {}
<<<<<<< HEAD
    expected_num_new_objects = { "ScheduleRule" => 12, "ScheduleDay" => 12, "ScheduleFixedInterval" => 1 }
    expected_values = { "NumThermalComfortModelTypes" => 0 }
    _test_measure("SFD_Successful_EnergyPlus_Run_AMY_PV_TwoDays.osm", args_hash, expected_num_del_objects, expected_num_new_objects, expected_values, 26)
  end

  def test_thermal_comfort_model
    args_hash = {}
    args_hash["otg_date"] = "January 23"
    args_hash["otg_hr"] = 20
    args_hash["otg_len"] = 8
    args_hash["comfort_model_1"] = "Pierce"
    expected_num_del_objects = {}
    expected_num_new_objects = { "ScheduleRule" => 14, "ScheduleDay" => 15, "ScheduleFixedInterval" => 1, "ScheduleConstant" => 3, "ScheduleTypeLimits" => 2, "ScheduleRuleset" => 1 }
    expected_values = { "NumThermalComfortModelTypes" => 1 }
    _test_measure("SFD_Successful_EnergyPlus_Run_AMY_PV_TwoDays.osm", args_hash, expected_num_del_objects, expected_num_new_objects, expected_values, 26)
=======
    expected_num_new_objects = { 'ScheduleRule' => 12, 'ScheduleDay' => 12, 'ScheduleFixedInterval' => 1 }
    expected_values = {}
    _test_measure('SFD_Successful_EnergyPlus_Run_AMY_PV_TwoDays.osm', args_hash, expected_num_del_objects, expected_num_new_objects, expected_values, 32)
>>>>>>> c52e56fc
  end

  private

  def _test_error(osm_file, args_hash)
    # create an instance of the measure
    measure = ProcessPowerOutage.new

    # create an instance of a runner
    runner = OpenStudio::Measure::OSRunner.new(OpenStudio::WorkflowJSON.new)

    model = get_model(File.dirname(__FILE__), osm_file)

    # get arguments
    arguments = measure.arguments(model)
    argument_map = OpenStudio::Measure.convertOSArgumentVectorToMap(arguments)

    # populate argument with specified hash value if specified
    arguments.each do |arg|
      temp_arg_var = arg.clone
      if args_hash.has_key?(arg.name)
        assert(temp_arg_var.setValue(args_hash[arg.name]))
      end
      argument_map[arg.name] = temp_arg_var
    end

    # run the measure
    measure.run(model, runner, argument_map)
    result = runner.result

    # show the output
    show_output(result) unless result.value.valueName == 'Fail'

    # assert that it didn't run
    assert_equal('Fail', result.value.valueName)
    assert(result.errors.size == 1)

    return result
  end

  def _test_measure(osm_file_or_model, args_hash, expected_num_del_objects, expected_num_new_objects, expected_values, num_infos = 0, num_warnings = 0)
    # create an instance of the measure
    measure = ProcessPowerOutage.new

    # check for standard methods
    assert(!measure.name.empty?)
    assert(!measure.description.empty?)
    assert(!measure.modeler_description.empty?)

    # create an instance of a runner
    runner = OpenStudio::Measure::OSRunner.new(OpenStudio::WorkflowJSON.new)

    model = get_model(File.dirname(__FILE__), osm_file_or_model)

    # get the initial objects in the model
    initial_objects = get_objects(model)

    # get arguments
    arguments = measure.arguments(model)
    argument_map = OpenStudio::Measure.convertOSArgumentVectorToMap(arguments)

    # populate argument with specified hash value if specified
    arguments.each do |arg|
      temp_arg_var = arg.clone
      if args_hash.has_key?(arg.name)
        assert(temp_arg_var.setValue(args_hash[arg.name]))
      end
      argument_map[arg.name] = temp_arg_var
    end

    # run the measure
    measure.run(model, runner, argument_map)
    result = runner.result

    # show the output
    show_output(result) unless result.value.valueName == 'Success'

    # assert that it ran correctly
    assert_equal('Success', result.value.valueName)
    assert_equal(num_infos, result.info.size)
    assert_equal(num_warnings, result.warnings.size)
    assert(result.finalCondition.is_initialized)

    # get the final objects in the model
    final_objects = get_objects(model)

    # get new and deleted objects
    obj_type_exclusions = []
    all_new_objects = get_object_additions(initial_objects, final_objects, obj_type_exclusions)
    all_del_objects = get_object_additions(final_objects, initial_objects, obj_type_exclusions)

    # check we have the expected number of new/deleted objects
    check_num_objects(all_new_objects, expected_num_new_objects, 'added')
    check_num_objects(all_del_objects, expected_num_del_objects, 'deleted')

    model.getPeoples.each do |people|
      people_definition = people.peopleDefinition
      assert_equal(expected_values["NumThermalComfortModelTypes"], people_definition.numThermalComfortModelTypes)
    end

    return model
  end
end<|MERGE_RESOLUTION|>--- conflicted
+++ resolved
@@ -55,15 +55,9 @@
     args_hash['otg_hr'] = 8
     args_hash['otg_len'] = 8
     expected_num_del_objects = {}
-<<<<<<< HEAD
     expected_num_new_objects = { "ScheduleRule" => 8, "ScheduleDay" => 8, "ScheduleFixedInterval" => 1 }
     expected_values = { "NumThermalComfortModelTypes" => 0 }
     _test_measure("SFD_Successful_EnergyPlus_Run_TMY.osm", args_hash, expected_num_del_objects, expected_num_new_objects, expected_values, 28)
-=======
-    expected_num_new_objects = { 'ScheduleRule' => 8, 'ScheduleDay' => 8, 'ScheduleFixedInterval' => 1 }
-    expected_values = {}
-    _test_measure('SFD_Successful_EnergyPlus_Run_TMY.osm', args_hash, expected_num_del_objects, expected_num_new_objects, expected_values, 34)
->>>>>>> c52e56fc
   end
 
   def test_outage_one_day_dst
@@ -72,15 +66,9 @@
     args_hash['otg_hr'] = 8
     args_hash['otg_len'] = 24
     expected_num_del_objects = {}
-<<<<<<< HEAD
     expected_num_new_objects = { "ScheduleRule" => 16, "ScheduleDay" => 16, "ScheduleFixedInterval" => 1 }
     expected_values = { "NumThermalComfortModelTypes" => 0 }
     _test_measure("SFD_Successful_EnergyPlus_Run_TMY.osm", args_hash, expected_num_del_objects, expected_num_new_objects, expected_values, 28)
-=======
-    expected_num_new_objects = { 'ScheduleRule' => 16, 'ScheduleDay' => 16, 'ScheduleFixedInterval' => 1 }
-    expected_values = {}
-    _test_measure('SFD_Successful_EnergyPlus_Run_TMY.osm', args_hash, expected_num_del_objects, expected_num_new_objects, expected_values, 34)
->>>>>>> c52e56fc
   end
 
   def test_outage_more_than_one_day_dst
@@ -89,15 +77,9 @@
     args_hash['otg_hr'] = 8
     args_hash['otg_len'] = 48
     expected_num_del_objects = {}
-<<<<<<< HEAD
     expected_num_new_objects = { "ScheduleRule" => 24, "ScheduleDay" => 24, "ScheduleFixedInterval" => 1 }
     expected_values = { "NumThermalComfortModelTypes" => 0 }
     _test_measure("SFD_Successful_EnergyPlus_Run_TMY.osm", args_hash, expected_num_del_objects, expected_num_new_objects, expected_values, 28)
-=======
-    expected_num_new_objects = { 'ScheduleRule' => 24, 'ScheduleDay' => 24, 'ScheduleFixedInterval' => 1 }
-    expected_values = {}
-    _test_measure('SFD_Successful_EnergyPlus_Run_TMY.osm', args_hash, expected_num_del_objects, expected_num_new_objects, expected_values, 34)
->>>>>>> c52e56fc
   end
 
   def test_outage_less_than_one_day
@@ -106,15 +88,9 @@
     args_hash['otg_hr'] = 8
     args_hash['otg_len'] = 8
     expected_num_del_objects = {}
-<<<<<<< HEAD
     expected_num_new_objects = { "ScheduleRule" => 8, "ScheduleDay" => 8, "ScheduleFixedInterval" => 1 }
     expected_values = { "NumThermalComfortModelTypes" => 0 }
     _test_measure("SFD_Successful_EnergyPlus_Run_TMY.osm", args_hash, expected_num_del_objects, expected_num_new_objects, expected_values, 28)
-=======
-    expected_num_new_objects = { 'ScheduleRule' => 8, 'ScheduleDay' => 8, 'ScheduleFixedInterval' => 1 }
-    expected_values = {}
-    _test_measure('SFD_Successful_EnergyPlus_Run_TMY.osm', args_hash, expected_num_del_objects, expected_num_new_objects, expected_values, 34)
->>>>>>> c52e56fc
   end
 
   def test_outage_one_day
@@ -123,15 +99,9 @@
     args_hash['otg_hr'] = 8
     args_hash['otg_len'] = 24
     expected_num_del_objects = {}
-<<<<<<< HEAD
     expected_num_new_objects = { "ScheduleRule" => 16, "ScheduleDay" => 16, "ScheduleFixedInterval" => 1 }
     expected_values = { "NumThermalComfortModelTypes" => 0 }
     _test_measure("SFD_Successful_EnergyPlus_Run_TMY.osm", args_hash, expected_num_del_objects, expected_num_new_objects, expected_values, 28)
-=======
-    expected_num_new_objects = { 'ScheduleRule' => 16, 'ScheduleDay' => 16, 'ScheduleFixedInterval' => 1 }
-    expected_values = {}
-    _test_measure('SFD_Successful_EnergyPlus_Run_TMY.osm', args_hash, expected_num_del_objects, expected_num_new_objects, expected_values, 34)
->>>>>>> c52e56fc
   end
 
   def test_outage_more_than_one_day
@@ -140,15 +110,9 @@
     args_hash['otg_hr'] = 8
     args_hash['otg_len'] = 48
     expected_num_del_objects = {}
-<<<<<<< HEAD
     expected_num_new_objects = { "ScheduleRule" => 24, "ScheduleDay" => 24, "ScheduleFixedInterval" => 1 }
     expected_values = { "NumThermalComfortModelTypes" => 0 }
     _test_measure("SFD_Successful_EnergyPlus_Run_TMY.osm", args_hash, expected_num_del_objects, expected_num_new_objects, expected_values, 28)
-=======
-    expected_num_new_objects = { 'ScheduleRule' => 24, 'ScheduleDay' => 24, 'ScheduleFixedInterval' => 1 }
-    expected_values = {}
-    _test_measure('SFD_Successful_EnergyPlus_Run_TMY.osm', args_hash, expected_num_del_objects, expected_num_new_objects, expected_values, 34)
->>>>>>> c52e56fc
   end
 
   def test_outage_less_than_one_day_dst_mf
@@ -158,15 +122,9 @@
     args_hash['otg_hr'] = 8
     args_hash['otg_len'] = 8
     expected_num_del_objects = {}
-<<<<<<< HEAD
     expected_num_new_objects = { "ScheduleRule" => 6, "ScheduleDay" => 6, "ScheduleFixedInterval" => 1 }
     expected_values = { "NumThermalComfortModelTypes" => 0 }
     _test_measure("MF_Successful_EnergyPlus_Run_TMY_Appl_PV.osm", args_hash, expected_num_del_objects, expected_num_new_objects, expected_values, 22)
-=======
-    expected_num_new_objects = { 'ScheduleRule' => 6, 'ScheduleDay' => 6, 'ScheduleFixedInterval' => 1 }
-    expected_values = {}
-    _test_measure('MF_Successful_EnergyPlus_Run_TMY_Appl_PV.osm', args_hash, expected_num_del_objects, expected_num_new_objects, expected_values, 28)
->>>>>>> c52e56fc
   end
 
   def test_outage_short_run_period
@@ -175,7 +133,6 @@
     args_hash['otg_hr'] = 20
     args_hash['otg_len'] = 8
     expected_num_del_objects = {}
-<<<<<<< HEAD
     expected_num_new_objects = { "ScheduleRule" => 12, "ScheduleDay" => 12, "ScheduleFixedInterval" => 1 }
     expected_values = { "NumThermalComfortModelTypes" => 0 }
     _test_measure("SFD_Successful_EnergyPlus_Run_AMY_PV_TwoDays.osm", args_hash, expected_num_del_objects, expected_num_new_objects, expected_values, 26)
@@ -191,11 +148,6 @@
     expected_num_new_objects = { "ScheduleRule" => 14, "ScheduleDay" => 15, "ScheduleFixedInterval" => 1, "ScheduleConstant" => 3, "ScheduleTypeLimits" => 2, "ScheduleRuleset" => 1 }
     expected_values = { "NumThermalComfortModelTypes" => 1 }
     _test_measure("SFD_Successful_EnergyPlus_Run_AMY_PV_TwoDays.osm", args_hash, expected_num_del_objects, expected_num_new_objects, expected_values, 26)
-=======
-    expected_num_new_objects = { 'ScheduleRule' => 12, 'ScheduleDay' => 12, 'ScheduleFixedInterval' => 1 }
-    expected_values = {}
-    _test_measure('SFD_Successful_EnergyPlus_Run_AMY_PV_TwoDays.osm', args_hash, expected_num_del_objects, expected_num_new_objects, expected_values, 32)
->>>>>>> c52e56fc
   end
 
   private
