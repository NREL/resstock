<?xml version="1.0"?>
<measure>
  <schema_version>3.0</schema_version>
  <name>process_power_outage</name>
  <uid>6b822ead-80f5-4d8d-9642-25a4e0d74304</uid>
<<<<<<< HEAD
  <version_id>58967e89-8222-4d6f-826b-5354d3f06ed8</version_id>
  <version_modified>20210615T233407Z</version_modified>
=======
  <version_id>bf43a123-59c5-4872-845f-e2a8136e43b3</version_id>
  <version_modified>20210728T031025Z</version_modified>
>>>>>>> 7fdda35a
  <xml_checksum>D8922A73</xml_checksum>
  <class_name>ProcessPowerOutage</class_name>
  <display_name>Set Residential Power Outage</display_name>
  <description>This measures allows building power outages to be modeled. The user specifies the start time of the outage and the duration of the outage. During an outage, all energy consumption is set to 0, although occupants are still simulated in the home.</description>
  <modeler_description>This measure zeroes out the schedule for anything that consumes energy for the duration of the power outage.</modeler_description>
  <arguments>
    <argument>
      <name>otg_date</name>
      <display_name>Outage Start Date</display_name>
      <description>Date of the start of the outage.</description>
      <type>String</type>
      <required>true</required>
      <model_dependent>false</model_dependent>
      <default_value>January 1</default_value>
    </argument>
    <argument>
      <name>otg_hr</name>
      <display_name>Outage Start Hour</display_name>
      <description>Hour of the day when the outage starts.</description>
      <type>Integer</type>
      <units>hours</units>
      <required>true</required>
      <model_dependent>false</model_dependent>
      <default_value>0</default_value>
    </argument>
    <argument>
      <name>otg_len</name>
      <display_name>Outage Duration</display_name>
      <description>Duration of the power outage in hours.</description>
      <type>Integer</type>
      <units>hours</units>
      <required>true</required>
      <model_dependent>false</model_dependent>
      <default_value>24</default_value>
    </argument>
    <argument>
      <name>comfort_model_1</name>
      <display_name>Thermal Comfort Model type 1</display_name>
      <description>Thermal Comfort Model type</description>
      <type>Choice</type>
      <required>false</required>
      <model_dependent>false</model_dependent>
      <choices>
        <choice>
          <value>Pierce</value>
          <display_name>Pierce</display_name>
        </choice>
        <choice>
          <value>Fanger</value>
          <display_name>Fanger</display_name>
        </choice>
        <choice>
          <value>KSU</value>
          <display_name>KSU</display_name>
        </choice>
        <choice>
          <value>AdaptiveASH55</value>
          <display_name>AdaptiveASH55</display_name>
        </choice>
        <choice>
          <value>AdaptiveCEN15251</value>
          <display_name>AdaptiveCEN15251</display_name>
        </choice>
      </choices>
    </argument>
    <argument>
      <name>comfort_model_2</name>
      <display_name>Thermal Comfort Model type 2</display_name>
      <description>Thermal Comfort Model type</description>
      <type>Choice</type>
      <required>false</required>
      <model_dependent>false</model_dependent>
      <choices>
        <choice>
          <value>Pierce</value>
          <display_name>Pierce</display_name>
        </choice>
        <choice>
          <value>Fanger</value>
          <display_name>Fanger</display_name>
        </choice>
        <choice>
          <value>KSU</value>
          <display_name>KSU</display_name>
        </choice>
        <choice>
          <value>AdaptiveASH55</value>
          <display_name>AdaptiveASH55</display_name>
        </choice>
        <choice>
          <value>AdaptiveCEN15251</value>
          <display_name>AdaptiveCEN15251</display_name>
        </choice>
      </choices>
    </argument>
    <argument>
      <name>comfort_model_3</name>
      <display_name>Thermal Comfort Model type 3</display_name>
      <description>Thermal Comfort Model type</description>
      <type>Choice</type>
      <required>false</required>
      <model_dependent>false</model_dependent>
      <choices>
        <choice>
          <value>Pierce</value>
          <display_name>Pierce</display_name>
        </choice>
        <choice>
          <value>Fanger</value>
          <display_name>Fanger</display_name>
        </choice>
        <choice>
          <value>KSU</value>
          <display_name>KSU</display_name>
        </choice>
        <choice>
          <value>AdaptiveASH55</value>
          <display_name>AdaptiveASH55</display_name>
        </choice>
        <choice>
          <value>AdaptiveCEN15251</value>
          <display_name>AdaptiveCEN15251</display_name>
        </choice>
      </choices>
    </argument>
    <argument>
      <name>comfort_model_4</name>
      <display_name>Thermal Comfort Model type 4</display_name>
      <description>Thermal Comfort Model type</description>
      <type>Choice</type>
      <required>false</required>
      <model_dependent>false</model_dependent>
      <choices>
        <choice>
          <value>Pierce</value>
          <display_name>Pierce</display_name>
        </choice>
        <choice>
          <value>Fanger</value>
          <display_name>Fanger</display_name>
        </choice>
        <choice>
          <value>KSU</value>
          <display_name>KSU</display_name>
        </choice>
        <choice>
          <value>AdaptiveASH55</value>
          <display_name>AdaptiveASH55</display_name>
        </choice>
        <choice>
          <value>AdaptiveCEN15251</value>
          <display_name>AdaptiveCEN15251</display_name>
        </choice>
      </choices>
    </argument>
    <argument>
      <name>comfort_model_5</name>
      <display_name>Thermal Comfort Model type 5</display_name>
      <description>Thermal Comfort Model type</description>
      <type>Choice</type>
      <required>false</required>
      <model_dependent>false</model_dependent>
      <choices>
        <choice>
          <value>Pierce</value>
          <display_name>Pierce</display_name>
        </choice>
        <choice>
          <value>Fanger</value>
          <display_name>Fanger</display_name>
        </choice>
        <choice>
          <value>KSU</value>
          <display_name>KSU</display_name>
        </choice>
        <choice>
          <value>AdaptiveASH55</value>
          <display_name>AdaptiveASH55</display_name>
        </choice>
        <choice>
          <value>AdaptiveCEN15251</value>
          <display_name>AdaptiveCEN15251</display_name>
        </choice>
      </choices>
    </argument>
  </arguments>
  <outputs />
  <provenances />
  <tags>
    <tag>Whole Building.Space Types</tag>
  </tags>
  <attributes>
    <attribute>
      <name>Measure Type</name>
      <value>ModelMeasure</value>
      <datatype>string</datatype>
    </attribute>
    <attribute>
      <name>Intended Software Tool</name>
      <value>Apply Measure Now</value>
      <datatype>string</datatype>
    </attribute>
    <attribute>
      <name>Intended Software Tool</name>
      <value>OpenStudio Application</value>
      <datatype>string</datatype>
    </attribute>
    <attribute>
      <name>Intended Software Tool</name>
      <value>Parametric Analysis Tool</value>
      <datatype>string</datatype>
    </attribute>
  </attributes>
  <files>
    <file>
      <version>
        <software_program>OpenStudio</software_program>
        <identifier>1.11.5</identifier>
        <min_compatible>2.1.2</min_compatible>
      </version>
      <filename>measure.rb</filename>
      <filetype>rb</filetype>
      <usage_type>script</usage_type>
<<<<<<< HEAD
      <checksum>8860C409</checksum>
=======
      <checksum>421802C0</checksum>
>>>>>>> 7fdda35a
    </file>
    <file>
      <filename>power_outage_test.rb</filename>
      <filetype>rb</filetype>
      <usage_type>test</usage_type>
<<<<<<< HEAD
      <checksum>5508E095</checksum>
=======
      <checksum>C63DC4E6</checksum>
>>>>>>> 7fdda35a
    </file>
  </files>
</measure><|MERGE_RESOLUTION|>--- conflicted
+++ resolved
@@ -3,13 +3,8 @@
   <schema_version>3.0</schema_version>
   <name>process_power_outage</name>
   <uid>6b822ead-80f5-4d8d-9642-25a4e0d74304</uid>
-<<<<<<< HEAD
-  <version_id>58967e89-8222-4d6f-826b-5354d3f06ed8</version_id>
-  <version_modified>20210615T233407Z</version_modified>
-=======
   <version_id>bf43a123-59c5-4872-845f-e2a8136e43b3</version_id>
   <version_modified>20210728T031025Z</version_modified>
->>>>>>> 7fdda35a
   <xml_checksum>D8922A73</xml_checksum>
   <class_name>ProcessPowerOutage</class_name>
   <display_name>Set Residential Power Outage</display_name>
@@ -233,21 +228,13 @@
       <filename>measure.rb</filename>
       <filetype>rb</filetype>
       <usage_type>script</usage_type>
-<<<<<<< HEAD
-      <checksum>8860C409</checksum>
-=======
       <checksum>421802C0</checksum>
->>>>>>> 7fdda35a
     </file>
     <file>
       <filename>power_outage_test.rb</filename>
       <filetype>rb</filetype>
       <usage_type>test</usage_type>
-<<<<<<< HEAD
-      <checksum>5508E095</checksum>
-=======
       <checksum>C63DC4E6</checksum>
->>>>>>> 7fdda35a
     </file>
   </files>
 </measure>