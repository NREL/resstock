--- conflicted
+++ resolved
@@ -1,14 +1,25 @@
 <measure>
   <schema_version>3.0</schema_version>
+  <error>C:/OpenStudio-BuildStock-WH-GEB-ToMerge/resources/measures/HPXMLtoOpenStudio/resources/util.rb:1160: syntax error, unexpected tCONSTANT, expecting keyword_then or ';' or '\n'
+...| water_heater.is_a? OpenStudio::Model::WaterHeaterStratifie...
+...                               ^
+C:/OpenStudio-BuildStock-WH-GEB-ToMerge/resources/measures/HPXMLtoOpenStudio/resources/util.rb:1166: syntax error, unexpected keyword_elsif, expecting keyword_end
+      elsif water_heater.is_a? OpenStudi...
+           ^
+C:/OpenStudio-BuildStock-WH-GEB-ToMerge/resources/measures/HPXMLtoOpenStudio/resources/util.rb:1309: syntax error, unexpected tCONSTANT, expecting keyword_end
+...| water_heater.is_a? OpenStudio::Model::WaterHeaterStratifie...
+...                               ^
+C:/OpenStudio-BuildStock-WH-GEB-ToMerge/resources/measures/HPXMLtoOpenStudio/resources/util.rb:1410: syntax error, unexpected tCONSTANT, expecting keyword_end
+...| water_heater.is_a? OpenStudio::Model::WaterHeaterStratifie...
+...                               ^
+C:/OpenStudio-BuildStock-WH-GEB-ToMerge/resources/measures/HPXMLtoOpenStudio/resources/util.rb:1531: syntax error, unexpected tCONSTANT, expecting keyword_end
+...| water_heater.is_a? OpenStudio::Model::WaterHeaterStratifie...
+...                               ^
+C:/OpenStudio-BuildStock-WH-GEB-ToMerge/resources/measures/HPXMLtoOpenStudio/resources/util.rb:1921: syntax error, unexpected keyword_end, expecting end-of-input</error>
   <name>process_power_outage</name>
   <uid>6b822ead-80f5-4d8d-9642-25a4e0d74304</uid>
-<<<<<<< HEAD
-  <version_id>c821fc8a-54e8-4bc9-bc2c-92f21ef0ab73</version_id>
-  <version_modified>20210517T163355Z</version_modified>
-=======
-  <version_id>68fd4fcb-fe7c-4081-844d-d9d5e9d55548</version_id>
-  <version_modified>20210528T231829Z</version_modified>
->>>>>>> c52e56fc
+  <version_id>5275a40c-a36c-49f1-8346-45de8acb5981</version_id>
+  <version_modified>20210616T203259Z</version_modified>
   <xml_checksum>D8922A73</xml_checksum>
   <class_name>ProcessPowerOutage</class_name>
   <display_name>Set Residential Power Outage</display_name>
@@ -82,21 +93,13 @@
       <filename>measure.rb</filename>
       <filetype>rb</filetype>
       <usage_type>script</usage_type>
-<<<<<<< HEAD
-      <checksum>932A1BC2</checksum>
-=======
       <checksum>C2DC5074</checksum>
->>>>>>> c52e56fc
     </file>
     <file>
       <filename>power_outage_test.rb</filename>
       <filetype>rb</filetype>
       <usage_type>test</usage_type>
-<<<<<<< HEAD
-      <checksum>5288EC79</checksum>
-=======
       <checksum>177006BF</checksum>
->>>>>>> c52e56fc
     </file>
   </files>
 </measure>