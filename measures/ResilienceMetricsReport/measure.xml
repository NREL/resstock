--- conflicted
+++ resolved
@@ -2,13 +2,8 @@
   <schema_version>3.0</schema_version>
   <name>resilience_metrics_report</name>
   <uid>91833857-52f8-47de-8366-349bb17a8d74</uid>
-<<<<<<< HEAD
-  <version_id>d35ba6a0-cbc1-4a56-b55a-89b9fd6f1486</version_id>
-  <version_modified>20210616T203259Z</version_modified>
-=======
   <version_id>2f6294e6-7b30-4970-a429-90917f18b004</version_id>
   <version_modified>20210713T174349Z</version_modified>
->>>>>>> 78927444
   <xml_checksum>15BF4E57</xml_checksum>
   <class_name>ResilienceMetricsReport</class_name>
   <display_name>Resilience Metrics Report</display_name>
@@ -296,7 +291,7 @@
       <filename>measure.rb</filename>
       <filetype>rb</filetype>
       <usage_type>script</usage_type>
-      <checksum>442CBF88</checksum>
+      <checksum>6B3E22C0</checksum>
     </file>
   </files>
 </measure>