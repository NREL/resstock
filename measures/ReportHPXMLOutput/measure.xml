<?xml version="1.0"?>
<measure>
  <schema_version>3.1</schema_version>
  <name>report_hpxml_output</name>
  <uid>9561a0d7-60ad-48c5-8337-2461df044d80</uid>
<<<<<<< HEAD
  <version_id>cb0c3a36-6a69-4582-8813-fc1236185fa7</version_id>
  <version_modified>2023-12-05T23:24:53Z</version_modified>
=======
  <version_id>222e94cd-c586-4745-8cde-55e933a00392</version_id>
  <version_modified>2024-01-26T00:28:04Z</version_modified>
>>>>>>> d27cdc51
  <xml_checksum>9BF1E6AC</xml_checksum>
  <class_name>ReportHPXMLOutput</class_name>
  <display_name>HPXML Output Report</display_name>
  <description>Reports HPXML outputs for residential HPXML-based models.</description>
  <modeler_description>Parses the HPXML file and reports pre-defined outputs.</modeler_description>
  <arguments>
    <argument>
      <name>output_format</name>
      <display_name>Output Format</display_name>
      <description>The file format of the annual (and timeseries, if requested) outputs.</description>
      <type>Choice</type>
      <required>false</required>
      <model_dependent>false</model_dependent>
      <default_value>csv</default_value>
      <choices>
        <choice>
          <value>csv</value>
          <display_name>csv</display_name>
        </choice>
        <choice>
          <value>json</value>
          <display_name>json</display_name>
        </choice>
        <choice>
          <value>msgpack</value>
          <display_name>msgpack</display_name>
        </choice>
      </choices>
    </argument>
  </arguments>
  <outputs />
  <provenances />
  <tags>
    <tag>Reporting.QAQC</tag>
  </tags>
  <attributes>
    <attribute>
      <name>Measure Type</name>
      <value>ReportingMeasure</value>
      <datatype>string</datatype>
    </attribute>
    <attribute>
      <name>Intended Software Tool</name>
      <value>OpenStudio Application</value>
      <datatype>string</datatype>
    </attribute>
    <attribute>
      <name>Intended Software Tool</name>
      <value>Parametric Analysis Tool</value>
      <datatype>string</datatype>
    </attribute>
  </attributes>
  <files>
    <file>
      <filename>README.md</filename>
      <filetype>md</filetype>
      <usage_type>readme</usage_type>
      <checksum>0BB92B1A</checksum>
    </file>
    <file>
      <filename>README.md.erb</filename>
      <filetype>erb</filetype>
      <usage_type>readmeerb</usage_type>
      <checksum>513F28E9</checksum>
    </file>
    <file>
      <version>
        <software_program>OpenStudio</software_program>
        <identifier>3.2.0</identifier>
        <min_compatible>3.2.0</min_compatible>
      </version>
      <filename>measure.rb</filename>
      <filetype>rb</filetype>
      <usage_type>script</usage_type>
<<<<<<< HEAD
      <checksum>3B688F82</checksum>
=======
      <checksum>BA1983C8</checksum>
>>>>>>> d27cdc51
    </file>
    <file>
      <filename>constants.rb</filename>
      <filetype>rb</filetype>
      <usage_type>resource</usage_type>
      <checksum>64289999</checksum>
    </file>
  </files>
</measure><|MERGE_RESOLUTION|>--- conflicted
+++ resolved
@@ -3,13 +3,8 @@
   <schema_version>3.1</schema_version>
   <name>report_hpxml_output</name>
   <uid>9561a0d7-60ad-48c5-8337-2461df044d80</uid>
-<<<<<<< HEAD
-  <version_id>cb0c3a36-6a69-4582-8813-fc1236185fa7</version_id>
-  <version_modified>2023-12-05T23:24:53Z</version_modified>
-=======
   <version_id>222e94cd-c586-4745-8cde-55e933a00392</version_id>
   <version_modified>2024-01-26T00:28:04Z</version_modified>
->>>>>>> d27cdc51
   <xml_checksum>9BF1E6AC</xml_checksum>
   <class_name>ReportHPXMLOutput</class_name>
   <display_name>HPXML Output Report</display_name>
@@ -84,11 +79,7 @@
       <filename>measure.rb</filename>
       <filetype>rb</filetype>
       <usage_type>script</usage_type>
-<<<<<<< HEAD
-      <checksum>3B688F82</checksum>
-=======
       <checksum>BA1983C8</checksum>
->>>>>>> d27cdc51
     </file>
     <file>
       <filename>constants.rb</filename>
