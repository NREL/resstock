--- conflicted
+++ resolved
@@ -3,13 +3,8 @@
   <schema_version>3.1</schema_version>
   <name>report_hpxml_output</name>
   <uid>9561a0d7-60ad-48c5-8337-2461df044d80</uid>
-<<<<<<< HEAD
-  <version_id>e7a3fa2b-47f9-4643-a30f-9e863001c092</version_id>
-  <version_modified>2023-09-11T17:01:42Z</version_modified>
-=======
-  <version_id>e672f152-8028-4ce2-8789-82e421af1bbc</version_id>
-  <version_modified>2023-10-10T18:02:17Z</version_modified>
->>>>>>> 9053c893
+  <version_id>55d14c65-00fb-4e5e-a0d2-fe52fe0889c7</version_id>
+  <version_modified>2023-10-10T18:10:39Z</version_modified>
   <xml_checksum>9BF1E6AC</xml_checksum>
   <class_name>ReportHPXMLOutput</class_name>
   <display_name>HPXML Output Report</display_name>
@@ -72,11 +67,7 @@
       <filename>measure.rb</filename>
       <filetype>rb</filetype>
       <usage_type>script</usage_type>
-<<<<<<< HEAD
-      <checksum>FFE35E13</checksum>
-=======
-      <checksum>7B5C18DE</checksum>
->>>>>>> 9053c893
+      <checksum>2768ABBA</checksum>
     </file>
     <file>
       <filename>constants.rb</filename>
