--- conflicted
+++ resolved
@@ -195,11 +195,7 @@
     report_sim_output(runner, 'qoi_peak_magnitude_use_kw', use(timeseries, [-1e9, 1e9], 'max'), '', '')
 
     # Timing of peak magnitude (1)
-<<<<<<< HEAD
     report_sim_output(runner, 'qoi_peak_magnitude_timing_hour', timing(timeseries, [-1e9, 1e9], 'max'), '', '')
-=======
-    report_sim_output(runner, 'peak_magnitude_timing_hour', timing(timeseries, [-1e9, 1e9], 'max'), '', '')
->>>>>>> 47557656
 
     # Average daily base magnitude (by season) (3)
     seasons.each do |season, temperature_range|
