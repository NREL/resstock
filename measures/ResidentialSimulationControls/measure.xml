<?xml version="1.0"?>
<measure>
  <schema_version>3.0</schema_version>
  <name>residential_simulation_controls</name>
  <uid>874f921e-8f3c-458a-a82f-01b7d51a547e</uid>
<<<<<<< HEAD
  <version_id>c7a70b7e-febf-43f6-b9a7-460f3ab24fe6</version_id>
  <version_modified>20210615T233407Z</version_modified>
=======
  <version_id>80658f08-68d9-40ca-a7aa-add0c433fa25</version_id>
  <version_modified>20210616T192518Z</version_modified>
>>>>>>> 7fdda35a
  <xml_checksum>2C38F48B</xml_checksum>
  <class_name>ResidentialSimulationControls</class_name>
  <display_name>Set Residential Simulation Controls</display_name>
  <description>Set the simulation timesteps per hour, the run period begin month/day and end month/day, and the calendar year (for start day of week).</description>
  <modeler_description>Set the simulation timesteps per hour on the Timestep object, the run period begin month/day and end month/day on the RunPeriod object, and the calendar year on the YearDescription object.</modeler_description>
  <arguments>
    <argument>
      <name>timesteps_per_hr</name>
      <display_name>Simulation Timesteps Per Hour</display_name>
      <description>The value entered here is the number of (zone) timesteps to use within an hour. For example a value of 6 entered here directs the program to use a zone timestep of 10 minutes and a value of 60 means a 1 minute timestep.</description>
      <type>Integer</type>
      <required>true</required>
      <model_dependent>false</model_dependent>
      <default_value>6</default_value>
    </argument>
    <argument>
      <name>begin_month</name>
      <display_name>Run Period Begin Month</display_name>
      <description>This numeric field should contain the starting month number (1 = January, 2 = February, etc.) for the annual run period desired.</description>
      <type>Integer</type>
      <required>true</required>
      <model_dependent>false</model_dependent>
      <default_value>1</default_value>
    </argument>
    <argument>
      <name>begin_day_of_month</name>
      <display_name>Run Period Begin Day of Month</display_name>
      <description>This numeric field should contain the starting day of the starting month (must be valid for month) for the annual run period desired.</description>
      <type>Integer</type>
      <required>true</required>
      <model_dependent>false</model_dependent>
      <default_value>1</default_value>
    </argument>
    <argument>
      <name>end_month</name>
      <display_name>Run Period End Month</display_name>
      <description>This numeric field should contain the ending month number (1 = January, 2 = February, etc.) for the annual run period desired.</description>
      <type>Integer</type>
      <required>true</required>
      <model_dependent>false</model_dependent>
      <default_value>12</default_value>
    </argument>
    <argument>
      <name>end_day_of_month</name>
      <display_name>Run Period End Day of Month</display_name>
      <description>This numeric field should contain the ending day of the ending month (must be valid for month) for the annual run period desired.</description>
      <type>Integer</type>
      <required>true</required>
      <model_dependent>false</model_dependent>
      <default_value>31</default_value>
    </argument>
    <argument>
      <name>calendar_year</name>
      <display_name>Calendar Year</display_name>
      <description>This numeric field should contain the calendar year that determines the start day of week. If you are running simulations using AMY weather files, the value entered for calendar year will not be used; it will be overridden by the actual year found in the AMY weather file.</description>
      <type>Integer</type>
      <required>true</required>
      <model_dependent>false</model_dependent>
      <default_value>2007</default_value>
    </argument>
  </arguments>
  <outputs />
  <provenances />
  <tags>
    <tag>Whole Building.Space Types</tag>
  </tags>
  <attributes>
    <attribute>
      <name>Measure Type</name>
      <value>ModelMeasure</value>
      <datatype>string</datatype>
    </attribute>
  </attributes>
  <files>
    <file>
      <version>
        <software_program>OpenStudio</software_program>
        <identifier>2.6.0</identifier>
        <min_compatible>2.6.0</min_compatible>
      </version>
      <filename>measure.rb</filename>
      <filetype>rb</filetype>
      <usage_type>script</usage_type>
<<<<<<< HEAD
      <checksum>A028120A</checksum>
=======
      <checksum>D20BFA96</checksum>
    </file>
    <file>
      <filename>set_simulation_controls_test.rb</filename>
      <filetype>rb</filetype>
      <usage_type>test</usage_type>
      <checksum>A9450287</checksum>
>>>>>>> 7fdda35a
    </file>
  </files>
</measure><|MERGE_RESOLUTION|>--- conflicted
+++ resolved
@@ -3,13 +3,8 @@
   <schema_version>3.0</schema_version>
   <name>residential_simulation_controls</name>
   <uid>874f921e-8f3c-458a-a82f-01b7d51a547e</uid>
-<<<<<<< HEAD
-  <version_id>c7a70b7e-febf-43f6-b9a7-460f3ab24fe6</version_id>
-  <version_modified>20210615T233407Z</version_modified>
-=======
   <version_id>80658f08-68d9-40ca-a7aa-add0c433fa25</version_id>
   <version_modified>20210616T192518Z</version_modified>
->>>>>>> 7fdda35a
   <xml_checksum>2C38F48B</xml_checksum>
   <class_name>ResidentialSimulationControls</class_name>
   <display_name>Set Residential Simulation Controls</display_name>
@@ -93,9 +88,6 @@
       <filename>measure.rb</filename>
       <filetype>rb</filetype>
       <usage_type>script</usage_type>
-<<<<<<< HEAD
-      <checksum>A028120A</checksum>
-=======
       <checksum>D20BFA96</checksum>
     </file>
     <file>
@@ -103,7 +95,6 @@
       <filetype>rb</filetype>
       <usage_type>test</usage_type>
       <checksum>A9450287</checksum>
->>>>>>> 7fdda35a
     </file>
   </files>
 </measure>